--- conflicted
+++ resolved
@@ -1,13 +1,9 @@
 use std::path::Path;
 
-<<<<<<< HEAD
 use anyhow::Context;
-use common::{
-=======
-use anyhow::{Context, Ok};
+use url::Url;
 use xshell::Shell;
 use zkstack_cli_common::{
->>>>>>> 64d861d1
     db::migrate_db,
     git, logger,
     spinner::Spinner,
@@ -17,11 +13,6 @@
     ChainConfig, EcosystemConfig, CONTRACTS_FILE, EN_CONFIG_FILE, ERA_OBSERBAVILITY_DIR,
     GENERAL_FILE, GENESIS_FILE, SECRETS_FILE,
 };
-<<<<<<< HEAD
-use url::Url;
-use xshell::Shell;
-=======
->>>>>>> 64d861d1
 
 use super::args::UpdateArgs;
 use crate::{
