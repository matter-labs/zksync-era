use anyhow::Context;
use ethers::{
    abi::{parse_abi, Token},
    contract::BaseContract,
    types::Address,
};
use lazy_static::lazy_static;
use xshell::Shell;
use zkstack_cli_common::{
    forge::{Forge, ForgeScript, ForgeScriptArgs},
    spinner::Spinner,
    wallets::Wallet,
};
use zkstack_cli_config::{
    forge_interface::script_params::ACCEPT_GOVERNANCE_SCRIPT_PARAMS, ChainConfig, ContractsConfig,
    EcosystemConfig,
};
use zksync_basic_types::U256;

use crate::{
    messages::MSG_ACCEPTING_GOVERNANCE_SPINNER,
    utils::forge::{check_the_balance, fill_forge_private_key, WalletOwner},
};

lazy_static! {
    static ref ACCEPT_ADMIN: BaseContract = BaseContract::from(
        parse_abi(&[
            "function governanceAcceptOwner(address governor, address target) public",
            "function chainAdminAcceptAdmin(address admin, address target) public",
<<<<<<< HEAD
            "function setDAValidatorPair(address chainAdmin, address target, address l1DaValidator, address l2DaValidator) public"
=======
            "function setDAValidatorPair(address chainAdmin, address target, address l1DaValidator, address l2DaValidator) public",
            "function makePermanentRollup(address chainAdmin, address target) public",
            "function governanceExecuteCalls(bytes calldata callsToExecute, address target) public",
            "function adminExecuteUpgrade(bytes memory diamondCut, address adminAddr, address accessControlRestriction, address chainDiamondProxy)",
            "function adminScheduleUpgrade(address adminAddr, address accessControlRestriction, uint256 newProtocolVersion, uint256 timestamp)",
            "function updateValidator(address adminAddr,address accessControlRestriction,address validatorTimelock,uint256 chainId,address validatorAddress,bool addValidator) public"
>>>>>>> a8489270
        ])
        .unwrap(),
    );
}

pub async fn accept_admin(
    shell: &Shell,
    ecosystem_config: &EcosystemConfig,
    admin: Address,
    governor: &Wallet,
    target_address: Address,
    forge_args: &ForgeScriptArgs,
    l1_rpc_url: String,
) -> anyhow::Result<()> {
    // Resume for accept admin doesn't work properly. Foundry assumes that if signature of the function is the same,
    // than it's the same call, but because we are calling this function multiple times during the init process,
    // code assumes that doing only once is enough, but actually we need to accept admin multiple times
    let mut forge_args = forge_args.clone();
    forge_args.resume = false;

    let calldata = ACCEPT_ADMIN
        .encode("chainAdminAcceptAdmin", (admin, target_address))
        .unwrap();
    let foundry_contracts_path = ecosystem_config.path_to_l1_foundry();
    let forge = Forge::new(&foundry_contracts_path)
        .script(
            &ACCEPT_GOVERNANCE_SCRIPT_PARAMS.script(),
            forge_args.clone(),
        )
        .with_ffi()
        .with_rpc_url(l1_rpc_url)
        .with_broadcast()
        .with_calldata(&calldata);
    accept_ownership(shell, governor, forge).await
}

pub async fn accept_owner(
    shell: &Shell,
    ecosystem_config: &EcosystemConfig,
    governor_contract: Address,
    governor: &Wallet,
    target_address: Address,
    forge_args: &ForgeScriptArgs,
    l1_rpc_url: String,
) -> anyhow::Result<()> {
    // resume doesn't properly work here.
    let mut forge_args = forge_args.clone();
    forge_args.resume = false;

    let calldata = ACCEPT_ADMIN
        .encode("governanceAcceptOwner", (governor_contract, target_address))
        .unwrap();
    let foundry_contracts_path = ecosystem_config.path_to_l1_foundry();
    let forge = Forge::new(&foundry_contracts_path)
        .script(
            &ACCEPT_GOVERNANCE_SCRIPT_PARAMS.script(),
            forge_args.clone(),
        )
        .with_ffi()
        .with_rpc_url(l1_rpc_url)
        .with_broadcast()
        .with_calldata(&calldata);
    accept_ownership(shell, governor, forge).await
}

#[allow(clippy::too_many_arguments)]
pub async fn set_da_validator_pair(
    shell: &Shell,
    ecosystem_config: &EcosystemConfig,
    chain_admin_addr: Address,
    governor: &Wallet,
    diamond_proxy_address: Address,
    l1_da_validator_address: Address,
    l2_da_validator_address: Address,
    forge_args: &ForgeScriptArgs,
    l1_rpc_url: String,
) -> anyhow::Result<()> {
    // resume doesn't properly work here.
    let mut forge_args = forge_args.clone();
    forge_args.resume = false;

    let calldata = ACCEPT_ADMIN
        .encode(
            "setDAValidatorPair",
            (
                chain_admin_addr,
                diamond_proxy_address,
                l1_da_validator_address,
                l2_da_validator_address,
            ),
        )
        .unwrap();
    let foundry_contracts_path = ecosystem_config.path_to_l1_foundry();
<<<<<<< HEAD
=======
    let forge = Forge::new(&foundry_contracts_path)
        .script(
            &ACCEPT_GOVERNANCE_SCRIPT_PARAMS.script(),
            forge_args.clone(),
        )
        .with_ffi()
        .with_rpc_url(l1_rpc_url)
        .with_broadcast()
        .with_calldata(&calldata);
    accept_ownership(shell, governor, forge).await
}

#[allow(clippy::too_many_arguments)]
pub async fn make_permanent_rollup(
    shell: &Shell,
    ecosystem_config: &EcosystemConfig,
    chain_admin_addr: Address,
    governor: &Wallet,
    diamond_proxy_address: Address,
    forge_args: &ForgeScriptArgs,
    l1_rpc_url: String,
) -> anyhow::Result<()> {
    // resume doesn't properly work here.
    let mut forge_args = forge_args.clone();
    forge_args.resume = false;

    let calldata = ACCEPT_ADMIN
        .encode(
            "makePermanentRollup",
            (chain_admin_addr, diamond_proxy_address),
        )
        .unwrap();
    let foundry_contracts_path = ecosystem_config.path_to_l1_foundry();
    let forge = Forge::new(&foundry_contracts_path)
        .script(
            &ACCEPT_GOVERNANCE_SCRIPT_PARAMS.script(),
            forge_args.clone(),
        )
        .with_ffi()
        .with_rpc_url(l1_rpc_url)
        .with_broadcast()
        .with_calldata(&calldata);
    accept_ownership(shell, governor, forge).await
}

#[allow(clippy::too_many_arguments)]
pub async fn governance_execute_calls(
    shell: &Shell,
    ecosystem_config: &EcosystemConfig,
    governor: &Wallet,
    encoded_calls: Vec<u8>,
    forge_args: &ForgeScriptArgs,
    l1_rpc_url: String,
) -> anyhow::Result<()> {
    // resume doesn't properly work here.
    let mut forge_args = forge_args.clone();
    forge_args.resume = false;

    let governance_address = ecosystem_config.get_contracts_config()?.l1.governance_addr;

    let calldata = ACCEPT_ADMIN
        .encode(
            "governanceExecuteCalls",
            (Token::Bytes(encoded_calls), governance_address),
        )
        .unwrap();
    let foundry_contracts_path = ecosystem_config.path_to_l1_foundry();
    let forge = Forge::new(&foundry_contracts_path)
        .script(
            &ACCEPT_GOVERNANCE_SCRIPT_PARAMS.script(),
            forge_args.clone(),
        )
        .with_ffi()
        .with_rpc_url(l1_rpc_url)
        .with_broadcast()
        .with_calldata(&calldata);
    accept_ownership(shell, governor, forge).await
}

#[allow(clippy::too_many_arguments)]
pub async fn admin_execute_upgrade(
    shell: &Shell,
    ecosystem_config: &EcosystemConfig,
    chain_contracts_config: &ContractsConfig,
    governor: &Wallet,
    upgrade_diamond_cut: Vec<u8>,
    forge_args: &ForgeScriptArgs,
    l1_rpc_url: String,
) -> anyhow::Result<()> {
    // resume doesn't properly work here.
    let mut forge_args = forge_args.clone();
    forge_args.resume = false;

    let admin_addr = chain_contracts_config.l1.chain_admin_addr;
    let access_control_restriction = chain_contracts_config
        .l1
        .access_control_restriction_addr
        .context("no access_control_restriction_addr")?;
    let diamond_proxy = chain_contracts_config.l1.diamond_proxy_addr;

    let calldata = ACCEPT_ADMIN
        .encode(
            "adminExecuteUpgrade",
            (
                Token::Bytes(upgrade_diamond_cut),
                admin_addr,
                access_control_restriction,
                diamond_proxy,
            ),
        )
        .unwrap();
    let foundry_contracts_path = ecosystem_config.path_to_l1_foundry();
    let forge = Forge::new(&foundry_contracts_path)
        .script(
            &ACCEPT_GOVERNANCE_SCRIPT_PARAMS.script(),
            forge_args.clone(),
        )
        .with_ffi()
        .with_rpc_url(l1_rpc_url)
        .with_broadcast()
        .with_calldata(&calldata);
    accept_ownership(shell, governor, forge).await
}

#[allow(clippy::too_many_arguments)]
pub async fn admin_schedule_upgrade(
    shell: &Shell,
    ecosystem_config: &EcosystemConfig,
    chain_contracts_config: &ContractsConfig,
    new_protocol_version: U256,
    timestamp: U256,
    governor: &Wallet,
    forge_args: &ForgeScriptArgs,
    l1_rpc_url: String,
) -> anyhow::Result<()> {
    // resume doesn't properly work here.
    let mut forge_args = forge_args.clone();
    forge_args.resume = false;

    let admin_addr = chain_contracts_config.l1.chain_admin_addr;
    let access_control_restriction = chain_contracts_config
        .l1
        .access_control_restriction_addr
        .context("no access_control_restriction_addr")?;

    let calldata = ACCEPT_ADMIN
        .encode(
            "adminScheduleUpgrade",
            (
                admin_addr,
                access_control_restriction,
                new_protocol_version,
                timestamp,
            ),
        )
        .unwrap();
    let foundry_contracts_path = ecosystem_config.path_to_l1_foundry();
    let forge = Forge::new(&foundry_contracts_path)
        .script(
            &ACCEPT_GOVERNANCE_SCRIPT_PARAMS.script(),
            forge_args.clone(),
        )
        .with_ffi()
        .with_rpc_url(l1_rpc_url)
        .with_broadcast()
        .with_calldata(&calldata);
    accept_ownership(shell, governor, forge).await
}

#[allow(clippy::too_many_arguments)]
pub async fn admin_update_validator(
    shell: &Shell,
    ecosystem_config: &EcosystemConfig,
    chain_config: &ChainConfig,
    validator_timelock: Address,
    validator: Address,
    add_validator: bool,
    governor: &Wallet,
    forge_args: &ForgeScriptArgs,
    l1_rpc_url: String,
) -> anyhow::Result<()> {
    // resume doesn't properly work here.
    let mut forge_args = forge_args.clone();
    forge_args.resume = false;

    let chain_contracts_config = chain_config.get_contracts_config()?;

    let admin_addr = chain_contracts_config.l1.chain_admin_addr;
    let access_control_restriction = chain_contracts_config
        .l1
        .access_control_restriction_addr
        .context("no access_control_restriction_addr")?;

    let calldata = ACCEPT_ADMIN
        .encode(
            "updateValidator",
            (
                admin_addr,
                access_control_restriction,
                validator_timelock,
                chain_config.chain_id.as_u64(),
                validator,
                add_validator,
            ),
        )
        .unwrap();
    let foundry_contracts_path = ecosystem_config.path_to_l1_foundry();
>>>>>>> a8489270
    let forge = Forge::new(&foundry_contracts_path)
        .script(
            &ACCEPT_GOVERNANCE_SCRIPT_PARAMS.script(),
            forge_args.clone(),
        )
        .with_ffi()
        .with_rpc_url(l1_rpc_url)
        .with_broadcast()
        .with_calldata(&calldata);
    accept_ownership(shell, governor, forge).await
}

async fn accept_ownership(
    shell: &Shell,
    governor: &Wallet,
    mut forge: ForgeScript,
) -> anyhow::Result<()> {
    forge = fill_forge_private_key(forge, Some(governor), WalletOwner::Governor)?;
    check_the_balance(&forge).await?;
    let spinner = Spinner::new(MSG_ACCEPTING_GOVERNANCE_SPINNER);
    forge.run(shell)?;
    spinner.finish();
    Ok(())
}<|MERGE_RESOLUTION|>--- conflicted
+++ resolved
@@ -27,16 +27,12 @@
         parse_abi(&[
             "function governanceAcceptOwner(address governor, address target) public",
             "function chainAdminAcceptAdmin(address admin, address target) public",
-<<<<<<< HEAD
-            "function setDAValidatorPair(address chainAdmin, address target, address l1DaValidator, address l2DaValidator) public"
-=======
             "function setDAValidatorPair(address chainAdmin, address target, address l1DaValidator, address l2DaValidator) public",
             "function makePermanentRollup(address chainAdmin, address target) public",
             "function governanceExecuteCalls(bytes calldata callsToExecute, address target) public",
             "function adminExecuteUpgrade(bytes memory diamondCut, address adminAddr, address accessControlRestriction, address chainDiamondProxy)",
             "function adminScheduleUpgrade(address adminAddr, address accessControlRestriction, uint256 newProtocolVersion, uint256 timestamp)",
             "function updateValidator(address adminAddr,address accessControlRestriction,address validatorTimelock,uint256 chainId,address validatorAddress,bool addValidator) public"
->>>>>>> a8489270
         ])
         .unwrap(),
     );
@@ -130,8 +126,6 @@
         )
         .unwrap();
     let foundry_contracts_path = ecosystem_config.path_to_l1_foundry();
-<<<<<<< HEAD
-=======
     let forge = Forge::new(&foundry_contracts_path)
         .script(
             &ACCEPT_GOVERNANCE_SCRIPT_PARAMS.script(),
@@ -339,7 +333,6 @@
         )
         .unwrap();
     let foundry_contracts_path = ecosystem_config.path_to_l1_foundry();
->>>>>>> a8489270
     let forge = Forge::new(&foundry_contracts_path)
         .script(
             &ACCEPT_GOVERNANCE_SCRIPT_PARAMS.script(),
