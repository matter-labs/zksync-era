use anyhow::Context;
use zksync_config::configs::{
    self,
    da_client::{
        avail::{AvailClientConfig, AvailConfig, AvailDefaultConfig, AvailGasRelayConfig},
        celestia::CelestiaConfig,
<<<<<<< HEAD
        eigen::EigenConfig,
        DAClientConfig::{Avail, Celestia, Eigen, ObjectStore},
=======
        DAClientConfig::{Avail, Celestia, ObjectStore},
>>>>>>> d88b8754
    },
};
use zksync_protobuf::{required, ProtoRepr};

use crate::proto::{da_client as proto, object_store as object_store_proto};

impl ProtoRepr for proto::DataAvailabilityClient {
    type Type = configs::DAClientConfig;

    fn read(&self) -> anyhow::Result<Self::Type> {
        let config = required(&self.config).context("config")?;

        let client = match config {
            proto::data_availability_client::Config::Avail(conf) => Avail(AvailConfig {
                bridge_api_url: required(&conf.bridge_api_url)
                    .context("bridge_api_url")?
                    .clone(),
                timeout_ms: *required(&conf.timeout_ms).context("timeout_ms")? as usize,
                config: match conf.config.as_ref() {
                    Some(proto::avail_config::Config::FullClient(full_client_conf)) => {
                        AvailClientConfig::FullClient(AvailDefaultConfig {
                            api_node_url: required(&full_client_conf.api_node_url)
                                .context("api_node_url")?
                                .clone(),
                            app_id: *required(&full_client_conf.app_id).context("app_id")?,
                        })
                    }
                    Some(proto::avail_config::Config::GasRelay(gas_relay_conf)) => {
                        AvailClientConfig::GasRelay(AvailGasRelayConfig {
                            gas_relay_api_url: required(&gas_relay_conf.gas_relay_api_url)
                                .context("gas_relay_api_url")?
                                .clone(),
                            max_retries: *required(&gas_relay_conf.max_retries)
                                .context("max_retries")?
                                as usize,
                        })
                    }
                    None => return Err(anyhow::anyhow!("Invalid Avail DA configuration")),
                },
            }),
            proto::data_availability_client::Config::Celestia(conf) => Celestia(CelestiaConfig {
                api_node_url: required(&conf.api_node_url).context("namespace")?.clone(),
                namespace: required(&conf.namespace).context("namespace")?.clone(),
                chain_id: required(&conf.chain_id).context("chain_id")?.clone(),
                timeout_ms: *required(&conf.timeout_ms).context("timeout_ms")?,
            }),
<<<<<<< HEAD
            proto::data_availability_client::Config::Eigen(conf) => Eigen(EigenConfig {
                rpc_node_url: required(&conf.rpc_node_url)
                    .context("rpc_node_url")?
                    .clone(),
                inclusion_polling_interval_ms: *required(&conf.inclusion_polling_interval_ms)
                    .context("inclusion_polling_interval_ms")?,
            }),
=======
>>>>>>> d88b8754
            proto::data_availability_client::Config::ObjectStore(conf) => {
                ObjectStore(object_store_proto::ObjectStore::read(conf)?)
            }
        };

        Ok(client)
    }

    fn build(this: &Self::Type) -> Self {
        let config = match &this {
            Avail(config) => proto::data_availability_client::Config::Avail(proto::AvailConfig {
                bridge_api_url: Some(config.bridge_api_url.clone()),
<<<<<<< HEAD
                timeout: Some(config.timeout as u64),
=======
                timeout_ms: Some(config.timeout_ms as u64),
>>>>>>> d88b8754
                config: match &config.config {
                    AvailClientConfig::FullClient(conf) => Some(
                        proto::avail_config::Config::FullClient(proto::AvailClientConfig {
                            api_node_url: Some(conf.api_node_url.clone()),
                            app_id: Some(conf.app_id),
                        }),
                    ),
                    AvailClientConfig::GasRelay(conf) => Some(
                        proto::avail_config::Config::GasRelay(proto::AvailGasRelayConfig {
                            gas_relay_api_url: Some(conf.gas_relay_api_url.clone()),
                            max_retries: Some(conf.max_retries as u64),
                        }),
                    ),
                },
            }),
<<<<<<< HEAD
=======

>>>>>>> d88b8754
            Celestia(config) => {
                proto::data_availability_client::Config::Celestia(proto::CelestiaConfig {
                    api_node_url: Some(config.api_node_url.clone()),
                    namespace: Some(config.namespace.clone()),
                    chain_id: Some(config.chain_id.clone()),
                    timeout_ms: Some(config.timeout_ms),
                })
            }
<<<<<<< HEAD
            Eigen(config) => proto::data_availability_client::Config::Eigen(proto::EigenConfig {
                rpc_node_url: Some(config.rpc_node_url.clone()),
                inclusion_polling_interval_ms: Some(config.inclusion_polling_interval_ms),
            }),
=======
>>>>>>> d88b8754
            ObjectStore(config) => proto::data_availability_client::Config::ObjectStore(
                object_store_proto::ObjectStore::build(config),
            ),
        };

        Self {
            config: Some(config),
        }
    }
}<|MERGE_RESOLUTION|>--- conflicted
+++ resolved
@@ -4,12 +4,8 @@
     da_client::{
         avail::{AvailClientConfig, AvailConfig, AvailDefaultConfig, AvailGasRelayConfig},
         celestia::CelestiaConfig,
-<<<<<<< HEAD
         eigen::EigenConfig,
         DAClientConfig::{Avail, Celestia, Eigen, ObjectStore},
-=======
-        DAClientConfig::{Avail, Celestia, ObjectStore},
->>>>>>> d88b8754
     },
 };
 use zksync_protobuf::{required, ProtoRepr};
@@ -56,7 +52,6 @@
                 chain_id: required(&conf.chain_id).context("chain_id")?.clone(),
                 timeout_ms: *required(&conf.timeout_ms).context("timeout_ms")?,
             }),
-<<<<<<< HEAD
             proto::data_availability_client::Config::Eigen(conf) => Eigen(EigenConfig {
                 rpc_node_url: required(&conf.rpc_node_url)
                     .context("rpc_node_url")?
@@ -64,8 +59,6 @@
                 inclusion_polling_interval_ms: *required(&conf.inclusion_polling_interval_ms)
                     .context("inclusion_polling_interval_ms")?,
             }),
-=======
->>>>>>> d88b8754
             proto::data_availability_client::Config::ObjectStore(conf) => {
                 ObjectStore(object_store_proto::ObjectStore::read(conf)?)
             }
@@ -78,11 +71,7 @@
         let config = match &this {
             Avail(config) => proto::data_availability_client::Config::Avail(proto::AvailConfig {
                 bridge_api_url: Some(config.bridge_api_url.clone()),
-<<<<<<< HEAD
-                timeout: Some(config.timeout as u64),
-=======
                 timeout_ms: Some(config.timeout_ms as u64),
->>>>>>> d88b8754
                 config: match &config.config {
                     AvailClientConfig::FullClient(conf) => Some(
                         proto::avail_config::Config::FullClient(proto::AvailClientConfig {
@@ -98,10 +87,6 @@
                     ),
                 },
             }),
-<<<<<<< HEAD
-=======
-
->>>>>>> d88b8754
             Celestia(config) => {
                 proto::data_availability_client::Config::Celestia(proto::CelestiaConfig {
                     api_node_url: Some(config.api_node_url.clone()),
@@ -110,13 +95,10 @@
                     timeout_ms: Some(config.timeout_ms),
                 })
             }
-<<<<<<< HEAD
             Eigen(config) => proto::data_availability_client::Config::Eigen(proto::EigenConfig {
                 rpc_node_url: Some(config.rpc_node_url.clone()),
                 inclusion_polling_interval_ms: Some(config.inclusion_polling_interval_ms),
             }),
-=======
->>>>>>> d88b8754
             ObjectStore(config) => proto::data_availability_client::Config::ObjectStore(
                 object_store_proto::ObjectStore::build(config),
             ),
