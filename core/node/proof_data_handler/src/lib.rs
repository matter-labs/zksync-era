--- conflicted
+++ resolved
@@ -1,26 +1,3 @@
-<<<<<<< HEAD
-=======
-use std::{net::SocketAddr, sync::Arc};
-
-use anyhow::Context as _;
-use axum::{extract::Path, http::StatusCode, response::IntoResponse, routing::post, Json, Router};
-use tokio::sync::watch;
-use zksync_config::configs::{fri_prover_gateway::ApiMode, ProofDataHandlerConfig};
-use zksync_dal::{ConnectionPool, Core};
-use zksync_object_store::ObjectStore;
-use zksync_prover_interface::api::{
-    ProofGenerationDataRequest, ProofGenerationDataResponse, SubmitProofRequest,
-    SubmitProofResponse,
-};
-use zksync_types::{L1BatchId, L1BatchNumber, L2ChainId};
-
-pub use crate::{
-    client::ProofDataHandlerClient,
-    errors::ProcessorError,
-    processor::{Locking, Processor, Readonly},
-};
-
->>>>>>> 9ea3c374
 mod client;
 mod errors;
 mod metrics;
@@ -28,95 +5,4 @@
 mod processor;
 mod proof_router;
 
-<<<<<<< HEAD
-pub use crate::{errors::ProcessorError, processor::*};
-=======
-pub async fn run_server(
-    config: ProofDataHandlerConfig,
-    blob_store: Arc<dyn ObjectStore>,
-    connection_pool: ConnectionPool<Core>,
-    l2_chain_id: L2ChainId,
-    api_mode: ApiMode,
-    mut stop_receiver: watch::Receiver<bool>,
-) -> anyhow::Result<()> {
-    let bind_address = SocketAddr::from(([0, 0, 0, 0], config.http_port));
-    tracing::info!("Starting proof data handler server on {bind_address}");
-    let app =
-        create_proof_processing_router(blob_store, connection_pool, config, api_mode, l2_chain_id);
-
-    let listener = tokio::net::TcpListener::bind(bind_address)
-        .await
-        .with_context(|| format!("Failed binding proof data handler server to {bind_address}"))?;
-    axum::serve(listener, app)
-        .with_graceful_shutdown(async move {
-            if stop_receiver.changed().await.is_err() {
-                tracing::warn!("Stop request sender for proof data handler server was dropped without sending a signal");
-            }
-            tracing::info!("Stop request received, proof data handler server is shutting down");
-        })
-        .await
-        .context("Proof data handler server failed")?;
-    tracing::info!("Proof data handler server shut down");
-    Ok(())
-}
-
-fn create_proof_processing_router(
-    blob_store: Arc<dyn ObjectStore>,
-    connection_pool: ConnectionPool<Core>,
-    config: ProofDataHandlerConfig,
-    api_mode: ApiMode,
-    l2_chain_id: L2ChainId,
-) -> Router {
-    let mut router = Router::new();
-
-    if api_mode == ApiMode::Legacy {
-        let get_proof_gen_processor = Processor::<Locking>::new(
-            blob_store.clone(),
-            connection_pool.clone(),
-            config.proof_generation_timeout,
-            l2_chain_id,
-            config.proving_mode,
-        );
-        let submit_proof_processor = get_proof_gen_processor.clone();
-
-        router = router.route(
-            "/proof_generation_data",
-            post(
-                // we use post method because the returned data is not idempotent,
-                // i.e we return different result on each call.
-                move |_: Json<ProofGenerationDataRequest>| async move {
-                    match get_proof_gen_processor.get_proof_generation_data().await {
-                        Ok(data) => {
-                            let response = ProofGenerationDataResponse::Success(data.map(Box::new));
-                            (StatusCode::OK, Json(response)).into_response()
-                        }
-                        Err(e) => e.into_response(),
-                    }
-                },
-            ),
-        )
-        .route(
-            "/submit_proof/{l1_batch_number}",
-            post(
-                move |l1_batch_number: Path<u32>, payload: Json<SubmitProofRequest>| async move {
-                    let l1_batch_number = L1BatchNumber(l1_batch_number.0);
-                    let Json(SubmitProofRequest::Proof(proof)) = payload;
-                    match submit_proof_processor
-                        .save_proof(L1BatchId::new(l2_chain_id, l1_batch_number), (*proof).into())
-                        .await
-                    {
-                        Ok(_) => {
-                            (StatusCode::OK, Json(SubmitProofResponse::Success)).into_response()
-                        }
-                        Err(e) => e.into_response(),
-                    }
-                },
-            ),
-        );
-    }
-
-    router
-        .layer(tower_http::compression::CompressionLayer::new())
-        .layer(tower_http::decompression::RequestDecompressionLayer::new().zstd(true))
-}
->>>>>>> 9ea3c374
+pub use crate::{errors::ProcessorError, processor::*};