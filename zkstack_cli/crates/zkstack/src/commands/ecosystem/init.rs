use std::{path::PathBuf, str::FromStr};

use xshell::Shell;
use zkstack_cli_common::{
    contracts::{build_l1_contracts, build_l2_contracts, build_system_contracts},
    forge::ForgeScriptArgs,
    git, logger,
    spinner::Spinner,
    Prompt,
};
use zkstack_cli_config::{
<<<<<<< HEAD
    forge_interface::deploy_ecosystem::input::InitialDeploymentConfig,
    traits::{FileConfigWithDefaultName, ReadConfig, SaveConfigWithBasePath},
    ContractsConfig, EcosystemConfig,
=======
    forge_interface::{
        deploy_ecosystem::{
            input::{DeployErc20Config, Erc20DeploymentConfig, InitialDeploymentConfig},
            output::ERC20Tokens,
        },
        script_params::DEPLOY_ERC20_SCRIPT_PARAMS,
    },
    traits::{FileConfigWithDefaultName, ReadConfig, SaveConfig, SaveConfigWithBasePath},
    ContractsConfig, EcosystemConfig, ZkStackConfig,
>>>>>>> 9a6ff16f
};
use zkstack_cli_types::L1Network;

use super::{
    args::init::{
        EcosystemArgsFinal, EcosystemInitArgs, EcosystemInitArgsFinal, RegisterCTMArgsFinal,
    },
    common::{deploy_erc20, init_chains},
    setup_observability,
    utils::{build_da_contracts, install_yarn_dependencies},
};
use crate::{
    commands::ecosystem::{
        common::deploy_l1_core_contracts,
        create_configs::{create_erc20_deployment_config, create_initial_deployments_config},
        init_new_ctm::deploy_new_ctm,
        register_ctm::register_ctm,
    },
    messages::{
        msg_ecosystem_initialized, msg_ecosystem_no_found_preexisting_contract,
        MSG_DEPLOYING_ECOSYSTEM_CONTRACTS_SPINNER, MSG_DEPLOYING_ERC20,
        MSG_ECOSYSTEM_CONTRACTS_PATH_INVALID_ERR, MSG_ECOSYSTEM_CONTRACTS_PATH_PROMPT,
        MSG_INITIALIZING_ECOSYSTEM, MSG_INTALLING_DEPS_SPINNER,
    },
};

pub async fn run(args: EcosystemInitArgs, shell: &Shell) -> anyhow::Result<()> {
    let ecosystem_config = ZkStackConfig::ecosystem(shell)?;

    if args.update_submodules.is_none() || args.update_submodules == Some(true) {
        git::submodule_update(shell, &ecosystem_config.link_to_code)?;
    }

    let initial_deployment_config = match ecosystem_config.get_initial_deployment_config() {
        Ok(config) => config,
        Err(_) => create_initial_deployments_config(shell, &ecosystem_config.config)?,
    };

    let mut final_ecosystem_args = args
        .clone()
        .fill_values_with_prompt(ecosystem_config.l1_network)
        .await?;

    logger::info(MSG_INITIALIZING_ECOSYSTEM);

    if final_ecosystem_args.observability {
        setup_observability::run(shell)?;
    }

    let contracts_config = init_ecosystem(
        &mut final_ecosystem_args,
        shell,
        &ecosystem_config,
        &initial_deployment_config,
    )
    .await?;

    if final_ecosystem_args.deploy_erc20 {
        logger::info(MSG_DEPLOYING_ERC20);
        let erc20_deployment_config = match ecosystem_config.get_erc20_deployment_config() {
            Ok(config) => config,
            Err(_) => create_erc20_deployment_config(shell, &ecosystem_config.config)?,
        };
        deploy_erc20(
            shell,
            &erc20_deployment_config,
            &ecosystem_config,
            &contracts_config,
            final_ecosystem_args.forge_args.clone(),
            final_ecosystem_args.ecosystem.l1_rpc_url.clone(),
        )
        .await?;
    }

    // Initialize chain(s)
    let mut chains: Vec<String> = vec![];
    if !final_ecosystem_args.ecosystem_only {
        chains = init_chains(&args, &final_ecosystem_args, shell, &ecosystem_config).await?;
    }
    logger::outro(msg_ecosystem_initialized(&chains.join(",")));

    Ok(())
}

async fn init_ecosystem(
    init_args: &mut EcosystemInitArgsFinal,
    shell: &Shell,
    ecosystem_config: &EcosystemConfig,
    initial_deployment_config: &InitialDeploymentConfig,
) -> anyhow::Result<ContractsConfig> {
    let spinner = Spinner::new(MSG_INTALLING_DEPS_SPINNER);
    if !init_args.skip_contract_compilation_override {
        install_yarn_dependencies(shell, &ecosystem_config.link_to_code)?;
        build_da_contracts(shell, &ecosystem_config.link_to_code)?;
        build_l1_contracts(shell.clone(), &ecosystem_config.link_to_code)?;
        build_system_contracts(shell.clone(), &ecosystem_config.link_to_code)?;
        build_l2_contracts(shell.clone(), &ecosystem_config.link_to_code)?;
    }
    spinner.finish();

    let mut contracts = deploy_ecosystem(
        shell,
        &mut init_args.ecosystem,
        init_args.forge_args.clone(),
        ecosystem_config,
        initial_deployment_config,
        init_args.support_l2_legacy_shared_bridge_test,
        init_args.deploy_ecosystem,
    )
    .await?;
    contracts.save_with_base_path(shell, &ecosystem_config.config)?;

    contracts = deploy_new_ctm(
        shell,
        &mut init_args.ecosystem,
        init_args.forge_args.clone(),
        ecosystem_config,
        initial_deployment_config,
        init_args.support_l2_legacy_shared_bridge_test,
        init_args.bridgehub_address,
    )
    .await?;
    contracts.save_with_base_path(shell, &ecosystem_config.config)?;

    let forge_args = init_args.forge_args.clone();

    let mut reg_args = RegisterCTMArgsFinal::from((*init_args).clone());
    register_ctm(&mut reg_args, shell, forge_args, ecosystem_config).await?;

    Ok(contracts)
}

async fn deploy_ecosystem(
    shell: &Shell,
    ecosystem: &mut EcosystemArgsFinal,
    forge_args: ForgeScriptArgs,
    ecosystem_config: &EcosystemConfig,
    initial_deployment_config: &InitialDeploymentConfig,
    support_l2_legacy_shared_bridge_test: bool,
    deploy_ecosystem: bool,
) -> anyhow::Result<ContractsConfig> {
    if deploy_ecosystem {
        return deploy_ecosystem_inner(
            shell,
            forge_args,
            ecosystem_config,
            initial_deployment_config,
            ecosystem.l1_rpc_url.clone(),
            support_l2_legacy_shared_bridge_test,
        )
        .await;
    }

    let ecosystem_contracts_path = match &ecosystem.ecosystem_contracts_path {
        Some(path) => Some(path.clone()),
        None => {
            let input_path: String = Prompt::new(MSG_ECOSYSTEM_CONTRACTS_PATH_PROMPT)
                .allow_empty()
                .validate_with(|val: &String| {
                    if val.is_empty() {
                        return Ok(());
                    }
                    PathBuf::from_str(val)
                        .map(|_| ())
                        .map_err(|_| MSG_ECOSYSTEM_CONTRACTS_PATH_INVALID_ERR.to_string())
                })
                .ask();
            if input_path.is_empty() {
                None
            } else {
                Some(input_path.into())
            }
        }
    };

    let ecosystem_preexisting_configs_path =
        ecosystem_config
            .get_preexisting_configs_path()
            .join(format!(
                "{}.yaml",
                ecosystem_config.l1_network.to_string().to_lowercase()
            ));

    // currently there are not some preexisting ecosystem contracts in
    // chains, so we need check if this file exists.
    if ecosystem_contracts_path.is_none() && !ecosystem_preexisting_configs_path.exists() {
        anyhow::bail!(msg_ecosystem_no_found_preexisting_contract(
            &ecosystem_config.l1_network.to_string()
        ))
    }

    let ecosystem_contracts_path =
        ecosystem_contracts_path.unwrap_or_else(|| match ecosystem_config.l1_network {
            L1Network::Localhost => {
                ContractsConfig::get_path_with_base_path(&ecosystem_config.config)
            }
            L1Network::Sepolia | L1Network::Holesky | L1Network::Mainnet => {
                ecosystem_preexisting_configs_path
            }
        });

    ContractsConfig::read(shell, ecosystem_contracts_path)
}

async fn deploy_ecosystem_inner(
    shell: &Shell,
    forge_args: ForgeScriptArgs,
    config: &EcosystemConfig,
    initial_deployment_config: &InitialDeploymentConfig,
    l1_rpc_url: String,
    support_l2_legacy_shared_bridge_test: bool,
) -> anyhow::Result<ContractsConfig> {
    let spinner = Spinner::new(MSG_DEPLOYING_ECOSYSTEM_CONTRACTS_SPINNER);
    let contracts_config = deploy_l1_core_contracts(
        shell,
        &forge_args,
        config,
        initial_deployment_config,
        &l1_rpc_url,
        None,
        true,
        support_l2_legacy_shared_bridge_test,
    )
    .await?;
    spinner.finish();

<<<<<<< HEAD
=======
    accept_owner(
        shell,
        config.path_to_l1_foundry(),
        contracts_config.l1.governance_addr,
        &config.get_wallets()?.governor,
        contracts_config.ecosystem_contracts.bridgehub_proxy_addr,
        &forge_args,
        l1_rpc_url.clone(),
    )
    .await?;

    accept_admin(
        shell,
        config.path_to_l1_foundry(),
        contracts_config.l1.chain_admin_addr,
        &config.get_wallets()?.governor,
        contracts_config.ecosystem_contracts.bridgehub_proxy_addr,
        &forge_args,
        l1_rpc_url.clone(),
    )
    .await?;

    accept_owner(
        shell,
        config.path_to_l1_foundry(),
        contracts_config.l1.governance_addr,
        &config.get_wallets()?.governor,
        contracts_config.bridges.shared.l1_address,
        &forge_args,
        l1_rpc_url.clone(),
    )
    .await?;

    // Note, that there is no admin in L1 asset router, so we do
    // need to accept it

    accept_owner(
        shell,
        config.path_to_l1_foundry(),
        contracts_config.l1.governance_addr,
        &config.get_wallets()?.governor,
        contracts_config
            .ecosystem_contracts
            .state_transition_proxy_addr,
        &forge_args,
        l1_rpc_url.clone(),
    )
    .await?;

    accept_admin(
        shell,
        config.path_to_l1_foundry(),
        contracts_config.l1.chain_admin_addr,
        &config.get_wallets()?.governor,
        contracts_config
            .ecosystem_contracts
            .state_transition_proxy_addr,
        &forge_args,
        l1_rpc_url.clone(),
    )
    .await?;

    accept_owner(
        shell,
        config.path_to_l1_foundry(),
        contracts_config.l1.governance_addr,
        &config.get_wallets()?.governor,
        contracts_config
            .ecosystem_contracts
            .stm_deployment_tracker_proxy_addr
            .context("stm_deployment_tracker_proxy_addr")?,
        &forge_args,
        l1_rpc_url.clone(),
    )
    .await?;

>>>>>>> 9a6ff16f
    Ok(contracts_config)
}<|MERGE_RESOLUTION|>--- conflicted
+++ resolved
@@ -9,21 +9,9 @@
     Prompt,
 };
 use zkstack_cli_config::{
-<<<<<<< HEAD
     forge_interface::deploy_ecosystem::input::InitialDeploymentConfig,
     traits::{FileConfigWithDefaultName, ReadConfig, SaveConfigWithBasePath},
-    ContractsConfig, EcosystemConfig,
-=======
-    forge_interface::{
-        deploy_ecosystem::{
-            input::{DeployErc20Config, Erc20DeploymentConfig, InitialDeploymentConfig},
-            output::ERC20Tokens,
-        },
-        script_params::DEPLOY_ERC20_SCRIPT_PARAMS,
-    },
-    traits::{FileConfigWithDefaultName, ReadConfig, SaveConfig, SaveConfigWithBasePath},
     ContractsConfig, EcosystemConfig, ZkStackConfig,
->>>>>>> 9a6ff16f
 };
 use zkstack_cli_types::L1Network;
 
@@ -250,84 +238,5 @@
     .await?;
     spinner.finish();
 
-<<<<<<< HEAD
-=======
-    accept_owner(
-        shell,
-        config.path_to_l1_foundry(),
-        contracts_config.l1.governance_addr,
-        &config.get_wallets()?.governor,
-        contracts_config.ecosystem_contracts.bridgehub_proxy_addr,
-        &forge_args,
-        l1_rpc_url.clone(),
-    )
-    .await?;
-
-    accept_admin(
-        shell,
-        config.path_to_l1_foundry(),
-        contracts_config.l1.chain_admin_addr,
-        &config.get_wallets()?.governor,
-        contracts_config.ecosystem_contracts.bridgehub_proxy_addr,
-        &forge_args,
-        l1_rpc_url.clone(),
-    )
-    .await?;
-
-    accept_owner(
-        shell,
-        config.path_to_l1_foundry(),
-        contracts_config.l1.governance_addr,
-        &config.get_wallets()?.governor,
-        contracts_config.bridges.shared.l1_address,
-        &forge_args,
-        l1_rpc_url.clone(),
-    )
-    .await?;
-
-    // Note, that there is no admin in L1 asset router, so we do
-    // need to accept it
-
-    accept_owner(
-        shell,
-        config.path_to_l1_foundry(),
-        contracts_config.l1.governance_addr,
-        &config.get_wallets()?.governor,
-        contracts_config
-            .ecosystem_contracts
-            .state_transition_proxy_addr,
-        &forge_args,
-        l1_rpc_url.clone(),
-    )
-    .await?;
-
-    accept_admin(
-        shell,
-        config.path_to_l1_foundry(),
-        contracts_config.l1.chain_admin_addr,
-        &config.get_wallets()?.governor,
-        contracts_config
-            .ecosystem_contracts
-            .state_transition_proxy_addr,
-        &forge_args,
-        l1_rpc_url.clone(),
-    )
-    .await?;
-
-    accept_owner(
-        shell,
-        config.path_to_l1_foundry(),
-        contracts_config.l1.governance_addr,
-        &config.get_wallets()?.governor,
-        contracts_config
-            .ecosystem_contracts
-            .stm_deployment_tracker_proxy_addr
-            .context("stm_deployment_tracker_proxy_addr")?,
-        &forge_args,
-        l1_rpc_url.clone(),
-    )
-    .await?;
-
->>>>>>> 9a6ff16f
     Ok(contracts_config)
 }