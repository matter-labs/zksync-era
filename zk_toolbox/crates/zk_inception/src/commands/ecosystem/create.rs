use std::path::Path;
use std::{path::PathBuf, str::FromStr};

use anyhow::bail;
use common::{cmd::Cmd, logger, spinner::Spinner};
use xshell::{cmd, Shell};

<<<<<<< HEAD
use crate::messages::{
    MSG_CLONING_ERA_REPO_SPINNER, MSG_CREATED_ECOSYSTEM, MSG_CREATING_DEFAULT_CHAIN_SPINNER,
    MSG_CREATING_ECOSYSTEM, MSG_CREATING_INITIAL_CONFIGURATIONS_SPINNER,
    MSG_ECOSYSTEM_ALREADY_EXISTS_ERR, MSG_ECOSYSTEM_CONFIG_INVALID_ERR, MSG_SELECTED_CONFIG,
    MSG_STARTING_CONTAINERS_SPINNER,
};
use crate::{
    commands::{
        chain::create_chain_inner,
        containers::{initialize_docker, start_containers},
        ecosystem::{
            args::create::EcosystemCreateArgs,
            create_configs::{create_erc20_deployment_config, create_initial_deployments_config},
        },
=======
use crate::commands::{
    chain::create_chain_inner,
    containers::{initialize_docker, start_containers},
    ecosystem::{
        args::create::EcosystemCreateArgs,
        create_configs::{create_erc20_deployment_config, create_initial_deployments_config},
>>>>>>> 5cfcc24e
    },
};
use config::traits::SaveConfigWithBasePath;
use config::{
    create_local_configs_dir, create_wallets, get_default_era_chain_id, EcosystemConfig,
    EcosystemConfigFromFileError, ZKSYNC_ERA_GIT_REPO,
};

pub fn run(args: EcosystemCreateArgs, shell: &Shell) -> anyhow::Result<()> {
    match EcosystemConfig::from_file(shell) {
        Ok(_) => bail!(MSG_ECOSYSTEM_ALREADY_EXISTS_ERR),
        Err(EcosystemConfigFromFileError::InvalidConfig { .. }) => {
            bail!(MSG_ECOSYSTEM_CONFIG_INVALID_ERR)
        }
        Err(EcosystemConfigFromFileError::NotExists) => create(args, shell)?,
    };

    Ok(())
}

fn create(args: EcosystemCreateArgs, shell: &Shell) -> anyhow::Result<()> {
    let args = args.fill_values_with_prompt();

    logger::note(MSG_SELECTED_CONFIG, logger::object_to_string(&args));
    logger::info(MSG_CREATING_ECOSYSTEM);

    let ecosystem_name = &args.ecosystem_name;
    shell.create_dir(ecosystem_name)?;
    shell.change_dir(ecosystem_name);

    let configs_path = create_local_configs_dir(shell, ".")?;

    let link_to_code = if args.link_to_code.is_empty() {
        let spinner = Spinner::new(MSG_CLONING_ERA_REPO_SPINNER);
        let link_to_code = clone_era_repo(shell)?;
        spinner.finish();
        link_to_code
    } else {
        let path = PathBuf::from_str(&args.link_to_code)?;
        update_submodules_recursive(shell, &path)?;
        path
    };

    let spinner = Spinner::new(MSG_CREATING_INITIAL_CONFIGURATIONS_SPINNER);
    let chain_config = args.chain_config();
    let chains_path = shell.create_dir("chains")?;
    let default_chain_name = args.chain_args.chain_name.clone();

    create_initial_deployments_config(shell, &configs_path)?;
    create_erc20_deployment_config(shell, &configs_path)?;

    let ecosystem_config = EcosystemConfig {
        name: ecosystem_name.clone(),
        l1_network: args.l1_network,
        link_to_code: link_to_code.clone(),
        chains: chains_path.clone(),
        config: configs_path,
        era_chain_id: get_default_era_chain_id(),
        default_chain: default_chain_name.clone(),
        prover_version: chain_config.prover_version,
        wallet_creation: args.wallet_creation,
        shell: shell.clone().into(),
    };

    // Use 0 id for ecosystem  wallets
    create_wallets(
        shell,
        &ecosystem_config.config,
        &ecosystem_config.link_to_code,
        0,
        args.wallet_creation,
        args.wallet_path,
    )?;
    ecosystem_config.save_with_base_path(shell, ".")?;
    spinner.finish();

    let spinner = Spinner::new(MSG_CREATING_DEFAULT_CHAIN_SPINNER);
    create_chain_inner(chain_config, &ecosystem_config, shell)?;
    spinner.finish();

    if args.start_containers {
        let spinner = Spinner::new(MSG_STARTING_CONTAINERS_SPINNER);
        initialize_docker(shell, &ecosystem_config)?;
        start_containers(shell)?;
        spinner.finish();
    }

    logger::outro(MSG_CREATED_ECOSYSTEM);
    Ok(())
}

fn clone_era_repo(shell: &Shell) -> anyhow::Result<PathBuf> {
    Cmd::new(cmd!(
        shell,
        "git clone --recurse-submodules {ZKSYNC_ERA_GIT_REPO}"
    ))
    .run()?;
    Ok(shell.current_dir().join("zksync-era"))
}

fn update_submodules_recursive(shell: &Shell, link_to_code: &Path) -> anyhow::Result<()> {
    let _dir_guard = shell.push_dir(link_to_code);
    Cmd::new(cmd!(
        shell,
        "git submodule update --init --recursive
"
    ))
    .run()?;
    Ok(())
}<|MERGE_RESOLUTION|>--- conflicted
+++ resolved
@@ -5,30 +5,27 @@
 use common::{cmd::Cmd, logger, spinner::Spinner};
 use xshell::{cmd, Shell};
 
-<<<<<<< HEAD
-use crate::messages::{
-    MSG_CLONING_ERA_REPO_SPINNER, MSG_CREATED_ECOSYSTEM, MSG_CREATING_DEFAULT_CHAIN_SPINNER,
-    MSG_CREATING_ECOSYSTEM, MSG_CREATING_INITIAL_CONFIGURATIONS_SPINNER,
-    MSG_ECOSYSTEM_ALREADY_EXISTS_ERR, MSG_ECOSYSTEM_CONFIG_INVALID_ERR, MSG_SELECTED_CONFIG,
-    MSG_STARTING_CONTAINERS_SPINNER,
-};
-use crate::{
-    commands::{
-        chain::create_chain_inner,
-        containers::{initialize_docker, start_containers},
-        ecosystem::{
-            args::create::EcosystemCreateArgs,
-            create_configs::{create_erc20_deployment_config, create_initial_deployments_config},
-        },
-=======
 use crate::commands::{
     chain::create_chain_inner,
     containers::{initialize_docker, start_containers},
     ecosystem::{
         args::create::EcosystemCreateArgs,
         create_configs::{create_erc20_deployment_config, create_initial_deployments_config},
->>>>>>> 5cfcc24e
     },
+};
+use crate::commands::{
+    chain::create_chain_inner,
+    containers::{initialize_docker, start_containers},
+    ecosystem::{
+        args::create::EcosystemCreateArgs,
+        create_configs::{create_erc20_deployment_config, create_initial_deployments_config},
+    },
+};
+use crate::messages::{
+    MSG_CLONING_ERA_REPO_SPINNER, MSG_CREATED_ECOSYSTEM, MSG_CREATING_DEFAULT_CHAIN_SPINNER,
+    MSG_CREATING_ECOSYSTEM, MSG_CREATING_INITIAL_CONFIGURATIONS_SPINNER,
+    MSG_ECOSYSTEM_ALREADY_EXISTS_ERR, MSG_ECOSYSTEM_CONFIG_INVALID_ERR, MSG_SELECTED_CONFIG,
+    MSG_STARTING_CONTAINERS_SPINNER,
 };
 use config::traits::SaveConfigWithBasePath;
 use config::{
