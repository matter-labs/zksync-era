import * as utils from 'utils';
import { loadConfig, shouldLoadConfigFromFile, getAllConfigsPath } from 'utils/build/file-configs';
import { runServerInBackground } from './utils';
import { Tester } from './tester';
import * as zksync from 'zksync-ethers';
import * as ethers from 'ethers';
import { expect } from 'chai';
import { IZkSyncHyperchain } from 'zksync-ethers/build/typechain';
import path from 'path';
import { ChildProcessWithoutNullStreams } from 'child_process';
import fs from 'node:fs/promises';
import { logsTestPath } from 'utils/build/logs';
import { killPidWithAllChilds } from 'utils/build/kill';

const fileConfig = shouldLoadConfigFromFile();

// Parses output of "print-suggested-values" command of the revert block tool.
function parseSuggestedValues(suggestedValuesString: string): {
    lastL1BatchNumber: bigint;
    nonce: bigint;
    priorityFee: bigint;
} {
    const json = JSON.parse(suggestedValuesString);
    if (!json || typeof json !== 'object') {
        throw new TypeError('suggested values are not an object');
    }

    const lastL1BatchNumber = json.last_executed_l1_batch_number;
    if (!Number.isInteger(lastL1BatchNumber)) {
        throw new TypeError('suggested `lastL1BatchNumber` is not an integer');
    }
    const nonce = json.nonce;
    if (!Number.isInteger(nonce)) {
        throw new TypeError('suggested `nonce` is not an integer');
    }
    const priorityFee = json.priority_fee;
    if (!Number.isInteger(priorityFee)) {
        throw new TypeError('suggested `priorityFee` is not an integer');
    }

    return {
        lastL1BatchNumber: BigInt(lastL1BatchNumber),
        nonce: BigInt(nonce),
        priorityFee: BigInt(priorityFee)
    };
}

async function killServerAndWaitForShutdown(tester: Tester, serverProcess?: ChildProcessWithoutNullStreams) {
    if (!serverProcess) {
        await utils.exec('killall -9 zksync_server').catch(ignoreError);
        return;
    }
    await killPidWithAllChilds(serverProcess.pid!, 9).catch(ignoreError);
    // Wait until it's really stopped.
    let iter = 0;
    while (iter < 30) {
        try {
            await tester.syncWallet.provider.getBlockNumber();
            await utils.sleep(2);
            iter += 1;
        } catch (_) {
            // When exception happens, we assume that server died.
            return;
        }
    }
    // It's going to panic anyway, since the server is a singleton entity, so better to exit early.
    throw new Error("Server didn't stop after a kill request");
}

function ignoreError(_err: any, context?: string) {
    const message = context ? `Error ignored (context: ${context}).` : 'Error ignored.';
    console.info(message);
}

const pathToHome = path.join(__dirname, '../../../..');
const fileConfig = shouldLoadConfigFromFile();
const depositAmount = ethers.parseEther('0.001');

async function logsPath(name: string): Promise<string> {
    return await logsTestPath(fileConfig.chain, 'logs/revert/', name);
}

describe('Block reverting test', function () {
    let tester: Tester;
    let alice: zksync.Wallet;
    let mainContract: IZkSyncHyperchain;
    let blocksCommittedBeforeRevert: bigint;
    let logs: fs.FileHandle;
    let operatorAddress: string;
    let ethClientWeb3Url: string;
    let apiWeb3JsonRpcHttpUrl: string;
    let serverProcess: ChildProcessWithoutNullStreams | undefined;
<<<<<<< HEAD
=======

    const pathToHome = path.join(__dirname, '../../../..');

>>>>>>> f90064b0
    const autoKill: boolean = !fileConfig.loadFromFile || !process.env.NO_KILL;
    const enableConsensus = process.env.ENABLE_CONSENSUS == 'true';
    let components = 'api,tree,eth,state_keeper,commitment_generator,da_dispatcher,vm_runner_protective_reads';
    if (enableConsensus) {
        components += ',consensus';
    }

    before('initialize test', async () => {
        // Clone file configs if necessary
        let baseTokenAddress: string;

        if (!fileConfig.loadFromFile) {
            operatorAddress = process.env.ETH_SENDER_SENDER_OPERATOR_COMMIT_ETH_ADDR!;
            ethClientWeb3Url = process.env.ETH_CLIENT_WEB3_URL!;
            apiWeb3JsonRpcHttpUrl = process.env.API_WEB3_JSON_RPC_HTTP_URL!;
            baseTokenAddress = process.env.CONTRACTS_BASE_TOKEN_ADDR!;
        } else {
            const generalConfig = loadConfig({
                pathToHome,
                chain: fileConfig.chain,
                config: 'general.yaml'
            });
            const secretsConfig = loadConfig({
                pathToHome,
                chain: fileConfig.chain,
                config: 'secrets.yaml'
            });
            const walletsConfig = loadConfig({
                pathToHome,
                chain: fileConfig.chain,
                config: 'wallets.yaml'
            });
            const contractsConfig = loadConfig({
                pathToHome,
                chain: fileConfig.chain,
                config: 'contracts.yaml'
            });

            operatorAddress = walletsConfig.operator.address;
            ethClientWeb3Url = secretsConfig.l1.l1_rpc_url;
            apiWeb3JsonRpcHttpUrl = generalConfig.api.web3_json_rpc.http_url;
            baseTokenAddress = contractsConfig.l1.base_token_addr;
        }

        // Create test wallets
        tester = await Tester.init(ethClientWeb3Url, apiWeb3JsonRpcHttpUrl, baseTokenAddress);
        alice = tester.emptyWallet();
    });

    step('run server and execute some transactions', async () => {
        if (autoKill) {
            // Make sure server isn't running.
            await killServerAndWaitForShutdown(tester);
        }

        // Run server in background.
        logs = await fs.open(await logsPath('server.log'), 'a');
        serverProcess = runServerInBackground({
            components: [components],
            stdio: [null, logs, logs],
            cwd: pathToHome,
            useZkInception: fileConfig.loadFromFile,
            chain: fileConfig.chain
        });

        // Server may need some time to recompile if it's a cold run, so wait for it.
        let iter = 0;
        while (iter < 30 && !mainContract) {
            try {
                mainContract = await tester.syncWallet.getMainContract();
            } catch (err) {
                ignoreError(err, 'waiting for server HTTP JSON-RPC to start');
                await utils.sleep(2);
                iter += 1;
            }
        }
        if (!mainContract) {
            throw new Error('Server did not start');
        }

        await tester.fundSyncWallet();

        // Seal 2 L1 batches.
        // One is not enough to test the reversion of sk cache because
        // it gets updated with some batch logs only at the start of the next batch.
        const initialL1BatchNumber = await tester.web3Provider.getL1BatchNumber();
        const firstDepositHandle = await tester.syncWallet.deposit({
            token: tester.isETHBasedChain ? zksync.utils.LEGACY_ETH_ADDRESS : tester.baseTokenAddress,
            amount: depositAmount,
            to: alice.address,
            approveBaseERC20: true,
            approveERC20: true
        });
        await firstDepositHandle.wait();
        while ((await tester.web3Provider.getL1BatchNumber()) <= initialL1BatchNumber) {
            await utils.sleep(1);
        }
        const secondDepositHandle = await tester.syncWallet.deposit({
            token: tester.isETHBasedChain ? zksync.utils.LEGACY_ETH_ADDRESS : tester.baseTokenAddress,
            amount: depositAmount,
            to: alice.address,
            approveBaseERC20: true,
            approveERC20: true
        });
        await secondDepositHandle.wait();
        while ((await tester.web3Provider.getL1BatchNumber()) <= initialL1BatchNumber + 1) {
            await utils.sleep(1);
        }

        const balance = await alice.getBalance();
        expect(balance === depositAmount * 2n, 'Incorrect balance after deposits').to.be.true;

        // Check L1 committed and executed blocks.
        let blocksCommitted = await mainContract.getTotalBatchesCommitted();
        let blocksExecuted = await mainContract.getTotalBatchesExecuted();
        let tryCount = 0;
        while (blocksCommitted === blocksExecuted && tryCount < 100) {
            blocksCommitted = await mainContract.getTotalBatchesCommitted();
            blocksExecuted = await mainContract.getTotalBatchesExecuted();
            tryCount += 1;
            await utils.sleep(1);
        }
        expect(blocksCommitted > blocksExecuted, 'There is no committed but not executed block').to.be.true;
        blocksCommittedBeforeRevert = blocksCommitted;

        // Stop server.
        await killServerAndWaitForShutdown(tester, serverProcess!);
    });

    step('revert blocks', async () => {
        let fileConfigFlags = '';
        if (fileConfig.loadFromFile) {
            const configPaths = getAllConfigsPath({
                pathToHome,
                chain: fileConfig.chain
            });
            fileConfigFlags = `
                --config-path=${configPaths['general.yaml']}
                --contracts-config-path=${configPaths['contracts.yaml']}
                --secrets-path=${configPaths['secrets.yaml']}
                --wallets-path=${configPaths['wallets.yaml']}
                --genesis-path=${configPaths['genesis.yaml']}
            `;
        }

        const executedProcess = await utils.exec(
            `cd ${pathToHome} && RUST_LOG=off cargo run --bin block_reverter --release -- print-suggested-values --json --operator-address ${operatorAddress} ${fileConfigFlags}`
            // ^ Switch off logs to not pollute the output JSON
        );
        const suggestedValuesOutput = executedProcess.stdout;
        const { lastL1BatchNumber, nonce, priorityFee } = parseSuggestedValues(suggestedValuesOutput);
        expect(lastL1BatchNumber < blocksCommittedBeforeRevert, 'There should be at least one block for revert').to.be
            .true;

        console.log(
            `Reverting with parameters: last unreverted L1 batch number: ${lastL1BatchNumber}, nonce: ${nonce}, priorityFee: ${priorityFee}`
        );

        console.log('Sending ETH transaction..');
        await utils.spawn(
            `cd ${pathToHome} && cargo run --bin block_reverter --release -- send-eth-transaction --l1-batch-number ${lastL1BatchNumber} --nonce ${nonce} --priority-fee-per-gas ${priorityFee} ${fileConfigFlags}`
        );

        console.log('Rolling back DB..');
        await utils.spawn(
            `cd ${pathToHome} && cargo run --bin block_reverter --release -- rollback-db --l1-batch-number ${lastL1BatchNumber} --rollback-postgres --rollback-tree --rollback-sk-cache --rollback-vm-runners-cache ${fileConfigFlags}`
        );

        let blocksCommitted = await mainContract.getTotalBatchesCommitted();
        expect(blocksCommitted === lastL1BatchNumber, 'Revert on contract was unsuccessful').to.be.true;
    });

    step('execute transaction after revert', async () => {
        // Run server.
        serverProcess = runServerInBackground({
            components: [components],
            stdio: [null, logs, logs],
            cwd: pathToHome,
            useZkInception: fileConfig.loadFromFile,
            chain: fileConfig.chain
        });
        await utils.sleep(30);

        const balanceBefore = await alice.getBalance();
        expect(balanceBefore === depositAmount * 2n, 'Incorrect balance after revert').to.be.true;

        // Execute a transaction
        const depositHandle = await tester.syncWallet.deposit({
            token: tester.isETHBasedChain ? zksync.utils.LEGACY_ETH_ADDRESS : tester.baseTokenAddress,
            amount: depositAmount,
            to: alice.address,
            approveBaseERC20: true,
            approveERC20: true
        });

        let l1TxResponse = await alice._providerL1().getTransaction(depositHandle.hash);
        while (!l1TxResponse) {
            console.log(`Deposit ${depositHandle.hash} is not visible to the L1 network; sleeping`);
            await utils.sleep(1);
            l1TxResponse = await alice._providerL1().getTransaction(depositHandle.hash);
        }

        // ethers doesn't work well with block reversions, so wait for the receipt before calling `.waitFinalize()`.
        const l2Tx = await alice._providerL2().getL2TransactionFromPriorityOp(l1TxResponse);
        let receipt = null;
        do {
            receipt = await tester.syncWallet.provider.getTransactionReceipt(l2Tx.hash);
            await utils.sleep(1);
        } while (receipt == null);

        await depositHandle.waitFinalize();
        expect(receipt.status).to.be.eql(1);

        const balanceAfter = await alice.getBalance();
        expect(balanceAfter === depositAmount * 3n, 'Incorrect balance after another deposit').to.be.true;
    });

    step('execute transactions after simple restart', async () => {
        // Execute an L2 transaction
        await checkedRandomTransfer(alice, 1n);

        // Stop server.
        await killServerAndWaitForShutdown(tester, serverProcess!);

        // Run again.
        serverProcess = runServerInBackground({
            components: [components],
            stdio: [null, logs, logs],
            cwd: pathToHome,
            useZkInception: fileConfig.loadFromFile,
            chain: fileConfig.chain
        });
        await utils.sleep(30);

        // Trying to send a transaction from the same address again
        await checkedRandomTransfer(alice, 1n);
    });

    after('Try killing server', async () => {
        if (autoKill) {
            await utils.exec('killall zksync_server').catch(ignoreError);
        }
    });
});

async function checkedRandomTransfer(sender: zksync.Wallet, amount: bigint) {
    const senderBalanceBefore = await sender.getBalance();
    const receiverHD = zksync.Wallet.createRandom();
    const receiver = new zksync.Wallet(receiverHD.privateKey, sender.provider);
    const transferHandle = await sender.sendTransaction({
        to: receiver.address,
        value: amount,
        type: 0
    });

    // ethers doesn't work well with block reversions, so we poll for the receipt manually.
    let txReceipt = null;
    do {
        txReceipt = await sender.provider.getTransactionReceipt(transferHandle.hash);
        await utils.sleep(1);
    } while (txReceipt == null);

    const senderBalance = await sender.getBalance();
    const receiverBalance = await receiver.getBalance();

    expect(receiverBalance === amount, 'Failed updated the balance of the receiver').to.be.true;

    const spentAmount = txReceipt.gasUsed * transferHandle.gasPrice! + amount;
    expect(senderBalance + spentAmount >= senderBalanceBefore, 'Failed to update the balance of the sender').to.be.true;
}<|MERGE_RESOLUTION|>--- conflicted
+++ resolved
@@ -90,12 +90,7 @@
     let ethClientWeb3Url: string;
     let apiWeb3JsonRpcHttpUrl: string;
     let serverProcess: ChildProcessWithoutNullStreams | undefined;
-<<<<<<< HEAD
-=======
-
     const pathToHome = path.join(__dirname, '../../../..');
-
->>>>>>> f90064b0
     const autoKill: boolean = !fileConfig.loadFromFile || !process.env.NO_KILL;
     const enableConsensus = process.env.ENABLE_CONSENSUS == 'true';
     let components = 'api,tree,eth,state_keeper,commitment_generator,da_dispatcher,vm_runner_protective_reads';
