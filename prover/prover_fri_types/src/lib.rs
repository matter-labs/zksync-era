use std::env;

pub use circuit_definitions;
use circuit_definitions::{
    aux_definitions::witness_oracle::VmWitnessOracle,
    boojum::{cs::implementations::witness::WitnessVec, field::goldilocks::GoldilocksField},
    circuit_definitions::{
        base_layer::{ZkSyncBaseLayerCircuit, ZkSyncBaseLayerProof},
        recursion_layer::{
            ZkSyncRecursionLayerProof, ZkSyncRecursionLayerStorageType, ZkSyncRecursiveLayerCircuit,
        },
    },
    zkevm_circuits::scheduler::{
        aux::BaseLayerCircuitType, block_header::BlockAuxilaryOutputWitness,
    },
    ZkSyncDefaultRoundFunction,
};
use zksync_object_store::{serialize_using_bincode, Bucket, StoredObject};
use zksync_types::{basic_fri_types::AggregationRound, L1BatchNumber};

use crate::keys::FriCircuitKey;

pub mod keys;
pub mod queue;

#[derive(serde::Serialize, serde::Deserialize, Clone)]
#[allow(clippy::large_enum_variant)]
pub enum CircuitWrapper {
    Base(
        ZkSyncBaseLayerCircuit<
            GoldilocksField,
            VmWitnessOracle<GoldilocksField>,
            ZkSyncDefaultRoundFunction,
        >,
    ),
    Recursive(ZkSyncRecursiveLayerCircuit),
}

impl StoredObject for CircuitWrapper {
    const BUCKET: Bucket = Bucket::ProverJobsFri;
    type Key<'a> = FriCircuitKey;

    fn encode_key(key: Self::Key<'_>) -> String {
        let FriCircuitKey {
            block_number,
            sequence_number,
            circuit_id,
            aggregation_round,
            depth,
        } = key;
        format!("{block_number}_{sequence_number}_{circuit_id}_{aggregation_round:?}_{depth}.bin")
    }

    serialize_using_bincode!();
}

#[derive(serde::Serialize, serde::Deserialize)]
pub enum FriProofWrapper {
    Base(ZkSyncBaseLayerProof),
    Recursive(ZkSyncRecursionLayerProof),
}

impl StoredObject for FriProofWrapper {
    const BUCKET: Bucket = Bucket::ProofsFri;
    type Key<'a> = u32;

    fn encode_key(key: Self::Key<'_>) -> String {
        format!("proof_{key}.bin")
    }

    serialize_using_bincode!();
}

#[derive(Clone, serde::Serialize, serde::Deserialize)]
pub struct WitnessVectorArtifacts {
    pub witness_vector: WitnessVec<GoldilocksField>,
    pub prover_job: ProverJob,
}

impl WitnessVectorArtifacts {
    pub fn new(witness_vector: WitnessVec<GoldilocksField>, prover_job: ProverJob) -> Self {
        Self {
            witness_vector,
            prover_job,
        }
    }
}

#[derive(Clone, serde::Serialize, serde::Deserialize)]
pub struct ProverJob {
    pub block_number: L1BatchNumber,
    pub job_id: u32,
    pub circuit_wrapper: CircuitWrapper,
    pub setup_data_key: ProverServiceDataKey,
}

impl ProverJob {
    pub fn new(
        block_number: L1BatchNumber,
        job_id: u32,
        circuit_wrapper: CircuitWrapper,
        setup_data_key: ProverServiceDataKey,
    ) -> Self {
        Self {
            block_number,
            job_id,
            circuit_wrapper,
            setup_data_key,
        }
    }
}

#[derive(Debug, Clone, Eq, PartialEq, Hash, serde::Serialize, serde::Deserialize)]
pub struct ProverServiceDataKey {
    pub circuit_id: u8,
    pub round: AggregationRound,
}

fn get_round_for_recursive_circuit_type(circuit_type: u8) -> AggregationRound {
    match circuit_type {
        circuit_type if circuit_type == ZkSyncRecursionLayerStorageType::SchedulerCircuit as u8 => {
            AggregationRound::Scheduler
        }
        circuit_type if circuit_type == ZkSyncRecursionLayerStorageType::NodeLayerCircuit as u8 => {
            AggregationRound::NodeAggregation
        }
        _ => AggregationRound::LeafAggregation,
    }
}

impl ProverServiceDataKey {
    pub fn new(circuit_id: u8, round: AggregationRound) -> Self {
        Self { circuit_id, round }
    }

    /// Creates a new data key for recursive type - with auto selection of the aggregation round.
    pub fn new_recursive(circuit_id: u8) -> Self {
        Self {
            circuit_id,
            round: get_round_for_recursive_circuit_type(circuit_id),
        }
    }
    pub fn new_basic(circuit_id: u8) -> Self {
        Self {
            circuit_id,
            round: AggregationRound::BasicCircuits,
        }
    }

    pub fn all_boojum() -> Vec<ProverServiceDataKey> {
        let mut results = vec![];
        for numeric_circuit in
            BaseLayerCircuitType::VM as u8..=BaseLayerCircuitType::L1MessagesHasher as u8
        {
            results.push(ProverServiceDataKey::new_basic(numeric_circuit))
        }
        for numeric_circuit in ZkSyncRecursionLayerStorageType::SchedulerCircuit as u8
            ..=ZkSyncRecursionLayerStorageType::LeafLayerCircuitForL1MessagesHasher as u8
        {
            results.push(ProverServiceDataKey::new_recursive(numeric_circuit))
        }
        results.push(ProverServiceDataKey::eip4844());
        // Don't include snark, as it uses the old proving system.

        results
    }

    /// Data key for snark wrapper.
    pub fn snark() -> Self {
        Self {
            circuit_id: 1,
            round: AggregationRound::Scheduler,
        }
    }

<<<<<<< HEAD
    const EIP_4844_CIRCUIT_ID: u8 = 19;
=======
    const EIP_4844_CIRCUIT_ID: u8 = 255;
>>>>>>> 8b0cc4a8

    /// Key for 4844 circuit.
    // Currently this is a special 'aux' style circuit (as we have just one),
    // But from VM 1.5.0 it will change into a 'basic' circuit.
    pub fn eip4844() -> Self {
        Self {
            circuit_id: Self::EIP_4844_CIRCUIT_ID,
            round: AggregationRound::BasicCircuits,
        }
    }
    pub fn is_eip4844(&self) -> bool {
        self.circuit_id == Self::EIP_4844_CIRCUIT_ID
            && self.round == AggregationRound::BasicCircuits
    }

<<<<<<< HEAD
    pub fn is_base_layer(&self) -> bool {
        self.round == AggregationRound::BasicCircuits && !self.is_eip4844()
    }

=======
>>>>>>> 8b0cc4a8
    pub fn name(&self) -> String {
        if self.is_eip4844() {
            return "eip4844".to_string();
        }
        match self.round {
            AggregationRound::BasicCircuits => {
                format!("basic_{}", self.circuit_id)
            }
            AggregationRound::LeafAggregation => {
                format!("leaf_{}", self.circuit_id)
            }
            AggregationRound::NodeAggregation => "node".to_string(),
            AggregationRound::Scheduler => "scheduler".to_string(),
        }
    }
}

#[derive(serde::Serialize, serde::Deserialize)]
pub struct AuxOutputWitnessWrapper(pub BlockAuxilaryOutputWitness<GoldilocksField>);

impl StoredObject for AuxOutputWitnessWrapper {
    const BUCKET: Bucket = Bucket::SchedulerWitnessJobsFri;
    type Key<'a> = L1BatchNumber;

    fn encode_key(key: Self::Key<'_>) -> String {
        format!("aux_output_witness_{key}.bin")
    }

    serialize_using_bincode!();
}

pub fn get_current_pod_name() -> String {
    env::var("POD_NAME").unwrap_or("UNKNOWN_POD".to_owned())
}<|MERGE_RESOLUTION|>--- conflicted
+++ resolved
@@ -173,11 +173,7 @@
         }
     }
 
-<<<<<<< HEAD
-    const EIP_4844_CIRCUIT_ID: u8 = 19;
-=======
     const EIP_4844_CIRCUIT_ID: u8 = 255;
->>>>>>> 8b0cc4a8
 
     /// Key for 4844 circuit.
     // Currently this is a special 'aux' style circuit (as we have just one),
@@ -193,13 +189,10 @@
             && self.round == AggregationRound::BasicCircuits
     }
 
-<<<<<<< HEAD
     pub fn is_base_layer(&self) -> bool {
         self.round == AggregationRound::BasicCircuits && !self.is_eip4844()
     }
 
-=======
->>>>>>> 8b0cc4a8
     pub fn name(&self) -> String {
         if self.is_eip4844() {
             return "eip4844".to_string();
