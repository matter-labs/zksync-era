use std::path::PathBuf;

use anyhow::Context;
use xshell::{cmd, Shell};
use zkstack_cli_common::{
    cmd::Cmd,
    config::global_config,
    db::{drop_db_if_exists, init_db, migrate_db, DatabaseConfig},
    logger,
    spinner::Spinner,
};
use zkstack_cli_config::{
    copy_configs, get_link_to_prover, EcosystemConfig, ObjectStoreConfig, ObjectStoreMode,
};

use super::{
    args::init::{ProofStorageConfig, ProofStorageFileBacked, ProverInitArgs},
    compressor_keys::{download_compressor_key, get_default_compressor_keys_path},
    gcs::create_gcs_bucket,
    init_bellman_cuda::run as init_bellman_cuda,
    setup_keys,
};
use crate::{
    consts::{PROVER_MIGRATIONS, PROVER_STORE_MAX_RETRIES},
    messages::{
        MSG_CHAIN_NOT_FOUND_ERR, MSG_FAILED_TO_DROP_PROVER_DATABASE_ERR,
        MSG_INITIALIZING_DATABASES_SPINNER, MSG_INITIALIZING_PROVER_DATABASE,
        MSG_PROVER_INITIALIZED, MSG_SETUP_KEY_PATH_ERROR,
    },
};

pub(crate) async fn run(args: ProverInitArgs, shell: &Shell) -> anyhow::Result<()> {
    let ecosystem_config = EcosystemConfig::from_file(shell)?;

    let default_compressor_key_path = get_default_compressor_keys_path(&ecosystem_config)?;

    let chain_config = ecosystem_config
        .load_current_chain()
        .context(MSG_CHAIN_NOT_FOUND_ERR)?;
    let args = args.fill_values_with_prompt(shell, &default_compressor_key_path, &chain_config)?;

    if chain_config.get_general_config().await.is_err()
        || chain_config.get_secrets_config().await.is_err()
    {
        copy_configs(shell, &ecosystem_config.link_to_code, &chain_config.configs)?;
    }

    let mut general_config = chain_config.get_general_config().await?.patched();

    let proof_object_store_config =
        get_object_store_config(shell, Some(args.proof_store))?.unwrap();

    if let Some(args) = args.compressor_key_args {
        let path = args.path.context(MSG_SETUP_KEY_PATH_ERROR)?;

        download_compressor_key(shell, &mut general_config, &path)?;
    }

    if let Some(args) = args.setup_keys {
        setup_keys::run(args, shell).await?;
    }

<<<<<<< HEAD
    general_config.set_prover_object_store(&proof_object_store_config)?;
    general_config.set_prover_cloud_type(args.cloud_type.into())?;
=======
    set_object_store(
        &mut general_config,
        "prover.prover_object_store",
        &proof_object_store_config,
    )?;
>>>>>>> d1bac66e
    general_config.save().await?;

    if let Some(args) = args.bellman_cuda_config {
        init_bellman_cuda(shell, args).await?;
    }

    if let Some(prover_db) = &args.database_config {
        let spinner = Spinner::new(MSG_INITIALIZING_DATABASES_SPINNER);

        let mut secrets = chain_config.get_secrets_config().await?.patched();
        secrets.set_prover_database(&prover_db.database_config)?;
        secrets.save().await?;
        initialize_prover_database(
            shell,
            &prover_db.database_config,
            ecosystem_config.link_to_code.clone(),
            prover_db.dont_drop,
        )
        .await?;

        spinner.finish();
    }

    logger::outro(MSG_PROVER_INITIALIZED);
    Ok(())
}

fn get_object_store_config(
    shell: &Shell,
    config: Option<ProofStorageConfig>,
) -> anyhow::Result<Option<ObjectStoreConfig>> {
    let object_store = match config {
        Some(ProofStorageConfig::FileBacked(config)) => Some(init_file_backed_proof_storage(
            shell,
            &EcosystemConfig::from_file(shell)?,
            config,
        )?),
        Some(ProofStorageConfig::GCS(config)) => Some(ObjectStoreConfig {
            mode: ObjectStoreMode::GCSWithCredentialFile {
                bucket_base_url: config.bucket_base_url,
                gcs_credential_file_path: config.credentials_file,
            },
            max_retries: PROVER_STORE_MAX_RETRIES,
        }),
        Some(ProofStorageConfig::GCSCreateBucket(config)) => {
            Some(create_gcs_bucket(shell, config)?)
        }
        None => None,
    };

    Ok(object_store)
}

async fn initialize_prover_database(
    shell: &Shell,
    prover_db_config: &DatabaseConfig,
    link_to_code: PathBuf,
    dont_drop: bool,
) -> anyhow::Result<()> {
    if global_config().verbose {
        logger::debug(MSG_INITIALIZING_PROVER_DATABASE)
    }
    if !dont_drop {
        drop_db_if_exists(prover_db_config)
            .await
            .context(MSG_FAILED_TO_DROP_PROVER_DATABASE_ERR)?;
        init_db(prover_db_config).await?;
    }
    let path_to_prover_migration = link_to_code.join(PROVER_MIGRATIONS);
    migrate_db(
        shell,
        path_to_prover_migration,
        &prover_db_config.full_url(),
    )
    .await?;

    Ok(())
}

fn init_file_backed_proof_storage(
    shell: &Shell,
    ecosystem_config: &EcosystemConfig,
    config: ProofStorageFileBacked,
) -> anyhow::Result<ObjectStoreConfig> {
    let proof_store_dir = config.proof_store_dir.clone();
    let prover_path = get_link_to_prover(ecosystem_config);

    let proof_store_dir = prover_path.join(proof_store_dir).join("witness_inputs");

    let cmd = Cmd::new(cmd!(shell, "mkdir -p {proof_store_dir}"));
    cmd.run()?;

    let object_store_config = ObjectStoreConfig {
        mode: ObjectStoreMode::FileBacked {
            file_backed_base_path: config.proof_store_dir,
        },
        max_retries: PROVER_STORE_MAX_RETRIES,
    };

    Ok(object_store_config)
}<|MERGE_RESOLUTION|>--- conflicted
+++ resolved
@@ -60,16 +60,7 @@
         setup_keys::run(args, shell).await?;
     }
 
-<<<<<<< HEAD
     general_config.set_prover_object_store(&proof_object_store_config)?;
-    general_config.set_prover_cloud_type(args.cloud_type.into())?;
-=======
-    set_object_store(
-        &mut general_config,
-        "prover.prover_object_store",
-        &proof_object_store_config,
-    )?;
->>>>>>> d1bac66e
     general_config.save().await?;
 
     if let Some(args) = args.bellman_cuda_config {
