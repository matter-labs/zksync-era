--- conflicted
+++ resolved
@@ -29,11 +29,7 @@
 
     fn encode_key(key: Self::Key<'_>) -> String {
         let (l1_batch_number, protocol_version) = key;
-<<<<<<< HEAD
-        let semver_suffix = protocol_version.to_string().replace(".", "_");
-=======
         let semver_suffix = protocol_version.to_string().replace('.', "_");
->>>>>>> 3736e1c4
         format!("l1_batch_proof_{l1_batch_number}_{semver_suffix}.bin")
     }
 
