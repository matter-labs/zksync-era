use std::path::PathBuf;

use anyhow::Context as _;
use clap::{Parser, Subcommand};
use tokio::{
    fs,
    io::{self, AsyncReadExt},
};
use zksync_block_reverter::{
    eth_client::{
        clients::{Client, PKSigningClient, L1},
        EthInterface,
    },
    BlockReverter, BlockReverterEthConfig, NodeRole,
};
use zksync_config::{
<<<<<<< HEAD
    configs::{GatewayChainConfig, ObservabilityConfig},
    GenesisConfig,
=======
    configs::{
        chain::NetworkConfig, wallets::Wallets, BasicWitnessInputProducerConfig, DatabaseSecrets,
        GatewayChainConfig, GeneralConfig, L1Secrets, ObservabilityConfig,
        ProtectiveReadsWriterConfig,
    },
    ContractsConfig, DBConfig, EthConfig, GenesisConfig, PostgresConfig,
>>>>>>> ea18999a
};
use zksync_core_leftovers::temp_config_store::read_yaml_repr;
use zksync_dal::{ConnectionPool, Core};
use zksync_env_config::{object_store::SnapshotsObjectStoreConfig, FromEnv};
use zksync_object_store::ObjectStoreFactory;
use zksync_protobuf_config::proto;
use zksync_types::{Address, L1BatchNumber};

#[derive(Debug, Parser)]
#[command(author = "Matter Labs", version, about = "Block revert utility", long_about = None, subcommand_negates_reqs = true)]
struct Cli {
    #[command(subcommand)]
    command: Command,
    /// Path to yaml config. Note, that while required,
    /// it is still an `Option` due to internal specifics of the `clap` crate.
    #[arg(long, global = true, required = true)]
    config_path: Option<PathBuf>,
    /// Path to yaml contracts config. Note, that while required,
    /// it is still an `Option` due to internal specifics of the `clap` crate.
    #[arg(long, global = true, required = true)]
    contracts_config_path: Option<PathBuf>,
    /// Path to yaml secrets config. Note, that while required,
    /// it is still an `Option` due to internal specifics of the `clap` crate.
    #[arg(long, global = true, required = true)]
    secrets_path: Option<PathBuf>,
    /// Path to yaml wallets config. Note, that while required,
    /// it is still an `Option` due to internal specifics of the `clap` crate.
    #[arg(long, global = true, required = true)]
    wallets_path: Option<PathBuf>,
    /// Path to yaml genesis config. Note, that while required,
    /// it is still an `Option` due to internal specifics of the `clap` crate.
    #[arg(long, global = true, required = true)]
    genesis_path: Option<PathBuf>,
    /// Path to yaml config of the chain on top of gateway.
<<<<<<< HEAD
    /// It may be `None` in case a chain is not settling on top of Gateway.
=======
    /// It should be skipped in case a chain is not settling on top of Gateway.
>>>>>>> ea18999a
    #[arg(long, global = true)]
    gateway_chain_path: Option<PathBuf>,
}

#[derive(Debug, Subcommand)]
enum Command {
    /// Displays suggested values to use.
    #[command(name = "print-suggested-values")]
    Display {
        /// Displays the values as a JSON object, so that they are machine-readable.
        #[arg(long)]
        json: bool,
        /// Operator address.
        #[arg(long = "operator-address")]
        operator_address: Address,
    },
    /// Sends revert transaction to L1.
    #[command(name = "send-eth-transaction")]
    SendEthTransaction {
        /// L1 batch number used to revert to.
        #[arg(long)]
        l1_batch_number: u32,
        /// Priority fee used for the reverting Ethereum transaction.
        // We operate only by priority fee because we want to use base fee from Ethereum
        // and send transaction as soon as possible without any resend logic
        #[arg(long)]
        priority_fee_per_gas: Option<u64>,
        /// Nonce used for reverting Ethereum transaction.
        #[arg(long)]
        nonce: u64,
    },

    /// Rolls back internal database state to a previous L1 batch.
    #[command(name = "rollback-db")]
    RollbackDB {
        /// L1 batch number used to roll back to.
        #[arg(long)]
        l1_batch_number: u32,
        /// Flag that specifies if Postgres DB should be rolled back.
        #[arg(long)]
        rollback_postgres: bool,
        /// Flag that specifies if RocksDB with tree should be rolled back.
        #[arg(long)]
        rollback_tree: bool,
        /// Flag that specifies if RocksDB with state keeper cache should be rolled back.
        #[arg(long)]
        rollback_sk_cache: bool,
        /// Flag that specifies if RocksDBs with vm runners' caches should be rolled back.
        #[arg(long)]
        rollback_vm_runners_cache: bool,
        /// Flag that specifies if snapshot files in GCS should be rolled back.
        #[arg(long, requires = "rollback_postgres")]
        rollback_snapshots: bool,
        /// Flag that allows to roll back already executed blocks. It's ultra dangerous and required only for fixing external nodes.
        #[arg(long)]
        allow_executed_block_reversion: bool,
    },

    /// Clears failed L1 transactions.
    #[command(name = "clear-failed-transactions")]
    ClearFailedL1Transactions,
}

#[tokio::main]
async fn main() -> anyhow::Result<()> {
    let opts = Cli::parse();
    let observability_config =
        ObservabilityConfig::from_env().context("ObservabilityConfig::from_env()")?;

    let logs = zksync_vlog::Logs::try_from(observability_config.clone())
        .context("logs")?
        .disable_default_logs(); // It's a CLI application, so we only need to show logs that were actually requested.;
    let sentry: Option<zksync_vlog::Sentry> =
        TryFrom::try_from(observability_config.clone()).context("sentry")?;
    let opentelemetry: Option<zksync_vlog::OpenTelemetry> =
        TryFrom::try_from(observability_config.clone()).context("opentelemetry")?;
    let _guard = zksync_vlog::ObservabilityBuilder::new()
        .with_logs(Some(logs))
        .with_sentry(sentry)
        .with_opentelemetry(opentelemetry)
        .build();

    let general_config = read_yaml_repr::<zksync_protobuf_config::proto::general::GeneralConfig>(
        &opts.config_path.context("Config path missing")?,
    )
    .context("failed decoding general YAML config")?;

<<<<<<< HEAD
    let wallets_config = read_yaml_repr::<zksync_protobuf_config::proto::wallets::Wallets>(
        &opts.wallets_path.context("Wallets path missing")?,
    )
    .context("failed decoding wallets YAML config")?;

    let genesis_config: GenesisConfig = read_yaml_repr::<
        zksync_protobuf_config::proto::genesis::Genesis,
    >(&opts.genesis_path.context("Genesis path missing")?)
    .context("failed decoding genesis YAML config")?;

    let eth_sender = general_config
        .eth
        .clone()
        .context("Failed to find eth config")?;

    let db_config = general_config
        .db_config
        .clone()
        .context("Failed to find eth config")?;
    let protective_reads_writer_config = general_config
        .protective_reads_writer_config
        .clone()
        .context("Failed to find eth config")?;
    let basic_witness_input_producer_config = general_config
        .basic_witness_input_producer_config
        .clone()
        .context("Failed to find eth config")?;
    let contracts = read_yaml_repr::<zksync_protobuf_config::proto::contracts::Contracts>(
        &opts
            .contracts_config_path
            .context("Missing contracts config")?,
    )
    .context("failed decoding contracts YAML config")?;

    let secrets_config = read_yaml_repr::<zksync_protobuf_config::proto::secrets::Secrets>(
        &opts.secrets_path.context("Missing secrets config")?,
    )
    .context("failed decoding secrets YAML config")?;
=======
    let eth_sender = match &general_config {
        Some(general_config) => general_config
            .eth
            .clone()
            .context("Failed to find eth config")?,
        None => EthConfig::from_env().context("EthConfig::from_env()")?,
    };
    let db_config = match &general_config {
        Some(general_config) => general_config
            .db_config
            .clone()
            .context("Failed to find eth config")?,
        None => DBConfig::from_env().context("DBConfig::from_env()")?,
    };
    let protective_reads_writer_config = match &general_config {
        Some(general_config) => general_config
            .protective_reads_writer_config
            .clone()
            .context("Failed to find eth config")?,
        None => ProtectiveReadsWriterConfig::from_env()
            .context("ProtectiveReadsWriterConfig::from_env()")?,
    };
    let basic_witness_input_producer_config = match &general_config {
        Some(general_config) => general_config
            .basic_witness_input_producer_config
            .clone()
            .context("Failed to find eth config")?,
        None => BasicWitnessInputProducerConfig::from_env()
            .context("BasicWitnessInputProducerConfig::from_env()")?,
    };
    let contracts = match opts.contracts_config_path {
        Some(path) => read_yaml_repr::<proto::contracts::Contracts>(&path)
            .context("failed decoding contracts YAML config")?,
        None => ContractsConfig::from_env().context("ContractsConfig::from_env()")?,
    };
    let secrets_config = if let Some(path) = opts.secrets_path {
        Some(
            read_yaml_repr::<proto::secrets::Secrets>(&path)
                .context("failed decoding secrets YAML config")?,
        )
    } else {
        None
    };
>>>>>>> ea18999a

    let gas_adjuster = eth_sender.gas_adjuster.context("gas_adjuster")?;
    let default_priority_fee_per_gas = gas_adjuster.default_priority_fee_per_gas;
    let settlement_mode = gas_adjuster.settlement_mode;

    let database_secrets = secrets_config
        .database
        .clone()
        .context("Failed to find database config")?;

    let l1_secrets = secrets_config
        .l1
        .clone()
        .context("Failed to find l1 config")?;

    let postgres_config = general_config
        .postgres_config
        .clone()
        .context("Failed to find postgres config")?;

    let zksync_network_id = genesis_config.l2_chain_id;

    let settlement_mode = general_config
        .eth
        .context("Missing `eth` config")?
        .gas_adjuster
        .context("Missing `gas_adjuster` config")?
        .settlement_mode;

    let (sl_rpc_url, sl_diamond_proxy, sl_validator_timelock) = if settlement_mode.is_gateway() {
        let gateway_chain_config: GatewayChainConfig =
            read_yaml_repr::<zksync_protobuf_config::proto::gateway::GatewayChainConfig>(
                &opts
                    .gateway_chain_path
                    .context("Genesis config path not provided")?,
            )
            .context("failed decoding genesis YAML config")?;

        let gateway_url = l1_secrets
            .gateway_rpc_url
            .context("Gateway URL not found")?;

        (
            gateway_url,
            gateway_chain_config.diamond_proxy_addr,
            gateway_chain_config.validator_timelock_addr,
        )
    } else {
        (
            l1_secrets.l1_rpc_url,
            contracts.diamond_proxy_addr,
            contracts.validator_timelock_addr,
        )
    };

<<<<<<< HEAD
=======
    let (sl_rpc_url, sl_diamond_proxy, sl_validator_timelock) = if settlement_mode.is_gateway() {
        // Gateway config is required to be provided by file for now.
        let gateway_chain_config: GatewayChainConfig =
            read_yaml_repr::<proto::gateway::GatewayChainConfig>(
                &opts
                    .gateway_chain_path
                    .context("Genesis config path not provided")?,
            )
            .context("failed decoding genesis YAML config")?;

        let gateway_url = l1_secrets
            .gateway_rpc_url
            .context("Gateway URL not found")?;

        (
            gateway_url,
            gateway_chain_config.diamond_proxy_addr,
            gateway_chain_config.validator_timelock_addr,
        )
    } else {
        (
            l1_secrets.l1_rpc_url,
            contracts.diamond_proxy_addr,
            contracts.validator_timelock_addr,
        )
    };

>>>>>>> ea18999a
    let config = BlockReverterEthConfig::new(
        &eth_sender,
        sl_diamond_proxy,
        sl_validator_timelock,
        zksync_network_id,
        settlement_mode,
    )?;

    let connection_pool = ConnectionPool::<Core>::builder(
        database_secrets.master_url()?,
        postgres_config.max_connections()?,
    )
    .build()
    .await
    .context("failed to build a connection pool")?;
    let mut block_reverter = BlockReverter::new(NodeRole::Main, connection_pool);

    match opts.command {
        Command::Display {
            json,
            operator_address,
        } => {
            let sl_client = Client::<L1>::http(sl_rpc_url)
                .context("Ethereum client")?
                .build();

            let suggested_values = block_reverter
                .suggested_values(&sl_client, &config, operator_address)
                .await?;
            if json {
                println!("{}", serde_json::to_string(&suggested_values)?);
            } else {
                println!("Suggested values for reversion: {:#?}", suggested_values);
            }
        }
        Command::SendEthTransaction {
            l1_batch_number,
            priority_fee_per_gas,
            nonce,
        } => {
            let sl_client = Client::http(sl_rpc_url).context("Ethereum client")?.build();
<<<<<<< HEAD
            let reverter_private_key = wallets_config
                .eth_sender
                .unwrap()
                .operator
                .private_key()
                .to_owned();
=======
            let reverter_private_key = if let Some(wallets_config) = wallets_config {
                wallets_config
                    .eth_sender
                    .unwrap()
                    .operator
                    .private_key()
                    .to_owned()
            } else {
                #[allow(deprecated)]
                eth_sender
                    .sender
                    .context("eth_sender_config")?
                    .private_key()
                    .context("eth_sender_config.private_key")?
                    .context("eth_sender_config.private_key is not set")?
            };
>>>>>>> ea18999a

            let priority_fee_per_gas = priority_fee_per_gas.unwrap_or(default_priority_fee_per_gas);
            let l1_chain_id = sl_client
                .fetch_chain_id()
                .await
                .context("cannot fetch Ethereum chain ID")?;
            let sl_client = PKSigningClient::new_raw(
                reverter_private_key,
                sl_diamond_proxy,
                priority_fee_per_gas,
                l1_chain_id,
                Box::new(sl_client),
            );

            block_reverter
                .send_ethereum_revert_transaction(
                    &sl_client,
                    &config,
                    L1BatchNumber(l1_batch_number),
                    nonce,
                )
                .await?;
        }
        Command::RollbackDB {
            l1_batch_number,
            rollback_postgres,
            rollback_tree,
            rollback_sk_cache,
            rollback_vm_runners_cache,
            rollback_snapshots,
            allow_executed_block_reversion,
        } => {
            if !rollback_tree && rollback_postgres {
                println!("You want to roll back Postgres DB without rolling back tree.");
                println!(
                    "If the tree is not yet rolled back to this L1 batch, then the only way \
                     to make it synced with Postgres will be to completely rebuild it."
                );
                println!("Are you sure? Print y/n");

                let mut input = [0u8];
                io::stdin().read_exact(&mut input).await.unwrap();
                if input[0] != b'y' && input[0] != b'Y' {
                    std::process::exit(0);
                }
            }

            if allow_executed_block_reversion {
                println!("You want to roll back already executed blocks. It's impossible to restore them for the main node");
                println!("Make sure you are doing it ONLY for external node");
                println!("Are you sure? Print y/n");

                let mut input = [0u8];
                io::stdin().read_exact(&mut input).await.unwrap();
                if input[0] != b'y' && input[0] != b'Y' {
                    std::process::exit(0);
                }
                block_reverter.allow_rolling_back_executed_batches();
            }

            if rollback_postgres {
                block_reverter.enable_rolling_back_postgres();
                if rollback_snapshots {
                    let object_store_config = SnapshotsObjectStoreConfig::from_env()
                        .context("SnapshotsObjectStoreConfig::from_env()")?;
                    block_reverter.enable_rolling_back_snapshot_objects(
                        ObjectStoreFactory::new(object_store_config.0)
                            .create_store()
                            .await?,
                    );
                }
            }
            if rollback_tree {
                block_reverter.enable_rolling_back_merkle_tree(db_config.merkle_tree.path);
            }
            if rollback_sk_cache {
                block_reverter.add_rocksdb_storage_path_to_rollback(db_config.state_keeper_db_path);
            }

            if rollback_vm_runners_cache {
                let cache_exists = fs::try_exists(&protective_reads_writer_config.db_path)
                    .await
                    .with_context(|| {
                        format!(
                            "cannot check whether storage cache path `{}` exists",
                            protective_reads_writer_config.db_path
                        )
                    })?;
                if cache_exists {
                    block_reverter.add_rocksdb_storage_path_to_rollback(
                        protective_reads_writer_config.db_path,
                    );
                }

                let cache_exists = fs::try_exists(&basic_witness_input_producer_config.db_path)
                    .await
                    .with_context(|| {
                        format!(
                            "cannot check whether storage cache path `{}` exists",
                            basic_witness_input_producer_config.db_path
                        )
                    })?;
                if cache_exists {
                    block_reverter.add_rocksdb_storage_path_to_rollback(
                        basic_witness_input_producer_config.db_path,
                    );
                }
            }

            block_reverter
                .roll_back(L1BatchNumber(l1_batch_number))
                .await?;
        }
        Command::ClearFailedL1Transactions => {
            block_reverter.clear_failed_l1_transactions().await?;
        }
    }
    Ok(())
}<|MERGE_RESOLUTION|>--- conflicted
+++ resolved
@@ -14,17 +14,12 @@
     BlockReverter, BlockReverterEthConfig, NodeRole,
 };
 use zksync_config::{
-<<<<<<< HEAD
-    configs::{GatewayChainConfig, ObservabilityConfig},
-    GenesisConfig,
-=======
     configs::{
         chain::NetworkConfig, wallets::Wallets, BasicWitnessInputProducerConfig, DatabaseSecrets,
         GatewayChainConfig, GeneralConfig, L1Secrets, ObservabilityConfig,
         ProtectiveReadsWriterConfig,
     },
     ContractsConfig, DBConfig, EthConfig, GenesisConfig, PostgresConfig,
->>>>>>> ea18999a
 };
 use zksync_core_leftovers::temp_config_store::read_yaml_repr;
 use zksync_dal::{ConnectionPool, Core};
@@ -34,36 +29,27 @@
 use zksync_types::{Address, L1BatchNumber};
 
 #[derive(Debug, Parser)]
-#[command(author = "Matter Labs", version, about = "Block revert utility", long_about = None, subcommand_negates_reqs = true)]
+#[command(author = "Matter Labs", version, about = "Block revert utility", long_about = None)]
 struct Cli {
     #[command(subcommand)]
     command: Command,
-    /// Path to yaml config. Note, that while required,
-    /// it is still an `Option` due to internal specifics of the `clap` crate.
-    #[arg(long, global = true, required = true)]
+    /// Path to yaml config. If set, it will be used instead of env vars
+    #[arg(long, global = true)]
     config_path: Option<PathBuf>,
-    /// Path to yaml contracts config. Note, that while required,
-    /// it is still an `Option` due to internal specifics of the `clap` crate.
-    #[arg(long, global = true, required = true)]
+    /// Path to yaml contracts config. If set, it will be used instead of env vars
+    #[arg(long, global = true)]
     contracts_config_path: Option<PathBuf>,
-    /// Path to yaml secrets config. Note, that while required,
-    /// it is still an `Option` due to internal specifics of the `clap` crate.
-    #[arg(long, global = true, required = true)]
+    /// Path to yaml secrets config. If set, it will be used instead of env vars
+    #[arg(long, global = true)]
     secrets_path: Option<PathBuf>,
-    /// Path to yaml wallets config. Note, that while required,
-    /// it is still an `Option` due to internal specifics of the `clap` crate.
-    #[arg(long, global = true, required = true)]
+    /// Path to yaml wallets config. If set, it will be used instead of env vars
+    #[arg(long, global = true)]
     wallets_path: Option<PathBuf>,
-    /// Path to yaml genesis config. Note, that while required,
-    /// it is still an `Option` due to internal specifics of the `clap` crate.
-    #[arg(long, global = true, required = true)]
+    /// Path to yaml genesis config. If set, it will be used instead of env vars
+    #[arg(long, global = true)]
     genesis_path: Option<PathBuf>,
     /// Path to yaml config of the chain on top of gateway.
-<<<<<<< HEAD
-    /// It may be `None` in case a chain is not settling on top of Gateway.
-=======
     /// It should be skipped in case a chain is not settling on top of Gateway.
->>>>>>> ea18999a
     #[arg(long, global = true)]
     gateway_chain_path: Option<PathBuf>,
 }
@@ -146,51 +132,31 @@
         .with_opentelemetry(opentelemetry)
         .build();
 
-    let general_config = read_yaml_repr::<zksync_protobuf_config::proto::general::GeneralConfig>(
-        &opts.config_path.context("Config path missing")?,
-    )
-    .context("failed decoding general YAML config")?;
-
-<<<<<<< HEAD
-    let wallets_config = read_yaml_repr::<zksync_protobuf_config::proto::wallets::Wallets>(
-        &opts.wallets_path.context("Wallets path missing")?,
-    )
-    .context("failed decoding wallets YAML config")?;
-
-    let genesis_config: GenesisConfig = read_yaml_repr::<
-        zksync_protobuf_config::proto::genesis::Genesis,
-    >(&opts.genesis_path.context("Genesis path missing")?)
-    .context("failed decoding genesis YAML config")?;
-
-    let eth_sender = general_config
-        .eth
-        .clone()
-        .context("Failed to find eth config")?;
-
-    let db_config = general_config
-        .db_config
-        .clone()
-        .context("Failed to find eth config")?;
-    let protective_reads_writer_config = general_config
-        .protective_reads_writer_config
-        .clone()
-        .context("Failed to find eth config")?;
-    let basic_witness_input_producer_config = general_config
-        .basic_witness_input_producer_config
-        .clone()
-        .context("Failed to find eth config")?;
-    let contracts = read_yaml_repr::<zksync_protobuf_config::proto::contracts::Contracts>(
-        &opts
-            .contracts_config_path
-            .context("Missing contracts config")?,
-    )
-    .context("failed decoding contracts YAML config")?;
-
-    let secrets_config = read_yaml_repr::<zksync_protobuf_config::proto::secrets::Secrets>(
-        &opts.secrets_path.context("Missing secrets config")?,
-    )
-    .context("failed decoding secrets YAML config")?;
-=======
+    let general_config: Option<GeneralConfig> = if let Some(path) = opts.config_path {
+        Some(
+            read_yaml_repr::<zksync_protobuf_config::proto::general::GeneralConfig>(&path)
+                .context("failed decoding general YAML config")?,
+        )
+    } else {
+        None
+    };
+    let wallets_config: Option<Wallets> = if let Some(path) = opts.wallets_path {
+        Some(
+            read_yaml_repr::<zksync_protobuf_config::proto::wallets::Wallets>(&path)
+                .context("failed decoding wallets YAML config")?,
+        )
+    } else {
+        None
+    };
+    let genesis_config: Option<GenesisConfig> = if let Some(path) = opts.genesis_path {
+        Some(
+            read_yaml_repr::<zksync_protobuf_config::proto::genesis::Genesis>(&path)
+                .context("failed decoding genesis YAML config")?,
+        )
+    } else {
+        None
+    };
+
     let eth_sender = match &general_config {
         Some(general_config) => general_config
             .eth
@@ -234,64 +200,41 @@
     } else {
         None
     };
->>>>>>> ea18999a
 
     let gas_adjuster = eth_sender.gas_adjuster.context("gas_adjuster")?;
     let default_priority_fee_per_gas = gas_adjuster.default_priority_fee_per_gas;
     let settlement_mode = gas_adjuster.settlement_mode;
 
-    let database_secrets = secrets_config
-        .database
-        .clone()
-        .context("Failed to find database config")?;
-
-    let l1_secrets = secrets_config
-        .l1
-        .clone()
-        .context("Failed to find l1 config")?;
-
-    let postgres_config = general_config
-        .postgres_config
-        .clone()
-        .context("Failed to find postgres config")?;
-
-    let zksync_network_id = genesis_config.l2_chain_id;
-
-    let settlement_mode = general_config
-        .eth
-        .context("Missing `eth` config")?
-        .gas_adjuster
-        .context("Missing `gas_adjuster` config")?
-        .settlement_mode;
-
-    let (sl_rpc_url, sl_diamond_proxy, sl_validator_timelock) = if settlement_mode.is_gateway() {
-        let gateway_chain_config: GatewayChainConfig =
-            read_yaml_repr::<zksync_protobuf_config::proto::gateway::GatewayChainConfig>(
-                &opts
-                    .gateway_chain_path
-                    .context("Genesis config path not provided")?,
-            )
-            .context("failed decoding genesis YAML config")?;
-
-        let gateway_url = l1_secrets
-            .gateway_rpc_url
-            .context("Gateway URL not found")?;
-
-        (
-            gateway_url,
-            gateway_chain_config.diamond_proxy_addr,
-            gateway_chain_config.validator_timelock_addr,
-        )
-    } else {
-        (
-            l1_secrets.l1_rpc_url,
-            contracts.diamond_proxy_addr,
-            contracts.validator_timelock_addr,
-        )
-    };
-
-<<<<<<< HEAD
-=======
+    let database_secrets = match &secrets_config {
+        Some(secrets_config) => secrets_config
+            .database
+            .clone()
+            .context("Failed to find database config")?,
+        None => DatabaseSecrets::from_env().context("DatabaseSecrets::from_env()")?,
+    };
+    let l1_secrets = match &secrets_config {
+        Some(secrets_config) => secrets_config
+            .l1
+            .clone()
+            .context("Failed to find l1 config")?,
+        None => L1Secrets::from_env().context("L1Secrets::from_env()")?,
+    };
+    let postgres_config = match &general_config {
+        Some(general_config) => general_config
+            .postgres_config
+            .clone()
+            .context("Failed to find postgres config")?,
+        None => PostgresConfig::from_env().context("PostgresConfig::from_env()")?,
+    };
+    let zksync_network_id = match &genesis_config {
+        Some(genesis_config) => genesis_config.l2_chain_id,
+        None => {
+            NetworkConfig::from_env()
+                .context("NetworkConfig::from_env()")?
+                .zksync_network_id
+        }
+    };
+
     let (sl_rpc_url, sl_diamond_proxy, sl_validator_timelock) = if settlement_mode.is_gateway() {
         // Gateway config is required to be provided by file for now.
         let gateway_chain_config: GatewayChainConfig =
@@ -319,7 +262,6 @@
         )
     };
 
->>>>>>> ea18999a
     let config = BlockReverterEthConfig::new(
         &eth_sender,
         sl_diamond_proxy,
@@ -361,14 +303,6 @@
             nonce,
         } => {
             let sl_client = Client::http(sl_rpc_url).context("Ethereum client")?.build();
-<<<<<<< HEAD
-            let reverter_private_key = wallets_config
-                .eth_sender
-                .unwrap()
-                .operator
-                .private_key()
-                .to_owned();
-=======
             let reverter_private_key = if let Some(wallets_config) = wallets_config {
                 wallets_config
                     .eth_sender
@@ -385,7 +319,6 @@
                     .context("eth_sender_config.private_key")?
                     .context("eth_sender_config.private_key is not set")?
             };
->>>>>>> ea18999a
 
             let priority_fee_per_gas = priority_fee_per_gas.unwrap_or(default_priority_fee_per_gas);
             let l1_chain_id = sl_client
