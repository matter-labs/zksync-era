#![allow(clippy::upper_case_acronyms, clippy::derive_partial_eq_without_eq)]

use std::{
    net::Ipv4Addr,
    str::FromStr,
    sync::Arc,
    time::{Duration, Instant},
};

use anyhow::Context as _;
use prometheus_exporter::PrometheusExporterConfig;
use prover_dal::Prover;
use tokio::{
    sync::{oneshot, watch},
    task::JoinHandle,
};
use zksync_circuit_breaker::{
    l1_txs::FailedL1TransactionChecker, replication_lag::ReplicationLagChecker,
    CircuitBreakerChecker, CircuitBreakers,
};
use zksync_commitment_generator::{
    validation_task::L1BatchCommitmentModeValidationTask, CommitmentGenerator,
};
use zksync_concurrency::{ctx, scope};
use zksync_config::{
    configs::{
        api::{MerkleTreeApiConfig, Web3JsonRpcConfig},
        chain::{CircuitBreakerConfig, MempoolConfig, OperationsManagerConfig, StateKeeperConfig},
        consensus::ConsensusConfig,
        database::{MerkleTreeConfig, MerkleTreeMode},
        wallets::{self, Wallets},
        ContractsConfig, DatabaseSecrets, GeneralConfig, Secrets,
    },
    ApiConfig, DBConfig, EthWatchConfig, GenesisConfig, PostgresConfig,
};
use zksync_contracts::governance_contract;
use zksync_dal::{metrics::PostgresMetrics, ConnectionPool, Core, CoreDal};
use zksync_db_connection::healthcheck::ConnectionPoolHealthCheck;
use zksync_eth_client::{clients::PKSigningClient, BoundEthInterface};
use zksync_eth_sender::{Aggregator, EthTxAggregator, EthTxManager};
use zksync_eth_watch::{EthHttpQueryClient, EthWatch};
use zksync_health_check::{AppHealthCheck, HealthStatus, ReactiveHealthCheck};
use zksync_house_keeper::{
    blocks_state_reporter::L1BatchMetricsReporter,
    periodic_job::PeriodicJob,
    prover::{
        FriGpuProverArchiver, FriProofCompressorJobRetryManager, FriProofCompressorQueueReporter,
        FriProverJobRetryManager, FriProverJobsArchiver, FriProverQueueReporter,
        FriWitnessGeneratorJobRetryManager, FriWitnessGeneratorQueueReporter,
        WaitingToQueuedFriWitnessJobMover,
    },
};
use zksync_metadata_calculator::{
    api_server::TreeApiHttpClient, MetadataCalculator, MetadataCalculatorConfig,
};
use zksync_node_api_server::{
    healthcheck::HealthCheckHandle,
    tx_sender::{build_tx_sender, TxSenderConfig},
    web3::{self, mempool_cache::MempoolCache, state::InternalApiConfig, Namespace},
};
use zksync_node_fee_model::{
    l1_gas_price::GasAdjusterSingleton, BatchFeeModelInputProvider, MainNodeFeeInputProvider,
};
use zksync_node_genesis::{ensure_genesis_state, GenesisParams};
use zksync_object_store::{ObjectStore, ObjectStoreFactory};
use zksync_queued_job_processor::JobProcessor;
use zksync_shared_metrics::{InitStage, APP_METRICS};
use zksync_state::{PostgresStorageCaches, RocksdbStorageOptions};
use zksync_state_keeper::{
    create_state_keeper, io::seal_logic::l2_block_seal_subtasks::L2BlockSealProcess,
    AsyncRocksdbCache, MempoolFetcher, MempoolGuard, OutputHandler, StateKeeperPersistence,
    TreeWritesPersistence,
};
use zksync_tee_verifier_input_producer::TeeVerifierInputProducer;
use zksync_types::{ethabi::Contract, fee_model::FeeModelConfig, Address, L2ChainId};
use zksync_web3_decl::client::{Client, DynClient, L1};

pub mod temp_config_store;

/// Inserts the initial information about zkSync tokens into the database.
pub async fn genesis_init(
    genesis_config: GenesisConfig,
    database_secrets: &DatabaseSecrets,
) -> anyhow::Result<()> {
    let db_url = database_secrets.master_url()?;
    let pool = ConnectionPool::<Core>::singleton(db_url)
        .build()
        .await
        .context("failed to build connection_pool")?;
    let mut storage = pool.connection().await.context("connection()")?;

    let params = GenesisParams::load_genesis_params(genesis_config)?;
    ensure_genesis_state(&mut storage, &params).await?;

    Ok(())
}

<<<<<<< HEAD
/// Clear L1 txs history. FIXME don't include it in the main branch
pub async fn delete_l1_txs_history(database_secrets: &DatabaseSecrets) -> anyhow::Result<()> {
    let db_url = database_secrets.master_url().unwrap();
=======
/// Clear L1 txs history. FIXME dont include it in the main branch
pub async fn delete_l1_txs_history(database_secrets: &DatabaseSecrets) -> anyhow::Result<()> {
    let db_url = database_secrets.master_url()?;
>>>>>>> ea5eec5e
    let pool = ConnectionPool::<Core>::singleton(db_url)
        .build()
        .await
        .context("failed to build connection_pool")?;
    let mut storage = pool.connection().await.context("connection()")?;

    storage.transactions_dal().erase_l1_txs_history().await?;

    Ok(())
}

pub async fn is_genesis_needed(database_secrets: &DatabaseSecrets) -> bool {
    let db_url = database_secrets.master_url().unwrap();
    let pool = ConnectionPool::<Core>::singleton(db_url)
        .build()
        .await
        .expect("failed to build connection_pool");
    let mut storage = pool.connection().await.expect("connection()");
    storage.blocks_dal().is_genesis_needed().await.unwrap()
}

/// Sets up an interrupt handler and returns a future that resolves once an interrupt signal
/// is received.
pub fn setup_sigint_handler() -> oneshot::Receiver<()> {
    let (sigint_sender, sigint_receiver) = oneshot::channel();
    let mut sigint_sender = Some(sigint_sender);
    ctrlc::set_handler(move || {
        if let Some(sigint_sender) = sigint_sender.take() {
            sigint_sender.send(()).ok();
            // ^ The send fails if `sigint_receiver` is dropped. We're OK with this,
            // since at this point the node should be stopping anyway, or is not interested
            // in listening to interrupt signals.
        }
    })
    .expect("Error setting Ctrl+C handler");

    sigint_receiver
}

#[derive(Debug, Clone, Copy, PartialEq)]
pub enum Component {
    /// Public Web3 API running on HTTP server.
    HttpApi,
    /// Public Web3 API (including PubSub) running on WebSocket server.
    WsApi,
    /// REST API for contract verification.
    ContractVerificationApi,
    /// Metadata calculator.
    Tree,
    /// Merkle tree API.
    TreeApi,
    EthWatcher,
    /// Eth tx generator.
    EthTxAggregator,
    /// Manager for eth tx.
    EthTxManager,
    /// State keeper.
    StateKeeper,
    /// Produces input for the TEE verifier.
    /// The blob is later used as input for TEE verifier.
    TeeVerifierInputProducer,
    /// Component for housekeeping task such as cleaning blobs from GCS, reporting metrics etc.
    Housekeeper,
    /// Component for exposing APIs to prover for providing proof generation data and accepting proofs.
    ProofDataHandler,
    /// Component generating BFT consensus certificates for L2 blocks.
    Consensus,
    /// Component generating commitment for L1 batches.
    CommitmentGenerator,
    /// VM runner-based component that saves protective reads to Postgres.
    VmRunnerProtectiveReads,
}

#[derive(Debug)]
pub struct Components(pub Vec<Component>);

impl FromStr for Components {
    type Err = String;

    fn from_str(s: &str) -> Result<Components, String> {
        match s {
            "api" => Ok(Components(vec![
                Component::HttpApi,
                Component::WsApi,
                Component::ContractVerificationApi,
            ])),
            "http_api" => Ok(Components(vec![Component::HttpApi])),
            "ws_api" => Ok(Components(vec![Component::WsApi])),
            "contract_verification_api" => Ok(Components(vec![Component::ContractVerificationApi])),
            "tree" => Ok(Components(vec![Component::Tree])),
            "tree_api" => Ok(Components(vec![Component::TreeApi])),
            "state_keeper" => Ok(Components(vec![Component::StateKeeper])),
            "housekeeper" => Ok(Components(vec![Component::Housekeeper])),
            "tee_verifier_input_producer" => {
                Ok(Components(vec![Component::TeeVerifierInputProducer]))
            }
            "eth" => Ok(Components(vec![
                Component::EthWatcher,
                Component::EthTxAggregator,
                Component::EthTxManager,
            ])),
            "eth_watcher" => Ok(Components(vec![Component::EthWatcher])),
            "eth_tx_aggregator" => Ok(Components(vec![Component::EthTxAggregator])),
            "eth_tx_manager" => Ok(Components(vec![Component::EthTxManager])),
            "proof_data_handler" => Ok(Components(vec![Component::ProofDataHandler])),
            "consensus" => Ok(Components(vec![Component::Consensus])),
            "commitment_generator" => Ok(Components(vec![Component::CommitmentGenerator])),
            "vm_runner_protective_reads" => {
                Ok(Components(vec![Component::VmRunnerProtectiveReads]))
            }
            other => Err(format!("{} is not a valid component name", other)),
        }
    }
}

pub async fn initialize_components(
    configs: &GeneralConfig,
    wallets: &Wallets,
    genesis_config: &GenesisConfig,
    contracts_config: &ContractsConfig,
    components: &[Component],
    secrets: &Secrets,
    consensus_config: Option<ConsensusConfig>,
) -> anyhow::Result<(
    Vec<JoinHandle<anyhow::Result<()>>>,
    watch::Sender<bool>,
    HealthCheckHandle,
)> {
    tracing::info!("Starting the components: {components:?}");
    let l2_chain_id = genesis_config.l2_chain_id;
    let db_config = configs.db_config.clone().context("db_config")?;
    let postgres_config = configs.postgres_config.clone().context("postgres_config")?;
    let database_secrets = secrets.database.clone().context("database_secrets")?;

    if let Some(threshold) = postgres_config.slow_query_threshold() {
        ConnectionPool::<Core>::global_config().set_slow_query_threshold(threshold)?;
    }
    if let Some(threshold) = postgres_config.long_connection_threshold() {
        ConnectionPool::<Core>::global_config().set_long_connection_threshold(threshold)?;
    }

    let pool_size = postgres_config.max_connections()?;
    let pool_size_master = postgres_config
        .max_connections_master()
        .unwrap_or(pool_size);

    let connection_pool =
        ConnectionPool::<Core>::builder(database_secrets.master_url()?, pool_size_master)
            .build()
            .await
            .context("failed to build connection_pool")?;
    // We're most interested in setting acquire / statement timeouts for the API server, which puts the most load
    // on Postgres.
    let replica_connection_pool =
        ConnectionPool::<Core>::builder(database_secrets.replica_url()?, pool_size)
            .set_acquire_timeout(postgres_config.acquire_timeout())
            .set_statement_timeout(postgres_config.statement_timeout())
            .build()
            .await
            .context("failed to build replica_connection_pool")?;

    let health_check_config = configs
        .api_config
        .clone()
        .context("api_config")?
        .healthcheck;

    let app_health = Arc::new(AppHealthCheck::new(
        health_check_config.slow_time_limit(),
        health_check_config.hard_time_limit(),
    ));

    let eth = configs.eth.clone().context("eth")?;
    let l1_secrets = secrets.l1.clone().context("l1_secrets")?;
    let circuit_breaker_config = configs
        .circuit_breaker_config
        .clone()
        .context("circuit_breaker_config")?;

    let circuit_breaker_checker = CircuitBreakerChecker::new(
        Arc::new(
            circuit_breakers_for_components(components, &database_secrets, &circuit_breaker_config)
                .await
                .context("circuit_breakers_for_components")?,
        ),
        circuit_breaker_config.sync_interval(),
    );
    circuit_breaker_checker.check().await.unwrap_or_else(|err| {
        panic!("Circuit breaker triggered: {}", err);
    });

    let query_client = Client::http(l1_secrets.l1_rpc_url.clone())
        .context("Ethereum client")?
        .for_network(genesis_config.l1_chain_id.into())
        .build();
    let query_client = Box::new(query_client);
    let gas_adjuster_config = eth.gas_adjuster.context("gas_adjuster")?;
    let sender = eth.sender.as_ref().context("sender")?;

    let mut gas_adjuster = GasAdjusterSingleton::new(
        genesis_config.l1_chain_id,
        l1_secrets.l1_rpc_url.clone(),
        gas_adjuster_config,
        sender.pubdata_sending_mode,
        genesis_config.l1_batch_commit_data_generator_mode,
    );

    let (stop_sender, stop_receiver) = watch::channel(false);

    // Prometheus exporter and circuit breaker checker should run for every component configuration.
    let prom_config = configs
        .prometheus_config
        .clone()
        .context("prometheus_config")?;
    let prom_config = PrometheusExporterConfig::pull(prom_config.listener_port);

    let (prometheus_health_check, prometheus_health_updater) =
        ReactiveHealthCheck::new("prometheus_exporter");
    app_health.insert_component(prometheus_health_check)?;
    let prometheus_task = prom_config.run(stop_receiver.clone());
    let prometheus_task = tokio::spawn(async move {
        prometheus_health_updater.update(HealthStatus::Ready.into());
        let res = prometheus_task.await;
        drop(prometheus_health_updater);
        res
    });

    let mut task_futures: Vec<JoinHandle<anyhow::Result<()>>> = vec![
        prometheus_task,
        tokio::spawn(circuit_breaker_checker.run(stop_receiver.clone())),
    ];

    if components.contains(&Component::WsApi)
        || components.contains(&Component::HttpApi)
        || components.contains(&Component::ContractVerificationApi)
    {
        let api_config = configs.api_config.clone().context("api_config")?;
        let state_keeper_config = configs
            .state_keeper_config
            .clone()
            .context("state_keeper_config")?;
        let tx_sender_config = TxSenderConfig::new(
            &state_keeper_config,
            &api_config.web3_json_rpc,
            wallets
                .state_keeper
                .clone()
                .context("Fee account")?
                .fee_account
                .address(),
            l2_chain_id,
        );
        let internal_api_config =
            InternalApiConfig::new(&api_config.web3_json_rpc, contracts_config, genesis_config);

        // Lazily initialize storage caches only when they are needed (e.g., skip their initialization
        // if we only run the explorer APIs). This is required because the cache update task will
        // terminate immediately if storage caches are dropped, which will lead to the (unexpected)
        // program termination.
        let mut storage_caches = None;

        let mempool_cache = MempoolCache::new(api_config.web3_json_rpc.mempool_cache_size());
        let mempool_cache_update_task = mempool_cache.update_task(
            connection_pool.clone(),
            api_config.web3_json_rpc.mempool_cache_update_interval(),
        );
        task_futures.push(tokio::spawn(
            mempool_cache_update_task.run(stop_receiver.clone()),
        ));

        if components.contains(&Component::HttpApi) {
            storage_caches = Some(
                build_storage_caches(
                    &api_config.web3_json_rpc,
                    &replica_connection_pool,
                    &mut task_futures,
                    stop_receiver.clone(),
                )
                .context("build_storage_caches()")?,
            );

            let started_at = Instant::now();
            tracing::info!("Initializing HTTP API");
            let bounded_gas_adjuster = gas_adjuster
                .get_or_init()
                .await
                .context("gas_adjuster.get_or_init()")?;
            let batch_fee_input_provider = Arc::new(MainNodeFeeInputProvider::new(
                bounded_gas_adjuster,
                FeeModelConfig::from_state_keeper_config(&state_keeper_config),
            ));
            run_http_api(
                &mut task_futures,
                &app_health,
                &database_secrets,
                &tx_sender_config,
                &state_keeper_config,
                &internal_api_config,
                &api_config,
                connection_pool.clone(),
                replica_connection_pool.clone(),
                stop_receiver.clone(),
                batch_fee_input_provider,
                state_keeper_config.save_call_traces,
                storage_caches.clone().unwrap(),
                mempool_cache.clone(),
            )
            .await
            .context("run_http_api")?;

            let elapsed = started_at.elapsed();
            APP_METRICS.init_latency[&InitStage::HttpApi].set(elapsed);
            tracing::info!(
                "Initialized HTTP API on port {:?} in {elapsed:?}",
                api_config.web3_json_rpc.http_port
            );
        }

        if components.contains(&Component::WsApi) {
            let storage_caches = match storage_caches {
                Some(storage_caches) => storage_caches,
                None => build_storage_caches(
                    &configs.api_config.clone().context("api")?.web3_json_rpc,
                    &replica_connection_pool,
                    &mut task_futures,
                    stop_receiver.clone(),
                )
                .context("build_storage_caches()")?,
            };

            let started_at = Instant::now();
            tracing::info!("initializing WS API");
            let bounded_gas_adjuster = gas_adjuster
                .get_or_init()
                .await
                .context("gas_adjuster.get_or_init()")?;
            let batch_fee_input_provider = Arc::new(MainNodeFeeInputProvider::new(
                bounded_gas_adjuster,
                FeeModelConfig::from_state_keeper_config(&state_keeper_config),
            ));
            run_ws_api(
                &mut task_futures,
                &app_health,
                &database_secrets,
                &tx_sender_config,
                &state_keeper_config,
                &internal_api_config,
                &api_config,
                batch_fee_input_provider,
                connection_pool.clone(),
                replica_connection_pool.clone(),
                stop_receiver.clone(),
                storage_caches,
                mempool_cache,
            )
            .await
            .context("run_ws_api")?;

            let elapsed = started_at.elapsed();
            APP_METRICS.init_latency[&InitStage::WsApi].set(elapsed);
            tracing::info!(
                "Initialized WS API on port {} in {elapsed:?}",
                api_config.web3_json_rpc.ws_port
            );
        }

        if components.contains(&Component::ContractVerificationApi) {
            let started_at = Instant::now();
            tracing::info!("initializing contract verification REST API");
            task_futures.push(tokio::spawn(
                zksync_contract_verification_server::start_server(
                    connection_pool.clone(),
                    replica_connection_pool.clone(),
                    configs
                        .contract_verifier
                        .clone()
                        .context("Contract verifier")?,
                    stop_receiver.clone(),
                ),
            ));
            let elapsed = started_at.elapsed();
            APP_METRICS.init_latency[&InitStage::ContractVerificationApi].set(elapsed);
            tracing::info!("initialized contract verification REST API in {elapsed:?}");
        }
    }

    let object_store_config = configs
        .core_object_store
        .clone()
        .context("core_object_store_config")?;
    let store_factory = ObjectStoreFactory::new(object_store_config);

    if components.contains(&Component::StateKeeper) {
        let started_at = Instant::now();
        tracing::info!("initializing State Keeper");
        let bounded_gas_adjuster = gas_adjuster
            .get_or_init()
            .await
            .context("gas_adjuster.get_or_init()")?;
        let state_keeper_config = configs
            .state_keeper_config
            .clone()
            .context("state_keeper_config")?;
        let batch_fee_input_provider = Arc::new(MainNodeFeeInputProvider::new(
            bounded_gas_adjuster,
            FeeModelConfig::from_state_keeper_config(&state_keeper_config),
        ));
        add_state_keeper_to_task_futures(
            &mut task_futures,
            &database_secrets,
            contracts_config,
            state_keeper_config,
            wallets
                .state_keeper
                .clone()
                .context("State keeper wallets")?,
            l2_chain_id,
            &db_config,
            &configs.mempool_config.clone().context("mempool_config")?,
            batch_fee_input_provider,
            stop_receiver.clone(),
        )
        .await
        .context("add_state_keeper_to_task_futures()")?;

        let elapsed = started_at.elapsed();
        APP_METRICS.init_latency[&InitStage::StateKeeper].set(elapsed);
        tracing::info!("initialized State Keeper in {elapsed:?}");
    }

    let diamond_proxy_addr = contracts_config.diamond_proxy_addr;
    let state_transition_manager_addr = contracts_config
        .ecosystem_contracts
        .as_ref()
        .map(|a| a.state_transition_proxy_addr);

    if components.contains(&Component::Consensus) {
        let cfg = consensus_config
            .clone()
            .context("consensus component's config is missing")?;
        let secrets = secrets
            .consensus
            .clone()
            .context("consensus component's secrets are missing")?;
        let started_at = Instant::now();
        tracing::info!("initializing Consensus");
        let pool = connection_pool.clone();
        let mut stop_receiver = stop_receiver.clone();
        task_futures.push(tokio::spawn(async move {
            // We instantiate the root context here, since the consensus task is the only user of the
            // structured concurrency framework.
            // Note, however, that awaiting for the `stop_receiver` is related to the root context behavior,
            // not the consensus task itself. There may have been any number of tasks running in the root context,
            // but we only need to wait for stop signal once, and it will be propagated to all child contexts.
            let root_ctx = ctx::root();
            scope::run!(&root_ctx, |ctx, s| async move {
                s.spawn_bg(zksync_node_consensus::era::run_main_node(
                    ctx, cfg, secrets, pool,
                ));
                let _ = stop_receiver.wait_for(|stop| *stop).await?;
                Ok(())
            })
            .await
        }));

        let elapsed = started_at.elapsed();
        APP_METRICS.init_latency[&InitStage::Consensus].set(elapsed);
        tracing::info!("initialized Consensus in {elapsed:?}");
    }

    if components.contains(&Component::EthWatcher) {
        let started_at = Instant::now();
        tracing::info!("initializing ETH-Watcher");
        let eth_watch_pool = ConnectionPool::<Core>::singleton(database_secrets.master_url()?)
            .build()
            .await
            .context("failed to build eth_watch_pool")?;
        let governance = (governance_contract(), contracts_config.governance_addr);
        let eth_watch_config = configs
            .eth
            .clone()
            .context("eth_config")?
            .watcher
            .context("watcher")?;
        task_futures.push(
            start_eth_watch(
                eth_watch_config,
                eth_watch_pool,
                query_client.clone(),
                diamond_proxy_addr,
                state_transition_manager_addr,
                governance,
                stop_receiver.clone(),
            )
            .await
            .context("start_eth_watch()")?,
        );
        let elapsed = started_at.elapsed();
        APP_METRICS.init_latency[&InitStage::EthWatcher].set(elapsed);
        tracing::info!("initialized ETH-Watcher in {elapsed:?}");
    }

    if components.contains(&Component::EthTxAggregator) {
        let started_at = Instant::now();
        tracing::info!("initializing ETH-TxAggregator");
        let eth_sender_pool = ConnectionPool::<Core>::singleton(database_secrets.master_url()?)
            .build()
            .await
            .context("failed to build eth_sender_pool")?;

        let eth_sender_wallets = wallets.eth_sender.clone().context("eth_sender")?;
        let operator_private_key = eth_sender_wallets.operator.private_key();
        let diamond_proxy_addr = contracts_config.diamond_proxy_addr;
        let default_priority_fee_per_gas = eth
            .gas_adjuster
            .as_ref()
            .context("gas_adjuster")?
            .default_priority_fee_per_gas;
        let l1_chain_id = genesis_config.l1_chain_id;

        let eth_client = PKSigningClient::new_raw(
            operator_private_key.clone(),
            diamond_proxy_addr,
            default_priority_fee_per_gas,
            l1_chain_id,
            query_client.clone(),
        );

        let l1_batch_commit_data_generator_mode =
            genesis_config.l1_batch_commit_data_generator_mode;
        // Run the task synchronously: the main node is expected to have a stable Ethereum client connection,
        // and the cost of detecting an incorrect mode with a delay is higher.
        L1BatchCommitmentModeValidationTask::new(
            contracts_config.diamond_proxy_addr,
            l1_batch_commit_data_generator_mode,
            query_client.clone(),
        )
        .exit_on_success()
        .run(stop_receiver.clone())
        .await?;

        let operator_blobs_address = eth_sender_wallets.blob_operator.map(|x| x.address());

        let sender_config = eth.sender.clone().context("eth_sender")?;
        let eth_tx_aggregator_actor = EthTxAggregator::new(
            eth_sender_pool,
            sender_config.clone(),
            Aggregator::new(
                sender_config.clone(),
                store_factory.create_store().await?,
                operator_blobs_address.is_some(),
                l1_batch_commit_data_generator_mode,
            ),
            Box::new(eth_client),
            contracts_config.validator_timelock_addr,
            contracts_config.l1_multicall3_addr,
            diamond_proxy_addr,
            l2_chain_id,
            operator_blobs_address,
        )
        .await;
        task_futures.push(tokio::spawn(
            eth_tx_aggregator_actor.run(stop_receiver.clone()),
        ));
        let elapsed = started_at.elapsed();
        APP_METRICS.init_latency[&InitStage::EthTxAggregator].set(elapsed);
        tracing::info!("initialized ETH-TxAggregator in {elapsed:?}");
    }

    if components.contains(&Component::EthTxManager) {
        let started_at = Instant::now();
        tracing::info!("initializing ETH-TxManager");
        let eth_manager_pool = ConnectionPool::<Core>::singleton(database_secrets.master_url()?)
            .build()
            .await
            .context("failed to build eth_manager_pool")?;
        let eth_sender = configs.eth.clone().context("eth_sender_config")?;
        let eth_sender_wallets = wallets.eth_sender.clone().context("eth_sender")?;
        let operator_private_key = eth_sender_wallets.operator.private_key();
        let diamond_proxy_addr = contracts_config.diamond_proxy_addr;
        let default_priority_fee_per_gas = eth
            .gas_adjuster
            .as_ref()
            .context("gas_adjuster")?
            .default_priority_fee_per_gas;
        let l1_chain_id = genesis_config.l1_chain_id;

        let eth_client = PKSigningClient::new_raw(
            operator_private_key.clone(),
            diamond_proxy_addr,
            default_priority_fee_per_gas,
            l1_chain_id,
            query_client.clone(),
        );

        let eth_client_blobs = if let Some(blob_operator) = eth_sender_wallets.blob_operator {
            let operator_blob_private_key = blob_operator.private_key().clone();
            let client = Box::new(PKSigningClient::new_raw(
                operator_blob_private_key,
                diamond_proxy_addr,
                default_priority_fee_per_gas,
                l1_chain_id,
                query_client,
            ));
            Some(client as Box<dyn BoundEthInterface>)
        } else {
            None
        };

        let eth_tx_manager_actor = EthTxManager::new(
            eth_manager_pool,
            eth_sender.sender.clone().context("eth_sender")?,
            gas_adjuster
                .get_or_init()
                .await
                .context("gas_adjuster.get_or_init()")?,
            Box::new(eth_client),
            eth_client_blobs,
        );
        task_futures.extend([tokio::spawn(
            eth_tx_manager_actor.run(stop_receiver.clone()),
        )]);
        let elapsed = started_at.elapsed();
        APP_METRICS.init_latency[&InitStage::EthTxManager].set(elapsed);
        tracing::info!("initialized ETH-TxManager in {elapsed:?}");
    }

    add_trees_to_task_futures(
        configs,
        secrets,
        &mut task_futures,
        &app_health,
        components,
        &store_factory,
        stop_receiver.clone(),
    )
    .await
    .context("add_trees_to_task_futures()")?;

    if components.contains(&Component::TeeVerifierInputProducer) {
        let singleton_connection_pool =
            ConnectionPool::<Core>::singleton(database_secrets.master_url()?)
                .build()
                .await
                .context("failed to build singleton connection_pool")?;
        add_tee_verifier_input_producer_to_task_futures(
            &mut task_futures,
            &singleton_connection_pool,
            &store_factory,
            l2_chain_id,
            stop_receiver.clone(),
        )
        .await
        .context("add_tee_verifier_input_producer_to_task_futures()")?;
    }

    if components.contains(&Component::Housekeeper) {
        add_house_keeper_to_task_futures(
            configs,
            secrets,
            &mut task_futures,
            stop_receiver.clone(),
        )
        .await
        .context("add_house_keeper_to_task_futures()")?;
    }

    if components.contains(&Component::ProofDataHandler) {
        task_futures.push(tokio::spawn(zksync_proof_data_handler::run_server(
            configs
                .proof_data_handler_config
                .clone()
                .context("proof_data_handler_config")?,
            store_factory.create_store().await?,
            connection_pool.clone(),
            genesis_config.l1_batch_commit_data_generator_mode,
            stop_receiver.clone(),
        )));
    }

    if components.contains(&Component::CommitmentGenerator) {
        let pool_size = CommitmentGenerator::default_parallelism().get();
        let commitment_generator_pool =
            ConnectionPool::<Core>::builder(database_secrets.master_url()?, pool_size)
                .build()
                .await
                .context("failed to build commitment_generator_pool")?;
        let commitment_generator = CommitmentGenerator::new(
            commitment_generator_pool,
            genesis_config.l1_batch_commit_data_generator_mode,
        );
        app_health.insert_component(commitment_generator.health_check())?;
        task_futures.push(tokio::spawn(
            commitment_generator.run(stop_receiver.clone()),
        ));
    }

    // Run healthcheck server for all components.
    let db_health_check = ConnectionPoolHealthCheck::new(replica_connection_pool);
    app_health.insert_custom_component(Arc::new(db_health_check))?;
    let health_check_handle =
        HealthCheckHandle::spawn_server(health_check_config.bind_addr(), app_health);

    if let Some(task) = gas_adjuster.run_if_initialized(stop_receiver.clone()) {
        task_futures.push(task);
    }

    Ok((task_futures, stop_sender, health_check_handle))
}

#[allow(clippy::too_many_arguments)]
async fn add_state_keeper_to_task_futures(
    task_futures: &mut Vec<JoinHandle<anyhow::Result<()>>>,
    database_secrets: &DatabaseSecrets,
    contracts_config: &ContractsConfig,
    state_keeper_config: StateKeeperConfig,
    state_keeper_wallets: wallets::StateKeeper,
    l2chain_id: L2ChainId,
    db_config: &DBConfig,
    mempool_config: &MempoolConfig,
    batch_fee_input_provider: Arc<dyn BatchFeeModelInputProvider>,
    stop_receiver: watch::Receiver<bool>,
) -> anyhow::Result<()> {
    let state_keeper_pool = ConnectionPool::<Core>::singleton(database_secrets.master_url()?)
        .build()
        .await
        .context("failed to build state_keeper_pool")?;
    let mempool = {
        let mut storage = state_keeper_pool
            .connection()
            .await
            .context("Access storage to build mempool")?;
        let mempool = MempoolGuard::from_storage(&mut storage, mempool_config.capacity).await;
        mempool.register_metrics();
        mempool
    };

    // L2 Block sealing process is parallelized, so we have to provide enough pooled connections.
    let persistence_pool = ConnectionPool::<Core>::builder(
        database_secrets.master_url()?,
        L2BlockSealProcess::subtasks_len(),
    )
    .build()
    .await
    .context("failed to build l2_block_sealer_pool")?;
    let (persistence, l2_block_sealer) = StateKeeperPersistence::new(
        persistence_pool.clone(),
        contracts_config
            .l2_shared_bridge_addr
            .context("`l2_shared_bridge_addr` config is missing")?,
        contracts_config
            .l2_native_token_vault_proxy_addr
            .context("`l2_native_token_vault_proxy_addr` config is missing")?,
        state_keeper_config.l2_block_seal_queue_capacity,
    );
    task_futures.push(tokio::spawn(l2_block_sealer.run()));

    // One (potentially held long-term) connection for `AsyncCatchupTask` and another connection
    // to access `AsyncRocksdbCache` as a storage.
    let async_cache_pool = ConnectionPool::<Core>::builder(database_secrets.master_url()?, 2)
        .build()
        .await
        .context("failed to build async_cache_pool")?;
    let cache_options = RocksdbStorageOptions {
        block_cache_capacity: db_config
            .experimental
            .state_keeper_db_block_cache_capacity(),
        max_open_files: db_config.experimental.state_keeper_db_max_open_files,
    };
    let (async_cache, async_catchup_task) = AsyncRocksdbCache::new(
        async_cache_pool,
        db_config.state_keeper_db_path.clone(),
        cache_options,
    );

    let tree_writes_persistence = TreeWritesPersistence::new(persistence_pool);
    let output_handler =
        OutputHandler::new(Box::new(persistence)).with_handler(Box::new(tree_writes_persistence));
    let state_keeper = create_state_keeper(
        state_keeper_config,
        state_keeper_wallets,
        async_cache,
        l2chain_id,
        mempool_config,
        state_keeper_pool,
        mempool.clone(),
        batch_fee_input_provider.clone(),
        output_handler,
        stop_receiver.clone(),
    )
    .await;

    let mut stop_receiver_clone = stop_receiver.clone();
    task_futures.push(tokio::task::spawn(async move {
        let result = async_catchup_task.run(stop_receiver_clone.clone()).await;
        stop_receiver_clone.changed().await?;
        result
    }));
    task_futures.push(tokio::spawn(state_keeper.run()));

    let mempool_fetcher_pool = ConnectionPool::<Core>::singleton(database_secrets.master_url()?)
        .build()
        .await
        .context("failed to build mempool_fetcher_pool")?;
    let mempool_fetcher = MempoolFetcher::new(
        mempool,
        batch_fee_input_provider,
        mempool_config,
        mempool_fetcher_pool,
    );
    let mempool_fetcher_handle = tokio::spawn(mempool_fetcher.run(stop_receiver));
    task_futures.push(mempool_fetcher_handle);
    Ok(())
}

pub async fn start_eth_watch(
    config: EthWatchConfig,
    pool: ConnectionPool<Core>,
    eth_gateway: Box<DynClient<L1>>,
    diamond_proxy_addr: Address,
    state_transition_manager_addr: Option<Address>,
    governance: (Contract, Address),
    stop_receiver: watch::Receiver<bool>,
) -> anyhow::Result<JoinHandle<anyhow::Result<()>>> {
    let eth_client = EthHttpQueryClient::new(
        eth_gateway,
        diamond_proxy_addr,
        state_transition_manager_addr,
        governance.1,
        config.confirmations_for_eth_event,
    );

    let eth_watch = EthWatch::new(
        diamond_proxy_addr,
        &governance.0,
        Box::new(eth_client),
        pool,
        config.poll_interval(),
    )
    .await?;

    Ok(tokio::spawn(eth_watch.run(stop_receiver)))
}

async fn add_trees_to_task_futures(
    configs: &GeneralConfig,
    secrets: &Secrets,
    task_futures: &mut Vec<JoinHandle<anyhow::Result<()>>>,
    app_health: &AppHealthCheck,
    components: &[Component],
    store_factory: &ObjectStoreFactory,
    stop_receiver: watch::Receiver<bool>,
) -> anyhow::Result<()> {
    if !components.contains(&Component::Tree) {
        anyhow::ensure!(
            !components.contains(&Component::TreeApi),
            "Merkle tree API cannot be started without a tree component"
        );
        return Ok(());
    }

    let db_config = configs.db_config.clone().context("db_config")?;
    let database_secrets = secrets.database.clone().context("database_secrets")?;
    let operation_config = configs
        .operations_manager_config
        .clone()
        .context("operations_manager_config")?;
    let api_config = configs
        .api_config
        .clone()
        .context("api_config")?
        .merkle_tree;
    let api_config = components
        .contains(&Component::TreeApi)
        .then_some(&api_config);

    let object_store = match db_config.merkle_tree.mode {
        MerkleTreeMode::Lightweight => None,
        MerkleTreeMode::Full => Some(store_factory.create_store().await?),
    };

    run_tree(
        task_futures,
        app_health,
        &database_secrets,
        &db_config.merkle_tree,
        api_config,
        &operation_config,
        object_store,
        stop_receiver,
    )
    .await
    .context("run_tree()")
}

#[allow(clippy::too_many_arguments)]
async fn run_tree(
    task_futures: &mut Vec<JoinHandle<anyhow::Result<()>>>,
    app_health: &AppHealthCheck,
    database_secrets: &DatabaseSecrets,
    merkle_tree_config: &MerkleTreeConfig,
    api_config: Option<&MerkleTreeApiConfig>,
    operation_manager: &OperationsManagerConfig,
    object_store: Option<Arc<dyn ObjectStore>>,
    stop_receiver: watch::Receiver<bool>,
) -> anyhow::Result<()> {
    let started_at = Instant::now();
    let mode_str = if matches!(merkle_tree_config.mode, MerkleTreeMode::Full) {
        "full"
    } else {
        "lightweight"
    };
    tracing::info!("Initializing Merkle tree in {mode_str} mode");

    let config = MetadataCalculatorConfig::for_main_node(merkle_tree_config, operation_manager);
    let pool = ConnectionPool::singleton(database_secrets.master_url()?)
        .build()
        .await
        .context("failed to build connection pool for Merkle tree")?;
    // The number of connections in a recovery pool is based on the mainnet recovery runs. It doesn't need
    // to be particularly accurate at this point, since the main node isn't expected to recover from a snapshot.
    let recovery_pool = ConnectionPool::builder(database_secrets.replica_url()?, 10)
        .build()
        .await
        .context("failed to build connection pool for Merkle tree recovery")?;
    let metadata_calculator = MetadataCalculator::new(config, object_store, pool)
        .await
        .context("failed initializing metadata_calculator")?
        .with_recovery_pool(recovery_pool);

    if let Some(api_config) = api_config {
        let address = (Ipv4Addr::UNSPECIFIED, api_config.port).into();
        let tree_reader = metadata_calculator.tree_reader();
        let stop_receiver = stop_receiver.clone();
        task_futures.push(tokio::spawn(async move {
            tree_reader
                .wait()
                .await
                .context("Cannot initialize tree reader")?
                .run_api_server(address, stop_receiver)
                .await
        }));
    }

    let tree_health_check = metadata_calculator.tree_health_check();
    app_health.insert_custom_component(Arc::new(tree_health_check))?;
    let tree_task = tokio::spawn(metadata_calculator.run(stop_receiver));
    task_futures.push(tree_task);

    let elapsed = started_at.elapsed();
    APP_METRICS.init_latency[&InitStage::Tree].set(elapsed);
    tracing::info!("Initialized {mode_str} tree in {elapsed:?}");
    Ok(())
}

async fn add_tee_verifier_input_producer_to_task_futures(
    task_futures: &mut Vec<JoinHandle<anyhow::Result<()>>>,
    connection_pool: &ConnectionPool<Core>,
    store_factory: &ObjectStoreFactory,
    l2_chain_id: L2ChainId,
    stop_receiver: watch::Receiver<bool>,
) -> anyhow::Result<()> {
    let started_at = Instant::now();
    tracing::info!("initializing TeeVerifierInputProducer");
    let producer = TeeVerifierInputProducer::new(
        connection_pool.clone(),
        store_factory.create_store().await?,
        l2_chain_id,
    )
    .await?;
    task_futures.push(tokio::spawn(producer.run(stop_receiver, None)));
    tracing::info!(
        "Initialized TeeVerifierInputProducer in {:?}",
        started_at.elapsed()
    );
    let elapsed = started_at.elapsed();
    APP_METRICS.init_latency[&InitStage::TeeVerifierInputProducer].set(elapsed);
    Ok(())
}

async fn add_house_keeper_to_task_futures(
    configs: &GeneralConfig,
    secrets: &Secrets,
    task_futures: &mut Vec<JoinHandle<anyhow::Result<()>>>,
    stop_receiver: watch::Receiver<bool>,
) -> anyhow::Result<()> {
    let house_keeper_config = configs
        .house_keeper_config
        .clone()
        .context("house_keeper_config")?;
    let postgres_config = configs.postgres_config.clone().context("postgres_config")?;
    let secrets = secrets.database.clone().context("database_secrets")?;
    let connection_pool =
        ConnectionPool::<Core>::builder(secrets.replica_url()?, postgres_config.max_connections()?)
            .build()
            .await
            .context("failed to build a connection pool")?;

    let pool_for_metrics = connection_pool.clone();
    let mut stop_receiver_for_metrics = stop_receiver.clone();
    task_futures.push(tokio::spawn(async move {
        tokio::select! {
            () = PostgresMetrics::run_scraping(pool_for_metrics, Duration::from_secs(60)) => {
                tracing::warn!("Postgres metrics scraping unexpectedly stopped");
            }
            _ = stop_receiver_for_metrics.changed() => {
                tracing::info!("Stop signal received, Postgres metrics scraping is shutting down");
            }
        }
        Ok(())
    }));

    let l1_batch_metrics_reporter = L1BatchMetricsReporter::new(
        house_keeper_config.l1_batch_metrics_reporting_interval_ms,
        connection_pool.clone(),
    );

    let prover_connection_pool = ConnectionPool::<Prover>::builder(
        secrets.prover_url()?,
        postgres_config.max_connections()?,
    )
    .build()
    .await
    .context("failed to build a prover_connection_pool")?;
    let task = l1_batch_metrics_reporter.run(stop_receiver.clone());
    task_futures.push(tokio::spawn(task));

    // All FRI Prover related components are configured below.
    let fri_prover_config = configs.prover_config.clone().context("fri_prover_config")?;
    let fri_prover_job_retry_manager = FriProverJobRetryManager::new(
        fri_prover_config.max_attempts,
        fri_prover_config.proof_generation_timeout(),
        house_keeper_config.prover_job_retrying_interval_ms,
        prover_connection_pool.clone(),
    );
    let task = fri_prover_job_retry_manager.run(stop_receiver.clone());
    task_futures.push(tokio::spawn(task));

    let fri_witness_gen_config = configs
        .witness_generator
        .clone()
        .context("fri_witness_generator_config")?;
    let fri_witness_gen_job_retry_manager = FriWitnessGeneratorJobRetryManager::new(
        fri_witness_gen_config.max_attempts,
        fri_witness_gen_config.witness_generation_timeouts(),
        house_keeper_config.witness_generator_job_retrying_interval_ms,
        prover_connection_pool.clone(),
    );
    let task = fri_witness_gen_job_retry_manager.run(stop_receiver.clone());
    task_futures.push(tokio::spawn(task));

    let waiting_to_queued_fri_witness_job_mover = WaitingToQueuedFriWitnessJobMover::new(
        house_keeper_config.witness_job_moving_interval_ms,
        prover_connection_pool.clone(),
    );
    let task = waiting_to_queued_fri_witness_job_mover.run(stop_receiver.clone());
    task_futures.push(tokio::spawn(task));

    let fri_witness_generator_stats_reporter = FriWitnessGeneratorQueueReporter::new(
        prover_connection_pool.clone(),
        house_keeper_config.witness_generator_stats_reporting_interval_ms,
    );
    let task = fri_witness_generator_stats_reporter.run(stop_receiver.clone());
    task_futures.push(tokio::spawn(task));

    // TODO(PLA-862): remove after fields become required
    if let Some((archiving_interval, archive_after)) =
        house_keeper_config.prover_job_archiver_params()
    {
        let fri_prover_jobs_archiver = FriProverJobsArchiver::new(
            prover_connection_pool.clone(),
            archiving_interval,
            archive_after,
        );
        let task = fri_prover_jobs_archiver.run(stop_receiver.clone());
        task_futures.push(tokio::spawn(task));
    }

    if let Some((archiving_interval, archive_after)) =
        house_keeper_config.fri_gpu_prover_archiver_params()
    {
        let fri_gpu_prover_jobs_archiver = FriGpuProverArchiver::new(
            prover_connection_pool.clone(),
            archiving_interval,
            archive_after,
        );
        let task = fri_gpu_prover_jobs_archiver.run(stop_receiver.clone());
        task_futures.push(tokio::spawn(task));
    }

    let fri_prover_group_config = configs
        .prover_group_config
        .clone()
        .context("fri_prover_group_config")?;
    let fri_prover_stats_reporter = FriProverQueueReporter::new(
        house_keeper_config.prover_stats_reporting_interval_ms,
        prover_connection_pool.clone(),
        connection_pool.clone(),
        fri_prover_group_config,
    );
    let task = fri_prover_stats_reporter.run(stop_receiver.clone());
    task_futures.push(tokio::spawn(task));

    let proof_compressor_config = configs
        .proof_compressor_config
        .clone()
        .context("fri_proof_compressor_config")?;
    let fri_proof_compressor_stats_reporter = FriProofCompressorQueueReporter::new(
        house_keeper_config.proof_compressor_stats_reporting_interval_ms,
        prover_connection_pool.clone(),
    );
    let task = fri_proof_compressor_stats_reporter.run(stop_receiver.clone());
    task_futures.push(tokio::spawn(task));

    let fri_proof_compressor_retry_manager = FriProofCompressorJobRetryManager::new(
        proof_compressor_config.max_attempts,
        proof_compressor_config.generation_timeout(),
        house_keeper_config.proof_compressor_job_retrying_interval_ms,
        prover_connection_pool.clone(),
    );
    let task = fri_proof_compressor_retry_manager.run(stop_receiver);
    task_futures.push(tokio::spawn(task));
    Ok(())
}

fn build_storage_caches(
    rpc_config: &Web3JsonRpcConfig,
    replica_connection_pool: &ConnectionPool<Core>,
    task_futures: &mut Vec<JoinHandle<anyhow::Result<()>>>,
    stop_receiver: watch::Receiver<bool>,
) -> anyhow::Result<PostgresStorageCaches> {
    let factory_deps_capacity = rpc_config.factory_deps_cache_size() as u64;
    let initial_writes_capacity = rpc_config.initial_writes_cache_size() as u64;
    let values_capacity = rpc_config.latest_values_cache_size() as u64;
    let mut storage_caches =
        PostgresStorageCaches::new(factory_deps_capacity, initial_writes_capacity);

    if values_capacity > 0 {
        let values_cache_task = storage_caches
            .configure_storage_values_cache(values_capacity, replica_connection_pool.clone());
        task_futures.push(tokio::task::spawn(values_cache_task.run(stop_receiver)));
    }
    Ok(storage_caches)
}

#[allow(clippy::too_many_arguments)]
async fn run_http_api(
    task_futures: &mut Vec<JoinHandle<anyhow::Result<()>>>,
    app_health: &AppHealthCheck,
    database_secrets: &DatabaseSecrets,
    tx_sender_config: &TxSenderConfig,
    state_keeper_config: &StateKeeperConfig,
    internal_api: &InternalApiConfig,
    api_config: &ApiConfig,
    master_connection_pool: ConnectionPool<Core>,
    replica_connection_pool: ConnectionPool<Core>,
    stop_receiver: watch::Receiver<bool>,
    batch_fee_model_input_provider: Arc<dyn BatchFeeModelInputProvider>,
    with_debug_namespace: bool,
    storage_caches: PostgresStorageCaches,
    mempool_cache: MempoolCache,
) -> anyhow::Result<()> {
    let (tx_sender, vm_barrier) = build_tx_sender(
        tx_sender_config,
        &api_config.web3_json_rpc,
        state_keeper_config,
        replica_connection_pool.clone(),
        master_connection_pool,
        batch_fee_model_input_provider,
        storage_caches,
    )
    .await?;

    let mut namespaces = Namespace::DEFAULT.to_vec();
    if with_debug_namespace {
        namespaces.push(Namespace::Debug)
    }
    namespaces.push(Namespace::Snapshots);

    let updaters_pool = ConnectionPool::<Core>::builder(database_secrets.replica_url()?, 2)
        .build()
        .await
        .context("failed to build updaters_pool")?;

    let mut api_builder =
        web3::ApiBuilder::jsonrpsee_backend(internal_api.clone(), replica_connection_pool)
            .http(api_config.web3_json_rpc.http_port)
            .with_updaters_pool(updaters_pool)
            .with_filter_limit(api_config.web3_json_rpc.filters_limit())
            .with_batch_request_size_limit(api_config.web3_json_rpc.max_batch_request_size())
            .with_response_body_size_limit(api_config.web3_json_rpc.max_response_body_size())
            .with_tx_sender(tx_sender)
            .with_vm_barrier(vm_barrier)
            .with_mempool_cache(mempool_cache)
            .enable_api_namespaces(namespaces);
    if let Some(tree_api_url) = api_config.web3_json_rpc.tree_api_url() {
        let tree_api = Arc::new(TreeApiHttpClient::new(tree_api_url));
        api_builder = api_builder.with_tree_api(tree_api.clone());
        app_health.insert_custom_component(tree_api)?;
    }

    let server_handles = api_builder
        .build()
        .context("failed to build HTTP API server")?
        .run(stop_receiver)
        .await?;
    task_futures.extend(server_handles.tasks);
    app_health.insert_component(server_handles.health_check)?;
    Ok(())
}

#[allow(clippy::too_many_arguments)]
async fn run_ws_api(
    task_futures: &mut Vec<JoinHandle<anyhow::Result<()>>>,
    app_health: &AppHealthCheck,
    database_secrets: &DatabaseSecrets,
    tx_sender_config: &TxSenderConfig,
    state_keeper_config: &StateKeeperConfig,
    internal_api: &InternalApiConfig,
    api_config: &ApiConfig,
    batch_fee_model_input_provider: Arc<dyn BatchFeeModelInputProvider>,
    master_connection_pool: ConnectionPool<Core>,
    replica_connection_pool: ConnectionPool<Core>,
    stop_receiver: watch::Receiver<bool>,
    storage_caches: PostgresStorageCaches,
    mempool_cache: MempoolCache,
) -> anyhow::Result<()> {
    let (tx_sender, vm_barrier) = build_tx_sender(
        tx_sender_config,
        &api_config.web3_json_rpc,
        state_keeper_config,
        replica_connection_pool.clone(),
        master_connection_pool,
        batch_fee_model_input_provider,
        storage_caches,
    )
    .await?;
    let updaters_pool = ConnectionPool::<Core>::singleton(database_secrets.replica_url()?)
        .build()
        .await
        .context("failed to build updaters_pool")?;

    let mut namespaces = Namespace::DEFAULT.to_vec();
    namespaces.push(Namespace::Snapshots);

    let mut api_builder =
        web3::ApiBuilder::jsonrpsee_backend(internal_api.clone(), replica_connection_pool)
            .ws(api_config.web3_json_rpc.ws_port)
            .with_updaters_pool(updaters_pool)
            .with_filter_limit(api_config.web3_json_rpc.filters_limit())
            .with_subscriptions_limit(api_config.web3_json_rpc.subscriptions_limit())
            .with_batch_request_size_limit(api_config.web3_json_rpc.max_batch_request_size())
            .with_response_body_size_limit(api_config.web3_json_rpc.max_response_body_size())
            .with_websocket_requests_per_minute_limit(
                api_config
                    .web3_json_rpc
                    .websocket_requests_per_minute_limit(),
            )
            .with_polling_interval(api_config.web3_json_rpc.pubsub_interval())
            .with_tx_sender(tx_sender)
            .with_vm_barrier(vm_barrier)
            .with_mempool_cache(mempool_cache)
            .enable_api_namespaces(namespaces);
    if let Some(tree_api_url) = api_config.web3_json_rpc.tree_api_url() {
        let tree_api = Arc::new(TreeApiHttpClient::new(tree_api_url));
        api_builder = api_builder.with_tree_api(tree_api.clone());
        app_health.insert_custom_component(tree_api)?;
    }

    let server_handles = api_builder
        .build()
        .context("failed to build WS API server")?
        .run(stop_receiver)
        .await?;
    task_futures.extend(server_handles.tasks);
    app_health.insert_component(server_handles.health_check)?;
    Ok(())
}

async fn circuit_breakers_for_components(
    components: &[Component],
    database_secrets: &DatabaseSecrets,
    circuit_breaker_config: &CircuitBreakerConfig,
) -> anyhow::Result<CircuitBreakers> {
    let circuit_breakers = CircuitBreakers::default();

    if components
        .iter()
        .any(|c| matches!(c, Component::EthTxAggregator | Component::EthTxManager))
    {
        let pool = ConnectionPool::<Core>::singleton(database_secrets.replica_url()?)
            .build()
            .await
            .context("failed to build a connection pool")?;
        circuit_breakers
            .insert(Box::new(FailedL1TransactionChecker { pool }))
            .await;
    }

    if components.iter().any(|c| {
        matches!(
            c,
            Component::HttpApi | Component::WsApi | Component::ContractVerificationApi
        )
    }) {
        let pool = ConnectionPool::<Core>::singleton(database_secrets.replica_url()?)
            .build()
            .await?;
        circuit_breakers
            .insert(Box::new(ReplicationLagChecker {
                pool,
                replication_lag_limit: circuit_breaker_config.replication_lag_limit(),
            }))
            .await;
    }
    Ok(circuit_breakers)
}<|MERGE_RESOLUTION|>--- conflicted
+++ resolved
@@ -95,15 +95,9 @@
     Ok(())
 }
 
-<<<<<<< HEAD
 /// Clear L1 txs history. FIXME don't include it in the main branch
 pub async fn delete_l1_txs_history(database_secrets: &DatabaseSecrets) -> anyhow::Result<()> {
     let db_url = database_secrets.master_url().unwrap();
-=======
-/// Clear L1 txs history. FIXME dont include it in the main branch
-pub async fn delete_l1_txs_history(database_secrets: &DatabaseSecrets) -> anyhow::Result<()> {
-    let db_url = database_secrets.master_url()?;
->>>>>>> ea5eec5e
     let pool = ConnectionPool::<Core>::singleton(db_url)
         .build()
         .await
