use std::sync::Arc;

use async_trait::async_trait;
use serde::Serialize;
use zksync_concurrency::{ctx, sync};
use zksync_health_check::{CheckHealth, Health, HealthStatus};
use zksync_types::{witness_block_state::WitnessBlockState, MiniblockNumber};

use crate::{
    metrics::EN_METRICS,
    state_keeper::{io::IoCursor, updates::UpdatesManager, StateKeeperOutputHandler},
};

/// `SyncState` is a structure that holds the state of the syncing process.
/// The intended use case is to signalize to Web3 API whether the node is fully synced.
/// Data inside is expected to be updated by both `MainNodeFetcher` (on last block available on the main node)
/// and `ExternalIO` (on latest sealed miniblock).
///
/// This structure operates on miniblocks rather than L1 batches, since this is the default unit used in the web3 API.
#[derive(Debug, Clone)]
pub struct SyncState(Arc<sync::watch::Sender<SyncStateInner>>);

impl Default for SyncState {
    fn default() -> Self {
        Self(Arc::new(sync::watch::channel(SyncStateInner::default()).0))
    }
}

/// A threshold constant intended to keep the sync status less flaky.
/// This gives the external node some room to fetch new miniblocks without losing the sync status.
const SYNC_MINIBLOCK_DELTA: u32 = 10;

impl SyncState {
    pub(crate) fn get_main_node_block(&self) -> MiniblockNumber {
        self.0.borrow().main_node_block.unwrap_or_default()
    }

    pub(crate) fn get_local_block(&self) -> MiniblockNumber {
        self.0.borrow().local_block.unwrap_or_default()
    }

    #[cfg(test)]
    pub(crate) async fn wait_for_local_block(&self, want: MiniblockNumber) {
        self.0
            .subscribe()
            .wait_for(|inner| matches!(inner.local_block, Some(got) if got >= want))
            .await
            .unwrap();
    }

    pub(crate) async fn wait_for_main_node_block(
        &self,
        ctx: &ctx::Ctx,
        want: MiniblockNumber,
    ) -> ctx::OrCanceled<()> {
        sync::wait_for(
            ctx,
            &mut self.0.subscribe(),
            |inner| matches!(inner.main_node_block, Some(got) if got >= want),
        )
        .await?;
        Ok(())
    }

    pub fn set_main_node_block(&self, block: MiniblockNumber) {
        self.0.send_modify(|inner| inner.set_main_node_block(block));
    }

<<<<<<< HEAD
    pub fn set_local_block(&self, block: MiniblockNumber) {
=======
    fn set_local_block(&self, block: MiniblockNumber) {
>>>>>>> e26091a1
        self.0.send_modify(|inner| inner.set_local_block(block));
    }

    pub(crate) fn is_synced(&self) -> bool {
        self.0.borrow().is_synced().0
    }
}

#[async_trait]
impl StateKeeperOutputHandler for SyncState {
    async fn initialize(&mut self, cursor: &IoCursor) -> anyhow::Result<()> {
        let sealed_block_number = cursor.next_miniblock.saturating_sub(1);
        self.set_local_block(MiniblockNumber(sealed_block_number));
        Ok(())
    }

    async fn handle_miniblock(&mut self, updates_manager: &UpdatesManager) -> anyhow::Result<()> {
        let sealed_block_number = updates_manager.miniblock.number;
        self.set_local_block(sealed_block_number);
        Ok(())
    }

    async fn handle_l1_batch(
        &mut self,
        _witness_block_state: Option<&WitnessBlockState>,
        updates_manager: &UpdatesManager,
    ) -> anyhow::Result<()> {
        let sealed_block_number = updates_manager.miniblock.number;
        self.set_local_block(sealed_block_number);
        Ok(())
    }
}

#[derive(Clone, Debug, Default)]
pub(crate) struct SyncStateInner {
    pub(crate) main_node_block: Option<MiniblockNumber>,
    pub(crate) local_block: Option<MiniblockNumber>,
}

impl SyncStateInner {
    fn set_main_node_block(&mut self, block: MiniblockNumber) {
        if let Some(local_block) = self.local_block {
            if block < local_block {
                // Probably it's fine -- will be checked by the re-org detector.
                tracing::warn!("main_node_block({block}) is less than local_block({local_block})");
            }
        }
        self.main_node_block = Some(block);
        self.update_sync_metric();
    }

    fn set_local_block(&mut self, block: MiniblockNumber) {
        if let Some(main_node_block) = self.main_node_block {
            if block > main_node_block {
                // Probably it's fine -- will be checked by the re-org detector.
                tracing::warn!(
                    "local_block({block}) is greater than main_node_block({main_node_block})"
                );
            }
        }
        self.local_block = Some(block);
        self.update_sync_metric();
    }
}

#[async_trait]
impl CheckHealth for SyncState {
    fn name(&self) -> &'static str {
        "sync_state"
    }

    async fn check_health(&self) -> Health {
        Health::from(&*self.0.borrow())
    }
}
impl SyncStateInner {
    fn is_synced(&self) -> (bool, Option<u32>) {
        if let (Some(main_node_block), Some(local_block)) = (self.main_node_block, self.local_block)
        {
            let Some(block_diff) = main_node_block.0.checked_sub(local_block.0) else {
                // We're ahead of the main node, this situation is handled by the re-org detector.
                return (true, Some(0));
            };
            (block_diff <= SYNC_MINIBLOCK_DELTA, Some(block_diff))
        } else {
            (false, None)
        }
    }

    fn update_sync_metric(&self) {
        let (is_synced, lag) = self.is_synced();
        EN_METRICS.synced.set(is_synced.into());
        if let Some(lag) = lag {
            EN_METRICS.sync_lag.set(lag.into());
        }
    }
}

impl From<&SyncStateInner> for Health {
    fn from(state: &SyncStateInner) -> Health {
        #[derive(Debug, Serialize)]
        struct SyncStateHealthDetails {
            is_synced: bool,
            #[serde(skip_serializing_if = "Option::is_none")]
            main_node_block: Option<MiniblockNumber>,
            #[serde(skip_serializing_if = "Option::is_none")]
            local_block: Option<MiniblockNumber>,
        }

        let (is_synced, block_diff) = state.is_synced();
        let status = if is_synced {
            HealthStatus::Ready
        } else if block_diff.is_some() {
            HealthStatus::Affected
        } else {
            return HealthStatus::NotReady.into(); // `state` isn't initialized yet
        };
        Health::from(status).with_details(SyncStateHealthDetails {
            is_synced,
            main_node_block: state.main_node_block,
            local_block: state.local_block,
        })
    }
}

#[cfg(test)]
mod tests {
    use assert_matches::assert_matches;

    use super::*;

    #[tokio::test]
    async fn test_sync_state() {
        let sync_state = SyncState::default();

        // The node is not synced if there is no data.
        assert!(!sync_state.is_synced());

        let health = sync_state.check_health().await;
        assert_matches!(health.status(), HealthStatus::NotReady);

        // The gap is too big, still not synced.
        sync_state.set_local_block(MiniblockNumber(0));
        sync_state.set_main_node_block(MiniblockNumber(SYNC_MINIBLOCK_DELTA + 1));
        assert!(!sync_state.is_synced());

        let health = sync_state.check_health().await;
        assert_matches!(health.status(), HealthStatus::Affected);

        // Within the threshold, the node is synced.
        sync_state.set_local_block(MiniblockNumber(1));
        assert!(sync_state.is_synced());

        let health = sync_state.check_health().await;
        assert_matches!(health.status(), HealthStatus::Ready);

        // Can reach the main node last block.
        sync_state.set_local_block(MiniblockNumber(SYNC_MINIBLOCK_DELTA + 1));
        assert!(sync_state.is_synced());

        // Main node can again move forward.
        sync_state.set_main_node_block(MiniblockNumber(2 * SYNC_MINIBLOCK_DELTA + 2));
        assert!(!sync_state.is_synced());
    }

    #[test]
    fn test_sync_state_doesnt_panic_on_local_block() {
        let sync_state = SyncState::default();

        sync_state.set_main_node_block(MiniblockNumber(1));
        sync_state.set_local_block(MiniblockNumber(2));
        // ^ should not panic, as we defer the situation to the re-org detector.

        // At the same time, we should consider ourselves synced unless `ReorgDetector` tells us otherwise.
        assert!(sync_state.is_synced());
    }

    #[test]
    fn test_sync_state_doesnt_panic_on_main_node_block() {
        let sync_state = SyncState::default();

        sync_state.set_local_block(MiniblockNumber(2));
        sync_state.set_main_node_block(MiniblockNumber(1));
        // ^ should not panic, as we defer the situation to the re-org detector.

        // At the same time, we should consider ourselves synced unless `ReorgDetector` tells us otherwise.
        assert!(sync_state.is_synced());
    }
}<|MERGE_RESOLUTION|>--- conflicted
+++ resolved
@@ -66,11 +66,7 @@
         self.0.send_modify(|inner| inner.set_main_node_block(block));
     }
 
-<<<<<<< HEAD
     pub fn set_local_block(&self, block: MiniblockNumber) {
-=======
-    fn set_local_block(&self, block: MiniblockNumber) {
->>>>>>> e26091a1
         self.0.send_modify(|inner| inner.set_local_block(block));
     }
 
