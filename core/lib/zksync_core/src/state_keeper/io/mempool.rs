--- conflicted
+++ resolved
@@ -28,14 +28,9 @@
     state_keeper::{
         extractors,
         io::{
-<<<<<<< HEAD
             common::{load_pending_batch, poll_iters, IoCursor},
-            MiniblockParams, MiniblockSealerHandle, PendingBatchData, StateKeeperIO,
-=======
-            common::{l1_batch_params, load_pending_batch, poll_iters},
             fee_address_migration, MiniblockParams, MiniblockSealerHandle, PendingBatchData,
             StateKeeperIO,
->>>>>>> 02026e90
         },
         mempool_actor::l2_tx_filter,
         metrics::KEEPER_METRICS,
@@ -118,7 +113,6 @@
             .load_l1_batch_params(
                 &mut storage,
                 &pending_miniblock_header,
-                self.fee_account,
                 self.validation_computational_gas_limit,
                 self.chain_id,
             )
@@ -463,13 +457,8 @@
             .context("failed initializing I/O cursor")?;
         let l1_batch_params_provider = L1BatchParamsProvider::new(&mut storage)
             .await
-<<<<<<< HEAD
             .context("failed initializing L1 batch params provider")?;
-=======
-            .unwrap()
-            .expect("empty storage not supported"); // FIXME (PLA-703): handle empty storage
         fee_address_migration::migrate_pending_miniblocks(&mut storage).await;
->>>>>>> 02026e90
         drop(storage);
 
         Ok(Self {
