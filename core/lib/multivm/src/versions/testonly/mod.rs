//! Reusable tests and tooling for low-level VM testing.
//!
//! # How it works
//!
//! - [`TestedVm`] defines test-specific VM extensions. It's currently implemented for the latest legacy VM
//!   (`vm_latest`) and the fast VM (`vm_fast`).
//! - Submodules of this module define test functions generic by `TestedVm`. Specific VM versions implement `TestedVm`
//!   and can create tests based on these test functions with minimum amount of boilerplate code.
//! - Tests use [`VmTester`] built using [`VmTesterBuilder`] to create a VM instance. This allows to set up storage for the VM,
//!   custom [`SystemEnv`] / [`L1BatchEnv`], deployed contracts, pre-funded accounts etc.

use std::{collections::HashSet, fs, path::Path, rc::Rc};

use once_cell::sync::Lazy;
use zksync_contracts::{
    read_bootloader_code, read_zbin_bytecode, BaseSystemContracts, SystemContractCode,
};
use zksync_system_constants::{
    CONTRACT_DEPLOYER_ADDRESS, TRUSTED_ADDRESS_SLOTS, TRUSTED_TOKEN_SLOTS,
};
use zksync_types::{
<<<<<<< HEAD
    block::L2BlockHasher, bytecode::BytecodeHash, fee_model::BatchFeeInput, get_code_key,
    get_is_account_key, h256_to_address, h256_to_u256, u256_to_h256,
    utils::storage_key_for_eth_balance, Address, L1BatchNumber, L2BlockNumber, L2ChainId,
    ProtocolVersionId, Transaction, U256,
};
use zksync_vm_interface::{
    storage::{StorageSnapshot, StorageView},
    tracer::ValidationParams,
    utils::VmDump,
    InspectExecutionMode, VmExecutionResultAndLogs, VmFactory,
=======
    block::L2BlockHasher,
    bytecode::{pad_evm_bytecode, BytecodeHash},
    fee_model::BatchFeeInput,
    get_code_key, get_evm_code_hash_key, get_is_account_key, get_known_code_key, h256_to_address,
    h256_to_u256, u256_to_h256,
    utils::storage_key_for_eth_balance,
    web3, Address, L1BatchNumber, L2BlockNumber, L2ChainId, ProtocolVersionId, H256, U256,
>>>>>>> 3a6ed2b6
};

pub(super) use self::tester::{
    validation_params, TestedVm, TestedVmForValidation, TestedVmWithCallTracer,
    TestedVmWithStorageLimit, VmTester, VmTesterBuilder,
};
use crate::{
    interface::{
        pubdata::PubdataBuilder, storage::InMemoryStorage, L1BatchEnv, L2BlockEnv, SystemEnv,
        TxExecutionMode, VmEvent,
    },
    pubdata_builders::FullPubdataBuilder,
    vm_latest::constants::BATCH_COMPUTATIONAL_GAS_LIMIT,
};

pub(super) mod account_validation_rules;
pub(super) mod block_tip;
pub(super) mod bootloader;
pub(super) mod bytecode_publishing;
pub(super) mod call_tracer;
pub(super) mod circuits;
pub(super) mod code_oracle;
pub(super) mod default_aa;
pub(super) mod evm;
pub(super) mod gas_limit;
pub(super) mod get_used_contracts;
pub(super) mod is_write_initial;
pub(super) mod l1_messenger;
pub(super) mod l1_tx_execution;
pub(super) mod l2_blocks;
pub(super) mod mock_evm;
pub(super) mod nonce_holder;
pub(super) mod precompiles;
pub(super) mod refunds;
pub(super) mod require_eip712;
pub(super) mod rollbacks;
pub(super) mod secp256r1;
pub(super) mod simple_execution;
pub(super) mod storage;
mod tester;
pub(super) mod tracing_execution_error;
pub(super) mod transfer;
pub(super) mod upgrade;
pub(super) mod v26_upgrade_utils;

static BASE_SYSTEM_CONTRACTS: Lazy<BaseSystemContracts> =
    Lazy::new(BaseSystemContracts::load_from_disk);

fn get_empty_storage() -> InMemoryStorage {
    InMemoryStorage::with_system_contracts()
}

pub(crate) fn read_max_depth_contract() -> Vec<u8> {
    read_zbin_bytecode(
        "core/tests/ts-integration/contracts/zkasm/artifacts/deep_stak.zkasm/deep_stak.zkasm.zbin",
    )
}

pub(crate) fn load_vm_dump(name: &str) -> VmDump {
    // We rely on the fact that unit tests are executed from the crate directory.
    let path = Path::new("tests/vm_dumps").join(format!("{name}.json"));
    let raw = fs::read_to_string(path).unwrap_or_else(|err| {
        panic!("Failed reading VM dump `{name}`: {err}");
    });
    serde_json::from_str(&raw).unwrap_or_else(|err| {
        panic!("Failed deserializing VM dump `{name}`: {err}");
    })
}

pub(crate) fn inspect_oneshot_dump<VM>(
    dump: VmDump,
    tracer: &mut VM::TracerDispatcher,
) -> VmExecutionResultAndLogs
where
    VM: VmFactory<StorageView<StorageSnapshot>>,
{
    let storage = StorageView::new(dump.storage).to_rc_ptr();

    assert_eq!(dump.l2_blocks.len(), 1);
    let transactions = dump.l2_blocks.into_iter().next().unwrap().txs;
    assert_eq!(transactions.len(), 1);
    let transaction = transactions.into_iter().next().unwrap();

    let mut vm = VM::new(dump.l1_batch_env, dump.system_env, storage);
    vm.push_transaction(transaction);
    vm.inspect(tracer, InspectExecutionMode::OneTx)
}

pub(crate) fn mock_validation_params(
    tx: &Transaction,
    accessed_tokens: &[Address],
) -> ValidationParams {
    let trusted_slots = accessed_tokens
        .iter()
        .flat_map(|&addr| TRUSTED_TOKEN_SLOTS.iter().map(move |&slot| (addr, slot)))
        .collect();
    let trusted_address_slots = accessed_tokens
        .iter()
        .flat_map(|&addr| TRUSTED_ADDRESS_SLOTS.iter().map(move |&slot| (addr, slot)))
        .collect();
    ValidationParams {
        user_address: tx.initiator_account(),
        paymaster_address: tx.payer(),
        trusted_slots,
        trusted_addresses: Default::default(),
        trusted_address_slots,
        computational_gas_limit: u32::MAX,
        timestamp_asserter_params: None,
    }
}

pub(crate) fn get_bootloader(test: &str) -> SystemContractCode {
    let bootloader_code = read_bootloader_code(test);
    let bootloader_hash = BytecodeHash::for_bytecode(&bootloader_code).value();
    SystemContractCode {
        code: bootloader_code,
        hash: bootloader_hash,
    }
}

pub(crate) fn filter_out_base_system_contracts(all_bytecode_hashes: &mut HashSet<U256>) {
    all_bytecode_hashes.remove(&h256_to_u256(BASE_SYSTEM_CONTRACTS.default_aa.hash));
    if let Some(evm_emulator) = &BASE_SYSTEM_CONTRACTS.evm_emulator {
        all_bytecode_hashes.remove(&h256_to_u256(evm_emulator.hash));
    }
}

pub(super) fn default_system_env() -> SystemEnv {
    SystemEnv {
        zk_porter_available: false,
        version: ProtocolVersionId::latest(),
        base_system_smart_contracts: BaseSystemContracts::playground(),
        bootloader_gas_limit: BATCH_COMPUTATIONAL_GAS_LIMIT,
        execution_mode: TxExecutionMode::VerifyExecute,
        default_validation_computational_gas_limit: BATCH_COMPUTATIONAL_GAS_LIMIT,
        chain_id: L2ChainId::from(270),
    }
}

pub(super) fn default_l1_batch(number: L1BatchNumber) -> L1BatchEnv {
    // Add a bias to the timestamp to make it more realistic / "random".
    let timestamp = 1_700_000_000 + u64::from(number.0);
    L1BatchEnv {
        previous_batch_hash: None,
        number,
        timestamp,
        fee_input: BatchFeeInput::l1_pegged(
            50_000_000_000, // 50 gwei
            250_000_000,    // 0.25 gwei
        ),
        fee_account: Address::repeat_byte(1),
        enforced_base_fee: None,
        first_l2_block: L2BlockEnv {
            number: 1,
            timestamp,
            prev_block_hash: L2BlockHasher::legacy_hash(L2BlockNumber(0)),
            max_virtual_blocks_to_create: 100,
        },
    }
}

pub(super) fn default_pubdata_builder() -> Rc<dyn PubdataBuilder> {
    Rc::new(FullPubdataBuilder::new(Address::zero()))
}

pub(super) fn make_address_rich(storage: &mut InMemoryStorage, address: Address) {
    let key = storage_key_for_eth_balance(&address);
    storage.set_value(key, u256_to_h256(U256::from(10_u64.pow(19))));
}

#[derive(Debug, Clone)]
pub(super) struct ContractToDeploy {
    bytecode: Vec<u8>,
    address: Address,
    is_account: bool,
    is_funded: bool,
}

impl ContractToDeploy {
    pub fn new(bytecode: Vec<u8>, address: Address) -> Self {
        Self {
            bytecode,
            address,
            is_account: false,
            is_funded: false,
        }
    }

    pub fn account(bytecode: Vec<u8>, address: Address) -> Self {
        Self {
            bytecode,
            address,
            is_account: true,
            is_funded: false,
        }
    }

    #[must_use]
    pub fn funded(mut self) -> Self {
        self.is_funded = true;
        self
    }

    pub fn insert(&self, storage: &mut InMemoryStorage) {
        let deployer_code_key = get_code_key(&self.address);
        let bytecode_hash = BytecodeHash::for_bytecode(&self.bytecode).value();
        storage.set_value(deployer_code_key, bytecode_hash);
        if self.is_account {
            let is_account_key = get_is_account_key(&self.address);
            storage.set_value(is_account_key, u256_to_h256(1_u32.into()));
        }
        storage.store_factory_dep(bytecode_hash, self.bytecode.clone());

        if self.is_funded {
            make_address_rich(storage, self.address);
        }
    }

    pub fn insert_evm(&self, storage: &mut InMemoryStorage) {
        let evm_bytecode_keccak_hash = H256(web3::keccak256(&self.bytecode));
        let padded_evm_bytecode = pad_evm_bytecode(&self.bytecode);
        let evm_bytecode_hash =
            BytecodeHash::for_evm_bytecode(self.bytecode.len(), &padded_evm_bytecode).value();

        // Mark the EVM contract as deployed.
        storage.set_value(
            get_known_code_key(&evm_bytecode_hash),
            H256::from_low_u64_be(1),
        );
        storage.set_value(get_code_key(&self.address), evm_bytecode_hash);
        storage.set_value(
            get_evm_code_hash_key(evm_bytecode_hash),
            evm_bytecode_keccak_hash,
        );
        storage.store_factory_dep(evm_bytecode_hash, padded_evm_bytecode);

        if self.is_funded {
            make_address_rich(storage, self.address);
        }
    }
}

fn extract_deploy_events(events: &[VmEvent]) -> Vec<(Address, Address)> {
    events
        .iter()
        .filter_map(|event| {
            if event.address == CONTRACT_DEPLOYER_ADDRESS
                && event.indexed_topics[0] == VmEvent::DEPLOY_EVENT_SIGNATURE
            {
                let deployer = h256_to_address(&event.indexed_topics[1]);
                let deployed_address = h256_to_address(&event.indexed_topics[3]);
                Some((deployer, deployed_address))
            } else {
                None
            }
        })
        .collect()
}<|MERGE_RESOLUTION|>--- conflicted
+++ resolved
@@ -19,26 +19,14 @@
     CONTRACT_DEPLOYER_ADDRESS, TRUSTED_ADDRESS_SLOTS, TRUSTED_TOKEN_SLOTS,
 };
 use zksync_types::{
-<<<<<<< HEAD
-    block::L2BlockHasher, bytecode::BytecodeHash, fee_model::BatchFeeInput, get_code_key,
-    get_is_account_key, h256_to_address, h256_to_u256, u256_to_h256,
-    utils::storage_key_for_eth_balance, Address, L1BatchNumber, L2BlockNumber, L2ChainId,
-    ProtocolVersionId, Transaction, U256,
-};
-use zksync_vm_interface::{
-    storage::{StorageSnapshot, StorageView},
-    tracer::ValidationParams,
-    utils::VmDump,
-    InspectExecutionMode, VmExecutionResultAndLogs, VmFactory,
-=======
     block::L2BlockHasher,
     bytecode::{pad_evm_bytecode, BytecodeHash},
     fee_model::BatchFeeInput,
     get_code_key, get_evm_code_hash_key, get_is_account_key, get_known_code_key, h256_to_address,
     h256_to_u256, u256_to_h256,
     utils::storage_key_for_eth_balance,
-    web3, Address, L1BatchNumber, L2BlockNumber, L2ChainId, ProtocolVersionId, H256, U256,
->>>>>>> 3a6ed2b6
+    web3, Address, L1BatchNumber, L2BlockNumber, L2ChainId, ProtocolVersionId, Transaction, H256,
+    U256,
 };
 
 pub(super) use self::tester::{
@@ -47,8 +35,12 @@
 };
 use crate::{
     interface::{
-        pubdata::PubdataBuilder, storage::InMemoryStorage, L1BatchEnv, L2BlockEnv, SystemEnv,
-        TxExecutionMode, VmEvent,
+        pubdata::PubdataBuilder,
+        storage::{InMemoryStorage, StorageSnapshot, StorageView},
+        tracer::ValidationParams,
+        utils::VmDump,
+        InspectExecutionMode, L1BatchEnv, L2BlockEnv, SystemEnv, TxExecutionMode, VmEvent,
+        VmExecutionResultAndLogs, VmFactory,
     },
     pubdata_builders::FullPubdataBuilder,
     vm_latest::constants::BATCH_COMPUTATIONAL_GAS_LIMIT,
