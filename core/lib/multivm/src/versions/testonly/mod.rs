--- conflicted
+++ resolved
@@ -9,11 +9,7 @@
 //! - Tests use [`VmTester`] built using [`VmTesterBuilder`] to create a VM instance. This allows to set up storage for the VM,
 //!   custom [`SystemEnv`] / [`L1BatchEnv`], deployed contracts, pre-funded accounts etc.
 
-<<<<<<< HEAD
-use std::rc::Rc;
-=======
-use std::collections::HashSet;
->>>>>>> e7b587ac
+use std::{collections::HashSet, rc::Rc};
 
 use ethabi::Contract;
 use once_cell::sync::Lazy;
@@ -26,15 +22,10 @@
     utils::storage_key_for_eth_balance, Address, L1BatchNumber, L2BlockNumber, L2ChainId,
     ProtocolVersionId, U256,
 };
-<<<<<<< HEAD
-use zksync_utils::{bytecode::hash_bytecode, bytes_to_be_words, u256_to_h256};
+use zksync_utils::{bytecode::hash_bytecode, bytes_to_be_words, h256_to_u256, u256_to_h256};
 use zksync_vm_interface::{
     pubdata::PubdataBuilder, L1BatchEnv, L2BlockEnv, SystemEnv, TxExecutionMode,
 };
-=======
-use zksync_utils::{bytecode::hash_bytecode, bytes_to_be_words, h256_to_u256, u256_to_h256};
-use zksync_vm_interface::{L1BatchEnv, L2BlockEnv, SystemEnv, TxExecutionMode};
->>>>>>> e7b587ac
 
 pub(super) use self::tester::{TestedVm, VmTester, VmTesterBuilder};
 use crate::{
