use anyhow::Context as _;
use zksync_dal::{CoreDal, DalError};
use zksync_types::{
    snapshots::{AllSnapshots, SnapshotHeader, SnapshotStorageLogsChunkMetadata},
    L1BatchNumber,
};
use zksync_web3_decl::error::Web3Error;

use crate::api_server::web3::{backend_jsonrpsee::MethodTracer, state::RpcState};

#[derive(Debug, Clone)]
pub(crate) struct SnapshotsNamespace {
    state: RpcState,
}

impl SnapshotsNamespace {
    pub fn new(state: RpcState) -> Self {
        Self { state }
    }

    pub(crate) fn current_method(&self) -> &MethodTracer {
        &self.state.current_method
    }

    pub async fn get_all_snapshots_impl(&self) -> Result<AllSnapshots, Web3Error> {
        let mut storage_processor = self.state.acquire_connection().await?;
        let mut snapshots_dal = storage_processor.snapshots_dal();
        Ok(snapshots_dal
            .get_all_complete_snapshots()
            .await
            .map_err(DalError::generalize)?)
    }

    pub async fn get_snapshot_by_l1_batch_number_impl(
        &self,
        l1_batch_number: L1BatchNumber,
    ) -> Result<Option<SnapshotHeader>, Web3Error> {
        let mut storage_processor = self.state.acquire_connection().await?;
        let snapshot_metadata = storage_processor
            .snapshots_dal()
            .get_snapshot_metadata(l1_batch_number)
            .await
            .map_err(DalError::generalize)?;

        let Some(snapshot_metadata) = snapshot_metadata else {
            return Ok(None);
        };

        let snapshot_files = snapshot_metadata.storage_logs_filepaths;
        let is_complete = snapshot_files.iter().all(Option::is_some);
        if !is_complete {
            // We don't return incomplete snapshots via API.
            return Ok(None);
        }

        let chunks = snapshot_files
            .into_iter()
            .enumerate()
            .filter_map(|(chunk_id, filepath)| {
                Some(SnapshotStorageLogsChunkMetadata {
                    chunk_id: chunk_id as u64,
                    filepath: filepath?,
                })
            })
            .collect();
<<<<<<< HEAD
        let l1_batch_with_metadata = storage_processor
            .blocks_dal()
            .get_l1_batch_metadata(l1_batch_number)
            .await
            .map_err(DalError::generalize)?
            .with_context(|| format!("missing metadata for L1 batch #{l1_batch_number}"))?;
=======
>>>>>>> af01edd6
        let (_, miniblock_number) = storage_processor
            .blocks_dal()
            .get_miniblock_range_of_l1_batch(l1_batch_number)
            .await
            .map_err(DalError::generalize)?
            .with_context(|| format!("missing miniblocks for L1 batch #{l1_batch_number}"))?;

        Ok(Some(SnapshotHeader {
            version: snapshot_metadata.version.into(),
            l1_batch_number: snapshot_metadata.l1_batch_number,
            miniblock_number,
            storage_logs_chunks: chunks,
            factory_deps_filepath: snapshot_metadata.factory_deps_filepath,
        }))
    }
}<|MERGE_RESOLUTION|>--- conflicted
+++ resolved
@@ -63,15 +63,6 @@
                 })
             })
             .collect();
-<<<<<<< HEAD
-        let l1_batch_with_metadata = storage_processor
-            .blocks_dal()
-            .get_l1_batch_metadata(l1_batch_number)
-            .await
-            .map_err(DalError::generalize)?
-            .with_context(|| format!("missing metadata for L1 batch #{l1_batch_number}"))?;
-=======
->>>>>>> af01edd6
         let (_, miniblock_number) = storage_processor
             .blocks_dal()
             .get_miniblock_range_of_l1_batch(l1_batch_number)
