//! Storage implementation based on DAL.

use std::sync::Arc;

use anyhow::Context as _;
use zksync_concurrency::{ctx, error::Wrap as _, scope, sync, time};
use zksync_consensus_bft::PayloadManager;
use zksync_consensus_roles::validator;
use zksync_consensus_storage as storage;
use zksync_dal::{consensus_dal::Payload, ConnectionPool, Core, CoreDal, DalError};
use zksync_types::L2BlockNumber;

#[cfg(test)]
mod testonly;

use crate::{
    state_keeper::io::common::IoCursor,
    sync_layer::{
        fetcher::{FetchedBlock, FetchedTransaction},
        sync_action::ActionQueueSender,
    },
};

/// Context-aware `zksync_dal::Connection<Core>` wrapper.
pub(super) struct Connection<'a>(pub(super) zksync_dal::Connection<'a, Core>);

impl<'a> Connection<'a> {
    /// Wrapper for `start_transaction()`.
    pub async fn start_transaction<'b, 'c: 'b>(
        &'c mut self,
        ctx: &ctx::Ctx,
    ) -> ctx::Result<Connection<'b>> {
        Ok(Connection(
            ctx.wait(self.0.start_transaction())
                .await?
                .context("sqlx")?,
        ))
    }

    /// Wrapper for `commit()`.
    pub async fn commit(self, ctx: &ctx::Ctx) -> ctx::Result<()> {
        Ok(ctx.wait(self.0.commit()).await?.context("sqlx")?)
    }

    /// Wrapper for `consensus_dal().block_range()`.
    pub async fn block_range(
        &mut self,
        ctx: &ctx::Ctx,
    ) -> ctx::Result<std::ops::Range<validator::BlockNumber>> {
        Ok(ctx
            .wait(self.0.consensus_dal().block_range())
            .await?
            .context("sqlx")?)
    }

    /// Wrapper for `consensus_dal().block_payload()`.
    pub async fn payload(
        &mut self,
        ctx: &ctx::Ctx,
        number: validator::BlockNumber,
    ) -> ctx::Result<Option<Payload>> {
        Ok(ctx
            .wait(self.0.consensus_dal().block_payload(number))
            .await?
            .map_err(DalError::generalize)?)
    }

    /// Wrapper for `consensus_dal().first_certificate()`.
    pub async fn first_certificate(
        &mut self,
        ctx: &ctx::Ctx,
    ) -> ctx::Result<Option<validator::CommitQC>> {
        Ok(ctx
            .wait(self.0.consensus_dal().first_certificate())
            .await?
            .map_err(DalError::generalize)?)
    }

    /// Wrapper for `consensus_dal().last_certificate()`.
    pub async fn last_certificate(
        &mut self,
        ctx: &ctx::Ctx,
    ) -> ctx::Result<Option<validator::CommitQC>> {
        Ok(ctx
            .wait(self.0.consensus_dal().last_certificate())
            .await?
            .map_err(DalError::generalize)?)
    }

    /// Wrapper for `consensus_dal().certificate()`.
    pub async fn certificate(
        &mut self,
        ctx: &ctx::Ctx,
        number: validator::BlockNumber,
    ) -> ctx::Result<Option<validator::CommitQC>> {
        Ok(ctx
            .wait(self.0.consensus_dal().certificate(number))
            .await?
            .map_err(DalError::generalize)?)
    }

    /// Wrapper for `consensus_dal().insert_certificate()`.
    pub async fn insert_certificate(
        &mut self,
        ctx: &ctx::Ctx,
        cert: &validator::CommitQC,
    ) -> ctx::Result<()> {
        Ok(ctx
            .wait(self.0.consensus_dal().insert_certificate(cert))
            .await??)
    }

    /// Wrapper for `consensus_dal().replica_state()`.
    pub async fn replica_state(&mut self, ctx: &ctx::Ctx) -> ctx::Result<storage::ReplicaState> {
        Ok(ctx
            .wait(self.0.consensus_dal().replica_state())
            .await?
            .map_err(DalError::generalize)?)
    }

    /// Wrapper for `consensus_dal().set_replica_state()`.
    pub async fn set_replica_state(
        &mut self,
        ctx: &ctx::Ctx,
        state: &storage::ReplicaState,
    ) -> ctx::Result<()> {
        Ok(ctx
            .wait(self.0.consensus_dal().set_replica_state(state))
            .await?
            .context("sqlx")?)
    }

    /// Wrapper for `FetcherCursor::new()`.
    pub async fn new_payload_queue(
        &mut self,
        ctx: &ctx::Ctx,
        actions: ActionQueueSender,
    ) -> ctx::Result<PayloadQueue> {
        Ok(PayloadQueue {
            inner: ctx.wait(IoCursor::for_fetcher(&mut self.0)).await??,
            actions,
        })
    }

    pub async fn genesis(&mut self, ctx: &ctx::Ctx) -> ctx::Result<Option<validator::Genesis>> {
        Ok(ctx
            .wait(self.0.consensus_dal().genesis())
            .await?
            .map_err(DalError::generalize)?)
    }

    pub async fn try_update_genesis(
        &mut self,
        ctx: &ctx::Ctx,
        genesis: &validator::Genesis,
    ) -> ctx::Result<()> {
        Ok(ctx
            .wait(self.0.consensus_dal().try_update_genesis(genesis))
            .await??)
    }
}

#[derive(Debug)]
pub(super) struct PayloadQueue {
    inner: IoCursor,
    actions: ActionQueueSender,
}

impl PayloadQueue {
    pub(super) fn next(&self) -> validator::BlockNumber {
        validator::BlockNumber(self.inner.next_l2_block.0.into())
    }

    /// Converts the block into actions and pushes them to the actions queue.
    /// Does nothing and returns Ok() if the block has been already processed.
    /// Returns an error if a block with an earlier block number was expected.
<<<<<<< HEAD
    pub(super) async fn advance(&mut self, block: FetchedBlock) -> anyhow::Result<()> {
        let want = self.inner.next_l2_block;
=======
    pub(super) async fn send(&mut self, block: FetchedBlock) -> anyhow::Result<()> {
        let want = self.inner.next_miniblock;
>>>>>>> f6f49b71
        // Some blocks are missing.
        if block.number > want {
            anyhow::bail!("expected {want:?}, got {:?}", block.number);
        }
        // Block already processed.
        if block.number < want {
            return Ok(());
        }
        self.actions.push_actions(self.inner.advance(block)).await;
        Ok(())
    }
}

/// Wrapper of `ConnectionPool` implementing `ReplicaStore` and `PayloadManager`.
#[derive(Clone, Debug)]
pub struct Store(pub ConnectionPool<Core>);

impl Store {
    /// Wrapper for `connection_tagged()`.
    pub(super) async fn access<'a>(&'a self, ctx: &ctx::Ctx) -> ctx::Result<Connection<'a>> {
        Ok(Connection(
            ctx.wait(self.0.connection_tagged("consensus"))
                .await?
                .map_err(DalError::generalize)?,
        ))
    }

    /// Waits for the `number` miniblock.
    pub async fn wait_for_payload(
        &self,
        ctx: &ctx::Ctx,
        number: validator::BlockNumber,
    ) -> ctx::Result<Payload> {
        const POLL_INTERVAL: time::Duration = time::Duration::milliseconds(50);
        loop {
            if let Some(payload) = self
                .access(ctx)
                .await
                .wrap("access()")?
                .payload(ctx, number)
                .await
                .wrap("payload()")?
            {
                return Ok(payload);
            }
            ctx.sleep(POLL_INTERVAL).await?;
        }
    }

    pub(super) async fn genesis(&self, ctx: &ctx::Ctx) -> ctx::Result<validator::Genesis> {
        Ok(self
            .access(ctx)
            .await
            .wrap("access()")?
            .genesis(ctx)
            .await
            .wrap("genesis()")?
            .context("genesis is missing")?)
    }

    /// Fetches and verifies consistency of certificates in storage.
    async fn certificates_range(&self, ctx: &ctx::Ctx) -> ctx::Result<storage::BlockStoreState> {
        let mut conn = self.access(ctx).await.wrap("access()")?;

        // Fetch the range of miniblocks in storage.
        let block_range = conn.block_range(ctx).await.context("block_range")?;

        // Fetch the range of certificates in storage.
        let genesis = conn
            .genesis(ctx)
            .await
            .wrap("genesis()")?
            .context("genesis missing")?;
        let first_expected_cert = genesis.fork.first_block.max(block_range.start);
        let last_cert = conn
            .last_certificate(ctx)
            .await
            .wrap("last_certificate()")?;
        let next_expected_cert = last_cert
            .as_ref()
            .map_or(first_expected_cert, |cert| cert.header().number.next());

        // Check that the first certificate in storage has the expected miniblock number.
        if let Some(got) = conn
            .first_certificate(ctx)
            .await
            .wrap("first_certificate()")?
        {
            if got.header().number != first_expected_cert {
                return Err(anyhow::format_err!(
                    "inconsistent storage: certificates should start at {first_expected_cert}, while they start at {}",
                    got.header().number,
                ).into());
            }
        }

        // Check that the node has all the blocks before the next expected certificate, because
        // the node needs to know the state of the chain up to block `X` to process block `X+1`.
        if block_range.end < next_expected_cert {
            return Err(anyhow::format_err!("inconsistent storage: cannot start consensus for miniblock {next_expected_cert}, because earlier blocks are missing").into());
        }
        Ok(storage::BlockStoreState {
            first: first_expected_cert,
            last: last_cert,
        })
    }

    pub(super) async fn block(
        &self,
        ctx: &ctx::Ctx,
        number: validator::BlockNumber,
    ) -> ctx::Result<Option<validator::FinalBlock>> {
        let conn = &mut self.access(ctx).await.wrap("access()")?;
        let Some(justification) = conn.certificate(ctx, number).await.wrap("certificate()")? else {
            return Ok(None);
        };
        let payload = conn
            .payload(ctx, number)
            .await
            .wrap("payload()")?
            .context("miniblock disappeared from storage")?;
        Ok(Some(validator::FinalBlock {
            payload: payload.encode(),
            justification,
        }))
    }

    /// Initializes consensus genesis (with 1 validator) to start at the last miniblock in storage.
    /// No-op if db already contains a genesis.
    pub(super) async fn try_init_genesis(
        &self,
        ctx: &ctx::Ctx,
        validator_key: &validator::PublicKey,
    ) -> ctx::Result<()> {
        let mut conn = self.access(ctx).await.wrap("access()")?;
        let block_range = conn.block_range(ctx).await.wrap("block_range()")?;
        let mut txn = conn
            .start_transaction(ctx)
            .await
            .wrap("start_transaction()")?;
        if txn.genesis(ctx).await.wrap("genesis()")?.is_some() {
            return Ok(());
        }
        let genesis = validator::Genesis {
            // `ValidatorSet::new()` with a single validator should never fail.
            validators: validator::ValidatorSet::new([validator_key.clone()]).unwrap(),
            fork: validator::Fork {
                number: validator::ForkNumber(0),
                first_block: block_range.end,
            },
        };
        txn.try_update_genesis(ctx, &genesis)
            .await
            .wrap("try_update_genesis()")?;
        txn.commit(ctx).await.wrap("commit()")?;
        Ok(())
    }

    pub(super) async fn into_block_store(
        self,
        ctx: &ctx::Ctx,
        payload_queue: Option<PayloadQueue>,
    ) -> ctx::Result<(Arc<storage::BlockStore>, BlockStoreRunner)> {
        let persisted = self
            .certificates_range(ctx)
            .await
            .wrap("certificates_range()")?;
        let persisted = sync::watch::channel(persisted).0;
        let (certs_send, certs_recv) = ctx::channel::unbounded();
        let (block_store, runner) = storage::BlockStore::new(
            ctx,
            Box::new(BlockStore {
                inner: self.clone(),
                certificates: certs_send,
                payloads: payload_queue.map(sync::Mutex::new),
                persisted: persisted.subscribe(),
            }),
        )
        .await?;
        Ok((
            block_store,
            BlockStoreRunner {
                store: self,
                persisted,
                certificates: certs_recv,
                inner: runner,
            },
        ))
    }
}

/// Wrapper of `ConnectionPool` implementing `PersistentBlockStore`.
#[derive(Debug)]
struct BlockStore {
    inner: Store,
    payloads: Option<sync::Mutex<PayloadQueue>>,
    certificates: ctx::channel::UnboundedSender<validator::CommitQC>,
    persisted: sync::watch::Receiver<storage::BlockStoreState>,
}

/// Background task of the `BlockStore`.
pub struct BlockStoreRunner {
    store: Store,
    persisted: sync::watch::Sender<storage::BlockStoreState>,
    certificates: ctx::channel::UnboundedReceiver<validator::CommitQC>,
    inner: storage::BlockStoreRunner,
}

impl BlockStoreRunner {
    pub async fn run(mut self, ctx: &ctx::Ctx) -> anyhow::Result<()> {
        let res = scope::run!(ctx, |ctx, s| async {
            s.spawn(async { Ok(self.inner.run(ctx).await?) });
            loop {
                let cert = self.certificates.recv(ctx).await?;
                self.store
                    .wait_for_payload(ctx, cert.header().number)
                    .await
                    .wrap("wait_for_payload()")?;
                self.store
                    .access(ctx)
                    .await
                    .wrap("access()")?
                    .insert_certificate(ctx, &cert)
                    .await
                    .wrap("insert_certificate()")?;
                self.persisted.send_modify(|p| p.last = Some(cert));
            }
        })
        .await;
        match res {
            Err(ctx::Error::Canceled(_)) | Ok(()) => Ok(()),
            Err(ctx::Error::Internal(err)) => Err(err),
        }
    }
}

#[async_trait::async_trait]
impl storage::PersistentBlockStore for BlockStore {
    async fn genesis(&self, ctx: &ctx::Ctx) -> ctx::Result<validator::Genesis> {
        self.inner.genesis(ctx).await
    }

    fn persisted(&self) -> sync::watch::Receiver<storage::BlockStoreState> {
        self.persisted.clone()
    }

    async fn block(
        &self,
        ctx: &ctx::Ctx,
        number: validator::BlockNumber,
    ) -> ctx::Result<validator::FinalBlock> {
        Ok(self.inner.block(ctx, number).await?.context("not found")?)
    }

    /// If actions queue is set (and the block has not been stored yet),
    /// the block will be translated into a sequence of actions.
    /// The received actions should be fed
    /// to `ExternalIO`, so that `StateKeeper` will store the corresponding miniblock in the db.
    ///
    /// `store_next_block()` call will wait synchronously for the miniblock.
    /// Once miniblock is observed in storage, `store_next_block()` will store a cert for this
    /// miniblock.
    async fn queue_next_block(
        &self,
        ctx: &ctx::Ctx,
        block: validator::FinalBlock,
    ) -> ctx::Result<()> {
<<<<<<< HEAD
        tracing::info!("storing block {}", block.number());
        // This mutex prevents concurrent `store_next_block` calls.
        let mut guard = ctx.wait(self.store_next_block_mutex.lock()).await?;
        if let Some(cursor) = &mut *guard {
            let number = L2BlockNumber(
=======
        if let Some(payloads) = &self.payloads {
            let mut payloads = sync::lock(ctx, payloads).await?.into_async();
            let number = MiniblockNumber(
>>>>>>> f6f49b71
                block
                    .number()
                    .0
                    .try_into()
                    .context("Integer overflow converting block number")?,
            );
            let payload = Payload::decode(&block.payload).context("Payload::decode()")?;
            let block = FetchedBlock {
                number,
                l1_batch_number: payload.l1_batch_number,
                last_in_batch: payload.last_in_batch,
                protocol_version: payload.protocol_version,
                timestamp: payload.timestamp,
                reference_hash: Some(payload.hash),
                l1_gas_price: payload.l1_gas_price,
                l2_fair_gas_price: payload.l2_fair_gas_price,
                fair_pubdata_price: payload.fair_pubdata_price,
                virtual_blocks: payload.virtual_blocks,
                operator_address: payload.operator_address,
                transactions: payload
                    .transactions
                    .into_iter()
                    .map(FetchedTransaction::new)
                    .collect(),
            };
            payloads.send(block).await.context("payload_queue.send()")?;
        }
        self.certificates.send(block.justification);
        Ok(())
    }
}

#[async_trait::async_trait]
impl storage::ReplicaStore for Store {
    async fn state(&self, ctx: &ctx::Ctx) -> ctx::Result<storage::ReplicaState> {
        self.access(ctx)
            .await
            .wrap("access()")?
            .replica_state(ctx)
            .await
            .wrap("replica_state()")
    }

    async fn set_state(&self, ctx: &ctx::Ctx, state: &storage::ReplicaState) -> ctx::Result<()> {
        self.access(ctx)
            .await
            .wrap("access()")?
            .set_replica_state(ctx, state)
            .await
            .wrap("set_replica_state()")
    }
}

#[async_trait::async_trait]
impl PayloadManager for Store {
    /// Currently (for the main node) proposing is implemented as just converting a miniblock from db (without a cert) into a
    /// payload.
    async fn propose(
        &self,
        ctx: &ctx::Ctx,
        block_number: validator::BlockNumber,
    ) -> ctx::Result<validator::Payload> {
        const LARGE_PAYLOAD_SIZE: usize = 1 << 20;
        tracing::info!("proposing block {block_number}");
        let payload = self.wait_for_payload(ctx, block_number).await?;
        let encoded_payload = payload.encode();
        if encoded_payload.0.len() > LARGE_PAYLOAD_SIZE {
            tracing::warn!(
                "large payload ({}B) with {} transactions",
                encoded_payload.0.len(),
                payload.transactions.len()
            );
        }
        tracing::info!("proposing block {block_number} DONE");
        Ok(encoded_payload)
    }

    /// Verify that `payload` is a correct proposal for the block `block_number`.
    /// Currently (for the main node) it is implemented as checking whether the received payload
    /// matches the miniblock in the db.
    async fn verify(
        &self,
        ctx: &ctx::Ctx,
        block_number: validator::BlockNumber,
        payload: &validator::Payload,
    ) -> ctx::Result<()> {
        tracing::info!("verifying block {block_number}");
        let got = Payload::decode(payload).context("Payload::decode(got)")?;
        let want = self.wait_for_payload(ctx, block_number).await?;
        if got != want {
            return Err(
                anyhow::format_err!("unexpected payload: got {got:?} want {want:?}").into(),
            );
        }
        tracing::info!("verifying block {block_number} DONE");
        Ok(())
    }
}<|MERGE_RESOLUTION|>--- conflicted
+++ resolved
@@ -174,13 +174,8 @@
     /// Converts the block into actions and pushes them to the actions queue.
     /// Does nothing and returns Ok() if the block has been already processed.
     /// Returns an error if a block with an earlier block number was expected.
-<<<<<<< HEAD
-    pub(super) async fn advance(&mut self, block: FetchedBlock) -> anyhow::Result<()> {
+    pub(super) async fn send(&mut self, block: FetchedBlock) -> anyhow::Result<()> {
         let want = self.inner.next_l2_block;
-=======
-    pub(super) async fn send(&mut self, block: FetchedBlock) -> anyhow::Result<()> {
-        let want = self.inner.next_miniblock;
->>>>>>> f6f49b71
         // Some blocks are missing.
         if block.number > want {
             anyhow::bail!("expected {want:?}, got {:?}", block.number);
@@ -448,17 +443,9 @@
         ctx: &ctx::Ctx,
         block: validator::FinalBlock,
     ) -> ctx::Result<()> {
-<<<<<<< HEAD
-        tracing::info!("storing block {}", block.number());
-        // This mutex prevents concurrent `store_next_block` calls.
-        let mut guard = ctx.wait(self.store_next_block_mutex.lock()).await?;
-        if let Some(cursor) = &mut *guard {
-            let number = L2BlockNumber(
-=======
         if let Some(payloads) = &self.payloads {
             let mut payloads = sync::lock(ctx, payloads).await?.into_async();
-            let number = MiniblockNumber(
->>>>>>> f6f49b71
+            let number = L2BlockNumber(
                 block
                     .number()
                     .0
