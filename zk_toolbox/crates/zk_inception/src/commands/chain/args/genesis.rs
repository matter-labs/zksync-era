--- conflicted
+++ resolved
@@ -15,23 +15,13 @@
 
 #[derive(Debug, Clone, Serialize, Deserialize, Parser, Default)]
 pub struct GenesisArgs {
-<<<<<<< HEAD
-    #[clap(long, help = "Server database url without database name")]
+    #[clap(long, help = MSG_SERVER_DB_URL_HELP)]
     pub server_db_url: Option<Url>,
-    #[clap(long, help = "Server database name")]
-    pub server_db_name: Option<String>,
-    #[clap(long, help = "Prover database url without database name")]
-    pub prover_db_url: Option<Url>,
-    #[clap(long, help = "Prover database name")]
-=======
-    #[clap(long, help = MSG_SERVER_DB_URL_HELP)]
-    pub server_db_url: Option<String>,
     #[clap(long, help = MSG_SERVER_DB_NAME_HELP)]
     pub server_db_name: Option<String>,
     #[clap(long, help = MSG_PROVER_DB_URL_HELP)]
-    pub prover_db_url: Option<String>,
+    pub prover_db_url: Option<Url>,
     #[clap(long, help = MSG_PROVER_DB_NAME_HELP)]
->>>>>>> 1c5229cd
     pub prover_db_name: Option<String>,
     #[clap(long, short, help = MSG_GENESIS_USE_DEFAULT_HELP)]
     pub use_default: bool,
@@ -54,17 +44,9 @@
             }
         } else {
             let server_db_url = self.server_db_url.unwrap_or_else(|| {
-<<<<<<< HEAD
-                Prompt::new(&format!(
-                    "Please provide server database url for chain {chain_name}"
-                ))
-                .default(DATABASE_SERVER_URL.as_str())
-                .ask()
-=======
                 Prompt::new(&msg_server_db_url_prompt(&chain_name))
                     .default(DATABASE_SERVER_URL)
                     .ask()
->>>>>>> 1c5229cd
             });
             let server_db_name = slugify(&self.server_db_name.unwrap_or_else(|| {
                 Prompt::new(&msg_server_db_name_prompt(&chain_name))
@@ -72,17 +54,9 @@
                     .ask()
             }));
             let prover_db_url = self.prover_db_url.unwrap_or_else(|| {
-<<<<<<< HEAD
-                Prompt::new(&format!(
-                    "Please provide prover database url for chain {chain_name}"
-                ))
-                .default(DATABASE_PROVER_URL.as_str())
-                .ask()
-=======
                 Prompt::new(&msg_prover_db_url_prompt(&chain_name))
                     .default(DATABASE_PROVER_URL)
                     .ask()
->>>>>>> 1c5229cd
             });
             let prover_db_name = slugify(&self.prover_db_name.unwrap_or_else(|| {
                 Prompt::new(&msg_prover_db_name_prompt(&chain_name))
