--- conflicted
+++ resolved
@@ -1,9 +1,6 @@
 use std::ops::Range;
 
-<<<<<<< HEAD
 use anyhow::Context as _;
-=======
->>>>>>> a6635398
 use tracing::Instrument as _;
 use zksync_concurrency::{ctx, scope};
 use zksync_consensus_executor::testonly::{connect_full_node, ValidatorNode};
@@ -15,7 +12,6 @@
 
 use super::*;
 use crate::consensus::storage::CtxStorage;
-<<<<<<< HEAD
 
 const OPERATOR_ADDRESS: Address = Address::repeat_byte(17);
 
@@ -53,44 +49,6 @@
 
 #[tokio::test(flavor = "multi_thread")]
 async fn test_validator_block_store() {
-=======
-
-const OPERATOR_ADDRESS: Address = Address::repeat_byte(17);
-
-async fn make_blocks(
-    ctx: &ctx::Ctx,
-    pool: &ConnectionPool,
-    mut range: Range<validator::BlockNumber>,
-) -> ctx::Result<Vec<validator::FinalBlock>> {
-    let rng = &mut ctx.rng();
-    let mut storage = CtxStorage::access(ctx, pool).await.wrap("access()")?;
-    let mut blocks: Vec<validator::FinalBlock> = vec![];
-    while !range.is_empty() {
-        let payload = storage
-            .payload(ctx, range.start, OPERATOR_ADDRESS)
-            .await
-            .wrap(range.start)?
-            .context("payload not found")?
-            .encode();
-        let header = match blocks.last().as_ref() {
-            Some(parent) => validator::BlockHeader::new(parent.header(), payload.hash()),
-            None => validator::BlockHeader::genesis(payload.hash(), range.start),
-        };
-        blocks.push(validator::FinalBlock {
-            payload,
-            justification: validator::testonly::make_justification(
-                rng,
-                &header,
-                validator::ProtocolVersion::EARLIEST,
-            ),
-        });
-        range.start = range.start.next();
-    }
-    Ok(blocks)
-}
-
-#[tokio::test(flavor = "multi_thread")]
-async fn test_validator_block_store() {
     zksync_concurrency::testonly::abort_on_panic();
     let ctx = &ctx::test_root(&ctx::RealClock);
     let rng = &mut ctx.rng();
@@ -126,43 +84,6 @@
 // In the current implementation, consensus certificates are created asynchronously
 // for the miniblocks constructed by the StateKeeper. This means that consensus actor
 // is effectively just back filling the consensus certificates for the miniblocks in storage.
-#[tokio::test(flavor = "multi_thread")]
-async fn test_validator() {
->>>>>>> a6635398
-    zksync_concurrency::testonly::abort_on_panic();
-    let ctx = &ctx::test_root(&ctx::AffineClock::new(10.));
-    let rng = &mut ctx.rng();
-
-    // Fill storage with unsigned miniblocks.
-    // Fetch a suffix of blocks that we will generate (fake) certs for.
-    let want = scope::run!(ctx, |ctx, s| async {
-        // Start state keeper.
-        let (mut sk, runner) = testonly::StateKeeper::new(pool.clone(), OPERATOR_ADDRESS).await?;
-        s.spawn_bg(runner.run(ctx));
-        sk.push_random_blocks(rng, 10).await;
-        sk.wait_for_miniblocks(ctx).await?;
-        let range = Range {
-            start: validator::BlockNumber(4),
-            end: sk.last_block(),
-        };
-        make_blocks(ctx, &sk.pool, range)
-            .await
-            .context("make_blocks")
-    })
-    .await
-    .unwrap();
-
-    // Insert blocks one by one and check the storage state.
-    for (i, block) in want.iter().enumerate() {
-        let store = Store::new(pool.clone(), OPERATOR_ADDRESS).into_block_store();
-        store.store_next_block(ctx, block).await.unwrap();
-        assert_eq!(want[..i + 1], storage::testonly::dump(ctx, &store).await);
-    }
-}
-
-// In the current implementation, consensus certificates are created asynchronously
-// for the miniblocks constructed by the StateKeeper. This means that consensus actor
-// is effectively just backfilling the consensus certificates for the miniblocks in storage.
 #[tokio::test(flavor = "multi_thread")]
 async fn test_validator() {
     zksync_concurrency::testonly::abort_on_panic();
@@ -333,11 +254,7 @@
     .unwrap();
 }
 
-<<<<<<< HEAD
-// Test fetcher backfilling missing certs.
-=======
 // Test fetcher back filling missing certs.
->>>>>>> a6635398
 #[tokio::test(flavor = "multi_thread")]
 async fn test_fetcher_backfill_certs() {
     zksync_concurrency::testonly::abort_on_panic();
