[workspace]
members = [
    # Binaries
    "core/bin/block_reverter",
    "core/bin/contract-verifier",
    "core/bin/external_node",
    "core/bin/merkle_tree_consistency_checker",
    "core/bin/snapshots_creator",
    "core/bin/selector_generator",
    "core/bin/system-constants-generator",
    "core/bin/verified_sources_fetcher",
    "core/bin/zksync_server",
    "core/bin/genesis_generator",
    "core/bin/zksync_tee_prover",
    # Node services
    "core/node/node_framework",
    "core/node/proof_data_handler",
    "core/node/block_reverter",
    "core/node/commitment_generator",
    "core/node/house_keeper",
    "core/node/genesis",
    "core/node/shared_metrics",
    "core/node/db_pruner",
    "core/node/fee_model",
    "core/node/da_dispatcher",
    "core/node/eth_sender",
    "core/node/vm_runner",
    "core/node/test_utils",
    "core/node/state_keeper",
    "core/node/reorg_detector",
    "core/node/consistency_checker",
    "core/node/metadata_calculator",
    "core/node/node_sync",
    "core/node/node_storage_init",
    "core/node/consensus",
    "core/node/contract_verification_server",
    "core/node/api_server",
    "core/node/tee_verifier_input_producer",
    "core/node/base_token_adjuster",
    "core/node/external_proof_integration_api",
    "core/node/logs_bloom_backfill",
    "core/node/da_clients",
    # Libraries
    "core/lib/db_connection",
    "core/lib/zksync_core_leftovers",
    "core/lib/basic_types",
    "core/lib/config",
    "core/lib/constants",
    "core/lib/contract_verifier",
    "core/lib/contracts",
    "core/lib/circuit_breaker",
    "core/lib/dal",
    "core/lib/env_config",
    "core/lib/da_client",
    "core/lib/eth_client",
    "core/lib/eth_signer",
    "core/lib/l1_contract_interface",
    "core/lib/mempool",
    "core/lib/merkle_tree",
    "core/lib/mini_merkle_tree",
    "core/lib/node_framework_derive",
    "core/lib/object_store",
    "core/lib/prover_interface",
    "core/lib/queued_job_processor",
    "core/lib/state",
    "core/lib/storage",
    "core/lib/tee_verifier",
    "core/lib/types",
    "core/lib/protobuf_config",
    "core/lib/utils",
    "core/lib/vlog",
    "core/lib/multivm",
    "core/lib/vm_interface",
    "core/lib/vm_executor",
    "core/lib/web3_decl",
    "core/lib/snapshots_applier",
    "core/lib/crypto_primitives",
    "core/lib/external_price_api",
    # Test infrastructure
    "core/tests/test_account",
    "core/tests/loadnext",
    "core/tests/vm-benchmark",
]
resolver = "2"

exclude = []

# for `perf` profiling
[profile.perf]
inherits = "release"
debug = true

[workspace.package]
version = "0.1.0"
edition = "2021"
authors = ["The Matter Labs Team <hello@matterlabs.dev>"]
homepage = "https://zksync.io/"
repository = "https://github.com/matter-labs/zksync-era"
license = "MIT OR Apache-2.0"
keywords = ["blockchain", "zksync"]
categories = ["cryptography"]

[workspace.dependencies]
# "External" dependencies
anyhow = "1"
assert_matches = "1.5"
async-trait = "0.1"
async-recursion = "1"
axum = "0.7.5"
backon = "0.4.4"
bigdecimal = "0.4.5"
bincode = "1"
blake2 = "0.10"
chrono = "0.4"
clap = "4.2.2"
codegen = "0.2.0"
criterion = "0.4.0"
ctrlc = "3.1"
dashmap = "5.5.3"
derive_more = "=1.0.0-beta.6"
envy = "0.4"
ethabi = "18.0.0"
flate2 = "1.0.28"
futures = "0.3"
glob = "0.3"
google-cloud-auth = "0.16.0"
google-cloud-storage = "0.20.0"
governor = "0.4.2"
hex = "0.4"
http = "1.1"
hyper = "1.3"
iai = "0.1"
insta = "1.29.0"
itertools = "0.10"
jsonrpsee = { version = "0.23", default-features = false }
lazy_static = "1.4"
leb128 = "0.2.5"
lru = { version = "0.12.1", default-features = false }
mini-moka = "0.10.0"
num = "0.4.0"
num_cpus = "1.13"
num_enum = "0.7.2"
once_cell = "1"
opentelemetry = "0.24.0"
opentelemetry_sdk = "0.24.0"
opentelemetry-otlp = "0.17.0"
opentelemetry-semantic-conventions = "0.16.0"
opentelemetry-appender-tracing = "0.5"
pin-project-lite = "0.2.13"
pretty_assertions = "1"
prost = "0.12.1"
rand = "0.8"
rayon = "1.3.1"
regex = "1"
reqwest = "0.12"
rlp = "0.5"
rocksdb = "0.21.0"
rustc_version = "0.4.0"
rustls = "0.23"
secp256k1 = { version = "0.27.0", features = ["recovery", "global-context"] }
secrecy = "0.8.0"
semver = "1"
sentry = "0.31"
serde = "1"
serde_json = "1"
serde_with = "1"
serde_yaml = "0.9"
sha2 = "0.10.8"
sha3 = "0.10.8"
sqlx = "0.8.1"
static_assertions = "1.1"
structopt = "0.3.20"
strum = "0.26"
tempfile = "3.0.2"
test-casing = "0.1.2"
test-log = "0.2.15"
thiserror = "1"
thread_local = "1.1"
tikv-jemallocator = "0.5"
tiny-keccak = "2"
tokio = "1"
tower = "0.4.13"
tower-http = "0.5.2"
tracing = "0.1"
tracing-subscriber = "0.3"
tracing-opentelemetry = "0.25.0"
time = "0.3.36"                                                               # Has to be same as used by `tracing-subscriber`
url = "2"
web3 = "0.19.0"
fraction = "0.15.3"

# Proc-macro
syn = "2.0"
quote = "1.0"
proc-macro2 = "1.0"
trybuild = "1.0"

# "Internal" dependencies
vise = "0.2.0"
vise-exporter = "0.2.0"

# DA clients' dependencies
# Avail
base58 = "0.2.0"
scale-encode = "0.5.0"
blake2b_simd = "1.0.2"
subxt-metadata = "0.34.0"
parity-scale-codec = { version = "3.6.9", default-features = false }
subxt-signer = { version = "0.34", default-features = false }

# Here and below:
# We *always* pin the latest version of protocol to disallow accidental changes in the execution logic.
# However, for the historical version of protocol crates, we have lax requirements. Otherwise,
# Bumping a crypto dependency like `boojum` would require us to republish all the historical packages.
circuit_sequencer_api_1_3_3 = { package = "circuit_sequencer_api", version = "0.133" }
circuit_sequencer_api_1_4_0 = { package = "circuit_sequencer_api", version = "0.140" }
circuit_sequencer_api_1_4_1 = { package = "circuit_sequencer_api", version = "0.141" }
circuit_sequencer_api_1_4_2 = { package = "circuit_sequencer_api", version = "0.142" }
circuit_sequencer_api_1_5_0 = { package = "circuit_sequencer_api", version = "=0.150.5" }
crypto_codegen = { package = "zksync_solidity_vk_codegen", version = "=0.30.1" }
kzg = { package = "zksync_kzg", version = "=0.150.5" }
zk_evm = { version = "=0.133.0" }
zk_evm_1_3_1 = { package = "zk_evm", version = "0.131.0-rc.2" }
zk_evm_1_3_3 = { package = "zk_evm", version = "0.133" }
zk_evm_1_4_0 = { package = "zk_evm", version = "0.140" }
zk_evm_1_4_1 = { package = "zk_evm", version = "0.141" }
zk_evm_1_5_0 = { package = "zk_evm", version = "=0.150.5" }

# New VM; pinned to a specific commit because of instability
zksync_vm2 = { git = "https://github.com/matter-labs/vm2.git", rev = "74577d9be13b1bff9d1a712389731f669b179e47" }

# Consensus dependencies.
<<<<<<< HEAD
zksync_concurrency = "=0.2.0"
zksync_consensus_bft = "=0.2.0"
zksync_consensus_crypto = "=0.2.0"
zksync_consensus_executor = "=0.2.0"
zksync_consensus_network = "=0.2.0"
zksync_consensus_roles = "=0.2.0"
zksync_consensus_storage = "=0.2.0"
zksync_consensus_utils = "=0.2.0"
zksync_protobuf = "=0.2.0"
zksync_protobuf_build = "=0.2.0"
=======
zksync_concurrency = "=0.3.0"
zksync_consensus_bft = "=0.3.0"
zksync_consensus_crypto = "=0.3.0"
zksync_consensus_executor = "=0.3.0"
zksync_consensus_network = "=0.3.0"
zksync_consensus_roles = "=0.3.0"
zksync_consensus_storage = "=0.3.0"
zksync_consensus_utils = "=0.3.0"
zksync_protobuf = "=0.3.0"
zksync_protobuf_build = "=0.3.0"
>>>>>>> 57b99d4f

# "Local" dependencies
zksync_multivm = { version = "0.1.0", path = "core/lib/multivm" }
zksync_vlog = { version = "0.1.0", path = "core/lib/vlog" }
zksync_vm_interface = { version = "0.1.0", path = "core/lib/vm_interface" }
zksync_vm_executor = { version = "0.1.0", path = "core/lib/vm_executor" }
zksync_basic_types = { version = "0.1.0", path = "core/lib/basic_types" }
zksync_circuit_breaker = { version = "0.1.0", path = "core/lib/circuit_breaker" }
zksync_config = { version = "0.1.0", path = "core/lib/config" }
zksync_contract_verifier_lib = { version = "0.1.0", path = "core/lib/contract_verifier" }
zksync_contracts = { version = "0.1.0", path = "core/lib/contracts" }
zksync_core_leftovers = { version = "0.1.0", path = "core/lib/zksync_core_leftovers" }
zksync_dal = { version = "0.1.0", path = "core/lib/dal" }
zksync_db_connection = { version = "0.1.0", path = "core/lib/db_connection" }
zksync_env_config = { version = "0.1.0", path = "core/lib/env_config" }
zksync_eth_client = { version = "0.1.0", path = "core/lib/eth_client" }
zksync_da_client = { version = "0.1.0", path = "core/lib/da_client" }
zksync_eth_signer = { version = "0.1.0", path = "core/lib/eth_signer" }
zksync_health_check = { version = "0.1.0", path = "core/lib/health_check" }
zksync_l1_contract_interface = { version = "0.1.0", path = "core/lib/l1_contract_interface" }
zksync_mempool = { version = "0.1.0", path = "core/lib/mempool" }
zksync_merkle_tree = { version = "0.1.0", path = "core/lib/merkle_tree" }
zksync_mini_merkle_tree = { version = "0.1.0", path = "core/lib/mini_merkle_tree" }
zksync_object_store = { version = "0.1.0", path = "core/lib/object_store" }
zksync_protobuf_config = { version = "0.1.0", path = "core/lib/protobuf_config" }
zksync_prover_interface = { version = "0.1.0", path = "core/lib/prover_interface" }
zksync_queued_job_processor = { version = "0.1.0", path = "core/lib/queued_job_processor" }
zksync_snapshots_applier = { version = "0.1.0", path = "core/lib/snapshots_applier" }
zksync_state = { version = "0.1.0", path = "core/lib/state" }
zksync_storage = { version = "0.1.0", path = "core/lib/storage" }
zksync_system_constants = { version = "0.1.0", path = "core/lib/constants" }
zksync_tee_verifier = { version = "0.1.0", path = "core/lib/tee_verifier" }
zksync_test_account = { version = "0.1.0", path = "core/tests/test_account" }
zksync_types = { version = "0.1.0", path = "core/lib/types" }
zksync_utils = { version = "0.1.0", path = "core/lib/utils" }
zksync_web3_decl = { version = "0.1.0", path = "core/lib/web3_decl" }
zksync_crypto_primitives = { version = "0.1.0", path = "core/lib/crypto_primitives" }
zksync_external_price_api = { version = "0.1.0", path = "core/lib/external_price_api" }

# Framework and components
zksync_node_framework = { version = "0.1.0", path = "core/node/node_framework" }
zksync_node_framework_derive = { version = "0.1.0", path = "core/lib/node_framework_derive" }
zksync_eth_watch = { version = "0.1.0", path = "core/node/eth_watch" }
zksync_shared_metrics = { version = "0.1.0", path = "core/node/shared_metrics" }
zksync_proof_data_handler = { version = "0.1.0", path = "core/node/proof_data_handler" }
zksync_block_reverter = { version = "0.1.0", path = "core/node/block_reverter" }
zksync_commitment_generator = { version = "0.1.0", path = "core/node/commitment_generator" }
zksync_house_keeper = { version = "0.1.0", path = "core/node/house_keeper" }
zksync_node_genesis = { version = "0.1.0", path = "core/node/genesis" }
zksync_da_dispatcher = { version = "0.1.0", path = "core/node/da_dispatcher" }
zksync_da_clients = { version = "0.1.0", path = "core/node/da_clients" }
zksync_eth_sender = { version = "0.1.0", path = "core/node/eth_sender" }
zksync_node_db_pruner = { version = "0.1.0", path = "core/node/db_pruner" }
zksync_node_fee_model = { version = "0.1.0", path = "core/node/fee_model" }
zksync_vm_runner = { version = "0.1.0", path = "core/node/vm_runner" }
zksync_external_proof_integration_api = { version = "0.1.0", path = "core/node/external_proof_integration_api" }
zksync_node_test_utils = { version = "0.1.0", path = "core/node/test_utils" }
zksync_state_keeper = { version = "0.1.0", path = "core/node/state_keeper" }
zksync_reorg_detector = { version = "0.1.0", path = "core/node/reorg_detector" }
zksync_consistency_checker = { version = "0.1.0", path = "core/node/consistency_checker" }
zksync_metadata_calculator = { version = "0.1.0", path = "core/node/metadata_calculator" }
zksync_node_sync = { version = "0.1.0", path = "core/node/node_sync" }
zksync_node_storage_init = { version = "0.1.0", path = "core/node/node_storage_init" }
zksync_node_consensus = { version = "0.1.0", path = "core/node/consensus" }
zksync_contract_verification_server = { version = "0.1.0", path = "core/node/contract_verification_server" }
zksync_node_api_server = { version = "0.1.0", path = "core/node/api_server" }
zksync_tee_verifier_input_producer = { version = "0.1.0", path = "core/node/tee_verifier_input_producer" }
zksync_base_token_adjuster = { version = "0.1.0", path = "core/node/base_token_adjuster" }
zksync_logs_bloom_backfill = { version = "0.1.0", path = "core/node/logs_bloom_backfill" }<|MERGE_RESOLUTION|>--- conflicted
+++ resolved
@@ -184,7 +184,7 @@
 tracing = "0.1"
 tracing-subscriber = "0.3"
 tracing-opentelemetry = "0.25.0"
-time = "0.3.36"                                                               # Has to be same as used by `tracing-subscriber`
+time = "0.3.36" # Has to be same as used by `tracing-subscriber`
 url = "2"
 web3 = "0.19.0"
 fraction = "0.15.3"
@@ -230,18 +230,6 @@
 zksync_vm2 = { git = "https://github.com/matter-labs/vm2.git", rev = "74577d9be13b1bff9d1a712389731f669b179e47" }
 
 # Consensus dependencies.
-<<<<<<< HEAD
-zksync_concurrency = "=0.2.0"
-zksync_consensus_bft = "=0.2.0"
-zksync_consensus_crypto = "=0.2.0"
-zksync_consensus_executor = "=0.2.0"
-zksync_consensus_network = "=0.2.0"
-zksync_consensus_roles = "=0.2.0"
-zksync_consensus_storage = "=0.2.0"
-zksync_consensus_utils = "=0.2.0"
-zksync_protobuf = "=0.2.0"
-zksync_protobuf_build = "=0.2.0"
-=======
 zksync_concurrency = "=0.3.0"
 zksync_consensus_bft = "=0.3.0"
 zksync_consensus_crypto = "=0.3.0"
@@ -252,7 +240,6 @@
 zksync_consensus_utils = "=0.3.0"
 zksync_protobuf = "=0.3.0"
 zksync_protobuf_build = "=0.3.0"
->>>>>>> 57b99d4f
 
 # "Local" dependencies
 zksync_multivm = { version = "0.1.0", path = "core/lib/multivm" }
