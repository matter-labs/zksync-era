use std::sync::Arc;

use multivm::{interface::ExecutionResult, vm_latest::constants::BLOCK_GAS_LIMIT};
use once_cell::sync::OnceCell;
use zksync_dal::ConnectionPool;
use zksync_state::PostgresStorageCaches;
use zksync_system_constants::MAX_ENCODED_TX_SIZE;
use zksync_types::{
    api::{BlockId, BlockNumber, DebugCall, ResultDebugCall, TracerConfig},
    fee_model::BatchFeeInput,
    l2::L2Tx,
    transaction_request::CallRequest,
    vm_trace::Call,
    AccountTreeId, L2ChainId, H256,
};
use zksync_web3_decl::error::Web3Error;

use crate::api_server::{
    execution_sandbox::{
        execute_tx_eth_call, ApiTracer, BlockArgs, TxSharedArgs, VmConcurrencyLimiter,
    },
    tx_sender::ApiContracts,
    web3::{
        backend_jsonrpsee::internal_error,
        metrics::API_METRICS,
        resolve_block,
        state::{RpcState, SealedMiniblockNumber},
    },
<<<<<<< HEAD
    fee_model::BatchFeeModelInputProvider,
=======
>>>>>>> 0e2bc561
};

#[derive(Debug, Clone)]
pub struct DebugNamespace {
    connection_pool: ConnectionPool,
    batch_fee_input: BatchFeeInput,
    api_contracts: ApiContracts,
    vm_execution_cache_misses_limit: Option<usize>,
    vm_concurrency_limiter: Arc<VmConcurrencyLimiter>,
    storage_caches: PostgresStorageCaches,
    last_sealed_miniblock: SealedMiniblockNumber,
    chain_id: L2ChainId,
}

impl DebugNamespace {
<<<<<<< HEAD
    pub async fn new<G: BatchFeeModelInputProvider>(state: RpcState<G>) -> Self {
=======
    pub async fn new(state: RpcState) -> Self {
>>>>>>> 0e2bc561
        let sender_config = &state.tx_sender.0.sender_config;

        let api_contracts = ApiContracts::load_from_disk();
        Self {
            connection_pool: state.connection_pool,
            batch_fee_input: state
                .tx_sender
                .0
                .batch_fee_input_provider
                .get_batch_fee_input(true),
            api_contracts,
            vm_execution_cache_misses_limit: sender_config.vm_execution_cache_misses_limit,
            vm_concurrency_limiter: state.tx_sender.vm_concurrency_limiter(),
            storage_caches: state.tx_sender.storage_caches(),
            last_sealed_miniblock: state.last_sealed_miniblock,
            chain_id: sender_config.chain_id,
        }
    }

    #[tracing::instrument(skip(self))]
    pub async fn debug_trace_block_impl(
        &self,
        block_id: BlockId,
        options: Option<TracerConfig>,
    ) -> Result<Vec<ResultDebugCall>, Web3Error> {
        const METHOD_NAME: &str = "debug_trace_block";

        let method_latency = API_METRICS.start_block_call(METHOD_NAME, block_id);
        let only_top_call = options
            .map(|options| options.tracer_config.only_top_call)
            .unwrap_or(false);
        let mut connection = self
            .connection_pool
            .access_storage_tagged("api")
            .await
            .unwrap();
        let block_number = resolve_block(&mut connection, block_id, METHOD_NAME).await?;
        let call_trace = connection
            .blocks_web3_dal()
            .get_trace_for_miniblock(block_number)
            .await
            .unwrap();
        let call_trace = call_trace
            .into_iter()
            .map(|call_trace| {
                let mut result: DebugCall = call_trace.into();
                if only_top_call {
                    result.calls = vec![];
                }
                ResultDebugCall { result }
            })
            .collect();

        let block_diff = self.last_sealed_miniblock.diff(block_number);
        method_latency.observe(block_diff);
        Ok(call_trace)
    }

    #[tracing::instrument(skip(self))]
    pub async fn debug_trace_transaction_impl(
        &self,
        tx_hash: H256,
        options: Option<TracerConfig>,
    ) -> Option<DebugCall> {
        let only_top_call = options
            .map(|options| options.tracer_config.only_top_call)
            .unwrap_or(false);
        let call_trace = self
            .connection_pool
            .access_storage_tagged("api")
            .await
            .unwrap()
            .transactions_dal()
            .get_call_trace(tx_hash)
            .await;
        call_trace.map(|call_trace| {
            let mut result: DebugCall = call_trace.into();
            if only_top_call {
                result.calls = vec![];
            }
            result
        })
    }

    #[tracing::instrument(skip(self, request, block_id))]
    pub async fn debug_trace_call_impl(
        &self,
        request: CallRequest,
        block_id: Option<BlockId>,
        options: Option<TracerConfig>,
    ) -> Result<DebugCall, Web3Error> {
        const METHOD_NAME: &str = "debug_trace_call";

        let block_id = block_id.unwrap_or(BlockId::Number(BlockNumber::Pending));
        let method_latency = API_METRICS.start_block_call(METHOD_NAME, block_id);
        let only_top_call = options
            .map(|options| options.tracer_config.only_top_call)
            .unwrap_or(false);

        let mut connection = self
            .connection_pool
            .access_storage_tagged("api")
            .await
            .unwrap();
        let block_args = BlockArgs::new(&mut connection, block_id)
            .await
            .map_err(|err| internal_error("debug_trace_call", err))?
            .ok_or(Web3Error::NoBlock)?;
        drop(connection);

        let tx = L2Tx::from_request(request.into(), MAX_ENCODED_TX_SIZE)?;

        let shared_args = self.shared_args();
        let vm_permit = self.vm_concurrency_limiter.acquire().await;
        let vm_permit = vm_permit.ok_or(Web3Error::InternalError)?;

        // We don't need properly trace if we only need top call
        let call_tracer_result = Arc::new(OnceCell::default());
        let custom_tracers = if only_top_call {
            vec![]
        } else {
            vec![ApiTracer::CallTracer(call_tracer_result.clone())]
        };

        let result = execute_tx_eth_call(
            vm_permit,
            shared_args,
            self.connection_pool.clone(),
            tx.clone(),
            block_args,
            self.vm_execution_cache_misses_limit,
            custom_tracers,
        )
        .await;

        let (output, revert_reason) = match result.result {
            ExecutionResult::Success { output, .. } => (output, None),
            ExecutionResult::Revert { output } => (vec![], Some(output.to_string())),
            ExecutionResult::Halt { reason } => {
                return Err(Web3Error::SubmitTransactionError(
                    reason.to_string(),
                    vec![],
                ))
            }
        };

        // We had only one copy of Arc this arc is already dropped it's safe to unwrap
        let trace = Arc::try_unwrap(call_tracer_result)
            .unwrap()
            .take()
            .unwrap_or_default();
        let call = Call::new_high_level(
            tx.common_data.fee.gas_limit.as_u32(),
            result.statistics.gas_used,
            tx.execute.value,
            tx.execute.calldata,
            output,
            revert_reason,
            trace,
        );

        let block_diff = self.last_sealed_miniblock.diff_with_block_args(&block_args);
        method_latency.observe(block_diff);
        Ok(call.into())
    }

    fn shared_args(&self) -> TxSharedArgs {
        TxSharedArgs {
            operator_account: AccountTreeId::default(),
            batch_fee_model_input: self.batch_fee_input.clone(),
            base_system_contracts: self.api_contracts.eth_call.clone(),
            caches: self.storage_caches.clone(),
            validation_computational_gas_limit: BLOCK_GAS_LIMIT,
            chain_id: self.chain_id,
        }
    }
}<|MERGE_RESOLUTION|>--- conflicted
+++ resolved
@@ -26,10 +26,6 @@
         resolve_block,
         state::{RpcState, SealedMiniblockNumber},
     },
-<<<<<<< HEAD
-    fee_model::BatchFeeModelInputProvider,
-=======
->>>>>>> 0e2bc561
 };
 
 #[derive(Debug, Clone)]
@@ -45,11 +41,7 @@
 }
 
 impl DebugNamespace {
-<<<<<<< HEAD
-    pub async fn new<G: BatchFeeModelInputProvider>(state: RpcState<G>) -> Self {
-=======
     pub async fn new(state: RpcState) -> Self {
->>>>>>> 0e2bc561
         let sender_config = &state.tx_sender.0.sender_config;
 
         let api_contracts = ApiContracts::load_from_disk();
