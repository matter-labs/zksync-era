--- conflicted
+++ resolved
@@ -651,7 +651,7 @@
             op_restrictions.prove_restriction = reason;
             op_restrictions.execute_restriction = reason;
         }
-        let is_gateway = self.settlement_layer.is_gateway(); //
+        let is_gateway = self.is_gateway();
 
         if gateway_migration_state == GatewayMigrationState::InProgress {
             let reason = Some("Gateway migration started");
@@ -683,10 +683,6 @@
             )
             .await?
         {
-<<<<<<< HEAD
-=======
-            let is_gateway = self.is_gateway();
->>>>>>> 4b74bfb9
             let tx = self
                 .save_eth_tx(
                     storage,
