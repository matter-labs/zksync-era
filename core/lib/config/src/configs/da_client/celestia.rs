--- conflicted
+++ resolved
@@ -15,17 +15,13 @@
     pub eq_service_grpc_url: String,
     pub namespace: String,
     pub chain_id: String,
-<<<<<<< HEAD
-    pub timeout_ms: u64,
     // Tendermint RPC URL of the Celestia core instance
     pub celestia_core_tendermint_rpc_url: String,
     pub blobstream_contract_address: String,
     pub blobstream_events_num_pages: u64,
     pub blobstream_events_page_size: u64,
-=======
     #[config(default_t = Duration::from_secs(30))]
     pub timeout: Duration,
->>>>>>> db4f036a
 }
 
 #[derive(Clone, Debug, DescribeConfig, DeserializeConfig)]
