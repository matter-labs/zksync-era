--- conflicted
+++ resolved
@@ -148,16 +148,8 @@
         l1_batch_env: L1BatchEnv,
         system_env: SystemEnv,
     ) -> BatchExecutorHandle {
-        let mut batch_executor = MainBatchExecutor::new(
-            storage_factory,
-            self.config.save_call_traces,
-<<<<<<< HEAD
-            100,
-=======
-            self.config.upload_witness_inputs_to_gcs,
->>>>>>> da41f634
-            false,
-        );
+        let mut batch_executor =
+            MainBatchExecutor::new(storage_factory, self.config.save_call_traces, false);
         let (_stop_sender, stop_receiver) = watch::channel(false);
         batch_executor
             .init_batch(l1_batch_env, system_env, &stop_receiver)
