--- conflicted
+++ resolved
@@ -139,12 +139,8 @@
             vm_protocol_defense: BaseSystemContracts::estimate_gas_post_protocol_defense(),
             gateway: BaseSystemContracts::estimate_gas_gateway(),
             vm_evm_emulator: BaseSystemContracts::estimate_gas_evm_emulator(),
-<<<<<<< HEAD
-            vm_precompiles: BaseSystemContracts::estimate_gas(),
-=======
             vm_precompiles: BaseSystemContracts::estimate_gas_precompiles(),
             interop: BaseSystemContracts::estimate_gas_interop(),
->>>>>>> 6e609ecb
             _contracts_kind: PhantomData,
         }
     }
@@ -168,12 +164,8 @@
             vm_protocol_defense: BaseSystemContracts::playground_post_protocol_defense(),
             gateway: BaseSystemContracts::playground_gateway(),
             vm_evm_emulator: BaseSystemContracts::playground_evm_emulator(),
-<<<<<<< HEAD
-            vm_precompiles: BaseSystemContracts::playground(),
-=======
             vm_precompiles: BaseSystemContracts::playground_precompiles(),
             interop: BaseSystemContracts::playground_interop(),
->>>>>>> 6e609ecb
             _contracts_kind: PhantomData,
         }
     }
