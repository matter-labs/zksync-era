--- conflicted
+++ resolved
@@ -8,17 +8,7 @@
     task::{self, JoinHandle},
 };
 use zksync_block_reverter::{BlockReverter, NodeRole};
-<<<<<<< HEAD
 use zksync_commitment_generator::CommitmentGenerator;
-=======
-use zksync_commitment_generator::{
-    commitment_post_processor::{
-        CommitmentPostProcessor, RollupCommitmentPostProcessor, ValidiumCommitmentPostProcessor,
-    },
-    input_generation::{InputGenerator, RollupInputGenerator, ValidiumInputGenerator},
-    CommitmentGenerator,
-};
->>>>>>> 41f74cd9
 use zksync_concurrency::{ctx, scope};
 use zksync_config::configs::{api::MerkleTreeApiConfig, database::MerkleTreeMode};
 use zksync_core::{
@@ -345,33 +335,10 @@
     // and the impact of a failed async check is reasonably low (the commitment mode is only used in consistency checker).
     let validation_task = L1BatchCommitmentModeValidationTask::new(
         diamond_proxy_addr,
-<<<<<<< HEAD
         config.optional.l1_batch_commit_data_generator_mode,
         eth_client.clone(),
     );
     task_handles.push(tokio::spawn(validation_task.run(stop_receiver.clone())));
-=======
-        eth_client.as_ref(),
-    )
-    .await?;
-
-    let (l1_batch_commit_data_generator, input_generator, commitment_post_processor): (
-        Arc<dyn L1BatchCommitDataGenerator>,
-        Box<dyn InputGenerator>,
-        Box<dyn CommitmentPostProcessor>,
-    ) = match config.optional.l1_batch_commit_data_generator_mode {
-        L1BatchCommitDataGeneratorMode::Rollup => (
-            Arc::new(RollupModeL1BatchCommitDataGenerator {}),
-            Box::new(RollupInputGenerator),
-            Box::new(RollupCommitmentPostProcessor),
-        ),
-        L1BatchCommitDataGeneratorMode::Validium => (
-            Arc::new(ValidiumModeL1BatchCommitDataGenerator {}),
-            Box::new(ValidiumInputGenerator),
-            Box::new(ValidiumCommitmentPostProcessor),
-        ),
-    };
->>>>>>> 41f74cd9
 
     let consistency_checker = ConsistencyChecker::new(
         eth_client,
@@ -403,12 +370,7 @@
         .context("failed to build a commitment_generator_pool")?;
     let commitment_generator = CommitmentGenerator::new(
         commitment_generator_pool,
-<<<<<<< HEAD
         config.optional.l1_batch_commit_data_generator_mode,
-=======
-        input_generator,
-        commitment_post_processor,
->>>>>>> 41f74cd9
     );
     app_health.insert_component(commitment_generator.health_check())?;
     let commitment_generator_handle = tokio::spawn(commitment_generator.run(stop_receiver.clone()));
