use std::num::NonZeroUsize;

use rand::{distributions::Distribution, Rng};
use secrecy::Secret;
use zksync_basic_types::{
    basic_fri_types::CircuitIdRoundTuple,
    commitment::L1BatchCommitmentMode,
    network::Network,
    protocol_version::{ProtocolSemanticVersion, ProtocolVersionId, VersionPatch},
<<<<<<< HEAD
    secrets::SeedPhrase,
=======
    pubdata_da::PubdataSendingMode,
    seed_phrase::SeedPhrase,
>>>>>>> d6de4f40
    vm::FastVmMode,
    L1BatchNumber, L1ChainId, L2ChainId,
};
use zksync_consensus_utils::EncodeDist;
use zksync_crypto_primitives::K256PrivateKey;

use crate::{
    configs::{
        self, da_client::DAClientConfig::Avail, external_price_api_client::ForcedPriceClientConfig,
    },
    AvailConfig,
};

trait Sample {
    fn sample(rng: &mut (impl Rng + ?Sized)) -> Self;
}

impl Sample for Network {
    fn sample(rng: &mut (impl Rng + ?Sized)) -> Network {
        type T = Network;
        match rng.gen_range(0..8) {
            0 => T::Mainnet,
            1 => T::Rinkeby,
            2 => T::Ropsten,
            3 => T::Goerli,
            4 => T::Sepolia,
            5 => T::Localhost,
            6 => T::Unknown,
            _ => T::Test,
        }
    }
}

impl Distribution<configs::chain::FeeModelVersion> for EncodeDist {
    fn sample<R: Rng + ?Sized>(&self, rng: &mut R) -> configs::chain::FeeModelVersion {
        type T = configs::chain::FeeModelVersion;
        match rng.gen_range(0..2) {
            0 => T::V1,
            _ => T::V2,
        }
    }
}

impl Distribution<configs::ApiConfig> for EncodeDist {
    fn sample<R: Rng + ?Sized>(&self, rng: &mut R) -> configs::ApiConfig {
        configs::ApiConfig {
            web3_json_rpc: self.sample(rng),
            prometheus: self.sample(rng),
            healthcheck: self.sample(rng),
            merkle_tree: self.sample(rng),
        }
    }
}

impl Distribution<configs::api::Web3JsonRpcConfig> for EncodeDist {
    fn sample<R: Rng + ?Sized>(&self, rng: &mut R) -> configs::api::Web3JsonRpcConfig {
        configs::api::Web3JsonRpcConfig {
            http_port: self.sample(rng),
            http_url: self.sample(rng),
            ws_port: self.sample(rng),
            ws_url: self.sample(rng),
            req_entities_limit: self.sample(rng),
            filters_disabled: self.sample(rng),
            filters_limit: self.sample(rng),
            subscriptions_limit: self.sample(rng),
            pubsub_polling_interval: self.sample(rng),
            max_nonce_ahead: self.sample(rng),
            gas_price_scale_factor: self.sample(rng),
            estimate_gas_scale_factor: self.sample(rng),
            estimate_gas_acceptable_overestimation: self.sample(rng),
            estimate_gas_optimize_search: self.sample(rng),
            max_tx_size: self.sample(rng),
            vm_execution_cache_misses_limit: self.sample(rng),
            vm_concurrency_limit: self.sample(rng),
            factory_deps_cache_size_mb: self.sample(rng),
            initial_writes_cache_size_mb: self.sample(rng),
            latest_values_cache_size_mb: self.sample(rng),
            latest_values_max_block_lag: self.sample(rng),
            fee_history_limit: self.sample(rng),
            max_batch_request_size: self.sample(rng),
            max_response_body_size_mb: self.sample(rng),
            max_response_body_size_overrides_mb: [
                (
                    "eth_call",
                    NonZeroUsize::new(self.sample(rng)).unwrap_or(NonZeroUsize::MAX),
                ),
                (
                    "zks_getProof",
                    NonZeroUsize::new(self.sample(rng)).unwrap_or(NonZeroUsize::MAX),
                ),
            ]
            .into_iter()
            .collect(),
            websocket_requests_per_minute_limit: self.sample(rng),
            tree_api_url: self.sample(rng),
            mempool_cache_update_interval: self.sample(rng),
            mempool_cache_size: self.sample(rng),
            whitelisted_tokens_for_aa: self.sample_range(rng).map(|_| rng.gen()).collect(),
            api_namespaces: self
                .sample_opt(|| self.sample_range(rng).map(|_| self.sample(rng)).collect()),
            extended_api_tracing: self.sample(rng),
        }
    }
}

impl Distribution<configs::api::HealthCheckConfig> for EncodeDist {
    fn sample<R: Rng + ?Sized>(&self, rng: &mut R) -> configs::api::HealthCheckConfig {
        configs::api::HealthCheckConfig {
            port: self.sample(rng),
            slow_time_limit_ms: self.sample(rng),
            hard_time_limit_ms: self.sample(rng),
        }
    }
}

impl Distribution<configs::api::ContractVerificationApiConfig> for EncodeDist {
    fn sample<R: Rng + ?Sized>(&self, rng: &mut R) -> configs::api::ContractVerificationApiConfig {
        configs::api::ContractVerificationApiConfig {
            port: self.sample(rng),
            url: self.sample(rng),
        }
    }
}

impl Distribution<configs::api::MerkleTreeApiConfig> for EncodeDist {
    fn sample<R: Rng + ?Sized>(&self, rng: &mut R) -> configs::api::MerkleTreeApiConfig {
        configs::api::MerkleTreeApiConfig {
            port: self.sample(rng),
        }
    }
}

impl Distribution<configs::PrometheusConfig> for EncodeDist {
    fn sample<R: Rng + ?Sized>(&self, rng: &mut R) -> configs::PrometheusConfig {
        configs::PrometheusConfig {
            listener_port: self.sample(rng),
            pushgateway_url: self.sample(rng),
            push_interval_ms: self.sample(rng),
        }
    }
}

impl Distribution<configs::chain::NetworkConfig> for EncodeDist {
    fn sample<R: Rng + ?Sized>(&self, rng: &mut R) -> configs::chain::NetworkConfig {
        configs::chain::NetworkConfig {
            network: Sample::sample(rng),
            zksync_network: self.sample(rng),
            zksync_network_id: L2ChainId::max(),
        }
    }
}

impl Distribution<configs::chain::StateKeeperConfig> for EncodeDist {
    #[allow(deprecated)]
    fn sample<R: Rng + ?Sized>(&self, rng: &mut R) -> configs::chain::StateKeeperConfig {
        configs::chain::StateKeeperConfig {
            transaction_slots: self.sample(rng),
            block_commit_deadline_ms: self.sample(rng),
            l2_block_commit_deadline_ms: self.sample(rng),
            l2_block_seal_queue_capacity: self.sample(rng),
            l2_block_max_payload_size: self.sample(rng),
            max_single_tx_gas: self.sample(rng),
            max_allowed_l2_tx_gas_limit: self.sample(rng),
            reject_tx_at_geometry_percentage: self.sample(rng),
            reject_tx_at_eth_params_percentage: self.sample(rng),
            reject_tx_at_gas_percentage: self.sample(rng),
            close_block_at_geometry_percentage: self.sample(rng),
            close_block_at_eth_params_percentage: self.sample(rng),
            close_block_at_gas_percentage: self.sample(rng),
            minimal_l2_gas_price: self.sample(rng),
            compute_overhead_part: self.sample(rng),
            pubdata_overhead_part: self.sample(rng),
            batch_overhead_l1_gas: self.sample(rng),
            max_gas_per_batch: self.sample(rng),
            max_pubdata_per_batch: self.sample(rng),
            fee_model_version: self.sample(rng),
            validation_computational_gas_limit: self.sample(rng),
            save_call_traces: self.sample(rng),
            max_circuits_per_batch: self.sample(rng),
            protective_reads_persistence_enabled: self.sample(rng),
            // These values are not involved into files serialization skip them
            fee_account_addr: None,
            bootloader_hash: None,
            default_aa_hash: None,
            evm_emulator_hash: None,
            l1_batch_commit_data_generator_mode: Default::default(),
        }
    }
}

impl Distribution<configs::chain::OperationsManagerConfig> for EncodeDist {
    fn sample<R: Rng + ?Sized>(&self, rng: &mut R) -> configs::chain::OperationsManagerConfig {
        configs::chain::OperationsManagerConfig {
            delay_interval: self.sample(rng),
        }
    }
}

impl Distribution<configs::chain::CircuitBreakerConfig> for EncodeDist {
    fn sample<R: Rng + ?Sized>(&self, rng: &mut R) -> configs::chain::CircuitBreakerConfig {
        configs::chain::CircuitBreakerConfig {
            sync_interval_ms: self.sample(rng),
            http_req_max_retry_number: self.sample(rng),
            http_req_retry_interval_sec: self.sample(rng),
            replication_lag_limit_sec: self.sample(rng),
        }
    }
}

impl Distribution<configs::chain::MempoolConfig> for EncodeDist {
    fn sample<R: Rng + ?Sized>(&self, rng: &mut R) -> configs::chain::MempoolConfig {
        configs::chain::MempoolConfig {
            sync_interval_ms: self.sample(rng),
            sync_batch_size: self.sample(rng),
            capacity: self.sample(rng),
            stuck_tx_timeout: self.sample(rng),
            remove_stuck_txs: self.sample(rng),
            delay_interval: self.sample(rng),
        }
    }
}

impl Distribution<configs::ContractVerifierConfig> for EncodeDist {
    fn sample<R: Rng + ?Sized>(&self, rng: &mut R) -> configs::ContractVerifierConfig {
        configs::ContractVerifierConfig {
            compilation_timeout: self.sample(rng),
            polling_interval: self.sample(rng),
            prometheus_port: self.sample(rng),
            threads_per_server: self.sample(rng),
            port: self.sample(rng),
            url: self.sample(rng),
        }
    }
}

impl Distribution<configs::ContractsConfig> for EncodeDist {
    fn sample<R: Rng + ?Sized>(&self, rng: &mut R) -> configs::ContractsConfig {
        configs::ContractsConfig {
            governance_addr: rng.gen(),
            verifier_addr: rng.gen(),
            default_upgrade_addr: rng.gen(),
            diamond_proxy_addr: rng.gen(),
            validator_timelock_addr: rng.gen(),
            l1_erc20_bridge_proxy_addr: self.sample_opt(|| rng.gen()),
            l2_erc20_bridge_addr: self.sample_opt(|| rng.gen()),
            l1_shared_bridge_proxy_addr: self.sample_opt(|| rng.gen()),
            l2_shared_bridge_addr: self.sample_opt(|| rng.gen()),
            l1_weth_bridge_proxy_addr: self.sample_opt(|| rng.gen()),
            l2_weth_bridge_addr: self.sample_opt(|| rng.gen()),
            l2_testnet_paymaster_addr: self.sample_opt(|| rng.gen()),
            l1_multicall3_addr: rng.gen(),
            ecosystem_contracts: self.sample(rng),
            base_token_addr: self.sample_opt(|| rng.gen()),
            chain_admin_addr: self.sample_opt(|| rng.gen()),
        }
    }
}

impl Distribution<configs::database::MerkleTreeMode> for EncodeDist {
    fn sample<R: Rng + ?Sized>(&self, rng: &mut R) -> configs::database::MerkleTreeMode {
        type T = configs::database::MerkleTreeMode;
        match rng.gen_range(0..2) {
            0 => T::Full,
            _ => T::Lightweight,
        }
    }
}

impl Distribution<configs::database::MerkleTreeConfig> for EncodeDist {
    fn sample<R: Rng + ?Sized>(&self, rng: &mut R) -> configs::database::MerkleTreeConfig {
        configs::database::MerkleTreeConfig {
            path: self.sample(rng),
            mode: self.sample(rng),
            multi_get_chunk_size: self.sample(rng),
            block_cache_size_mb: self.sample(rng),
            memtable_capacity_mb: self.sample(rng),
            stalled_writes_timeout_sec: self.sample(rng),
            max_l1_batches_per_iter: self.sample(rng),
        }
    }
}

impl Distribution<configs::ExperimentalDBConfig> for EncodeDist {
    fn sample<R: Rng + ?Sized>(&self, rng: &mut R) -> configs::ExperimentalDBConfig {
        configs::ExperimentalDBConfig {
            state_keeper_db_block_cache_capacity_mb: self.sample(rng),
            state_keeper_db_max_open_files: self.sample(rng),
            protective_reads_persistence_enabled: self.sample(rng),
            processing_delay_ms: self.sample(rng),
            include_indices_and_filters_in_block_cache: self.sample(rng),
        }
    }
}

impl Distribution<configs::ExperimentalVmPlaygroundConfig> for EncodeDist {
    fn sample<R: Rng + ?Sized>(&self, rng: &mut R) -> configs::ExperimentalVmPlaygroundConfig {
        configs::ExperimentalVmPlaygroundConfig {
            fast_vm_mode: gen_fast_vm_mode(rng),
            db_path: self.sample(rng),
            first_processed_batch: L1BatchNumber(rng.gen()),
            window_size: rng.gen(),
            reset: self.sample(rng),
        }
    }
}

fn gen_fast_vm_mode<R: Rng + ?Sized>(rng: &mut R) -> FastVmMode {
    match rng.gen_range(0..3) {
        0 => FastVmMode::Old,
        1 => FastVmMode::New,
        _ => FastVmMode::Shadow,
    }
}

impl Distribution<configs::ExperimentalVmConfig> for EncodeDist {
    fn sample<R: Rng + ?Sized>(&self, rng: &mut R) -> configs::ExperimentalVmConfig {
        configs::ExperimentalVmConfig {
            playground: self.sample(rng),
            state_keeper_fast_vm_mode: gen_fast_vm_mode(rng),
        }
    }
}

impl Distribution<configs::database::DBConfig> for EncodeDist {
    fn sample<R: Rng + ?Sized>(&self, rng: &mut R) -> configs::database::DBConfig {
        configs::database::DBConfig {
            state_keeper_db_path: self.sample(rng),
            merkle_tree: self.sample(rng),
            experimental: self.sample(rng),
        }
    }
}

impl Distribution<configs::database::PostgresConfig> for EncodeDist {
    fn sample<R: Rng + ?Sized>(&self, rng: &mut R) -> configs::database::PostgresConfig {
        configs::database::PostgresConfig {
            max_connections: self.sample(rng),
            max_connections_master: self.sample(rng),
            acquire_timeout_sec: self.sample(rng),
            statement_timeout_sec: self.sample(rng),
            long_connection_threshold_ms: self.sample(rng),
            slow_query_threshold_ms: self.sample(rng),
            test_server_url: self.sample(rng),
            test_prover_url: self.sample(rng),
        }
    }
}

impl Distribution<configs::EthConfig> for EncodeDist {
    fn sample<R: Rng + ?Sized>(&self, rng: &mut R) -> configs::EthConfig {
        configs::EthConfig {
            sender: self.sample(rng),
            gas_adjuster: self.sample(rng),
            watcher: self.sample(rng),
        }
    }
}

impl Distribution<configs::eth_sender::ProofSendingMode> for EncodeDist {
    fn sample<R: Rng + ?Sized>(&self, rng: &mut R) -> configs::eth_sender::ProofSendingMode {
        type T = configs::eth_sender::ProofSendingMode;
        match rng.gen_range(0..3) {
            0 => T::OnlyRealProofs,
            1 => T::OnlySampledProofs,
            _ => T::SkipEveryProof,
        }
    }
}

impl Distribution<configs::eth_sender::ProofLoadingMode> for EncodeDist {
    fn sample<R: Rng + ?Sized>(&self, rng: &mut R) -> configs::eth_sender::ProofLoadingMode {
        type T = configs::eth_sender::ProofLoadingMode;
        match rng.gen_range(0..2) {
            0 => T::OldProofFromDb,
            _ => T::FriProofFromGcs,
        }
    }
}

impl Distribution<configs::eth_sender::SenderConfig> for EncodeDist {
    fn sample<R: Rng + ?Sized>(&self, rng: &mut R) -> configs::eth_sender::SenderConfig {
        configs::eth_sender::SenderConfig {
            aggregated_proof_sizes: self.sample_collect(rng),
            wait_confirmations: self.sample(rng),
            tx_poll_period: self.sample(rng),
            aggregate_tx_poll_period: self.sample(rng),
            max_txs_in_flight: self.sample(rng),
            proof_sending_mode: self.sample(rng),
            max_aggregated_tx_gas: self.sample(rng),
            max_eth_tx_data_size: self.sample(rng),
            max_aggregated_blocks_to_commit: self.sample(rng),
            max_aggregated_blocks_to_execute: self.sample(rng),
            aggregated_block_commit_deadline: self.sample(rng),
            aggregated_block_prove_deadline: self.sample(rng),
            aggregated_block_execute_deadline: self.sample(rng),
            timestamp_criteria_max_allowed_lag: self.sample(rng),
            l1_batch_min_age_before_execute_seconds: self.sample(rng),
            max_acceptable_priority_fee_in_gwei: self.sample(rng),
            pubdata_sending_mode: PubdataSendingMode::Calldata,
            tx_aggregation_paused: false,
            tx_aggregation_only_prove_and_execute: false,
            time_in_mempool_in_l1_blocks_cap: self.sample(rng),
        }
    }
}

impl Distribution<configs::eth_sender::GasAdjusterConfig> for EncodeDist {
    fn sample<R: Rng + ?Sized>(&self, rng: &mut R) -> configs::eth_sender::GasAdjusterConfig {
        configs::eth_sender::GasAdjusterConfig {
            default_priority_fee_per_gas: self.sample(rng),
            max_base_fee_samples: self.sample(rng),
            pricing_formula_parameter_a: self.sample(rng),
            pricing_formula_parameter_b: self.sample(rng),
            internal_l1_pricing_multiplier: self.sample(rng),
            internal_enforced_l1_gas_price: self.sample(rng),
            internal_enforced_pubdata_price: self.sample(rng),
            poll_period: self.sample(rng),
            max_l1_gas_price: self.sample(rng),
            num_samples_for_blob_base_fee_estimate: self.sample(rng),
            internal_pubdata_pricing_multiplier: self.sample(rng),
            max_blob_base_fee: self.sample(rng),
            // TODO(EVM-676): generate it randomly once this value is used
            settlement_mode: Default::default(),
        }
    }
}

impl Distribution<configs::EthWatchConfig> for EncodeDist {
    fn sample<R: Rng + ?Sized>(&self, rng: &mut R) -> configs::EthWatchConfig {
        configs::EthWatchConfig {
            confirmations_for_eth_event: self.sample(rng),
            eth_node_poll_interval: self.sample(rng),
        }
    }
}

impl Distribution<configs::FriProofCompressorConfig> for EncodeDist {
    fn sample<R: Rng + ?Sized>(&self, rng: &mut R) -> configs::FriProofCompressorConfig {
        configs::FriProofCompressorConfig {
            compression_mode: self.sample(rng),
            prometheus_listener_port: self.sample(rng),
            prometheus_pushgateway_url: self.sample(rng),
            prometheus_push_interval_ms: self.sample(rng),
            generation_timeout_in_secs: self.sample(rng),
            max_attempts: self.sample(rng),
            universal_setup_path: self.sample(rng),
            universal_setup_download_url: self.sample(rng),
            verify_wrapper_proof: self.sample(rng),
        }
    }
}

impl Distribution<configs::fri_prover::SetupLoadMode> for EncodeDist {
    fn sample<R: Rng + ?Sized>(&self, rng: &mut R) -> configs::fri_prover::SetupLoadMode {
        type T = configs::fri_prover::SetupLoadMode;
        match rng.gen_range(0..2) {
            0 => T::FromDisk,
            _ => T::FromMemory,
        }
    }
}

impl Distribution<configs::fri_prover::CloudConnectionMode> for EncodeDist {
    fn sample<R: Rng + ?Sized>(&self, rng: &mut R) -> configs::fri_prover::CloudConnectionMode {
        type T = configs::fri_prover::CloudConnectionMode;
        match rng.gen_range(0..1) {
            0 => T::GCP,
            _ => T::Local,
        }
    }
}

impl Distribution<configs::FriProverConfig> for EncodeDist {
    fn sample<R: Rng + ?Sized>(&self, rng: &mut R) -> configs::FriProverConfig {
        configs::FriProverConfig {
            setup_data_path: self.sample(rng),
            prometheus_port: self.sample(rng),
            max_attempts: self.sample(rng),
            generation_timeout_in_secs: self.sample(rng),
            setup_load_mode: self.sample(rng),
            specialized_group_id: self.sample(rng),
            queue_capacity: self.sample(rng),
            witness_vector_receiver_port: self.sample(rng),
            zone_read_url: self.sample(rng),
            shall_save_to_public_bucket: self.sample(rng),
            availability_check_interval_in_secs: self.sample(rng),
            prover_object_store: self.sample(rng),
            public_object_store: self.sample(rng),
            cloud_type: self.sample(rng),
        }
    }
}

impl Distribution<configs::FriProverGatewayConfig> for EncodeDist {
    fn sample<R: Rng + ?Sized>(&self, rng: &mut R) -> configs::FriProverGatewayConfig {
        configs::FriProverGatewayConfig {
            api_url: self.sample(rng),
            api_poll_duration_secs: self.sample(rng),
            prometheus_listener_port: self.sample(rng),
            prometheus_pushgateway_url: self.sample(rng),
            prometheus_push_interval_ms: self.sample(rng),
        }
    }
}

impl Sample for CircuitIdRoundTuple {
    fn sample(rng: &mut (impl Rng + ?Sized)) -> CircuitIdRoundTuple {
        CircuitIdRoundTuple {
            circuit_id: rng.gen(),
            aggregation_round: rng.gen(),
        }
    }
}

impl Distribution<configs::fri_prover_group::FriProverGroupConfig> for EncodeDist {
    fn sample<R: Rng + ?Sized>(
        &self,
        rng: &mut R,
    ) -> configs::fri_prover_group::FriProverGroupConfig {
        configs::fri_prover_group::FriProverGroupConfig {
            group_0: self
                .sample_range(rng)
                .map(|_| Sample::sample(rng))
                .collect(),
            group_1: self
                .sample_range(rng)
                .map(|_| Sample::sample(rng))
                .collect(),
            group_2: self
                .sample_range(rng)
                .map(|_| Sample::sample(rng))
                .collect(),
            group_3: self
                .sample_range(rng)
                .map(|_| Sample::sample(rng))
                .collect(),
            group_4: self
                .sample_range(rng)
                .map(|_| Sample::sample(rng))
                .collect(),
            group_5: self
                .sample_range(rng)
                .map(|_| Sample::sample(rng))
                .collect(),
            group_6: self
                .sample_range(rng)
                .map(|_| Sample::sample(rng))
                .collect(),
            group_7: self
                .sample_range(rng)
                .map(|_| Sample::sample(rng))
                .collect(),
            group_8: self
                .sample_range(rng)
                .map(|_| Sample::sample(rng))
                .collect(),
            group_9: self
                .sample_range(rng)
                .map(|_| Sample::sample(rng))
                .collect(),
            group_10: self
                .sample_range(rng)
                .map(|_| Sample::sample(rng))
                .collect(),
            group_11: self
                .sample_range(rng)
                .map(|_| Sample::sample(rng))
                .collect(),
            group_12: self
                .sample_range(rng)
                .map(|_| Sample::sample(rng))
                .collect(),
            group_13: self
                .sample_range(rng)
                .map(|_| Sample::sample(rng))
                .collect(),
            group_14: self
                .sample_range(rng)
                .map(|_| Sample::sample(rng))
                .collect(),
        }
    }
}

impl Distribution<configs::FriWitnessGeneratorConfig> for EncodeDist {
    fn sample<R: Rng + ?Sized>(&self, rng: &mut R) -> configs::FriWitnessGeneratorConfig {
        configs::FriWitnessGeneratorConfig {
            generation_timeout_in_secs: self.sample(rng),
            basic_generation_timeout_in_secs: self.sample(rng),
            leaf_generation_timeout_in_secs: self.sample(rng),
            node_generation_timeout_in_secs: self.sample(rng),
            recursion_tip_generation_timeout_in_secs: self.sample(rng),
            scheduler_generation_timeout_in_secs: self.sample(rng),
            max_attempts: self.sample(rng),
            last_l1_batch_to_process: self.sample(rng),
            shall_save_to_public_bucket: self.sample(rng),
            prometheus_listener_port: self.sample(rng),
            max_circuits_in_flight: self.sample(rng),
        }
    }
}

impl Distribution<configs::FriWitnessVectorGeneratorConfig> for EncodeDist {
    fn sample<R: Rng + ?Sized>(&self, rng: &mut R) -> configs::FriWitnessVectorGeneratorConfig {
        configs::FriWitnessVectorGeneratorConfig {
            max_prover_reservation_duration_in_secs: self.sample(rng),
            prover_instance_wait_timeout_in_secs: self.sample(rng),
            prover_instance_poll_time_in_milli_secs: self.sample(rng),
            prometheus_listener_port: self.sample(rng),
            prometheus_pushgateway_url: self.sample(rng),
            prometheus_push_interval_ms: self.sample(rng),
            specialized_group_id: self.sample(rng),
        }
    }
}

impl Distribution<configs::house_keeper::HouseKeeperConfig> for EncodeDist {
    fn sample<R: Rng + ?Sized>(&self, rng: &mut R) -> configs::house_keeper::HouseKeeperConfig {
        configs::house_keeper::HouseKeeperConfig {
            l1_batch_metrics_reporting_interval_ms: self.sample(rng),
        }
    }
}

impl Distribution<configs::object_store::ObjectStoreMode> for EncodeDist {
    fn sample<R: Rng + ?Sized>(&self, rng: &mut R) -> configs::object_store::ObjectStoreMode {
        type T = configs::object_store::ObjectStoreMode;
        match rng.gen_range(0..4) {
            0 => T::GCS {
                bucket_base_url: self.sample(rng),
            },
            1 => T::GCSWithCredentialFile {
                bucket_base_url: self.sample(rng),
                gcs_credential_file_path: self.sample(rng),
            },
            2 => T::FileBacked {
                file_backed_base_path: self.sample(rng),
            },
            _ => T::GCSAnonymousReadOnly {
                bucket_base_url: self.sample(rng),
            },
        }
    }
}

impl Distribution<configs::ObjectStoreConfig> for EncodeDist {
    fn sample<R: Rng + ?Sized>(&self, rng: &mut R) -> configs::ObjectStoreConfig {
        configs::ObjectStoreConfig {
            mode: self.sample(rng),
            max_retries: self.sample(rng),
            local_mirror_path: self.sample(rng),
        }
    }
}

impl Distribution<configs::ProofDataHandlerConfig> for EncodeDist {
    fn sample<R: Rng + ?Sized>(&self, rng: &mut R) -> configs::ProofDataHandlerConfig {
        configs::ProofDataHandlerConfig {
            http_port: self.sample(rng),
            proof_generation_timeout_in_secs: self.sample(rng),
            tee_support: self.sample(rng),
        }
    }
}

impl Distribution<configs::SnapshotsCreatorConfig> for EncodeDist {
    fn sample<R: Rng + ?Sized>(&self, rng: &mut R) -> configs::SnapshotsCreatorConfig {
        configs::SnapshotsCreatorConfig {
            l1_batch_number: self.sample_opt(|| L1BatchNumber(rng.gen())),
            version: if rng.gen() { 0 } else { 1 },
            storage_logs_chunk_size: self.sample(rng),
            concurrent_queries_count: self.sample(rng),
            object_store: self.sample(rng),
        }
    }
}

impl Distribution<configs::ObservabilityConfig> for EncodeDist {
    fn sample<R: Rng + ?Sized>(&self, rng: &mut R) -> configs::ObservabilityConfig {
        configs::ObservabilityConfig {
            sentry_url: self.sample(rng),
            sentry_environment: self.sample(rng),
            log_format: self.sample(rng),
            opentelemetry: self.sample(rng),
            log_directives: self.sample(rng),
        }
    }
}

impl Distribution<configs::OpentelemetryConfig> for EncodeDist {
    fn sample<R: Rng + ?Sized>(&self, rng: &mut R) -> configs::OpentelemetryConfig {
        configs::OpentelemetryConfig {
            level: self.sample(rng),
            endpoint: self.sample(rng),
            logs_endpoint: self.sample(rng),
        }
    }
}

impl Distribution<configs::GenesisConfig> for EncodeDist {
    fn sample<R: Rng + ?Sized>(&self, rng: &mut R) -> configs::GenesisConfig {
        configs::GenesisConfig {
            protocol_version: Some(ProtocolSemanticVersion {
                minor: ProtocolVersionId::try_from(
                    rng.gen_range(0..(ProtocolVersionId::latest() as u16)),
                )
                .unwrap(),
                patch: VersionPatch(rng.gen()),
            }),
            genesis_root_hash: Some(rng.gen()),
            rollup_last_leaf_index: Some(self.sample(rng)),
            genesis_commitment: Some(rng.gen()),
            bootloader_hash: Some(rng.gen()),
            default_aa_hash: Some(rng.gen()),
            evm_emulator_hash: Some(rng.gen()),
            fee_account: rng.gen(),
            l1_chain_id: L1ChainId(self.sample(rng)),
            sl_chain_id: None,
            l2_chain_id: L2ChainId::default(),
            snark_wrapper_vk_hash: rng.gen(),
            dummy_verifier: rng.gen(),
            l1_batch_commit_data_generator_mode: match rng.gen_range(0..2) {
                0 => L1BatchCommitmentMode::Rollup,
                _ => L1BatchCommitmentMode::Validium,
            },
        }
    }
}

impl Distribution<configs::EcosystemContracts> for EncodeDist {
    fn sample<R: Rng + ?Sized>(&self, rng: &mut R) -> configs::EcosystemContracts {
        configs::EcosystemContracts {
            bridgehub_proxy_addr: rng.gen(),
            state_transition_proxy_addr: rng.gen(),
            transparent_proxy_admin_addr: rng.gen(),
        }
    }
}

impl Distribution<configs::consensus::WeightedValidator> for EncodeDist {
    fn sample<R: Rng + ?Sized>(&self, rng: &mut R) -> configs::consensus::WeightedValidator {
        use configs::consensus::{ValidatorPublicKey, WeightedValidator};
        WeightedValidator {
            key: ValidatorPublicKey(self.sample(rng)),
            weight: self.sample(rng),
        }
    }
}

impl Distribution<configs::consensus::WeightedAttester> for EncodeDist {
    fn sample<R: Rng + ?Sized>(&self, rng: &mut R) -> configs::consensus::WeightedAttester {
        use configs::consensus::{AttesterPublicKey, WeightedAttester};
        WeightedAttester {
            key: AttesterPublicKey(self.sample(rng)),
            weight: self.sample(rng),
        }
    }
}

impl Distribution<configs::consensus::GenesisSpec> for EncodeDist {
    fn sample<R: Rng + ?Sized>(&self, rng: &mut R) -> configs::consensus::GenesisSpec {
        use configs::consensus::{
            GenesisSpec, Host, NodePublicKey, ProtocolVersion, ValidatorPublicKey,
        };
        GenesisSpec {
            chain_id: L2ChainId::default(),
            protocol_version: ProtocolVersion(self.sample(rng)),
            validators: self.sample_collect(rng),
            attesters: self.sample_collect(rng),
            leader: ValidatorPublicKey(self.sample(rng)),
            registry_address: self.sample_opt(|| rng.gen()),
            seed_peers: self
                .sample_range(rng)
                .map(|_| (NodePublicKey(self.sample(rng)), Host(self.sample(rng))))
                .collect(),
        }
    }
}

impl Distribution<configs::consensus::ConsensusConfig> for EncodeDist {
    fn sample<R: Rng + ?Sized>(&self, rng: &mut R) -> configs::consensus::ConsensusConfig {
        use configs::consensus::{ConsensusConfig, Host, NodePublicKey};
        ConsensusConfig {
            port: self.sample(rng),
            server_addr: self.sample(rng),
            public_addr: Host(self.sample(rng)),
            max_payload_size: self.sample(rng),
            max_batch_size: self.sample(rng),
            gossip_dynamic_inbound_limit: self.sample(rng),
            gossip_static_inbound: self
                .sample_range(rng)
                .map(|_| NodePublicKey(self.sample(rng)))
                .collect(),
            gossip_static_outbound: self
                .sample_range(rng)
                .map(|_| (NodePublicKey(self.sample(rng)), Host(self.sample(rng))))
                .collect(),
            genesis_spec: self.sample(rng),
            rpc: self.sample(rng),
            debug_page_addr: self.sample(rng),
        }
    }
}

impl Distribution<configs::consensus::RpcConfig> for EncodeDist {
    fn sample<R: Rng + ?Sized>(&self, rng: &mut R) -> configs::consensus::RpcConfig {
        configs::consensus::RpcConfig {
            get_block_rate: self.sample(rng),
        }
    }
}

impl Distribution<configs::consensus::ConsensusSecrets> for EncodeDist {
    fn sample<R: Rng + ?Sized>(&self, rng: &mut R) -> configs::consensus::ConsensusSecrets {
        use configs::consensus::{
            AttesterSecretKey, ConsensusSecrets, NodeSecretKey, ValidatorSecretKey,
        };
        ConsensusSecrets {
            validator_key: self.sample_opt(|| ValidatorSecretKey(String::into(self.sample(rng)))),
            attester_key: self.sample_opt(|| AttesterSecretKey(String::into(self.sample(rng)))),
            node_key: self.sample_opt(|| NodeSecretKey(String::into(self.sample(rng)))),
        }
    }
}

impl Distribution<configs::secrets::L1Secrets> for EncodeDist {
    fn sample<R: Rng + ?Sized>(&self, rng: &mut R) -> configs::secrets::L1Secrets {
        use configs::secrets::L1Secrets;
        L1Secrets {
            l1_rpc_url: format!("localhost:{}", rng.gen::<u16>()).parse().unwrap(),
        }
    }
}

impl Distribution<configs::secrets::DatabaseSecrets> for EncodeDist {
    fn sample<R: Rng + ?Sized>(&self, rng: &mut R) -> configs::secrets::DatabaseSecrets {
        use configs::secrets::DatabaseSecrets;
        DatabaseSecrets {
            server_url: Some(format!("localhost:{}", rng.gen::<u16>()).parse().unwrap()),
            server_replica_url: Some(format!("localhost:{}", rng.gen::<u16>()).parse().unwrap()),
            prover_url: Some(format!("localhost:{}", rng.gen::<u16>()).parse().unwrap()),
        }
    }
}

impl Distribution<configs::secrets::Secrets> for EncodeDist {
    fn sample<R: Rng + ?Sized>(&self, rng: &mut R) -> configs::secrets::Secrets {
        use configs::secrets::Secrets;
        Secrets {
            consensus: self.sample_opt(|| self.sample(rng)),
            database: self.sample_opt(|| self.sample(rng)),
            l1: self.sample_opt(|| self.sample(rng)),
            data_availability: self.sample_opt(|| self.sample(rng)),
        }
    }
}

impl Distribution<configs::secrets::DataAvailabilitySecrets> for EncodeDist {
    fn sample<R: Rng + ?Sized>(&self, rng: &mut R) -> configs::secrets::DataAvailabilitySecrets {
        configs::secrets::DataAvailabilitySecrets::Avail(configs::da_client::avail::AvailSecrets {
            seed_phrase: SeedPhrase(Secret::new(self.sample(rng))),
        })
    }
}

impl Distribution<configs::wallets::Wallet> for EncodeDist {
    fn sample<R: Rng + ?Sized>(&self, rng: &mut R) -> configs::wallets::Wallet {
        configs::wallets::Wallet::new(K256PrivateKey::from_bytes(rng.gen()).unwrap())
    }
}

impl Distribution<configs::wallets::AddressWallet> for EncodeDist {
    fn sample<R: Rng + ?Sized>(&self, rng: &mut R) -> configs::wallets::AddressWallet {
        configs::wallets::AddressWallet::from_address(rng.gen())
    }
}

impl Distribution<configs::wallets::StateKeeper> for EncodeDist {
    fn sample<R: Rng + ?Sized>(&self, rng: &mut R) -> configs::wallets::StateKeeper {
        configs::wallets::StateKeeper {
            fee_account: self.sample(rng),
        }
    }
}

impl Distribution<configs::wallets::EthSender> for EncodeDist {
    fn sample<R: Rng + ?Sized>(&self, rng: &mut R) -> configs::wallets::EthSender {
        configs::wallets::EthSender {
            operator: self.sample(rng),
            blob_operator: self.sample_opt(|| self.sample(rng)),
        }
    }
}

impl Distribution<configs::wallets::TokenMultiplierSetter> for EncodeDist {
    fn sample<R: Rng + ?Sized>(&self, rng: &mut R) -> configs::wallets::TokenMultiplierSetter {
        configs::wallets::TokenMultiplierSetter {
            wallet: self.sample(rng),
        }
    }
}

impl Distribution<configs::wallets::Wallets> for EncodeDist {
    fn sample<R: Rng + ?Sized>(&self, rng: &mut R) -> configs::wallets::Wallets {
        configs::wallets::Wallets {
            state_keeper: self.sample_opt(|| self.sample(rng)),
            eth_sender: self.sample_opt(|| self.sample(rng)),
            token_multiplier_setter: self.sample_opt(|| self.sample(rng)),
        }
    }
}

impl Distribution<configs::en_config::ENConfig> for EncodeDist {
    fn sample<R: Rng + ?Sized>(&self, rng: &mut R) -> configs::en_config::ENConfig {
        configs::en_config::ENConfig {
            l2_chain_id: L2ChainId::default(),
            l1_chain_id: L1ChainId(rng.gen()),
            sl_chain_id: None,
            main_node_url: format!("localhost:{}", rng.gen::<u16>()).parse().unwrap(),
            l1_batch_commit_data_generator_mode: match rng.gen_range(0..2) {
                0 => L1BatchCommitmentMode::Rollup,
                _ => L1BatchCommitmentMode::Validium,
            },
            main_node_rate_limit_rps: self.sample_opt(|| rng.gen()),
            gateway_url: self
                .sample_opt(|| format!("localhost:{}", rng.gen::<u16>()).parse().unwrap()),
            bridge_addresses_refresh_interval_sec: self.sample_opt(|| rng.gen()),
        }
    }
}

impl Distribution<configs::da_client::DAClientConfig> for EncodeDist {
    fn sample<R: Rng + ?Sized>(&self, rng: &mut R) -> configs::da_client::DAClientConfig {
        Avail(AvailConfig {
            api_node_url: self.sample(rng),
            bridge_api_url: self.sample(rng),
            app_id: self.sample(rng),
            timeout: self.sample(rng),
            max_retries: self.sample(rng),
        })
    }
}

impl Distribution<configs::da_dispatcher::DADispatcherConfig> for EncodeDist {
    fn sample<R: Rng + ?Sized>(&self, rng: &mut R) -> configs::da_dispatcher::DADispatcherConfig {
        configs::da_dispatcher::DADispatcherConfig {
            polling_interval_ms: self.sample(rng),
            max_rows_to_dispatch: self.sample(rng),
            max_retries: self.sample(rng),
            use_dummy_inclusion_data: self.sample(rng),
        }
    }
}

impl Distribution<configs::vm_runner::ProtectiveReadsWriterConfig> for EncodeDist {
    fn sample<R: Rng + ?Sized>(
        &self,
        rng: &mut R,
    ) -> configs::vm_runner::ProtectiveReadsWriterConfig {
        configs::vm_runner::ProtectiveReadsWriterConfig {
            db_path: self.sample(rng),
            window_size: self.sample(rng),
            first_processed_batch: L1BatchNumber(rng.gen()),
        }
    }
}

impl Distribution<configs::vm_runner::BasicWitnessInputProducerConfig> for EncodeDist {
    fn sample<R: Rng + ?Sized>(
        &self,
        rng: &mut R,
    ) -> configs::vm_runner::BasicWitnessInputProducerConfig {
        configs::vm_runner::BasicWitnessInputProducerConfig {
            db_path: self.sample(rng),
            window_size: self.sample(rng),
            first_processed_batch: L1BatchNumber(rng.gen()),
        }
    }
}

impl Distribution<configs::CommitmentGeneratorConfig> for EncodeDist {
    fn sample<R: Rng + ?Sized>(&self, rng: &mut R) -> configs::CommitmentGeneratorConfig {
        configs::CommitmentGeneratorConfig {
            max_parallelism: self.sample(rng),
        }
    }
}

impl Distribution<configs::snapshot_recovery::TreeRecoveryConfig> for EncodeDist {
    fn sample<R: Rng + ?Sized>(
        &self,
        rng: &mut R,
    ) -> configs::snapshot_recovery::TreeRecoveryConfig {
        configs::snapshot_recovery::TreeRecoveryConfig {
            chunk_size: self.sample(rng),
            parallel_persistence_buffer: self.sample_opt(|| rng.gen()),
        }
    }
}

impl Distribution<configs::snapshot_recovery::PostgresRecoveryConfig> for EncodeDist {
    fn sample<R: Rng + ?Sized>(
        &self,
        rng: &mut R,
    ) -> configs::snapshot_recovery::PostgresRecoveryConfig {
        configs::snapshot_recovery::PostgresRecoveryConfig {
            max_concurrency: self.sample_opt(|| rng.gen()),
        }
    }
}

impl Distribution<configs::snapshot_recovery::SnapshotRecoveryConfig> for EncodeDist {
    fn sample<R: Rng + ?Sized>(
        &self,
        rng: &mut R,
    ) -> configs::snapshot_recovery::SnapshotRecoveryConfig {
        use configs::snapshot_recovery::{SnapshotRecoveryConfig, TreeRecoveryConfig};
        let tree: TreeRecoveryConfig = self.sample(rng);
        SnapshotRecoveryConfig {
            enabled: self.sample(rng),
            l1_batch: self.sample_opt(|| L1BatchNumber(rng.gen())),
            drop_storage_key_preimages: (tree != TreeRecoveryConfig::default()) && self.sample(rng),
            tree,
            postgres: self.sample(rng),
            object_store: self.sample(rng),
        }
    }
}

impl Distribution<configs::pruning::PruningConfig> for EncodeDist {
    fn sample<R: Rng + ?Sized>(&self, rng: &mut R) -> configs::pruning::PruningConfig {
        configs::pruning::PruningConfig {
            enabled: self.sample(rng),
            chunk_size: self.sample(rng),
            removal_delay_sec: self.sample_opt(|| rng.gen()),
            data_retention_sec: self.sample(rng),
        }
    }
}

impl Distribution<configs::base_token_adjuster::BaseTokenAdjusterConfig> for EncodeDist {
    fn sample<R: Rng + ?Sized>(
        &self,
        rng: &mut R,
    ) -> configs::base_token_adjuster::BaseTokenAdjusterConfig {
        configs::base_token_adjuster::BaseTokenAdjusterConfig {
            price_polling_interval_ms: self.sample(rng),
            price_cache_update_interval_ms: self.sample(rng),
            max_tx_gas: self.sample(rng),
            default_priority_fee_per_gas: self.sample(rng),
            max_acceptable_priority_fee_in_gwei: self.sample(rng),
            l1_receipt_checking_max_attempts: self.sample(rng),
            l1_receipt_checking_sleep_ms: self.sample(rng),
            l1_tx_sending_max_attempts: self.sample(rng),
            l1_tx_sending_sleep_ms: self.sample(rng),
            l1_update_deviation_percentage: self.sample(rng),
            price_fetching_max_attempts: self.sample(rng),
            price_fetching_sleep_ms: self.sample(rng),
            halt_on_error: self.sample(rng),
        }
    }
}

impl Distribution<configs::external_proof_integration_api::ExternalProofIntegrationApiConfig>
    for EncodeDist
{
    fn sample<R: Rng + ?Sized>(
        &self,
        rng: &mut R,
    ) -> configs::external_proof_integration_api::ExternalProofIntegrationApiConfig {
        configs::external_proof_integration_api::ExternalProofIntegrationApiConfig {
            http_port: self.sample(rng),
        }
    }
}

impl Distribution<configs::external_price_api_client::ExternalPriceApiClientConfig> for EncodeDist {
    fn sample<R: Rng + ?Sized>(
        &self,
        rng: &mut R,
    ) -> configs::external_price_api_client::ExternalPriceApiClientConfig {
        configs::external_price_api_client::ExternalPriceApiClientConfig {
            source: self.sample(rng),
            base_url: self.sample(rng),
            api_key: self.sample(rng),
            client_timeout_ms: self.sample(rng),
            forced: Some(ForcedPriceClientConfig {
                numerator: self.sample(rng),
                denominator: self.sample(rng),
                fluctuation: self.sample(rng),
            }),
        }
    }
}

impl Distribution<configs::prover_job_monitor::ProverJobMonitorConfig> for EncodeDist {
    fn sample<R: Rng + ?Sized>(
        &self,
        rng: &mut R,
    ) -> configs::prover_job_monitor::ProverJobMonitorConfig {
        configs::prover_job_monitor::ProverJobMonitorConfig {
            prometheus_port: self.sample(rng),
            max_db_connections: self.sample(rng),
            graceful_shutdown_timeout_ms: self.sample(rng),
            gpu_prover_archiver_run_interval_ms: self.sample(rng),
            gpu_prover_archiver_archive_prover_after_ms: self.sample(rng),
            prover_jobs_archiver_run_interval_ms: self.sample(rng),
            prover_jobs_archiver_archive_jobs_after_ms: self.sample(rng),
            proof_compressor_job_requeuer_run_interval_ms: self.sample(rng),
            prover_job_requeuer_run_interval_ms: self.sample(rng),
            witness_generator_job_requeuer_run_interval_ms: self.sample(rng),
            proof_compressor_queue_reporter_run_interval_ms: self.sample(rng),
            prover_queue_reporter_run_interval_ms: self.sample(rng),
            witness_generator_queue_reporter_run_interval_ms: self.sample(rng),
            witness_job_queuer_run_interval_ms: self.sample(rng),
            http_port: self.sample(rng),
        }
    }
}

impl Distribution<configs::GeneralConfig> for EncodeDist {
    fn sample<R: Rng + ?Sized>(&self, rng: &mut R) -> configs::GeneralConfig {
        configs::GeneralConfig {
            postgres_config: self.sample(rng),
            api_config: self.sample(rng),
            contract_verifier: self.sample(rng),
            circuit_breaker_config: self.sample(rng),
            mempool_config: self.sample(rng),
            operations_manager_config: self.sample(rng),
            state_keeper_config: self.sample(rng),
            house_keeper_config: self.sample(rng),
            proof_compressor_config: self.sample(rng),
            prover_config: self.sample(rng),
            prover_gateway: self.sample(rng),
            witness_vector_generator: self.sample(rng),
            prover_group_config: self.sample(rng),
            witness_generator_config: self.sample(rng),
            prometheus_config: self.sample(rng),
            proof_data_handler_config: self.sample(rng),
            db_config: self.sample(rng),
            eth: self.sample(rng),
            snapshot_creator: self.sample(rng),
            observability: self.sample(rng),
            da_client_config: self.sample(rng),
            da_dispatcher_config: self.sample(rng),
            protective_reads_writer_config: self.sample(rng),
            basic_witness_input_producer_config: self.sample(rng),
            commitment_generator: self.sample(rng),
            snapshot_recovery: self.sample(rng),
            pruning: self.sample(rng),
            core_object_store: self.sample(rng),
            base_token_adjuster: self.sample(rng),
            external_price_api_client_config: self.sample(rng),
            consensus_config: self.sample(rng),
            external_proof_integration_api_config: self.sample(rng),
            experimental_vm_config: self.sample(rng),
            prover_job_monitor_config: self.sample(rng),
        }
    }
}<|MERGE_RESOLUTION|>--- conflicted
+++ resolved
@@ -7,12 +7,8 @@
     commitment::L1BatchCommitmentMode,
     network::Network,
     protocol_version::{ProtocolSemanticVersion, ProtocolVersionId, VersionPatch},
-<<<<<<< HEAD
+    pubdata_da::PubdataSendingMode,
     secrets::SeedPhrase,
-=======
-    pubdata_da::PubdataSendingMode,
-    seed_phrase::SeedPhrase,
->>>>>>> d6de4f40
     vm::FastVmMode,
     L1BatchNumber, L1ChainId, L2ChainId,
 };
