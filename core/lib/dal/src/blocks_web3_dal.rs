--- conflicted
+++ resolved
@@ -472,8 +472,7 @@
     pub async fn get_traces_for_miniblock(
         &mut self,
         block_number: MiniblockNumber,
-<<<<<<< HEAD
-    ) -> anyhow::Result<Vec<Call>> {
+    ) -> DalResult<Vec<Call>> {
         let protocol_version = self
             .storage
             .blocks_dal()
@@ -481,9 +480,6 @@
             .await?
             .unwrap_or_else(ProtocolVersionId::last_potentially_undefined);
 
-=======
-    ) -> DalResult<Vec<Call>> {
->>>>>>> 6e9ed8c0
         Ok(sqlx::query_as!(
             CallTrace,
             r#"
