// Public re-exports
pub use self::{
    api::ApiConfig,
    base_token_adjuster::BaseTokenAdjusterConfig,
    commitment_generator::CommitmentGeneratorConfig,
    contract_verifier::ContractVerifierConfig,
<<<<<<< HEAD
    contracts::chain::AllContractsConfig,
    da_client::{
        avail::AvailConfig, celestia::CelestiaConfig, eigenda::EigenDAConfig, DAClientConfig,
    },
=======
    contracts::chain::ContractsConfig,
    da_client::{avail::AvailConfig, celestia::CelestiaConfig, eigen::EigenConfig, DAClientConfig},
>>>>>>> 4e425736
    da_dispatcher::DADispatcherConfig,
    database::{DBConfig, PostgresConfig},
    eth_sender::{EthConfig, GasAdjusterConfig},
    eth_watch::EthWatchConfig,
    experimental::{ExperimentalDBConfig, ExperimentalVmConfig, ExperimentalVmPlaygroundConfig},
    external_price_api_client::ExternalPriceApiClientConfig,
    external_proof_integration_api::ExternalProofIntegrationApiConfig,
    fri_proof_compressor::FriProofCompressorConfig,
    fri_prover::FriProverConfig,
    fri_prover_gateway::FriProverGatewayConfig,
    fri_witness_generator::FriWitnessGeneratorConfig,
    general::{full_config_schema, GeneralConfig},
    genesis::{GenesisConfig, GenesisConfigWrapper},
    object_store::ObjectStoreConfig,
    observability::{ObservabilityConfig, OpentelemetryConfig},
    proof_data_handler::ProofDataHandlerConfig,
    prover_job_monitor::ProverJobMonitorConfig,
    pruning::PruningConfig,
    secrets::{
        ContractVerifierSecrets, DataAvailabilitySecrets, DatabaseSecrets, L1Secrets, Secrets,
    },
    snapshot_recovery::SnapshotRecoveryConfig,
    snapshots_creator::SnapshotsCreatorConfig,
    tee_proof_data_handler::TeeProofDataHandlerConfig,
    utils::PrometheusConfig,
    vm_runner::{BasicWitnessInputProducerConfig, ProtectiveReadsWriterConfig},
};

pub mod api;
pub mod base_token_adjuster;
pub mod chain;
mod commitment_generator;
pub mod consensus;
pub mod contract_verifier;
pub mod contracts;
pub mod da_client;
pub mod da_dispatcher;
pub mod database;
pub mod en_config;
pub mod eth_sender;
pub mod eth_watch;
mod experimental;
pub mod external_price_api_client;
pub mod external_proof_integration_api;
pub mod fri_proof_compressor;
pub mod fri_prover;
pub mod fri_prover_gateway;
pub mod fri_witness_generator;
mod general;
pub mod genesis;
pub mod house_keeper;
pub mod object_store;
pub mod observability;
pub mod proof_data_handler;
pub mod prover_job_monitor;
pub mod pruning;
pub mod secrets;
pub mod snapshot_recovery;
pub mod snapshots_creator;
pub mod tee_proof_data_handler;
pub mod utils;
pub mod vm_runner;
pub mod wallets;

const BYTES_IN_MEGABYTE: usize = 1_024 * 1_024;<|MERGE_RESOLUTION|>--- conflicted
+++ resolved
@@ -4,15 +4,8 @@
     base_token_adjuster::BaseTokenAdjusterConfig,
     commitment_generator::CommitmentGeneratorConfig,
     contract_verifier::ContractVerifierConfig,
-<<<<<<< HEAD
-    contracts::chain::AllContractsConfig,
-    da_client::{
-        avail::AvailConfig, celestia::CelestiaConfig, eigenda::EigenDAConfig, DAClientConfig,
-    },
-=======
     contracts::chain::ContractsConfig,
-    da_client::{avail::AvailConfig, celestia::CelestiaConfig, eigen::EigenConfig, DAClientConfig},
->>>>>>> 4e425736
+    da_client::{avail::AvailConfig, celestia::CelestiaConfig, eigenda::EigenDAConfig, DAClientConfig},
     da_dispatcher::DADispatcherConfig,
     database::{DBConfig, PostgresConfig},
     eth_sender::{EthConfig, GasAdjusterConfig},
