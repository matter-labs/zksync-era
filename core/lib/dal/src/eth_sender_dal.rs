--- conflicted
+++ resolved
@@ -696,8 +696,6 @@
         Ok(history_item)
     }
 
-<<<<<<< HEAD
-=======
     pub async fn get_last_sent_and_confirmed_eth_storage_tx(
         &mut self,
         eth_tx_id: u32,
@@ -726,7 +724,6 @@
         Ok(history_item)
     }
 
->>>>>>> e26b1f97
     pub async fn get_last_sent_eth_tx(
         &mut self,
         eth_tx_id: u32,
