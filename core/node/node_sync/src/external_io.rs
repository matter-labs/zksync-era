--- conflicted
+++ resolved
@@ -540,15 +540,7 @@
             validation_computational_gas_limit: u32::MAX,
             operator_address: Default::default(),
             fee_input: BatchFeeInput::pubdata_independent(2, 3, 4),
-<<<<<<< HEAD
-            first_l2_block: L2BlockParams {
-                timestamp: 1,
-                virtual_blocks: 1,
-                interop_roots: vec![],
-            },
-=======
             first_l2_block: L2BlockParams::new(1000),
->>>>>>> 110a527c
             pubdata_params: Default::default(),
         };
         actions_sender
