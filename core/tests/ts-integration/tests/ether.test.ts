--- conflicted
+++ resolved
@@ -11,7 +11,6 @@
 import { checkReceipt } from '../src/modifiers/receipt-check';
 
 import * as zksync from 'zksync-ethers';
-<<<<<<< HEAD
 import { BigNumber, Overrides } from 'ethers';
 import { scaledGasPrice, waitUntilBlockFinalized } from '../src/helpers';
 import {
@@ -21,10 +20,7 @@
     REQUIRED_L1_TO_L2_GAS_PER_PUBDATA_LIMIT
 } from 'zksync-ethers/build/utils';
 import { sleep } from 'utils';
-=======
-import { scaledGasPrice } from '../src/helpers';
 import { ethers } from 'ethers';
->>>>>>> 2fa2249d
 
 describe('ETH token checks', () => {
     let testMaster: TestMaster;
@@ -69,20 +65,8 @@
 
         const gasPerPubdataByte = zksync.utils.REQUIRED_L1_TO_L2_GAS_PER_PUBDATA_LIMIT;
 
-<<<<<<< HEAD
         // FIXME: restore the old logic
         const l2GasLimit = 10_000_000;
-=======
-        const l2GasLimit = await zksync.utils.estimateDefaultBridgeDepositL2Gas(
-            alice.providerL1!,
-            alice.provider,
-            zksync.utils.ETH_ADDRESS,
-            amount,
-            alice.address,
-            alice.address,
-            gasPerPubdataByte
-        );
->>>>>>> 2fa2249d
         const expectedL2Costs = await alice.getBaseCost({
             gasLimit: l2GasLimit,
             gasPerPubdataByte,
