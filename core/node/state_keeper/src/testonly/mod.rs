--- conflicted
+++ resolved
@@ -13,16 +13,10 @@
 };
 use zksync_state::OwnedStorage;
 use zksync_types::{
-<<<<<<< HEAD
-    commitment::PubdataParams, fee::Fee, utils::storage_key_for_standard_token_balance,
-    AccountTreeId, Address, L1BatchNumber, L2BlockNumber, StorageLog, Transaction,
-    L2_BASE_TOKEN_ADDRESS, SYSTEM_CONTEXT_MINIMAL_BASE_FEE, U256,
-=======
     commitment::PubdataParams, fee::Fee, u256_to_h256,
-    utils::storage_key_for_standard_token_balance, AccountTreeId, Address, Execute, L1BatchNumber,
-    L2BlockNumber, PriorityOpId, StorageLog, Transaction, L2_BASE_TOKEN_ADDRESS,
-    SYSTEM_CONTEXT_MINIMAL_BASE_FEE, U256,
->>>>>>> 8b31a85d
+    utils::storage_key_for_standard_token_balance, AccountTreeId, Address, L1BatchNumber,
+    L2BlockNumber, StorageLog, Transaction, L2_BASE_TOKEN_ADDRESS, SYSTEM_CONTEXT_MINIMAL_BASE_FEE,
+    U256,
 };
 
 pub mod test_batch_executor;
