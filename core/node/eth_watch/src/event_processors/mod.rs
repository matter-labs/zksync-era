use std::fmt;

use zksync_dal::{eth_watcher_dal::EventType, Connection, Core};
use zksync_eth_client::{ContractCallError, EnrichedClientError};
use zksync_types::{web3::Log, H256};

pub(crate) use self::{
    decentralized_upgrades::DecentralizedUpgradesEventProcessor,
    priority_ops::PriorityOpsEventProcessor,
};
use crate::client::EthClient;

mod decentralized_upgrades;
<<<<<<< HEAD
mod governance_upgrades;
=======
>>>>>>> f4631e44
pub mod priority_ops;

/// Errors issued by an [`EventProcessor`].
#[derive(Debug, thiserror::Error)]
pub(super) enum EventProcessorError {
    #[error("failed parsing a log into {log_kind}: {source:?}")]
    LogParse {
        log_kind: &'static str,
        #[source]
        source: anyhow::Error,
    },
    #[error("Eth client error: {0}")]
    Client(#[from] EnrichedClientError),
    #[error("Contract call error: {0}")]
    ContractCall(#[from] ContractCallError),
    /// Internal errors are considered fatal (i.e., they bubble up and lead to the watcher termination).
    #[error("internal processing error: {0:?}")]
    Internal(#[from] anyhow::Error),
}

#[derive(Debug)]
pub(super) enum EventsSource {
    L1,
    SL,
}

impl EventProcessorError {
    pub fn log_parse(source: impl Into<anyhow::Error>, log_kind: &'static str) -> Self {
        Self::LogParse {
            log_kind,
            source: source.into(),
        }
    }
}

/// Processor for a single type of events emitted by the L1 contract. [`EthWatch`](crate::EthWatch)
/// feeds events to all processors one-by-one.
#[async_trait::async_trait]
pub(super) trait EventProcessor: 'static + fmt::Debug + Send + Sync {
    /// Processes given events. All events are guaranteed to match [`Self::relevant_topic()`].
    /// Returns number of processed events, this result is used to update last processed block.
    async fn process_events(
        &mut self,
        storage: &mut Connection<'_, Core>,
        sl_client: &dyn EthClient,
        events: Vec<Log>,
    ) -> Result<usize, EventProcessorError>;

    /// Relevant topic which defines what events to be processed
    fn relevant_topic(&self) -> H256;

    fn event_source(&self) -> EventsSource;

    fn event_type(&self) -> EventType;
}<|MERGE_RESOLUTION|>--- conflicted
+++ resolved
@@ -11,10 +11,6 @@
 use crate::client::EthClient;
 
 mod decentralized_upgrades;
-<<<<<<< HEAD
-mod governance_upgrades;
-=======
->>>>>>> f4631e44
 pub mod priority_ops;
 
 /// Errors issued by an [`EventProcessor`].
