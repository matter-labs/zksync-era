--- conflicted
+++ resolved
@@ -601,17 +601,8 @@
         .get_storage_oracle_info(input.block_number)
         .await
         .unwrap()
-<<<<<<< HEAD
-        .unwrap();
-    let StorageOracleInfo {
-        storage_refunds,
-        pubdata_costs,
-    } = storage_oracle_info;
-    let pubdata_costs = pubdata_costs.expect("v1.5.0 requires pubdata_costs to be present");
-=======
         .unwrap()
         .storage_refunds;
->>>>>>> 76f38c91
 
     let mut used_bytecodes = connection
         .factory_deps_dal()
