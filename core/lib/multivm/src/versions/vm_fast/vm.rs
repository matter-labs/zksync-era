--- conflicted
+++ resolved
@@ -638,12 +638,8 @@
                 cycles_used: 0,
                 total_log_queries: 0,
             },
-<<<<<<< HEAD
-            refunds,
+            refunds: result.refunds,
             new_known_factory_deps: None,
-=======
-            refunds: result.refunds,
->>>>>>> 3fd2fb14
         }
     }
 
