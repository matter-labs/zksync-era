--- conflicted
+++ resolved
@@ -14,18 +14,14 @@
 use zksync_types::{block::L1BatchHeader, writes::InitialStorageWrite, L1BatchNumber, U256};
 
 use super::{
-<<<<<<< HEAD
     helpers::{AsyncTree, Delayer, L1BatchWithLogs},
-    metrics::{ReportStage, TreeUpdateStage},
-=======
-    helpers::{AsyncTree, Delayer, L1BatchWithLogs, TreeHealthCheckDetails},
     metrics::{TreeUpdateStage, METRICS},
->>>>>>> afdfcb4a
     MetadataCalculator, MetadataCalculatorConfig,
 };
 
 #[derive(Debug)]
 pub(super) struct TreeUpdater {
+    #[allow(dead_code)] // FIXME
     mode: MerkleTreeMode,
     tree: AsyncTree,
     max_l1_batches_per_iter: usize,
