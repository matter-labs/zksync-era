pub mod avail;
pub mod celestia;
<<<<<<< HEAD
pub mod eigenv1m0;
pub mod eigenv2m0;
pub mod eigenv2m1;
=======
pub mod eigen_da;
>>>>>>> 87d0ef09
pub mod no_da;
pub mod node;
pub mod object_store;
mod utils;<|MERGE_RESOLUTION|>--- conflicted
+++ resolved
@@ -1,12 +1,6 @@
 pub mod avail;
 pub mod celestia;
-<<<<<<< HEAD
-pub mod eigenv1m0;
-pub mod eigenv2m0;
-pub mod eigenv2m1;
-=======
 pub mod eigen_da;
->>>>>>> 87d0ef09
 pub mod no_da;
 pub mod node;
 pub mod object_store;
