use std::{fmt, ops};

use serde::{Deserialize, Serialize};
use zksync_basic_types::{Address, H2048, H256, U256};
use zksync_contracts::BaseSystemContractsHashes;
use zksync_system_constants::SYSTEM_BLOCK_INFO_BLOCK_NUMBER_MULTIPLIER;
use zksync_utils::concat_and_hash;

use crate::{
    fee_model::BatchFeeInput,
    l2_to_l1_log::{SystemL2ToL1Log, UserL2ToL1Log},
    priority_op_onchain_data::PriorityOpOnchainData,
    web3::signing::keccak256,
    AccountTreeId, L1BatchNumber, MiniblockNumber, ProtocolVersionId, Transaction,
};

/// Represents a successfully deployed smart contract.
#[derive(Debug, Clone, PartialEq, Serialize, Deserialize)]
pub struct DeployedContract {
    pub account_id: AccountTreeId,
    pub bytecode: Vec<u8>,
}

impl DeployedContract {
    pub fn new(account_id: AccountTreeId, bytecode: Vec<u8>) -> Self {
        Self {
            account_id,
            bytecode,
        }
    }
}

/// Holder for the block metadata that is not available from transactions themselves.
#[derive(Debug, Clone, PartialEq, Serialize, Deserialize)]
pub struct L1BatchHeader {
    /// Numeric ID of the block. Starts from 1, 0 block is considered genesis block and has no transactions.
    pub number: L1BatchNumber,
    /// Timestamp when block was first created.
    pub timestamp: u64,
    /// Total number of processed priority operations in the block
    pub l1_tx_count: u16,
    /// Total number of processed txs that was requested offchain
    pub l2_tx_count: u16,
    /// The data of the processed priority operations hash which must be sent to the smart contract.
    pub priority_ops_onchain_data: Vec<PriorityOpOnchainData>,
    /// All user generated L2 -> L1 logs in the block.
    pub l2_to_l1_logs: Vec<UserL2ToL1Log>,
    /// Preimages of the hashes that were sent as value of L2 logs by special system L2 contract.
    pub l2_to_l1_messages: Vec<Vec<u8>>,
    /// Bloom filter for the event logs in the block.
    pub bloom: H2048,
    /// Hashes of contracts used this block
    pub used_contract_hashes: Vec<U256>,
    pub base_system_contracts_hashes: BaseSystemContractsHashes,
    /// System logs are those emitted as part of the Vm execution.
    pub system_logs: Vec<SystemL2ToL1Log>,
    /// Version of protocol used for the L1 batch.
    pub protocol_version: Option<ProtocolVersionId>,
    pub pubdata_input: Option<Vec<u8>>,
}

/// Holder for the miniblock metadata that is not available from transactions themselves.
#[derive(Debug, Clone, PartialEq)]
pub struct MiniblockHeader {
    pub number: MiniblockNumber,
    pub timestamp: u64,
    pub hash: H256,
    pub l1_tx_count: u16,
    pub l2_tx_count: u16,
    pub fee_account_address: Address,
    pub base_fee_per_gas: u64, // Min wei per gas that txs in this miniblock need to have.

    pub batch_fee_input: BatchFeeInput,
    pub gas_per_pubdata_limit: u64,
    pub base_system_contracts_hashes: BaseSystemContractsHashes,
    pub protocol_version: Option<ProtocolVersionId>,
    /// The maximal number of virtual blocks to be created in the miniblock.
    pub virtual_blocks: u32,

    /// The formal value of the gas limit for the miniblock.
    /// This value should bound the maximal amount of gas that can be spent by transactions in the miniblock.
    /// Note, that it is an `u64`, i.e. while the computational limit for the bootloader is an `u32` a much larger
    /// amount of gas can be spent on pubdata.
    pub gas_limit: u64,
}

<<<<<<< HEAD
pub struct StorageOracleInfo {
=======
/// Structure that represents the data is returned by the storage oracle during batch execution.
pub struct StorageOracleInfo {
    /// The refunds returned by the storage oracle.
>>>>>>> 76f38c91
    pub storage_refunds: Vec<u32>,
    // Pubdata costs are available only since v1.5.0, so we allow them to be optional.
    pub pubdata_costs: Option<Vec<i32>>,
}

/// Data needed to execute a miniblock in the VM.
#[derive(Debug)]
pub struct MiniblockExecutionData {
    pub number: MiniblockNumber,
    pub timestamp: u64,
    pub prev_block_hash: H256,
    pub virtual_blocks: u32,
    pub txs: Vec<Transaction>,
}

impl L1BatchHeader {
    pub fn new(
        number: L1BatchNumber,
        timestamp: u64,
        base_system_contracts_hashes: BaseSystemContractsHashes,
        protocol_version: ProtocolVersionId,
    ) -> L1BatchHeader {
        Self {
            number,
            timestamp,
            l1_tx_count: 0,
            l2_tx_count: 0,
            priority_ops_onchain_data: vec![],
            l2_to_l1_logs: vec![],
            l2_to_l1_messages: vec![],
            bloom: H2048::default(),
            used_contract_hashes: vec![],
            base_system_contracts_hashes,
            system_logs: vec![],
            protocol_version: Some(protocol_version),
            pubdata_input: Some(vec![]),
        }
    }

    /// Creates a hash of the priority ops data.
    pub fn priority_ops_onchain_data_hash(&self) -> H256 {
        let mut rolling_hash: H256 = keccak256(&[]).into();
        for onchain_data in &self.priority_ops_onchain_data {
            let mut preimage = Vec::new();
            preimage.extend(rolling_hash.as_bytes());
            preimage.extend(onchain_data.onchain_data_hash.as_bytes());

            rolling_hash = keccak256(&preimage).into();
        }

        rolling_hash
    }

    pub fn tx_count(&self) -> usize {
        (self.l1_tx_count + self.l2_tx_count) as usize
    }
}

#[derive(Clone, Copy, Eq, PartialEq, Default)]
pub struct BlockGasCount {
    pub commit: u32,
    pub prove: u32,
    pub execute: u32,
}

impl fmt::Debug for BlockGasCount {
    fn fmt(&self, formatter: &mut fmt::Formatter<'_>) -> fmt::Result {
        write!(
            formatter,
            "c:{}/p:{}/e:{}",
            self.commit, self.prove, self.execute
        )
    }
}

impl BlockGasCount {
    pub fn any_field_greater_than(&self, bound: u32) -> bool {
        self.commit > bound || self.prove > bound || self.execute > bound
    }
}

impl ops::Add for BlockGasCount {
    type Output = Self;

    fn add(self, rhs: Self) -> Self::Output {
        Self {
            commit: self.commit + rhs.commit,
            prove: self.prove + rhs.prove,
            execute: self.execute + rhs.execute,
        }
    }
}

impl ops::AddAssign for BlockGasCount {
    fn add_assign(&mut self, other: Self) {
        *self = Self {
            commit: self.commit + other.commit,
            prove: self.prove + other.prove,
            execute: self.execute + other.execute,
        };
    }
}

/// Hasher of miniblock contents used by the VM.
#[derive(Debug)]
pub struct MiniblockHasher {
    number: MiniblockNumber,
    timestamp: u64,
    prev_miniblock_hash: H256,
    txs_rolling_hash: H256,
}

impl MiniblockHasher {
    /// At the beginning of the zkSync, the hashes of the blocks could be calculated as the hash of their number.
    /// This method returns the hash of such miniblocks.
    pub fn legacy_hash(miniblock_number: MiniblockNumber) -> H256 {
        H256(keccak256(&miniblock_number.0.to_be_bytes()))
    }

    /// Creates a new hasher with the specified params. This assumes a miniblock without transactions;
    /// transaction hashes can be supplied using [`Self::push_tx_hash()`].
    pub fn new(number: MiniblockNumber, timestamp: u64, prev_miniblock_hash: H256) -> Self {
        Self {
            number,
            timestamp,
            prev_miniblock_hash,
            txs_rolling_hash: H256::zero(),
        }
    }

    /// Updates this hasher with a transaction hash. This should be called for all transactions in the block
    /// in the order of their execution.
    pub fn push_tx_hash(&mut self, tx_hash: H256) {
        self.txs_rolling_hash = concat_and_hash(self.txs_rolling_hash, tx_hash);
    }

    /// Returns the hash of the miniblock.
    ///
    /// For newer protocol versions, the hash is computed as
    ///
    /// ```text
    /// keccak256(u256_be(number) ++ u256_be(timestamp) ++ prev_miniblock_hash ++ txs_rolling_hash)
    /// ```
    ///
    /// Here, `u256_be` is the big-endian 256-bit serialization of a number, and `txs_rolling_hash`
    /// is *the rolling hash* of miniblock transactions. `txs_rolling_hash` is calculated the following way:
    ///
    /// - If the miniblock has 0 transactions, then `txs_rolling_hash` is equal to `H256::zero()`.
    /// - If the miniblock has i transactions, then `txs_rolling_hash` is equal to `H(H_{i-1}, H(tx_i))`, where
    ///   `H_{i-1}` is the `txs_rolling_hash` of the first i-1 transactions.
    pub fn finalize(self, protocol_version: ProtocolVersionId) -> H256 {
        if protocol_version >= ProtocolVersionId::Version13 {
            let mut digest = [0_u8; 128];
            U256::from(self.number.0).to_big_endian(&mut digest[0..32]);
            U256::from(self.timestamp).to_big_endian(&mut digest[32..64]);
            digest[64..96].copy_from_slice(self.prev_miniblock_hash.as_bytes());
            digest[96..128].copy_from_slice(self.txs_rolling_hash.as_bytes());
            H256(keccak256(&digest))
        } else {
            Self::legacy_hash(self.number)
        }
    }
}

/// Returns block.number/timestamp based on the block's information
pub fn unpack_block_info(info: U256) -> (u64, u64) {
    let block_number = (info / SYSTEM_BLOCK_INFO_BLOCK_NUMBER_MULTIPLIER).as_u64();
    let block_timestamp = (info % SYSTEM_BLOCK_INFO_BLOCK_NUMBER_MULTIPLIER).as_u64();
    (block_number, block_timestamp)
}

/// Transforms block number and timestamp into a packed 32-byte representation
pub fn pack_block_info(block_number: u64, block_timestamp: u64) -> U256 {
    U256::from(block_number) * SYSTEM_BLOCK_INFO_BLOCK_NUMBER_MULTIPLIER
        + U256::from(block_timestamp)
}

#[derive(Debug, Clone, Copy, PartialEq)]
pub struct L1BatchTreeData {
    pub hash: H256,
    pub rollup_last_leaf_index: u64,
}

#[cfg(test)]
mod tests {
    use super::*;

    #[test]
    fn test_legacy_miniblock_hashes() {
        // The comparing with the hash taken from explorer
        let expected_hash = "6a13b75b5982035ebb28999fbf6f54e7d7fad9e290d5c5f99e7c7d75d42b6099"
            .parse()
            .unwrap();
        assert_eq!(
            MiniblockHasher::legacy_hash(MiniblockNumber(11470850)),
            expected_hash
        )
    }

    #[test]
    fn test_miniblock_hash() {
        // Comparing with a constant hash generated from a contract:
        let expected_hash: H256 =
            "c4e184fa9dde8d81aa085f3d1831b00be0a2f4e40218ff1b3456684e7eeccdfe"
                .parse()
                .unwrap();
        let prev_miniblock_hash =
            "9b14f83c434b860168ed4081f7b2a65f432f68bfea86ddf3351c02bc855dd721"
                .parse()
                .unwrap();
        let txs_rolling_hash = "67506e289f13aee79b8de3bfd99f460f46135028b85eee9da760a17a4453fb64"
            .parse()
            .unwrap();
        assert_eq!(
            expected_hash,
            MiniblockHasher {
                number: MiniblockNumber(1),
                timestamp: 12,
                prev_miniblock_hash,
                txs_rolling_hash,
            }
            .finalize(ProtocolVersionId::latest())
        )
    }

    #[test]
    fn test_block_packing() {
        let block_number = 101;
        let block_timestamp = 102;
        let block_info = pack_block_info(block_number, block_timestamp);

        let (unpacked_block_number, unpacked_block_timestamp) = unpack_block_info(block_info);
        assert_eq!(block_number, unpacked_block_number);
        assert_eq!(block_timestamp, unpacked_block_timestamp);
    }
}<|MERGE_RESOLUTION|>--- conflicted
+++ resolved
@@ -84,13 +84,9 @@
     pub gas_limit: u64,
 }
 
-<<<<<<< HEAD
-pub struct StorageOracleInfo {
-=======
 /// Structure that represents the data is returned by the storage oracle during batch execution.
 pub struct StorageOracleInfo {
     /// The refunds returned by the storage oracle.
->>>>>>> 76f38c91
     pub storage_refunds: Vec<u32>,
     // Pubdata costs are available only since v1.5.0, so we allow them to be optional.
     pub pubdata_costs: Option<Vec<i32>>,
