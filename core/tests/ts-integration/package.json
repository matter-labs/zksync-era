{
  "name": "ts-integration",
  "version": "0.1.0",
  "license": "MIT",
  "private": true,
  "scripts": {
    "test": "zk f jest --forceExit --verbose --testTimeout 150000",
    "long-running-test": "zk f jest",
    "fee-test": "RUN_FEE_TEST=1 zk f jest -- fees.test.ts",
    "api-test": "zk f jest -- api/web3.test.ts api/debug.test.ts",
    "contract-verification-test": "zk f jest -- api/contract-verification.test.ts",
    "build": "hardhat compile",
    "build-yul": "hardhat run scripts/compile-yul.ts"
  },
  "devDependencies": {
    "@matterlabs/hardhat-zksync-deploy": "^1.5.0",
    "@matterlabs/hardhat-zksync-solc": "^1.2.4",
    "@matterlabs/hardhat-zksync-vyper": "^1.1.0",
    "@nomiclabs/hardhat-vyper": "^3.0.6",
    "@openzeppelin/contracts": "^4.8.0",
    "@types/jest": "^29.0.3",
    "@types/node": "^18.19.15",
    "@types/node-fetch": "^2.5.7",
    "chalk": "^4.0.0",
    "elliptic": "^6.5.5",
    "ethereumjs-abi": "^0.6.8",
    "ethers": "^6.13.5",
    "hardhat": "=2.22.2",
    "jest": "^29.0.3",
    "jest-environment-node": "^29.0.3",
    "jest-matcher-utils": "^29.0.3",
    "node-fetch": "^2.6.1",
    "ts-jest": "^29.0.1",
    "ts-node": "^10.1.0",
    "typescript": "^4.3.5",
<<<<<<< HEAD
    "zksync-ethers": "git+https://github.com/zksync-sdk/zksync-ethers#ra/fix-l2-l1-bridging",
    "zksync-ethers-gw": "https://github.com/zksync-sdk/zksync-ethers#kl/gateway-support",
    "elliptic": "^6.5.5",
    "yaml": "^2.4.2"
=======
    "yaml": "^2.4.2",
    "zksync-ethers": "https://github.com/zksync-sdk/zksync-ethers#sb-use-new-encoding-in-sdk"
>>>>>>> a8489270
  }
}<|MERGE_RESOLUTION|>--- conflicted
+++ resolved
@@ -33,14 +33,7 @@
     "ts-jest": "^29.0.1",
     "ts-node": "^10.1.0",
     "typescript": "^4.3.5",
-<<<<<<< HEAD
-    "zksync-ethers": "git+https://github.com/zksync-sdk/zksync-ethers#ra/fix-l2-l1-bridging",
-    "zksync-ethers-gw": "https://github.com/zksync-sdk/zksync-ethers#kl/gateway-support",
-    "elliptic": "^6.5.5",
-    "yaml": "^2.4.2"
-=======
     "yaml": "^2.4.2",
     "zksync-ethers": "https://github.com/zksync-sdk/zksync-ethers#sb-use-new-encoding-in-sdk"
->>>>>>> a8489270
   }
 }