--- conflicted
+++ resolved
@@ -10,11 +10,7 @@
 use fflonk::FflonkProof;
 use serde::{Deserialize, Serialize};
 use zksync_object_store::{Bucket, StoredObject, _reexports::BoxedError};
-<<<<<<< HEAD
-use zksync_types::{protocol_version::ProtocolSemanticVersion, L1BatchNumber};
-=======
 use zksync_types::{protocol_version::ProtocolSemanticVersion, L1BatchId, L1BatchNumber};
->>>>>>> fe2fc539
 
 use crate::{FormatMarker, CBOR};
 
@@ -184,15 +180,12 @@
     }
 }
 
-<<<<<<< HEAD
-=======
 #[derive(Clone, Copy)]
 pub enum L1BatchProofForL1Key {
     Core((L1BatchNumber, ProtocolSemanticVersion)),
     Prover((L1BatchId, ProtocolSemanticVersion)),
 }
 
->>>>>>> fe2fc539
 impl StoredObject for L1BatchProofForL1 {
     const BUCKET: Bucket = Bucket::ProofsFri;
     type Key<'a> = L1BatchProofForL1Key;
