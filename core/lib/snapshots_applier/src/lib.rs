//! Logic for applying application-level snapshots to Postgres storage.

<<<<<<< HEAD
use std::{cmp::Ordering, collections::HashMap, fmt, num::NonZeroUsize, sync::Arc, time::Duration};
=======
use std::{collections::HashMap, fmt, mem, num::NonZeroUsize, sync::Arc, time::Duration};
>>>>>>> 3d047ea9

use anyhow::Context as _;
use async_trait::async_trait;
use serde::Serialize;
use tokio::sync::Semaphore;
use zksync_dal::{Connection, ConnectionPool, Core, CoreDal, DalError, SqlxError};
use zksync_health_check::{Health, HealthStatus, HealthUpdater, ReactiveHealthCheck};
use zksync_object_store::{ObjectStore, ObjectStoreError};
use zksync_types::{
    api,
    snapshots::{
        SnapshotFactoryDependencies, SnapshotHeader, SnapshotRecoveryStatus, SnapshotStorageLog,
        SnapshotStorageLogsChunk, SnapshotStorageLogsStorageKey, SnapshotVersion,
    },
    tokens::TokenInfo,
    L1BatchNumber, L2BlockNumber, StorageKey, H256,
};
use zksync_utils::bytecode::hash_bytecode;
use zksync_web3_decl::{
    client::{DynClient, L2},
    error::{ClientRpcContext, EnrichedClientError, EnrichedClientResult},
    jsonrpsee::core::client,
    namespaces::{EnNamespaceClient, SnapshotsNamespaceClient, ZksNamespaceClient},
};

use self::metrics::{InitialStage, StorageLogsChunksStage, METRICS};

mod metrics;
#[cfg(test)]
mod tests;

#[derive(Debug, Serialize)]
struct SnapshotsApplierHealthDetails {
    snapshot_l2_block: L2BlockNumber,
    snapshot_l1_batch: L1BatchNumber,
    factory_deps_recovered: bool,
    storage_logs_chunk_count: usize,
    storage_logs_chunks_left_to_process: usize,
    tokens_recovered: bool,
}

impl SnapshotsApplierHealthDetails {
    fn done(status: &SnapshotRecoveryStatus) -> anyhow::Result<Self> {
        if status.storage_logs_chunks_left_to_process() != 0 {
            anyhow::bail!(
                "Inconsistent Postgres state: there are L2 blocks, but the snapshot recovery status \
                 contains unprocessed storage log chunks: {status:?}"
            );
        }

        Ok(Self {
            snapshot_l2_block: status.l2_block_number,
            snapshot_l1_batch: status.l1_batch_number,
            factory_deps_recovered: true,
            storage_logs_chunk_count: status.storage_logs_chunks_processed.len(),
            storage_logs_chunks_left_to_process: 0,
            tokens_recovered: true,
        })
    }

    fn is_done(&self) -> bool {
        self.factory_deps_recovered
            && self.tokens_recovered
            && self.storage_logs_chunks_left_to_process == 0
    }
}

#[derive(Debug, thiserror::Error)]
enum SnapshotsApplierError {
    #[error(transparent)]
    Fatal(#[from] anyhow::Error),
    #[error(transparent)]
    Retryable(anyhow::Error),
}

impl SnapshotsApplierError {
    fn object_store(err: ObjectStoreError, context: String) -> Self {
        if err.is_transient() {
            Self::Retryable(anyhow::Error::from(err).context(context))
        } else {
            Self::Fatal(anyhow::Error::from(err).context(context))
        }
    }
}

impl From<DalError> for SnapshotsApplierError {
    fn from(err: DalError) -> Self {
        match err.inner() {
            SqlxError::Database(_)
            | SqlxError::RowNotFound
            | SqlxError::ColumnNotFound(_)
            | SqlxError::Configuration(_)
            | SqlxError::TypeNotFound { .. } => Self::Fatal(anyhow::Error::from(err)),
            _ => Self::Retryable(anyhow::Error::from(err)),
        }
    }
}

impl From<EnrichedClientError> for SnapshotsApplierError {
    fn from(err: EnrichedClientError) -> Self {
        match err.as_ref() {
            client::Error::Transport(_) | client::Error::RequestTimeout => {
                Self::Retryable(err.into())
            }
            _ => Self::Fatal(err.into()),
        }
    }
}

/// Main node API used by the [`SnapshotsApplier`].
#[async_trait]
pub trait SnapshotsApplierMainNodeClient: fmt::Debug + Send + Sync {
    async fn fetch_l1_batch_details(
        &self,
        number: L1BatchNumber,
    ) -> EnrichedClientResult<Option<api::L1BatchDetails>>;

    async fn fetch_l2_block_details(
        &self,
        number: L2BlockNumber,
    ) -> EnrichedClientResult<Option<api::BlockDetails>>;

    async fn fetch_newest_snapshot_l1_batch_number(
        &self,
    ) -> EnrichedClientResult<Option<L1BatchNumber>>;

    async fn fetch_snapshot(
        &self,
        l1_batch_number: L1BatchNumber,
    ) -> EnrichedClientResult<Option<SnapshotHeader>>;

    async fn fetch_tokens(
        &self,
        at_l2_block: L2BlockNumber,
    ) -> EnrichedClientResult<Vec<TokenInfo>>;
}

#[async_trait]
impl SnapshotsApplierMainNodeClient for Box<DynClient<L2>> {
    async fn fetch_l1_batch_details(
        &self,
        number: L1BatchNumber,
    ) -> EnrichedClientResult<Option<api::L1BatchDetails>> {
        self.get_l1_batch_details(number)
            .rpc_context("get_l1_batch_details")
            .with_arg("number", &number)
            .await
    }

    async fn fetch_l2_block_details(
        &self,
        number: L2BlockNumber,
    ) -> EnrichedClientResult<Option<api::BlockDetails>> {
        self.get_block_details(number)
            .rpc_context("get_block_details")
            .with_arg("number", &number)
            .await
    }

    async fn fetch_newest_snapshot_l1_batch_number(
        &self,
    ) -> EnrichedClientResult<Option<L1BatchNumber>> {
        let snapshots = self
            .get_all_snapshots()
            .rpc_context("get_all_snapshots")
            .await?;
        Ok(snapshots.snapshots_l1_batch_numbers.first().copied())
    }

    async fn fetch_snapshot(
        &self,
        l1_batch_number: L1BatchNumber,
    ) -> EnrichedClientResult<Option<SnapshotHeader>> {
        self.get_snapshot_by_l1_batch_number(l1_batch_number)
            .rpc_context("get_snapshot_by_l1_batch_number")
            .with_arg("number", &l1_batch_number)
            .await
    }

    async fn fetch_tokens(
        &self,
        at_l2_block: L2BlockNumber,
    ) -> EnrichedClientResult<Vec<TokenInfo>> {
        self.sync_tokens(Some(at_l2_block))
            .rpc_context("sync_tokens")
            .with_arg("l2_block_number", &at_l2_block)
            .await
    }
}

/// Reported status of the snapshot recovery progress.
#[derive(Debug, Clone, Copy, PartialEq)]
pub enum RecoveryCompletionStatus {
    /// There is no infomration about snapshot recovery in the database.
    NoRecoveryDetected,
    /// Snapshot recovery is not finished yet.
    InProgress,
    /// Snapshot recovery is completed.
    Completed,
}

/// Snapshot applier configuration options.
#[derive(Debug, Clone)]
pub struct SnapshotsApplierConfig {
    /// Number of retries for transient errors before giving up on recovery (i.e., returning an error
    /// from [`Self::run()`]).
    pub retry_count: usize,
    /// Initial back-off interval when retrying recovery on a transient error. Each subsequent retry interval
    /// will be multiplied by [`Self.retry_backoff_multiplier`].
    pub initial_retry_backoff: Duration,
    pub retry_backoff_multiplier: f32,
    /// Maximum concurrency factor when performing concurrent operations (for now, the only such operation
    /// is recovering chunks of storage logs).
    pub max_concurrency: NonZeroUsize,
}

impl Default for SnapshotsApplierConfig {
    fn default() -> Self {
        Self {
            retry_count: 5,
            initial_retry_backoff: Duration::from_secs(2),
            retry_backoff_multiplier: 2.0,
            max_concurrency: NonZeroUsize::new(10).unwrap(),
        }
    }
}

impl SnapshotsApplierConfig {
    #[cfg(test)]
    fn for_tests() -> Self {
        Self {
            initial_retry_backoff: Duration::from_millis(5),
            ..Self::default()
        }
    }
}

/// Stats returned by [`SnapshotsApplierTask::run()`].
#[derive(Debug)]
pub struct SnapshotApplierTaskStats {
    /// Did the task do any work?
    pub done_work: bool,
}

#[derive(Debug)]
pub struct SnapshotsApplierTask {
    snapshot_l1_batch: Option<L1BatchNumber>,
    drop_storage_key_preimages: bool,
    config: SnapshotsApplierConfig,
    health_updater: HealthUpdater,
    connection_pool: ConnectionPool<Core>,
    main_node_client: Box<dyn SnapshotsApplierMainNodeClient>,
    blob_store: Arc<dyn ObjectStore>,
}

impl SnapshotsApplierTask {
    pub fn new(
        config: SnapshotsApplierConfig,
        connection_pool: ConnectionPool<Core>,
        main_node_client: Box<dyn SnapshotsApplierMainNodeClient>,
        blob_store: Arc<dyn ObjectStore>,
    ) -> Self {
        Self {
            snapshot_l1_batch: None,
            drop_storage_key_preimages: false,
            config,
            health_updater: ReactiveHealthCheck::new("snapshot_recovery").1,
            connection_pool,
            main_node_client,
            blob_store,
        }
    }

    /// Checks whether the snapshot recovery is already completed.
    ///
    /// Returns `None` if no snapshot recovery information is detected in the DB.
    /// Returns `Some(true)` if the recovery is completed.
    /// Returns `Some(false)` if the recovery is not completed.
    pub async fn is_recovery_completed(
        conn: &mut Connection<'_, Core>,
        client: &dyn SnapshotsApplierMainNodeClient,
    ) -> anyhow::Result<RecoveryCompletionStatus> {
        let Some(applied_snapshot_status) = conn
            .snapshot_recovery_dal()
            .get_applied_snapshot_status()
            .await?
        else {
            return Ok(RecoveryCompletionStatus::NoRecoveryDetected);
        };
        // If there are unprocessed storage logs chunks, the recovery is not complete.
        if applied_snapshot_status.storage_logs_chunks_left_to_process() != 0 {
            return Ok(RecoveryCompletionStatus::InProgress);
        }
        // Currently, migrating tokens is the last step of the recovery.
        // The number of tokens is not a part of the snapshot header, so we have to re-query the main node.
        let added_tokens = conn
            .tokens_web3_dal()
            .get_all_tokens(Some(applied_snapshot_status.l2_block_number))
            .await?
            .len();
        let tokens_on_main_node = client
            .fetch_tokens(applied_snapshot_status.l2_block_number)
            .await?
            .len();

        match added_tokens.cmp(&tokens_on_main_node) {
            Ordering::Less => Ok(RecoveryCompletionStatus::InProgress),
            Ordering::Equal => Ok(RecoveryCompletionStatus::Completed),
            Ordering::Greater => anyhow::bail!("DB contains more tokens than the main node"),
        }
    }

    /// Specifies the L1 batch to recover from. This setting is ignored if recovery is complete or resumed.
    pub fn set_snapshot_l1_batch(&mut self, number: L1BatchNumber) {
        self.snapshot_l1_batch = Some(number);
    }

    /// Enables dropping storage key preimages when recovering storage logs from a snapshot with version 0.
    /// This is a temporary flag that will eventually be removed together with version 0 snapshot support.
    pub fn drop_storage_key_preimages(&mut self) {
        self.drop_storage_key_preimages = true;
    }

    /// Returns the health check for snapshot recovery.
    pub fn health_check(&self) -> ReactiveHealthCheck {
        self.health_updater.subscribe()
    }

    /// Runs the snapshot applier with these options.
    ///
    /// # Errors
    ///
    /// This method will return an error if a fatal error occurs during recovery (e.g., the DB is unreachable),
    /// or under any of the following conditions:
    ///
    /// - There are no snapshots on the main node
    pub async fn run(self) -> anyhow::Result<SnapshotApplierTaskStats> {
        tracing::info!("Starting snapshot recovery with config: {:?}", self.config);

        let mut backoff = self.config.initial_retry_backoff;
        let mut last_error = None;
        for retry_id in 0..self.config.retry_count {
            let result = SnapshotsApplier::load_snapshot(&self).await;

            match result {
                Ok((strategy, final_status)) => {
                    let health_details = SnapshotsApplierHealthDetails::done(&final_status)?;
                    self.health_updater
                        .update(Health::from(HealthStatus::Ready).with_details(health_details));
                    // Freeze the health check in the "ready" status, so that the snapshot recovery isn't marked
                    // as "shut down", which would lead to the app considered unhealthy.
                    self.health_updater.freeze();
                    return Ok(SnapshotApplierTaskStats {
                        done_work: !matches!(strategy, SnapshotRecoveryStrategy::Completed),
                    });
                }
                Err(SnapshotsApplierError::Fatal(err)) => {
                    tracing::error!("Fatal error occurred during snapshots recovery: {err:?}");
                    return Err(err);
                }
                Err(SnapshotsApplierError::Retryable(err)) => {
                    tracing::warn!("Retryable error occurred during snapshots recovery: {err:?}");
                    last_error = Some(err);
                    tracing::info!(
                        "Recovering from error; attempt {retry_id} / {}, retrying in {backoff:?}",
                        self.config.retry_count
                    );
                    tokio::time::sleep(backoff).await;
                    backoff = backoff.mul_f32(self.config.retry_backoff_multiplier);
                }
            }
        }

        let last_error = last_error.unwrap(); // `unwrap()` is safe: `last_error` was assigned at least once
        tracing::error!("Snapshot recovery run out of retries; last error: {last_error:?}");
        Err(last_error)
    }
}

/// Strategy determining how snapshot recovery should proceed.
#[derive(Debug, Clone, Copy)]
enum SnapshotRecoveryStrategy {
    /// Snapshot recovery should proceed from scratch with the specified params.
    New(SnapshotVersion),
    /// Snapshot recovery should continue with the specified params.
    Resumed(SnapshotVersion),
    /// Snapshot recovery has already been completed.
    Completed,
}

impl SnapshotRecoveryStrategy {
    async fn new(
        storage: &mut Connection<'_, Core>,
        main_node_client: &dyn SnapshotsApplierMainNodeClient,
        snapshot_l1_batch: Option<L1BatchNumber>,
    ) -> Result<(Self, SnapshotRecoveryStatus), SnapshotsApplierError> {
        let latency =
            METRICS.initial_stage_duration[&InitialStage::FetchMetadataFromMainNode].start();
        let applied_snapshot_status = storage
            .snapshot_recovery_dal()
            .get_applied_snapshot_status()
            .await?;

        if let Some(applied_snapshot_status) = applied_snapshot_status {
            let sealed_l2_block_number = storage.blocks_dal().get_sealed_l2_block_number().await?;
            if sealed_l2_block_number.is_some() {
                return Ok((Self::Completed, applied_snapshot_status));
            }

            let l1_batch_number = applied_snapshot_status.l1_batch_number;
            let snapshot_header = main_node_client
                .fetch_snapshot(l1_batch_number)
                .await?
                .with_context(|| {
                    format!("snapshot for L1 batch #{l1_batch_number} is no longer present on main node")
                })?;
            // Old snapshots can theoretically be removed by the node, but in this case the snapshot data may be removed as well,
            // so returning an error looks appropriate here.
            let snapshot_version = Self::check_snapshot_version(snapshot_header.version)?;

            let latency = latency.observe();
            tracing::info!("Re-initialized snapshots applier after reset/failure in {latency:?}");
            Ok((Self::Resumed(snapshot_version), applied_snapshot_status))
        } else {
            let is_genesis_needed = storage.blocks_dal().is_genesis_needed().await?;
            if !is_genesis_needed {
                let err = anyhow::anyhow!(
                    "node contains a non-genesis L1 batch; snapshot recovery is unsafe"
                );
                return Err(SnapshotsApplierError::Fatal(err));
            }

            let (recovery_status, snapshot_version) =
                Self::create_fresh_recovery_status(main_node_client, snapshot_l1_batch).await?;

            let storage_logs_count = storage
                .storage_logs_dal()
                .get_storage_logs_row_count(recovery_status.l2_block_number)
                .await?;
            if storage_logs_count > 0 {
                let err = anyhow::anyhow!(
                    "storage_logs table has {storage_logs_count} rows at or before the snapshot L2 block #{}; \
                     snapshot recovery is unsafe",
                    recovery_status.l2_block_number
                );
                return Err(SnapshotsApplierError::Fatal(err));
            }

            let latency = latency.observe();
            tracing::info!("Initialized fresh snapshots applier in {latency:?}");
            Ok((Self::New(snapshot_version), recovery_status))
        }
    }

    async fn create_fresh_recovery_status(
        main_node_client: &dyn SnapshotsApplierMainNodeClient,
        snapshot_l1_batch: Option<L1BatchNumber>,
    ) -> Result<(SnapshotRecoveryStatus, SnapshotVersion), SnapshotsApplierError> {
        let l1_batch_number = match snapshot_l1_batch {
            Some(num) => num,
            None => main_node_client
                .fetch_newest_snapshot_l1_batch_number()
                .await?
                .context("no snapshots on main node; snapshot recovery is impossible")?,
        };
        let snapshot_response = main_node_client.fetch_snapshot(l1_batch_number).await?;

        let snapshot = snapshot_response.with_context(|| {
            format!("snapshot for L1 batch #{l1_batch_number} is not present on main node")
        })?;
        let l2_block_number = snapshot.l2_block_number;
        tracing::info!(
            "Found snapshot with data up to L1 batch #{l1_batch_number}, L2 block #{l2_block_number}, \
            version {version}, storage logs are divided into {chunk_count} chunk(s)",
            version = snapshot.version,
            chunk_count = snapshot.storage_logs_chunks.len()
        );
        let snapshot_version = Self::check_snapshot_version(snapshot.version)?;

        let l1_batch = main_node_client
            .fetch_l1_batch_details(l1_batch_number)
            .await?
            .with_context(|| format!("L1 batch #{l1_batch_number} is missing on main node"))?;
        let l1_batch_root_hash = l1_batch
            .base
            .root_hash
            .context("snapshot L1 batch fetched from main node doesn't have root hash set")?;
        let l2_block = main_node_client
            .fetch_l2_block_details(l2_block_number)
            .await?
            .with_context(|| format!("L2 block #{l2_block_number} is missing on main node"))?;
        let l2_block_hash = l2_block
            .base
            .root_hash
            .context("snapshot L2 block fetched from main node doesn't have hash set")?;
        let protocol_version = l2_block.protocol_version.context(
            "snapshot L2 block fetched from main node doesn't have protocol version set",
        )?;
        if l2_block.l1_batch_number != l1_batch_number {
            let err = anyhow::anyhow!(
                "snapshot L2 block returned by main node doesn't belong to expected L1 batch #{l1_batch_number}: {l2_block:?}"
            );
            return Err(err.into());
        }

        let status = SnapshotRecoveryStatus {
            l1_batch_number,
            l1_batch_timestamp: l1_batch.base.timestamp,
            l1_batch_root_hash,
            l2_block_number: snapshot.l2_block_number,
            l2_block_timestamp: l2_block.base.timestamp,
            l2_block_hash,
            protocol_version,
            storage_logs_chunks_processed: vec![false; snapshot.storage_logs_chunks.len()],
        };
        Ok((status, snapshot_version))
    }

    fn check_snapshot_version(raw_version: u16) -> anyhow::Result<SnapshotVersion> {
        let version = SnapshotVersion::try_from(raw_version).with_context(|| {
            format!(
                "Unrecognized snapshot version: {raw_version}; make sure you're running the latest version of the node"
            )
        })?;
        anyhow::ensure!(
            matches!(version, SnapshotVersion::Version0 | SnapshotVersion::Version1),
            "Cannot recover from a snapshot with version {version:?}; the only supported versions are {:?}",
            [SnapshotVersion::Version0, SnapshotVersion::Version1]
        );
        Ok(version)
    }
}

/// Versioned storage logs chunk.
#[derive(Debug)]
enum StorageLogs {
    V0(Vec<SnapshotStorageLog<StorageKey>>),
    V1(Vec<SnapshotStorageLog>),
}

impl StorageLogs {
    async fn load(
        blob_store: &dyn ObjectStore,
        key: SnapshotStorageLogsStorageKey,
        version: SnapshotVersion,
    ) -> Result<Self, ObjectStoreError> {
        match version {
            SnapshotVersion::Version0 => {
                let logs: SnapshotStorageLogsChunk<StorageKey> = blob_store.get(key).await?;
                Ok(Self::V0(logs.storage_logs))
            }
            SnapshotVersion::Version1 => {
                let logs: SnapshotStorageLogsChunk = blob_store.get(key).await?;
                Ok(Self::V1(logs.storage_logs))
            }
        }
    }

    fn len(&self) -> usize {
        match self {
            Self::V0(logs) => logs.len(),
            Self::V1(logs) => logs.len(),
        }
    }

    /// Performs basic sanity check for a storage logs chunk.
    fn validate(&self, snapshot_status: &SnapshotRecoveryStatus) -> anyhow::Result<()> {
        match self {
            Self::V0(logs) => Self::validate_inner(logs, snapshot_status),
            Self::V1(logs) => Self::validate_inner(logs, snapshot_status),
        }
    }

    fn validate_inner<K: fmt::Debug>(
        storage_logs: &[SnapshotStorageLog<K>],
        snapshot_status: &SnapshotRecoveryStatus,
    ) -> anyhow::Result<()> {
        for log in storage_logs {
            anyhow::ensure!(
                log.enumeration_index > 0,
                "invalid storage log with zero enumeration_index: {log:?}"
            );
            anyhow::ensure!(
                log.l1_batch_number_of_initial_write <= snapshot_status.l1_batch_number,
                "invalid storage log with `l1_batch_number_of_initial_write` from the future: {log:?}"
            );
        }
        Ok(())
    }

    fn drop_key_preimages(&mut self) {
        match self {
            Self::V0(logs) => {
                *self = Self::V1(
                    mem::take(logs)
                        .into_iter()
                        .map(SnapshotStorageLog::drop_key_preimage)
                        .collect(),
                );
            }
            Self::V1(_) => { /* do nothing */ }
        }
    }

    fn without_preimages(self) -> Vec<SnapshotStorageLog> {
        match self {
            Self::V0(logs) => logs
                .into_iter()
                .map(SnapshotStorageLog::drop_key_preimage)
                .collect(),
            Self::V1(logs) => logs,
        }
    }
}

/// Applying application-level storage snapshots to the Postgres storage.
#[derive(Debug)]
struct SnapshotsApplier<'a> {
    connection_pool: &'a ConnectionPool<Core>,
    main_node_client: &'a dyn SnapshotsApplierMainNodeClient,
    blob_store: &'a dyn ObjectStore,
    applied_snapshot_status: SnapshotRecoveryStatus,
    health_updater: &'a HealthUpdater,
    snapshot_version: SnapshotVersion,
    max_concurrency: usize,
    drop_storage_key_preimages: bool,
    factory_deps_recovered: bool,
    tokens_recovered: bool,
}

impl<'a> SnapshotsApplier<'a> {
    /// Returns final snapshot recovery status.
    async fn load_snapshot(
        task: &'a SnapshotsApplierTask,
    ) -> Result<(SnapshotRecoveryStrategy, SnapshotRecoveryStatus), SnapshotsApplierError> {
        let health_updater = &task.health_updater;
        let connection_pool = &task.connection_pool;
        let main_node_client = task.main_node_client.as_ref();

        // While the recovery is in progress, the node is healthy (no error has occurred),
        // but is affected (its usual APIs don't work).
        health_updater.update(HealthStatus::Affected.into());

        let mut storage = connection_pool
            .connection_tagged("snapshots_applier")
            .await?;
        let mut storage_transaction = storage.start_transaction().await?;

        let (strategy, applied_snapshot_status) = SnapshotRecoveryStrategy::new(
            &mut storage_transaction,
            main_node_client,
            task.snapshot_l1_batch,
        )
        .await?;
        tracing::info!("Chosen snapshot recovery strategy: {strategy:?} with status: {applied_snapshot_status:?}");
        let (created_from_scratch, snapshot_version) = match strategy {
            SnapshotRecoveryStrategy::Completed => return Ok((strategy, applied_snapshot_status)),
            SnapshotRecoveryStrategy::New(version) => (true, version),
            SnapshotRecoveryStrategy::Resumed(version) => (false, version),
        };

        let mut this = Self {
            connection_pool,
            main_node_client,
            blob_store: task.blob_store.as_ref(),
            applied_snapshot_status,
            health_updater,
            snapshot_version,
            max_concurrency: task.config.max_concurrency.get(),
            drop_storage_key_preimages: task.drop_storage_key_preimages,
            factory_deps_recovered: !created_from_scratch,
            tokens_recovered: false,
        };

        METRICS.storage_logs_chunks_count.set(
            this.applied_snapshot_status
                .storage_logs_chunks_processed
                .len(),
        );
        METRICS.storage_logs_chunks_left_to_process.set(
            this.applied_snapshot_status
                .storage_logs_chunks_left_to_process(),
        );
        this.update_health();

        if created_from_scratch {
            this.recover_factory_deps(&mut storage_transaction).await?;
            storage_transaction
                .snapshot_recovery_dal()
                .insert_initial_recovery_status(&this.applied_snapshot_status)
                .await?;

            // Insert artificial entries into the pruning log so that it's guaranteed to match the snapshot recovery metadata.
            // This allows to not deal with the corner cases when a node was recovered from a snapshot, but its pruning log is empty.
            storage_transaction
                .pruning_dal()
                .soft_prune_batches_range(
                    this.applied_snapshot_status.l1_batch_number,
                    this.applied_snapshot_status.l2_block_number,
                )
                .await?;
            storage_transaction
                .pruning_dal()
                .hard_prune_batches_range(
                    this.applied_snapshot_status.l1_batch_number,
                    this.applied_snapshot_status.l2_block_number,
                )
                .await?;
        }
        storage_transaction.commit().await?;
        drop(storage);
        this.factory_deps_recovered = true;
        this.update_health();

        this.recover_storage_logs().await?;
        for is_chunk_processed in &mut this.applied_snapshot_status.storage_logs_chunks_processed {
            *is_chunk_processed = true;
        }

        this.recover_tokens().await?;
        this.tokens_recovered = true;
        this.update_health();
        Ok((strategy, this.applied_snapshot_status))
    }

    fn update_health(&self) {
        let details = SnapshotsApplierHealthDetails {
            snapshot_l2_block: self.applied_snapshot_status.l2_block_number,
            snapshot_l1_batch: self.applied_snapshot_status.l1_batch_number,
            factory_deps_recovered: self.factory_deps_recovered,
            tokens_recovered: self.tokens_recovered,
            storage_logs_chunk_count: self
                .applied_snapshot_status
                .storage_logs_chunks_processed
                .len(),
            // We don't use `self.applied_snapshot_status` here because it's not updated during recovery
            storage_logs_chunks_left_to_process: METRICS.storage_logs_chunks_left_to_process.get(),
        };
        let status = if details.is_done() {
            HealthStatus::Ready
        } else {
            HealthStatus::Affected
        };
        self.health_updater
            .update(Health::from(status).with_details(details));
    }

    async fn recover_factory_deps(
        &mut self,
        storage: &mut Connection<'_, Core>,
    ) -> Result<(), SnapshotsApplierError> {
        let latency = METRICS.initial_stage_duration[&InitialStage::ApplyFactoryDeps].start();

        tracing::debug!("Fetching factory dependencies from object store");
        let l1_batch_number = self.applied_snapshot_status.l1_batch_number;
        let factory_deps: SnapshotFactoryDependencies =
            self.blob_store.get(l1_batch_number).await.map_err(|err| {
                let context = format!(
                    "cannot fetch factory deps for L1 batch #{l1_batch_number} from object store"
                );
                SnapshotsApplierError::object_store(err, context)
            })?;
        tracing::debug!(
            "Fetched {} factory dependencies from object store",
            factory_deps.factory_deps.len()
        );

        // we cannot insert all factory deps because of field size limit triggered by UNNEST
        // in underlying query, see `https://www.postgresql.org/docs/current/limits.html`
        // there were around 100 thousand contracts on mainnet, where this issue first manifested
        for chunk in factory_deps.factory_deps.chunks(1000) {
            let chunk_deps_hashmap: HashMap<H256, Vec<u8>> = chunk
                .iter()
                .map(|dep| (hash_bytecode(&dep.bytecode.0), dep.bytecode.0.clone()))
                .collect();
            storage
                .factory_deps_dal()
                .insert_factory_deps(
                    self.applied_snapshot_status.l2_block_number,
                    &chunk_deps_hashmap,
                )
                .await?;
        }

        let latency = latency.observe();
        tracing::info!("Applied factory dependencies in {latency:?}");

        Ok(())
    }

    async fn insert_initial_writes_chunk(
        &self,
        storage_logs: &[SnapshotStorageLog],
        storage: &mut Connection<'_, Core>,
    ) -> Result<(), SnapshotsApplierError> {
        storage
            .storage_logs_dedup_dal()
            .insert_initial_writes_from_snapshot(storage_logs)
            .await?;
        Ok(())
    }

    async fn insert_storage_logs_chunk(
        &self,
        storage_logs: &StorageLogs,
        storage: &mut Connection<'_, Core>,
    ) -> Result<(), SnapshotsApplierError> {
        match storage_logs {
            StorageLogs::V0(logs) => {
                #[allow(deprecated)]
                storage
                    .storage_logs_dal()
                    .insert_storage_logs_with_preimages_from_snapshot(
                        self.applied_snapshot_status.l2_block_number,
                        logs,
                    )
                    .await?;
            }
            StorageLogs::V1(logs) => {
                storage
                    .storage_logs_dal()
                    .insert_storage_logs_from_snapshot(
                        self.applied_snapshot_status.l2_block_number,
                        logs,
                    )
                    .await?;
            }
        }
        Ok(())
    }

    #[tracing::instrument(level = "debug", err, skip(self, semaphore))]
    async fn recover_storage_logs_single_chunk(
        &self,
        semaphore: &Semaphore,
        chunk_id: u64,
    ) -> Result<(), SnapshotsApplierError> {
        // `unwrap()` is safe: the semaphore is never closed
        let _permit = semaphore.acquire().await.unwrap();

        tracing::info!("Processing storage logs chunk {chunk_id}");
        let latency =
            METRICS.storage_logs_chunks_duration[&StorageLogsChunksStage::LoadFromGcs].start();

        let storage_key = SnapshotStorageLogsStorageKey {
            chunk_id,
            l1_batch_number: self.applied_snapshot_status.l1_batch_number,
        };
        let mut storage_logs =
            StorageLogs::load(self.blob_store, storage_key, self.snapshot_version)
                .await
                .map_err(|err| {
                    let context =
                        format!("cannot fetch storage logs {storage_key:?} from object store");
                    SnapshotsApplierError::object_store(err, context)
                })?;

        storage_logs.validate(&self.applied_snapshot_status)?;
        if self.drop_storage_key_preimages {
            storage_logs.drop_key_preimages();
        }
        let latency = latency.observe();
        tracing::info!(
            "Loaded {} storage logs from GCS for chunk {chunk_id} in {latency:?}",
            storage_logs.len()
        );

        let latency =
            METRICS.storage_logs_chunks_duration[&StorageLogsChunksStage::SaveToPostgres].start();

        let mut storage = self
            .connection_pool
            .connection_tagged("snapshots_applier")
            .await?;
        let mut storage_transaction = storage.start_transaction().await?;

        tracing::info!("Loading {} storage logs into Postgres", storage_logs.len());

        self.insert_storage_logs_chunk(&storage_logs, &mut storage_transaction)
            .await?;
        let storage_logs = storage_logs.without_preimages();
        self.insert_initial_writes_chunk(&storage_logs, &mut storage_transaction)
            .await?;

        storage_transaction
            .snapshot_recovery_dal()
            .mark_storage_logs_chunk_as_processed(chunk_id)
            .await?;
        storage_transaction.commit().await?;

        let chunks_left = METRICS.storage_logs_chunks_left_to_process.dec_by(1) - 1;
        let latency = latency.observe();
        tracing::info!("Saved storage logs for chunk {chunk_id} in {latency:?}, there are {chunks_left} left to process");

        Ok(())
    }

    async fn recover_storage_logs(&self) -> Result<(), SnapshotsApplierError> {
        let effective_concurrency =
            (self.connection_pool.max_size() as usize).min(self.max_concurrency);
        tracing::info!(
            "Recovering storage log chunks with {effective_concurrency} max concurrency"
        );
        let semaphore = Semaphore::new(effective_concurrency);

        let tasks = self
            .applied_snapshot_status
            .storage_logs_chunks_processed
            .iter()
            .enumerate()
            .filter(|(_, is_processed)| !**is_processed)
            .map(|(chunk_id, _)| {
                self.recover_storage_logs_single_chunk(&semaphore, chunk_id as u64)
            });
        futures::future::try_join_all(tasks).await?;

        let mut storage = self
            .connection_pool
            .connection_tagged("snapshots_applier")
            .await?;
        // This DB query is slow, but this is fine for verification purposes.
        let total_log_count = storage
            .storage_logs_dal()
            .get_storage_logs_row_count(self.applied_snapshot_status.l2_block_number)
            .await?;
        tracing::info!(
            "Recovered {total_log_count} storage logs in total; checking overall consistency..."
        );

        let number_of_logs_by_enum_indices = storage
            .snapshots_creator_dal()
            .get_distinct_storage_logs_keys_count(self.applied_snapshot_status.l1_batch_number)
            .await?;
        if number_of_logs_by_enum_indices != total_log_count {
            let err = anyhow::anyhow!(
                "mismatch between the expected number of storage logs by enumeration indices ({number_of_logs_by_enum_indices}) \
                 and the actual number of logs in the snapshot ({total_log_count}); the snapshot may be corrupted"
            );
            return Err(SnapshotsApplierError::Fatal(err));
        }

        Ok(())
    }

    /// Needs to run after recovering storage logs.
    async fn recover_tokens(&self) -> Result<(), SnapshotsApplierError> {
        // Check whether tokens are already recovered.
        let mut storage = self
            .connection_pool
            .connection_tagged("snapshots_applier")
            .await?;
        let all_token_addresses = storage.tokens_dal().get_all_l2_token_addresses().await?;
        if !all_token_addresses.is_empty() {
            tracing::info!(
                "{} tokens are already present in DB; skipping token recovery",
                all_token_addresses.len()
            );
            return Ok(());
        }
        drop(storage);

        let snapshot_l2_block_number = self.applied_snapshot_status.l2_block_number;
        let tokens = self
            .main_node_client
            .fetch_tokens(snapshot_l2_block_number)
            .await?;
        tracing::info!("Retrieved {} tokens from main node", tokens.len());

        // Check that all tokens returned by the main node were indeed successfully deployed.
        let l2_addresses = tokens.iter().map(|token| token.l2_address);
        let mut storage = self
            .connection_pool
            .connection_tagged("snapshots_applier")
            .await?;
        let filtered_addresses = storage
            .storage_logs_dal()
            .filter_deployed_contracts(l2_addresses, Some(snapshot_l2_block_number))
            .await?;

        let bogus_tokens = tokens.iter().filter(|token| {
            // We need special handling for L2 ether; its `l2_address` doesn't have a deployed contract
            !token.l2_address.is_zero() && !filtered_addresses.contains_key(&token.l2_address)
        });
        let bogus_tokens: Vec<_> = bogus_tokens.collect();
        if !bogus_tokens.is_empty() {
            let err = anyhow::anyhow!(
                "Main node returned bogus tokens that are not deployed on L2: {bogus_tokens:?}"
            );
            return Err(SnapshotsApplierError::Retryable(err));
        }

        tracing::info!(
            "Checked {} tokens deployment on L2; persisting tokens into DB",
            tokens.len()
        );
        storage.tokens_dal().add_tokens(&tokens).await?;
        Ok(())
    }
}<|MERGE_RESOLUTION|>--- conflicted
+++ resolved
@@ -1,10 +1,8 @@
 //! Logic for applying application-level snapshots to Postgres storage.
 
-<<<<<<< HEAD
-use std::{cmp::Ordering, collections::HashMap, fmt, num::NonZeroUsize, sync::Arc, time::Duration};
-=======
-use std::{collections::HashMap, fmt, mem, num::NonZeroUsize, sync::Arc, time::Duration};
->>>>>>> 3d047ea9
+use std::{
+    cmp::Ordering, collections::HashMap, fmt, mem, num::NonZeroUsize, sync::Arc, time::Duration,
+};
 
 use anyhow::Context as _;
 use async_trait::async_trait;
