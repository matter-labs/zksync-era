--- conflicted
+++ resolved
@@ -14,24 +14,6 @@
 zk_evm.workspace = true
 vlog.workspace = true
 
-<<<<<<< HEAD
-bigdecimal = { version = "0.3.0", features = ["serde"] }
-num = { version = "0.4.0", features = ["serde"] }
-serde = { version = "1.0", features = ["derive"] }
-tokio = { version = "1", features = ["time"] }
-tracing = "0.1"
-anyhow = "1.0"
-thiserror = "1.0"
-futures = "0.3"
-hex = "0.4"
-reqwest = { version = "0.11", features = ["blocking"] }
-itertools = "0.10.5"
-
-[dev-dependencies]
-serde_json = "1.0.0"
-rand = "0.8"
-tokio = { version = "1", features = ["macros", "rt"] }
-=======
 bigdecimal.workspace = true
 num = { workspace = true, features = ["serde"] }
 serde = { workspace = true, features = ["derive"] }
@@ -43,9 +25,8 @@
 hex.workspace = true
 reqwest = { workspace = true, features = ["blocking"] }
 itertools.workspace = true
-metrics.workspace = true
 
 [dev-dependencies]
 serde_json.workspace = true
 rand.workspace = true
->>>>>>> 1245005e
+tokio = { workspace = true, features = ["macros", "rt"] }