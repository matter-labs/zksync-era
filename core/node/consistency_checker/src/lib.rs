--- conflicted
+++ resolved
@@ -197,12 +197,8 @@
         let this = Self {
             l1_batch,
             commit_tx_hash,
-<<<<<<< HEAD
             commitment_mode: pubdata_params.pubdata_type.into(),
-=======
-            commitment_mode,
             commit_chain_id,
->>>>>>> 0b869204
         };
         let metadata = &this.l1_batch.metadata;
 
