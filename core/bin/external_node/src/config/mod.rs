use std::{
    env, fmt,
    num::{NonZeroU32, NonZeroU64, NonZeroUsize},
    str::FromStr,
    time::Duration,
};

use anyhow::Context;
use serde::Deserialize;
use zksync_basic_types::{Address, L1ChainId, L2ChainId};
use zksync_config::{
    configs::{
        api::{MaxResponseSize, MaxResponseSizeOverrides},
        chain::L1BatchCommitDataGeneratorMode,
        consensus::{ConsensusConfig, ConsensusSecrets},
    },
    ObjectStoreConfig,
};
use zksync_core::{
    api_server::{
        tx_sender::TxSenderConfig,
        web3::{state::InternalApiConfig, Namespace},
    },
    temp_config_store::decode_yaml_repr,
};
#[cfg(test)]
use zksync_dal::{ConnectionPool, Core};
use zksync_eth_client::EthInterface;
use zksync_protobuf_config::proto;
use zksync_snapshots_applier::SnapshotsApplierConfig;
use zksync_types::{
    api::BridgeAddresses, fee_model::FeeParams, url::SensitiveUrl, ETHEREUM_ADDRESS,
};
use zksync_web3_decl::{
    client::BoxedL2Client,
    error::ClientRpcContext,
    jsonrpsee::{core::ClientError, types::error::ErrorCode},
    namespaces::{EnNamespaceClient, EthNamespaceClient, ZksNamespaceClient},
};

pub(crate) mod observability;
#[cfg(test)]
mod tests;

const BYTES_IN_MEGABYTE: usize = 1_024 * 1_024;

/// This part of the external node config is fetched directly from the main node.
#[derive(Debug, Deserialize, Clone, PartialEq)]
pub(crate) struct RemoteENConfig {
    pub bridgehub_proxy_addr: Option<Address>,
    pub state_transition_proxy_addr: Option<Address>,
    pub transparent_proxy_admin_addr: Option<Address>,
    pub diamond_proxy_addr: Address,
    // While on L1 shared bridge and legacy bridge are different contracts with different addresses,
    // the `l2_erc20_bridge_addr` and `l2_shared_bridge_addr` are basically the same contract, but with
    // a different name, with names adapted only for consistency.
    pub l1_shared_bridge_proxy_addr: Option<Address>,
    pub l2_shared_bridge_addr: Option<Address>,
    pub l1_erc20_bridge_proxy_addr: Option<Address>,
    pub l2_erc20_bridge_addr: Option<Address>,
    pub l1_weth_bridge_addr: Option<Address>,
    pub l2_weth_bridge_addr: Option<Address>,
    pub l2_testnet_paymaster_addr: Option<Address>,
    pub l2_chain_id: L2ChainId,
    pub l1_chain_id: L1ChainId,
    pub base_token_addr: Address,
    pub max_pubdata_per_batch: u64,
    pub l1_batch_commit_data_generator_mode: L1BatchCommitDataGeneratorMode,
    pub dummy_verifier: bool,
}

impl RemoteENConfig {
    pub async fn fetch(client: &BoxedL2Client) -> anyhow::Result<Self> {
        let bridges = client
            .get_bridge_contracts()
            .rpc_context("get_bridge_contracts")
            .await?;
        let l2_testnet_paymaster_addr = client
            .get_testnet_paymaster()
            .rpc_context("get_testnet_paymaster")
            .await?;
        let genesis = client.genesis_config().rpc_context("genesis").await.ok();
        let ecosystem_contracts = client
            .get_ecosystem_contracts()
            .rpc_context("ecosystem_contracts")
            .await
            .ok();
        let diamond_proxy_addr = client
            .get_main_contract()
            .rpc_context("get_main_contract")
            .await?;
        let base_token_addr = match client.get_base_token_l1_address().await {
            Err(ClientError::Call(err))
                if [
                    ErrorCode::MethodNotFound.code(),
                    // This what `Web3Error::NotImplemented` gets
                    // `casted` into in the `api` server.
                    ErrorCode::InternalError.code(),
                ]
                .contains(&(err.code())) =>
            {
                // This is the fallback case for when the EN tries to interact
                // with a node that does not implement the `zks_baseTokenL1Address` endpoint.
                ETHEREUM_ADDRESS
            }
            response => response.context("Failed to fetch base token address")?,
        };
        let l2_chain_id = client.chain_id().rpc_context("chain_id").await?;
        let l2_chain_id = L2ChainId::try_from(l2_chain_id.as_u64())
            .map_err(|err| anyhow::anyhow!("invalid chain ID supplied by main node: {err}"))?;
        let l1_chain_id = client.l1_chain_id().rpc_context("l1_chain_id").await?;
        let l1_chain_id = L1ChainId(l1_chain_id.as_u64());

        let fee_params = client
            .get_fee_params()
            .rpc_context("get_fee_params")
            .await?;
        let max_pubdata_per_batch = match fee_params {
            FeeParams::V1(_) => {
                const MAX_V1_PUBDATA_PER_BATCH: u64 = 100_000;

                MAX_V1_PUBDATA_PER_BATCH
            }
            FeeParams::V2(params) => params.config.max_pubdata_per_batch,
        };

        // These two config variables should always have the same value.
        // TODO(EVM-578): double check and potentially forbid both of them being `None`.
        let l2_erc20_default_bridge = bridges
            .l2_erc20_default_bridge
            .or(bridges.l2_shared_default_bridge);
        let l2_erc20_shared_bridge = bridges
            .l2_shared_default_bridge
            .or(bridges.l2_erc20_default_bridge);

        if let (Some(legacy_addr), Some(shared_addr)) =
            (l2_erc20_default_bridge, l2_erc20_shared_bridge)
        {
            if legacy_addr != shared_addr {
                panic!("L2 erc20 bridge address and L2 shared bridge address are different.");
            }
        }

        Ok(Self {
            bridgehub_proxy_addr: ecosystem_contracts.as_ref().map(|a| a.bridgehub_proxy_addr),
            state_transition_proxy_addr: ecosystem_contracts
                .as_ref()
                .map(|a| a.state_transition_proxy_addr),
            transparent_proxy_admin_addr: ecosystem_contracts
                .as_ref()
                .map(|a| a.transparent_proxy_admin_addr),
            diamond_proxy_addr,
            l2_testnet_paymaster_addr,
            l1_erc20_bridge_proxy_addr: bridges.l1_erc20_default_bridge,
            l2_erc20_bridge_addr: l2_erc20_default_bridge,
            l1_shared_bridge_proxy_addr: bridges.l1_shared_default_bridge,
            l2_shared_bridge_addr: l2_erc20_shared_bridge,
            l1_weth_bridge_addr: bridges.l1_weth_bridge,
            l2_weth_bridge_addr: bridges.l2_weth_bridge,
            l2_chain_id,
            l1_chain_id,
            base_token_addr,
            max_pubdata_per_batch,
            l1_batch_commit_data_generator_mode: genesis
                .as_ref()
                .map(|a| a.l1_batch_commit_data_generator_mode)
                .unwrap_or_default(),
            dummy_verifier: genesis
                .as_ref()
                .map(|a| a.dummy_verifier)
                .unwrap_or_default(),
        })
    }

    #[cfg(test)]
    fn mock() -> Self {
        Self {
            bridgehub_proxy_addr: None,
            state_transition_proxy_addr: None,
            transparent_proxy_admin_addr: None,
            diamond_proxy_addr: Address::repeat_byte(1),
            l1_erc20_bridge_proxy_addr: Some(Address::repeat_byte(2)),
            l2_erc20_bridge_addr: Some(Address::repeat_byte(3)),
            l2_weth_bridge_addr: None,
            l2_testnet_paymaster_addr: None,
            l2_chain_id: L2ChainId::default(),
            l1_chain_id: L1ChainId(9),
            base_token_addr: Address::repeat_byte(4),
            l1_shared_bridge_proxy_addr: Some(Address::repeat_byte(5)),
            l1_weth_bridge_addr: None,
            l2_shared_bridge_addr: Some(Address::repeat_byte(6)),
            max_pubdata_per_batch: 1 << 17,
            l1_batch_commit_data_generator_mode: L1BatchCommitDataGeneratorMode::Rollup,
            dummy_verifier: true,
        }
    }
}

#[derive(Debug, Deserialize, Clone, PartialEq)]
pub(crate) enum BlockFetcher {
    ServerAPI,
    Consensus,
}

/// This part of the external node config is completely optional to provide.
/// It can tweak limits of the API, delay intervals of certain components, etc.
/// If any of the fields are not provided, the default values will be used.
#[derive(Debug, Clone, PartialEq, Deserialize)]
pub(crate) struct OptionalENConfig {
    // User-facing API limits
    /// Max possible limit of filters to be in the API state at once.
    #[serde(default = "OptionalENConfig::default_filters_limit")]
    pub filters_limit: usize,
    /// Max possible limit of subscriptions to be in the API state at once.
    #[serde(default = "OptionalENConfig::default_subscriptions_limit")]
    pub subscriptions_limit: usize,
    /// Max possible limit of entities to be requested via API at once.
    #[serde(default = "OptionalENConfig::default_req_entities_limit")]
    pub req_entities_limit: usize,
    /// Max possible size of an ABI encoded tx (in bytes).
    #[serde(default = "OptionalENConfig::default_max_tx_size")]
    pub max_tx_size: usize,
    /// Max number of cache misses during one VM execution. If the number of cache misses exceeds this value, the API server panics.
    /// This is a temporary solution to mitigate API request resulting in thousands of DB queries.
    pub vm_execution_cache_misses_limit: Option<usize>,
    /// Note: Deprecated option, no longer in use. Left to display a warning in case someone used them.
    pub transactions_per_sec_limit: Option<u32>,
    /// Limit for fee history block range.
    #[serde(default = "OptionalENConfig::default_fee_history_limit")]
    pub fee_history_limit: u64,
    /// Maximum number of requests in a single batch JSON RPC request. Default is 500.
    #[serde(default = "OptionalENConfig::default_max_batch_request_size")]
    pub max_batch_request_size: usize,
    /// Maximum response body size in MiBs. Default is 10 MiB.
    #[serde(default = "OptionalENConfig::default_max_response_body_size_mb")]
    pub max_response_body_size_mb: usize,
    /// Method-specific overrides in MiBs for the maximum response body size.
    #[serde(default = "MaxResponseSizeOverrides::empty")]
    max_response_body_size_overrides_mb: MaxResponseSizeOverrides,

    // Other API config settings
    /// Interval between polling DB for pubsub (in ms).
    #[serde(
        rename = "pubsub_polling_interval",
        default = "OptionalENConfig::default_polling_interval"
    )]
    polling_interval: u64,
    /// Tx nonce: how far ahead from the committed nonce can it be.
    #[serde(default = "OptionalENConfig::default_max_nonce_ahead")]
    pub max_nonce_ahead: u32,
    /// Max number of VM instances to be concurrently spawned by the API server.
    /// This option can be tweaked down if the API server is running out of memory.
    #[serde(default = "OptionalENConfig::default_vm_concurrency_limit")]
    pub vm_concurrency_limit: usize,
    /// Smart contract bytecode cache size for the API server. Default value is 128 MiB.
    #[serde(default = "OptionalENConfig::default_factory_deps_cache_size_mb")]
    factory_deps_cache_size_mb: usize,
    /// Initial writes cache size for the API server. Default value is 32 MiB.
    #[serde(default = "OptionalENConfig::default_initial_writes_cache_size_mb")]
    initial_writes_cache_size_mb: usize,
    /// Latest values cache size in MiBs. The default value is 128 MiB. If set to 0, the latest
    /// values cache will be disabled.
    #[serde(default = "OptionalENConfig::default_latest_values_cache_size_mb")]
    latest_values_cache_size_mb: usize,
    /// Enabled JSON RPC API namespaces.
    api_namespaces: Option<Vec<Namespace>>,
    /// Whether to support HTTP methods that install filters and query filter changes.
    /// WS methods are unaffected.
    ///
    /// When to set this value to `true`:
    /// Filters are local to the specific node they were created at. Meaning if
    /// there are multiple nodes behind a load balancer the client cannot reliably
    /// query the previously created filter as the request might get routed to a
    /// different node.
    #[serde(default)]
    pub filters_disabled: bool,
    /// Polling period for mempool cache update - how often the mempool cache is updated from the database.
    /// In milliseconds. Default is 50 milliseconds.
    #[serde(default = "OptionalENConfig::default_mempool_cache_update_interval")]
    pub mempool_cache_update_interval: u64,
    /// Maximum number of transactions to be stored in the mempool cache. Default is 10000.
    #[serde(default = "OptionalENConfig::default_mempool_cache_size")]
    pub mempool_cache_size: usize,
    /// Enables extended tracing of RPC calls. This may negatively impact performance for nodes under high load
    /// (hundreds or thousands RPS).
    #[serde(default = "OptionalENConfig::default_extended_api_tracing")]
    pub extended_rpc_tracing: bool,

    // Health checks
    /// Time limit in milliseconds to mark a health check as slow and log the corresponding warning.
    /// If not specified, the default value in the health check crate will be used.
    healthcheck_slow_time_limit_ms: Option<u64>,
    /// Time limit in milliseconds to abort a health check and return "not ready" status for the corresponding component.
    /// If not specified, the default value in the health check crate will be used.
    healthcheck_hard_time_limit_ms: Option<u64>,

    // Gas estimation config
    /// The factor by which to scale the gasLimit
    #[serde(default = "OptionalENConfig::default_estimate_gas_scale_factor")]
    pub estimate_gas_scale_factor: f64,
    /// The max possible number of gas that `eth_estimateGas` is allowed to overestimate.
    #[serde(default = "OptionalENConfig::default_estimate_gas_acceptable_overestimation")]
    pub estimate_gas_acceptable_overestimation: u32,
    /// The multiplier to use when suggesting gas price. Should be higher than one,
    /// otherwise if the L1 prices soar, the suggested gas price won't be sufficient to be included in block
    #[serde(default = "OptionalENConfig::default_gas_price_scale_factor")]
    pub gas_price_scale_factor: f64,

    // Merkle tree config
    #[serde(default = "OptionalENConfig::default_metadata_calculator_delay")]
    metadata_calculator_delay: u64,
    /// Maximum number of L1 batches to be processed by the Merkle tree at a time.
    #[serde(
        alias = "max_blocks_per_tree_batch",
        default = "OptionalENConfig::default_max_l1_batches_per_tree_iter"
    )]
    pub max_l1_batches_per_tree_iter: usize,
    /// Maximum number of files concurrently opened by Merkle tree RocksDB. Useful to fit into OS limits; can be used
    /// as a rudimentary way to control RAM usage of the tree.
    pub merkle_tree_max_open_files: Option<NonZeroU32>,
    /// Chunk size for multi-get operations. Can speed up loading data for the Merkle tree on some environments,
    /// but the effects vary wildly depending on the setup (e.g., the filesystem used).
    #[serde(default = "OptionalENConfig::default_merkle_tree_multi_get_chunk_size")]
    pub merkle_tree_multi_get_chunk_size: usize,
    /// Capacity of the block cache for the Merkle tree RocksDB. Reasonable values range from ~100 MiB to several GiB.
    /// The default value is 128 MiB.
    #[serde(default = "OptionalENConfig::default_merkle_tree_block_cache_size_mb")]
    merkle_tree_block_cache_size_mb: usize,
    /// If specified, RocksDB indices and Bloom filters will be managed by the block cache, rather than
    /// being loaded entirely into RAM on the RocksDB initialization. The block cache capacity should be increased
    /// correspondingly; otherwise, RocksDB performance can significantly degrade.
    #[serde(default)]
    pub merkle_tree_include_indices_and_filters_in_block_cache: bool,
    /// Byte capacity of memtables (recent, non-persisted changes to RocksDB). Setting this to a reasonably
    /// large value (order of 512 MiB) is helpful for large DBs that experience write stalls.
    #[serde(default = "OptionalENConfig::default_merkle_tree_memtable_capacity_mb")]
    merkle_tree_memtable_capacity_mb: usize,
    /// Timeout to wait for the Merkle tree database to run compaction on stalled writes.
    #[serde(default = "OptionalENConfig::default_merkle_tree_stalled_writes_timeout_sec")]
    merkle_tree_stalled_writes_timeout_sec: u64,

    // Postgres config (new parameters)
    /// Threshold in milliseconds for the DB connection lifetime to denote it as long-living and log its details.
    database_long_connection_threshold_ms: Option<u64>,
    /// Threshold in milliseconds to denote a DB query as "slow" and log its details.
    database_slow_query_threshold_ms: Option<u64>,

    // Other config settings
    /// Port on which the Prometheus exporter server is listening.
    pub prometheus_port: Option<u16>,
    /// Capacity of the queue for asynchronous miniblock sealing. Once this many miniblocks are queued,
    /// sealing will block until some of the miniblocks from the queue are processed.
    /// 0 means that sealing is synchronous; this is mostly useful for performance comparison, testing etc.
    #[serde(default = "OptionalENConfig::default_miniblock_seal_queue_capacity")]
    pub miniblock_seal_queue_capacity: usize,
    /// Configures whether to persist protective reads when persisting L1 batches in the state keeper.
    /// Protective reads are never required by full nodes so far, not until such a node runs a full Merkle tree
    /// (presumably, to participate in L1 batch proving).
    /// By default, set to `true` as a temporary safety measure.
    #[serde(default = "OptionalENConfig::default_protective_reads_persistence_enabled")]
    pub protective_reads_persistence_enabled: bool,
    /// Address of the L1 diamond proxy contract used by the consistency checker to match with the origin of logs emitted
    /// by commit transactions. If not set, it will not be verified.
    // This is intentionally not a part of `RemoteENConfig` because fetching this info from the main node would defeat
    // its purpose; the consistency checker assumes that the main node may provide false information.
    pub contracts_diamond_proxy_addr: Option<Address>,
    /// Number of requests per second allocated for the main node HTTP client. Default is 100 requests.
    #[serde(default = "OptionalENConfig::default_main_node_rate_limit_rps")]
    pub main_node_rate_limit_rps: NonZeroUsize,

    #[serde(default = "OptionalENConfig::default_l1_batch_commit_data_generator_mode")]
    pub l1_batch_commit_data_generator_mode: L1BatchCommitDataGeneratorMode,
    /// Enables application-level snapshot recovery. Required to start a node that was recovered from a snapshot,
    /// or to initialize a node from a snapshot. Has no effect if a node that was initialized from a Postgres dump
    /// or was synced from genesis.
    ///
    /// This is an experimental and incomplete feature; do not use unless you know what you're doing.
    #[serde(default)]
    pub snapshots_recovery_enabled: bool,
    /// Maximum concurrency factor for the concurrent parts of snapshot recovery for Postgres. It may be useful to
    /// reduce this factor to about 5 if snapshot recovery overloads I/O capacity of the node. Conversely,
    /// if I/O capacity of your infra is high, you may increase concurrency to speed up Postgres recovery.
    #[serde(default = "OptionalENConfig::default_snapshots_recovery_postgres_max_concurrency")]
    pub snapshots_recovery_postgres_max_concurrency: NonZeroUsize,

    /// Enables pruning of the historical node state (Postgres and Merkle tree). The node will retain
    /// recent state and will continuously remove (prune) old enough parts of the state in the background.
    #[serde(default)]
    pub pruning_enabled: bool,
    /// Number of L1 batches pruned at a time.
    #[serde(default = "OptionalENConfig::default_pruning_chunk_size")]
    pub pruning_chunk_size: u32,
    /// Delta between soft- and hard-removing data from Postgres. Should be reasonably large (order of 60 seconds).
    /// The default value is 60 seconds.
    #[serde(default = "OptionalENConfig::default_pruning_removal_delay_sec")]
    pruning_removal_delay_sec: NonZeroU64,
    /// If set, L1 batches will be pruned after the batch timestamp is this old (in seconds). Note that an L1 batch
    /// may be temporarily retained for other reasons; e.g., a batch cannot be pruned until it is executed on L1,
    /// which happens roughly 24 hours after its generation on the mainnet. Thus, in practice this value can specify
    /// the retention period greater than that implicitly imposed by other criteria (e.g., 7 or 30 days).
    /// If set to 0, L1 batches will not be retained based on their timestamp. The default value is 1 hour.
    #[serde(default = "OptionalENConfig::default_pruning_data_retention_sec")]
    pruning_data_retention_sec: u64,
}

impl OptionalENConfig {
    const fn default_filters_limit() -> usize {
        10_000
    }

    const fn default_subscriptions_limit() -> usize {
        10_000
    }

    const fn default_req_entities_limit() -> usize {
        1_024
    }

    const fn default_max_tx_size() -> usize {
        1_000_000
    }

    const fn default_polling_interval() -> u64 {
        200
    }

    const fn default_estimate_gas_scale_factor() -> f64 {
        1.2
    }

    const fn default_estimate_gas_acceptable_overestimation() -> u32 {
        1_000
    }

    const fn default_gas_price_scale_factor() -> f64 {
        1.2
    }

    const fn default_max_nonce_ahead() -> u32 {
        50
    }

    const fn default_metadata_calculator_delay() -> u64 {
        100
    }

    const fn default_max_l1_batches_per_tree_iter() -> usize {
        20
    }

    const fn default_vm_concurrency_limit() -> usize {
        // The default limit is large so that it does not create a bottleneck on its own.
        // VM execution can still be limited by Tokio runtime parallelism and/or the number
        // of DB connections in a pool.
        2_048
    }

    const fn default_factory_deps_cache_size_mb() -> usize {
        128
    }

    const fn default_initial_writes_cache_size_mb() -> usize {
        32
    }

    const fn default_latest_values_cache_size_mb() -> usize {
        128
    }

    const fn default_merkle_tree_multi_get_chunk_size() -> usize {
        500
    }

    const fn default_merkle_tree_block_cache_size_mb() -> usize {
        128
    }

    const fn default_merkle_tree_memtable_capacity_mb() -> usize {
        256
    }

    const fn default_merkle_tree_stalled_writes_timeout_sec() -> u64 {
        30
    }

    const fn default_fee_history_limit() -> u64 {
        1_024
    }

    const fn default_max_batch_request_size() -> usize {
        500 // The default limit is chosen to be reasonably permissive.
    }

    const fn default_max_response_body_size_mb() -> usize {
        10
    }

    const fn default_miniblock_seal_queue_capacity() -> usize {
        10
    }

    const fn default_protective_reads_persistence_enabled() -> bool {
        true
    }

    const fn default_mempool_cache_update_interval() -> u64 {
        50
    }

    const fn default_mempool_cache_size() -> usize {
        10_000
    }

    const fn default_extended_api_tracing() -> bool {
        true
    }

    fn default_main_node_rate_limit_rps() -> NonZeroUsize {
        NonZeroUsize::new(100).unwrap()
    }

    const fn default_l1_batch_commit_data_generator_mode() -> L1BatchCommitDataGeneratorMode {
        L1BatchCommitDataGeneratorMode::Rollup
    }

    fn default_snapshots_recovery_postgres_max_concurrency() -> NonZeroUsize {
        SnapshotsApplierConfig::default().max_concurrency
    }

    const fn default_pruning_chunk_size() -> u32 {
        10
    }

    fn default_pruning_removal_delay_sec() -> NonZeroU64 {
        NonZeroU64::new(60).unwrap()
    }

    fn default_pruning_data_retention_sec() -> u64 {
        3_600 // 1 hour
    }

    pub fn from_env() -> anyhow::Result<Self> {
        envy::prefixed("EN_")
            .from_env()
            .context("could not load external node config")
    }

    pub fn polling_interval(&self) -> Duration {
        Duration::from_millis(self.polling_interval)
    }

    pub fn metadata_calculator_delay(&self) -> Duration {
        Duration::from_millis(self.metadata_calculator_delay)
    }

    /// Returns the size of factory dependencies cache in bytes.
    pub fn factory_deps_cache_size(&self) -> usize {
        self.factory_deps_cache_size_mb * BYTES_IN_MEGABYTE
    }

    /// Returns the size of initial writes cache in bytes.
    pub fn initial_writes_cache_size(&self) -> usize {
        self.initial_writes_cache_size_mb * BYTES_IN_MEGABYTE
    }

    /// Returns the size of latest values cache in bytes.
    pub fn latest_values_cache_size(&self) -> usize {
        self.latest_values_cache_size_mb * BYTES_IN_MEGABYTE
    }

    /// Returns the size of block cache for Merkle tree in bytes.
    pub fn merkle_tree_block_cache_size(&self) -> usize {
        self.merkle_tree_block_cache_size_mb * BYTES_IN_MEGABYTE
    }

    /// Returns the memtable capacity for Merkle tree in bytes.
    pub fn merkle_tree_memtable_capacity(&self) -> usize {
        self.merkle_tree_memtable_capacity_mb * BYTES_IN_MEGABYTE
    }

    /// Returns the timeout to wait for the Merkle tree database to run compaction on stalled writes.
    pub fn merkle_tree_stalled_writes_timeout(&self) -> Duration {
        Duration::from_secs(self.merkle_tree_stalled_writes_timeout_sec)
    }

    pub fn long_connection_threshold(&self) -> Option<Duration> {
        self.database_long_connection_threshold_ms
            .map(Duration::from_millis)
    }

    pub fn slow_query_threshold(&self) -> Option<Duration> {
        self.database_slow_query_threshold_ms
            .map(Duration::from_millis)
    }

    pub fn api_namespaces(&self) -> Vec<Namespace> {
        self.api_namespaces
            .clone()
            .unwrap_or_else(|| Namespace::DEFAULT.to_vec())
    }

    pub fn max_response_body_size(&self) -> MaxResponseSize {
        let scale = NonZeroUsize::new(BYTES_IN_MEGABYTE).unwrap();
        MaxResponseSize {
            global: self.max_response_body_size_mb * BYTES_IN_MEGABYTE,
            overrides: self.max_response_body_size_overrides_mb.scale(scale),
        }
    }

    pub fn healthcheck_slow_time_limit(&self) -> Option<Duration> {
        self.healthcheck_slow_time_limit_ms
            .map(Duration::from_millis)
    }

    pub fn healthcheck_hard_time_limit(&self) -> Option<Duration> {
        self.healthcheck_hard_time_limit_ms
            .map(Duration::from_millis)
    }

    pub fn mempool_cache_update_interval(&self) -> Duration {
        Duration::from_millis(self.mempool_cache_update_interval)
    }

    pub fn pruning_removal_delay(&self) -> Duration {
        Duration::from_secs(self.pruning_removal_delay_sec.get())
    }

    pub fn pruning_data_retention(&self) -> Duration {
        Duration::from_secs(self.pruning_data_retention_sec)
    }

    #[cfg(test)]
    fn mock() -> Self {
        // Set all values to their defaults
        serde_json::from_str("{}").unwrap()
    }
}

/// This part of the external node config is required for its operation.
#[derive(Debug, Deserialize, Clone, PartialEq)]
pub(crate) struct RequiredENConfig {
    /// Port on which the HTTP RPC server is listening.
    pub http_port: u16,
    /// Port on which the WebSocket RPC server is listening.
    pub ws_port: u16,
    /// Port on which the healthcheck REST server is listening.
    pub healthcheck_port: u16,
    /// Address of the Ethereum node API.
    pub eth_client_url: SensitiveUrl,
    /// Main node URL - used by external node to proxy transactions to, query state from, etc.
    pub main_node_url: SensitiveUrl,
    /// Path to the database data directory that serves state cache.
    pub state_cache_path: String,
    /// Fast SSD path. Used as a RocksDB dir for the Merkle tree (*new* implementation).
    pub merkle_tree_path: String,
}

impl RequiredENConfig {
    pub fn from_env() -> anyhow::Result<Self> {
        envy::prefixed("EN_")
            .from_env()
            .context("could not load external node config")
    }

    #[cfg(test)]
    fn mock(temp_dir: &tempfile::TempDir) -> Self {
        Self {
            http_port: 0,
            ws_port: 0,
            healthcheck_port: 0,
            // L1 and L2 clients must be instantiated before accessing mocks, so these values don't matter
            eth_client_url: "http://localhost".parse().unwrap(),
            main_node_url: "http://localhost".parse().unwrap(),
            state_cache_path: temp_dir
                .path()
                .join("state_keeper_cache")
                .to_str()
                .unwrap()
                .to_owned(),
            merkle_tree_path: temp_dir.path().join("tree").to_str().unwrap().to_owned(),
        }
    }
}

/// Configuration for Postgres database.
/// While also mandatory, it historically used different naming scheme for corresponding
/// environment variables.
/// Thus it is kept separately for backward compatibility and ease of deserialization.
#[derive(Debug, Clone, Deserialize, PartialEq)]
pub(crate) struct PostgresConfig {
    database_url: SensitiveUrl,
    pub max_connections: u32,
}

impl PostgresConfig {
    pub fn from_env() -> anyhow::Result<Self> {
        Ok(Self {
            database_url: env::var("DATABASE_URL")
                .context("DATABASE_URL env variable is not set")?
                .parse()
                .context("DATABASE_URL env variable is not a valid Postgres URL")?,
            max_connections: env::var("DATABASE_POOL_SIZE")
                .context("DATABASE_POOL_SIZE env variable is not set")?
                .parse()
                .context("Unable to parse DATABASE_POOL_SIZE env variable")?,
        })
    }

    pub fn database_url(&self) -> SensitiveUrl {
        self.database_url.clone()
    }

    #[cfg(test)]
    fn mock(test_pool: &ConnectionPool<Core>) -> Self {
        Self {
            database_url: test_pool.database_url().clone(),
            max_connections: test_pool.max_size(),
        }
    }
}

/// Experimental part of the external node config. All parameters in this group can change or disappear without notice.
/// Eventually, parameters from this group generally end up in the optional group.
#[derive(Debug, Clone, Deserialize)]
pub(crate) struct ExperimentalENConfig {
    // State keeper cache config
    /// Block cache capacity of the state keeper RocksDB cache. The default value is 128 MB.
    #[serde(default = "ExperimentalENConfig::default_state_keeper_db_block_cache_capacity_mb")]
    state_keeper_db_block_cache_capacity_mb: usize,
    /// Maximum number of files concurrently opened by state keeper cache RocksDB. Useful to fit into OS limits; can be used
    /// as a rudimentary way to control RAM usage of the cache.
    pub state_keeper_db_max_open_files: Option<NonZeroU32>,
}

impl ExperimentalENConfig {
    const fn default_state_keeper_db_block_cache_capacity_mb() -> usize {
        128
    }

    #[cfg(test)]
    fn mock() -> Self {
        Self {
            state_keeper_db_block_cache_capacity_mb:
                Self::default_state_keeper_db_block_cache_capacity_mb(),
            state_keeper_db_max_open_files: None,
        }
    }

    /// Returns the size of block cache for the state keeper RocksDB cache in bytes.
    pub fn state_keeper_db_block_cache_capacity(&self) -> usize {
        self.state_keeper_db_block_cache_capacity_mb * BYTES_IN_MEGABYTE
    }
}

pub(crate) fn read_consensus_secrets() -> anyhow::Result<Option<ConsensusSecrets>> {
    let Ok(path) = env::var("EN_CONSENSUS_SECRETS_PATH") else {
        return Ok(None);
    };
    let cfg = std::fs::read_to_string(&path).context(path)?;
    Ok(Some(
        decode_yaml_repr::<proto::consensus::Secrets>(&cfg).context("failed decoding YAML")?,
    ))
}

pub(crate) fn read_consensus_config() -> anyhow::Result<Option<ConsensusConfig>> {
    let Ok(path) = env::var("EN_CONSENSUS_CONFIG_PATH") else {
        return Ok(None);
    };
    let cfg = std::fs::read_to_string(&path).context(path)?;
    Ok(Some(
        decode_yaml_repr::<proto::consensus::Config>(&cfg).context("failed decoding YAML")?,
    ))
}

/// Configuration for snapshot recovery. Loaded optionally, only if snapshot recovery is enabled.
#[derive(Debug)]
pub(crate) struct SnapshotsRecoveryConfig {
    pub snapshots_object_store: ObjectStoreConfig,
}

impl SnapshotsRecoveryConfig {
    pub fn new() -> anyhow::Result<Self> {
        let snapshots_object_store = envy::prefixed("EN_SNAPSHOTS_OBJECT_STORE_")
            .from_env::<ObjectStoreConfig>()
            .context("failed loading snapshot object store config from env variables")?;
        Ok(Self {
            snapshots_object_store,
        })
    }
}

#[derive(Debug, Clone, PartialEq, Deserialize)]
pub struct ApiComponentConfig {
    /// Address of the tree API used by this EN in case it does not have a
    /// local tree component running and in this case needs to send requests
    /// to some external tree API.
    pub tree_api_remote_url: Option<String>,
}

#[derive(Debug, Clone, PartialEq, Deserialize)]
pub struct TreeComponentConfig {
    pub api_port: Option<u16>,
}

/// External Node Config contains all the configuration required for the EN operation.
/// It is split into three parts: required, optional and remote for easier navigation.
#[derive(Debug, Clone)]
pub(crate) struct ExternalNodeConfig {
    pub required: RequiredENConfig,
    pub postgres: PostgresConfig,
    pub optional: OptionalENConfig,
    pub remote: RemoteENConfig,
    pub experimental: ExperimentalENConfig,
    pub consensus: Option<ConsensusConfig>,
    pub api_component: ApiComponentConfig,
    pub tree_component: TreeComponentConfig,
}

impl ExternalNodeConfig {
<<<<<<< HEAD
    /// Loads config from the environment variables and fetches contracts addresses from the main node.
    pub async fn new(
        required: RequiredENConfig,
        optional: OptionalENConfig,
        main_node_client: &BoxedL2Client,
        eth_client: &dyn EthInterface,
    ) -> anyhow::Result<Self> {
        let api_component_config = envy::prefixed("EN_API_")
            .from_env::<ApiComponentConfig>()
            .context("could not load external node config")?;
=======
    /// Loads config from the environment variables and
    /// fetches contracts addresses from the main node.
    pub async fn collect() -> anyhow::Result<Self> {
        let required = envy::prefixed("EN_")
            .from_env::<RequiredENConfig>()
            .context("could not load external node config (required params)")?;
        let optional = envy::prefixed("EN_")
            .from_env::<OptionalENConfig>()
            .context("could not load external node config (optional params)")?;
        let experimental = envy::prefixed("EN_EXPERIMENTAL_")
            .from_env::<ExperimentalENConfig>()
            .context("could not load external node config (experimental params)")?;

        let api_component_config = envy::prefixed("EN_API_")
            .from_env::<ApiComponentConfig>()
            .context("could not load external node config (API component params)")?;
>>>>>>> 82bf40e4
        let tree_component_config = envy::prefixed("EN_TREE_")
            .from_env::<TreeComponentConfig>()
            .context("could not load external node config (tree component params)")?;

        let remote = RemoteENConfig::fetch(main_node_client)
            .await
            .context("Unable to fetch required config values from the main node")?;
        // We can query them from main node, but it's better to set them explicitly
        // as well to avoid connecting to wrong environment variables unintentionally.
        let eth_chain_id = eth_client
            .fetch_chain_id("en")
            .await
            .context("Unable to check L1 chain ID through the configured L1 client")?;

        let l2_chain_id: L2ChainId = env_var("EN_L2_CHAIN_ID")?;
        anyhow::ensure!(
            l2_chain_id == remote.l2_chain_id,
            "Configured L2 chain id doesn't match the one from main node.
            Make sure your configuration is correct and you are corrected to the right main node.
            Main node L2 chain id: {:?}. Local config value: {l2_chain_id:?}",
            remote.l2_chain_id,
        );

        let l1_chain_id: L1ChainId = env_var("EN_L1_CHAIN_ID")?;
        anyhow::ensure!(
            l1_chain_id == remote.l1_chain_id,
            "Configured L1 chain id doesn't match the one from main node.
            Make sure your configuration is correct and you are corrected to the right main node.
            Main node L1 chain id: {}. Local config value: {l1_chain_id}",
            remote.l1_chain_id,
        );
        anyhow::ensure!(
            l1_chain_id == eth_chain_id,
            "Configured L1 chain id doesn't match the one from eth node.
            Make sure your configuration is correct and you are corrected to the right eth node.
            Eth node chain id: {eth_chain_id}. Local config value: {l1_chain_id}"
        );

        let postgres = PostgresConfig::from_env()?;
        Ok(Self {
            remote,
            postgres,
            required,
            optional,
            experimental,
            consensus: read_consensus_config().context("read_consensus_config()")?,
            tree_component: tree_component_config,
            api_component: api_component_config,
        })
    }

    #[cfg(test)]
    pub(crate) fn mock(temp_dir: &tempfile::TempDir, test_pool: &ConnectionPool<Core>) -> Self {
        Self {
            required: RequiredENConfig::mock(temp_dir),
            postgres: PostgresConfig::mock(test_pool),
            optional: OptionalENConfig::mock(),
            remote: RemoteENConfig::mock(),
            experimental: ExperimentalENConfig::mock(),
            consensus: None,
            api_component: ApiComponentConfig {
                tree_api_remote_url: None,
            },
            tree_component: TreeComponentConfig { api_port: None },
        }
    }
}

fn env_var<T>(name: &str) -> anyhow::Result<T>
where
    T: FromStr,
    T::Err: fmt::Display,
{
    env::var(name)
        .with_context(|| format!("`{name}` env variable is not set"))?
        .parse()
        .map_err(|err| anyhow::anyhow!("unable to parse `{name}` env variable: {err}"))
}

impl From<ExternalNodeConfig> for InternalApiConfig {
    fn from(config: ExternalNodeConfig) -> Self {
        Self {
            l1_chain_id: config.remote.l1_chain_id,
            l2_chain_id: config.remote.l2_chain_id,
            max_tx_size: config.optional.max_tx_size,
            estimate_gas_scale_factor: config.optional.estimate_gas_scale_factor,
            estimate_gas_acceptable_overestimation: config
                .optional
                .estimate_gas_acceptable_overestimation,
            bridge_addresses: BridgeAddresses {
                l1_erc20_default_bridge: config.remote.l1_erc20_bridge_proxy_addr,
                l2_erc20_default_bridge: config.remote.l2_erc20_bridge_addr,
                l1_shared_default_bridge: config.remote.l1_shared_bridge_proxy_addr,
                l2_shared_default_bridge: config.remote.l2_shared_bridge_addr,
                l1_weth_bridge: config.remote.l1_weth_bridge_addr,
                l2_weth_bridge: config.remote.l2_weth_bridge_addr,
            },
            bridgehub_proxy_addr: config.remote.bridgehub_proxy_addr,
            state_transition_proxy_addr: config.remote.state_transition_proxy_addr,
            transparent_proxy_admin_addr: config.remote.transparent_proxy_admin_addr,
            diamond_proxy_addr: config.remote.diamond_proxy_addr,
            l2_testnet_paymaster_addr: config.remote.l2_testnet_paymaster_addr,
            req_entities_limit: config.optional.req_entities_limit,
            fee_history_limit: config.optional.fee_history_limit,
            base_token_address: Some(config.remote.base_token_addr),
            filters_disabled: config.optional.filters_disabled,
            dummy_verifier: config.remote.dummy_verifier,
            l1_batch_commit_data_generator_mode: config.remote.l1_batch_commit_data_generator_mode,
        }
    }
}

impl From<ExternalNodeConfig> for TxSenderConfig {
    fn from(config: ExternalNodeConfig) -> Self {
        Self {
            // Fee account address does not matter for the EN operation, since
            // actual fee distribution is handled my the main node.
            fee_account_addr: "0xfee0000000000000000000000000000000000000"
                .parse()
                .unwrap(),
            gas_price_scale_factor: config.optional.gas_price_scale_factor,
            max_nonce_ahead: config.optional.max_nonce_ahead,
            vm_execution_cache_misses_limit: config.optional.vm_execution_cache_misses_limit,
            // We set these values to the maximum since we don't know the actual values
            // and they will be enforced by the main node anyway.
            max_allowed_l2_tx_gas_limit: u64::MAX,
            validation_computational_gas_limit: u32::MAX,
            chain_id: config.remote.l2_chain_id,
            max_pubdata_per_batch: config.remote.max_pubdata_per_batch,
            // Does not matter for EN.
            whitelisted_tokens_for_aa: Default::default(),
        }
    }
}<|MERGE_RESOLUTION|>--- conflicted
+++ resolved
@@ -817,7 +817,6 @@
 }
 
 impl ExternalNodeConfig {
-<<<<<<< HEAD
     /// Loads config from the environment variables and fetches contracts addresses from the main node.
     pub async fn new(
         required: RequiredENConfig,
@@ -825,19 +824,6 @@
         main_node_client: &BoxedL2Client,
         eth_client: &dyn EthInterface,
     ) -> anyhow::Result<Self> {
-        let api_component_config = envy::prefixed("EN_API_")
-            .from_env::<ApiComponentConfig>()
-            .context("could not load external node config")?;
-=======
-    /// Loads config from the environment variables and
-    /// fetches contracts addresses from the main node.
-    pub async fn collect() -> anyhow::Result<Self> {
-        let required = envy::prefixed("EN_")
-            .from_env::<RequiredENConfig>()
-            .context("could not load external node config (required params)")?;
-        let optional = envy::prefixed("EN_")
-            .from_env::<OptionalENConfig>()
-            .context("could not load external node config (optional params)")?;
         let experimental = envy::prefixed("EN_EXPERIMENTAL_")
             .from_env::<ExperimentalENConfig>()
             .context("could not load external node config (experimental params)")?;
@@ -845,7 +831,6 @@
         let api_component_config = envy::prefixed("EN_API_")
             .from_env::<ApiComponentConfig>()
             .context("could not load external node config (API component params)")?;
->>>>>>> 82bf40e4
         let tree_component_config = envy::prefixed("EN_TREE_")
             .from_env::<TreeComponentConfig>()
             .context("could not load external node config (tree component params)")?;
