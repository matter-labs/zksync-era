--- conflicted
+++ resolved
@@ -323,12 +323,8 @@
         fetcher_handle,
         updater_handle,
         tree_handle,
-<<<<<<< HEAD
-        gas_adjuster_handle,
         consistency_checker_handle,
-=======
         fee_params_fetcher_handle,
->>>>>>> 6cea5bf6
     ]);
 
     Ok((task_handles, stop_sender, healthcheck_handle, stop_receiver))
