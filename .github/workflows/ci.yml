--- conflicted
+++ resolved
@@ -92,94 +92,6 @@
     needs: changed_files
     if: ${{ (needs.changed_files.outputs.core == 'true' || needs.changed_files.outputs.all == 'true') && !contains(github.ref_name, 'release-please--branches') }}
     uses: ./.github/workflows/ci-core-reusable.yml
-<<<<<<< HEAD
-=======
-
-  ci-for-prover:
-    needs: changed_files
-    if: ${{ (needs.changed_files.outputs.prover == 'true' || needs.changed_files.outputs.all == 'true') && !contains(github.ref_name, 'release-please--branches') }}
-    name: CI for Prover Components
-    uses: ./.github/workflows/ci-prover-reusable.yml
-
-  e2e-for-prover:
-    name: E2E Test for Prover Components
-    needs: changed_files
-    if: ${{(needs.changed_files.outputs.prover == 'true' || needs.changed_files.outputs.all == 'true') && !contains(github.ref_name, 'release-please--branches') }}
-    uses: ./.github/workflows/ci-prover-e2e.yml
-
-  ci-for-docs:
-    needs: changed_files
-    if: needs.changed_files.outputs.docs == 'true'
-    name: CI for Docs
-    uses: ./.github/workflows/ci-docs-reusable.yml
-
-  # What needs to be ran for both core and prover
-  ci-for-common:
-    needs: changed_files
-    if: ${{ (needs.changed_files.outputs.prover == 'true' || needs.changed_files.outputs.core == 'true' || needs.changed_files.outputs.all == 'true') && !contains(github.ref_name, 'release-please--branches') }}
-    name: CI for Common Components (prover or core)
-    uses: ./.github/workflows/ci-common-reusable.yml
-
-  build-core-images:
-    name: Build core images
-    needs: changed_files
-    if: ${{ (needs.changed_files.outputs.core == 'true' || needs.changed_files.outputs.all == 'true') && !contains(github.ref_name, 'release-please--branches') }}
-    uses: ./.github/workflows/build-core-template.yml
-    with:
-      image_tag_suffix: ${{ needs.setup.outputs.image_tag_suffix }}
-      action: "build"
-    secrets:
-      DOCKERHUB_USER: ${{ secrets.DOCKERHUB_USER }}
-      DOCKERHUB_TOKEN: ${{ secrets.DOCKERHUB_TOKEN }}
-
-  build-tee-prover-images:
-    name: Build TEE Prover images
-    needs: changed_files
-    if: ${{ (needs.changed_files.outputs.core == 'true' || needs.changed_files.outputs.all == 'true') && !contains(github.ref_name, 'release-please--branches') }}
-    uses: ./.github/workflows/build-tee-prover-template.yml
-    with:
-      image_tag_suffix: ${{ needs.setup.outputs.image_tag_suffix }}
-      action: "build"
-    secrets:
-      ATTIC_TOKEN: ${{ secrets.ATTIC_TOKEN }}
-
-  build-contract-verifier:
-    name: Build contract verifier
-    needs: changed_files
-    if: ${{ (needs.changed_files.outputs.core == 'true' || needs.changed_files.outputs.all == 'true') && !contains(github.ref_name, 'release-please--branches') }}
-    uses: ./.github/workflows/build-contract-verifier-template.yml
-    with:
-      image_tag_suffix: ${{ needs.setup.outputs.image_tag_suffix }}
-      action: "build"
-    secrets:
-      DOCKERHUB_USER: ${{ secrets.DOCKERHUB_USER }}
-      DOCKERHUB_TOKEN: ${{ secrets.DOCKERHUB_TOKEN }}
-
-  build-prover-images:
-    name: Build prover images
-    needs: changed_files
-    if: ${{ (needs.changed_files.outputs.prover == 'true' || needs.changed_files.outputs.all == 'true') && !contains(github.ref_name, 'release-please--branches') }}
-    uses: ./.github/workflows/build-prover-template.yml
-    with:
-      image_tag_suffix: ${{ needs.setup.outputs.image_tag_suffix }}
-      action: "build"
-      ERA_BELLMAN_CUDA_RELEASE: ${{ vars.ERA_BELLMAN_CUDA_RELEASE }}
-      is_pr_from_fork: ${{ github.event.pull_request.head.repo.fork == true }}
-    secrets:
-      DOCKERHUB_USER: ${{ secrets.DOCKERHUB_USER }}
-      DOCKERHUB_TOKEN: ${{ secrets.DOCKERHUB_TOKEN }}
-
-  build-witness-generator-image-avx512:
-    name: Build prover images with avx512 instructions
-    needs: changed_files
-    if: ${{ (needs.changed_files.outputs.prover == 'true' || needs.changed_files.outputs.all == 'true') && !contains(github.ref_name, 'release-please--branches') }}
-    uses: ./.github/workflows/build-witness-generator-template.yml
-    with:
-      image_tag_suffix: ${{ needs.setup.outputs.image_tag_suffix }}-avx512
-      action: "build"
-      WITNESS_GENERATOR_RUST_FLAGS: "-Ctarget_feature=+avx512bw,+avx512cd,+avx512dq,+avx512f,+avx512vl"
-      ERA_BELLMAN_CUDA_RELEASE: ${{ vars.ERA_BELLMAN_CUDA_RELEASE }}
->>>>>>> 0d2bb67a
     secrets:
       ZKSYNC_ADMIN_BOT_ORG_REPO_WRITE: ${{ secrets.ZKSYNC_ADMIN_BOT_ORG_REPO_WRITE }}
 
