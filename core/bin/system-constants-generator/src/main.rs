use std::fs;

use codegen::{Block, Scope};
use multivm::{
    utils::{get_bootloader_encoding_space, get_bootloader_max_txs_in_batch},
    vm_latest::constants::MAX_PUBDATA_PER_BLOCK,
};
use serde::{Deserialize, Serialize};
use zksync_types::{
    zkevm_test_harness::zk_evm::zkevm_opcode_defs::{
        circuit_prices::{
            ECRECOVER_CIRCUIT_COST_IN_ERGS, KECCAK256_CIRCUIT_COST_IN_ERGS,
            SHA256_CIRCUIT_COST_IN_ERGS,
        },
        system_params::MAX_TX_ERGS_LIMIT,
    },
    IntrinsicSystemGasConstants, ProtocolVersionId, GUARANTEED_PUBDATA_IN_TX,
    L1_GAS_PER_PUBDATA_BYTE, MAX_NEW_FACTORY_DEPS, REQUIRED_L1_TO_L2_GAS_PER_PUBDATA_BYTE,
};

<<<<<<< HEAD
// For configs we will use the default value of 800_000k to represent the rough amount of L1 gas
=======
// For configs we will use the default value of `800_000` to represent the rough amount of L1 gas
>>>>>>> dec608d5
// needed to cover the batch expenses.
const BLOCK_OVERHEAD_L1_GAS: u32 = 800_000;

mod intrinsic_costs;
mod utils;

// Params needed for L1 contracts
#[derive(Copy, Clone, Debug, Serialize, Deserialize)]
#[serde(rename_all = "SCREAMING_SNAKE_CASE")]
struct L1SystemConfig {
    l2_tx_max_gas_limit: u32,
    max_pubdata_per_block: u32,
    priority_tx_max_pubdata: u32,
    fair_l2_gas_price: u64,
    l1_gas_per_pubdata_byte: u32,
    block_overhead_l1_gas: u32,
    max_transactions_in_block: u32,
    bootloader_tx_encoding_space: u32,
    l1_tx_intrinsic_l2_gas: u32,
    l1_tx_intrinsic_pubdata: u32,
    l1_tx_min_l2_gas_base: u32,
    l1_tx_delta_544_encoding_bytes: u32,
    l1_tx_delta_factory_deps_l2_gas: u32,
    l1_tx_delta_factory_deps_pubdata: u32,
    max_new_factory_deps: u32,
    required_l2_gas_price_per_pubdata: u64,
}

pub fn generate_l1_contracts_system_config(gas_constants: &IntrinsicSystemGasConstants) -> String {
    // Currently this value is hardcoded here as a constant.
    // L1->L2 txs are free for now and thus this value is unused on L1 contract, so it's ok.
    // Though, maybe it's worth to use some other approach when users will pay for L1->L2 txs.
    const FAIR_L2_GAS_PRICE_ON_L1_CONTRACT: u64 = 250_000_000;

    let l1_contracts_config = L1SystemConfig {
        l2_tx_max_gas_limit: MAX_TX_ERGS_LIMIT,
        max_pubdata_per_block: MAX_PUBDATA_PER_BLOCK,
        priority_tx_max_pubdata: (L1_TX_DECREASE * (MAX_PUBDATA_PER_BLOCK as f64)) as u32,
        fair_l2_gas_price: FAIR_L2_GAS_PRICE_ON_L1_CONTRACT,
        l1_gas_per_pubdata_byte: L1_GAS_PER_PUBDATA_BYTE,
        block_overhead_l1_gas: BLOCK_OVERHEAD_L1_GAS,
        max_transactions_in_block: get_bootloader_max_txs_in_batch(
            ProtocolVersionId::latest().into(),
        ) as u32,
        bootloader_tx_encoding_space: get_bootloader_encoding_space(
            ProtocolVersionId::latest().into(),
        ),
        l1_tx_intrinsic_l2_gas: gas_constants.l1_tx_intrinsic_gas,
        l1_tx_intrinsic_pubdata: gas_constants.l1_tx_intrinsic_pubdata,
        l1_tx_min_l2_gas_base: gas_constants.l1_tx_min_gas_base,
        l1_tx_delta_544_encoding_bytes: gas_constants.l1_tx_delta_544_encoding_bytes,
        l1_tx_delta_factory_deps_l2_gas: gas_constants.l1_tx_delta_factory_dep_gas,
        l1_tx_delta_factory_deps_pubdata: gas_constants.l1_tx_delta_factory_dep_pubdata,
        max_new_factory_deps: MAX_NEW_FACTORY_DEPS as u32,
        required_l2_gas_price_per_pubdata: REQUIRED_L1_TO_L2_GAS_PER_PUBDATA_BYTE,
    };

    serde_json::to_string_pretty(&l1_contracts_config).unwrap()
}

// Params needed for L2 system contracts
#[derive(Copy, Clone, Debug, Serialize, Deserialize)]
#[serde(rename_all = "SCREAMING_SNAKE_CASE")]
struct L2SystemConfig {
    guaranteed_pubdata_bytes: u32,
    max_pubdata_per_block: u32,
    max_transactions_in_block: u32,
    block_overhead_l1_gas: u32,
    l2_tx_intrinsic_gas: u32,
    l2_tx_intrinsic_pubdata: u32,
    l1_tx_intrinsic_l2_gas: u32,
    l1_tx_intrinsic_pubdata: u32,
    max_gas_per_transaction: u32,
    bootloader_memory_for_txs: u32,
    refund_gas: u32,
    keccak_round_cost_gas: u32,
    sha256_round_cost_gas: u32,
    ecrecover_cost_gas: u32,
}

pub fn generate_l2_contracts_system_config(gas_constants: &IntrinsicSystemGasConstants) -> String {
    let l2_contracts_config = L2SystemConfig {
        guaranteed_pubdata_bytes: GUARANTEED_PUBDATA_IN_TX,
        max_pubdata_per_block: MAX_PUBDATA_PER_BLOCK,
        max_transactions_in_block: get_bootloader_max_txs_in_batch(
            ProtocolVersionId::latest().into(),
        ) as u32,
        block_overhead_l1_gas: BLOCK_OVERHEAD_L1_GAS,
        l2_tx_intrinsic_gas: gas_constants.l2_tx_intrinsic_gas,
        l2_tx_intrinsic_pubdata: gas_constants.l2_tx_intrinsic_pubdata,
        l1_tx_intrinsic_l2_gas: gas_constants.l1_tx_intrinsic_gas,
        l1_tx_intrinsic_pubdata: gas_constants.l1_tx_intrinsic_pubdata,
        max_gas_per_transaction: MAX_TX_ERGS_LIMIT,
        bootloader_memory_for_txs: get_bootloader_encoding_space(
            ProtocolVersionId::latest().into(),
        ),
        refund_gas: gas_constants.l2_tx_gas_for_refund_transfer,
        keccak_round_cost_gas: KECCAK256_CIRCUIT_COST_IN_ERGS,
        sha256_round_cost_gas: SHA256_CIRCUIT_COST_IN_ERGS,
        ecrecover_cost_gas: ECRECOVER_CIRCUIT_COST_IN_ERGS,
    };

    serde_json::to_string_pretty(&l2_contracts_config).unwrap()
}

// We allow L1 transactions to have only a fraction of the maximum gas limit/pubdata for L2 transactions
// Even though the transactions under L2 gas limit should never get out of the bounds for single-instance circuits
const L1_TX_DECREASE: f64 = 0.9;

fn generate_rust_fee_constants(intrinsic_gas_constants: &IntrinsicSystemGasConstants) -> String {
    let mut scope = Scope::new();

    scope.import("super", "IntrinsicSystemGasConstants");

    scope.raw(
        [
            "// TODO (SMA-1699): Use this method to ensure that the transactions provide enough",
            "// intrinsic gas on the API level.",
        ]
        .join("\n"),
    );

    let get_intrinsic_constants_fn = scope.new_fn("get_intrinsic_constants");
    get_intrinsic_constants_fn.vis("pub const");
    get_intrinsic_constants_fn.ret("IntrinsicSystemGasConstants");

    {
        let mut struct_block = Block::new("IntrinsicSystemGasConstants");
        struct_block.line(format!(
            "l2_tx_intrinsic_gas: {},",
            intrinsic_gas_constants.l2_tx_intrinsic_gas
        ));
        struct_block.line(format!(
            "l2_tx_intrinsic_pubdata: {},",
            intrinsic_gas_constants.l2_tx_intrinsic_pubdata
        ));
        struct_block.line(format!(
            "l2_tx_gas_for_refund_transfer: {},",
            intrinsic_gas_constants.l2_tx_gas_for_refund_transfer
        ));
        struct_block.line(format!(
            "l1_tx_intrinsic_gas: {},",
            intrinsic_gas_constants.l1_tx_intrinsic_gas
        ));
        struct_block.line(format!(
            "l1_tx_intrinsic_pubdata: {},",
            intrinsic_gas_constants.l1_tx_intrinsic_pubdata
        ));
        struct_block.line(format!(
            "l1_tx_min_gas_base: {},",
            intrinsic_gas_constants.l1_tx_min_gas_base
        ));
        struct_block.line(format!(
            "l1_tx_delta_544_encoding_bytes: {},",
            intrinsic_gas_constants.l1_tx_delta_544_encoding_bytes
        ));
        struct_block.line(format!(
            "l1_tx_delta_factory_dep_gas: {},",
            intrinsic_gas_constants.l1_tx_delta_factory_dep_gas
        ));
        struct_block.line(format!(
            "l1_tx_delta_factory_dep_pubdata: {},",
            intrinsic_gas_constants.l1_tx_delta_factory_dep_pubdata
        ));
        struct_block.line(format!(
            "bootloader_intrinsic_gas: {},",
            intrinsic_gas_constants.bootloader_intrinsic_gas
        ));
        struct_block.line(format!(
            "bootloader_intrinsic_pubdata: {},",
            intrinsic_gas_constants.bootloader_intrinsic_pubdata
        ));
        struct_block.line(format!(
            "bootloader_tx_memory_size_slots: {},",
            intrinsic_gas_constants.bootloader_tx_memory_size_slots
        ));

        get_intrinsic_constants_fn.push_block(struct_block);
    }

    [
        "//! THIS FILE IS AUTOGENERATED: DO NOT EDIT MANUALLY!\n".to_string(),
        "//! The file with constants related to fees most of which need to be computed\n"
            .to_string(),
        scope.to_string(),
    ]
    .concat()
}

fn save_file(path_in_repo: &str, content: String) {
    let zksync_home = std::env::var("ZKSYNC_HOME").expect("No ZKSYNC_HOME env var");
    let fee_constants_path = format!("{zksync_home}/{path_in_repo}");

    fs::write(fee_constants_path, content)
        .unwrap_or_else(|_| panic!("Failed to write to {}", path_in_repo));
}

fn update_rust_system_constants(intrinsic_gas_constants: &IntrinsicSystemGasConstants) {
    let rust_fee_constants = generate_rust_fee_constants(intrinsic_gas_constants);
    save_file(
        "core/lib/constants/src/fees/intrinsic.rs",
        rust_fee_constants,
    );
}

fn update_l1_system_constants(intrinsic_gas_constants: &IntrinsicSystemGasConstants) {
    let l1_system_config = generate_l1_contracts_system_config(intrinsic_gas_constants);
    save_file("contracts/SystemConfig.json", l1_system_config);
}

fn update_l2_system_constants(intrinsic_gas_constants: &IntrinsicSystemGasConstants) {
    let l2_system_config = generate_l2_contracts_system_config(intrinsic_gas_constants);
    save_file(
        "contracts/system-contracts/SystemConfig.json",
        l2_system_config,
    );
}

fn main() {
    let intrinsic_gas_constants = intrinsic_costs::l2_gas_constants();

    println!("Updating Core system constants");
    update_rust_system_constants(&intrinsic_gas_constants);

    println!("Updating L1 system constants");
    update_l1_system_constants(&intrinsic_gas_constants);

    println!("Updating L2 system constants");
    update_l2_system_constants(&intrinsic_gas_constants);
}<|MERGE_RESOLUTION|>--- conflicted
+++ resolved
@@ -18,11 +18,7 @@
     L1_GAS_PER_PUBDATA_BYTE, MAX_NEW_FACTORY_DEPS, REQUIRED_L1_TO_L2_GAS_PER_PUBDATA_BYTE,
 };
 
-<<<<<<< HEAD
-// For configs we will use the default value of 800_000k to represent the rough amount of L1 gas
-=======
 // For configs we will use the default value of `800_000` to represent the rough amount of L1 gas
->>>>>>> dec608d5
 // needed to cover the batch expenses.
 const BLOCK_OVERHEAD_L1_GAS: u32 = 800_000;
 
