--- conflicted
+++ resolved
@@ -146,7 +146,6 @@
         contracts: BaseSystemContracts,
         cursor: &IoCursor,
         previous_batch_hash: H256,
-        settlement_layer: SettlementLayer,
     ) -> BatchInitParams {
         let (system_env, l1_batch_env) = l1_batch_params(
             cursor.l1_batch,
@@ -161,11 +160,7 @@
             self.protocol_version,
             self.first_l2_block.virtual_blocks,
             chain_id,
-<<<<<<< HEAD
-            settlement_layer,
-=======
             self.settlement_layer,
->>>>>>> c93600c5
             self.first_l2_block.interop_roots.clone(),
         );
 
