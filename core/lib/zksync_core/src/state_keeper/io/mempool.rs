use std::{
    cmp,
    collections::HashMap,
    sync::Arc,
    time::{Duration, Instant},
};

use async_trait::async_trait;
use multivm::{
    interface::{FinishedL1Batch, L1BatchEnv, SystemEnv},
    utils::derive_base_fee_and_gas_per_pubdata,
};
use zksync_config::configs::chain::StateKeeperConfig;
use zksync_dal::ConnectionPool;
use zksync_mempool::L2TxFilter;
use zksync_object_store::ObjectStore;
use zksync_types::{
    block::MiniblockHeader, protocol_version::ProtocolUpgradeTx,
    witness_block_state::WitnessBlockState, Address, L1BatchNumber, L2ChainId, MiniblockNumber,
    ProtocolVersionId, Transaction, U256,
};
// TODO (SMA-1206): use seconds instead of milliseconds.
use zksync_utils::time::millis_since_epoch;

use crate::{
    fee_model::BatchFeeModelInputProvider,
    state_keeper::{
        extractors,
        io::{
            common::{l1_batch_params, load_pending_batch, poll_iters},
            fee_address_migration, MiniblockParams, MiniblockSealerHandle, PendingBatchData,
            StateKeeperIO,
        },
        mempool_actor::l2_tx_filter,
        metrics::KEEPER_METRICS,
        seal_criteria::{IoSealCriteria, TimeoutSealer},
        updates::UpdatesManager,
        MempoolGuard,
    },
};

/// Mempool-based IO for the state keeper.
/// Receives transactions from the database through the mempool filtering logic.
/// Decides which batch parameters should be used for the new batch.
/// This is an IO for the main server application.
#[derive(Debug)]
pub(crate) struct MempoolIO {
    mempool: MempoolGuard,
    pool: ConnectionPool,
    object_store: Arc<dyn ObjectStore>,
    timeout_sealer: TimeoutSealer,
    filter: L2TxFilter,
    current_miniblock_number: MiniblockNumber,
    miniblock_sealer_handle: MiniblockSealerHandle,
    current_l1_batch_number: L1BatchNumber,
    fee_account: Address,
    validation_computational_gas_limit: u32,
    delay_interval: Duration,
    // Used to keep track of gas prices to set accepted price per pubdata byte in blocks.
    batch_fee_input_provider: Arc<dyn BatchFeeModelInputProvider>,
    l2_erc20_bridge_addr: Address,
    chain_id: L2ChainId,

    virtual_blocks_interval: u32,
    virtual_blocks_per_miniblock: u32,
}

impl IoSealCriteria for MempoolIO {
    fn should_seal_l1_batch_unconditionally(&mut self, manager: &UpdatesManager) -> bool {
        self.timeout_sealer
            .should_seal_l1_batch_unconditionally(manager)
    }

    fn should_seal_miniblock(&mut self, manager: &UpdatesManager) -> bool {
        self.timeout_sealer.should_seal_miniblock(manager)
    }
}

#[async_trait]
impl StateKeeperIO for MempoolIO {
    fn current_l1_batch_number(&self) -> L1BatchNumber {
        self.current_l1_batch_number
    }

    fn current_miniblock_number(&self) -> MiniblockNumber {
        self.current_miniblock_number
    }

    async fn load_pending_batch(&mut self) -> Option<PendingBatchData> {
        let mut storage = self
            .pool
            .access_storage_tagged("state_keeper")
            .await
            .unwrap();

        let PendingBatchData {
            l1_batch_env,
            system_env,
            pending_miniblocks,
        } = load_pending_batch(
            &mut storage,
            self.current_l1_batch_number,
            self.fee_account,
            self.validation_computational_gas_limit,
            self.chain_id,
        )
        .await?;
        // Initialize the filter for the transactions that come after the pending batch.
        // We use values from the pending block to match the filter with one used before the restart.
        let (base_fee, gas_per_pubdata) =
            derive_base_fee_and_gas_per_pubdata(l1_batch_env.fee_input, system_env.version.into());
        self.filter = L2TxFilter {
            fee_input: l1_batch_env.fee_input,
            fee_per_gas: base_fee,
            gas_per_pubdata: gas_per_pubdata as u32,
        };

        Some(PendingBatchData {
            l1_batch_env,
            system_env,
            pending_miniblocks,
        })
    }

    async fn wait_for_new_batch_params(
        &mut self,
        max_wait: Duration,
    ) -> Option<(SystemEnv, L1BatchEnv)> {
        let deadline = Instant::now() + max_wait;

        let prev_l1_batch_hash = self.load_previous_l1_batch_hash().await;

        let MiniblockHeader {
            timestamp: prev_miniblock_timestamp,
            hash: prev_miniblock_hash,
            ..
        } = self.load_previous_miniblock_header().await;

        // Block until at least one transaction in the mempool can match the filter (or timeout happens).
        // This is needed to ensure that block timestamp is not too old.
        for _ in 0..poll_iters(self.delay_interval, max_wait) {
            // We cannot create two L1 batches or miniblocks with the same timestamp (forbidden by the bootloader).
            // Hence, we wait until the current timestamp is larger than the timestamp of the previous miniblock.
            // We can use `timeout_at` since `sleep_past` is cancel-safe; it only uses `sleep()` async calls.
            let current_timestamp = tokio::time::timeout_at(
                deadline.into(),
                sleep_past(prev_miniblock_timestamp, self.current_miniblock_number),
            );
            let current_timestamp = current_timestamp.await.ok()?;

            tracing::trace!(
                "Fee input for L1 batch #{} is {:#?}",
                self.current_l1_batch_number.0,
                self.filter.fee_input
            );
            let mut storage = self.pool.access_storage().await.unwrap();
            let (base_system_contracts, protocol_version) = storage
                .protocol_versions_dal()
                .base_system_contracts_by_timestamp(current_timestamp)
                .await;

            // We create a new filter each time, since parameters may change and a previously
            // ignored transaction in the mempool may be scheduled for the execution.
            self.filter = l2_tx_filter(
                self.batch_fee_input_provider.as_ref(),
                protocol_version.into(),
            )
            .await;
            // We only need to get the root hash when we're certain that we have a new transaction.
            if !self.mempool.has_next(&self.filter) {
                tokio::time::sleep(self.delay_interval).await;
                continue;
            }

            return Some(l1_batch_params(
                self.current_l1_batch_number,
                self.fee_account,
                current_timestamp,
                prev_l1_batch_hash,
                self.filter.fee_input,
                self.current_miniblock_number,
                prev_miniblock_hash,
                base_system_contracts,
                self.validation_computational_gas_limit,
                protocol_version,
                self.get_virtual_blocks_count(true, self.current_miniblock_number.0),
                self.chain_id,
            ));
        }
        None
    }

    // Returns the pair of timestamp and the number of virtual blocks to be produced in this miniblock
    async fn wait_for_new_miniblock_params(
        &mut self,
        max_wait: Duration,
        prev_miniblock_timestamp: u64,
    ) -> Option<MiniblockParams> {
        // We must provide different timestamps for each miniblock.
        // If miniblock sealing interval is greater than 1 second then `sleep_past` won't actually sleep.
        let timestamp = tokio::time::timeout(
            max_wait,
            sleep_past(prev_miniblock_timestamp, self.current_miniblock_number),
        )
        .await
        .ok()?;

        let virtual_blocks = self.get_virtual_blocks_count(false, self.current_miniblock_number.0);

        Some(MiniblockParams {
            timestamp,
            virtual_blocks,
        })
    }

    async fn wait_for_next_tx(&mut self, max_wait: Duration) -> Option<Transaction> {
        for _ in 0..poll_iters(self.delay_interval, max_wait) {
            let get_latency = KEEPER_METRICS.get_tx_from_mempool.start();
            let res = self.mempool.next_transaction(&self.filter);
            get_latency.observe();
            if let Some(res) = res {
                return Some(res);
            } else {
                tokio::time::sleep(self.delay_interval).await;
                continue;
            }
        }
        None
    }

    async fn rollback(&mut self, tx: Transaction) {
        // Reset nonces in the mempool.
        self.mempool.rollback(&tx);
        // Insert the transaction back.
        self.mempool.insert(vec![tx], HashMap::new());
    }

    async fn reject(&mut self, rejected: &Transaction, error: &str) {
        assert!(
            !rejected.is_l1(),
            "L1 transactions should not be rejected: {}",
            error
        );

        // Reset the nonces in the mempool, but don't insert the transaction back.
        self.mempool.rollback(rejected);

        // Mark tx as rejected in the storage.
        let mut storage = self
            .pool
            .access_storage_tagged("state_keeper")
            .await
            .unwrap();
        KEEPER_METRICS.rejected_transactions.inc();
        tracing::warn!(
            "transaction {} is rejected with error {}",
            rejected.hash(),
            error
        );
        storage
            .transactions_dal()
            .mark_tx_as_rejected(rejected.hash(), &format!("rejected: {}", error))
            .await;
    }

    async fn seal_miniblock(&mut self, updates_manager: &UpdatesManager) {
        let command = updates_manager.seal_miniblock_command(
            self.current_l1_batch_number,
            self.current_miniblock_number,
            self.l2_erc20_bridge_addr,
            false,
        );
        self.miniblock_sealer_handle.submit(command).await;
        self.current_miniblock_number += 1;
    }

    async fn seal_l1_batch(
        &mut self,
        witness_block_state: Option<WitnessBlockState>,
        updates_manager: UpdatesManager,
        l1_batch_env: &L1BatchEnv,
        finished_batch: FinishedL1Batch,
    ) -> anyhow::Result<()> {
        assert_eq!(
            updates_manager.batch_timestamp(),
            l1_batch_env.timestamp,
            "Batch timestamps don't match, batch number {}",
            self.current_l1_batch_number()
        );

        // We cannot start sealing an L1 batch until we've sealed all miniblocks included in it.
        self.miniblock_sealer_handle.wait_for_all_commands().await;

        if let Some(witness_witness_block_state) = witness_block_state {
            match self
                .object_store
                .put(self.current_l1_batch_number(), &witness_witness_block_state)
                .await
            {
                Ok(path) => {
                    tracing::debug!("Successfully uploaded witness block start state to Object Store to path = '{path}'");
                }
                Err(e) => {
                    tracing::error!(
                        "Failed to upload witness block start state to Object Store: {e:?}"
                    );
                }
            }
        }

        let pool = self.pool.clone();
        let mut storage = pool.access_storage_tagged("state_keeper").await.unwrap();

        updates_manager
            .seal_l1_batch(
                &mut storage,
                self.current_miniblock_number,
                l1_batch_env,
                finished_batch,
                self.l2_erc20_bridge_addr,
            )
            .await;
        self.current_miniblock_number += 1; // Due to fictive miniblock being sealed.
        self.current_l1_batch_number += 1;
        Ok(())
    }

    async fn load_previous_batch_version_id(&mut self) -> Option<ProtocolVersionId> {
        let mut storage = self.pool.access_storage().await.unwrap();
        storage
            .blocks_dal()
            .get_batch_protocol_version_id(self.current_l1_batch_number - 1)
            .await
            .unwrap()
    }

    async fn load_upgrade_tx(
        &mut self,
        version_id: ProtocolVersionId,
    ) -> Option<ProtocolUpgradeTx> {
        let mut storage = self.pool.access_storage().await.unwrap();
        storage
            .protocol_versions_dal()
            .get_protocol_upgrade_tx(version_id)
            .await
    }
}

/// Sleeps until the current timestamp is larger than the provided `timestamp`.
///
/// Returns the current timestamp after the sleep. It is guaranteed to be larger than `timestamp`.
async fn sleep_past(timestamp: u64, miniblock: MiniblockNumber) -> u64 {
    let mut current_timestamp_millis = millis_since_epoch();
    let mut current_timestamp = (current_timestamp_millis / 1_000) as u64;
    match timestamp.cmp(&current_timestamp) {
        cmp::Ordering::Less => return current_timestamp,
        cmp::Ordering::Equal => {
            tracing::info!(
                "Current timestamp {} for miniblock #{miniblock} is equal to previous miniblock timestamp; waiting until \
                 timestamp increases",
                extractors::display_timestamp(current_timestamp)
            );
        }
        cmp::Ordering::Greater => {
            // This situation can be triggered if the system keeper is started on a pod with a different
            // system time, or if it is buggy. Thus, a one-time error could require no actions if L1 batches
            // are expected to be generated frequently.
            tracing::error!(
                "Previous miniblock timestamp {} is larger than the current timestamp {} for miniblock #{miniblock}",
                extractors::display_timestamp(timestamp),
                extractors::display_timestamp(current_timestamp)
            );
        }
    }

    // This loop should normally run once, since `tokio::time::sleep` sleeps *at least* the specified duration.
    // The logic is organized in a loop for marginal cases, such as the system time getting changed during `sleep()`.
    loop {
        // Time to catch up to `timestamp`; panic / underflow on subtraction is never triggered
        // since we've ensured that `timestamp >= current_timestamp`.
        let wait_seconds = timestamp - current_timestamp;
        // Time to wait until the current timestamp increases.
        let wait_millis = 1_001 - (current_timestamp_millis % 1_000) as u64;
        let wait = Duration::from_millis(wait_millis + wait_seconds * 1_000);

        tokio::time::sleep(wait).await;
        current_timestamp_millis = millis_since_epoch();
        current_timestamp = (current_timestamp_millis / 1_000) as u64;

        if current_timestamp > timestamp {
            return current_timestamp;
        }
    }
}

impl MempoolIO {
    #[allow(clippy::too_many_arguments)]
    pub(in crate::state_keeper) async fn new(
        mempool: MempoolGuard,
        object_store: Arc<dyn ObjectStore>,
        miniblock_sealer_handle: MiniblockSealerHandle,
        batch_fee_input_provider: Arc<dyn BatchFeeModelInputProvider>,
        pool: ConnectionPool,
        config: &StateKeeperConfig,
        delay_interval: Duration,
        l2_erc20_bridge_addr: Address,
        validation_computational_gas_limit: u32,
        chain_id: L2ChainId,
    ) -> Self {
        assert!(
            config.virtual_blocks_interval > 0,
            "Virtual blocks interval must be positive"
        );
        assert!(
            config.virtual_blocks_per_miniblock > 0,
            "Virtual blocks per miniblock must be positive"
        );

        let mut storage = pool.access_storage_tagged("state_keeper").await.unwrap();
        // TODO (PLA-703): Support no L1 batches / miniblocks in the storage
        let last_sealed_l1_batch_number = storage
            .blocks_dal()
            .get_sealed_l1_batch_number()
            .await
            .unwrap()
            .expect("No L1 batches sealed");
        let last_miniblock_number = storage
            .blocks_dal()
            .get_sealed_miniblock_number()
            .await
<<<<<<< HEAD
            .unwrap();
        fee_address_migration::migrate_pending_miniblocks(&mut storage).await;
=======
            .unwrap()
            .expect("empty storage not supported"); // FIXME (PLA-703): handle empty storage

>>>>>>> d3796129
        drop(storage);

        Self {
            mempool,
            object_store,
            pool,
            timeout_sealer: TimeoutSealer::new(config),
            filter: L2TxFilter::default(),
            // ^ Will be initialized properly on the first newly opened batch
            current_l1_batch_number: last_sealed_l1_batch_number + 1,
            miniblock_sealer_handle,
            current_miniblock_number: last_miniblock_number + 1,
            fee_account: config.fee_account_addr,
            validation_computational_gas_limit,
            delay_interval,
            batch_fee_input_provider,
            l2_erc20_bridge_addr,
            chain_id,
            virtual_blocks_interval: config.virtual_blocks_interval,
            virtual_blocks_per_miniblock: config.virtual_blocks_per_miniblock,
        }
    }

    async fn load_previous_l1_batch_hash(&self) -> U256 {
        tracing::info!(
            "Getting previous L1 batch hash for L1 batch #{}",
            self.current_l1_batch_number
        );
        let wait_latency = KEEPER_METRICS.wait_for_prev_hash_time.start();

        let mut storage = self
            .pool
            .access_storage_tagged("state_keeper")
            .await
            .unwrap();
        let (batch_hash, _) =
            extractors::wait_for_prev_l1_batch_params(&mut storage, self.current_l1_batch_number)
                .await;

        wait_latency.observe();
        tracing::info!(
            "Got previous L1 batch hash: {batch_hash:0>64x} for L1 batch #{}",
            self.current_l1_batch_number
        );
        batch_hash
    }

    async fn load_previous_miniblock_header(&self) -> MiniblockHeader {
        let load_latency = KEEPER_METRICS.load_previous_miniblock_header.start();
        let mut storage = self
            .pool
            .access_storage_tagged("state_keeper")
            .await
            .unwrap();
        let miniblock_header = storage
            .blocks_dal()
            .get_miniblock_header(self.current_miniblock_number - 1)
            .await
            .unwrap()
            .expect("Previous miniblock must be sealed and header saved to DB");
        load_latency.observe();
        miniblock_header
    }

    /// "virtual_blocks_per_miniblock" will be created either if the miniblock_number % virtual_blocks_interval == 0 or
    /// the miniblock is the first one in the batch.
    /// For instance:
    /// 1) If we want to have virtual block speed the same as the batch speed, virtual_block_interval = 10^9 and virtual_blocks_per_miniblock = 1
    /// 2) If we want to have roughly 1 virtual block per 2 miniblocks, we need to have virtual_block_interval = 2, and virtual_blocks_per_miniblock = 1
    /// 3) If we want to have 4 virtual blocks per miniblock, we need to have virtual_block_interval = 1, and virtual_blocks_per_miniblock = 4.
    fn get_virtual_blocks_count(&self, first_in_batch: bool, miniblock_number: u32) -> u32 {
        if first_in_batch || miniblock_number % self.virtual_blocks_interval == 0 {
            return self.virtual_blocks_per_miniblock;
        }
        0
    }
}

/// Getters required for testing the MempoolIO.
#[cfg(test)]
impl MempoolIO {
    pub(super) fn filter(&self) -> &L2TxFilter {
        &self.filter
    }
}

#[cfg(test)]
mod tests {
    use tokio::time::timeout_at;
    use zksync_utils::time::seconds_since_epoch;

    use super::*;

    // This test defensively uses large deadlines in order to account for tests running in parallel etc.
    #[tokio::test]
    async fn sleeping_past_timestamp() {
        let past_timestamps = [0, 1_000, 1_000_000_000, seconds_since_epoch() - 10];
        for timestamp in past_timestamps {
            let deadline = Instant::now() + Duration::from_secs(1);
            timeout_at(deadline.into(), sleep_past(timestamp, MiniblockNumber(1)))
                .await
                .unwrap();
        }

        let current_timestamp = seconds_since_epoch();
        let deadline = Instant::now() + Duration::from_secs(2);
        let ts = timeout_at(
            deadline.into(),
            sleep_past(current_timestamp, MiniblockNumber(1)),
        )
        .await
        .unwrap();
        assert!(ts > current_timestamp);

        let future_timestamp = seconds_since_epoch() + 1;
        let deadline = Instant::now() + Duration::from_secs(3);
        let ts = timeout_at(
            deadline.into(),
            sleep_past(future_timestamp, MiniblockNumber(1)),
        )
        .await
        .unwrap();
        assert!(ts > future_timestamp);

        let future_timestamp = seconds_since_epoch() + 1;
        let deadline = Instant::now() + Duration::from_millis(100);
        // ^ This deadline is too small (we need at least 1_000ms)
        let result = timeout_at(
            deadline.into(),
            sleep_past(future_timestamp, MiniblockNumber(1)),
        )
        .await;
        assert!(result.is_err());
    }
}<|MERGE_RESOLUTION|>--- conflicted
+++ resolved
@@ -428,14 +428,9 @@
             .blocks_dal()
             .get_sealed_miniblock_number()
             .await
-<<<<<<< HEAD
-            .unwrap();
-        fee_address_migration::migrate_pending_miniblocks(&mut storage).await;
-=======
             .unwrap()
             .expect("empty storage not supported"); // FIXME (PLA-703): handle empty storage
-
->>>>>>> d3796129
+        fee_address_migration::migrate_pending_miniblocks(&mut storage).await;
         drop(storage);
 
         Self {
