services:
  reth:
    restart: always
    image: "ghcr.io/paradigmxyz/reth:v1.3.7"
    ulimits:
      nofile:
        soft: 1048576
        hard: 1048576
    ports:
      - 127.0.0.1:8545:8545
    volumes:
      - type: volume
        source: reth-data
        target: /rethdata
      - type: bind
        source: ./etc/reth/chaindata
        target: /chaindata

    command: node --dev --datadir /rethdata --http --http.addr 0.0.0.0 --http.port 8545 --http.corsdomain "*"  --chain /chaindata/reth_config --dev.block-time 300ms

  postgres:
    image: "postgres:14"
    command: postgres -c 'max_connections=1000'
<<<<<<< HEAD
    shm_size: 1g
=======
    ulimits:
      nofile:
        soft: 1048576
        hard: 1048576
>>>>>>> 6ddd5608
    ports:
      - 127.0.0.1:5432:5432
    volumes:
      - type: volume
        source: postgres-data
        target: /var/lib/postgresql/data
    environment:
      # We bind only to 127.0.0.1, so setting insecure password is acceptable here
      - POSTGRES_PASSWORD=notsecurepassword

  # This is specific to runner
  zk:
    image: "ghcr.io/matter-labs/zk-environment:latest2.0-lightweight"
    security_opt:
      - seccomp:unconfined
    command: tail -f /dev/null
    ulimits:
      nofile:
        soft: 1048576
        hard: 1048576
    volumes:
      - .:/usr/src/zksync
      - /usr/src/cache:/usr/src/cache
      - /var/run/docker.sock:/var/run/docker.sock
      - ./hardhat-nodejs:/root/.cache/hardhat-nodejs
    env_file:
      - ./.env
    extra_hosts:
      - "host:host-gateway"
    profiles:
      - runner
    network_mode: host

volumes:
  postgres-data:
  reth-data:<|MERGE_RESOLUTION|>--- conflicted
+++ resolved
@@ -21,14 +21,10 @@
   postgres:
     image: "postgres:14"
     command: postgres -c 'max_connections=1000'
-<<<<<<< HEAD
-    shm_size: 1g
-=======
     ulimits:
       nofile:
         soft: 1048576
         hard: 1048576
->>>>>>> 6ddd5608
     ports:
       - 127.0.0.1:5432:5432
     volumes:
