use std::{
    path::{Path, PathBuf},
    str::FromStr,
};

use anyhow::Context;
use common::{
    cmd::Cmd,
    config::global_config,
    forge::{Forge, ForgeScriptArgs},
    logger,
    spinner::Spinner,
    Prompt,
};
use xshell::{cmd, Shell};

use super::args::init::{EcosystemArgsFinal, EcosystemInitArgs, EcosystemInitArgsFinal};
use crate::{
    accept_ownership::accept_owner,
    commands::{
        chain,
        ecosystem::create_configs::{
            create_erc20_deployment_config, create_initial_deployments_config,
        },
    },
    forge_utils::fill_forge_private_key,
};
use crate::{consts::AMOUNT_FOR_DISTRIBUTION_TO_WALLETS, forge_utils::check_the_balance};
use config::{
    forge_interface::{
        deploy_ecosystem::{
            input::{
                DeployErc20Config, DeployL1Config, Erc20DeploymentConfig, InitialDeploymentConfig,
            },
            output::{DeployErc20Output, DeployL1Output},
        },
        script_params::{DEPLOY_ECOSYSTEM_SCRIPT_PARAMS, DEPLOY_ERC20_SCRIPT_PARAMS},
    },
    traits::{
        FileConfigWithDefaultName, ReadConfig, ReadConfigWithBasePath, SaveConfig,
        SaveConfigWithBasePath,
    },
<<<<<<< HEAD
    forge_utils::fill_forge_private_key,
    messages::{
        msg_initializing_chain, MSG_CHAIN_NOT_INITIALIZED,
        MSG_DEPLOYING_ECOSYSTEM_CONTRACTS_SPINNER, MSG_DEPLOYING_ERC20,
        MSG_DEPLOYING_ERC20_SPINNER, MSG_DISTRIBUTING_ETH_SPINNER,
        MSG_ECOSYSTEM_CONTRACTS_PATH_INVALID_ERR, MSG_ECOSYSTEM_CONTRACTS_PATH_PROMPT,
        MSG_INITIALIZING_ECOSYSTEM, MSG_INTALLING_DEPS_SPINNER,
    },
    types::{L1Network, ProverMode},
    wallets::WalletCreation,
};
use crate::{forge_utils::check_the_balance, messages::msg_ecosystem_initialized};
=======
    ChainConfig, ContractsConfig, EcosystemConfig, GenesisConfig,
};
use types::{L1Network, ProverMode, WalletCreation};
>>>>>>> 5cfcc24e

pub async fn run(args: EcosystemInitArgs, shell: &Shell) -> anyhow::Result<()> {
    let ecosystem_config = EcosystemConfig::from_file(shell)?;

    let initial_deployment_config = match ecosystem_config.get_initial_deployment_config() {
        Ok(config) => config,
        Err(_) => create_initial_deployments_config(shell, &ecosystem_config.config)?,
    };

    let genesis_args = args.genesis_args.clone();
    let mut final_ecosystem_args = args.fill_values_with_prompt(ecosystem_config.l1_network);

    logger::info(MSG_INITIALIZING_ECOSYSTEM);

    let contracts_config = init(
        &mut final_ecosystem_args,
        shell,
        &ecosystem_config,
        &initial_deployment_config,
    )
    .await?;

    if final_ecosystem_args.deploy_erc20 {
        logger::info(MSG_DEPLOYING_ERC20);
        let erc20_deployment_config = match ecosystem_config.get_erc20_deployment_config() {
            Ok(config) => config,
            Err(_) => create_erc20_deployment_config(shell, &ecosystem_config.config)?,
        };
        deploy_erc20(
            shell,
            &erc20_deployment_config,
            &ecosystem_config,
            &contracts_config,
            final_ecosystem_args.forge_args.clone(),
            final_ecosystem_args.ecosystem.l1_rpc_url.clone(),
        )
        .await?;
    }

    // If the name of chain passed then we deploy exactly this chain otherwise deploy all chains
    let list_of_chains = if let Some(name) = global_config().chain_name.clone() {
        vec![name]
    } else {
        ecosystem_config.list_of_chains()
    };

    for chain_name in &list_of_chains {
        logger::info(msg_initializing_chain(&chain_name));
        let chain_config = ecosystem_config
            .load_chain(Some(chain_name.clone()))
            .context(MSG_CHAIN_NOT_INITIALIZED)?;

        let mut chain_init_args = chain::args::init::InitArgsFinal {
            forge_args: final_ecosystem_args.forge_args.clone(),
            genesis_args: genesis_args.clone().fill_values_with_prompt(&chain_config),
            deploy_paymaster: final_ecosystem_args.deploy_paymaster,
            l1_rpc_url: final_ecosystem_args.ecosystem.l1_rpc_url.clone(),
        };

        distribute_eth(
            &ecosystem_config,
            &chain_config,
            final_ecosystem_args.ecosystem.l1_rpc_url.clone(),
        )
        .await?;

        chain::init::init(
            &mut chain_init_args,
            shell,
            &ecosystem_config,
            &chain_config,
        )
        .await?;
    }

    logger::outro(msg_ecosystem_initialized(&list_of_chains.join(",")));

    Ok(())
}

// Distribute eth to the chain wallets for localhost environment
pub async fn distribute_eth(
    ecosystem_config: &EcosystemConfig,
    chain_config: &ChainConfig,
    l1_rpc_url: String,
) -> anyhow::Result<()> {
    if chain_config.wallet_creation == WalletCreation::Localhost
        && ecosystem_config.l1_network == L1Network::Localhost
    {
        let spinner = Spinner::new(MSG_DISTRIBUTING_ETH_SPINNER);
        let wallets = ecosystem_config.get_wallets()?;
        let chain_wallets = chain_config.get_wallets_config()?;
        let mut addresses = vec![
            chain_wallets.operator.address,
            chain_wallets.blob_operator.address,
            chain_wallets.governor.address,
        ];
        if let Some(deployer) = chain_wallets.deployer {
            addresses.push(deployer.address)
        }
        common::ethereum::distribute_eth(
            wallets.operator,
            addresses,
            l1_rpc_url,
            ecosystem_config.l1_network.chain_id(),
            AMOUNT_FOR_DISTRIBUTION_TO_WALLETS,
        )
        .await?;
        spinner.finish();
    }
    Ok(())
}

async fn init(
    init_args: &mut EcosystemInitArgsFinal,
    shell: &Shell,
    ecosystem_config: &EcosystemConfig,
    initial_deployment_config: &InitialDeploymentConfig,
) -> anyhow::Result<ContractsConfig> {
    let spinner = Spinner::new(MSG_INTALLING_DEPS_SPINNER);
    install_yarn_dependencies(shell, &ecosystem_config.link_to_code)?;
    build_system_contracts(shell, &ecosystem_config.link_to_code)?;
    spinner.finish();

    let contracts = deploy_ecosystem(
        shell,
        &mut init_args.ecosystem,
        init_args.forge_args.clone(),
        ecosystem_config,
        initial_deployment_config,
    )
    .await?;
    contracts.save_with_base_path(shell, &ecosystem_config.config)?;
    Ok(contracts)
}

async fn deploy_erc20(
    shell: &Shell,
    erc20_deployment_config: &Erc20DeploymentConfig,
    ecosystem_config: &EcosystemConfig,
    contracts_config: &ContractsConfig,
    forge_args: ForgeScriptArgs,
    l1_rpc_url: String,
) -> anyhow::Result<DeployErc20Output> {
    let deploy_config_path = DEPLOY_ERC20_SCRIPT_PARAMS.input(&ecosystem_config.link_to_code);
    DeployErc20Config::new(erc20_deployment_config, contracts_config)
        .save(shell, deploy_config_path)?;

    let mut forge = Forge::new(&ecosystem_config.path_to_foundry())
        .script(&DEPLOY_ERC20_SCRIPT_PARAMS.script(), forge_args.clone())
        .with_ffi()
        .with_rpc_url(l1_rpc_url)
        .with_broadcast();

    forge = fill_forge_private_key(
        forge,
        ecosystem_config.get_wallets()?.deployer_private_key(),
    )?;

    let spinner = Spinner::new(MSG_DEPLOYING_ERC20_SPINNER);
    check_the_balance(&forge).await?;
    forge.run(shell)?;
    spinner.finish();

    let result = DeployErc20Output::read(
        shell,
        DEPLOY_ERC20_SCRIPT_PARAMS.output(&ecosystem_config.link_to_code),
    )?;
    result.save_with_base_path(shell, &ecosystem_config.config)?;
    Ok(result)
}

async fn deploy_ecosystem(
    shell: &Shell,
    ecosystem: &mut EcosystemArgsFinal,
    forge_args: ForgeScriptArgs,
    ecosystem_config: &EcosystemConfig,
    initial_deployment_config: &InitialDeploymentConfig,
) -> anyhow::Result<ContractsConfig> {
    if ecosystem.deploy_ecosystem {
        return deploy_ecosystem_inner(
            shell,
            forge_args,
            ecosystem_config,
            initial_deployment_config,
            ecosystem.l1_rpc_url.clone(),
        )
        .await;
    }

    let ecosystem_contracts_path = match &ecosystem.ecosystem_contracts_path {
        Some(path) => Some(path.clone()),
        None => {
            let input_path: String = Prompt::new(MSG_ECOSYSTEM_CONTRACTS_PATH_PROMPT)
                .allow_empty()
                .validate_with(|val: &String| {
                    if val.is_empty() {
                        return Ok(());
                    }
                    PathBuf::from_str(val)
                        .map(|_| ())
                        .map_err(|_| MSG_ECOSYSTEM_CONTRACTS_PATH_INVALID_ERR.to_string())
                })
                .ask();
            if input_path.is_empty() {
                None
            } else {
                Some(input_path.into())
            }
        }
    };

    let ecosystem_contracts_path =
        ecosystem_contracts_path.unwrap_or_else(|| match ecosystem_config.l1_network {
            L1Network::Localhost => {
                ContractsConfig::get_path_with_base_path(&ecosystem_config.config)
            }
            L1Network::Sepolia | L1Network::Mainnet => ecosystem_config
                .get_preexisting_configs_path()
                .join(ecosystem_config.l1_network.to_string().to_lowercase()),
        });

    ContractsConfig::read(shell, ecosystem_contracts_path)
}

async fn deploy_ecosystem_inner(
    shell: &Shell,
    forge_args: ForgeScriptArgs,
    config: &EcosystemConfig,
    initial_deployment_config: &InitialDeploymentConfig,
    l1_rpc_url: String,
) -> anyhow::Result<ContractsConfig> {
    let deploy_config_path = DEPLOY_ECOSYSTEM_SCRIPT_PARAMS.input(&config.link_to_code);

    let default_genesis_config =
        GenesisConfig::read_with_base_path(shell, config.get_default_configs_path())
            .context("Context")?;

    let wallets_config = config.get_wallets()?;
    // For deploying ecosystem we only need genesis batch params
    let deploy_config = DeployL1Config::new(
        &default_genesis_config,
        &wallets_config,
        initial_deployment_config,
        config.era_chain_id,
        config.prover_version == ProverMode::NoProofs,
    );
    deploy_config.save(shell, deploy_config_path)?;

    let mut forge = Forge::new(&config.path_to_foundry())
        .script(&DEPLOY_ECOSYSTEM_SCRIPT_PARAMS.script(), forge_args.clone())
        .with_ffi()
        .with_rpc_url(l1_rpc_url.clone())
        .with_broadcast();

    if config.l1_network == L1Network::Localhost {
        // It's a kludge for reth, just because it doesn't behave properly with large amount of txs
        forge = forge.with_slow();
    }

    forge = fill_forge_private_key(forge, wallets_config.deployer_private_key())?;

    let spinner = Spinner::new(MSG_DEPLOYING_ECOSYSTEM_CONTRACTS_SPINNER);
    check_the_balance(&forge).await?;
    forge.run(shell)?;
    spinner.finish();

    let script_output = DeployL1Output::read(
        shell,
        DEPLOY_ECOSYSTEM_SCRIPT_PARAMS.output(&config.link_to_code),
    )?;
    let mut contracts_config = ContractsConfig::default();
    contracts_config.update_from_l1_output(&script_output);
    accept_owner(
        shell,
        config,
        contracts_config.l1.governance_addr,
        config.get_wallets()?.governor_private_key(),
        contracts_config.ecosystem_contracts.bridgehub_proxy_addr,
        &forge_args,
        l1_rpc_url.clone(),
    )
    .await?;

    accept_owner(
        shell,
        config,
        contracts_config.l1.governance_addr,
        config.get_wallets()?.governor_private_key(),
        contracts_config.bridges.shared.l1_address,
        &forge_args,
        l1_rpc_url.clone(),
    )
    .await?;
    Ok(contracts_config)
}

fn install_yarn_dependencies(shell: &Shell, link_to_code: &Path) -> anyhow::Result<()> {
    let _dir_guard = shell.push_dir(link_to_code);
    Cmd::new(cmd!(shell, "yarn install")).run()
}

fn build_system_contracts(shell: &Shell, link_to_code: &Path) -> anyhow::Result<()> {
    let _dir_guard = shell.push_dir(link_to_code.join("contracts"));
    Cmd::new(cmd!(shell, "yarn sc build")).run()
}<|MERGE_RESOLUTION|>--- conflicted
+++ resolved
@@ -26,6 +26,7 @@
     forge_utils::fill_forge_private_key,
 };
 use crate::{consts::AMOUNT_FOR_DISTRIBUTION_TO_WALLETS, forge_utils::check_the_balance};
+use crate::{forge_utils::check_the_balance, messages::msg_ecosystem_initialized};
 use config::{
     forge_interface::{
         deploy_ecosystem::{
@@ -36,11 +37,6 @@
         },
         script_params::{DEPLOY_ECOSYSTEM_SCRIPT_PARAMS, DEPLOY_ERC20_SCRIPT_PARAMS},
     },
-    traits::{
-        FileConfigWithDefaultName, ReadConfig, ReadConfigWithBasePath, SaveConfig,
-        SaveConfigWithBasePath,
-    },
-<<<<<<< HEAD
     forge_utils::fill_forge_private_key,
     messages::{
         msg_initializing_chain, MSG_CHAIN_NOT_INITIALIZED,
@@ -49,15 +45,15 @@
         MSG_ECOSYSTEM_CONTRACTS_PATH_INVALID_ERR, MSG_ECOSYSTEM_CONTRACTS_PATH_PROMPT,
         MSG_INITIALIZING_ECOSYSTEM, MSG_INTALLING_DEPS_SPINNER,
     },
+    traits::{
+        FileConfigWithDefaultName, ReadConfig, ReadConfigWithBasePath, SaveConfig,
+        SaveConfigWithBasePath,
+    },
     types::{L1Network, ProverMode},
     wallets::WalletCreation,
-};
-use crate::{forge_utils::check_the_balance, messages::msg_ecosystem_initialized};
-=======
     ChainConfig, ContractsConfig, EcosystemConfig, GenesisConfig,
 };
 use types::{L1Network, ProverMode, WalletCreation};
->>>>>>> 5cfcc24e
 
 pub async fn run(args: EcosystemInitArgs, shell: &Shell) -> anyhow::Result<()> {
     let ecosystem_config = EcosystemConfig::from_file(shell)?;
