--- conflicted
+++ resolved
@@ -164,27 +164,6 @@
         if block.number < want {
             return Ok(());
         }
-<<<<<<< HEAD
-        let block = FetchedBlock {
-            number,
-            l1_batch_number: payload.l1_batch_number,
-            last_in_batch: payload.last_in_batch,
-            protocol_version: payload.protocol_version,
-            timestamp: payload.timestamp,
-            reference_hash: Some(payload.hash),
-            l1_gas_price: payload.l1_gas_price,
-            l2_fair_gas_price: payload.l2_fair_gas_price,
-            fair_pubdata_price: payload.fair_pubdata_price,
-            virtual_blocks: payload.virtual_blocks,
-            operator_address: payload.operator_address,
-            transactions: payload
-                .transactions
-                .into_iter()
-                .map(FetchedTransaction::new)
-                .collect(),
-        };
-=======
->>>>>>> 58576d10
         self.actions.push_actions(self.inner.advance(block)).await;
         Ok(())
     }
@@ -348,7 +327,11 @@
                 fair_pubdata_price: payload.fair_pubdata_price,
                 virtual_blocks: payload.virtual_blocks,
                 operator_address: payload.operator_address,
-                transactions: payload.transactions,
+                transactions: payload
+                    .transactions
+                    .into_iter()
+                    .map(FetchedTransaction::new)
+                    .collect(),
             };
             cursor.advance(block).await.context("cursor.advance()")?;
         }
