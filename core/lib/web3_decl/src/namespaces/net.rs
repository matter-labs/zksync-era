#[cfg_attr(not(feature = "server"), allow(unused_imports))]
use jsonrpsee::core::RpcResult;
use jsonrpsee::proc_macros::rpc;
use zksync_types::U256;

<<<<<<< HEAD
use crate::client::{ForEthereumLikeNetwork, L2};

#[cfg_attr(
    feature = "server",
    rpc(server, client, namespace = "net", client_bounds(Self: ForEthereumLikeNetwork<Net = L2>))
)]
#[cfg_attr(
    not(feature = "server"),
    rpc(client, namespace = "net", client_bounds(Self: ForEthereumLikeNetwork<Net = L2>))
=======
use crate::client::{ForWeb3Network, L2};

#[cfg_attr(
    feature = "server",
    rpc(server, client, namespace = "net", client_bounds(Self: ForWeb3Network<Net = L2>))
)]
#[cfg_attr(
    not(feature = "server"),
    rpc(client, namespace = "net", client_bounds(Self: ForWeb3Network<Net = L2>))
>>>>>>> 553d3072
)]
pub trait NetNamespace {
    #[method(name = "version")]
    fn version(&self) -> RpcResult<String>;

    #[method(name = "peerCount")]
    fn peer_count(&self) -> RpcResult<U256>;

    #[method(name = "listening")]
    fn is_listening(&self) -> RpcResult<bool>;
}<|MERGE_RESOLUTION|>--- conflicted
+++ resolved
@@ -3,17 +3,6 @@
 use jsonrpsee::proc_macros::rpc;
 use zksync_types::U256;
 
-<<<<<<< HEAD
-use crate::client::{ForEthereumLikeNetwork, L2};
-
-#[cfg_attr(
-    feature = "server",
-    rpc(server, client, namespace = "net", client_bounds(Self: ForEthereumLikeNetwork<Net = L2>))
-)]
-#[cfg_attr(
-    not(feature = "server"),
-    rpc(client, namespace = "net", client_bounds(Self: ForEthereumLikeNetwork<Net = L2>))
-=======
 use crate::client::{ForWeb3Network, L2};
 
 #[cfg_attr(
@@ -23,7 +12,6 @@
 #[cfg_attr(
     not(feature = "server"),
     rpc(client, namespace = "net", client_bounds(Self: ForWeb3Network<Net = L2>))
->>>>>>> 553d3072
 )]
 pub trait NetNamespace {
     #[method(name = "version")]
