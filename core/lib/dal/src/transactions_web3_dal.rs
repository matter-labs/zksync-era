use std::{collections::HashMap, iter::once};

use anyhow::Context as _;
use sqlx::types::chrono::NaiveDateTime;
use zksync_db_connection::{
    connection::Connection,
    error::{DalResult, SqlxContext as _},
    instrument::InstrumentExt,
    interpolate_query, match_query_as,
};
use zksync_types::{
<<<<<<< HEAD
    api, api::TransactionReceipt, Address, L2BlockNumber, L2ChainId, Transaction,
    CONTRACT_DEPLOYER_ADDRESS, H256, U256,
=======
    api, api::TransactionReceipt, block::build_bloom, event::DEPLOY_EVENT_SIGNATURE, Address,
    BloomInput, L2BlockNumber, L2ChainId, Transaction, CONTRACT_DEPLOYER_ADDRESS, H256, U256,
>>>>>>> b40f3d19
};
use zksync_vm_interface::VmEvent;

use crate::{
    models::storage_transaction::{
        StorageApiTransaction, StorageTransaction, StorageTransactionDetails,
        StorageTransactionExecutionInfo, StorageTransactionReceipt,
    },
    Core, CoreDal,
};

#[derive(Debug, Clone, Copy)]
enum TransactionSelector<'a> {
    Hashes(&'a [H256]),
    Position(L2BlockNumber, u32),
}

#[derive(Debug)]
pub struct TransactionsWeb3Dal<'a, 'c> {
    pub(crate) storage: &'a mut Connection<'c, Core>,
}

impl TransactionsWeb3Dal<'_, '_> {
    /// Returns receipts by transactions hashes.
    /// Hashes are expected to be unique.
    pub async fn get_transaction_receipts(
        &mut self,
        hashes: &[H256],
    ) -> DalResult<Vec<TransactionReceipt>> {
        let hash_bytes: Vec<_> = hashes.iter().map(H256::as_bytes).collect();

        // Clarification for first part of the query(`WITH` clause):
        // Looking for `ContractDeployed` event in the events table
        // to find the address of deployed contract
        let st_receipts: Vec<StorageTransactionReceipt> = sqlx::query_as!(
            StorageTransactionReceipt,
            r#"
            WITH
                events AS (
                    SELECT DISTINCT
                        ON (events.tx_hash) *
                    FROM
                        events
                    WHERE
                        events.address = $1
                        AND events.topic1 = $2
                        AND events.tx_hash = ANY ($3)
                    ORDER BY
                        events.tx_hash,
                        events.event_index_in_tx DESC
                )
            SELECT
                transactions.hash AS tx_hash,
                transactions.index_in_block AS index_in_block,
                transactions.l1_batch_tx_index AS l1_batch_tx_index,
                transactions.miniblock_number AS "block_number!",
                transactions.error AS error,
                transactions.effective_gas_price AS effective_gas_price,
                transactions.initiator_address AS initiator_address,
                transactions.data -> 'to' AS "transfer_to?",
                transactions.data -> 'contractAddress' AS "execute_contract_address?",
                transactions.tx_format AS "tx_format?",
                transactions.refunded_gas AS refunded_gas,
                transactions.gas_limit AS gas_limit,
                miniblocks.hash AS "block_hash",
                miniblocks.l1_batch_number AS "l1_batch_number?",
                events.topic4 AS "contract_address?",
                miniblocks.timestamp AS "block_timestamp?"
            FROM
                transactions
                JOIN miniblocks ON miniblocks.number = transactions.miniblock_number
                LEFT JOIN events ON events.tx_hash = transactions.hash
            WHERE
                transactions.hash = ANY ($3)
                AND transactions.data != '{}'::jsonb
            "#,
            // ^ Filter out transactions with pruned data, which would lead to potentially incomplete / bogus
            // transaction info.
            CONTRACT_DEPLOYER_ADDRESS.as_bytes(),
            VmEvent::DEPLOY_EVENT_SIGNATURE.as_bytes(),
            &hash_bytes as &[&[u8]],
        )
        .instrument("get_transaction_receipts")
        .with_arg("hashes.len", &hashes.len())
        .fetch_all(self.storage)
        .await?;

        let block_timestamps: Vec<Option<i64>> =
            st_receipts.iter().map(|x| x.block_timestamp).collect();

        let mut receipts: Vec<TransactionReceipt> =
            st_receipts.into_iter().map(Into::into).collect();

        let mut logs = self
            .storage
            .events_dal()
            .get_logs_by_tx_hashes(hashes)
            .await?;

        let mut l2_to_l1_logs = self
            .storage
            .events_dal()
            .get_l2_to_l1_logs_by_hashes(hashes)
            .await?;

        for (receipt, block_timestamp) in receipts.iter_mut().zip(block_timestamps.into_iter()) {
            let logs_for_tx = logs.remove(&receipt.transaction_hash);

            if let Some(logs) = logs_for_tx {
                let iter = logs.iter().flat_map(|log| {
                    log.topics
                        .iter()
                        .map(|topic| BloomInput::Raw(topic.as_bytes()))
                        .chain(once(BloomInput::Raw(log.address.as_bytes())))
                });
                receipt.logs_bloom = build_bloom(iter);
                receipt.logs = logs
                    .into_iter()
                    .map(|mut log| {
                        log.block_hash = Some(receipt.block_hash);
                        log.l1_batch_number = receipt.l1_batch_number;
                        log.block_timestamp = block_timestamp.map(|t| (t as u64).into());
                        log
                    })
                    .collect();
            }

            let l2_to_l1_logs_for_tx = l2_to_l1_logs.remove(&receipt.transaction_hash);
            if let Some(l2_to_l1_logs) = l2_to_l1_logs_for_tx {
                receipt.l2_to_l1_logs = l2_to_l1_logs
                    .into_iter()
                    .map(|mut log| {
                        log.block_hash = Some(receipt.block_hash);
                        log.l1_batch_number = receipt.l1_batch_number;
                        log
                    })
                    .collect();
            }
        }

        Ok(receipts)
    }

    /// Obtains transactions with the specified hashes. Transactions are returned in no particular order; if some hashes
    /// don't correspond to transactions, the output will contain less elements than `hashes`.
    pub async fn get_transactions(
        &mut self,
        hashes: &[H256],
        chain_id: L2ChainId,
    ) -> DalResult<Vec<api::Transaction>> {
        self.get_transactions_inner(TransactionSelector::Hashes(hashes), chain_id)
            .await
    }

    pub async fn get_unstable_transaction_execution_info(
        &mut self,
        hash: H256,
    ) -> DalResult<Option<serde_json::Value>> {
        let row = sqlx::query_as!(
            StorageTransactionExecutionInfo,
            r#"
            SELECT
                transactions.execution_info
            FROM
                transactions
            WHERE
                transactions.hash = $1
            "#,
            hash.as_bytes()
        )
        .instrument("get_unstable_transaction_execution_info")
        .with_arg("hash", &hash)
        .fetch_optional(self.storage)
        .await?;
        Ok(row.map(|entry| entry.execution_info))
    }

    async fn get_transactions_inner(
        &mut self,
        selector: TransactionSelector<'_>,
        chain_id: L2ChainId,
    ) -> DalResult<Vec<api::Transaction>> {
        if let TransactionSelector::Position(_, idx) = selector {
            // Since index is not trusted, we check it to prevent potential overflow below.
            if idx > i32::MAX as u32 {
                return Ok(vec![]);
            }
        }

        let query = match_query_as!(
            StorageApiTransaction,
            [
                r#"
                SELECT
                    transactions.hash AS tx_hash,
                    transactions.index_in_block AS index_in_block,
                    miniblocks.number AS block_number,
                    transactions.nonce AS nonce,
                    transactions.signature AS signature,
                    transactions.initiator_address AS initiator_address,
                    transactions.tx_format AS tx_format,
                    transactions.value AS value,
                    transactions.gas_limit AS gas_limit,
                    transactions.max_fee_per_gas AS max_fee_per_gas,
                    transactions.max_priority_fee_per_gas AS max_priority_fee_per_gas,
                    transactions.effective_gas_price AS effective_gas_price,
                    transactions.l1_batch_number AS l1_batch_number,
                    transactions.l1_batch_tx_index AS l1_batch_tx_index,
                    transactions.data->'contractAddress' AS "execute_contract_address",
                    transactions.data->'calldata' AS "calldata",
                    miniblocks.hash AS "block_hash"
                FROM transactions
                LEFT JOIN miniblocks ON miniblocks.number = transactions.miniblock_number
                WHERE
                "#,
                _, // WHERE condition
                " AND transactions.data != '{}'::jsonb"
                // ^ Filter out transactions with pruned data, which would lead to potentially incomplete / bogus
                // transaction info.
            ],
            match (selector) {
                TransactionSelector::Hashes(hashes) => (
                    "transactions.hash = ANY($1)";
                    &hashes.iter().map(H256::as_bytes).collect::<Vec<_>>() as &[&[u8]]
                ),
                TransactionSelector::Position(block_number, idx) => (
                    "miniblocks.number = $1 AND transactions.index_in_block = $2";
                    i64::from(block_number.0),
                    idx as i32
                ),
            }
        );

        let rows = query
            .instrument("get_transactions")
            .with_arg("selector", &selector)
            .fetch_all(self.storage)
            .await?;
        Ok(rows.into_iter().map(|row| row.into_api(chain_id)).collect())
    }

    pub async fn get_transaction_by_hash(
        &mut self,
        hash: H256,
        chain_id: L2ChainId,
    ) -> DalResult<Option<api::Transaction>> {
        Ok(self
            .get_transactions_inner(TransactionSelector::Hashes(&[hash]), chain_id)
            .await?
            .into_iter()
            .next())
    }

    pub async fn get_transaction_by_position(
        &mut self,
        block_number: L2BlockNumber,
        index_in_block: u32,
        chain_id: L2ChainId,
    ) -> DalResult<Option<api::Transaction>> {
        Ok(self
            .get_transactions_inner(
                TransactionSelector::Position(block_number, index_in_block),
                chain_id,
            )
            .await?
            .into_iter()
            .next())
    }

    pub async fn get_transaction_details(
        &mut self,
        hash: H256,
    ) -> DalResult<Option<api::TransactionDetails>> {
        let row = sqlx::query_as!(
            StorageTransactionDetails,
            r#"
            SELECT
                transactions.is_priority,
                transactions.initiator_address,
                transactions.gas_limit,
                transactions.gas_per_pubdata_limit,
                transactions.received_at,
                miniblocks.number AS "miniblock_number?",
                transactions.error,
                transactions.effective_gas_price,
                transactions.refunded_gas,
                commit_tx.tx_hash AS "eth_commit_tx_hash?",
                prove_tx.tx_hash AS "eth_prove_tx_hash?",
                execute_tx.tx_hash AS "eth_execute_tx_hash?"
            FROM
                transactions
                LEFT JOIN miniblocks ON miniblocks.number = transactions.miniblock_number
                LEFT JOIN l1_batches ON l1_batches.number = miniblocks.l1_batch_number
                LEFT JOIN eth_txs_history AS commit_tx ON (
                    l1_batches.eth_commit_tx_id = commit_tx.eth_tx_id
                    AND commit_tx.confirmed_at IS NOT NULL
                )
                LEFT JOIN eth_txs_history AS prove_tx ON (
                    l1_batches.eth_prove_tx_id = prove_tx.eth_tx_id
                    AND prove_tx.confirmed_at IS NOT NULL
                )
                LEFT JOIN eth_txs_history AS execute_tx ON (
                    l1_batches.eth_execute_tx_id = execute_tx.eth_tx_id
                    AND execute_tx.confirmed_at IS NOT NULL
                )
            WHERE
                transactions.hash = $1
                AND transactions.data != '{}'::jsonb
            "#,
            // ^ Filter out transactions with pruned data, which would lead to potentially incomplete / bogus
            // transaction info.
            hash.as_bytes()
        )
        .instrument("get_transaction_details")
        .with_arg("hash", &hash)
        .fetch_optional(self.storage)
        .await?;

        Ok(row.map(Into::into))
    }

    /// Returns hashes of txs which were received after `from_timestamp` and the time of receiving the last tx.
    pub async fn get_pending_txs_hashes_after(
        &mut self,
        from_timestamp: NaiveDateTime,
        limit: Option<usize>,
    ) -> DalResult<Vec<(NaiveDateTime, H256)>> {
        let records = sqlx::query!(
            r#"
            SELECT
                transactions.hash,
                transactions.received_at
            FROM
                transactions
            WHERE
                received_at > $1
            ORDER BY
                received_at ASC
            LIMIT
                $2
            "#,
            from_timestamp,
            limit.map(|limit| limit as i64)
        )
        .instrument("get_pending_txs_hashes_after")
        .with_arg("from_timestamp", &from_timestamp)
        .with_arg("limit", &limit)
        .fetch_all(self.storage)
        .await?;

        let hashes = records
            .into_iter()
            .map(|record| (record.received_at, H256::from_slice(&record.hash)))
            .collect();
        Ok(hashes)
    }

    /// `committed_next_nonce` should equal the nonce for `initiator_address` in the storage.
    pub async fn next_nonce_by_initiator_account(
        &mut self,
        initiator_address: Address,
        committed_next_nonce: u64,
    ) -> DalResult<U256> {
        // Get nonces of non-rejected transactions, starting from the 'latest' nonce.
        // `latest` nonce is used, because it is guaranteed that there are no gaps before it.
        // `(miniblock_number IS NOT NULL OR error IS NULL)` is the condition that filters non-rejected transactions.
        // Query is fast because we have an index on (`initiator_address`, `nonce`)
        // and it cannot return more than `max_nonce_ahead` nonces.
        let non_rejected_nonces: Vec<u64> = sqlx::query!(
            r#"
            SELECT
                nonce AS "nonce!"
            FROM
                transactions
            WHERE
                initiator_address = $1
                AND nonce >= $2
                AND is_priority = FALSE
                AND (
                    miniblock_number IS NOT NULL
                    OR error IS NULL
                )
            ORDER BY
                nonce
            "#,
            initiator_address.as_bytes(),
            committed_next_nonce as i64
        )
        .instrument("next_nonce_by_initiator_account#non_rejected_nonces")
        .with_arg("initiator_address", &initiator_address)
        .with_arg("committed_next_nonce", &committed_next_nonce)
        .fetch_all(self.storage)
        .await?
        .into_iter()
        .map(|row| row.nonce as u64)
        .collect();

        // Find pending nonce as the first "gap" in nonces.
        let mut pending_nonce = committed_next_nonce;
        for nonce in non_rejected_nonces {
            if pending_nonce == nonce {
                pending_nonce += 1;
            } else {
                break;
            }
        }

        Ok(U256::from(pending_nonce))
    }

    /// Returns the server transactions (not API ones) from a L2 block range.
    pub async fn get_raw_l2_blocks_transactions(
        &mut self,
        blocks: std::ops::Range<L2BlockNumber>,
    ) -> DalResult<HashMap<L2BlockNumber, Vec<Transaction>>> {
        // Check if range is non-empty, because BETWEEN in SQL in `unordered`.
        if blocks.is_empty() {
            return Ok(HashMap::default());
        }
        // We do an inner join with `miniblocks.number`, because
        // transaction insertions are not atomic with miniblock insertion.
        let rows = sqlx::query_as!(
            StorageTransaction,
            r#"
            SELECT
                transactions.*
            FROM
                transactions
                INNER JOIN miniblocks ON miniblocks.number = transactions.miniblock_number
            WHERE
                miniblocks.number BETWEEN $1 AND $2
            ORDER BY
                miniblock_number,
                index_in_block
            "#,
            i64::from(blocks.start.0),
            i64::from(blocks.end.0 - 1),
        )
        .try_map(|row| {
            let to_block_number = |n: Option<i64>| {
                anyhow::Ok(L2BlockNumber(
                    n.context("missing")?.try_into().context("overflow")?,
                ))
            };
            Ok((
                to_block_number(row.miniblock_number).decode_column("miniblock_number")?,
                Transaction::from(row),
            ))
        })
        .instrument("get_raw_l2_blocks_transactions")
        .with_arg("blocks", &blocks)
        .fetch_all(self.storage)
        .await?;
        let mut txs: HashMap<L2BlockNumber, Vec<Transaction>> = HashMap::new();
        for (n, tx) in rows {
            txs.entry(n).or_default().push(tx);
        }
        Ok(txs)
    }

    /// Returns the server transactions (not API ones) from an L2 block.
    pub async fn get_raw_l2_block_transactions(
        &mut self,
        block: L2BlockNumber,
    ) -> DalResult<Vec<Transaction>> {
        Ok(self
            .get_raw_l2_blocks_transactions(block..block + 1)
            .await?
            .remove(&block)
            .unwrap_or_default())
    }
}

#[cfg(test)]
mod tests {
    use std::collections::HashMap;

    use zksync_types::{l2::L2Tx, Nonce, ProtocolVersion, ProtocolVersionId};
    use zksync_vm_interface::TransactionExecutionMetrics;

    use super::*;
    use crate::{
        tests::{create_l2_block_header, mock_execution_result, mock_l2_transaction},
        ConnectionPool, Core, CoreDal,
    };

    async fn prepare_transactions(conn: &mut Connection<'_, Core>, txs: Vec<L2Tx>) {
        conn.blocks_dal()
            .delete_l2_blocks(L2BlockNumber(0))
            .await
            .unwrap();

        for tx in &txs {
            conn.transactions_dal()
                .insert_transaction_l2(tx, TransactionExecutionMetrics::default())
                .await
                .unwrap();
        }
        conn.blocks_dal()
            .insert_l2_block(&create_l2_block_header(0))
            .await
            .unwrap();
        let mut l2_block_header = create_l2_block_header(1);
        l2_block_header.l2_tx_count = txs.len() as u16;
        conn.blocks_dal()
            .insert_l2_block(&l2_block_header)
            .await
            .unwrap();

        let tx_results = txs
            .into_iter()
            .map(mock_execution_result)
            .collect::<Vec<_>>();

        conn.transactions_dal()
            .mark_txs_as_executed_in_l2_block(
                L2BlockNumber(1),
                &tx_results,
                U256::from(1),
                ProtocolVersionId::latest(),
                false,
            )
            .await
            .unwrap();
    }

    #[tokio::test]
    async fn getting_transaction() {
        let connection_pool = ConnectionPool::<Core>::test_pool().await;
        let mut conn = connection_pool.connection().await.unwrap();
        conn.protocol_versions_dal()
            .save_protocol_version_with_tx(&ProtocolVersion::default())
            .await
            .unwrap();
        let tx = mock_l2_transaction();
        let tx_hash = tx.hash();
        prepare_transactions(&mut conn, vec![tx]).await;

        let web3_tx = conn
            .transactions_web3_dal()
            .get_transaction_by_position(L2BlockNumber(1), 0, L2ChainId::from(270))
            .await;
        let web3_tx = web3_tx.unwrap().unwrap();
        assert_eq!(web3_tx.hash, tx_hash);
        assert_eq!(web3_tx.block_number, Some(1.into()));
        assert_eq!(web3_tx.transaction_index, Some(0.into()));

        let web3_tx = conn
            .transactions_web3_dal()
            .get_transaction_by_hash(tx_hash, L2ChainId::from(270))
            .await;
        let web3_tx = web3_tx.unwrap().unwrap();
        assert_eq!(web3_tx.hash, tx_hash);
        assert_eq!(web3_tx.block_number, Some(1.into()));
        assert_eq!(web3_tx.transaction_index, Some(0.into()));

        for block_number in [0, 2, 100] {
            let web3_tx = conn
                .transactions_web3_dal()
                .get_transaction_by_position(L2BlockNumber(block_number), 0, L2ChainId::from(270))
                .await;
            assert!(web3_tx.unwrap().is_none());
        }
        for index in [1, 2, 100] {
            let web3_tx = conn
                .transactions_web3_dal()
                .get_transaction_by_position(L2BlockNumber(1), index, L2ChainId::from(270))
                .await;
            assert!(web3_tx.unwrap().is_none());
        }
        let web3_tx = conn
            .transactions_web3_dal()
            .get_transaction_by_hash(H256::zero(), L2ChainId::from(270))
            .await;
        assert!(web3_tx.unwrap().is_none());

        let execution_info = conn
            .transactions_web3_dal()
            .get_unstable_transaction_execution_info(tx_hash)
            .await
            .unwrap()
            .expect("Transaction execution info is missing in the DAL");

        // Check that execution info has at least the circuit statistics field.
        // If this assertion fails because the transaction execution info format
        // has changed, replace circuit_statistic with any other valid field
        assert!(
            execution_info.get("circuit_statistic").is_some(),
            "Missing circuit_statistics field"
        );
    }

    #[tokio::test]
    async fn getting_receipts() {
        let connection_pool = ConnectionPool::<Core>::test_pool().await;
        let mut conn = connection_pool.connection().await.unwrap();
        conn.protocol_versions_dal()
            .save_protocol_version_with_tx(&ProtocolVersion::default())
            .await
            .unwrap();

        let tx1 = mock_l2_transaction();
        let tx1_hash = tx1.hash();
        let tx2 = mock_l2_transaction();
        let tx2_hash = tx2.hash();

        prepare_transactions(&mut conn, vec![tx1.clone(), tx2.clone()]).await;

        let mut receipts = conn
            .transactions_web3_dal()
            .get_transaction_receipts(&[tx1_hash, tx2_hash])
            .await
            .unwrap();

        receipts.sort_unstable_by_key(|receipt| receipt.transaction_index);

        assert_eq!(receipts.len(), 2);
        assert_eq!(receipts[0].transaction_hash, tx1_hash);
        assert_eq!(receipts[1].transaction_hash, tx2_hash);
    }

    #[tokio::test]
    async fn getting_l2_block_transactions() {
        let connection_pool = ConnectionPool::<Core>::test_pool().await;
        let mut conn = connection_pool.connection().await.unwrap();
        conn.protocol_versions_dal()
            .save_protocol_version_with_tx(&ProtocolVersion::default())
            .await
            .unwrap();
        let tx = mock_l2_transaction();
        let tx_hash = tx.hash();
        prepare_transactions(&mut conn, vec![tx]).await;

        let raw_txs = conn
            .transactions_web3_dal()
            .get_raw_l2_block_transactions(L2BlockNumber(0))
            .await
            .unwrap();
        assert!(raw_txs.is_empty());

        let raw_txs = conn
            .transactions_web3_dal()
            .get_raw_l2_block_transactions(L2BlockNumber(1))
            .await
            .unwrap();
        assert_eq!(raw_txs.len(), 1);
        assert_eq!(raw_txs[0].hash(), tx_hash);
    }

    #[tokio::test]
    async fn getting_next_nonce_by_initiator_account() {
        let connection_pool = ConnectionPool::<Core>::test_pool().await;
        let mut conn = connection_pool.connection().await.unwrap();
        conn.protocol_versions_dal()
            .save_protocol_version_with_tx(&ProtocolVersion::default())
            .await
            .unwrap();

        let initiator = Address::repeat_byte(1);
        let next_nonce = conn
            .transactions_web3_dal()
            .next_nonce_by_initiator_account(initiator, 0)
            .await
            .unwrap();
        assert_eq!(next_nonce, 0.into());

        let mut tx_by_nonce = HashMap::new();
        for nonce in [0, 1, 4] {
            let mut tx = mock_l2_transaction();
            // Changing transaction fields invalidates its signature, but it's OK for test purposes
            tx.common_data.nonce = Nonce(nonce);
            tx.common_data.initiator_address = initiator;
            tx_by_nonce.insert(nonce, tx.clone());
            conn.transactions_dal()
                .insert_transaction_l2(&tx, TransactionExecutionMetrics::default())
                .await
                .unwrap();
        }

        let next_nonce = conn
            .transactions_web3_dal()
            .next_nonce_by_initiator_account(initiator, 0)
            .await
            .unwrap();
        assert_eq!(next_nonce, 2.into());

        // Reject the transaction with nonce 1, so that it'd be not taken into account.
        conn.transactions_dal()
            .mark_tx_as_rejected(tx_by_nonce[&1].hash(), "oops")
            .await
            .unwrap();
        let next_nonce = conn
            .transactions_web3_dal()
            .next_nonce_by_initiator_account(initiator, 0)
            .await
            .unwrap();
        assert_eq!(next_nonce, 1.into());

        // Include transactions in a L2 block (including the rejected one), so that they are taken into account again.
        let mut l2_block = create_l2_block_header(1);
        l2_block.l2_tx_count = 2;
        conn.blocks_dal().insert_l2_block(&l2_block).await.unwrap();
        let executed_txs = [
            mock_execution_result(tx_by_nonce[&0].clone()),
            mock_execution_result(tx_by_nonce[&1].clone()),
        ];
        conn.transactions_dal()
            .mark_txs_as_executed_in_l2_block(
                l2_block.number,
                &executed_txs,
                1.into(),
                ProtocolVersionId::latest(),
                false,
            )
            .await
            .unwrap();

        let next_nonce = conn
            .transactions_web3_dal()
            .next_nonce_by_initiator_account(initiator, 0)
            .await
            .unwrap();
        assert_eq!(next_nonce, 2.into());
    }

    #[tokio::test]
    async fn getting_next_nonce_by_initiator_account_after_snapshot_recovery() {
        // Emulate snapshot recovery: no transactions with past nonces are present in the storage
        let connection_pool = ConnectionPool::<Core>::test_pool().await;
        let mut conn = connection_pool.connection().await.unwrap();
        let initiator = Address::repeat_byte(1);
        let next_nonce = conn
            .transactions_web3_dal()
            .next_nonce_by_initiator_account(initiator, 1)
            .await
            .unwrap();
        assert_eq!(next_nonce, 1.into());

        let mut tx = mock_l2_transaction();
        // Changing transaction fields invalidates its signature, but it's OK for test purposes
        tx.common_data.nonce = Nonce(1);
        tx.common_data.initiator_address = initiator;
        conn.transactions_dal()
            .insert_transaction_l2(&tx, TransactionExecutionMetrics::default())
            .await
            .unwrap();

        let next_nonce = conn
            .transactions_web3_dal()
            .next_nonce_by_initiator_account(initiator, 1)
            .await
            .unwrap();
        assert_eq!(next_nonce, 2.into());
    }
}<|MERGE_RESOLUTION|>--- conflicted
+++ resolved
@@ -9,13 +9,8 @@
     interpolate_query, match_query_as,
 };
 use zksync_types::{
-<<<<<<< HEAD
-    api, api::TransactionReceipt, Address, L2BlockNumber, L2ChainId, Transaction,
-    CONTRACT_DEPLOYER_ADDRESS, H256, U256,
-=======
-    api, api::TransactionReceipt, block::build_bloom, event::DEPLOY_EVENT_SIGNATURE, Address,
-    BloomInput, L2BlockNumber, L2ChainId, Transaction, CONTRACT_DEPLOYER_ADDRESS, H256, U256,
->>>>>>> b40f3d19
+    api, api::TransactionReceipt, block::build_bloom, Address, BloomInput, L2BlockNumber,
+    L2ChainId, Transaction, CONTRACT_DEPLOYER_ADDRESS, H256, U256,
 };
 use zksync_vm_interface::VmEvent;
 
