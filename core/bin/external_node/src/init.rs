--- conflicted
+++ resolved
@@ -90,13 +90,8 @@
             )?;
 
             tracing::warn!("Proceeding with snapshot recovery. This is an experimental feature; use at your own risk");
-<<<<<<< HEAD
-            let recovery_config = SnapshotsRecoveryConfig::new()?;
-            let object_store = ObjectStoreFactory::new(recovery_config.snapshots_object_store)
-=======
             let object_store_config = snapshot_recovery_object_store_config()?;
-            let blob_store = ObjectStoreFactory::new(object_store_config)
->>>>>>> 9e39f13c
+            let object_store = ObjectStoreFactory::new(object_store_config)
                 .create_store()
                 .await?;
 
