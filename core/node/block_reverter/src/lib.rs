--- conflicted
+++ resolved
@@ -57,19 +57,9 @@
         settlement_layer: SettlementLayer,
     ) -> anyhow::Result<Self> {
         Ok(Self {
-<<<<<<< HEAD
-            diamond_proxy_addr: contract.l1.diamond_proxy_addr,
-            validator_timelock_addr: contract.l1.validator_timelock_addr,
-            default_priority_fee_per_gas: eth_config.gas_adjuster.default_priority_fee_per_gas,
-=======
             sl_diamond_proxy_addr,
             sl_validator_timelock_addr,
-            default_priority_fee_per_gas: eth_config
-                .gas_adjuster
-                .as_ref()
-                .context("gas adjuster")?
-                .default_priority_fee_per_gas,
->>>>>>> 4f3bfe6b
+            default_priority_fee_per_gas: eth_config.gas_adjuster.default_priority_fee_per_gas,
             hyperchain_id,
             settlement_layer,
         })
