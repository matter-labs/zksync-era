--- conflicted
+++ resolved
@@ -23,8 +23,6 @@
 }
 
 impl StoredBatchInfo {
-<<<<<<< HEAD
-=======
     pub fn schema() -> ParamType {
         ParamType::Tuple(vec![
             ParamType::Uint(64),       // `batch_number`
@@ -38,7 +36,6 @@
         ])
     }
 
->>>>>>> a8489270
     /// Encodes the struct into RLP.
     pub fn encode(&self) -> Vec<u8> {
         ethabi::encode(&[self.clone().into_token()])
@@ -55,19 +52,6 @@
     /// `_hashStoredBatchInfo` from `Executor.sol`.
     pub fn hash(&self) -> H256 {
         H256(web3::keccak256(&self.encode()))
-    }
-
-    pub fn schema() -> ParamType {
-        ParamType::Tuple(vec![
-            ParamType::Uint(64),       // `batch_number`
-            ParamType::FixedBytes(32), // `batch_hash`
-            ParamType::Uint(64),       // `index_repeated_storage_changes`
-            ParamType::Uint(256),      // `number_of_layer1_txs`
-            ParamType::FixedBytes(32), // `priority_operations_hash`
-            ParamType::FixedBytes(32), // `l2_logs_tree_root`
-            ParamType::Uint(256),      // `timestamp`
-            ParamType::FixedBytes(32), // `commitment`
-        ])
     }
 }
 
