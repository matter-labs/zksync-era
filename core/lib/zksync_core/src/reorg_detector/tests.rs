--- conflicted
+++ resolved
@@ -10,14 +10,9 @@
 use tokio::sync::mpsc;
 use zksync_dal::StorageProcessor;
 use zksync_types::{
-<<<<<<< HEAD
     block::{BlockGasCount, L1BatchHeader, MiniblockHeader},
     fee_model::BatchFeeInput,
     Address, L2ChainId, ProtocolVersion, ProtocolVersionId,
-=======
-    block::{BlockGasCount, MiniblockHeader},
-    L2ChainId, ProtocolVersion,
->>>>>>> 24054454
 };
 
 use super::*;
@@ -29,17 +24,7 @@
 async fn store_miniblock(storage: &mut StorageProcessor<'_>, number: u32, hash: H256) {
     let header = MiniblockHeader {
         hash,
-<<<<<<< HEAD
-        l1_tx_count: 0,
-        l2_tx_count: 0,
-        base_fee_per_gas: 0,
-        batch_fee_input: BatchFeeInput::default(),
-        base_system_contracts_hashes: BaseSystemContractsHashes::default(),
-        protocol_version: Some(ProtocolVersionId::latest()),
-        virtual_blocks: 1,
-=======
         ..create_miniblock(number)
->>>>>>> 24054454
     };
     storage
         .blocks_dal()
