//! This module represents the conditional sealer, which can decide whether the batch
//! should be sealed after executing a particular transaction.
//!
//! The conditional sealer abstraction allows to implement different sealing strategies, e.g. the actual
//! sealing strategy for the main node or noop sealer for the external node.

use std::fmt;

use async_trait::async_trait;
use zksync_config::configs::chain::StateKeeperConfig;
use zksync_multivm::{
    interface::TransactionExecutionMetrics,
    utils::{get_bootloader_max_txs_in_batch, get_max_batch_base_layer_circuits},
};
use zksync_types::{ProtocolVersionId, Transaction};
use zksync_vm_executor::interface::TransactionFilter;

use super::{criteria, SealCriterion, SealData, SealResolution, AGGREGATION_METRICS};

/// Checks if an L1 batch should be sealed after executing a transaction.
pub trait ConditionalSealer: 'static + fmt::Debug + Send + Sync {
    /// Returns the action that should be taken by the state keeper after executing a transaction.
    #[allow(clippy::too_many_arguments)]
    fn should_seal_l1_batch(
        &self,
        l1_batch_number: u32,
        tx_count: usize,
        l1_tx_count: usize,
        block_data: &SealData,
        tx_data: &SealData,
        protocol_version: ProtocolVersionId,
        max_pubdata_per_batch: Option<usize>,
    ) -> SealResolution;

    /// Returns fractions of the criteria's capacity filled in the batch.
    fn capacity_filled(
        &self,
        tx_count: usize,
        l1_tx_count: usize,
        block_data: &SealData,
        protocol_version: ProtocolVersionId,
        max_pubdata_per_batch: Option<usize>,
    ) -> Vec<(&'static str, f64)>;

<<<<<<< HEAD
    fn use_propose_mode(&mut self) {}

    fn use_verify_mode(&mut self) {}

    fn set_protocol_version(&mut self, _protocol_version: ProtocolVersionId) {}
=======
    fn handle_is_active_leader_change(&mut self, _is_leader: bool) {}

    fn set_config(&mut self, _protocol_version: ProtocolVersionId) {}
>>>>>>> e0eb02f5
}

#[derive(Debug, Clone, Copy)]
pub struct L1BatchSealConfig {
    pub max_circuits_per_batch: usize,
    pub transaction_slots: usize,
    pub close_block_at_geometry_percentage: f64,
    pub reject_tx_at_geometry_percentage: f64,
    pub close_block_at_eth_params_percentage: f64,
    pub reject_tx_at_eth_params_percentage: f64,
}

impl From<StateKeeperConfig> for L1BatchSealConfig {
    fn from(config: StateKeeperConfig) -> Self {
        Self {
            max_circuits_per_batch: config.max_circuits_per_batch,
            transaction_slots: config.transaction_slots,
            close_block_at_geometry_percentage: config.close_block_at_geometry_percentage,
            reject_tx_at_geometry_percentage: config.reject_tx_at_geometry_percentage,
            close_block_at_eth_params_percentage: config.close_block_at_eth_params_percentage,
            reject_tx_at_eth_params_percentage: config.reject_tx_at_eth_params_percentage,
        }
    }
}

impl L1BatchSealConfig {
    pub fn max(protocol_version: ProtocolVersionId) -> Self {
        Self {
            max_circuits_per_batch: get_max_batch_base_layer_circuits(protocol_version.into()),
            transaction_slots: get_bootloader_max_txs_in_batch(protocol_version.into()),
            close_block_at_geometry_percentage: 1.0,
            reject_tx_at_geometry_percentage: 1.0,
            close_block_at_eth_params_percentage: 1.0,
            reject_tx_at_eth_params_percentage: 1.0,
        }
    }

    pub fn for_tests() -> Self {
        StateKeeperConfig::for_tests().into()
    }
}

/// Implementation of [`ConditionalSealer`] used by the main node.
/// Internally uses a set of [`SealCriterion`]s to determine whether the batch should be sealed.
///
/// The checks are deterministic, i.e., should depend solely on execution metrics and [`L1BatchSealConfig`].
/// Non-deterministic seal criteria are expressed using [`IoSealCriteria`](super::IoSealCriteria).
#[derive(Debug)]
pub struct SequencerSealer {
    local_config: L1BatchSealConfig,
    local_max_pubdata_per_batch: usize,
    current_config: Option<L1BatchSealConfig>,
<<<<<<< HEAD
    in_verify_mode: bool,
=======
    is_active_leader: bool,
>>>>>>> e0eb02f5
    sealers: Vec<Box<dyn SealCriterion>>,
}

#[cfg(test)]
impl SequencerSealer {
    pub(crate) fn for_tests() -> Self {
        Self {
            local_config: L1BatchSealConfig::for_tests(),
            local_max_pubdata_per_batch: 100_000,
            current_config: Some(L1BatchSealConfig::for_tests()),
<<<<<<< HEAD
            in_verify_mode: false,
=======
            is_active_leader: false,
>>>>>>> e0eb02f5
            sealers: vec![],
        }
    }
}

#[async_trait]
impl TransactionFilter for SequencerSealer {
    async fn filter_transaction(
        &self,
        transaction: &Transaction,
        metrics: &TransactionExecutionMetrics,
    ) -> Result<(), String> {
        let data = SealData::for_transaction(transaction, metrics);
        for sealer in &self.sealers {
            const TX_COUNT: usize = 1;

            let resolution = sealer.should_seal(
                &self.current_config.unwrap(),
                TX_COUNT,
                TX_COUNT,
                &data,
                &data,
                ProtocolVersionId::latest(),
                self.local_max_pubdata_per_batch,
            );
            if matches!(resolution, SealResolution::Unexecutable(_)) {
                let err = sealer.prom_criterion_name().to_owned();
                return Err(err);
            }
        }
        Ok(())
    }
}

impl ConditionalSealer for SequencerSealer {
    fn should_seal_l1_batch(
        &self,
        l1_batch_number: u32,
        tx_count: usize,
        l1_tx_count: usize,
        block_data: &SealData,
        tx_data: &SealData,
        protocol_version: ProtocolVersionId,
        max_pubdata_per_batch: Option<usize>,
    ) -> SealResolution {
        tracing::trace!(
            "Determining seal resolution for L1 batch #{l1_batch_number} with {tx_count} transactions \
             and metrics {:?}",
            block_data.execution_metrics
        );

        let mut final_seal_resolution = SealResolution::NoSeal;
        for sealer in &self.sealers {
            let seal_resolution = sealer.should_seal(
                &self.current_config.unwrap(),
                tx_count,
                l1_tx_count,
                block_data,
                tx_data,
                protocol_version,
                max_pubdata_per_batch.unwrap_or(self.local_max_pubdata_per_batch),
            );
            match &seal_resolution {
                SealResolution::IncludeAndSeal
                | SealResolution::ExcludeAndSeal
                | SealResolution::Unexecutable(_) => {
                    tracing::debug!(
                        "L1 batch #{l1_batch_number} processed by `{name}` with resolution {seal_resolution:?}",
                        name = sealer.prom_criterion_name()
                    );
                    AGGREGATION_METRICS
                        .l1_batch_reason_inc(sealer.prom_criterion_name(), &seal_resolution);
                }
                SealResolution::NoSeal => { /* Don't do anything */ }
            }

            final_seal_resolution = final_seal_resolution.stricter(seal_resolution);
        }
        final_seal_resolution
    }

    fn capacity_filled(
        &self,
        tx_count: usize,
        l1_tx_count: usize,
        block_data: &SealData,
        protocol_version: ProtocolVersionId,
        max_pubdata_per_batch: Option<usize>,
    ) -> Vec<(&'static str, f64)> {
        self.sealers
            .iter()
            .filter_map(|s| {
                let filled = s.capacity_filled(
                    &self.current_config.unwrap(),
                    tx_count,
                    l1_tx_count,
                    block_data,
                    protocol_version,
                    max_pubdata_per_batch.unwrap_or(self.local_max_pubdata_per_batch),
                );
                filled.map(|f| (s.prom_criterion_name(), f))
            })
            .collect()
    }

<<<<<<< HEAD
    fn use_propose_mode(&mut self) {
        self.in_verify_mode = false;
        self.current_config = Some(self.local_config);
    }

    fn use_verify_mode(&mut self) {
        self.in_verify_mode = true;
=======
    fn handle_is_active_leader_change(&mut self, is_leader: bool) {
        self.is_active_leader = is_leader;
>>>>>>> e0eb02f5
        // Config will be set in `set_protocol_version` later.
        self.current_config = None;
    }

<<<<<<< HEAD
    fn set_protocol_version(&mut self, protocol_version: ProtocolVersionId) {
        if self.in_verify_mode {
=======
    fn set_config(&mut self, protocol_version: ProtocolVersionId) {
        if self.is_active_leader {
            self.current_config = Some(self.local_config);
        } else {
>>>>>>> e0eb02f5
            self.current_config = Some(L1BatchSealConfig::max(protocol_version));
        }
    }
}

impl SequencerSealer {
    pub fn new(sk_config: StateKeeperConfig) -> Self {
        let local_max_pubdata_per_batch = sk_config.max_pubdata_per_batch.0 as usize;
        let config: L1BatchSealConfig = sk_config.into();
        let sealers = Self::default_sealers();
        Self {
            local_config: config,
            local_max_pubdata_per_batch,
            current_config: Some(config),
<<<<<<< HEAD
            in_verify_mode: false,
=======
            is_active_leader: true,
>>>>>>> e0eb02f5
            sealers,
        }
    }

    #[cfg(test)]
    pub(crate) fn with_sealers(
        sk_config: StateKeeperConfig,
        sealers: Vec<Box<dyn SealCriterion>>,
    ) -> Self {
        let local_max_pubdata_per_batch = sk_config.max_pubdata_per_batch.0 as usize;
        let config: L1BatchSealConfig = sk_config.into();
        Self {
            local_config: config,
            local_max_pubdata_per_batch,
            current_config: Some(config),
<<<<<<< HEAD
            in_verify_mode: false,
=======
            is_active_leader: true,
>>>>>>> e0eb02f5
            sealers,
        }
    }

    fn default_sealers() -> Vec<Box<dyn SealCriterion>> {
        vec![
            Box::new(criteria::SlotsCriterion),
            Box::new(criteria::PubDataBytesCriterion),
            Box::new(criteria::CircuitsCriterion),
            Box::new(criteria::TxEncodingSizeCriterion),
            Box::new(criteria::GasForBatchTipCriterion),
            Box::new(criteria::L1L2TxsCriterion),
            Box::new(criteria::L2L1LogsCriterion),
        ]
    }
}

/// Implementation of [`ConditionalSealer`] that never seals the batch.
///
/// Can be used in contexts where, for example, state keeper configuration is not available,
/// or the decision to seal batch is taken by some other component.
#[derive(Debug)]
pub struct NoopSealer;

impl ConditionalSealer for NoopSealer {
    fn should_seal_l1_batch(
        &self,
        _l1_batch_number: u32,
        _tx_count: usize,
        _l1_tx_count: usize,
        _block_data: &SealData,
        _tx_data: &SealData,
        _protocol_version: ProtocolVersionId,
        _max_pubdata_per_batch: Option<usize>,
    ) -> SealResolution {
        SealResolution::NoSeal
    }

    fn capacity_filled(
        &self,
        _tx_count: usize,
        _l1_tx_count: usize,
        _block_data: &SealData,
        _protocol_version: ProtocolVersionId,
        _max_pubdata_per_batch: Option<usize>,
    ) -> Vec<(&'static str, f64)> {
        Vec::new()
    }
}<|MERGE_RESOLUTION|>--- conflicted
+++ resolved
@@ -42,17 +42,9 @@
         max_pubdata_per_batch: Option<usize>,
     ) -> Vec<(&'static str, f64)>;
 
-<<<<<<< HEAD
-    fn use_propose_mode(&mut self) {}
-
-    fn use_verify_mode(&mut self) {}
-
-    fn set_protocol_version(&mut self, _protocol_version: ProtocolVersionId) {}
-=======
     fn handle_is_active_leader_change(&mut self, _is_leader: bool) {}
 
     fn set_config(&mut self, _protocol_version: ProtocolVersionId) {}
->>>>>>> e0eb02f5
 }
 
 #[derive(Debug, Clone, Copy)]
@@ -105,11 +97,7 @@
     local_config: L1BatchSealConfig,
     local_max_pubdata_per_batch: usize,
     current_config: Option<L1BatchSealConfig>,
-<<<<<<< HEAD
-    in_verify_mode: bool,
-=======
     is_active_leader: bool,
->>>>>>> e0eb02f5
     sealers: Vec<Box<dyn SealCriterion>>,
 }
 
@@ -120,11 +108,7 @@
             local_config: L1BatchSealConfig::for_tests(),
             local_max_pubdata_per_batch: 100_000,
             current_config: Some(L1BatchSealConfig::for_tests()),
-<<<<<<< HEAD
-            in_verify_mode: false,
-=======
-            is_active_leader: false,
->>>>>>> e0eb02f5
+            is_active_leader: true,
             sealers: vec![],
         }
     }
@@ -230,31 +214,16 @@
             .collect()
     }
 
-<<<<<<< HEAD
-    fn use_propose_mode(&mut self) {
-        self.in_verify_mode = false;
-        self.current_config = Some(self.local_config);
-    }
-
-    fn use_verify_mode(&mut self) {
-        self.in_verify_mode = true;
-=======
     fn handle_is_active_leader_change(&mut self, is_leader: bool) {
         self.is_active_leader = is_leader;
->>>>>>> e0eb02f5
-        // Config will be set in `set_protocol_version` later.
+        // Config will be set in `set_config` later.
         self.current_config = None;
     }
 
-<<<<<<< HEAD
-    fn set_protocol_version(&mut self, protocol_version: ProtocolVersionId) {
-        if self.in_verify_mode {
-=======
     fn set_config(&mut self, protocol_version: ProtocolVersionId) {
         if self.is_active_leader {
             self.current_config = Some(self.local_config);
         } else {
->>>>>>> e0eb02f5
             self.current_config = Some(L1BatchSealConfig::max(protocol_version));
         }
     }
@@ -269,11 +238,7 @@
             local_config: config,
             local_max_pubdata_per_batch,
             current_config: Some(config),
-<<<<<<< HEAD
-            in_verify_mode: false,
-=======
             is_active_leader: true,
->>>>>>> e0eb02f5
             sealers,
         }
     }
@@ -289,11 +254,7 @@
             local_config: config,
             local_max_pubdata_per_batch,
             current_config: Some(config),
-<<<<<<< HEAD
-            in_verify_mode: false,
-=======
             is_active_leader: true,
->>>>>>> e0eb02f5
             sealers,
         }
     }
