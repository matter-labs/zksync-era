use std::time::Duration;

use serde::Deserialize;
use smart_config::{
    de::{Optional, Serde},
    metadata::{SizeUnit, TimeUnit},
    ByteSize, DescribeConfig, DeserializeConfig,
};

/// An enum that represents the version of the fee model to use.
///  - `V1`, the first model that was used in ZKsync Era. In this fee model, the pubdata price must be pegged to the L1 gas price.
///    Also, the fair L2 gas price is expected to only include the proving/computation price for the operator and not the costs that come from
///    processing the batch on L1.
///  - `V2`, the second model that was used in ZKsync Era. There the pubdata price might be independent from the L1 gas price. Also,
///    The fair L2 gas price is expected to both the proving/computation price for the operator and the costs that come from
///    processing the batch on L1.
#[derive(Debug, Clone, Copy, Deserialize, PartialEq, Eq)]
pub enum FeeModelVersion {
    V1,
    V2,
}

impl Default for FeeModelVersion {
    fn default() -> Self {
        Self::V1
    }
}

#[derive(Debug, Clone, PartialEq, DescribeConfig, DeserializeConfig)]
pub struct StateKeeperConfig {
    /// The max number of slots for txs in a block before it should be sealed by the slots sealer.
    #[config(default_t = 8_192)]
    pub transaction_slots: usize,

    /// Number of ms after which an L1 batch is going to be unconditionally sealed.
    #[config(alias = "block_commit_deadline_ms")]
    #[config(default_t = Duration::from_millis(2_500), with = TimeUnit::Millis)]
    pub l1_batch_commit_deadline_ms: Duration,
    /// Number of ms after which an L2 block should be sealed by the timeout sealer.
    #[config(alias = "miniblock_commit_deadline_ms")]
    #[config(default_t = Duration::from_secs(1), with = TimeUnit::Millis)]
    pub l2_block_commit_deadline_ms: Duration,
    /// Capacity of the queue for asynchronous L2 block sealing. Once this many L2 blocks are queued,
    /// sealing will block until some of the L2 blocks from the queue are processed.
    /// 0 means that sealing is synchronous; this is mostly useful for performance comparison, testing etc.
    #[config(alias = "miniblock_seal_queue_capacity")]
    #[config(default_t = 10)]
    pub l2_block_seal_queue_capacity: usize,
    /// The max payload size threshold (in bytes) that triggers sealing of an L2 block.
    #[config(alias = "miniblock_max_payload_size")]
    #[config(default_t = ByteSize(1_000_000), with = SizeUnit::Bytes)]
    pub l2_block_max_payload_size: ByteSize,

    /// The max number of gas to spend on an L1 tx before its batch should be sealed by the gas sealer.
    #[config(default_t = 15_000_000)]
    pub max_single_tx_gas: u32,
    #[config(default_t = 15_000_000_000)]
    pub max_allowed_l2_tx_gas_limit: u64,

    /// Configuration option for tx to be rejected in case
    /// it takes more percentage of the block capacity than this value.
    #[config(default_t = 0.95)]
    pub reject_tx_at_geometry_percentage: f64,
    /// Configuration option for tx to be rejected in case
    /// it takes more percentage of the block capacity than this value.
    #[config(default_t = 0.95)]
    pub reject_tx_at_eth_params_percentage: f64,
    /// Configuration option for tx to be rejected in case
    /// it takes more percentage of the block capacity than this value.
    #[config(default_t = 0.95)]
    pub reject_tx_at_gas_percentage: f64,
    /// Denotes the percentage of geometry params used in L2 block that triggers L2 block seal.
    #[config(default_t = 0.95)]
    pub close_block_at_geometry_percentage: f64,
    /// Denotes the percentage of L1 params used in L2 block that triggers L2 block seal.
    #[config(default_t = 0.95)]
    pub close_block_at_eth_params_percentage: f64,
    /// Denotes the percentage of L1 gas used in L2 block that triggers L2 block seal.
    #[config(default_t = 0.95)]
    pub close_block_at_gas_percentage: f64,

    // Parameters without defaults.
    /// The minimal acceptable L2 gas price, i.e. the price that should include the cost of computation/proving as well
    /// as potentially premium for congestion.
    pub minimal_l2_gas_price: u64,
    /// The constant that represents the possibility that a batch can be sealed because of overuse of computation resources.
    /// It has range from 0 to 1. If it is 0, the compute will not depend on the cost for closing the batch.
    /// If it is 1, the gas limit per batch will have to cover the entire cost of closing the batch.
    pub compute_overhead_part: f64,
    /// The constant that represents the possibility that a batch can be sealed because of overuse of pubdata.
    /// It has range from 0 to 1. If it is 0, the pubdata will not depend on the cost for closing the batch.
    /// If it is 1, the pubdata limit per batch will have to cover the entire cost of closing the batch.
    pub pubdata_overhead_part: f64,
    /// The constant amount of L1 gas that is used as the overhead for the batch. It includes the price for batch verification, etc.
    pub batch_overhead_l1_gas: u64,
    /// The maximum amount of gas that can be used by the batch. This value is derived from the circuits limitation per batch.
    pub max_gas_per_batch: u64,
    /// The maximum amount of pubdata that can be used by the batch.
    /// This variable should not exceed:
    /// - 128kb for calldata-based rollups
    /// - 120kb * n, where `n` is a number of blobs for blob-based rollups
    /// - the DA layer's blob size limit for the DA layer-based validiums
    /// - 100 MB for the object store-based or no-da validiums
    #[config(with = SizeUnit::Bytes)]
    pub max_pubdata_per_batch: ByteSize,

    /// The version of the fee model to use.
    #[config(default_t = FeeModelVersion::V2, with = Serde![str])]
    pub fee_model_version: FeeModelVersion,
    /// Max number of computational gas that validation step is allowed to take.
    #[config(default_t = 300_000)]
    pub validation_computational_gas_limit: u32,
    #[config(default_t = true)]
    pub save_call_traces: bool,
    /// The maximal number of circuits that a batch can support.
    /// Note, that this number corresponds to the "base layer" circuits, i.e. it does not include
    /// the recursion layers' circuits.
    #[config(default_t = 31_100)]
    pub max_circuits_per_batch: usize,
    /// Configures whether to persist protective reads when persisting L1 batches in the state keeper.
    /// Protective reads can be written asynchronously in VM runner instead.
    /// By default, set to `false` as it is expected that a separate `vm_runner_protective_reads` component
    /// which is capable of saving protective reads is run.
    #[config(default)]
    pub protective_reads_persistence_enabled: bool,
<<<<<<< HEAD
=======

    // Base system contract hashes, required only for generating genesis config.
    // #PLA-811
    #[deprecated(note = "Use GenesisConfig::bootloader_hash instead")]
    pub bootloader_hash: Option<H256>,
    #[deprecated(note = "Use GenesisConfig::default_aa_hash instead")]
    pub default_aa_hash: Option<H256>,
    #[deprecated(note = "Use GenesisConfig::evm_emulator_hash instead")]
    pub evm_emulator_hash: Option<H256>,
    #[deprecated(note = "Use GenesisConfig::l1_batch_commit_data_generator_mode instead")]
    #[serde(default)]
    pub l1_batch_commit_data_generator_mode: L1BatchCommitmentMode,
    pub deployment_allowlist: Option<DeploymentAllowlist>,
>>>>>>> 72dda979
}

impl StateKeeperConfig {
    /// Creates a config object suitable for use in unit tests.
    /// Values mostly repeat the values used in the localhost environment.
    pub fn for_tests() -> Self {
        Self {
            transaction_slots: 250,
            l1_batch_commit_deadline_ms: Duration::from_millis(2500),
            l2_block_commit_deadline_ms: Duration::from_secs(1),
            l2_block_seal_queue_capacity: 10,
            l2_block_max_payload_size: ByteSize(1_000_000),
            max_single_tx_gas: 6000000,
            max_allowed_l2_tx_gas_limit: 4000000000,
            reject_tx_at_geometry_percentage: 0.95,
            reject_tx_at_eth_params_percentage: 0.95,
            reject_tx_at_gas_percentage: 0.95,
            close_block_at_geometry_percentage: 0.95,
            close_block_at_eth_params_percentage: 0.95,
            close_block_at_gas_percentage: 0.95,
            compute_overhead_part: 0.0,
            pubdata_overhead_part: 1.0,
            batch_overhead_l1_gas: 800_000,
            max_gas_per_batch: 200_000_000,
            max_pubdata_per_batch: ByteSize(100_000),
            minimal_l2_gas_price: 100000000,
            fee_model_version: FeeModelVersion::V2,
            validation_computational_gas_limit: 300000,
            save_call_traces: true,
            max_circuits_per_batch: 24100,
            protective_reads_persistence_enabled: true,
<<<<<<< HEAD
=======
            bootloader_hash: None,
            default_aa_hash: None,
            evm_emulator_hash: None,
            l1_batch_commit_data_generator_mode: L1BatchCommitmentMode::Rollup,
            deployment_allowlist: None,
>>>>>>> 72dda979
        }
    }
}

#[derive(Debug, Clone, PartialEq, DescribeConfig, DeserializeConfig)]
#[config(derive(Default))]
pub struct OperationsManagerConfig {
    /// Sleep time in ms when there is no new input data
    #[config(default_t = Duration::from_millis(100), with = TimeUnit::Millis)]
    pub delay_interval: Duration,
}

#[derive(Debug, Clone, PartialEq, DescribeConfig, DeserializeConfig)]
#[config(derive(Default))]
pub struct CircuitBreakerConfig {
    #[config(default_t = Duration::from_secs(120), with = TimeUnit::Millis)]
    pub sync_interval_ms: Duration,
    #[config(default_t = 10)]
    pub http_req_max_retry_number: usize,
    #[config(default_t = Duration::from_secs(2), with = TimeUnit::Seconds)]
    pub http_req_retry_interval_sec: Duration,
    #[config(default_t = Some(Duration::from_secs(100)), with = Optional(TimeUnit::Seconds))]
    pub replication_lag_limit_sec: Option<Duration>,
}

#[derive(Debug, Clone, PartialEq, DescribeConfig, DeserializeConfig)]
#[config(derive(Default))]
pub struct MempoolConfig {
    #[config(default_t = Duration::from_millis(10), with = TimeUnit::Millis)]
    pub sync_interval_ms: Duration,
    #[config(default_t = 1_000)]
    pub sync_batch_size: usize,
    #[config(default_t = 10_000_000)]
    pub capacity: u64,
    #[config(default_t = Duration::from_secs(172_800), with = TimeUnit::Seconds)]
    pub stuck_tx_timeout: Duration,
    #[config(default_t = true)]
    pub remove_stuck_txs: bool,
    #[config(default_t = Duration::from_millis(100), with = TimeUnit::Millis)]
    pub delay_interval: Duration,
    #[config(default)]
    pub l1_to_l2_txs_paused: bool,
    #[config(default)]
    pub skip_unsafe_deposit_checks: bool,
}

#[derive(Debug, Clone, PartialEq, DescribeConfig, DeserializeConfig)]
#[config(derive(Default))]
pub struct TimestampAsserterConfig {
    /// Minimum time between current block.timestamp and the end of the asserted range
    #[config(default_t = Duration::from_secs(60), with = TimeUnit::Seconds)]
    pub min_time_till_end_sec: Duration,
}

#[cfg(test)]
mod tests {
    use smart_config::{testing::test_complete, Environment, Yaml};

    use super::*;

    fn expected_state_keeper_config() -> StateKeeperConfig {
        StateKeeperConfig {
            transaction_slots: 50,
            l1_batch_commit_deadline_ms: Duration::from_millis(2500),
            l2_block_commit_deadline_ms: Duration::from_millis(1000),
            l2_block_seal_queue_capacity: 10,
            l2_block_max_payload_size: ByteSize(1_000_000),
            max_single_tx_gas: 1_000_000,
            max_allowed_l2_tx_gas_limit: 2_000_000_000,
            close_block_at_eth_params_percentage: 0.2,
            close_block_at_gas_percentage: 0.8,
            close_block_at_geometry_percentage: 0.5,
            reject_tx_at_eth_params_percentage: 0.8,
            reject_tx_at_geometry_percentage: 0.3,
            reject_tx_at_gas_percentage: 0.5,
            minimal_l2_gas_price: 100000000,
            compute_overhead_part: 0.0,
            pubdata_overhead_part: 1.0,
            batch_overhead_l1_gas: 800_000,
            max_gas_per_batch: 200_000_000,
            max_pubdata_per_batch: ByteSize(100_000),
            fee_model_version: FeeModelVersion::V2,
            validation_computational_gas_limit: 10_000_000,
            save_call_traces: false,
            max_circuits_per_batch: 24100,
            protective_reads_persistence_enabled: true,
        }
    }

    #[test]
    fn state_keeper_from_env() {
        let env = r#"
            CHAIN_STATE_KEEPER_TRANSACTION_SLOTS="50"
            CHAIN_STATE_KEEPER_MAX_SINGLE_TX_GAS="1000000"
            CHAIN_STATE_KEEPER_MAX_ALLOWED_L2_TX_GAS_LIMIT="2000000000"
            CHAIN_STATE_KEEPER_CLOSE_BLOCK_AT_GEOMETRY_PERCENTAGE="0.5"
            CHAIN_STATE_KEEPER_CLOSE_BLOCK_AT_GAS_PERCENTAGE="0.8"
            CHAIN_STATE_KEEPER_CLOSE_BLOCK_AT_ETH_PARAMS_PERCENTAGE="0.2"
            CHAIN_STATE_KEEPER_REJECT_TX_AT_GEOMETRY_PERCENTAGE="0.3"
            CHAIN_STATE_KEEPER_REJECT_TX_AT_ETH_PARAMS_PERCENTAGE="0.8"
            CHAIN_STATE_KEEPER_REJECT_TX_AT_GAS_PERCENTAGE="0.5"
            CHAIN_STATE_KEEPER_BLOCK_COMMIT_DEADLINE_MS="2500"
            CHAIN_STATE_KEEPER_MINIBLOCK_COMMIT_DEADLINE_MS="1000"
            CHAIN_STATE_KEEPER_MINIBLOCK_SEAL_QUEUE_CAPACITY="10"
            CHAIN_STATE_KEEPER_MINIBLOCK_MAX_PAYLOAD_SIZE="1000000"
            CHAIN_STATE_KEEPER_MINIMAL_L2_GAS_PRICE="100000000"
            CHAIN_STATE_KEEPER_COMPUTE_OVERHEAD_PART="0.0"
            CHAIN_STATE_KEEPER_PUBDATA_OVERHEAD_PART="1.0"
            CHAIN_STATE_KEEPER_BATCH_OVERHEAD_L1_GAS="800000"
            CHAIN_STATE_KEEPER_MAX_GAS_PER_BATCH="200000000"
            CHAIN_STATE_KEEPER_MAX_PUBDATA_PER_BATCH="100000"
            CHAIN_STATE_KEEPER_MAX_CIRCUITS_PER_BATCH="24100"
            CHAIN_STATE_KEEPER_FEE_MODEL_VERSION="V2"
            CHAIN_STATE_KEEPER_VALIDATION_COMPUTATIONAL_GAS_LIMIT="10000000"
            CHAIN_STATE_KEEPER_SAVE_CALL_TRACES="false"
            CHAIN_STATE_KEEPER_PROTECTIVE_READS_PERSISTENCE_ENABLED=true
        "#;
        let env = Environment::from_dotenv("test.env", env)
            .unwrap()
            .strip_prefix("CHAIN_STATE_KEEPER_");
        let config: StateKeeperConfig = test_complete(env).unwrap();
        assert_eq!(config, expected_state_keeper_config());
    }

    #[test]
    fn state_keeper_from_yaml() {
        let yaml = r#"
          transaction_slots: 50
          l1_batch_commit_deadline_ms: 2500
          l2_block_commit_deadline_ms: 1000
          l2_block_seal_queue_capacity: 10
          max_single_tx_gas: 1000000
          max_allowed_l2_tx_gas_limit: 2000000000
          reject_tx_at_geometry_percentage: 0.3
          reject_tx_at_eth_params_percentage: 0.8
          reject_tx_at_gas_percentage: 0.5
          close_block_at_geometry_percentage: 0.5
          close_block_at_eth_params_percentage: 0.2
          close_block_at_gas_percentage: 0.8
          minimal_l2_gas_price: 100000000
          compute_overhead_part: 0.0
          pubdata_overhead_part: 1.0
          batch_overhead_l1_gas: 800000
          max_gas_per_batch: 200000000
          max_pubdata_per_batch: 100000
          fee_model_version: V2
          validation_computational_gas_limit: 10000000
          save_call_traces: false
          max_circuits_per_batch: 24100
          l2_block_max_payload_size: 1000000
          protective_reads_persistence_enabled: true
        "#;

        let yaml = Yaml::new("test.yml", serde_yaml::from_str(yaml).unwrap()).unwrap();
        let config: StateKeeperConfig = test_complete(yaml).unwrap();
        assert_eq!(config, expected_state_keeper_config());
    }

<<<<<<< HEAD
    fn expected_mempool_config() -> MempoolConfig {
        MempoolConfig {
            sync_interval_ms: Duration::from_millis(10),
            sync_batch_size: 1000,
            capacity: 1_000_000,
            stuck_tx_timeout: Duration::from_secs(10),
            remove_stuck_txs: true,
            delay_interval: Duration::from_millis(100),
            l1_to_l2_txs_paused: false,
            skip_unsafe_deposit_checks: true,
        }
    }

    #[test]
    fn mempool_from_env() {
        let env = r#"
            CHAIN_MEMPOOL_SYNC_INTERVAL_MS="10"
            CHAIN_MEMPOOL_SYNC_BATCH_SIZE="1000"
            CHAIN_MEMPOOL_STUCK_TX_TIMEOUT="10"
            CHAIN_MEMPOOL_REMOVE_STUCK_TXS="true"
            CHAIN_MEMPOOL_DELAY_INTERVAL="100"
            CHAIN_MEMPOOL_CAPACITY="1000000"
            CHAIN_MEMPOOL_L1_TO_L2_TXS_PAUSED="false"
            CHAIN_MEMPOOL_SKIP_UNSAFE_DEPOSIT_CHECKS="true"
        "#;
        let env = Environment::from_dotenv("test.env", env)
            .unwrap()
            .strip_prefix("CHAIN_MEMPOOL_");
        let config: MempoolConfig = test_complete(env).unwrap();
        assert_eq!(config, expected_mempool_config());
    }

    #[test]
    fn mempool_from_yaml() {
        let yaml = r#"
          sync_interval_ms: 10
          sync_batch_size: 1000
          capacity: 1000000
          stuck_tx_timeout: 10
          remove_stuck_txs: true
          delay_interval: 100
          l1_to_l2_txs_paused: false
          skip_unsafe_deposit_checks: true
        "#;

        let yaml = Yaml::new("test.yml", serde_yaml::from_str(yaml).unwrap()).unwrap();
        let config: MempoolConfig = test_complete(yaml).unwrap();
        assert_eq!(config, expected_mempool_config());
    }

    fn expected_circuit_breaker_config() -> CircuitBreakerConfig {
        CircuitBreakerConfig {
            sync_interval_ms: Duration::from_secs(1),
            http_req_max_retry_number: 5,
            http_req_retry_interval_sec: Duration::from_secs(2),
            replication_lag_limit_sec: Some(Duration::from_secs(10)),
        }
    }

    #[test]
    fn circuit_breaker_from_env() {
        let env = r#"
            CHAIN_CIRCUIT_BREAKER_SYNC_INTERVAL_MS="1000"
            CHAIN_CIRCUIT_BREAKER_HTTP_REQ_MAX_RETRY_NUMBER="5"
            CHAIN_CIRCUIT_BREAKER_HTTP_REQ_RETRY_INTERVAL_SEC="2"
            CHAIN_CIRCUIT_BREAKER_REPLICATION_LAG_LIMIT_SEC="10"
        "#;
        let env = Environment::from_dotenv("test.env", env)
            .unwrap()
            .strip_prefix("CHAIN_CIRCUIT_BREAKER_");
        let config: CircuitBreakerConfig = test_complete(env).unwrap();
        assert_eq!(config, expected_circuit_breaker_config());
    }

    #[test]
    fn circuit_breaker_from_yaml() {
        let yaml = r#"
          sync_interval_ms: 1000
          http_req_max_retry_number: 5
          http_req_retry_interval_sec: 2
          replication_lag_limit_sec: 10
        "#;

        let yaml = Yaml::new("test.yml", serde_yaml::from_str(yaml).unwrap()).unwrap();
        let config: CircuitBreakerConfig = test_complete(yaml).unwrap();
        assert_eq!(config, expected_circuit_breaker_config());
=======
#[derive(Debug, Serialize, Deserialize, Clone, PartialEq, Default)]
pub struct TimestampAsserterConfig {
    /// Minimum time between current block.timestamp and the end of the asserted range
    pub min_time_till_end_sec: u32,
}

#[derive(Debug, Deserialize, Clone, PartialEq)]
pub enum DeploymentAllowlist {
    Dynamic(DeploymentAllowlistDynamic),
    Static(Vec<Address>),
}

#[derive(Default, Debug, Deserialize, Clone, PartialEq)]
pub struct DeploymentAllowlistDynamic {
    /// If `Some(url)`, allowlisting is enabled. If `None`, it's disabled.
    /// If the `String` is empty, treat it as invalid and effectively disable.
    http_file_url: Option<String>,
    /// Private field for the refresh interval (in seconds).
    refresh_interval_secs: Option<u64>,
}

impl DeploymentAllowlistDynamic {
    /// Create a new `DeploymentAllowlist` instance.
    pub fn new(http_file_url: Option<String>, refresh_interval_secs: Option<u64>) -> Self {
        Self {
            http_file_url,
            refresh_interval_secs,
        }
    }

    /// Returns the allowlist file URL, if present and non-empty.
    pub fn http_file_url(&self) -> Option<&str> {
        self.http_file_url.as_deref().filter(|s| !s.is_empty())
    }

    /// Returns the refresh interval used to reload the allowlist.
    /// Defaults to 5 minutes if not set.
    pub fn refresh_interval(&self) -> Duration {
        Duration::from_secs(self.refresh_interval_secs.unwrap_or(300))
>>>>>>> 72dda979
    }
}<|MERGE_RESOLUTION|>--- conflicted
+++ resolved
@@ -1,4 +1,4 @@
-use std::time::Duration;
+use std::{collections::HashSet, time::Duration};
 
 use serde::Deserialize;
 use smart_config::{
@@ -6,6 +6,7 @@
     metadata::{SizeUnit, TimeUnit},
     ByteSize, DescribeConfig, DeserializeConfig,
 };
+use zksync_basic_types::Address;
 
 /// An enum that represents the version of the fee model to use.
 ///  - `V1`, the first model that was used in ZKsync Era. In this fee model, the pubdata price must be pegged to the L1 gas price.
@@ -123,22 +124,9 @@
     /// which is capable of saving protective reads is run.
     #[config(default)]
     pub protective_reads_persistence_enabled: bool,
-<<<<<<< HEAD
-=======
-
-    // Base system contract hashes, required only for generating genesis config.
-    // #PLA-811
-    #[deprecated(note = "Use GenesisConfig::bootloader_hash instead")]
-    pub bootloader_hash: Option<H256>,
-    #[deprecated(note = "Use GenesisConfig::default_aa_hash instead")]
-    pub default_aa_hash: Option<H256>,
-    #[deprecated(note = "Use GenesisConfig::evm_emulator_hash instead")]
-    pub evm_emulator_hash: Option<H256>,
-    #[deprecated(note = "Use GenesisConfig::l1_batch_commit_data_generator_mode instead")]
-    #[serde(default)]
-    pub l1_batch_commit_data_generator_mode: L1BatchCommitmentMode,
+
+    #[config(nest)]
     pub deployment_allowlist: Option<DeploymentAllowlist>,
->>>>>>> 72dda979
 }
 
 impl StateKeeperConfig {
@@ -170,14 +158,7 @@
             save_call_traces: true,
             max_circuits_per_batch: 24100,
             protective_reads_persistence_enabled: true,
-<<<<<<< HEAD
-=======
-            bootloader_hash: None,
-            default_aa_hash: None,
-            evm_emulator_hash: None,
-            l1_batch_commit_data_generator_mode: L1BatchCommitmentMode::Rollup,
             deployment_allowlist: None,
->>>>>>> 72dda979
         }
     }
 }
@@ -232,9 +213,32 @@
     pub min_time_till_end_sec: Duration,
 }
 
+#[derive(Debug, Clone, PartialEq, DescribeConfig, DeserializeConfig)]
+#[config(tag = "source")]
+pub enum DeploymentAllowlist {
+    #[config(alias = "Url")]
+    Dynamic(DeploymentAllowlistDynamic),
+    Static {
+        /// Allowed deployers of the new contracts.
+        addresses: HashSet<Address>,
+    },
+}
+
+#[derive(Debug, Clone, PartialEq, DescribeConfig, DeserializeConfig)]
+pub struct DeploymentAllowlistDynamic {
+    /// HTTP URL to fetch the file from.
+    pub http_file_url: String,
+    /// Refresh interval between fetches.
+    #[config(default_t = Duration::from_secs(300))]
+    pub refresh_interval: Duration,
+}
+
 #[cfg(test)]
 mod tests {
-    use smart_config::{testing::test_complete, Environment, Yaml};
+    use smart_config::{
+        testing::{test, test_complete},
+        Environment, Yaml,
+    };
 
     use super::*;
 
@@ -264,6 +268,10 @@
             save_call_traces: false,
             max_circuits_per_batch: 24100,
             protective_reads_persistence_enabled: true,
+            deployment_allowlist: Some(DeploymentAllowlist::Dynamic(DeploymentAllowlistDynamic {
+                http_file_url: "http://deployment-allowlist/".to_owned(),
+                refresh_interval: Duration::from_secs(120),
+            })),
         }
     }
 
@@ -294,11 +302,14 @@
             CHAIN_STATE_KEEPER_VALIDATION_COMPUTATIONAL_GAS_LIMIT="10000000"
             CHAIN_STATE_KEEPER_SAVE_CALL_TRACES="false"
             CHAIN_STATE_KEEPER_PROTECTIVE_READS_PERSISTENCE_ENABLED=true
+            CHAIN_STATE_KEEPER_DEPLOYMENT_ALLOWLIST_SOURCE=Dynamic
+            CHAIN_STATE_KEEPER_DEPLOYMENT_ALLOWLIST_HTTP_FILE_URL=http://deployment-allowlist/
+            CHAIN_STATE_KEEPER_DEPLOYMENT_ALLOWLIST_REFRESH_INTERVAL=2 min
         "#;
         let env = Environment::from_dotenv("test.env", env)
             .unwrap()
             .strip_prefix("CHAIN_STATE_KEEPER_");
-        let config: StateKeeperConfig = test_complete(env).unwrap();
+        let config: StateKeeperConfig = test(env).unwrap();
         assert_eq!(config, expected_state_keeper_config());
     }
 
@@ -329,14 +340,17 @@
           max_circuits_per_batch: 24100
           l2_block_max_payload_size: 1000000
           protective_reads_persistence_enabled: true
+          deployment_allowlist:
+            source: Url
+            http_file_url: http://deployment-allowlist/
+            refresh_interval_secs: 120
         "#;
 
         let yaml = Yaml::new("test.yml", serde_yaml::from_str(yaml).unwrap()).unwrap();
-        let config: StateKeeperConfig = test_complete(yaml).unwrap();
+        let config: StateKeeperConfig = test(yaml).unwrap();
         assert_eq!(config, expected_state_keeper_config());
     }
 
-<<<<<<< HEAD
     fn expected_mempool_config() -> MempoolConfig {
         MempoolConfig {
             sync_interval_ms: Duration::from_millis(10),
@@ -423,46 +437,5 @@
         let yaml = Yaml::new("test.yml", serde_yaml::from_str(yaml).unwrap()).unwrap();
         let config: CircuitBreakerConfig = test_complete(yaml).unwrap();
         assert_eq!(config, expected_circuit_breaker_config());
-=======
-#[derive(Debug, Serialize, Deserialize, Clone, PartialEq, Default)]
-pub struct TimestampAsserterConfig {
-    /// Minimum time between current block.timestamp and the end of the asserted range
-    pub min_time_till_end_sec: u32,
-}
-
-#[derive(Debug, Deserialize, Clone, PartialEq)]
-pub enum DeploymentAllowlist {
-    Dynamic(DeploymentAllowlistDynamic),
-    Static(Vec<Address>),
-}
-
-#[derive(Default, Debug, Deserialize, Clone, PartialEq)]
-pub struct DeploymentAllowlistDynamic {
-    /// If `Some(url)`, allowlisting is enabled. If `None`, it's disabled.
-    /// If the `String` is empty, treat it as invalid and effectively disable.
-    http_file_url: Option<String>,
-    /// Private field for the refresh interval (in seconds).
-    refresh_interval_secs: Option<u64>,
-}
-
-impl DeploymentAllowlistDynamic {
-    /// Create a new `DeploymentAllowlist` instance.
-    pub fn new(http_file_url: Option<String>, refresh_interval_secs: Option<u64>) -> Self {
-        Self {
-            http_file_url,
-            refresh_interval_secs,
-        }
-    }
-
-    /// Returns the allowlist file URL, if present and non-empty.
-    pub fn http_file_url(&self) -> Option<&str> {
-        self.http_file_url.as_deref().filter(|s| !s.is_empty())
-    }
-
-    /// Returns the refresh interval used to reload the allowlist.
-    /// Defaults to 5 minutes if not set.
-    pub fn refresh_interval(&self) -> Duration {
-        Duration::from_secs(self.refresh_interval_secs.unwrap_or(300))
->>>>>>> 72dda979
     }
 }