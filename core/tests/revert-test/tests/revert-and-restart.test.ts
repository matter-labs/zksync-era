import * as utils from 'utils';
import { loadConfig, shouldLoadConfigFromFile, getAllConfigsPath } from 'utils/build/file-configs';
import { runServerInBackground } from 'utils/build/server';
import { Tester } from './tester';
import * as zksync from 'zksync-ethers';
import * as ethers from 'ethers';
import { expect } from 'chai';
import fs from 'fs';
<<<<<<< HEAD
import { IZkSyncHyperchain } from 'zksync-ethers/build/typechain';
=======
import path from 'path';
>>>>>>> f508ac1f

// Parses output of "print-suggested-values" command of the revert block tool.
function parseSuggestedValues(suggestedValuesString: string): {
    lastL1BatchNumber: bigint;
    nonce: bigint;
    priorityFee: bigint;
} {
    const json = JSON.parse(suggestedValuesString);
    if (!json || typeof json !== 'object') {
        throw new TypeError('suggested values are not an object');
    }

    const lastL1BatchNumber = json.last_executed_l1_batch_number;
    if (!Number.isInteger(lastL1BatchNumber)) {
        throw new TypeError('suggested `lastL1BatchNumber` is not an integer');
    }
    const nonce = json.nonce;
    if (!Number.isInteger(nonce)) {
        throw new TypeError('suggested `nonce` is not an integer');
    }
    const priorityFee = json.priority_fee;
    if (!Number.isInteger(priorityFee)) {
        throw new TypeError('suggested `priorityFee` is not an integer');
    }

    return {
        lastL1BatchNumber: BigInt(lastL1BatchNumber),
        nonce: BigInt(nonce),
        priorityFee: BigInt(priorityFee)
    };
}

async function killServerAndWaitForShutdown(tester: Tester) {
    await utils.exec('killall -9 zksync_server');
    // Wait until it's really stopped.
    let iter = 0;
    while (iter < 30) {
        try {
            await tester.syncWallet.provider.getBlockNumber();
            await utils.sleep(2);
            iter += 1;
        } catch (_) {
            // When exception happens, we assume that server died.
            return;
        }
    }
    // It's going to panic anyway, since the server is a singleton entity, so better to exit early.
    throw new Error("Server didn't stop after a kill request");
}

function ignoreError(_err: any, context?: string) {
    const message = context ? `Error ignored (context: ${context}).` : 'Error ignored.';
    console.info(message);
}

const depositAmount = ethers.parseEther('0.001');

describe('Block reverting test', function () {
    let tester: Tester;
    let alice: zksync.Wallet;
    let mainContract: IZkSyncHyperchain;
    let blocksCommittedBeforeRevert: bigint;
    let logs: fs.WriteStream;
    let operatorAddress: string;
    let ethClientWeb3Url: string;
    let apiWeb3JsonRpcHttpUrl: string;

    const fileConfig = shouldLoadConfigFromFile();

    const pathToHome = path.join(__dirname, '../../../..');

    let enable_consensus = process.env.ENABLE_CONSENSUS == 'true';
    let components = 'api,tree,eth,state_keeper,commitment_generator';
    if (enable_consensus) {
        components += ',consensus';
    }

    before('initialize test', async () => {
        // Clone file configs if necessary
        let baseTokenAddress: string;

        if (!fileConfig.loadFromFile) {
            operatorAddress = process.env.ETH_SENDER_SENDER_OPERATOR_COMMIT_ETH_ADDR!;
            ethClientWeb3Url = process.env.ETH_CLIENT_WEB3_URL!;
            apiWeb3JsonRpcHttpUrl = process.env.API_WEB3_JSON_RPC_HTTP_URL!;
            baseTokenAddress = process.env.CONTRACTS_BASE_TOKEN_ADDR!;
        } else {
            const generalConfig = loadConfig({
                pathToHome,
                chain: fileConfig.chain,
                config: 'general.yaml'
            });
            const secretsConfig = loadConfig({
                pathToHome,
                chain: fileConfig.chain,
                config: 'secrets.yaml'
            });
            const walletsConfig = loadConfig({
                pathToHome,
                chain: fileConfig.chain,
                config: 'wallets.yaml'
            });
            const contractsConfig = loadConfig({
                pathToHome,
                chain: fileConfig.chain,
                config: 'contracts.yaml'
            });

            operatorAddress = walletsConfig.operator.address;
            ethClientWeb3Url = secretsConfig.l1.l1_rpc_url;
            apiWeb3JsonRpcHttpUrl = generalConfig.api.web3_json_rpc.http_url;
            baseTokenAddress = contractsConfig.l1.base_token_addr;
        }

        // Create test wallets
        tester = await Tester.init(ethClientWeb3Url, apiWeb3JsonRpcHttpUrl, baseTokenAddress);
        alice = tester.emptyWallet();
        logs = fs.createWriteStream('revert.log', { flags: 'a' });
    });

    step('run server and execute some transactions', async () => {
        // Make sure server isn't running.
        await killServerAndWaitForShutdown(tester).catch(ignoreError);

        // Run server in background.
        runServerInBackground({
            components: [components],
            stdio: [null, logs, logs],
            cwd: pathToHome,
            useZkInception: fileConfig.loadFromFile
        });

        // Server may need some time to recompile if it's a cold run, so wait for it.
        let iter = 0;
        while (iter < 30 && !mainContract) {
            try {
                mainContract = await tester.syncWallet.getMainContract();
            } catch (err) {
                ignoreError(err, 'waiting for server HTTP JSON-RPC to start');
                await utils.sleep(2);
                iter += 1;
            }
        }
        if (!mainContract) {
            throw new Error('Server did not start');
        }

        await tester.fundSyncWallet();

        // Seal 2 L1 batches.
        // One is not enough to test the reversion of sk cache because
        // it gets updated with some batch logs only at the start of the next batch.
        const initialL1BatchNumber = await tester.web3Provider.getL1BatchNumber();
        const firstDepositHandle = await tester.syncWallet.deposit({
            token: tester.isETHBasedChain ? zksync.utils.LEGACY_ETH_ADDRESS : tester.baseTokenAddress,
            amount: depositAmount,
            to: alice.address,
            approveBaseERC20: true,
            approveERC20: true
        });
        await firstDepositHandle.wait();
        while ((await tester.web3Provider.getL1BatchNumber()) <= initialL1BatchNumber) {
            await utils.sleep(1);
        }
        const secondDepositHandle = await tester.syncWallet.deposit({
            token: tester.isETHBasedChain ? zksync.utils.LEGACY_ETH_ADDRESS : tester.baseTokenAddress,
            amount: depositAmount,
            to: alice.address,
            approveBaseERC20: true,
            approveERC20: true
        });
        await secondDepositHandle.wait();
        while ((await tester.web3Provider.getL1BatchNumber()) <= initialL1BatchNumber + 1) {
            await utils.sleep(1);
        }

        const balance = await alice.getBalance();
        expect(balance === depositAmount * 2n, 'Incorrect balance after deposits').to.be.true;

        // Check L1 committed and executed blocks.
        let blocksCommitted = await mainContract.getTotalBatchesCommitted();
        let blocksExecuted = await mainContract.getTotalBatchesExecuted();
        let tryCount = 0;
        while (blocksCommitted === blocksExecuted && tryCount < 100) {
            blocksCommitted = await mainContract.getTotalBatchesCommitted();
            blocksExecuted = await mainContract.getTotalBatchesExecuted();
            tryCount += 1;
            await utils.sleep(1);
        }
        expect(blocksCommitted > blocksExecuted, 'There is no committed but not executed block').to.be.true;
        blocksCommittedBeforeRevert = blocksCommitted;

        // Stop server.
        await killServerAndWaitForShutdown(tester);
    });

    step('revert blocks', async () => {
        let fileConfigFlags = '';
        if (fileConfig.loadFromFile) {
            const configPaths = getAllConfigsPath({ pathToHome, chain: fileConfig.chain });
            fileConfigFlags = `
                --config-path=${configPaths['general.yaml']}
                --contracts-config-path=${configPaths['contracts.yaml']}
                --secrets-path=${configPaths['secrets.yaml']}
                --wallets-path=${configPaths['wallets.yaml']}
                --genesis-path=${configPaths['genesis.yaml']}
            `;
        }

        const executedProcess = await utils.exec(
            `cd ${pathToHome} && RUST_LOG=off cargo run --bin block_reverter --release -- print-suggested-values --json --operator-address ${operatorAddress} ${fileConfigFlags}`
            // ^ Switch off logs to not pollute the output JSON
        );
        const suggestedValuesOutput = executedProcess.stdout;
        const { lastL1BatchNumber, nonce, priorityFee } = parseSuggestedValues(suggestedValuesOutput);
        expect(lastL1BatchNumber < blocksCommittedBeforeRevert, 'There should be at least one block for revert').to.be
            .true;

        console.log(
            `Reverting with parameters: last unreverted L1 batch number: ${lastL1BatchNumber}, nonce: ${nonce}, priorityFee: ${priorityFee}`
        );

        console.log('Sending ETH transaction..');
        await utils.spawn(
            `cd ${pathToHome} && cargo run --bin block_reverter --release -- send-eth-transaction --l1-batch-number ${lastL1BatchNumber} --nonce ${nonce} --priority-fee-per-gas ${priorityFee} ${fileConfigFlags}`
        );

        console.log('Rolling back DB..');
        await utils.spawn(
            `cd ${pathToHome} && cargo run --bin block_reverter --release -- rollback-db --l1-batch-number ${lastL1BatchNumber} --rollback-postgres --rollback-tree --rollback-sk-cache ${fileConfigFlags}`
        );

        let blocksCommitted = await mainContract.getTotalBatchesCommitted();
        expect(blocksCommitted === lastL1BatchNumber, 'Revert on contract was unsuccessful').to.be.true;
    });

    step('execute transaction after revert', async () => {
        // Run server.
        runServerInBackground({
            components: [components],
            stdio: [null, logs, logs],
            cwd: pathToHome,
            useZkInception: fileConfig.loadFromFile
        });
        await utils.sleep(30);

        const balanceBefore = await alice.getBalance();
        expect(balanceBefore === depositAmount * 2n, 'Incorrect balance after revert').to.be.true;

        // Execute a transaction
        const depositHandle = await tester.syncWallet.deposit({
            token: tester.isETHBasedChain ? zksync.utils.LEGACY_ETH_ADDRESS : tester.baseTokenAddress,
            amount: depositAmount,
            to: alice.address,
            approveBaseERC20: true,
            approveERC20: true
        });

        let l1TxResponse = await alice._providerL1().getTransaction(depositHandle.hash);
        while (!l1TxResponse) {
            console.log(`Deposit ${depositHandle.hash} is not visible to the L1 network; sleeping`);
            await utils.sleep(1);
            l1TxResponse = await alice._providerL1().getTransaction(depositHandle.hash);
        }

        // ethers doesn't work well with block reversions, so wait for the receipt before calling `.waitFinalize()`.
        const l2Tx = await alice._providerL2().getL2TransactionFromPriorityOp(l1TxResponse);
        let receipt = null;
        do {
            receipt = await tester.syncWallet.provider.getTransactionReceipt(l2Tx.hash);
            await utils.sleep(1);
        } while (receipt == null);

        await depositHandle.waitFinalize();
        expect(receipt.status).to.be.eql(1);

        const balanceAfter = await alice.getBalance();
        expect(balanceAfter === depositAmount * 3n, 'Incorrect balance after another deposit').to.be.true;
    });

    step('execute transactions after simple restart', async () => {
        // Execute an L2 transaction
        await checkedRandomTransfer(alice, 1n);

        // Stop server.
        await killServerAndWaitForShutdown(tester);

        // Run again.
        runServerInBackground({
            components: [components],
            stdio: [null, logs, logs],
            cwd: pathToHome,
            useZkInception: fileConfig.loadFromFile
        });
        await utils.sleep(30);

        // Trying to send a transaction from the same address again
        await checkedRandomTransfer(alice, 1n);
    });

    after('Try killing server', async () => {
        await utils.exec('killall zksync_server').catch(ignoreError);
    });
});

async function checkedRandomTransfer(sender: zksync.Wallet, amount: bigint) {
    const senderBalanceBefore = await sender.getBalance();
    const receiverHD = zksync.Wallet.createRandom();
    const receiver = new zksync.Wallet(receiverHD.privateKey, sender.provider);
    const transferHandle = await sender.sendTransaction({
        to: receiver.address,
        value: amount,
        type: 0
    });

    // ethers doesn't work well with block reversions, so we poll for the receipt manually.
    let txReceipt = null;
    do {
        txReceipt = await sender.provider.getTransactionReceipt(transferHandle.hash);
        await utils.sleep(1);
    } while (txReceipt == null);

    const senderBalance = await sender.getBalance();
    const receiverBalance = await receiver.getBalance();

    expect(receiverBalance === amount, 'Failed updated the balance of the receiver').to.be.true;

    const spentAmount = txReceipt.gasUsed * transferHandle.gasPrice! + amount;
    expect(senderBalance + spentAmount >= senderBalanceBefore, 'Failed to update the balance of the sender').to.be.true;
}<|MERGE_RESOLUTION|>--- conflicted
+++ resolved
@@ -6,11 +6,8 @@
 import * as ethers from 'ethers';
 import { expect } from 'chai';
 import fs from 'fs';
-<<<<<<< HEAD
 import { IZkSyncHyperchain } from 'zksync-ethers/build/typechain';
-=======
 import path from 'path';
->>>>>>> f508ac1f
 
 // Parses output of "print-suggested-values" command of the revert block tool.
 function parseSuggestedValues(suggestedValuesString: string): {
