use std::fmt;

use async_trait::async_trait;
use jsonrpsee::{core::ClientError, http_client::HttpClient};
use zksync_types::{url::SensitiveUrl, web3, Address, L1ChainId, H256, U256, U64};

use super::{decl::L1EthNamespaceClient, Method, COUNTERS, LATENCIES};
use crate::{
    types::{Error, ExecutedTxStatus, FailureInfo},
    EthInterface, RawTransactionBytes,
};

/// An "anonymous" Ethereum client that can invoke read-only methods that aren't
/// tied to a particular account.
#[derive(Clone)]
pub struct QueryClient {
    web3: HttpClient,
    url: SensitiveUrl,
    component: &'static str,
}

impl fmt::Debug for QueryClient {
    fn fmt(&self, formatter: &mut fmt::Formatter<'_>) -> fmt::Result {
        formatter
            .debug_struct("QueryClient")
            .field("url", &self.url)
            .field("component", &self.component)
            .finish()
    }
}

impl QueryClient {
    /// Creates a new HTTP client.
    pub fn new(url: SensitiveUrl) -> Result<Self, Error> {
        Ok(Self {
            web3: <HttpClient>::builder().build(url.expose_str())?,
            url,
            component: "",
        })
    }
}

#[async_trait]
impl EthInterface for QueryClient {
    fn clone_boxed(&self) -> Box<dyn EthInterface> {
        Box::new(self.clone())
    }

    fn for_component(mut self: Box<Self>, component_name: &'static str) -> Box<dyn EthInterface> {
        self.component = component_name;
        self
    }

    async fn fetch_chain_id(&self) -> Result<L1ChainId, Error> {
        COUNTERS.call[&(Method::ChainId, self.component)].inc();
        let latency = LATENCIES.direct[&Method::ChainId].start();
        let raw_chain_id = self.web3.chain_id().await?;
        latency.observe();
        let chain_id = u64::try_from(raw_chain_id).map_err(|err| {
            Error::EthereumGateway(ClientError::Custom(format!("invalid chainId: {err}")))
        })?;
        Ok(L1ChainId(chain_id))
    }

    async fn nonce_at_for_account(
        &self,
        account: Address,
<<<<<<< HEAD
        block: web3::BlockNumber,
        component: &'static str,
=======
        block: BlockNumber,
>>>>>>> 8d914ff2
    ) -> Result<U256, Error> {
        COUNTERS.call[&(Method::NonceAtForAccount, self.component)].inc();
        let latency = LATENCIES.direct[&Method::NonceAtForAccount].start();
        let nonce = self
            .web3
            .get_transaction_count(account, Some(block))
            .await?;
        latency.observe();
        Ok(nonce)
    }

    async fn block_number(&self) -> Result<U64, Error> {
        COUNTERS.call[&(Method::BlockNumber, self.component)].inc();
        let latency = LATENCIES.direct[&Method::BlockNumber].start();
        let block_number = self.web3.get_block_number().await?;
        latency.observe();
        Ok(block_number)
    }

    async fn get_gas_price(&self) -> Result<U256, Error> {
        COUNTERS.call[&(Method::GetGasPrice, self.component)].inc();
        let latency = LATENCIES.direct[&Method::GetGasPrice].start();
        let network_gas_price = self.web3.gas_price().await?;
        latency.observe();
        Ok(network_gas_price)
    }

    async fn send_raw_tx(&self, tx: RawTransactionBytes) -> Result<H256, Error> {
        let latency = LATENCIES.direct[&Method::SendRawTx].start();
        let tx = self.web3.send_raw_transaction(web3::Bytes(tx.0)).await?;
        latency.observe();
        Ok(tx)
    }

    async fn base_fee_history(
        &self,
        upto_block: usize,
        block_count: usize,
    ) -> Result<Vec<u64>, Error> {
        const MAX_REQUEST_CHUNK: usize = 1024;

        COUNTERS.call[&(Method::BaseFeeHistory, self.component)].inc();
        let latency = LATENCIES.direct[&Method::BaseFeeHistory].start();
        let mut history = Vec::with_capacity(block_count);
        let from_block = upto_block.saturating_sub(block_count);

        // Here we are requesting `fee_history` from blocks
        // `(from_block; upto_block)` in chunks of size `MAX_REQUEST_CHUNK`
        // starting from the oldest block.
        for chunk_start in (from_block..=upto_block).step_by(MAX_REQUEST_CHUNK) {
            let chunk_end = (chunk_start + MAX_REQUEST_CHUNK).min(upto_block);
            let chunk_size = chunk_end - chunk_start;

            let fee_history = self
                .web3
                .fee_history(
                    U64::from(chunk_size),
                    web3::BlockNumber::from(chunk_end),
                    None,
                )
                .await?;
            history.extend(fee_history.base_fee_per_gas);
        }

        latency.observe();
        Ok(history.into_iter().map(|fee| fee.as_u64()).collect())
    }

    async fn get_pending_block_base_fee_per_gas(&self) -> Result<U256, Error> {
        COUNTERS.call[&(Method::PendingBlockBaseFee, self.component)].inc();
        let latency = LATENCIES.direct[&Method::PendingBlockBaseFee].start();

        let block = self
            .web3
            .get_block_by_number(web3::BlockNumber::Pending, false)
            .await?;
        let block = if let Some(block) = block {
            block
        } else {
            // Fallback for local reth. Because of artificial nature of producing blocks in local reth setup
            // there may be no pending block
            self.web3
                .get_block_by_number(web3::BlockNumber::Latest, false)
                .await?
                .expect("Latest block always exists")
        };

        latency.observe();
        // base_fee_per_gas always exists after London fork
        Ok(block.base_fee_per_gas.unwrap())
    }

    async fn get_tx_status(&self, hash: H256) -> Result<Option<ExecutedTxStatus>, Error> {
        COUNTERS.call[&(Method::GetTxStatus, self.component)].inc();
        let latency = LATENCIES.direct[&Method::GetTxStatus].start();

        let receipt = self.tx_receipt(hash).await?;
        let res = receipt.and_then(|receipt| match receipt.status {
            Some(status) if receipt.block_number.is_some() => {
                let success = status.as_u64() == 1;

                Some(ExecutedTxStatus {
                    tx_hash: receipt.transaction_hash,
                    success,
                    receipt,
                })
            }
            _ => None,
        });

        latency.observe();
        Ok(res)
    }

    async fn failure_reason(&self, tx_hash: H256) -> Result<Option<FailureInfo>, Error> {
        let latency = LATENCIES.direct[&Method::FailureReason].start();
        let transaction = self.web3.get_transaction_by_hash(tx_hash).await?;
        let receipt = self.web3.get_transaction_receipt(tx_hash).await?;

        match (transaction, receipt) {
            (Some(transaction), Some(receipt)) => {
                let gas_limit = transaction.gas;
                let gas_used = receipt.gas_used;

                let call_request = web3::CallRequest {
                    from: transaction.from,
                    to: transaction.to,
                    gas: Some(transaction.gas),
                    gas_price: transaction.gas_price,
                    max_fee_per_gas: None,
                    max_priority_fee_per_gas: None,
                    value: Some(transaction.value),
                    data: Some(transaction.input),
                    transaction_type: None,
                    access_list: None,
                };

                let err = self
                    .web3
                    .call(call_request, receipt.block_number.map(Into::into))
                    .await
                    .err();

                let failure_info = match err {
                    Some(ClientError::Call(call_err)) => {
                        let revert_code = call_err.code().into();
                        let message_len =
                            "execution reverted: ".len().min(call_err.message().len());
                        let revert_reason = call_err.message()[message_len..].to_string();

                        Ok(Some(FailureInfo {
                            revert_code,
                            revert_reason,
                            gas_used,
                            gas_limit,
                        }))
                    }
                    Some(err) => Err(err.into()),
                    None => Ok(None),
                };

                latency.observe();
                failure_info
            }
            _ => Ok(None),
        }
    }

<<<<<<< HEAD
    async fn get_tx(
        &self,
        hash: H256,
        component: &'static str,
    ) -> Result<Option<web3::Transaction>, Error> {
        COUNTERS.call[&(Method::GetTx, component)].inc();
        let tx = self.web3.get_transaction_by_hash(hash).await?;
=======
    async fn get_tx(&self, hash: H256) -> Result<Option<Transaction>, Error> {
        COUNTERS.call[&(Method::GetTx, self.component)].inc();
        let tx = self
            .web3
            .eth()
            .transaction(TransactionId::Hash(hash))
            .await?;
>>>>>>> 8d914ff2
        Ok(tx)
    }

    async fn call_contract_function(
        &self,
        request: web3::CallRequest,
        block: Option<web3::BlockId>,
    ) -> Result<web3::Bytes, Error> {
        let latency = LATENCIES.direct[&Method::CallContractFunction].start();
        let output_bytes = self.web3.call(request, block).await?;
        latency.observe();
        Ok(output_bytes)
    }

<<<<<<< HEAD
    async fn tx_receipt(
        &self,
        tx_hash: H256,
        component: &'static str,
    ) -> Result<Option<web3::TransactionReceipt>, Error> {
        COUNTERS.call[&(Method::TxReceipt, component)].inc();
=======
    async fn tx_receipt(&self, tx_hash: H256) -> Result<Option<TransactionReceipt>, Error> {
        COUNTERS.call[&(Method::TxReceipt, self.component)].inc();
>>>>>>> 8d914ff2
        let latency = LATENCIES.direct[&Method::TxReceipt].start();
        let receipt = self.web3.get_transaction_receipt(tx_hash).await?;
        latency.observe();
        Ok(receipt)
    }

    async fn eth_balance(&self, address: Address) -> Result<U256, Error> {
        COUNTERS.call[&(Method::EthBalance, self.component)].inc();
        let latency = LATENCIES.direct[&Method::EthBalance].start();
        let balance = self.web3.get_balance(address, None).await?;
        latency.observe();
        Ok(balance)
    }

<<<<<<< HEAD
    async fn logs(
        &self,
        filter: web3::Filter,
        component: &'static str,
    ) -> Result<Vec<web3::Log>, Error> {
        COUNTERS.call[&(Method::Logs, component)].inc();
=======
    async fn logs(&self, filter: Filter) -> Result<Vec<Log>, Error> {
        COUNTERS.call[&(Method::Logs, self.component)].inc();
>>>>>>> 8d914ff2
        let latency = LATENCIES.direct[&Method::Logs].start();
        let logs = self.web3.get_logs(filter).await?;
        latency.observe();
        Ok(logs)
    }

<<<<<<< HEAD
    async fn block(
        &self,
        block_id: web3::BlockId,
        component: &'static str,
    ) -> Result<Option<web3::Block<H256>>, Error> {
        COUNTERS.call[&(Method::Block, component)].inc();
=======
    async fn block(&self, block_id: BlockId) -> Result<Option<Block<H256>>, Error> {
        COUNTERS.call[&(Method::Block, self.component)].inc();
>>>>>>> 8d914ff2
        let latency = LATENCIES.direct[&Method::Block].start();
        let block = match block_id {
            web3::BlockId::Hash(hash) => self.web3.get_block_by_hash(hash, false).await?,
            web3::BlockId::Number(num) => self.web3.get_block_by_number(num, false).await?,
        };
        latency.observe();
        Ok(block)
    }
}<|MERGE_RESOLUTION|>--- conflicted
+++ resolved
@@ -65,12 +65,7 @@
     async fn nonce_at_for_account(
         &self,
         account: Address,
-<<<<<<< HEAD
         block: web3::BlockNumber,
-        component: &'static str,
-=======
-        block: BlockNumber,
->>>>>>> 8d914ff2
     ) -> Result<U256, Error> {
         COUNTERS.call[&(Method::NonceAtForAccount, self.component)].inc();
         let latency = LATENCIES.direct[&Method::NonceAtForAccount].start();
@@ -239,23 +234,9 @@
         }
     }
 
-<<<<<<< HEAD
-    async fn get_tx(
-        &self,
-        hash: H256,
-        component: &'static str,
-    ) -> Result<Option<web3::Transaction>, Error> {
-        COUNTERS.call[&(Method::GetTx, component)].inc();
+    async fn get_tx(&self, hash: H256) -> Result<Option<web3::Transaction>, Error> {
+        COUNTERS.call[&(Method::GetTx, self.component)].inc();
         let tx = self.web3.get_transaction_by_hash(hash).await?;
-=======
-    async fn get_tx(&self, hash: H256) -> Result<Option<Transaction>, Error> {
-        COUNTERS.call[&(Method::GetTx, self.component)].inc();
-        let tx = self
-            .web3
-            .eth()
-            .transaction(TransactionId::Hash(hash))
-            .await?;
->>>>>>> 8d914ff2
         Ok(tx)
     }
 
@@ -270,17 +251,8 @@
         Ok(output_bytes)
     }
 
-<<<<<<< HEAD
-    async fn tx_receipt(
-        &self,
-        tx_hash: H256,
-        component: &'static str,
-    ) -> Result<Option<web3::TransactionReceipt>, Error> {
-        COUNTERS.call[&(Method::TxReceipt, component)].inc();
-=======
-    async fn tx_receipt(&self, tx_hash: H256) -> Result<Option<TransactionReceipt>, Error> {
+    async fn tx_receipt(&self, tx_hash: H256) -> Result<Option<web3::TransactionReceipt>, Error> {
         COUNTERS.call[&(Method::TxReceipt, self.component)].inc();
->>>>>>> 8d914ff2
         let latency = LATENCIES.direct[&Method::TxReceipt].start();
         let receipt = self.web3.get_transaction_receipt(tx_hash).await?;
         latency.observe();
@@ -295,34 +267,16 @@
         Ok(balance)
     }
 
-<<<<<<< HEAD
-    async fn logs(
-        &self,
-        filter: web3::Filter,
-        component: &'static str,
-    ) -> Result<Vec<web3::Log>, Error> {
-        COUNTERS.call[&(Method::Logs, component)].inc();
-=======
-    async fn logs(&self, filter: Filter) -> Result<Vec<Log>, Error> {
+    async fn logs(&self, filter: web3::Filter) -> Result<Vec<web3::Log>, Error> {
         COUNTERS.call[&(Method::Logs, self.component)].inc();
->>>>>>> 8d914ff2
         let latency = LATENCIES.direct[&Method::Logs].start();
         let logs = self.web3.get_logs(filter).await?;
         latency.observe();
         Ok(logs)
     }
 
-<<<<<<< HEAD
-    async fn block(
-        &self,
-        block_id: web3::BlockId,
-        component: &'static str,
-    ) -> Result<Option<web3::Block<H256>>, Error> {
-        COUNTERS.call[&(Method::Block, component)].inc();
-=======
-    async fn block(&self, block_id: BlockId) -> Result<Option<Block<H256>>, Error> {
+    async fn block(&self, block_id: web3::BlockId) -> Result<Option<web3::Block<H256>>, Error> {
         COUNTERS.call[&(Method::Block, self.component)].inc();
->>>>>>> 8d914ff2
         let latency = LATENCIES.direct[&Method::Block].start();
         let block = match block_id {
             web3::BlockId::Hash(hash) => self.web3.get_block_by_hash(hash, false).await?,
