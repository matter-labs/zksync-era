//! Utilities for testing the consensus module.
use anyhow::Context as _;
use rand::Rng;
use zksync_concurrency::{ctx, error::Wrap as _, scope, sync, time};
use zksync_consensus_roles::validator;
use zksync_contracts::{BaseSystemContractsHashes, SystemContractCode};
use zksync_dal::ConnectionPool;
use zksync_types::{
    api, block::MiniblockHasher, Address, L1BatchNumber, L2ChainId, MiniblockNumber,
    ProtocolVersionId, H256,
};

use crate::{
    consensus::{
        storage::{BlockStore, CtxStorage},
        Store,
    },
    genesis::{ensure_genesis_state, GenesisParams},
    state_keeper::{
        seal_criteria::NoopSealer, tests::MockBatchExecutorBuilder, MiniblockSealer,
        ZkSyncStateKeeper,
    },
    sync_layer::{
        sync_action::{ActionQueue, ActionQueueSender, SyncAction},
        ExternalIO, MainNodeClient, SyncState,
    },
    utils::testonly::{create_l1_batch_metadata, create_l2_transaction},
};

#[derive(Debug, Default)]
pub(crate) struct MockMainNodeClient {
    prev_miniblock_hash: H256,
    l2_blocks: Vec<api::en::SyncBlock>,
}

impl MockMainNodeClient {
    /// `miniblock_count` doesn't include a fictive miniblock. Returns hashes of generated transactions.
    pub fn push_l1_batch(&mut self, miniblock_count: u32) -> Vec<H256> {
        let l1_batch_number = self
            .l2_blocks
            .last()
            .map_or(L1BatchNumber(0), |block| block.l1_batch_number + 1);
        let number_offset = self.l2_blocks.len() as u32;

        let mut tx_hashes = vec![];
        let l2_blocks = (0..=miniblock_count).map(|number| {
            let is_fictive = number == miniblock_count;
            let number = number + number_offset;
            let mut hasher = MiniblockHasher::new(
                MiniblockNumber(number),
                number.into(),
                self.prev_miniblock_hash,
            );

            let transactions = if is_fictive {
                vec![]
            } else {
                let transaction = create_l2_transaction(10, 100);
                tx_hashes.push(transaction.hash());
                hasher.push_tx_hash(transaction.hash());
                vec![transaction.into()]
            };
            let miniblock_hash = hasher.finalize(if number == 0 {
                ProtocolVersionId::Version0 // The genesis block always uses the legacy hashing mode
            } else {
                ProtocolVersionId::latest()
            });
            self.prev_miniblock_hash = miniblock_hash;

            api::en::SyncBlock {
                number: MiniblockNumber(number),
                l1_batch_number,
                last_in_batch: is_fictive,
                timestamp: number.into(),
                l1_gas_price: 2,
                l2_fair_gas_price: 3,
                base_system_contracts_hashes: BaseSystemContractsHashes::default(),
                operator_address: Address::repeat_byte(2),
                transactions: Some(transactions),
                virtual_blocks: Some(!is_fictive as u32),
                hash: Some(miniblock_hash),
                protocol_version: ProtocolVersionId::latest(),
            }
        });

        self.l2_blocks.extend(l2_blocks);
        tx_hashes
    }
}

#[async_trait::async_trait]
impl MainNodeClient for MockMainNodeClient {
    async fn fetch_system_contract_by_hash(
        &self,
        _hash: H256,
    ) -> anyhow::Result<SystemContractCode> {
        anyhow::bail!("Not implemented");
    }

    async fn fetch_genesis_contract_bytecode(
        &self,
        _address: Address,
    ) -> anyhow::Result<Option<Vec<u8>>> {
        anyhow::bail!("Not implemented");
    }

    async fn fetch_protocol_version(
        &self,
        _protocol_version: ProtocolVersionId,
    ) -> anyhow::Result<api::ProtocolVersion> {
        anyhow::bail!("Not implemented");
    }

    async fn fetch_genesis_l1_batch_hash(&self) -> anyhow::Result<H256> {
        anyhow::bail!("Not implemented");
    }

    async fn fetch_l2_block_number(&self) -> anyhow::Result<MiniblockNumber> {
        if let Some(number) = self.l2_blocks.len().checked_sub(1) {
            Ok(MiniblockNumber(number as u32))
        } else {
            anyhow::bail!("Not implemented");
        }
    }

    async fn fetch_l2_block(
        &self,
        number: MiniblockNumber,
        with_transactions: bool,
    ) -> anyhow::Result<Option<api::en::SyncBlock>> {
        let Some(mut block) = self.l2_blocks.get(number.0 as usize).cloned() else {
            return Ok(None);
        };
        if !with_transactions {
            block.transactions = None;
        }
        Ok(Some(block))
    }
}

/// Fake StateKeeper for tests.
pub(super) struct StateKeeper {
    // Batch of the `last_block`.
    last_batch: L1BatchNumber,
    last_block: MiniblockNumber,
    // timestamp of the last block.
    last_timestamp: u64,
    batch_sealed: bool,

    fee_per_gas: u64,
    gas_per_pubdata: u32,
    operator_address: Address,

    pub(super) actions_sender: ActionQueueSender,
    pub(super) pool: ConnectionPool,
}

/// Fake StateKeeper task to be executed in the background.
pub(super) struct StateKeeperRunner {
    actions_queue: ActionQueue,
    operator_address: Address,
    pool: ConnectionPool,
}

impl StateKeeper {
    /// Constructs and initializes a new `StateKeeper`.
    /// Caller has to run `StateKeeperRunner.run()` task in the background.
    pub async fn new(
        pool: ConnectionPool,
        operator_address: Address,
    ) -> anyhow::Result<(Self, StateKeeperRunner)> {
        // ensure genesis
        let mut storage = pool.access_storage().await.context("access_storage()")?;
        if storage
            .blocks_dal()
            .is_genesis_needed()
            .await
            .context("is_genesis_needed()")?
        {
            let mut params = GenesisParams::mock();
            params.first_validator = operator_address;
            ensure_genesis_state(&mut storage, L2ChainId::default(), &params)
                .await
                .context("ensure_genesis_state()")?;
        }
        let last_batch = storage
            .blocks_dal()
            .get_newest_l1_batch_header()
            .await
            .context("get_newest_l1_batch_header()")?;
        let pending_batch = storage
            .blocks_dal()
            .pending_batch_exists()
            .await
            .context("pending_batch_exists()")?;
        let (actions_sender, actions_queue) = ActionQueue::new();
        Ok((
            Self {
                last_batch: last_batch.number + if pending_batch { 1 } else { 0 },
                last_block: storage
                    .blocks_dal()
                    .get_sealed_miniblock_number()
                    .await
                    .context("get_sealed_miniblock_number()")?,
                last_timestamp: last_batch.timestamp,
                batch_sealed: !pending_batch,
                fee_per_gas: 10,
                gas_per_pubdata: 100,
                operator_address,
                actions_sender,
                pool: pool.clone(),
            },
            StateKeeperRunner {
                operator_address,
                actions_queue,
                pool: pool.clone(),
            },
        ))
    }

    fn open_block(&mut self) -> SyncAction {
        if self.batch_sealed {
            self.last_batch += 1;
            self.last_block += 1;
            self.last_timestamp += 5;
            self.batch_sealed = false;
            SyncAction::OpenBatch {
                number: self.last_batch,
                timestamp: self.last_timestamp,
                l1_gas_price: 2,
                l2_fair_gas_price: 3,
                operator_address: self.operator_address,
                protocol_version: ProtocolVersionId::latest(),
                first_miniblock_info: (self.last_block, 1),
            }
        } else {
            self.last_block += 1;
            self.last_timestamp += 2;
            SyncAction::Miniblock {
                number: self.last_block,
                timestamp: self.last_timestamp,
                virtual_blocks: 0,
            }
        }
    }

    /// Pushes a new miniblock with `transactions` transactions to the `StateKeeper`.
    pub async fn push_block(&mut self, transactions: usize) {
        assert!(transactions > 0);
        let mut actions = vec![self.open_block()];
        for _ in 0..transactions {
            let tx = create_l2_transaction(self.fee_per_gas, self.gas_per_pubdata);
            actions.push(SyncAction::Tx(Box::new(tx.into())));
        }
        actions.push(SyncAction::SealMiniblock);
        self.actions_sender.push_actions(actions).await;
    }

    /// Pushes `SealBatch` command to the `StateKeeper`.
    pub async fn seal_batch(&mut self) {
        // Each batch ends with an empty block (aka fictive block).
        let mut actions = vec![self.open_block()];
        actions.push(SyncAction::SealBatch { virtual_blocks: 0 });
        self.actions_sender.push_actions(actions).await;
        self.batch_sealed = true;
    }

    /// Pushes `count` random miniblocks to the StateKeeper.
    pub async fn push_random_blocks(&mut self, rng: &mut impl Rng, count: usize) {
        for _ in 0..count {
            // 20% chance to seal an L1 batch.
            // `seal_batch()` also produces a (fictive) block.
            if rng.gen_range(0..100) < 20 {
                self.seal_batch().await;
            } else {
                self.push_block(rng.gen_range(3..8)).await;
            }
        }
    }

<<<<<<< HEAD
    // Wait for all pushed miniblocks to be produced.
    pub async fn sync(&self, ctx: &ctx::Ctx, pool: &ConnectionPool) -> anyhow::Result<()> {
        const POLL_INTERVAL: time::Duration = time::Duration::milliseconds(100);

        loop {
            let mut storage = pool.access_storage().await.context("access_storage()")?;
            let head = storage
                .blocks_dal()
                .get_sealed_miniblock_number()
                .await
                .context("get_sealed_miniblock_number()")?
                .unwrap_or(MiniblockNumber(0));
            if head.0 >= self.next_block.0 - 1 {
                return Ok(());
            }
            ctx.sleep(POLL_INTERVAL).await?;
        }
=======
    /// Last block that has been pushed to the `StateKeeper` via `ActionQueue`.
    /// It might NOT be present in storage yet.
    pub fn last_block(&self) -> validator::BlockNumber {
        validator::BlockNumber(self.last_block.0 as u64)
>>>>>>> a6635398
    }

    /// Creates a new `BlockStore` for the underlying `ConnectionPool`.
    pub fn store(&self) -> BlockStore {
        Store::new(self.pool.clone(), self.operator_address).into_block_store()
    }

    // Wait for all pushed miniblocks to be produced.
    pub async fn wait_for_miniblocks(&self, ctx: &ctx::Ctx) -> ctx::Result<()> {
        const POLL_INTERVAL: time::Duration = time::Duration::milliseconds(100);
        loop {
            let mut storage = CtxStorage::access(ctx, &self.pool).await.wrap("access()")?;
            if storage
                .payload(ctx, self.last_block(), self.operator_address)
                .await
                .wrap("storage.payload()")?
                .is_some()
            {
                return Ok(());
            }
            ctx.sleep(POLL_INTERVAL).await?;
        }
    }
}

/// Waits for L1 batches to be sealed and then populates them with mock metadata.
async fn run_mock_metadata_calculator(ctx: &ctx::Ctx, pool: &ConnectionPool) -> anyhow::Result<()> {
    const POLL_INTERVAL: time::Duration = time::Duration::milliseconds(100);
    let mut n = {
        let mut storage = pool.access_storage().await.context("access_storage()")?;
        storage
            .blocks_dal()
            .get_last_l1_batch_number_with_metadata()
            .await
            .context("get_last_l1_batch_number_with_metadata()")?
            .context("no L1 batches in Postgres")?
    };
    while let Ok(()) = ctx.sleep(POLL_INTERVAL).await {
        let mut storage = pool.access_storage().await.context("access_storage()")?;
        let last = storage
            .blocks_dal()
            .get_sealed_l1_batch_number()
            .await
            .context("get_sealed_l1_batch_number()")?
            .context("no L1 batches in Postgres")?;

        while n < last {
            n += 1;
            let metadata = create_l1_batch_metadata(n.0);
            storage
                .blocks_dal()
                .save_l1_batch_metadata(n, &metadata, H256::zero(), false)
                .await
                .context("save_l1_batch_metadata()")?;
        }
    }
    Ok(())
}

impl StateKeeperRunner {
    /// Executes the StateKeeper task.
    pub async fn run(self, ctx: &ctx::Ctx) -> anyhow::Result<()> {
        scope::run!(ctx, |ctx, s| async {
            let (stop_sender, stop_receiver) = sync::watch::channel(false);
            let (miniblock_sealer, miniblock_sealer_handle) =
                MiniblockSealer::new(self.pool.clone(), 5);
            let io = ExternalIO::new(
                miniblock_sealer_handle,
                self.pool.clone(),
                self.actions_queue,
                SyncState::new(),
                Box::<MockMainNodeClient>::default(),
                self.operator_address,
                u32::MAX,
                L2ChainId::default(),
            )
            .await;
            s.spawn_bg(miniblock_sealer.run());
            s.spawn_bg(run_mock_metadata_calculator(ctx, &self.pool));
            s.spawn_bg(
                ZkSyncStateKeeper::new(
                    stop_receiver,
                    Box::new(io),
                    Box::new(MockBatchExecutorBuilder),
                    Box::new(NoopSealer),
                )
                .run(),
            );
            ctx.canceled().await;
            stop_sender.send_replace(true);
            Ok(())
        })
        .await
    }
}<|MERGE_RESOLUTION|>--- conflicted
+++ resolved
@@ -201,7 +201,8 @@
                     .blocks_dal()
                     .get_sealed_miniblock_number()
                     .await
-                    .context("get_sealed_miniblock_number()")?,
+                    .context("get_sealed_miniblock_number()")?
+                    .context("no miniblocks in Postgres")?,
                 last_timestamp: last_batch.timestamp,
                 batch_sealed: !pending_batch,
                 fee_per_gas: 10,
@@ -278,30 +279,10 @@
         }
     }
 
-<<<<<<< HEAD
-    // Wait for all pushed miniblocks to be produced.
-    pub async fn sync(&self, ctx: &ctx::Ctx, pool: &ConnectionPool) -> anyhow::Result<()> {
-        const POLL_INTERVAL: time::Duration = time::Duration::milliseconds(100);
-
-        loop {
-            let mut storage = pool.access_storage().await.context("access_storage()")?;
-            let head = storage
-                .blocks_dal()
-                .get_sealed_miniblock_number()
-                .await
-                .context("get_sealed_miniblock_number()")?
-                .unwrap_or(MiniblockNumber(0));
-            if head.0 >= self.next_block.0 - 1 {
-                return Ok(());
-            }
-            ctx.sleep(POLL_INTERVAL).await?;
-        }
-=======
     /// Last block that has been pushed to the `StateKeeper` via `ActionQueue`.
     /// It might NOT be present in storage yet.
     pub fn last_block(&self) -> validator::BlockNumber {
         validator::BlockNumber(self.last_block.0 as u64)
->>>>>>> a6635398
     }
 
     /// Creates a new `BlockStore` for the underlying `ConnectionPool`.
@@ -312,6 +293,7 @@
     // Wait for all pushed miniblocks to be produced.
     pub async fn wait_for_miniblocks(&self, ctx: &ctx::Ctx) -> ctx::Result<()> {
         const POLL_INTERVAL: time::Duration = time::Duration::milliseconds(100);
+
         loop {
             let mut storage = CtxStorage::access(ctx, &self.pool).await.wrap("access()")?;
             if storage
