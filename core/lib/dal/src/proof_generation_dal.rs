--- conflicted
+++ resolved
@@ -117,7 +117,6 @@
         Ok(())
     }
 
-<<<<<<< HEAD
     pub async fn save_vm_runner_artifacts_metadata(
         &mut self,
         batch_number: L1BatchNumber,
@@ -156,9 +155,7 @@
         Ok(())
     }
 
-=======
     /// The caller should ensure that `l1_batch_number` exists in the database.
->>>>>>> 298a97e8
     pub async fn insert_proof_generation_details(
         &mut self,
         l1_batch_number: L1BatchNumber,
