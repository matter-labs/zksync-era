use std::{fmt, time::Duration};

use anyhow::Context as _;
use async_trait::async_trait;
use tokio::sync::watch;
use zksync_dal::{ConnectionPool, Core, CoreDal, DalError};
use zksync_health_check::{Health, HealthStatus, HealthUpdater, ReactiveHealthCheck};
use zksync_shared_metrics::{CheckerComponent, EN_METRICS};
use zksync_types::{L1BatchNumber, L2BlockNumber, H256};
use zksync_web3_decl::{
    client::BoxedL2Client,
    error::{ClientRpcContext, EnrichedClientError, EnrichedClientResult},
    namespaces::{EthNamespaceClient, ZksNamespaceClient},
};

use crate::utils::binary_search_with;

#[cfg(test)]
mod tests;

#[derive(Debug, thiserror::Error)]
pub enum HashMatchError {
    #[error("RPC error calling main node")]
    Rpc(#[from] EnrichedClientError),
    #[error("remote hash is missing")]
    RemoteHashMissing,
    #[error(transparent)]
    Internal(#[from] anyhow::Error),
}

#[derive(Debug, thiserror::Error)]
pub enum Error {
    #[error(transparent)]
    HashMatch(#[from] HashMatchError),
    #[error(
        "Unrecoverable error: the earliest L1 batch #{0} in the local DB \
        has mismatched hash with the main node. Make sure you're connected to the right network; \
        if you've recovered from a snapshot, re-check snapshot authenticity. \
        Using an earlier snapshot could help."
    )]
    EarliestL1BatchMismatch(L1BatchNumber),
    #[error(
        "Unrecoverable error: the earliest L1 batch #{0} in the local DB \
        is truncated on the main node. Make sure you're connected to the right network; \
        if you've recovered from a snapshot, re-check snapshot authenticity. \
        Using an earlier snapshot could help."
    )]
    EarliestL1BatchTruncated(L1BatchNumber),
    #[error("reorg detected, restart the node to revert to the last correct L1 batch #{0}.")]
    ReorgDetected(L1BatchNumber),
}

impl HashMatchError {
    pub fn is_transient(&self) -> bool {
        match self {
            Self::Rpc(err) => err.is_transient(),
            Self::RemoteHashMissing => true,
            Self::Internal(_) => false,
        }
    }
}

impl Error {
    pub fn is_transient(&self) -> bool {
        matches!(self, Self::HashMatch(err) if err.is_transient())
    }
}

impl From<anyhow::Error> for Error {
    fn from(err: anyhow::Error) -> Self {
        Self::HashMatch(HashMatchError::Internal(err))
    }
}

impl From<EnrichedClientError> for Error {
    fn from(err: EnrichedClientError) -> Self {
        Self::HashMatch(HashMatchError::Rpc(err))
    }
}

#[async_trait]
trait MainNodeClient: fmt::Debug + Send + Sync {
    async fn sealed_miniblock_number(&self) -> EnrichedClientResult<L2BlockNumber>;

    async fn sealed_l1_batch_number(&self) -> EnrichedClientResult<L1BatchNumber>;

    async fn miniblock_hash(&self, number: L2BlockNumber) -> EnrichedClientResult<Option<H256>>;

    async fn l1_batch_root_hash(&self, number: L1BatchNumber)
        -> EnrichedClientResult<Option<H256>>;
}

#[async_trait]
<<<<<<< HEAD
impl MainNodeClient for L2Client {
    async fn sealed_miniblock_number(&self) -> EnrichedClientResult<L2BlockNumber> {
=======
impl MainNodeClient for BoxedL2Client {
    async fn sealed_miniblock_number(&self) -> EnrichedClientResult<MiniblockNumber> {
>>>>>>> 9948187a
        let number = self
            .get_block_number()
            .rpc_context("sealed_miniblock_number")
            .await?;
        let number = u32::try_from(number).map_err(|err| {
            EnrichedClientError::custom(err, "u32::try_from").with_arg("number", &number)
        })?;
        Ok(L2BlockNumber(number))
    }

    async fn sealed_l1_batch_number(&self) -> EnrichedClientResult<L1BatchNumber> {
        let number = self
            .get_l1_batch_number()
            .rpc_context("sealed_l1_batch_number")
            .await?;
        let number = u32::try_from(number).map_err(|err| {
            EnrichedClientError::custom(err, "u32::try_from").with_arg("number", &number)
        })?;
        Ok(L1BatchNumber(number))
    }

    async fn miniblock_hash(&self, number: L2BlockNumber) -> EnrichedClientResult<Option<H256>> {
        Ok(self
            .get_block_by_number(number.0.into(), false)
            .rpc_context("miniblock_hash")
            .with_arg("number", &number)
            .await?
            .map(|block| block.hash))
    }

    async fn l1_batch_root_hash(
        &self,
        number: L1BatchNumber,
    ) -> EnrichedClientResult<Option<H256>> {
        Ok(self
            .get_l1_batch_details(number)
            .rpc_context("l1_batch_root_hash")
            .with_arg("number", &number)
            .await?
            .and_then(|batch| batch.base.root_hash))
    }
}

trait HandleReorgDetectorEvent: fmt::Debug + Send + Sync {
    fn initialize(&mut self);

    fn update_correct_block(
        &mut self,
        last_correct_miniblock: L2BlockNumber,
        last_correct_l1_batch: L1BatchNumber,
    );

    fn report_divergence(&mut self, diverged_l1_batch: L1BatchNumber);

    fn start_shutting_down(&mut self);
}

/// Default implementation of [`HandleReorgDetectorEvent`] that reports values as metrics.
impl HandleReorgDetectorEvent for HealthUpdater {
    fn initialize(&mut self) {
        self.update(Health::from(HealthStatus::Ready));
    }

    fn update_correct_block(
        &mut self,
        last_correct_miniblock: L2BlockNumber,
        last_correct_l1_batch: L1BatchNumber,
    ) {
        let last_correct_miniblock = last_correct_miniblock.0.into();
        let prev_checked_miniblock = EN_METRICS.last_correct_miniblock
            [&CheckerComponent::ReorgDetector]
            .set(last_correct_miniblock);
        if prev_checked_miniblock != last_correct_miniblock {
            tracing::debug!("No reorg at miniblock #{last_correct_miniblock}");
        }

        let last_correct_l1_batch = last_correct_l1_batch.0.into();
        let prev_checked_l1_batch = EN_METRICS.last_correct_batch[&CheckerComponent::ReorgDetector]
            .set(last_correct_l1_batch);
        if prev_checked_l1_batch != last_correct_l1_batch {
            tracing::debug!("No reorg at L1 batch #{last_correct_l1_batch}");
        }

        let health_details = serde_json::json!({
            "last_correct_miniblock": last_correct_miniblock,
            "last_correct_l1_batch": last_correct_l1_batch,
        });
        self.update(Health::from(HealthStatus::Ready).with_details(health_details));
    }

    fn report_divergence(&mut self, diverged_l1_batch: L1BatchNumber) {
        let health_details = serde_json::json!({
            "diverged_l1_batch": diverged_l1_batch,
        });
        self.update(Health::from(HealthStatus::Affected).with_details(health_details));
    }

    fn start_shutting_down(&mut self) {
        self.update(HealthStatus::ShuttingDown.into());
    }
}

/// This is a component that is responsible for detecting the batch re-orgs.
/// Batch re-org is a rare event of manual intervention, when the node operator
/// decides to revert some of the not yet finalized batches for some reason
/// (e.g. inability to generate a proof), and then potentially
/// re-organize transactions in them to fix the problem.
///
/// To detect them, we constantly check the latest sealed batch root hash,
/// and in the event of mismatch, we know that there has been a re-org.
/// We then perform a binary search to find the latest correct block
/// and revert all batches after it, to keep being consistent with the main node.
///
/// This is the only component that is expected to finish its execution
/// in the event of re-org, since we have to restart the node after a rollback is performed,
/// and is special-cased in the `zksync_external_node` crate.
#[derive(Debug)]
pub struct ReorgDetector {
    client: Box<dyn MainNodeClient>,
    event_handler: Box<dyn HandleReorgDetectorEvent>,
    pool: ConnectionPool<Core>,
    sleep_interval: Duration,
    health_check: ReactiveHealthCheck,
}

impl ReorgDetector {
    const DEFAULT_SLEEP_INTERVAL: Duration = Duration::from_secs(5);

    pub fn new(client: BoxedL2Client, pool: ConnectionPool<Core>) -> Self {
        let (health_check, health_updater) = ReactiveHealthCheck::new("reorg_detector");
        Self {
            client: Box::new(client.for_component("reorg_detector")),
            event_handler: Box::new(health_updater),
            pool,
            sleep_interval: Self::DEFAULT_SLEEP_INTERVAL,
            health_check,
        }
    }

    pub fn health_check(&self) -> &ReactiveHealthCheck {
        &self.health_check
    }

    /// Returns `Ok(())` if no reorg was detected.
    /// Returns `Err::ReorgDetected()` if a reorg was detected.
    pub async fn check_consistency(&mut self) -> Result<(), Error> {
        let mut storage = self.pool.connection().await.context("connection()")?;
        let Some(local_l1_batch) = storage
            .blocks_dal()
            .get_last_l1_batch_number_with_metadata()
            .await
            .map_err(DalError::generalize)?
        else {
            return Ok(());
        };
        let Some(local_miniblock) = storage
            .blocks_dal()
            .get_sealed_l2_block_number()
            .await
            .map_err(DalError::generalize)?
        else {
            return Ok(());
        };
        drop(storage);

        let remote_l1_batch = self.client.sealed_l1_batch_number().await?;
        let remote_miniblock = self.client.sealed_miniblock_number().await?;

        let checked_l1_batch = local_l1_batch.min(remote_l1_batch);
        let checked_miniblock = local_miniblock.min(remote_miniblock);

        let root_hashes_match = self.root_hashes_match(checked_l1_batch).await?;
        let miniblock_hashes_match = self.miniblock_hashes_match(checked_miniblock).await?;

        // The only event that triggers re-org detection and node rollback is if the
        // hash mismatch at the same block height is detected, be it miniblocks or batches.
        //
        // In other cases either there is only a height mismatch which means that one of
        // the nodes needs to do catching up; however, it is not certain that there is actually
        // a re-org taking place.
        if root_hashes_match && miniblock_hashes_match {
            self.event_handler
                .update_correct_block(checked_miniblock, checked_l1_batch);
            return Ok(());
        }
        let diverged_l1_batch = checked_l1_batch + (root_hashes_match as u32);
        self.event_handler.report_divergence(diverged_l1_batch);

        // Check that the first L1 batch matches, to make sure that
        // we are actually tracking the same chain as the main node.
        let mut storage = self.pool.connection().await.context("connection()")?;
        let first_l1_batch = storage
            .blocks_dal()
            .get_earliest_l1_batch_number_with_metadata()
            .await
            .map_err(DalError::generalize)?
            .context("all L1 batches disappeared")?;
        drop(storage);
        match self.root_hashes_match(first_l1_batch).await {
            Ok(true) => {}
            Ok(false) => return Err(Error::EarliestL1BatchMismatch(first_l1_batch)),
            Err(HashMatchError::RemoteHashMissing) => {
                return Err(Error::EarliestL1BatchTruncated(first_l1_batch));
            }
            Err(err) => return Err(err.into()),
        }

        tracing::info!("Searching for the first diverged L1 batch");
        let last_correct_l1_batch = self.detect_reorg(first_l1_batch, diverged_l1_batch).await?;
        tracing::info!("Reorg localized: last correct L1 batch is #{last_correct_l1_batch}");
        Err(Error::ReorgDetected(last_correct_l1_batch))
    }

    /// Compares hashes of the given local miniblock and the same miniblock from main node.
    async fn miniblock_hashes_match(
        &self,
        miniblock: L2BlockNumber,
    ) -> Result<bool, HashMatchError> {
        let mut storage = self.pool.connection().await.context("connection()")?;
        let local_hash = storage
            .blocks_dal()
            .get_l2_block_header(miniblock)
            .await
            .map_err(DalError::generalize)?
            .with_context(|| format!("Header does not exist for local miniblock #{miniblock}"))?
            .hash;
        drop(storage);

        let Some(remote_hash) = self.client.miniblock_hash(miniblock).await? else {
            // Due to reorg, locally we may be ahead of the main node.
            // Lack of the hash on the main node is treated as a hash match,
            // We need to wait for our knowledge of main node to catch up.
            tracing::info!("Remote miniblock #{miniblock} is missing");
            return Err(HashMatchError::RemoteHashMissing);
        };

        if remote_hash != local_hash {
            tracing::warn!(
                "Reorg detected: local hash {local_hash:?} doesn't match the hash from \
                main node {remote_hash:?} (miniblock #{miniblock})"
            );
        }
        Ok(remote_hash == local_hash)
    }

    /// Compares root hashes of the latest local batch and of the same batch from the main node.
    async fn root_hashes_match(&self, l1_batch: L1BatchNumber) -> Result<bool, HashMatchError> {
        let mut storage = self.pool.connection().await.context("connection()")?;
        let local_hash = storage
            .blocks_dal()
            .get_l1_batch_state_root(l1_batch)
            .await
            .map_err(DalError::generalize)?
            .with_context(|| format!("Root hash does not exist for local batch #{l1_batch}"))?;
        drop(storage);

        let Some(remote_hash) = self.client.l1_batch_root_hash(l1_batch).await? else {
            tracing::info!("Remote L1 batch #{l1_batch} is missing");
            return Err(HashMatchError::RemoteHashMissing);
        };

        if remote_hash != local_hash {
            tracing::warn!(
                "Reorg detected: local root hash {local_hash:?} doesn't match the state hash from \
                main node {remote_hash:?} (L1 batch #{l1_batch})"
            );
        }
        Ok(remote_hash == local_hash)
    }

    /// Localizes a re-org: performs binary search to determine the last non-diverged block.
    async fn detect_reorg(
        &self,
        known_valid_l1_batch: L1BatchNumber,
        diverged_l1_batch: L1BatchNumber,
    ) -> Result<L1BatchNumber, HashMatchError> {
        // TODO (BFT-176, BFT-181): We have to look through the whole history, since batch status updater may mark
        //   a block as executed even if the state diverges for it.
        binary_search_with(
            known_valid_l1_batch.0,
            diverged_l1_batch.0,
            |number| async move {
                match self.root_hashes_match(L1BatchNumber(number)).await {
                    Err(HashMatchError::RemoteHashMissing) => Ok(true),
                    res => res,
                }
            },
        )
        .await
        .map(L1BatchNumber)
    }

    pub async fn run(mut self, mut stop_receiver: watch::Receiver<bool>) -> Result<(), Error> {
        self.event_handler.initialize();
        while !*stop_receiver.borrow_and_update() {
            match self.check_consistency().await {
                Err(err) if err.is_transient() => {
                    tracing::warn!("Following transient error occurred: {err}");
                    tracing::info!("Trying again after a delay");
                }
                Err(err) => return Err(err),
                Ok(()) => {}
            }

            if tokio::time::timeout(self.sleep_interval, stop_receiver.changed())
                .await
                .is_ok()
            {
                // Error here corresponds to a timeout w/o `stop_receiver` changed; we're OK with this.
                // OTOH, an Ok(_) value always signals task termination.
                break;
            }
        }
        self.event_handler.start_shutting_down();
        tracing::info!("Shutting down reorg detector");
        Ok(())
    }
}<|MERGE_RESOLUTION|>--- conflicted
+++ resolved
@@ -91,13 +91,8 @@
 }
 
 #[async_trait]
-<<<<<<< HEAD
-impl MainNodeClient for L2Client {
+impl MainNodeClient for BoxedL2Client {
     async fn sealed_miniblock_number(&self) -> EnrichedClientResult<L2BlockNumber> {
-=======
-impl MainNodeClient for BoxedL2Client {
-    async fn sealed_miniblock_number(&self) -> EnrichedClientResult<MiniblockNumber> {
->>>>>>> 9948187a
         let number = self
             .get_block_number()
             .rpc_context("sealed_miniblock_number")
