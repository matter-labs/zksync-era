--- conflicted
+++ resolved
@@ -445,11 +445,8 @@
             SET
                 updated_at = NOW(),
                 confirmed_at = NOW(),
-<<<<<<< HEAD
+                sent_successfully = TRUE,
                 confirmed_at_block = $2
-=======
-                sent_successfully = TRUE
->>>>>>> 48c3f89c
             WHERE
                 tx_hash = $1
             RETURNING
@@ -712,11 +709,7 @@
         Ok(sent_at_block.flatten().map(|block| block as u32))
     }
 
-<<<<<<< HEAD
-    pub async fn get_last_sent_eth_storage_tx(
-=======
-    pub async fn get_last_sent_successfully_eth_tx(
->>>>>>> 48c3f89c
+    pub async fn get_last_sent_successfully_eth_storage_tx(
         &mut self,
         eth_tx_id: u32,
     ) -> sqlx::Result<Option<StorageTxHistory>> {
@@ -771,11 +764,11 @@
         Ok(history_item)
     }
 
-    pub async fn get_last_sent_eth_tx(
+    pub async fn get_last_sent_successfully_eth_tx(
         &mut self,
         eth_tx_id: u32,
     ) -> sqlx::Result<Option<TxHistory>> {
-        let history_item = self.get_last_sent_eth_storage_tx(eth_tx_id).await?;
+        let history_item = self.get_last_sent_successfully_eth_storage_tx(eth_tx_id).await?;
         Ok(history_item.map(|tx| tx.into()))
     }
 
@@ -937,11 +930,7 @@
         .unwrap()
     }
 
-<<<<<<< HEAD
-    pub async fn get_last_sent_eth_tx_id(
-=======
-    pub async fn get_last_sent_successfully_eth_tx_by_batch_and_op(
->>>>>>> 48c3f89c
+    pub async fn get_last_sent_successfully_eth_tx_id_by_batch_and_op(
         &mut self,
         l1_batch_number: L1BatchNumber,
         op_type: AggregatedActionType,
@@ -969,23 +958,17 @@
             AggregatedActionType::Execute => row.eth_execute_tx_id,
         }
         .unwrap() as u32;
-<<<<<<< HEAD
         Some(eth_tx_id)
     }
 
-    pub async fn get_last_sent_eth_tx_hash(
+    pub async fn get_last_sent_successfully_eth_tx_by_batch_and_op(
         &mut self,
         l1_batch_number: L1BatchNumber,
         op_type: AggregatedActionType,
     ) -> Option<TxHistory> {
         let eth_tx_id = self
-            .get_last_sent_eth_tx_id(l1_batch_number, op_type)
+            .get_last_sent_successfully_eth_tx_id_by_batch_and_op(l1_batch_number, op_type)
             .await?;
-        self.get_last_sent_eth_tx(eth_tx_id).await.unwrap()
-=======
-        self.get_last_sent_successfully_eth_tx(eth_tx_id)
-            .await
-            .unwrap()
->>>>>>> 48c3f89c
+        self.get_last_sent_successfully_eth_tx(eth_tx_id).await.unwrap()
     }
 }