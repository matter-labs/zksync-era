--- conflicted
+++ resolved
@@ -6,13 +6,8 @@
 use zksync_dal::{ConnectionPool, Core, CoreDal};
 use zksync_health_check::AppHealthCheck;
 use zksync_object_store::ObjectStoreFactory;
-<<<<<<< HEAD
 use zksync_snapshots_applier::{SnapshotsApplierConfig, SnapshotsApplierTask};
-use zksync_web3_decl::client::L2Client;
-=======
-use zksync_snapshots_applier::SnapshotsApplierConfig;
 use zksync_web3_decl::client::BoxedL2Client;
->>>>>>> 9948187a
 
 use crate::config::read_snapshots_recovery_config;
 
@@ -25,13 +20,8 @@
 }
 
 pub(crate) async fn ensure_storage_initialized(
-<<<<<<< HEAD
     pool: ConnectionPool<Core>,
-    main_node_client: L2Client,
-=======
-    pool: &ConnectionPool<Core>,
     main_node_client: BoxedL2Client,
->>>>>>> 9948187a
     app_health: &AppHealthCheck,
     l2_chain_id: L2ChainId,
     consider_snapshot_recovery: bool,
