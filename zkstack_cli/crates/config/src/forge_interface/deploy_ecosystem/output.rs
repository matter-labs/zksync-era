--- conflicted
+++ resolved
@@ -36,11 +36,7 @@
 pub struct DeployCTMOutput {
     pub contracts_config: DeployCTMContractsConfigOutput,
     pub deployed_addresses: DeployCTMDeployedAddressesOutput,
-<<<<<<< HEAD
-=======
-    pub expected_rollup_l2_da_validator_addr: Address,
     pub multicall3_addr: Address,
->>>>>>> 68bae7a3
 }
 
 #[derive(Debug, Deserialize, Serialize, Clone)]
