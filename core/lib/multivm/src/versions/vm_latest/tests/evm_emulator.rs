use std::collections::HashMap;

use ethabi::Token;
<<<<<<< HEAD
use zksync_contracts::read_bytecode;
use zksync_system_constants::{CONTRACT_DEPLOYER_ADDRESS, KNOWN_CODES_STORAGE_ADDRESS};
use zksync_types::{get_code_key, get_known_code_key, Execute, H256};
use zksync_utils::{
    be_words_to_bytes,
    bytecode::{hash_bytecode, hash_evm_bytecode},
    h256_to_u256,
};
use zksync_vm_interface::VmInterfaceExt;
=======
use test_casing::{test_casing, Product};
use zksync_contracts::{load_contract, read_bytecode, SystemContractCode};
use zksync_system_constants::{
    CONTRACT_DEPLOYER_ADDRESS, KNOWN_CODES_STORAGE_ADDRESS, L2_BASE_TOKEN_ADDRESS,
};
use zksync_test_account::TxType;
use zksync_types::{
    get_code_key, get_known_code_key,
    utils::{key_for_eth_balance, storage_key_for_eth_balance},
    AccountTreeId, Address, Execute, StorageKey, H256, U256,
};
use zksync_utils::{be_words_to_bytes, bytecode::hash_bytecode, bytes_to_be_words, h256_to_u256};
>>>>>>> 87654dc2

use crate::{
    interface::{
        storage::InMemoryStorage, TxExecutionMode, VmExecutionResultAndLogs, VmInterfaceExt,
    },
    versions::testonly::default_system_env,
<<<<<<< HEAD
    vm_latest::{tests::tester::VmTesterBuilder, HistoryEnabled},
=======
    vm_latest::{
        tests::tester::{VmTester, VmTesterBuilder},
        utils::hash_evm_bytecode,
        HistoryEnabled,
    },
>>>>>>> 87654dc2
};

const MOCK_DEPLOYER_PATH: &str = "etc/contracts-test-data/artifacts-zk/contracts/mock-evm/mock-evm.sol/MockContractDeployer.json";
const MOCK_KNOWN_CODE_STORAGE_PATH: &str = "etc/contracts-test-data/artifacts-zk/contracts/mock-evm/mock-evm.sol/MockKnownCodeStorage.json";
const MOCK_EMULATOR_PATH: &str =
    "etc/contracts-test-data/artifacts-zk/contracts/mock-evm/mock-evm.sol/MockEvmEmulator.json";
const RECURSIVE_CONTRACT_PATH: &str = "etc/contracts-test-data/artifacts-zk/contracts/mock-evm/mock-evm.sol/NativeRecursiveContract.json";
const INCREMENTING_CONTRACT_PATH: &str = "etc/contracts-test-data/artifacts-zk/contracts/mock-evm/mock-evm.sol/IncrementingContract.json";

fn override_system_contracts(storage: &mut InMemoryStorage) {
    let mock_deployer = read_bytecode(MOCK_DEPLOYER_PATH);
    let mock_deployer_hash = hash_bytecode(&mock_deployer);
    let mock_known_code_storage = read_bytecode(MOCK_KNOWN_CODE_STORAGE_PATH);
    let mock_known_code_storage_hash = hash_bytecode(&mock_known_code_storage);

    storage.set_value(get_code_key(&CONTRACT_DEPLOYER_ADDRESS), mock_deployer_hash);
    storage.set_value(
        get_known_code_key(&mock_deployer_hash),
        H256::from_low_u64_be(1),
    );
    storage.set_value(
        get_code_key(&KNOWN_CODES_STORAGE_ADDRESS),
        mock_known_code_storage_hash,
    );
    storage.set_value(
        get_known_code_key(&mock_known_code_storage_hash),
        H256::from_low_u64_be(1),
    );
    storage.store_factory_dep(mock_deployer_hash, mock_deployer);
    storage.store_factory_dep(mock_known_code_storage_hash, mock_known_code_storage);
}

#[derive(Debug)]
struct EvmTestBuilder {
    deploy_emulator: bool,
    storage: InMemoryStorage,
    evm_contract_addresses: Vec<Address>,
}

impl EvmTestBuilder {
    fn new(deploy_emulator: bool, evm_contract_address: Address) -> Self {
        Self {
            deploy_emulator,
            storage: InMemoryStorage::with_system_contracts(hash_bytecode),
            evm_contract_addresses: vec![evm_contract_address],
        }
    }

    fn with_mock_deployer(mut self) -> Self {
        override_system_contracts(&mut self.storage);
        self
    }

    fn with_evm_address(mut self, address: Address) -> Self {
        self.evm_contract_addresses.push(address);
        self
    }

    fn build(self) -> VmTester<HistoryEnabled> {
        let mock_emulator = read_bytecode(MOCK_EMULATOR_PATH);
        let mut storage = self.storage;
        let mut system_env = default_system_env();
        if self.deploy_emulator {
            let evm_bytecode: Vec<_> = (0..=u8::MAX).collect();
            let evm_bytecode_hash = hash_evm_bytecode(&evm_bytecode);
            storage.set_value(
                get_known_code_key(&evm_bytecode_hash),
                H256::from_low_u64_be(1),
            );
            for evm_address in self.evm_contract_addresses {
                storage.set_value(get_code_key(&evm_address), evm_bytecode_hash);
            }

            system_env.base_system_smart_contracts.evm_emulator = Some(SystemContractCode {
                hash: hash_bytecode(&mock_emulator),
                code: bytes_to_be_words(mock_emulator),
            });
        } else {
            let emulator_hash = hash_bytecode(&mock_emulator);
            storage.set_value(get_known_code_key(&emulator_hash), H256::from_low_u64_be(1));
            storage.store_factory_dep(emulator_hash, mock_emulator);

            for evm_address in self.evm_contract_addresses {
                storage.set_value(get_code_key(&evm_address), emulator_hash);
                // Set `isUserSpace` in the emulator storage to `true`, so that it skips emulator-specific checks
                storage.set_value(
                    StorageKey::new(AccountTreeId::new(evm_address), H256::zero()),
                    H256::from_low_u64_be(1),
                );
            }
        }

        VmTesterBuilder::new(HistoryEnabled)
            .with_system_env(system_env)
            .with_storage(storage)
            .with_execution_mode(TxExecutionMode::VerifyExecute)
            .with_random_rich_accounts(1)
            .build()
    }
}

#[test]
fn tracing_evm_contract_deployment() {
    let mut storage = InMemoryStorage::with_system_contracts(hash_bytecode);
    override_system_contracts(&mut storage);

    let mut system_env = default_system_env();
    // The EVM emulator will not be accessed, so we set it to a dummy value.
    system_env.base_system_smart_contracts.evm_emulator =
        Some(system_env.base_system_smart_contracts.default_aa.clone());
    let mut vm = VmTesterBuilder::new(HistoryEnabled)
        .with_system_env(system_env)
        .with_storage(storage)
        .with_execution_mode(TxExecutionMode::VerifyExecute)
        .with_random_rich_accounts(1)
        .build();
    let account = &mut vm.rich_accounts[0];

    let args = [Token::Bytes((0..32).collect())];
    let evm_bytecode = ethabi::encode(&args);
    let expected_bytecode_hash = hash_evm_bytecode(&evm_bytecode);
    let execute = Execute::for_deploy(expected_bytecode_hash, vec![0; 32], &args);
    let deploy_tx = account.get_l2_tx_for_execute(execute, None);
    let (_, vm_result) = vm
        .vm
        .execute_transaction_with_bytecode_compression(deploy_tx, true);
    assert!(!vm_result.result.is_failed(), "{:?}", vm_result.result);

    // Check that the surrogate EVM bytecode was added to the decommitter.
    let known_bytecodes = vm.vm.state.decommittment_processor.known_bytecodes.inner();
    let known_evm_bytecode =
        be_words_to_bytes(&known_bytecodes[&h256_to_u256(expected_bytecode_hash)]);
    assert_eq!(known_evm_bytecode, evm_bytecode);

    let new_known_factory_deps = vm_result.new_known_factory_deps.unwrap();
    assert_eq!(new_known_factory_deps.len(), 2); // the deployed EraVM contract + EVM contract
    assert_eq!(
        new_known_factory_deps[&expected_bytecode_hash],
        evm_bytecode
    );
}

#[test]
fn mock_emulator_basics() {
    let called_address = Address::repeat_byte(0x23);
    let mut vm = EvmTestBuilder::new(true, called_address).build();
    let account = &mut vm.rich_accounts[0];
    let tx = account.get_l2_tx_for_execute(
        Execute {
            contract_address: Some(called_address),
            calldata: vec![],
            value: 0.into(),
            factory_deps: vec![],
        },
        None,
    );

    let (_, vm_result) = vm
        .vm
        .execute_transaction_with_bytecode_compression(tx, true);
    assert!(!vm_result.result.is_failed(), "{:?}", vm_result.result);
}

const RECIPIENT_ADDRESS: Address = Address::repeat_byte(0x12);

/// `deploy_emulator = false` here and below tests the mock emulator as an ordinary contract (i.e., sanity-checks its logic).
#[test_casing(2, [false, true])]
#[test]
fn mock_emulator_with_payment(deploy_emulator: bool) {
    let mock_emulator_abi = load_contract(MOCK_EMULATOR_PATH);
    let mut vm = EvmTestBuilder::new(deploy_emulator, RECIPIENT_ADDRESS).build();

    let mut current_balance = U256::zero();
    for i in 1_u64..=5 {
        let transferred_value = (1_000_000_000 * i).into();
        let vm_result = test_payment(
            &mut vm,
            &mock_emulator_abi,
            &mut current_balance,
            transferred_value,
        );

        let balance_storage_logs = vm_result.logs.storage_logs.iter().filter_map(|log| {
            (*log.log.key.address() == L2_BASE_TOKEN_ADDRESS)
                .then_some((*log.log.key.key(), h256_to_u256(log.log.value)))
        });
        let balances: HashMap<_, _> = balance_storage_logs.collect();
        assert_eq!(
            balances[&key_for_eth_balance(&RECIPIENT_ADDRESS)],
            current_balance
        );
    }
}

fn test_payment(
    vm: &mut VmTester<HistoryEnabled>,
    mock_emulator_abi: &ethabi::Contract,
    balance: &mut U256,
    transferred_value: U256,
) -> VmExecutionResultAndLogs {
    *balance += transferred_value;
    let test_payment_fn = mock_emulator_abi.function("testPayment").unwrap();
    let account = &mut vm.rich_accounts[0];
    let tx = account.get_l2_tx_for_execute(
        Execute {
            contract_address: Some(RECIPIENT_ADDRESS),
            calldata: test_payment_fn
                .encode_input(&[Token::Uint(transferred_value), Token::Uint(*balance)])
                .unwrap(),
            value: transferred_value,
            factory_deps: vec![],
        },
        None,
    );

    let (_, vm_result) = vm
        .vm
        .execute_transaction_with_bytecode_compression(tx, true);
    assert!(!vm_result.result.is_failed(), "{vm_result:?}");
    vm_result
}

#[test_casing(4, Product(([false, true], [false, true])))]
#[test]
fn mock_emulator_with_recursion(deploy_emulator: bool, is_external: bool) {
    let mock_emulator_abi = load_contract(MOCK_EMULATOR_PATH);
    let recipient_address = Address::repeat_byte(0x12);
    let mut vm = EvmTestBuilder::new(deploy_emulator, recipient_address).build();
    let account = &mut vm.rich_accounts[0];

    let test_recursion_fn = mock_emulator_abi
        .function(if is_external {
            "testExternalRecursion"
        } else {
            "testRecursion"
        })
        .unwrap();
    let mut expected_value = U256::one();
    let depth = 50_u32;
    for i in 2..=depth {
        expected_value *= i;
    }

    let factory_deps = if is_external {
        vec![read_bytecode(RECURSIVE_CONTRACT_PATH)]
    } else {
        vec![]
    };
    let tx = account.get_l2_tx_for_execute(
        Execute {
            contract_address: Some(recipient_address),
            calldata: test_recursion_fn
                .encode_input(&[Token::Uint(depth.into()), Token::Uint(expected_value)])
                .unwrap(),
            value: 0.into(),
            factory_deps,
        },
        None,
    );
    let (_, vm_result) = vm
        .vm
        .execute_transaction_with_bytecode_compression(tx, true);
    assert!(!vm_result.result.is_failed(), "{vm_result:?}");
}

#[test]
fn calling_to_mock_emulator_from_native_contract() {
    let recipient_address = Address::repeat_byte(0x12);
    let mut vm = EvmTestBuilder::new(true, recipient_address).build();
    let account = &mut vm.rich_accounts[0];

    // Deploy a native contract.
    let native_contract = read_bytecode(RECURSIVE_CONTRACT_PATH);
    let native_contract_abi = load_contract(RECURSIVE_CONTRACT_PATH);
    let deploy_tx = account.get_deploy_tx(
        &native_contract,
        Some(&[Token::Address(recipient_address)]),
        TxType::L2,
    );
    let (_, vm_result) = vm
        .vm
        .execute_transaction_with_bytecode_compression(deploy_tx.tx, true);
    assert!(!vm_result.result.is_failed(), "{:?}", vm_result.result);

    // Call from the native contract to the EVM emulator.
    let test_fn = native_contract_abi.function("recurse").unwrap();
    let test_tx = account.get_l2_tx_for_execute(
        Execute {
            contract_address: Some(deploy_tx.address),
            calldata: test_fn.encode_input(&[Token::Uint(50.into())]).unwrap(),
            value: Default::default(),
            factory_deps: vec![],
        },
        None,
    );
    let (_, vm_result) = vm
        .vm
        .execute_transaction_with_bytecode_compression(test_tx, true);
    assert!(!vm_result.result.is_failed(), "{:?}", vm_result.result);
}

#[test]
fn mock_emulator_with_deployment() {
    let contract_address = Address::repeat_byte(0xaa);
    let mut vm = EvmTestBuilder::new(true, contract_address)
        .with_mock_deployer()
        .build();
    let account = &mut vm.rich_accounts[0];

    let mock_emulator_abi = load_contract(MOCK_EMULATOR_PATH);
    let new_evm_bytecode = vec![0xfe; 96];
    let new_evm_bytecode_hash = hash_evm_bytecode(&new_evm_bytecode);

    let test_fn = mock_emulator_abi.function("testDeploymentAndCall").unwrap();
    let test_tx = account.get_l2_tx_for_execute(
        Execute {
            contract_address: Some(contract_address),
            calldata: test_fn
                .encode_input(&[
                    Token::FixedBytes(new_evm_bytecode_hash.0.into()),
                    Token::Bytes(new_evm_bytecode.clone()),
                ])
                .unwrap(),
            value: 0.into(),
            factory_deps: vec![],
        },
        None,
    );
    let (_, vm_result) = vm
        .vm
        .execute_transaction_with_bytecode_compression(test_tx, true);
    assert!(!vm_result.result.is_failed(), "{vm_result:?}");

    let factory_deps = vm_result.new_known_factory_deps.unwrap();
    assert_eq!(
        factory_deps,
        HashMap::from([(new_evm_bytecode_hash, new_evm_bytecode)])
    );
}

#[test]
fn mock_emulator_with_delegate_call() {
    let evm_contract_address = Address::repeat_byte(0xaa);
    let other_evm_contract_address = Address::repeat_byte(0xbb);
    let mut builder = EvmTestBuilder::new(true, evm_contract_address);
    builder.storage.set_value(
        storage_key_for_eth_balance(&evm_contract_address),
        H256::from_low_u64_be(1_000_000),
    );
    builder.storage.set_value(
        storage_key_for_eth_balance(&other_evm_contract_address),
        H256::from_low_u64_be(2_000_000),
    );
    let mut vm = builder.with_evm_address(other_evm_contract_address).build();
    let account = &mut vm.rich_accounts[0];

    // Deploy a native contract.
    let native_contract = read_bytecode(INCREMENTING_CONTRACT_PATH);
    let native_contract_abi = load_contract(INCREMENTING_CONTRACT_PATH);
    let deploy_tx = account.get_deploy_tx(&native_contract, None, TxType::L2);
    let (_, vm_result) = vm
        .vm
        .execute_transaction_with_bytecode_compression(deploy_tx.tx, true);
    assert!(!vm_result.result.is_failed(), "{:?}", vm_result.result);

    let test_fn = native_contract_abi.function("testDelegateCall").unwrap();
    // Delegate to the native contract from EVM.
    test_delegate_call(&mut vm, test_fn, evm_contract_address, deploy_tx.address);
    // Delegate to EVM from the native contract.
    test_delegate_call(&mut vm, test_fn, deploy_tx.address, evm_contract_address);
    // Delegate to EVM from EVM.
    test_delegate_call(
        &mut vm,
        test_fn,
        evm_contract_address,
        other_evm_contract_address,
    );
}

fn test_delegate_call(
    vm: &mut VmTester<HistoryEnabled>,
    test_fn: &ethabi::Function,
    from: Address,
    to: Address,
) {
    let account = &mut vm.rich_accounts[0];
    let test_tx = account.get_l2_tx_for_execute(
        Execute {
            contract_address: Some(from),
            calldata: test_fn.encode_input(&[Token::Address(to)]).unwrap(),
            value: 0.into(),
            factory_deps: vec![],
        },
        None,
    );
    let (_, vm_result) = vm
        .vm
        .execute_transaction_with_bytecode_compression(test_tx, true);
    assert!(!vm_result.result.is_failed(), "{vm_result:?}");
}

#[test]
fn mock_emulator_with_static_call() {
    let evm_contract_address = Address::repeat_byte(0xaa);
    let other_evm_contract_address = Address::repeat_byte(0xbb);
    let mut builder = EvmTestBuilder::new(true, evm_contract_address);
    builder.storage.set_value(
        storage_key_for_eth_balance(&evm_contract_address),
        H256::from_low_u64_be(1_000_000),
    );
    builder.storage.set_value(
        storage_key_for_eth_balance(&other_evm_contract_address),
        H256::from_low_u64_be(2_000_000),
    );
    // Set differing read values for tested contracts. The slot index is defined in the contract.
    let value_slot = H256::from_low_u64_be(0x123);
    builder.storage.set_value(
        StorageKey::new(AccountTreeId::new(evm_contract_address), value_slot),
        H256::from_low_u64_be(100),
    );
    builder.storage.set_value(
        StorageKey::new(AccountTreeId::new(other_evm_contract_address), value_slot),
        H256::from_low_u64_be(200),
    );
    let mut vm = builder.with_evm_address(other_evm_contract_address).build();
    let account = &mut vm.rich_accounts[0];

    // Deploy a native contract.
    let native_contract = read_bytecode(INCREMENTING_CONTRACT_PATH);
    let native_contract_abi = load_contract(INCREMENTING_CONTRACT_PATH);
    let deploy_tx = account.get_deploy_tx(&native_contract, None, TxType::L2);
    let (_, vm_result) = vm
        .vm
        .execute_transaction_with_bytecode_compression(deploy_tx.tx, true);
    assert!(!vm_result.result.is_failed(), "{:?}", vm_result.result);

    let test_fn = native_contract_abi.function("testStaticCall").unwrap();
    // Call to the native contract from EVM.
    test_static_call(&mut vm, test_fn, evm_contract_address, deploy_tx.address, 0);
    // Call to EVM from the native contract.
    test_static_call(
        &mut vm,
        test_fn,
        deploy_tx.address,
        evm_contract_address,
        100,
    );
    // Call to EVM from EVM.
    test_static_call(
        &mut vm,
        test_fn,
        evm_contract_address,
        other_evm_contract_address,
        200,
    );
}

fn test_static_call(
    vm: &mut VmTester<HistoryEnabled>,
    test_fn: &ethabi::Function,
    from: Address,
    to: Address,
    expected_value: u64,
) {
    let account = &mut vm.rich_accounts[0];
    let test_tx = account.get_l2_tx_for_execute(
        Execute {
            contract_address: Some(from),
            calldata: test_fn
                .encode_input(&[Token::Address(to), Token::Uint(expected_value.into())])
                .unwrap(),
            value: 0.into(),
            factory_deps: vec![],
        },
        None,
    );
    let (_, vm_result) = vm
        .vm
        .execute_transaction_with_bytecode_compression(test_tx, true);
    assert!(!vm_result.result.is_failed(), "{vm_result:?}");
}<|MERGE_RESOLUTION|>--- conflicted
+++ resolved
@@ -1,17 +1,6 @@
 use std::collections::HashMap;
 
 use ethabi::Token;
-<<<<<<< HEAD
-use zksync_contracts::read_bytecode;
-use zksync_system_constants::{CONTRACT_DEPLOYER_ADDRESS, KNOWN_CODES_STORAGE_ADDRESS};
-use zksync_types::{get_code_key, get_known_code_key, Execute, H256};
-use zksync_utils::{
-    be_words_to_bytes,
-    bytecode::{hash_bytecode, hash_evm_bytecode},
-    h256_to_u256,
-};
-use zksync_vm_interface::VmInterfaceExt;
-=======
 use test_casing::{test_casing, Product};
 use zksync_contracts::{load_contract, read_bytecode, SystemContractCode};
 use zksync_system_constants::{
@@ -23,23 +12,21 @@
     utils::{key_for_eth_balance, storage_key_for_eth_balance},
     AccountTreeId, Address, Execute, StorageKey, H256, U256,
 };
-use zksync_utils::{be_words_to_bytes, bytecode::hash_bytecode, bytes_to_be_words, h256_to_u256};
->>>>>>> 87654dc2
+use zksync_utils::{
+    be_words_to_bytes,
+    bytecode::{hash_bytecode, hash_evm_bytecode},
+    bytes_to_be_words, h256_to_u256,
+};
 
 use crate::{
     interface::{
         storage::InMemoryStorage, TxExecutionMode, VmExecutionResultAndLogs, VmInterfaceExt,
     },
     versions::testonly::default_system_env,
-<<<<<<< HEAD
-    vm_latest::{tests::tester::VmTesterBuilder, HistoryEnabled},
-=======
     vm_latest::{
         tests::tester::{VmTester, VmTesterBuilder},
-        utils::hash_evm_bytecode,
         HistoryEnabled,
     },
->>>>>>> 87654dc2
 };
 
 const MOCK_DEPLOYER_PATH: &str = "etc/contracts-test-data/artifacts-zk/contracts/mock-evm/mock-evm.sol/MockContractDeployer.json";
