<<<<<<< HEAD
use std::{env, num::NonZeroU32, time::Duration};
=======
use std::{env, num::NonZeroUsize, time::Duration};
>>>>>>> 76f38c91

use anyhow::Context;
use serde::Deserialize;
use url::Url;
use zksync_basic_types::{Address, L1ChainId, L2ChainId};
use zksync_config::{configs::chain::L1BatchCommitDataGeneratorMode, ObjectStoreConfig};
use zksync_core::{
    api_server::{
        tx_sender::TxSenderConfig,
        web3::{state::InternalApiConfig, Namespace},
    },
    consensus,
    temp_config_store::decode_yaml,
};
use zksync_types::{api::BridgeAddresses, fee_model::FeeParams};
use zksync_web3_decl::{
    client::L2Client,
    error::ClientRpcContext,
    jsonrpsee::http_client::HttpClientBuilder,
    namespaces::{EnNamespaceClient, EthNamespaceClient, ZksNamespaceClient},
};

pub(crate) mod observability;
#[cfg(test)]
mod tests;

const BYTES_IN_MEGABYTE: usize = 1_024 * 1_024;

/// This part of the external node config is fetched directly from the main node.
#[derive(Debug, Deserialize, Clone, PartialEq)]
pub(crate) struct RemoteENConfig {
    pub bridgehub_proxy_addr: Option<Address>,
    pub state_transition_proxy_addr: Option<Address>,
    pub transparent_proxy_admin_addr: Option<Address>,
    pub diamond_proxy_addr: Address,
    pub l1_erc20_bridge_proxy_addr: Address,
    pub l2_erc20_bridge_addr: Address,
    pub l1_weth_bridge_proxy_addr: Option<Address>,
    pub l2_weth_bridge_addr: Option<Address>,
    pub l2_testnet_paymaster_addr: Option<Address>,
    pub l2_chain_id: L2ChainId,
    pub l1_chain_id: L1ChainId,
    pub max_pubdata_per_batch: u64,
    pub l1_batch_commit_data_generator_mode: L1BatchCommitDataGeneratorMode,
    pub dummy_verifier: bool,
}

impl RemoteENConfig {
    pub async fn fetch(client: &L2Client) -> anyhow::Result<Self> {
        let bridges = client
            .get_bridge_contracts()
            .rpc_context("get_bridge_contracts")
            .await?;
        let l2_testnet_paymaster_addr = client
            .get_testnet_paymaster()
            .rpc_context("get_testnet_paymaster")
            .await?;
        let genesis = client.genesis_config().rpc_context("genesis").await.ok();
        let shared_bridge = genesis.as_ref().and_then(|a| a.shared_bridge.clone());
        let diamond_proxy_addr = client
            .get_main_contract()
            .rpc_context("get_main_contract")
            .await?;
        let l2_chain_id = client.chain_id().rpc_context("chain_id").await?;
        let l2_chain_id = L2ChainId::try_from(l2_chain_id.as_u64())
            .map_err(|err| anyhow::anyhow!("invalid chain ID supplied by main node: {err}"))?;
        let l1_chain_id = client.l1_chain_id().rpc_context("l1_chain_id").await?;
        let l1_chain_id = L1ChainId(l1_chain_id.as_u64());

        let fee_params = client
            .get_fee_params()
            .rpc_context("get_fee_params")
            .await?;
        let max_pubdata_per_batch = match fee_params {
            FeeParams::V1(_) => {
                const MAX_V1_PUBDATA_PER_BATCH: u64 = 100_000;

                MAX_V1_PUBDATA_PER_BATCH
            }
            FeeParams::V2(params) => params.config.max_pubdata_per_batch,
        };

        Ok(Self {
            bridgehub_proxy_addr: shared_bridge.as_ref().map(|a| a.bridgehub_proxy_addr),
            state_transition_proxy_addr: shared_bridge
                .as_ref()
                .map(|a| a.state_transition_proxy_addr),
            transparent_proxy_admin_addr: shared_bridge
                .as_ref()
                .map(|a| a.transparent_proxy_admin_addr),
            diamond_proxy_addr,
            l2_testnet_paymaster_addr,
            l1_erc20_bridge_proxy_addr: bridges.l1_erc20_default_bridge,
            l2_erc20_bridge_addr: bridges.l2_erc20_default_bridge,
            l1_weth_bridge_proxy_addr: bridges.l1_weth_bridge,
            l2_weth_bridge_addr: bridges.l2_weth_bridge,
            l2_chain_id,
            l1_chain_id,
            max_pubdata_per_batch,
            l1_batch_commit_data_generator_mode: genesis
                .as_ref()
                .map(|a| a.l1_batch_commit_data_generator_mode)
                .unwrap_or_default(),
            dummy_verifier: genesis
                .as_ref()
                .map(|a| a.dummy_verifier)
                .unwrap_or_default(),
        })
    }
}

#[derive(Debug, Deserialize, Clone, PartialEq)]
pub(crate) enum BlockFetcher {
    ServerAPI,
    Consensus,
}

/// This part of the external node config is completely optional to provide.
/// It can tweak limits of the API, delay intervals of certain components, etc.
/// If any of the fields are not provided, the default values will be used.
#[derive(Debug, Clone, PartialEq, Deserialize)]
pub(crate) struct OptionalENConfig {
    // User-facing API limits
    /// Max possible limit of filters to be in the API state at once.
    #[serde(default = "OptionalENConfig::default_filters_limit")]
    pub filters_limit: usize,
    /// Max possible limit of subscriptions to be in the API state at once.
    #[serde(default = "OptionalENConfig::default_subscriptions_limit")]
    pub subscriptions_limit: usize,
    /// Max possible limit of entities to be requested via API at once.
    #[serde(default = "OptionalENConfig::default_req_entities_limit")]
    pub req_entities_limit: usize,
    /// Max possible size of an ABI encoded tx (in bytes).
    #[serde(default = "OptionalENConfig::default_max_tx_size")]
    pub max_tx_size: usize,
    /// Max number of cache misses during one VM execution. If the number of cache misses exceeds this value, the API server panics.
    /// This is a temporary solution to mitigate API request resulting in thousands of DB queries.
    pub vm_execution_cache_misses_limit: Option<usize>,
    /// Note: Deprecated option, no longer in use. Left to display a warning in case someone used them.
    pub transactions_per_sec_limit: Option<u32>,
    /// Limit for fee history block range.
    #[serde(default = "OptionalENConfig::default_fee_history_limit")]
    pub fee_history_limit: u64,
    /// Maximum number of requests in a single batch JSON RPC request. Default is 500.
    #[serde(default = "OptionalENConfig::default_max_batch_request_size")]
    pub max_batch_request_size: usize,
    /// Maximum response body size in MiBs. Default is 10 MiB.
    #[serde(default = "OptionalENConfig::default_max_response_body_size_mb")]
    pub max_response_body_size_mb: usize,

    // Other API config settings
    /// Interval between polling DB for pubsub (in ms).
    #[serde(
        rename = "pubsub_polling_interval",
        default = "OptionalENConfig::default_polling_interval"
    )]
    polling_interval: u64,
    /// Tx nonce: how far ahead from the committed nonce can it be.
    #[serde(default = "OptionalENConfig::default_max_nonce_ahead")]
    pub max_nonce_ahead: u32,
    /// Max number of VM instances to be concurrently spawned by the API server.
    /// This option can be tweaked down if the API server is running out of memory.
    #[serde(default = "OptionalENConfig::default_vm_concurrency_limit")]
    pub vm_concurrency_limit: usize,
    /// Smart contract bytecode cache size for the API server. Default value is 128 MiB.
    #[serde(default = "OptionalENConfig::default_factory_deps_cache_size_mb")]
    factory_deps_cache_size_mb: usize,
    /// Initial writes cache size for the API server. Default value is 32 MiB.
    #[serde(default = "OptionalENConfig::default_initial_writes_cache_size_mb")]
    initial_writes_cache_size_mb: usize,
    /// Latest values cache size in MiBs. The default value is 128 MiB. If set to 0, the latest
    /// values cache will be disabled.
    #[serde(default = "OptionalENConfig::default_latest_values_cache_size_mb")]
    latest_values_cache_size_mb: usize,
    /// Enabled JSON RPC API namespaces.
    api_namespaces: Option<Vec<Namespace>>,
    /// Whether to support HTTP methods that install filters and query filter changes.
    /// WS methods are unaffected.
    ///
    /// When to set this value to `true`:
    /// Filters are local to the specific node they were created at. Meaning if
    /// there are multiple nodes behind a load balancer the client cannot reliably
    /// query the previously created filter as the request might get routed to a
    /// different node.
    #[serde(default)]
    pub filters_disabled: bool,
    /// Polling period for mempool cache update - how often the mempool cache is updated from the database.
    /// In milliseconds. Default is 50 milliseconds.
    #[serde(default = "OptionalENConfig::default_mempool_cache_update_interval")]
    pub mempool_cache_update_interval: u64,
    /// Maximum number of transactions to be stored in the mempool cache. Default is 10000.
    #[serde(default = "OptionalENConfig::default_mempool_cache_size")]
    pub mempool_cache_size: usize,

    // Health checks
    /// Time limit in milliseconds to mark a health check as slow and log the corresponding warning.
    /// If not specified, the default value in the health check crate will be used.
    healthcheck_slow_time_limit_ms: Option<u64>,
    /// Time limit in milliseconds to abort a health check and return "not ready" status for the corresponding component.
    /// If not specified, the default value in the health check crate will be used.
    healthcheck_hard_time_limit_ms: Option<u64>,

    // Gas estimation config
    /// The factor by which to scale the gasLimit
    #[serde(default = "OptionalENConfig::default_estimate_gas_scale_factor")]
    pub estimate_gas_scale_factor: f64,
    /// The max possible number of gas that `eth_estimateGas` is allowed to overestimate.
    #[serde(default = "OptionalENConfig::default_estimate_gas_acceptable_overestimation")]
    pub estimate_gas_acceptable_overestimation: u32,
    /// Whether to use the compatibility mode for gas estimation for L1->L2 transactions.
    /// During the migration to the 1.4.1 fee model, there will be a period, when the server
    /// will already have the 1.4.1 fee model, while the L1 contracts will still expect the transactions
    /// to use the previous fee model with much higher overhead.
    ///
    /// When set to `true`, the API will ensure to return gasLimit is high enough overhead for both the old
    /// and the new fee model when estimating L1->L2 transactions.  
    #[serde(default = "OptionalENConfig::default_l1_to_l2_transactions_compatibility_mode")]
    pub l1_to_l2_transactions_compatibility_mode: bool,
    /// The multiplier to use when suggesting gas price. Should be higher than one,
    /// otherwise if the L1 prices soar, the suggested gas price won't be sufficient to be included in block
    #[serde(default = "OptionalENConfig::default_gas_price_scale_factor")]
    pub gas_price_scale_factor: f64,

    // Merkle tree config
    #[serde(default = "OptionalENConfig::default_metadata_calculator_delay")]
    metadata_calculator_delay: u64,
    /// Maximum number of L1 batches to be processed by the Merkle tree at a time.
    #[serde(
        alias = "max_blocks_per_tree_batch",
        default = "OptionalENConfig::default_max_l1_batches_per_tree_iter"
    )]
    pub max_l1_batches_per_tree_iter: usize,
    /// Maximum number of files concurrently opened by Merkle tree RocksDB. Useful to fit into OS limits; can be used
    /// as a rudimentary way to control RAM usage of the tree.
    pub merkle_tree_max_open_files: Option<NonZeroU32>,
    /// Chunk size for multi-get operations. Can speed up loading data for the Merkle tree on some environments,
    /// but the effects vary wildly depending on the setup (e.g., the filesystem used).
    #[serde(default = "OptionalENConfig::default_merkle_tree_multi_get_chunk_size")]
    pub merkle_tree_multi_get_chunk_size: usize,
    /// Capacity of the block cache for the Merkle tree RocksDB. Reasonable values range from ~100 MiB to several GiB.
    /// The default value is 128 MiB.
    #[serde(default = "OptionalENConfig::default_merkle_tree_block_cache_size_mb")]
    merkle_tree_block_cache_size_mb: usize,
    /// If specified, RocksDB indices and Bloom filters will be managed by the block cache, rather than
    /// being loaded entirely into RAM on the RocksDB initialization. The block cache capacity should be increased
    /// correspondingly; otherwise, RocksDB performance can significantly degrade.
    #[serde(default)]
    pub merkle_tree_include_indices_and_filters_in_block_cache: bool,
    /// Byte capacity of memtables (recent, non-persisted changes to RocksDB). Setting this to a reasonably
    /// large value (order of 512 MiB) is helpful for large DBs that experience write stalls.
    #[serde(default = "OptionalENConfig::default_merkle_tree_memtable_capacity_mb")]
    merkle_tree_memtable_capacity_mb: usize,
    /// Timeout to wait for the Merkle tree database to run compaction on stalled writes.
    #[serde(default = "OptionalENConfig::default_merkle_tree_stalled_writes_timeout_sec")]
    merkle_tree_stalled_writes_timeout_sec: u64,

    // Postgres config (new parameters)
    /// Threshold in milliseconds for the DB connection lifetime to denote it as long-living and log its details.
    database_long_connection_threshold_ms: Option<u64>,
    /// Threshold in milliseconds to denote a DB query as "slow" and log its details.
    database_slow_query_threshold_ms: Option<u64>,

    // Other config settings
    /// Port on which the Prometheus exporter server is listening.
    pub prometheus_port: Option<u16>,
    /// Number of keys that is processed by enum_index migration in State Keeper each L1 batch.
    #[serde(default = "OptionalENConfig::default_enum_index_migration_chunk_size")]
    pub enum_index_migration_chunk_size: usize,
    /// Capacity of the queue for asynchronous miniblock sealing. Once this many miniblocks are queued,
    /// sealing will block until some of the miniblocks from the queue are processed.
    /// 0 means that sealing is synchronous; this is mostly useful for performance comparison, testing etc.
    #[serde(default = "OptionalENConfig::default_miniblock_seal_queue_capacity")]
    pub miniblock_seal_queue_capacity: usize,
    /// Configures whether to persist protective reads when persisting L1 batches in the state keeper.
    /// Protective reads are never required by full nodes so far, not until such a node runs a full Merkle tree
    /// (presumably, to participate in L1 batch proving).
    /// By default, set to `true` as a temporary safety measure.
    #[serde(default = "OptionalENConfig::default_protective_reads_persistence_enabled")]
    pub protective_reads_persistence_enabled: bool,
    /// Address of the L1 diamond proxy contract used by the consistency checker to match with the origin of logs emitted
    /// by commit transactions. If not set, it will not be verified.
    // This is intentionally not a part of `RemoteENConfig` because fetching this info from the main node would defeat
    // its purpose; the consistency checker assumes that the main node may provide false information.
    pub contracts_diamond_proxy_addr: Option<Address>,
    /// Number of requests per second allocated for the main node HTTP client. Default is 100 requests.
    #[serde(default = "OptionalENConfig::default_main_node_rate_limit_rps")]
    pub main_node_rate_limit_rps: NonZeroUsize,

    #[serde(default = "OptionalENConfig::default_l1_batch_commit_data_generator_mode")]
    pub l1_batch_commit_data_generator_mode: L1BatchCommitDataGeneratorMode,
}

#[derive(Debug, Clone, PartialEq, Deserialize)]
pub struct ApiComponentConfig {
    /// Address of the tree API used by this EN in case it does not have a
    /// local tree component running and in this case needs to send requests
    /// to some external tree API.
    pub tree_api_url: Option<String>,
}

#[derive(Debug, Clone, PartialEq, Deserialize)]
pub struct TreeComponentConfig {
    pub api_port: Option<u16>,
}

impl OptionalENConfig {
    const fn default_filters_limit() -> usize {
        10_000
    }

    const fn default_subscriptions_limit() -> usize {
        10_000
    }

    const fn default_req_entities_limit() -> usize {
        1_024
    }

    const fn default_max_tx_size() -> usize {
        1_000_000
    }

    const fn default_polling_interval() -> u64 {
        200
    }

    const fn default_estimate_gas_scale_factor() -> f64 {
        1.2
    }

    const fn default_estimate_gas_acceptable_overestimation() -> u32 {
        1_000
    }

    const fn default_l1_to_l2_transactions_compatibility_mode() -> bool {
        true
    }

    const fn default_gas_price_scale_factor() -> f64 {
        1.2
    }

    const fn default_max_nonce_ahead() -> u32 {
        50
    }

    const fn default_metadata_calculator_delay() -> u64 {
        100
    }

    const fn default_max_l1_batches_per_tree_iter() -> usize {
        20
    }

    const fn default_vm_concurrency_limit() -> usize {
        // The default limit is large so that it does not create a bottleneck on its own.
        // VM execution can still be limited by Tokio runtime parallelism and/or the number
        // of DB connections in a pool.
        2_048
    }

    const fn default_factory_deps_cache_size_mb() -> usize {
        128
    }

    const fn default_initial_writes_cache_size_mb() -> usize {
        32
    }

    const fn default_latest_values_cache_size_mb() -> usize {
        128
    }

    const fn default_merkle_tree_multi_get_chunk_size() -> usize {
        500
    }

    const fn default_merkle_tree_block_cache_size_mb() -> usize {
        128
    }

    const fn default_merkle_tree_memtable_capacity_mb() -> usize {
        256
    }

    const fn default_merkle_tree_stalled_writes_timeout_sec() -> u64 {
        30
    }

    const fn default_fee_history_limit() -> u64 {
        1_024
    }

    const fn default_max_batch_request_size() -> usize {
        500 // The default limit is chosen to be reasonably permissive.
    }

    const fn default_max_response_body_size_mb() -> usize {
        10
    }

    const fn default_enum_index_migration_chunk_size() -> usize {
        5000
    }

    const fn default_miniblock_seal_queue_capacity() -> usize {
        10
    }

    const fn default_protective_reads_persistence_enabled() -> bool {
        true
    }

    const fn default_mempool_cache_update_interval() -> u64 {
        50
    }

    const fn default_mempool_cache_size() -> usize {
        10_000
    }

    fn default_main_node_rate_limit_rps() -> NonZeroUsize {
        NonZeroUsize::new(100).unwrap()
    }

    const fn default_l1_batch_commit_data_generator_mode() -> L1BatchCommitDataGeneratorMode {
        L1BatchCommitDataGeneratorMode::Rollup
    }

    pub fn polling_interval(&self) -> Duration {
        Duration::from_millis(self.polling_interval)
    }

    pub fn metadata_calculator_delay(&self) -> Duration {
        Duration::from_millis(self.metadata_calculator_delay)
    }

    /// Returns the size of factory dependencies cache in bytes.
    pub fn factory_deps_cache_size(&self) -> usize {
        self.factory_deps_cache_size_mb * BYTES_IN_MEGABYTE
    }

    /// Returns the size of initial writes cache in bytes.
    pub fn initial_writes_cache_size(&self) -> usize {
        self.initial_writes_cache_size_mb * BYTES_IN_MEGABYTE
    }

    /// Returns the size of latest values cache in bytes.
    pub fn latest_values_cache_size(&self) -> usize {
        self.latest_values_cache_size_mb * BYTES_IN_MEGABYTE
    }

    /// Returns the size of block cache for Merkle tree in bytes.
    pub fn merkle_tree_block_cache_size(&self) -> usize {
        self.merkle_tree_block_cache_size_mb * BYTES_IN_MEGABYTE
    }

    /// Returns the memtable capacity for Merkle tree in bytes.
    pub fn merkle_tree_memtable_capacity(&self) -> usize {
        self.merkle_tree_memtable_capacity_mb * BYTES_IN_MEGABYTE
    }

    /// Returns the timeout to wait for the Merkle tree database to run compaction on stalled writes.
    pub fn merkle_tree_stalled_writes_timeout(&self) -> Duration {
        Duration::from_secs(self.merkle_tree_stalled_writes_timeout_sec)
    }

    pub fn long_connection_threshold(&self) -> Option<Duration> {
        self.database_long_connection_threshold_ms
            .map(Duration::from_millis)
    }

    pub fn slow_query_threshold(&self) -> Option<Duration> {
        self.database_slow_query_threshold_ms
            .map(Duration::from_millis)
    }

    pub fn api_namespaces(&self) -> Vec<Namespace> {
        self.api_namespaces
            .clone()
            .unwrap_or_else(|| Namespace::DEFAULT.to_vec())
    }

    pub fn max_response_body_size(&self) -> usize {
        self.max_response_body_size_mb * BYTES_IN_MEGABYTE
    }

    pub fn healthcheck_slow_time_limit(&self) -> Option<Duration> {
        self.healthcheck_slow_time_limit_ms
            .map(Duration::from_millis)
    }

    pub fn healthcheck_hard_time_limit(&self) -> Option<Duration> {
        self.healthcheck_hard_time_limit_ms
            .map(Duration::from_millis)
    }

    pub fn mempool_cache_update_interval(&self) -> Duration {
        Duration::from_millis(self.mempool_cache_update_interval)
    }
}

/// This part of the external node config is required for its operation.
#[derive(Debug, Deserialize, Clone, PartialEq)]
pub(crate) struct RequiredENConfig {
    /// Port on which the HTTP RPC server is listening.
    pub http_port: u16,
    /// Port on which the WebSocket RPC server is listening.
    pub ws_port: u16,
    /// Port on which the healthcheck REST server is listening.
    pub healthcheck_port: u16,
    /// Address of the Ethereum node API.
    /// Intentionally private: use getter method as it manages the missing port.
    eth_client_url: String,
    /// Main node URL - used by external node to proxy transactions to, query state from, etc.
    /// Intentionally private: use getter method as it manages the missing port.
    main_node_url: String,
    /// Path to the database data directory that serves state cache.
    pub state_cache_path: String,
    /// Fast SSD path. Used as a RocksDB dir for the Merkle tree (*new* implementation).
    pub merkle_tree_path: String,
}

impl RequiredENConfig {
    pub fn main_node_url(&self) -> anyhow::Result<String> {
        Self::get_url(&self.main_node_url).context("Could not parse main node URL")
    }

    pub fn eth_client_url(&self) -> anyhow::Result<String> {
        Self::get_url(&self.eth_client_url).context("Could not parse L1 client URL")
    }

    fn get_url(url_str: &str) -> anyhow::Result<String> {
        let url = Url::parse(url_str).context("URL can not be parsed")?;
        format_url_with_port(&url)
    }
}

/// Configuration for Postgres database.
/// While also mandatory, it historically used different naming scheme for corresponding
/// environment variables.
/// Thus it is kept separately for backward compatibility and ease of deserialization.
#[derive(Debug, Clone, Deserialize, PartialEq)]
pub(crate) struct PostgresConfig {
    pub database_url: String,
    pub max_connections: u32,
}

impl PostgresConfig {
    pub fn from_env() -> anyhow::Result<Self> {
        Ok(Self {
            database_url: env::var("DATABASE_URL")
                .context("DATABASE_URL env variable is not set")?,
            max_connections: env::var("DATABASE_POOL_SIZE")
                .context("DATABASE_POOL_SIZE env variable is not set")?
                .parse()
                .context("Unable to parse DATABASE_POOL_SIZE env variable")?,
        })
    }
}

pub(crate) fn read_consensus_secrets() -> anyhow::Result<Option<consensus::Secrets>> {
    let Ok(path) = std::env::var("EN_CONSENSUS_SECRETS_PATH") else {
        return Ok(None);
    };
    let cfg = std::fs::read_to_string(&path).context(path)?;
    Ok(Some(decode_yaml(&cfg).context("failed decoding YAML")?))
}

pub(crate) fn read_consensus_config() -> anyhow::Result<Option<consensus::Config>> {
    let Ok(path) = std::env::var("EN_CONSENSUS_CONFIG_PATH") else {
        return Ok(None);
    };
    let cfg = std::fs::read_to_string(&path).context(path)?;
    Ok(Some(decode_yaml(&cfg).context("failed decoding YAML")?))
}

/// Configuration for snapshot recovery. Loaded optionally, only if the corresponding command-line argument
/// is supplied to the EN binary.
#[derive(Debug, Clone)]
pub(crate) struct SnapshotsRecoveryConfig {
    pub snapshots_object_store: ObjectStoreConfig,
}

pub(crate) fn read_snapshots_recovery_config() -> anyhow::Result<SnapshotsRecoveryConfig> {
    let snapshots_object_store = envy::prefixed("EN_SNAPSHOTS_OBJECT_STORE_")
        .from_env::<ObjectStoreConfig>()
        .context("failed loading snapshot object store config from env variables")?;
    Ok(SnapshotsRecoveryConfig {
        snapshots_object_store,
    })
}

/// External Node Config contains all the configuration required for the EN operation.
/// It is split into three parts: required, optional and remote for easier navigation.
#[derive(Debug, Clone)]
pub(crate) struct ExternalNodeConfig {
    pub required: RequiredENConfig,
    pub postgres: PostgresConfig,
    pub optional: OptionalENConfig,
    pub remote: RemoteENConfig,
    pub consensus: Option<consensus::Config>,
    pub api_component: ApiComponentConfig,
    pub tree_component: TreeComponentConfig,
}

impl ExternalNodeConfig {
    /// Loads config from the environment variables and
    /// fetches contracts addresses from the main node.
    pub async fn collect() -> anyhow::Result<Self> {
        let required = envy::prefixed("EN_")
            .from_env::<RequiredENConfig>()
            .context("could not load external node config")?;

        let optional = envy::prefixed("EN_")
            .from_env::<OptionalENConfig>()
            .context("could not load external node config")?;

        let api_component_config = envy::prefixed("EN_API")
            .from_env::<ApiComponentConfig>()
            .context("could not load external node config")?;

        let tree_component_config = envy::prefixed("EN_TREE")
            .from_env::<TreeComponentConfig>()
            .context("could not load external node config")?;

        let client = L2Client::http(&required.main_node_url()?)
            .context("Unable to build HTTP client for main node")?
            .build();
        let remote = RemoteENConfig::fetch(&client)
            .await
            .context("Unable to fetch required config values from the main node")?;
        // We can query them from main node, but it's better to set them explicitly
        // as well to avoid connecting to wrong environment variables unintentionally.
        let eth_chain_id = HttpClientBuilder::default()
            .build(required.eth_client_url()?)
            .expect("Unable to build HTTP client for L1 client")
            .chain_id()
            .await
            .context("Unable to check L1 chain ID through the configured L1 client")?;

        let l2_chain_id: L2ChainId = env_var("EN_L2_CHAIN_ID");
        let l1_chain_id: u64 = env_var("EN_L1_CHAIN_ID");
        if l2_chain_id != remote.l2_chain_id {
            anyhow::bail!(
                "Configured L2 chain id doesn't match the one from main node.
                Make sure your configuration is correct and you are corrected to the right main node.
                Main node L2 chain id: {:?}. Local config value: {:?}",
                remote.l2_chain_id, l2_chain_id
            );
        }
        if l1_chain_id != remote.l1_chain_id.0 {
            anyhow::bail!(
                "Configured L1 chain id doesn't match the one from main node.
                Make sure your configuration is correct and you are corrected to the right main node.
                Main node L1 chain id: {}. Local config value: {}",
                remote.l1_chain_id.0, l1_chain_id
            );
        }
        if l1_chain_id != eth_chain_id.as_u64() {
            anyhow::bail!(
                "Configured L1 chain id doesn't match the one from eth node.
                Make sure your configuration is correct and you are corrected to the right eth node.
                Eth node chain id: {}. Local config value: {}",
                eth_chain_id,
                l1_chain_id
            );
        }

        let postgres = PostgresConfig::from_env()?;

        Ok(Self {
            remote,
            postgres,
            required,
            optional,
            consensus: read_consensus_config().context("read_consensus_config()")?,
            tree_component: tree_component_config,
            api_component: api_component_config,
        })
    }
}

fn env_var<T>(name: &str) -> T
where
    T: std::str::FromStr,
    T::Err: std::fmt::Debug,
{
    env::var(name)
        .unwrap_or_else(|_| panic!("{} env variable is not set", name))
        .parse()
        .unwrap_or_else(|_| panic!("unable to parse {} env variable", name))
}

impl From<ExternalNodeConfig> for InternalApiConfig {
    fn from(config: ExternalNodeConfig) -> Self {
        Self {
            l1_chain_id: config.remote.l1_chain_id,
            l2_chain_id: config.remote.l2_chain_id,
            max_tx_size: config.optional.max_tx_size,
            estimate_gas_scale_factor: config.optional.estimate_gas_scale_factor,
            estimate_gas_acceptable_overestimation: config
                .optional
                .estimate_gas_acceptable_overestimation,
            bridge_addresses: BridgeAddresses {
                l1_erc20_default_bridge: config.remote.l1_erc20_bridge_proxy_addr,
                l2_erc20_default_bridge: config.remote.l2_erc20_bridge_addr,
                l1_weth_bridge: config.remote.l1_weth_bridge_proxy_addr,
                l2_weth_bridge: config.remote.l2_weth_bridge_addr,
            },
            bridgehub_proxy_addr: config.remote.bridgehub_proxy_addr,
            state_transition_proxy_addr: config.remote.state_transition_proxy_addr,
            transparent_proxy_admin_addr: config.remote.transparent_proxy_admin_addr,
            diamond_proxy_addr: config.remote.diamond_proxy_addr,
            l2_testnet_paymaster_addr: config.remote.l2_testnet_paymaster_addr,
            req_entities_limit: config.optional.req_entities_limit,
            fee_history_limit: config.optional.fee_history_limit,
            filters_disabled: config.optional.filters_disabled,
            mempool_cache_update_interval: config.optional.mempool_cache_update_interval(),
            mempool_cache_size: config.optional.mempool_cache_size,
            dummy_verifier: config.remote.dummy_verifier,
            l1_batch_commit_data_generator_mode: config.remote.l1_batch_commit_data_generator_mode,
        }
    }
}

impl From<ExternalNodeConfig> for TxSenderConfig {
    fn from(config: ExternalNodeConfig) -> Self {
        Self {
            // Fee account address does not matter for the EN operation, since
            // actual fee distribution is handled my the main node.
            fee_account_addr: "0xfee0000000000000000000000000000000000000"
                .parse()
                .unwrap(),
            gas_price_scale_factor: config.optional.gas_price_scale_factor,
            max_nonce_ahead: config.optional.max_nonce_ahead,
            vm_execution_cache_misses_limit: config.optional.vm_execution_cache_misses_limit,
            // We set these values to the maximum since we don't know the actual values
            // and they will be enforced by the main node anyway.
            max_allowed_l2_tx_gas_limit: u64::MAX,
            validation_computational_gas_limit: u32::MAX,
            chain_id: config.remote.l2_chain_id,
            l1_to_l2_transactions_compatibility_mode: config
                .optional
                .l1_to_l2_transactions_compatibility_mode,
            max_pubdata_per_batch: config.remote.max_pubdata_per_batch,
            // Does not matter for EN.
            whitelisted_tokens_for_aa: Default::default(),
        }
    }
}

/// Converts the URL into a String with port provided,
/// even if it's the default one.
///
/// `url` library does not contain required functionality, yet the library we use for RPC
/// requires the port to always explicitly be set.
fn format_url_with_port(url: &Url) -> anyhow::Result<String> {
    let scheme = url.scheme();
    let host = url.host_str().context("No host in the URL")?;
    let port_str = match url.port_or_known_default() {
        Some(port) => format!(":{port}"),
        None => String::new(),
    };
    let path = url.path();
    let query_str = url.query().map(|q| format!("?{}", q)).unwrap_or_default();

    Ok(format!(
        "{scheme}://{host}{port}{path}{query_str}",
        scheme = scheme,
        host = host,
        port = port_str,
        path = path,
        query_str = query_str
    ))
}<|MERGE_RESOLUTION|>--- conflicted
+++ resolved
@@ -1,8 +1,8 @@
-<<<<<<< HEAD
-use std::{env, num::NonZeroU32, time::Duration};
-=======
-use std::{env, num::NonZeroUsize, time::Duration};
->>>>>>> 76f38c91
+use std::{
+    env,
+    num::{NonZeroU32, NonZeroUsize},
+    time::Duration,
+};
 
 use anyhow::Context;
 use serde::Deserialize;
