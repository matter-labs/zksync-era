<<<<<<< HEAD
use anyhow::Context as _;
use config::TeeProverConfig;
use smart_config::ConfigRepository;
use tee_prover::TeeProverLayer;
use zksync_config::{
    configs::{ObservabilityConfig, PrometheusConfig},
    sources::ConfigFilePaths,
    ParseResultExt,
};
=======
use tee_prover::TeeProverLayer;
>>>>>>> 4f3bfe6b
use zksync_node_framework::{
    implementations::layers::{
        prometheus_exporter::PrometheusExporterLayer, sigint::SigintHandlerLayer,
    },
    service::ZkStackServiceBuilder,
};
use zksync_vlog::prometheus::PrometheusExporterConfig;

<<<<<<< HEAD
use crate::config::config_schema;
=======
use crate::config::AppConfig;
>>>>>>> 4f3bfe6b

mod api_client;
mod config;
mod error;
mod metrics;
mod tee_prover;

/// This application serves as a TEE verifier, a.k.a. a TEE prover.
///
/// - It's an application that retrieves data about batches executed by the sequencer and verifies
///   them in the TEE.
/// - It's a stateless application, e.g. it interacts with the sequencer via API and does not have
///   any kind of persistent state.
/// - It submits proofs for proven batches back to the sequencer.
/// - When the application starts, it registers the attestation on the sequencer, and then runs in a
///   loop, polling the sequencer for new jobs (batches), verifying them, and submitting generated
///   proofs back.
fn main() -> anyhow::Result<()> {
<<<<<<< HEAD
    let config_sources = ConfigFilePaths::default().into_config_sources("")?;

    let mut builder = ZkStackServiceBuilder::new()?;
    let observability_config =
        ObservabilityConfig::from_sources(config_sources.clone()).context("ObservabilityConfig")?;
=======
    let mut builder = ZkStackServiceBuilder::new()?;

    let AppConfig {
        observability: observability_config,
        prometheus: prometheus_config,
        prover: tee_prover_config,
    } = builder.runtime_handle().block_on(AppConfig::try_new())?;

>>>>>>> 4f3bfe6b
    let observability_guard = {
        // Observability initialization should be performed within tokio context.
        let _context_guard = builder.runtime_handle().enter();
        observability_config.install()?
    };

    let schema = config_schema();
    let repo = ConfigRepository::new(&schema).with_all(config_sources);
    let tee_prover_config: TeeProverConfig = repo.single()?.parse().log_all_errors()?;
    let prometheus_config: PrometheusConfig = repo.single()?.parse().log_all_errors()?;

    builder
        .add_layer(SigintHandlerLayer)
        .add_layer(TeeProverLayer::new(tee_prover_config));

    let exporter_config = if let Some(gateway) = prometheus_config.gateway_endpoint() {
        PrometheusExporterConfig::push(gateway, prometheus_config.push_interval())
    } else {
        PrometheusExporterConfig::pull(prometheus_config.listener_port)
    };
    builder.add_layer(PrometheusExporterLayer(exporter_config));

    builder.build().run(observability_guard)?;
    Ok(())
}<|MERGE_RESOLUTION|>--- conflicted
+++ resolved
@@ -1,16 +1,4 @@
-<<<<<<< HEAD
-use anyhow::Context as _;
-use config::TeeProverConfig;
-use smart_config::ConfigRepository;
 use tee_prover::TeeProverLayer;
-use zksync_config::{
-    configs::{ObservabilityConfig, PrometheusConfig},
-    sources::ConfigFilePaths,
-    ParseResultExt,
-};
-=======
-use tee_prover::TeeProverLayer;
->>>>>>> 4f3bfe6b
 use zksync_node_framework::{
     implementations::layers::{
         prometheus_exporter::PrometheusExporterLayer, sigint::SigintHandlerLayer,
@@ -19,11 +7,7 @@
 };
 use zksync_vlog::prometheus::PrometheusExporterConfig;
 
-<<<<<<< HEAD
-use crate::config::config_schema;
-=======
 use crate::config::AppConfig;
->>>>>>> 4f3bfe6b
 
 mod api_client;
 mod config;
@@ -42,13 +26,6 @@
 ///   loop, polling the sequencer for new jobs (batches), verifying them, and submitting generated
 ///   proofs back.
 fn main() -> anyhow::Result<()> {
-<<<<<<< HEAD
-    let config_sources = ConfigFilePaths::default().into_config_sources("")?;
-
-    let mut builder = ZkStackServiceBuilder::new()?;
-    let observability_config =
-        ObservabilityConfig::from_sources(config_sources.clone()).context("ObservabilityConfig")?;
-=======
     let mut builder = ZkStackServiceBuilder::new()?;
 
     let AppConfig {
@@ -57,17 +34,11 @@
         prover: tee_prover_config,
     } = builder.runtime_handle().block_on(AppConfig::try_new())?;
 
->>>>>>> 4f3bfe6b
     let observability_guard = {
         // Observability initialization should be performed within tokio context.
         let _context_guard = builder.runtime_handle().enter();
         observability_config.install()?
     };
-
-    let schema = config_schema();
-    let repo = ConfigRepository::new(&schema).with_all(config_sources);
-    let tee_prover_config: TeeProverConfig = repo.single()?.parse().log_all_errors()?;
-    let prometheus_config: PrometheusConfig = repo.single()?.parse().log_all_errors()?;
 
     builder
         .add_layer(SigintHandlerLayer)
