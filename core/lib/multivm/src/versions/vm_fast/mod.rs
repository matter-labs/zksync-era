pub use zksync_vm2::interface;

pub(crate) use self::version::FastVmVersion;
pub use self::{
    tracers::{FullValidationTracer, ValidationTracer},
    vm::Vm,
};

mod bootloader_state;
mod bytecode;
<<<<<<< HEAD
mod call_tracer;
mod circuits_tracer;
=======
>>>>>>> c44f7a73
mod events;
mod glue;
mod hook;
mod initial_bootloader_memory;
mod refund;
#[cfg(test)]
mod tests;
mod tracers;
mod transaction_data;
mod utils;
mod version;
mod vm;<|MERGE_RESOLUTION|>--- conflicted
+++ resolved
@@ -8,11 +8,7 @@
 
 mod bootloader_state;
 mod bytecode;
-<<<<<<< HEAD
-mod call_tracer;
-mod circuits_tracer;
-=======
->>>>>>> c44f7a73
+mod call_tracer; // FIXME: move to tracers
 mod events;
 mod glue;
 mod hook;
