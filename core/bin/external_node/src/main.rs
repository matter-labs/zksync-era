--- conflicted
+++ resolved
@@ -100,13 +100,8 @@
         stop_receiver,
         Box::new(io),
         batch_executor_base,
-<<<<<<< HEAD
         Arc::new(NoopSealer),
-    )
-=======
-        Box::new(NoopSealer),
     ))
->>>>>>> 2c259740
 }
 
 async fn init_tasks(
