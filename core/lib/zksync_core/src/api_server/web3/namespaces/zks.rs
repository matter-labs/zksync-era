--- conflicted
+++ resolved
@@ -310,7 +310,7 @@
             )
             .await?;
 
-        metrics::histogram!("api.web3.call", start.elapsed(), "method" => METHOD_NAME);
+        method_latency.observe();
         Ok(log_proof)
     }
 
@@ -345,13 +345,7 @@
             proof,
             root,
             id: l1_log_index as u32,
-<<<<<<< HEAD
-        };
-        method_latency.observe();
-        Ok(Some(msg_proof))
-=======
         }))
->>>>>>> 0d952d43
     }
 
     #[tracing::instrument(skip(self))]
@@ -388,13 +382,8 @@
             )
             .await?;
 
-<<<<<<< HEAD
-        method_latency.observe();
-        Ok(Some(msg_proof))
-=======
-        metrics::histogram!("api.web3.call", start.elapsed(), "method" => METHOD_NAME);
+        method_latency.observe();
         Ok(log_proof)
->>>>>>> 0d952d43
     }
 
     #[tracing::instrument(skip(self))]
