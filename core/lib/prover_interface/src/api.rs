//! Prover and server subsystems communicate via the API.
//! This module defines the types used in the API.

use serde::{Deserialize, Serialize};
use zksync_types::{
    basic_fri_types::Eip4844Blobs,
    protocol_version::{L1VerifierConfig, ProtocolSemanticVersion},
    L1BatchNumber,
};

use crate::{
<<<<<<< HEAD
    inputs::WitnessInputData,
=======
    inputs::{PrepareBasicCircuitsJob, TeeVerifierInput},
>>>>>>> f8df34d9
    outputs::{L1BatchProofForL1, L1BatchTeeProofForL1},
};

// Structs for holding data returned in HTTP responses

#[derive(Debug, Serialize, Deserialize)]
pub struct ProofGenerationData {
    pub l1_batch_number: L1BatchNumber,
    pub witness_input_data: WitnessInputData,
    pub protocol_version: ProtocolSemanticVersion,
    pub l1_verifier_config: L1VerifierConfig,
}

#[derive(Debug, Serialize, Deserialize)]
pub enum ProofGenerationDataResponse {
    Success(Option<Box<ProofGenerationData>>),
    Error(String),
}

#[derive(Debug, Serialize, Deserialize)]
pub struct TeeProofGenerationDataResponse(pub Option<Box<TeeVerifierInput>>);

#[derive(Debug, Serialize, Deserialize)]
pub enum SubmitProofResponse {
    Success,
    Error(String),
}

#[derive(Debug, Serialize, Deserialize)]
pub enum SubmitTeeProofResponse {
    Success,
}

#[derive(Debug, Serialize, Deserialize)]
pub enum RegisterTeeAttestationResponse {
    Success,
}

// Structs to hold data necessary for making HTTP requests

#[derive(Debug, Serialize, Deserialize)]
pub struct ProofGenerationDataRequest {}

pub type TeeProofGenerationDataRequest = ProofGenerationDataRequest;

#[derive(Debug, Serialize, Deserialize)]
pub enum SubmitProofRequest {
    Proof(Box<L1BatchProofForL1>),
    // The proof generation was skipped due to sampling
    SkippedProofGeneration,
}

#[derive(Debug, PartialEq, Serialize, Deserialize)]
pub struct SubmitTeeProofRequest(pub Box<L1BatchTeeProofForL1>);

#[derive(Debug, PartialEq, Serialize, Deserialize)]
pub struct RegisterTeeAttestationRequest {
    pub attestation: Vec<u8>,
    pub pubkey: Vec<u8>,
}<|MERGE_RESOLUTION|>--- conflicted
+++ resolved
@@ -3,17 +3,12 @@
 
 use serde::{Deserialize, Serialize};
 use zksync_types::{
-    basic_fri_types::Eip4844Blobs,
     protocol_version::{L1VerifierConfig, ProtocolSemanticVersion},
     L1BatchNumber,
 };
 
 use crate::{
-<<<<<<< HEAD
-    inputs::WitnessInputData,
-=======
-    inputs::{PrepareBasicCircuitsJob, TeeVerifierInput},
->>>>>>> f8df34d9
+    inputs::{TeeVerifierInput, WitnessInputData},
     outputs::{L1BatchProofForL1, L1BatchTeeProofForL1},
 };
 
