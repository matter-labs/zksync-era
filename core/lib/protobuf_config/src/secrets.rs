--- conflicted
+++ resolved
@@ -2,14 +2,10 @@
 
 use anyhow::Context;
 use secrecy::ExposeSecret;
-<<<<<<< HEAD
 use zksync_basic_types::{
-    secrets::{PrivateKey, SeedPhrase},
+    secrets::{APIKey, PrivateKey, SeedPhrase},
     url::SensitiveUrl,
 };
-=======
-use zksync_basic_types::{api_key::APIKey, seed_phrase::SeedPhrase, url::SensitiveUrl};
->>>>>>> 89eadd35
 use zksync_config::configs::{
     consensus::{AttesterSecretKey, ConsensusSecrets, NodeSecretKey, ValidatorSecretKey},
     da_client::{avail::AvailSecrets, celestia::CelestiaSecrets},
@@ -107,20 +103,6 @@
         let secrets = required(&self.da_secrets).context("config")?;
 
         let client = match secrets {
-<<<<<<< HEAD
-            DaSecrets::Avail(avail) => DataAvailabilitySecrets::Avail(AvailSecrets {
-                seed_phrase: SeedPhrase::from_str(
-                    required(&avail.seed_phrase).context("seed_phrase")?,
-                )
-                .unwrap(),
-            }),
-            DaSecrets::Celestia(celestia) => DataAvailabilitySecrets::Celestia(CelestiaSecrets {
-                private_key: PrivateKey::from_str(
-                    required(&celestia.private_key).context("private_key")?,
-                )
-                .unwrap(),
-            }),
-=======
             DaSecrets::Avail(avail_secret) => {
                 let seed_phrase = match avail_secret.seed_phrase.as_ref() {
                     Some(seed) => match SeedPhrase::from_str(seed) {
@@ -146,7 +128,11 @@
                     gas_relay_api_key,
                 })
             }
->>>>>>> 89eadd35
+            DaSecrets::Celestia(celestia) => DataAvailabilitySecrets::Celestia(CelestiaSecrets {
+                private_key: PrivateKey::from_str(
+                    required(&celestia.private_key).context("private_key")?,
+                )?,
+            }),
         };
 
         Ok(client)
@@ -154,14 +140,6 @@
 
     fn build(this: &Self::Type) -> Self {
         let secrets = match &this {
-<<<<<<< HEAD
-            DataAvailabilitySecrets::Avail(config) => Some(DaSecrets::Avail(proto::AvailSecret {
-                seed_phrase: Some(config.seed_phrase.0.expose_secret().to_string()),
-            })),
-            DataAvailabilitySecrets::Celestia(config) => {
-                Some(DaSecrets::Celestia(proto::CelestiaSecret {
-                    private_key: Some(config.private_key.0.expose_secret().to_string()),
-=======
             DataAvailabilitySecrets::Avail(config) => {
                 let seed_phrase = if config.seed_phrase.is_some() {
                     Some(
@@ -191,10 +169,14 @@
                     None
                 };
 
-                Some(DaSecrets::Avail(AvailSecret {
+                Some(DaSecrets::Avail(proto::AvailSecret {
                     seed_phrase,
                     gas_relay_api_key,
->>>>>>> 89eadd35
+                }))
+            }
+            DataAvailabilitySecrets::Celestia(config) => {
+                Some(DaSecrets::Celestia(proto::CelestiaSecret {
+                    private_key: Some(config.private_key.0.expose_secret().to_string()),
                 }))
             }
         };
