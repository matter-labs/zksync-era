--- conflicted
+++ resolved
@@ -225,25 +225,13 @@
 
             // At this point we're certain that if we detect a reorg, it's real.
             tracing::trace!("Checking for reorgs - L1 batch #{sealed_l1_batch_number}");
-<<<<<<< HEAD
             if self.root_hashes_match(sealed_l1_batch_number).await?
                 && self.miniblock_hashes_match(sealed_miniblock_number).await?
             {
-                metrics::gauge!(
-                    "external_node.last_correct_batch",
-                    sealed_l1_batch_number.0 as f64,
-                    "component" => "reorg_detector",
-                );
-                metrics::gauge!(
-                    "external_node.last_correct_miniblock",
-                    sealed_miniblock_number.0 as f64,
-                    "component" => "reorg_detector",
-                );
-=======
-            if self.root_hashes_match(sealed_l1_batch_number).await? {
                 EN_METRICS.last_correct_batch[&CheckerComponent::ReorgDetector]
                     .set(sealed_l1_batch_number.0.into());
->>>>>>> afdfcb4a
+                EN_METRICS.last_correct_miniblock[&CheckerComponent::ReorgDetector]
+                    .set(sealed_miniblock_number.0.into());
                 tokio::time::sleep(SLEEP_INTERVAL).await;
             } else {
                 tracing::warn!(
