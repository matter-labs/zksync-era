use std::{env, path::PathBuf};

use anyhow::Context as _;
use clap::{Parser, Subcommand};
use tokio::{
    fs,
    io::{self, AsyncReadExt},
};
use zksync_block_reverter::{
    eth_client::{
        clients::{Client, PKSigningClient, L1},
        contracts_loader::{get_settlement_layer_from_l1, load_settlement_layer_contracts},
    },
    BlockReverter, BlockReverterEthConfig, NodeRole,
};
use zksync_config::{
    configs::{
<<<<<<< HEAD
        wallets::Wallets, BasicWitnessInputProducerConfig, DatabaseSecrets, GatewayChainConfig,
=======
        chain::NetworkConfig, wallets::Wallets, BasicWitnessInputProducerConfig, DatabaseSecrets,
>>>>>>> d1bac66e
        GeneralConfig, L1Secrets, ObservabilityConfig, ProtectiveReadsWriterConfig,
    },
    ContractsConfig, DBConfig, EthConfig, GenesisConfig, PostgresConfig,
};
use zksync_contracts::getters_facet_contract;
use zksync_core_leftovers::temp_config_store::read_yaml_repr;
use zksync_dal::{ConnectionPool, Core};
use zksync_env_config::{object_store::SnapshotsObjectStoreConfig, FromEnv};
use zksync_object_store::ObjectStoreFactory;
use zksync_protobuf_config::proto;
use zksync_types::{settlement::SettlementLayer, Address, L1BatchNumber, L2_BRIDGEHUB_ADDRESS};

#[derive(Debug, Parser)]
#[command(author = "Matter Labs", version, about = "Block revert utility", long_about = None)]
struct Cli {
    #[command(subcommand)]
    command: Command,
    /// Path to yaml config. If set, it will be used instead of env vars
    #[arg(long, global = true)]
    config_path: Option<PathBuf>,
    /// Path to yaml contracts config. If set, it will be used instead of env vars
    #[arg(long, global = true)]
    contracts_config_path: Option<PathBuf>,
    /// Path to yaml secrets config. If set, it will be used instead of env vars
    #[arg(long, global = true)]
    secrets_path: Option<PathBuf>,
    /// Path to yaml wallets config. If set, it will be used instead of env vars
    #[arg(long, global = true)]
    wallets_path: Option<PathBuf>,
    /// Path to yaml genesis config. If set, it will be used instead of env vars
    #[arg(long, global = true)]
    genesis_path: Option<PathBuf>,
    /// Path to yaml config of the chain on top of gateway.
    /// It should be skipped in case a chain is not settling on top of Gateway.
    #[arg(long, global = true)]
    gateway_chain_path: Option<PathBuf>,
}

#[derive(Debug, Subcommand)]
enum Command {
    /// Displays suggested values to use.
    #[command(name = "print-suggested-values")]
    Display {
        /// Displays the values as a JSON object, so that they are machine-readable.
        #[arg(long)]
        json: bool,
        /// Operator address.
        #[arg(long = "operator-address")]
        operator_address: Address,
    },
    /// Sends revert transaction to L1.
    #[command(name = "send-eth-transaction")]
    SendEthTransaction {
        /// L1 batch number used to revert to.
        #[arg(long)]
        l1_batch_number: u32,
        /// Priority fee used for the reverting Ethereum transaction.
        // We operate only by priority fee because we want to use base fee from Ethereum
        // and send transaction as soon as possible without any resend logic
        #[arg(long)]
        priority_fee_per_gas: Option<u64>,
        /// Nonce used for reverting Ethereum transaction.
        #[arg(long)]
        nonce: u64,
    },

    /// Rolls back internal database state to a previous L1 batch.
    #[command(name = "rollback-db")]
    RollbackDB {
        /// L1 batch number used to roll back to.
        #[arg(long)]
        l1_batch_number: u32,
        /// Flag that specifies if Postgres DB should be rolled back.
        #[arg(long)]
        rollback_postgres: bool,
        /// Flag that specifies if RocksDB with tree should be rolled back.
        #[arg(long)]
        rollback_tree: bool,
        /// Flag that specifies if RocksDB with state keeper cache should be rolled back.
        #[arg(long)]
        rollback_sk_cache: bool,
        /// Flag that specifies if RocksDBs with vm runners' caches should be rolled back.
        #[arg(long)]
        rollback_vm_runners_cache: bool,
        /// Flag that specifies if snapshot files in GCS should be rolled back.
        #[arg(long, requires = "rollback_postgres")]
        rollback_snapshots: bool,
        /// Flag that allows to roll back already executed blocks. It's ultra dangerous and required only for fixing external nodes.
        #[arg(long)]
        allow_executed_block_reversion: bool,
    },

    /// Clears failed L1 transactions.
    #[command(name = "clear-failed-transactions")]
    ClearFailedL1Transactions,
}

#[tokio::main]
async fn main() -> anyhow::Result<()> {
    let opts = Cli::parse();
    let observability_config =
        ObservabilityConfig::from_env().context("ObservabilityConfig::from_env()")?;

    let logs = zksync_vlog::Logs::try_from(observability_config.clone())
        .context("logs")?
        .disable_default_logs(); // It's a CLI application, so we only need to show logs that were actually requested.;
    let sentry: Option<zksync_vlog::Sentry> =
        TryFrom::try_from(observability_config.clone()).context("sentry")?;
    let opentelemetry: Option<zksync_vlog::OpenTelemetry> =
        TryFrom::try_from(observability_config.clone()).context("opentelemetry")?;
    let _guard = zksync_vlog::ObservabilityBuilder::new()
        .with_logs(Some(logs))
        .with_sentry(sentry)
        .with_opentelemetry(opentelemetry)
        .build();

    let general_config: Option<GeneralConfig> = if let Some(path) = opts.config_path {
        Some(
            read_yaml_repr::<zksync_protobuf_config::proto::general::GeneralConfig>(&path)
                .context("failed decoding general YAML config")?,
        )
    } else {
        None
    };
    let wallets_config: Option<Wallets> = if let Some(path) = opts.wallets_path {
        Some(
            read_yaml_repr::<zksync_protobuf_config::proto::wallets::Wallets>(&path)
                .context("failed decoding wallets YAML config")?,
        )
    } else {
        None
    };
    let genesis_config: Option<GenesisConfig> = if let Some(path) = opts.genesis_path {
        Some(
            read_yaml_repr::<zksync_protobuf_config::proto::genesis::Genesis>(&path)
                .context("failed decoding genesis YAML config")?,
        )
    } else {
        None
    };

    let eth_sender = match &general_config {
        Some(general_config) => general_config
            .eth
            .clone()
            .context("Failed to find eth config")?,
        None => EthConfig::from_env().context("EthConfig::from_env()")?,
    };
    let db_config = match &general_config {
        Some(general_config) => general_config
            .db_config
            .clone()
            .context("Failed to find eth config")?,
        None => DBConfig::from_env().context("DBConfig::from_env()")?,
    };
    let protective_reads_writer_config = match &general_config {
        Some(general_config) => general_config
            .protective_reads_writer_config
            .clone()
            .context("Failed to find eth config")?,
        None => ProtectiveReadsWriterConfig::from_env()
            .context("ProtectiveReadsWriterConfig::from_env()")?,
    };
    let basic_witness_input_producer_config = match &general_config {
        Some(general_config) => general_config
            .basic_witness_input_producer_config
            .clone()
            .context("Failed to find eth config")?,
        None => BasicWitnessInputProducerConfig::from_env()
            .context("BasicWitnessInputProducerConfig::from_env()")?,
    };
    let contracts = match opts.contracts_config_path {
        Some(path) => read_yaml_repr::<proto::contracts::Contracts>(&path)
            .context("failed decoding contracts YAML config")?,
        None => ContractsConfig::from_env().context("ContractsConfig::from_env()")?,
    };
    let secrets_config = if let Some(path) = opts.secrets_path {
        Some(
            read_yaml_repr::<proto::secrets::Secrets>(&path)
                .context("failed decoding secrets YAML config")?,
        )
    } else {
        None
    };

    let gas_adjuster = eth_sender.gas_adjuster.context("gas_adjuster")?;
    let default_priority_fee_per_gas = gas_adjuster.default_priority_fee_per_gas;

    let database_secrets = match &secrets_config {
        Some(secrets_config) => secrets_config
            .database
            .clone()
            .context("Failed to find database config")?,
        None => DatabaseSecrets::from_env().context("DatabaseSecrets::from_env()")?,
    };
    let l1_secrets = match &secrets_config {
        Some(secrets_config) => secrets_config
            .l1
            .clone()
            .context("Failed to find l1 config")?,
        None => L1Secrets::from_env().context("L1Secrets::from_env()")?,
    };
    let postgres_config = match &general_config {
        Some(general_config) => general_config
            .postgres_config
            .clone()
            .context("Failed to find postgres config")?,
        None => PostgresConfig::from_env().context("PostgresConfig::from_env()")?,
    };
    let zksync_network_id = match &genesis_config {
        Some(genesis_config) => genesis_config.l2_chain_id,
        None => {
            let raw_var = env::var("CHAIN_ETH_ZKSYNC_NETWORK_ID")
                .context("`CHAIN_ETH_ZKSYNC_NETWORK_ID` env var is missing or is not UTF-8")?;
            raw_var.parse().map_err(|err| {
                anyhow::anyhow!("`CHAIN_ETH_ZKSYNC_NETWORK_ID` env var has incorrect value: {err}")
            })?
        }
    };

    let l1_client: Client<L1> = Client::http(l1_secrets.l1_rpc_url)
        .context("Ethereum client")?
        .build();

    let sl_l1_contracts = load_settlement_layer_contracts(
        &l1_client,
        contracts.bridgehub_proxy_addr,
        zksync_network_id,
        None,
    )
    .await?
    // If None has been returned, in case of pre v27 upgrade, use the contracts from configs
    .unwrap_or_else(|| contracts.settlement_layer_specific_contracts());
    let settlement_mode = get_settlement_layer_from_l1(
        &l1_client,
        sl_l1_contracts.chain_contracts_config.diamond_proxy_addr,
        &getters_facet_contract(),
    )
    .await?;

    let (client, contracts, chain_id) = match settlement_mode {
        SettlementLayer::L1(chain_id) => (l1_client, sl_l1_contracts, chain_id),
        SettlementLayer::Gateway(chain_id) => {
            let gateway_client: Client<L1> = Client::http(
                l1_secrets
                    .gateway_rpc_url
                    .context("Gateway url is not presented in config")?,
            )
            .context("Gateway client")?
            .build();

            let sl_contracts = load_settlement_layer_contracts(
                &gateway_client,
                L2_BRIDGEHUB_ADDRESS,
                zksync_network_id,
                None,
            )
            .await?
            .context("No chain has been deployed")?;
            (gateway_client, sl_contracts, chain_id)
        }
    };

    let sl_diamond_proxy = contracts.chain_contracts_config.diamond_proxy_addr;
    let sl_validator_timelock = contracts
        .ecosystem_contracts
        .validator_timelock_addr
        .expect("Should be presented");

    let config = BlockReverterEthConfig::new(
        &eth_sender,
        sl_diamond_proxy,
        sl_validator_timelock,
        zksync_network_id,
        settlement_mode,
    )?;

    let connection_pool = ConnectionPool::<Core>::builder(
        database_secrets.master_url()?,
        postgres_config.max_connections()?,
    )
    .build()
    .await
    .context("failed to build a connection pool")?;
    let mut block_reverter = BlockReverter::new(NodeRole::Main, connection_pool);

    match opts.command {
        Command::Display {
            json,
            operator_address,
        } => {
            let suggested_values = block_reverter
                .suggested_values(&client, &config, operator_address)
                .await?;
            if json {
                println!("{}", serde_json::to_string(&suggested_values)?);
            } else {
                println!("Suggested values for reversion: {:#?}", suggested_values);
            }
        }
        Command::SendEthTransaction {
            l1_batch_number,
            priority_fee_per_gas,
            nonce,
        } => {
            let reverter_private_key = if let Some(wallets_config) = wallets_config {
                wallets_config
                    .eth_sender
                    .unwrap()
                    .operator
                    .private_key()
                    .to_owned()
            } else {
                #[allow(deprecated)]
                eth_sender
                    .get_eth_sender_config_for_sender_layer_data_layer()
                    .context("eth_sender_config")?
                    .private_key()
                    .context("eth_sender_config.private_key")?
                    .context("eth_sender_config.private_key is not set")?
            };

            let priority_fee_per_gas = priority_fee_per_gas.unwrap_or(default_priority_fee_per_gas);
            let sl_client = PKSigningClient::new_raw(
                reverter_private_key,
                sl_diamond_proxy,
                priority_fee_per_gas,
                chain_id,
                Box::new(client),
            );

            block_reverter
                .send_ethereum_revert_transaction(
                    &sl_client,
                    &config,
                    L1BatchNumber(l1_batch_number),
                    nonce,
                )
                .await?;
        }
        Command::RollbackDB {
            l1_batch_number,
            rollback_postgres,
            rollback_tree,
            rollback_sk_cache,
            rollback_vm_runners_cache,
            rollback_snapshots,
            allow_executed_block_reversion,
        } => {
            if !rollback_tree && rollback_postgres {
                println!("You want to roll back Postgres DB without rolling back tree.");
                println!(
                    "If the tree is not yet rolled back to this L1 batch, then the only way \
                     to make it synced with Postgres will be to completely rebuild it."
                );
                println!("Are you sure? Print y/n");

                let mut input = [0u8];
                io::stdin().read_exact(&mut input).await.unwrap();
                if input[0] != b'y' && input[0] != b'Y' {
                    std::process::exit(0);
                }
            }

            if allow_executed_block_reversion {
                println!("You want to roll back already executed blocks. It's impossible to restore them for the main node");
                println!("Make sure you are doing it ONLY for external node");
                println!("Are you sure? Print y/n");

                let mut input = [0u8];
                io::stdin().read_exact(&mut input).await.unwrap();
                if input[0] != b'y' && input[0] != b'Y' {
                    std::process::exit(0);
                }
                block_reverter.allow_rolling_back_executed_batches();
            }

            if rollback_postgres {
                block_reverter.enable_rolling_back_postgres();
                if rollback_snapshots {
                    let object_store_config = SnapshotsObjectStoreConfig::from_env()
                        .context("SnapshotsObjectStoreConfig::from_env()")?;
                    block_reverter.enable_rolling_back_snapshot_objects(
                        ObjectStoreFactory::new(object_store_config.0)
                            .create_store()
                            .await?,
                    );
                }
            }
            if rollback_tree {
                block_reverter.enable_rolling_back_merkle_tree(db_config.merkle_tree.path);
            }
            if rollback_sk_cache {
                block_reverter.add_rocksdb_storage_path_to_rollback(db_config.state_keeper_db_path);
            }

            if rollback_vm_runners_cache {
                let cache_exists = fs::try_exists(&protective_reads_writer_config.db_path)
                    .await
                    .with_context(|| {
                        format!(
                            "cannot check whether storage cache path `{}` exists",
                            protective_reads_writer_config.db_path
                        )
                    })?;
                if cache_exists {
                    block_reverter.add_rocksdb_storage_path_to_rollback(
                        protective_reads_writer_config.db_path,
                    );
                }

                let cache_exists = fs::try_exists(&basic_witness_input_producer_config.db_path)
                    .await
                    .with_context(|| {
                        format!(
                            "cannot check whether storage cache path `{}` exists",
                            basic_witness_input_producer_config.db_path
                        )
                    })?;
                if cache_exists {
                    block_reverter.add_rocksdb_storage_path_to_rollback(
                        basic_witness_input_producer_config.db_path,
                    );
                }
            }

            block_reverter
                .roll_back(L1BatchNumber(l1_batch_number))
                .await?;
        }
        Command::ClearFailedL1Transactions => {
            block_reverter.clear_failed_l1_transactions().await?;
        }
    }
    Ok(())
}<|MERGE_RESOLUTION|>--- conflicted
+++ resolved
@@ -15,12 +15,8 @@
 };
 use zksync_config::{
     configs::{
-<<<<<<< HEAD
-        wallets::Wallets, BasicWitnessInputProducerConfig, DatabaseSecrets, GatewayChainConfig,
-=======
-        chain::NetworkConfig, wallets::Wallets, BasicWitnessInputProducerConfig, DatabaseSecrets,
->>>>>>> d1bac66e
-        GeneralConfig, L1Secrets, ObservabilityConfig, ProtectiveReadsWriterConfig,
+        wallets::Wallets, BasicWitnessInputProducerConfig, DatabaseSecrets, GeneralConfig,
+        L1Secrets, ObservabilityConfig, ProtectiveReadsWriterConfig,
     },
     ContractsConfig, DBConfig, EthConfig, GenesisConfig, PostgresConfig,
 };
