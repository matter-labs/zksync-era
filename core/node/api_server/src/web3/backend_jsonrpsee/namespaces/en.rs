--- conflicted
+++ resolved
@@ -1,13 +1,4 @@
-<<<<<<< HEAD
 use zksync_types::{api::en, tokens::TokenInfo, Address, L2BlockNumber};
-=======
-use zksync_config::GenesisConfig;
-use zksync_types::{
-    api::{en, EcosystemContracts},
-    tokens::TokenInfo,
-    Address, L2BlockNumber,
-};
->>>>>>> d1bac66e
 use zksync_web3_decl::{
     jsonrpsee::core::{async_trait, RpcResult},
     namespaces::EnNamespaceServer,
@@ -73,13 +64,8 @@
             .map_err(|err| self.current_method().map_err(err))
     }
 
-<<<<<<< HEAD
     async fn get_ecosystem_contracts(&self) -> RpcResult<EcosystemContractsDto> {
-        self.get_ecosystem_contracts_impl()
-=======
-    async fn get_ecosystem_contracts(&self) -> RpcResult<EcosystemContracts> {
         self.get_l1_ecosystem_contracts_impl()
->>>>>>> d1bac66e
             .await
             .map_err(|err| self.current_method().map_err(err))
     }
