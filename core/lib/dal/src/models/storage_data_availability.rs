<<<<<<< HEAD
use chrono::NaiveDateTime;
use zksync_types::{
    pubdata_da::{DataAvailabilityBlob, DataAvailabilityDetails},
    L1BatchNumber,
};
=======
use chrono::{DateTime, NaiveDateTime, Utc};
use zksync_types::{pubdata_da::DataAvailabilityBlob, L1BatchNumber};
>>>>>>> a1714330

/// Represents a blob in the data availability layer.
#[derive(Debug, Clone)]
pub(crate) struct StorageDABlob {
    pub l1_batch_number: i64,
    pub blob_id: String,
    pub inclusion_data: Option<Vec<u8>>,
    pub sent_at: NaiveDateTime,
}

impl From<StorageDABlob> for DataAvailabilityBlob {
    fn from(blob: StorageDABlob) -> DataAvailabilityBlob {
        DataAvailabilityBlob {
            l1_batch_number: L1BatchNumber(blob.l1_batch_number as u32),
            blob_id: blob.blob_id,
            inclusion_data: blob.inclusion_data,
            sent_at: blob.sent_at.and_utc(),
        }
    }
}

#[derive(Debug, Clone)]
pub struct StorageDADetails {
    pub blob_id: String,
    pub client_type: String,
    pub inclusion_data: Option<Vec<u8>>,
    pub sent_at: NaiveDateTime,
}

impl From<StorageDADetails> for DataAvailabilityDetails {
    fn from(blob: StorageDADetails) -> DataAvailabilityDetails {
        DataAvailabilityDetails {
            blob_id: blob.blob_id,
            // safe to unwrap because the value in the database is assumed to be always correct
            pubdata_type: blob.client_type.as_str().parse().unwrap(),
            inclusion_data: blob.inclusion_data,
            sent_at: blob.sent_at.and_utc(),
        }
    }
}

/// A small struct used to store a batch and its data availability, which are retrieved from the database.
#[derive(Debug)]
pub struct L1BatchDA {
    pub pubdata: Vec<u8>,
    pub l1_batch_number: L1BatchNumber,
    pub sealed_at: DateTime<Utc>,
}<|MERGE_RESOLUTION|>--- conflicted
+++ resolved
@@ -1,13 +1,8 @@
-<<<<<<< HEAD
-use chrono::NaiveDateTime;
+use chrono::{DateTime, NaiveDateTime, Utc};
 use zksync_types::{
     pubdata_da::{DataAvailabilityBlob, DataAvailabilityDetails},
     L1BatchNumber,
 };
-=======
-use chrono::{DateTime, NaiveDateTime, Utc};
-use zksync_types::{pubdata_da::DataAvailabilityBlob, L1BatchNumber};
->>>>>>> a1714330
 
 /// Represents a blob in the data availability layer.
 #[derive(Debug, Clone)]
