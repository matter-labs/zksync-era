//! Oneshot VM executor.
//!
//! # Overview
//!
//! The root type of this module is [`MainOneshotExecutor`], a "default" [`OneshotExecutor`] implementation.
//! In addition to it, the module provides [`OneshotEnvParameters`] and [`BlockInfo`] / [`ResolvedBlockInfo`],
//! which can be used to prepare environment for `MainOneshotExecutor` (i.e., a [`OneshotEnv`] instance).

use std::{
    sync::Arc,
    time::{Duration, Instant},
};

use anyhow::Context;
use async_trait::async_trait;
use once_cell::sync::OnceCell;
use zksync_multivm::{
    interface::{
        executor::{OneshotExecutor, TransactionValidator},
        storage::{ReadStorage, StoragePtr, StorageView, StorageWithOverrides, WriteStorage},
        tracer::{ValidationError, ValidationParams, ValidationTraces},
        utils::{DivergenceHandler, ShadowMut, ShadowVm},
        Call, ExecutionResult, Halt, InspectExecutionMode, OneshotEnv, OneshotTracingParams,
        OneshotTransactionExecutionResult, StoredL2BlockEnv, TxExecutionArgs, TxExecutionMode,
        VmFactory, VmInterface,
    },
    is_supported_by_fast_vm,
    tracers::{CallTracer, StorageInvocations, TracerDispatcher, ValidationTracer},
    utils::adjust_pubdata_price_for_tx,
    vm_fast,
<<<<<<< HEAD
    vm_fast::FastValidationTracer,
=======
    vm_fast::StorageInvocationsTracer,
>>>>>>> 6a1f1b80
    vm_latest::{HistoryDisabled, HistoryEnabled},
    zk_evm_latest::ethereum_types::U256,
    FastVmInstance, HistoryMode, LegacyVmInstance, MultiVmTracer, VmVersion,
};
use zksync_types::{
    block::pack_block_info,
    get_nonce_key, h256_to_u256,
    l2::L2Tx,
    u256_to_h256,
    utils::{decompose_full_nonce, nonces_to_full_nonce, storage_key_for_eth_balance},
    vm::FastVmMode,
    AccountTreeId, Nonce, StorageKey, Transaction, SYSTEM_CONTEXT_ADDRESS,
    SYSTEM_CONTEXT_CURRENT_L2_BLOCK_INFO_POSITION, SYSTEM_CONTEXT_CURRENT_TX_ROLLING_HASH_POSITION,
};

pub use self::{
    block::{BlockInfo, ResolvedBlockInfo},
    contracts::{
        BaseSystemContractsProvider, CallOrExecute, ContractsKind, EstimateGas,
        MultiVmBaseSystemContracts,
    },
    env::OneshotEnvParameters,
    mock::MockOneshotExecutor,
};

mod block;
mod contracts;
mod env;
mod metrics;
mod mock;
#[cfg(test)]
mod tests;

/// Main [`OneshotExecutor`] implementation used by the API server.
#[derive(Debug)]
pub struct MainOneshotExecutor {
    fast_vm_mode: FastVmMode,
    panic_on_divergence: bool,
    missed_storage_invocation_limit: usize,
    execution_latency_histogram: Option<&'static vise::Histogram<Duration>>,
}

impl MainOneshotExecutor {
    /// Creates a new executor with the specified limit of cache misses for storage read operations (an anti-DoS measure).
    /// The limit is applied for calls and gas estimations, but not during transaction validation.
    pub fn new(missed_storage_invocation_limit: usize) -> Self {
        Self {
            fast_vm_mode: FastVmMode::Old,
            panic_on_divergence: false,
            missed_storage_invocation_limit,
            execution_latency_histogram: None,
        }
    }

    /// Sets the fast VM mode used by this executor.
    pub fn set_fast_vm_mode(&mut self, fast_vm_mode: FastVmMode) {
        if !matches!(fast_vm_mode, FastVmMode::Old) {
            tracing::warn!(
                "Running new VM with modes {fast_vm_mode:?}; this can lead to incorrect node behavior"
            );
        }
        self.fast_vm_mode = fast_vm_mode;
    }

    /// Causes the VM to panic on divergence whenever it executes in the shadow mode. By default, a divergence is logged on `ERROR` level.
    pub fn panic_on_divergence(&mut self) {
        self.panic_on_divergence = true;
    }

    /// Sets a histogram for measuring VM execution latency.
    pub fn set_execution_latency_histogram(
        &mut self,
        histogram: &'static vise::Histogram<Duration>,
    ) {
        self.execution_latency_histogram = Some(histogram);
    }

    fn select_fast_vm_mode(
        &self,
        env: &OneshotEnv,
        tracing_params: &OneshotTracingParams,
    ) -> FastVmMode {
        if tracing_params.trace_calls || !is_supported_by_fast_vm(env.system.version) {
            FastVmMode::Old // the fast VM doesn't support call tracing or old protocol versions
        } else {
            self.fast_vm_mode
        }
    }
}

#[async_trait]
impl<S> OneshotExecutor<StorageWithOverrides<S>> for MainOneshotExecutor
where
    S: ReadStorage + Send + 'static,
{
    async fn inspect_transaction_with_bytecode_compression(
        &self,
        storage: StorageWithOverrides<S>,
        env: OneshotEnv,
        args: TxExecutionArgs,
        tracing_params: OneshotTracingParams,
    ) -> anyhow::Result<OneshotTransactionExecutionResult> {
        let missed_storage_invocation_limit = match env.system.execution_mode {
            // storage accesses are not limited for tx validation
            TxExecutionMode::VerifyExecute => usize::MAX,
            TxExecutionMode::EthCall | TxExecutionMode::EstimateFee => {
                self.missed_storage_invocation_limit
            }
        };
        let sandbox = VmSandbox {
            fast_vm_mode: self.select_fast_vm_mode(&env, &tracing_params),
            panic_on_divergence: self.panic_on_divergence,
            storage,
            env,
            execution_args: args,
            execution_latency_histogram: self.execution_latency_histogram,
        };

        tokio::task::spawn_blocking(move || {
            sandbox.execute_in_vm(|vm, transaction| {
                vm.inspect_transaction_with_bytecode_compression(
                    missed_storage_invocation_limit,
                    tracing_params,
                    transaction,
                    true,
                )
            })
        })
        .await
        .context("VM execution panicked")
    }
}

#[async_trait]
impl<S> TransactionValidator<StorageWithOverrides<S>> for MainOneshotExecutor
where
    S: ReadStorage + Send + 'static,
{
    async fn validate_transaction(
        &self,
        storage: StorageWithOverrides<S>,
        env: OneshotEnv,
        tx: L2Tx,
        validation_params: ValidationParams,
    ) -> anyhow::Result<Result<ValidationTraces, ValidationError>> {
        anyhow::ensure!(
            env.system.execution_mode == TxExecutionMode::VerifyExecute,
            "Unexpected execution mode for tx validation: {:?} (expected `VerifyExecute`)",
            env.system.execution_mode
        );

        let l1_batch_env = env.l1_batch.clone();
        let sandbox = VmSandbox {
            fast_vm_mode: if !is_supported_by_fast_vm(env.system.version) {
                FastVmMode::Old // the fast VM doesn't support old protocol versions
            } else {
                self.fast_vm_mode
            },
            panic_on_divergence: self.panic_on_divergence,
            storage,
            env,
            execution_args: TxExecutionArgs::for_validation(tx),
            execution_latency_histogram: self.execution_latency_histogram,
        };

        tokio::task::spawn_blocking(move || {
            let version = sandbox.env.system.version.into();
            let batch_timestamp = l1_batch_env.timestamp;

            sandbox.execute_in_vm(|vm, transaction| match vm {
                Vm::Legacy(vm) => {
                    vm.push_transaction(transaction);
                    validate_legacy(vm, version, validation_params, batch_timestamp)
                }

                Vm::Fast(_, FastVmInstance::Fast(vm)) => {
                    vm.push_transaction(transaction);
                    validate_fast(vm, validation_params, batch_timestamp)
                }

                Vm::Fast(_, FastVmInstance::Shadowed(vm)) => {
                    vm.push_transaction(transaction);
                    vm.get_custom_mut("validation result", |vm| match vm {
                        ShadowMut::Main(vm) => validate_legacy::<_, HistoryEnabled>(
                            vm,
                            version,
                            validation_params.clone(),
                            batch_timestamp,
                        ),
                        ShadowMut::Shadow(vm) => {
                            validate_fast(vm, validation_params.clone(), batch_timestamp)
                        }
                    })
                }
            })
        })
        .await
        .context("VM execution panicked")
    }
}

#[derive(Debug)]
enum Vm<S: ReadStorage, Tr, Val> {
    Legacy(LegacyVmInstance<S, HistoryDisabled>),
    Fast(StoragePtr<StorageView<S>>, FastVmInstance<S, Tr, Val>),
}

<<<<<<< HEAD
impl<S: ReadStorage> Vm<S, (), FastValidationTracer> {
=======
impl<S: ReadStorage> Vm<S, StorageInvocationsTracer<StorageView<S>>, ()> {
>>>>>>> 6a1f1b80
    fn inspect_transaction_with_bytecode_compression(
        &mut self,
        missed_storage_invocation_limit: usize,
        params: OneshotTracingParams,
        tx: Transaction,
        with_compression: bool,
    ) -> OneshotTransactionExecutionResult {
        let mut calls_result = Arc::<OnceCell<_>>::default();
        let (compression_result, tx_result) = match self {
            Self::Legacy(vm) => {
                let mut tracers = Self::create_legacy_tracers(
                    missed_storage_invocation_limit,
                    params.trace_calls.then(|| calls_result.clone()),
                );
                vm.inspect_transaction_with_bytecode_compression(&mut tracers, tx, with_compression)
            }
            Self::Fast(storage, vm) => {
                assert!(
                    !params.trace_calls,
                    "Call tracing is not supported by fast VM yet"
                );
                let legacy_tracers = Self::create_legacy_tracers::<HistoryEnabled>(
                    missed_storage_invocation_limit,
                    None,
                );
<<<<<<< HEAD
                let mut full_tracer =
                    (legacy_tracers.into(), ((), FastValidationTracer::default()));
                vm.inspect_transaction_with_bytecode_compression(
=======
                let tracer =
                    StorageInvocationsTracer::new(storage.clone(), missed_storage_invocation_limit);
                let mut full_tracer = (legacy_tracers.into(), (tracer, ()));
                let mut result = vm.inspect_transaction_with_bytecode_compression(
>>>>>>> 6a1f1b80
                    &mut full_tracer,
                    tx,
                    with_compression,
                );

                if let ExecutionResult::Halt {
                    reason: Halt::TracerCustom(msg),
                } = &mut result.1.result
                {
                    // Patch the halt message to be more specific; the fast VM provides a generic one since it doesn't know
                    // which tracer(s) are run. Here, we do know that the only tracer capable of stopping VM execution is the storage limiter.
                    *msg = "Storage invocations limit reached".to_owned();
                }

                result
            }
        };

        OneshotTransactionExecutionResult {
            tx_result: Box::new(tx_result),
            compression_result: compression_result.map(drop),
            call_traces: Arc::make_mut(&mut calls_result).take().unwrap_or_default(),
        }
    }

    fn create_legacy_tracers<H: HistoryMode>(
        missed_storage_invocation_limit: usize,
        calls_result: Option<Arc<OnceCell<Vec<Call>>>>,
    ) -> TracerDispatcher<StorageView<S>, H> {
        let mut tracers = vec![];
        if let Some(calls_result) = calls_result {
            tracers.push(CallTracer::new(calls_result).into_tracer_pointer());
        }
        tracers
            .push(StorageInvocations::new(missed_storage_invocation_limit).into_tracer_pointer());
        tracers.into()
    }
}

fn validate_fast<S: ReadStorage>(
    vm: &mut vm_fast::Vm<S, (), vm_fast::FullValidationTracer>,
    validation_params: ValidationParams,
    batch_timestamp: u64,
) -> Result<ValidationTraces, ValidationError> {
    let validation = vm_fast::FullValidationTracer::new(validation_params, batch_timestamp);
    let mut tracer = ((), validation);
    let result_and_logs = vm.inspect(&mut tracer, InspectExecutionMode::OneTx);
    if let Some(violation) = tracer.1.validation_error() {
        return Err(ValidationError::ViolatedRule(violation));
    }

    match result_and_logs.result {
        ExecutionResult::Halt { reason } => Err(ValidationError::FailedTx(reason)),
        ExecutionResult::Revert { .. } => {
            unreachable!("Revert can only happen at the end of a transaction")
        }
        ExecutionResult::Success { .. } => Ok(tracer.1.traces()),
    }
}

fn validate_legacy<S, H>(
    vm: &mut impl VmInterface<TracerDispatcher: From<TracerDispatcher<S, H>>>,
    version: VmVersion,
    validation_params: ValidationParams,
    batch_timestamp: u64,
) -> Result<ValidationTraces, ValidationError>
where
    S: WriteStorage,
    H: 'static + HistoryMode,
    ValidationTracer<H>: MultiVmTracer<S, H>,
{
    let validation_tracer = ValidationTracer::<H>::new(validation_params, version, batch_timestamp);
    let mut validation_result = validation_tracer.get_result();
    let validation_traces = validation_tracer.get_traces();
    let validation_tracer: Box<dyn MultiVmTracer<_, H>> = validation_tracer.into_tracer_pointer();
    let tracers = TracerDispatcher::from(validation_tracer);

    let exec_result = vm.inspect(&mut tracers.into(), InspectExecutionMode::OneTx);

    let validation_result = Arc::make_mut(&mut validation_result)
        .take()
        .map_or(Ok(()), Err);

    match (exec_result.result, validation_result) {
        (_, Err(violated_rule)) => Err(ValidationError::ViolatedRule(violated_rule)),
        (ExecutionResult::Halt { reason }, _) => Err(ValidationError::FailedTx(reason)),
        _ => Ok(validation_traces.lock().unwrap().clone()),
    }
}

/// Full parameters necessary to instantiate a VM for oneshot execution.
#[derive(Debug)]
struct VmSandbox<S> {
    fast_vm_mode: FastVmMode,
    panic_on_divergence: bool,
    storage: StorageWithOverrides<S>,
    env: OneshotEnv,
    execution_args: TxExecutionArgs,
    execution_latency_histogram: Option<&'static vise::Histogram<Duration>>,
}

impl<S: ReadStorage> VmSandbox<S> {
    /// This method is blocking.
    fn setup_storage(
        storage: &mut StorageWithOverrides<S>,
        execution_args: &TxExecutionArgs,
        current_block: Option<StoredL2BlockEnv>,
    ) {
        let storage_view_setup_started_at = Instant::now();
        if let Some(nonce) = execution_args.enforced_nonce {
            let nonce_key = get_nonce_key(&execution_args.transaction.initiator_account());
            let full_nonce = storage.read_value(&nonce_key);
            let (_, deployment_nonce) = decompose_full_nonce(h256_to_u256(full_nonce));
            let enforced_full_nonce = nonces_to_full_nonce(U256::from(nonce.0), deployment_nonce);
            storage.set_value(nonce_key, u256_to_h256(enforced_full_nonce));
        }

        let payer = execution_args.transaction.payer();
        let balance_key = storage_key_for_eth_balance(&payer);
        let mut current_balance = h256_to_u256(storage.read_value(&balance_key));
        current_balance += execution_args.added_balance;
        storage.set_value(balance_key, u256_to_h256(current_balance));

        // Reset L2 block info if necessary.
        if let Some(current_block) = current_block {
            let l2_block_info_key = StorageKey::new(
                AccountTreeId::new(SYSTEM_CONTEXT_ADDRESS),
                SYSTEM_CONTEXT_CURRENT_L2_BLOCK_INFO_POSITION,
            );
            let l2_block_info =
                pack_block_info(current_block.number.into(), current_block.timestamp);
            storage.set_value(l2_block_info_key, u256_to_h256(l2_block_info));

            let l2_block_txs_rolling_hash_key = StorageKey::new(
                AccountTreeId::new(SYSTEM_CONTEXT_ADDRESS),
                SYSTEM_CONTEXT_CURRENT_TX_ROLLING_HASH_POSITION,
            );
            storage.set_value(
                l2_block_txs_rolling_hash_key,
                current_block.txs_rolling_hash,
            );
        }

        let storage_view_setup_time = storage_view_setup_started_at.elapsed();
        // We don't want to emit too many logs.
        if storage_view_setup_time > Duration::from_millis(10) {
            tracing::debug!("Prepared the storage view (took {storage_view_setup_time:?})",);
        }
    }

    fn execute_in_vm<T, Tr, Val>(
        mut self,
        action: impl FnOnce(&mut Vm<StorageWithOverrides<S>, Tr, Val>, Transaction) -> T,
    ) -> T
    where
        Tr: vm_fast::interface::Tracer + Default,
        Val: vm_fast::ValidationTracer,
    {
        Self::setup_storage(
            &mut self.storage,
            &self.execution_args,
            self.env.current_block,
        );

        let protocol_version = self.env.system.version;
        let mode = self.env.system.execution_mode;
        if self.execution_args.adjust_pubdata_price {
            self.env.l1_batch.fee_input = adjust_pubdata_price_for_tx(
                self.env.l1_batch.fee_input,
                self.execution_args.transaction.gas_per_pubdata_byte_limit(),
                self.env.l1_batch.enforced_base_fee.map(U256::from),
                protocol_version.into(),
            );
        };

        let transaction = self.execution_args.transaction;
        let tx_id = format!(
            "{:?}-{}",
            transaction.initiator_account(),
            transaction.nonce().unwrap_or(Nonce(0))
        );

        let storage_view = StorageView::new(self.storage).to_rc_ptr();
        let mut vm = match self.fast_vm_mode {
            FastVmMode::Old => Vm::Legacy(LegacyVmInstance::new_with_specific_version(
                self.env.l1_batch,
                self.env.system,
                storage_view.clone(),
                protocol_version.into_api_vm_version(),
            )),
            FastVmMode::New => Vm::Fast(
                storage_view.clone(),
                FastVmInstance::fast(self.env.l1_batch, self.env.system, storage_view.clone()),
            ),
            FastVmMode::Shadow => {
                let mut vm =
                    ShadowVm::new(self.env.l1_batch, self.env.system, storage_view.clone());
                if !self.panic_on_divergence {
                    let transaction = format!("{:?}", transaction);
                    let handler = DivergenceHandler::new(move |errors, _| {
                        tracing::error!(transaction, ?mode, "{errors}");
                    });
                    vm.set_divergence_handler(handler);
                }
                Vm::Fast(storage_view.clone(), FastVmInstance::Shadowed(vm))
            }
        };

        let started_at = Instant::now();
        let result = action(&mut vm, transaction);
        let vm_execution_took = started_at.elapsed();

        if let Some(histogram) = self.execution_latency_histogram {
            histogram.observe(vm_execution_took);
        }

        match &vm {
            Vm::Legacy(vm) => {
                let memory_metrics = vm.record_vm_memory_metrics();
                metrics::report_vm_memory_metrics(
                    &tx_id,
                    &memory_metrics,
                    vm_execution_took,
                    &storage_view.borrow().stats(),
                );
            }
            Vm::Fast(..) => {
                // The new VM implementation doesn't have the same memory model as old ones, so it doesn't report memory metrics,
                // only storage-related ones.
                metrics::report_vm_storage_metrics(
                    &format!("Tx {tx_id}"),
                    vm_execution_took,
                    &storage_view.borrow().stats(),
                );
            }
        }
        result
    }
}<|MERGE_RESOLUTION|>--- conflicted
+++ resolved
@@ -27,12 +27,7 @@
     is_supported_by_fast_vm,
     tracers::{CallTracer, StorageInvocations, TracerDispatcher, ValidationTracer},
     utils::adjust_pubdata_price_for_tx,
-    vm_fast,
-<<<<<<< HEAD
-    vm_fast::FastValidationTracer,
-=======
-    vm_fast::StorageInvocationsTracer,
->>>>>>> 6a1f1b80
+    vm_fast::{self, FastValidationTracer, StorageInvocationsTracer},
     vm_latest::{HistoryDisabled, HistoryEnabled},
     zk_evm_latest::ethereum_types::U256,
     FastVmInstance, HistoryMode, LegacyVmInstance, MultiVmTracer, VmVersion,
@@ -240,11 +235,7 @@
     Fast(StoragePtr<StorageView<S>>, FastVmInstance<S, Tr, Val>),
 }
 
-<<<<<<< HEAD
-impl<S: ReadStorage> Vm<S, (), FastValidationTracer> {
-=======
-impl<S: ReadStorage> Vm<S, StorageInvocationsTracer<StorageView<S>>, ()> {
->>>>>>> 6a1f1b80
+impl<S: ReadStorage> Vm<S, StorageInvocationsTracer<StorageView<S>>, FastValidationTracer> {
     fn inspect_transaction_with_bytecode_compression(
         &mut self,
         missed_storage_invocation_limit: usize,
@@ -270,16 +261,13 @@
                     missed_storage_invocation_limit,
                     None,
                 );
-<<<<<<< HEAD
-                let mut full_tracer =
-                    (legacy_tracers.into(), ((), FastValidationTracer::default()));
-                vm.inspect_transaction_with_bytecode_compression(
-=======
                 let tracer =
                     StorageInvocationsTracer::new(storage.clone(), missed_storage_invocation_limit);
-                let mut full_tracer = (legacy_tracers.into(), (tracer, ()));
+                let mut full_tracer = (
+                    legacy_tracers.into(),
+                    (tracer, FastValidationTracer::default()),
+                );
                 let mut result = vm.inspect_transaction_with_bytecode_compression(
->>>>>>> 6a1f1b80
                     &mut full_tracer,
                     tx,
                     with_compression,
