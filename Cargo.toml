--- conflicted
+++ resolved
@@ -120,12 +120,8 @@
 reqwest = "0.11"
 rlp = "0.5"
 rocksdb = "0.21.0"
-<<<<<<< HEAD
-secp256k1 = { version = "0.27.0", features = ["recovery", "global-context"] }
-=======
 rustc_version = "0.4.0"
 secp256k1 = "0.27.0"
->>>>>>> 42635b7a
 semver = "1"
 sentry = "0.31"
 serde = "1"
