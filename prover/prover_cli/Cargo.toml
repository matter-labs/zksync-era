[package]
name = "prover_cli"
version.workspace = true
edition.workspace = true
authors.workspace = true
homepage.workspace = true
repository.workspace = true
license.workspace = true
keywords.workspace = true
categories.workspace = true

[dependencies]
<<<<<<< HEAD
dialoguer.workspace = true
tokio = { workspace = true, features = ["rt-multi-thread", "macros"] }
colored.workspace = true
=======
tokio = { workspace = true, features = ["rt-multi-thread", "macros"] }
>>>>>>> 8ddd0397
clap = { workspace = true, features = ["derive"] }
tracing-subscriber = { workspace = true, features = ["env-filter"] }
tracing.workspace = true
bincode.workspace = true
hex.workspace = true
anyhow.workspace = true
zksync_config.workspace = true
zksync_env_config.workspace = true
zksync_db_connection.workspace = true
zksync_basic_types.workspace = true
zksync_types.workspace = true
zksync_prover_fri_types.workspace = true
zksync_prover_interface.workspace = true
prover_dal.workspace = true
zksync_eth_client.workspace = true
zksync_contracts.workspace = true
zksync_dal.workspace = true
strum.workspace = true
colored.workspace = true
sqlx.workspace = true<|MERGE_RESOLUTION|>--- conflicted
+++ resolved
@@ -10,13 +10,8 @@
 categories.workspace = true
 
 [dependencies]
-<<<<<<< HEAD
 dialoguer.workspace = true
 tokio = { workspace = true, features = ["rt-multi-thread", "macros"] }
-colored.workspace = true
-=======
-tokio = { workspace = true, features = ["rt-multi-thread", "macros"] }
->>>>>>> 8ddd0397
 clap = { workspace = true, features = ["derive"] }
 tracing-subscriber = { workspace = true, features = ["env-filter"] }
 tracing.workspace = true
