use std::collections::HashMap;

use zksync_crypto_primitives::hasher::{keccak::KeccakHasher, Hasher};
use zksync_dal::{Connection, Core, CoreDal, DalError};
use zksync_metadata_calculator::api_server::TreeApiError;
use zksync_mini_merkle_tree::MiniMerkleTree;
use zksync_system_constants::DEFAULT_L2_TX_GAS_PER_PUBDATA_BYTE;
use zksync_types::{
    api::{
<<<<<<< HEAD
        self, state_override::StateOverride, BlockDetails, BridgeAddresses, L1BatchDetails,
        L2ToL1LogProof, LogProofTarget, Proof, ProtocolVersion, StorageProof,
        TransactionDetailedResult, TransactionDetails,
=======
        state_override::StateOverride, BlockDetails, BridgeAddresses, L1BatchDetails,
        L2ToL1LogProof, Proof, ProtocolVersion, StorageProof, TransactionDetails,
>>>>>>> 57963f8e
    },
    fee::Fee,
    fee_model::{FeeParams, PubdataIndependentBatchFeeModelInput},
    h256_to_u256,
    l1::L1Tx,
    l2::L2Tx,
    l2_to_l1_log::{l2_to_l1_logs_tree_size, L2ToL1Log, LOG_PROOF_SUPPORTED_METADATA_VERSION},
    tokens::ETHEREUM_ADDRESS,
    transaction_request::CallRequest,
    utils::storage_key_for_standard_token_balance,
<<<<<<< HEAD
    web3::{self, Bytes},
=======
>>>>>>> 57963f8e
    AccountTreeId, L1BatchNumber, L2BlockNumber, ProtocolVersionId, StorageKey, Transaction,
    L2_BASE_TOKEN_ADDRESS, REQUIRED_L1_TO_L2_GAS_PER_PUBDATA_BYTE, U256, U64,
};
use zksync_web3_decl::{
    error::{ClientRpcContext, Web3Error},
    namespaces::ZksNamespaceClient,
    types::{Address, Token, H256},
};

use crate::{
    execution_sandbox::BlockArgs,
    tx_sender::BinarySearchKind,
    utils::open_readonly_transaction,
    web3::{backend_jsonrpsee::MethodTracer, RpcState},
};

#[derive(Debug)]
pub(crate) struct ZksNamespace {
    state: RpcState,
}

impl ZksNamespace {
    pub fn new(state: RpcState) -> Self {
        Self { state }
    }

    pub(crate) fn current_method(&self) -> &MethodTracer {
        &self.state.current_method
    }

    pub async fn estimate_fee_impl(
        &self,
        request: CallRequest,
        state_override: Option<StateOverride>,
    ) -> Result<Fee, Web3Error> {
        self.current_method()
            .observe_state_override(state_override.as_ref());

        let mut request_with_gas_per_pubdata_overridden = request;
        self.state
            .set_nonce_for_call_request(&mut request_with_gas_per_pubdata_overridden)
            .await?;

        if let Some(ref mut eip712_meta) = request_with_gas_per_pubdata_overridden.eip712_meta {
            eip712_meta.gas_per_pubdata = U256::from(DEFAULT_L2_TX_GAS_PER_PUBDATA_BYTE);
        }

        let mut connection = self.state.acquire_connection().await?;
        let block_args = BlockArgs::pending(&mut connection).await?;
        drop(connection);
        let mut tx = L2Tx::from_request(
            request_with_gas_per_pubdata_overridden.into(),
            self.state.api_config.max_tx_size,
            block_args.use_evm_emulator(),
        )?;

        // When we're estimating fee, we are trying to deduce values related to fee, so we should
        // not consider provided ones.
        tx.common_data.fee.max_priority_fee_per_gas = 0u64.into();
        tx.common_data.fee.gas_per_pubdata_limit = U256::from(DEFAULT_L2_TX_GAS_PER_PUBDATA_BYTE);
        self.estimate_fee(tx.into(), block_args, state_override)
            .await
    }

    pub async fn estimate_l1_to_l2_gas_impl(
        &self,
        request: CallRequest,
        state_override: Option<StateOverride>,
    ) -> Result<U256, Web3Error> {
        self.current_method()
            .observe_state_override(state_override.as_ref());

        let mut request_with_gas_per_pubdata_overridden = request;
        // When we're estimating fee, we are trying to deduce values related to fee, so we should
        // not consider provided ones.
        if let Some(ref mut eip712_meta) = request_with_gas_per_pubdata_overridden.eip712_meta {
            if eip712_meta.gas_per_pubdata == U256::zero() {
                eip712_meta.gas_per_pubdata = REQUIRED_L1_TO_L2_GAS_PER_PUBDATA_BYTE.into();
            }
        }

        let mut connection = self.state.acquire_connection().await?;
        let block_args = BlockArgs::pending(&mut connection).await?;
        drop(connection);
        let tx = L1Tx::from_request(
            request_with_gas_per_pubdata_overridden,
            block_args.use_evm_emulator(),
        )
        .map_err(Web3Error::SerializationError)?;

        let fee = self
            .estimate_fee(tx.into(), block_args, state_override)
            .await?;
        Ok(fee.gas_limit)
    }

    async fn estimate_fee(
        &self,
        tx: Transaction,
        block_args: BlockArgs,
        state_override: Option<StateOverride>,
    ) -> Result<Fee, Web3Error> {
        self.current_method()
            .observe_state_override(state_override.as_ref());

        let scale_factor = self.state.api_config.estimate_gas_scale_factor;
        let acceptable_overestimation =
            self.state.api_config.estimate_gas_acceptable_overestimation;
        let search_kind = BinarySearchKind::new(self.state.api_config.estimate_gas_optimize_search);

        Ok(self
            .state
            .tx_sender
            .get_txs_fee_in_wei(
                tx,
                block_args,
                scale_factor,
                acceptable_overestimation as u64,
                state_override,
                search_kind,
            )
            .await?)
    }

    pub fn get_bridgehub_contract_impl(&self) -> Option<Address> {
        self.state
            .api_config
            .l1_ecosystem_contracts
            .bridgehub_proxy_addr
    }

    pub fn get_main_l1_contract_impl(&self) -> Address {
        self.state.api_config.l1_diamond_proxy_addr
    }

    pub fn get_testnet_paymaster_impl(&self) -> Option<Address> {
        self.state.api_config.l2_testnet_paymaster_addr
    }

    pub async fn get_bridge_contracts_impl(&self) -> Result<BridgeAddresses, Web3Error> {
        self.state
            .bridge_addresses_handle
            .read()
            .await
            .ok_or_else(|| anyhow::anyhow!("bridge addresses are not initialized").into())
    }

    pub fn get_timestamp_asserter_impl(&self) -> Option<Address> {
        self.state.api_config.timestamp_asserter_address
    }

    pub fn l1_chain_id_impl(&self) -> U64 {
        U64::from(*self.state.api_config.l1_chain_id)
    }

    pub async fn get_confirmed_tokens_impl(
        &self,
        from: u32,
        limit: u8,
    ) -> Result<Vec<Token>, Web3Error> {
        let mut storage = self.state.acquire_connection().await?;
        let tokens = storage
            .tokens_web3_dal()
            .get_well_known_tokens()
            .await
            .map_err(DalError::generalize)?;

        let tokens = tokens
            .into_iter()
            .skip(from as usize)
            .take(limit.into())
            .map(|token_info| Token {
                l1_address: token_info.l1_address,
                l2_address: token_info.l2_address,
                name: token_info.metadata.name,
                symbol: token_info.metadata.symbol,
                decimals: token_info.metadata.decimals,
            })
            .collect();
        Ok(tokens)
    }

    pub async fn get_all_account_balances_impl(
        &self,
        address: Address,
    ) -> Result<HashMap<Address, U256>, Web3Error> {
        let mut storage = self.state.acquire_connection().await?;
        let tokens = storage
            .tokens_dal()
            .get_all_l2_token_addresses()
            .await
            .map_err(DalError::generalize)?;
        let hashed_balance_keys = tokens.iter().map(|&token_address| {
            let token_account = AccountTreeId::new(if token_address == ETHEREUM_ADDRESS {
                L2_BASE_TOKEN_ADDRESS
            } else {
                token_address
            });
            let hashed_key =
                storage_key_for_standard_token_balance(token_account, &address).hashed_key();
            (hashed_key, (hashed_key, token_address))
        });
        let (hashed_balance_keys, hashed_key_to_token_address): (Vec<_>, HashMap<_, _>) =
            hashed_balance_keys.unzip();

        let balance_values = storage
            .storage_web3_dal()
            .get_values(&hashed_balance_keys)
            .await
            .map_err(DalError::generalize)?;

        let balances = balance_values
            .into_iter()
            .filter_map(|(hashed_key, balance)| {
                let balance = h256_to_u256(balance);
                if balance.is_zero() {
                    return None;
                }
                Some((hashed_key_to_token_address[&hashed_key], balance))
            })
            .collect();
        Ok(balances)
    }

    // pub async fn get_l2_to_global_message_root_proof_impl(
    //     &self,
    //     block_number: L2BlockNumber,
    //     sender: Address,
    //     msg: H256,
    // ) -> Result<Option<L2ToL1LogProof>, Web3Error> {
    //     todo!() // kl todo
    // }

    // kl todo figure out levels, we need to serve message roots to:
    // chainBatchRoot of chain for precommit based
    // gw's MessageRoot,
    // gw's chainBatchRoot.
    // maybe L1's MessageRoot.
    async fn get_l2_to_l1_log_proof_inner(
        &self,
        storage: &mut Connection<'_, Core>,
        l1_batch_number: L1BatchNumber,
        index_in_filtered_logs: usize,
        log_filter: impl Fn(&L2ToL1Log) -> bool,
        log_proof_target: Option<LogProofTarget>,
    ) -> Result<Option<L2ToL1LogProof>, Web3Error> {
        let all_l1_logs_in_batch = storage
            .blocks_web3_dal()
            .get_l2_to_l1_logs(l1_batch_number)
            .await
            .map_err(DalError::generalize)?;

        let Some((l1_log_index, _)) = all_l1_logs_in_batch
            .iter()
            .enumerate()
            .filter(|(_, log)| log_filter(log))
            .nth(index_in_filtered_logs)
        else {
            return Ok(None);
        };

        let Some(batch_with_metadata) = storage
            .blocks_dal()
            .get_l1_batch_metadata(l1_batch_number)
            .await
            .map_err(DalError::generalize)?
        else {
            return Ok(None);
        };

        let merkle_tree_leaves = all_l1_logs_in_batch.iter().map(L2ToL1Log::to_bytes);

        let protocol_version = batch_with_metadata
            .header
            .protocol_version
            .unwrap_or_else(ProtocolVersionId::last_potentially_undefined);
        let tree_size = l2_to_l1_logs_tree_size(protocol_version);
        // println!("kl toodo merkle tree leaves: {:?}", merkle_tree_leaves);
        let (local_root, proof) = MiniMerkleTree::new(merkle_tree_leaves, Some(tree_size))
            .merkle_root_and_path(l1_log_index);

        if protocol_version.is_pre_gateway() {
            return Ok(Some(L2ToL1LogProof {
                proof,
                root: local_root,
                id: l1_log_index as u32,
            }));
        }

        let aggregated_root = batch_with_metadata
            .metadata
            .aggregation_root
            .expect("`aggregation_root` must be present for post-gateway branch");
        let root = KeccakHasher.compress(&local_root, &aggregated_root);

        let mut log_leaf_proof = proof;
        log_leaf_proof.push(aggregated_root);

        let Some(sl_chain_id) = storage
            .eth_sender_dal()
            .get_batch_execute_chain_id(l1_batch_number)
            .await
            .map_err(DalError::generalize)?
        else {
            return Ok(None);
        };

        let (batch_proof_len, batch_chain_proof, is_final_node) =
        // if we provide the GW chain id, we don't want to extend to L1.
        if log_proof_target == Some(LogProofTarget::Chain)  {
            // Serve a proof to the L2 batch's ChainBatchRoot
            (0, Vec::new(), true)
        } else if sl_chain_id.0 != self.state.api_config.l1_chain_id.0 {
            let batch_chain_proof = if log_proof_target == Some(LogProofTarget::GatewayMessageRoot) {
                // Serve a proof to Gateway's MessageRoot
                storage
                    .blocks_dal()
                    .get_gw_interop_batch_chain_merkle_path(l1_batch_number)
                    .await
                    .map_err(DalError::generalize)
            } else {
                // Serve a proof to Gateway's ChainBatchRoot
                storage
                    .blocks_dal()
                    .get_l1_batch_chain_merkle_path(l1_batch_number)
                    .await
                    .map_err(DalError::generalize)
            };

            if let Ok(Some(batch_chain_proof)) = batch_chain_proof {
                (
                    batch_chain_proof.batch_proof_len,
                    batch_chain_proof.proof,
                    false,
                )
            } else {
                return Ok(None);
            }
        } else {
            (0, Vec::new(), true)
        };

        let proof = {
            let mut metadata = [0u8; 32];
            metadata[0] = LOG_PROOF_SUPPORTED_METADATA_VERSION;
            metadata[1] = log_leaf_proof.len() as u8;
            metadata[2] = batch_proof_len as u8;
            metadata[3] = if is_final_node { 1 } else { 0 };

            let mut result = vec![H256(metadata)];

            result.extend(log_leaf_proof);
            result.extend(batch_chain_proof);

            result
        };

        Ok(Some(L2ToL1LogProof {
            proof,
            root,
            id: l1_log_index as u32,
        }))
    }

    pub async fn get_l2_to_l1_log_proof_impl(
        &self,
        tx_hash: H256,
        index: Option<usize>,
        log_proof_target: Option<LogProofTarget>,
    ) -> Result<Option<L2ToL1LogProof>, Web3Error> {
        if let Some(handler) = &self.state.l2_l1_log_proof_handler {
            return handler
                .get_l2_to_l1_log_proof(tx_hash, index, log_proof_target)
                .rpc_context("get_l2_to_l1_log_proof")
                .await
                .map_err(Into::into);
        }

        let mut storage = self.state.acquire_connection().await?;
        // kl todo for precommit based, we need it based on blocks.
        // if precommit_log_index.is_none() {
        let Some((l1_batch_number, l1_batch_tx_index)) = storage
            .blocks_web3_dal()
            .get_l1_batch_info_for_tx(tx_hash)
            .await
            .map_err(DalError::generalize)?
        else {
            return Ok(None);
        };

        self.state
            .start_info
            .ensure_not_pruned(l1_batch_number, &mut storage)
            .await?;

        let log_proof = self
            .get_l2_to_l1_log_proof_inner(
                &mut storage,
                l1_batch_number,
                index.unwrap_or(0),
                |log| log.tx_number_in_block == l1_batch_tx_index,
                log_proof_target,
            )
            .await?;
        Ok(log_proof)
    }

    pub async fn get_l1_batch_number_impl(&self) -> Result<U64, Web3Error> {
        let mut storage = self.state.acquire_connection().await?;
        let l1_batch_number = storage
            .blocks_dal()
            .get_sealed_l1_batch_number()
            .await
            .map_err(DalError::generalize)?
            .ok_or(Web3Error::NoBlock)?;
        Ok(l1_batch_number.0.into())
    }

    pub async fn get_l2_block_range_impl(
        &self,
        batch: L1BatchNumber,
    ) -> Result<Option<(U64, U64)>, Web3Error> {
        let mut storage = self.state.acquire_connection().await?;
        self.state
            .start_info
            .ensure_not_pruned(batch, &mut storage)
            .await?;
        let range = storage
            .blocks_web3_dal()
            .get_l2_block_range_of_l1_batch(batch)
            .await
            .map_err(DalError::generalize)?;
        Ok(range.map(|(min, max)| (U64::from(min.0), U64::from(max.0))))
    }

    pub async fn get_block_details_impl(
        &self,
        block_number: L2BlockNumber,
    ) -> Result<Option<BlockDetails>, Web3Error> {
        let mut storage = self.state.acquire_connection().await?;
        self.state
            .start_info
            .ensure_not_pruned(block_number, &mut storage)
            .await?;

        Ok(storage
            .blocks_web3_dal()
            .get_block_details(block_number)
            .await
            .map_err(DalError::generalize)?)
    }

    pub async fn get_raw_block_transactions_impl(
        &self,
        block_number: L2BlockNumber,
    ) -> Result<Vec<Transaction>, Web3Error> {
        let mut storage = self.state.acquire_connection().await?;
        self.state
            .start_info
            .ensure_not_pruned(block_number, &mut storage)
            .await?;

        Ok(storage
            .transactions_web3_dal()
            .get_raw_l2_block_transactions(block_number)
            .await
            .map_err(DalError::generalize)?)
    }

    pub async fn get_transaction_details_impl(
        &self,
        hash: H256,
    ) -> Result<Option<TransactionDetails>, Web3Error> {
        let mut storage = self.state.acquire_connection().await?;
        // Open a readonly transaction to have a consistent view of Postgres
        let mut storage = open_readonly_transaction(&mut storage).await?;
        let mut tx_details = storage
            .transactions_web3_dal()
            .get_transaction_details(hash)
            .await
            .map_err(DalError::generalize)?;

        if tx_details.is_none() {
            tx_details = self
                .state
                .tx_sink()
                .lookup_tx_details(&mut storage, hash)
                .await?;
        }
        Ok(tx_details)
    }

    pub async fn get_l1_batch_details_impl(
        &self,
        batch_number: L1BatchNumber,
    ) -> Result<Option<L1BatchDetails>, Web3Error> {
        let mut storage = self.state.acquire_connection().await?;
        self.state
            .start_info
            .ensure_not_pruned(batch_number, &mut storage)
            .await?;

        Ok(storage
            .blocks_web3_dal()
            .get_l1_batch_details(batch_number)
            .await
            .map_err(DalError::generalize)?)
    }

    pub async fn get_bytecode_by_hash_impl(
        &self,
        hash: H256,
    ) -> Result<Option<Vec<u8>>, Web3Error> {
        let mut storage = self.state.acquire_connection().await?;
        Ok(storage
            .factory_deps_dal()
            .get_sealed_factory_dep(hash)
            .await
            .map_err(DalError::generalize)?)
    }

    #[tracing::instrument(skip(self))]
    pub fn get_fee_params_impl(&self) -> FeeParams {
        self.state
            .tx_sender
            .0
            .batch_fee_input_provider
            .get_fee_model_params()
    }

    #[deprecated]
    #[allow(deprecated)]
    pub async fn get_protocol_version_impl(
        &self,
        version_id: Option<u16>,
    ) -> Result<Option<ProtocolVersion>, Web3Error> {
        let mut storage = self.state.acquire_connection().await?;
        let protocol_version = if let Some(id) = version_id {
            storage
                .protocol_versions_web3_dal()
                .get_protocol_version_by_id(id)
                .await
                .map_err(DalError::generalize)?
        } else {
            Some(
                storage
                    .protocol_versions_web3_dal()
                    .get_latest_protocol_version()
                    .await
                    .map_err(DalError::generalize)?,
            )
        };
        Ok(protocol_version)
    }

    pub async fn get_proofs_impl(
        &self,
        address: Address,
        keys: Vec<H256>,
        l1_batch_number: L1BatchNumber,
    ) -> Result<Option<Proof>, Web3Error> {
        let mut storage = self.state.acquire_connection().await?;
        self.state
            .start_info
            .ensure_not_pruned(l1_batch_number, &mut storage)
            .await?;
        let hashed_keys = keys
            .iter()
            .map(|key| StorageKey::new(AccountTreeId::new(address), *key).hashed_key_u256())
            .collect();
        let tree_api = self
            .state
            .tree_api
            .as_deref()
            .ok_or(Web3Error::MethodNotImplemented)?;
        let proofs_result = tree_api.get_proofs(l1_batch_number, hashed_keys).await;
        let proofs = match proofs_result {
            Ok(proofs) => proofs,
            Err(TreeApiError::NotReady(_)) => return Err(Web3Error::TreeApiUnavailable),
            Err(TreeApiError::NoVersion(err)) => {
                return if err.missing_version > err.version_count {
                    Ok(None)
                } else {
                    Err(Web3Error::InternalError(anyhow::anyhow!(
                        "L1 batch #{l1_batch_number} is pruned in Merkle tree, but not in Postgres"
                    )))
                };
            }
            Err(TreeApiError::Internal(err)) => return Err(Web3Error::InternalError(err)),
            Err(_) => {
                // This branch is not expected to be executed, but has to be provided since the error is non-exhaustive.
                return Err(Web3Error::InternalError(anyhow::anyhow!(
                    "Unspecified tree API error"
                )));
            }
        };

        let storage_proof = proofs
            .into_iter()
            .zip(keys)
            .map(|(proof, key)| StorageProof {
                key,
                proof: proof.merkle_path,
                value: proof.value,
                index: proof.index,
            })
            .collect();

        Ok(Some(Proof {
            address,
            storage_proof,
        }))
    }

    pub fn get_base_token_l1_address_impl(&self) -> Result<Address, Web3Error> {
        self.state
            .api_config
            .base_token_address
            .ok_or(Web3Error::MethodNotImplemented)
    }

    pub fn get_l2_multicall3_impl(&self) -> Result<Option<Address>, Web3Error> {
        Ok(self.state.api_config.l2_multicall3)
    }

    #[tracing::instrument(skip(self))]
    pub async fn get_batch_fee_input_impl(
        &self,
    ) -> Result<PubdataIndependentBatchFeeModelInput, Web3Error> {
        Ok(self
            .state
            .tx_sender
            .scaled_batch_fee_input()
            .await?
            .into_pubdata_independent())
    }
}<|MERGE_RESOLUTION|>--- conflicted
+++ resolved
@@ -7,14 +7,9 @@
 use zksync_system_constants::DEFAULT_L2_TX_GAS_PER_PUBDATA_BYTE;
 use zksync_types::{
     api::{
-<<<<<<< HEAD
         self, state_override::StateOverride, BlockDetails, BridgeAddresses, L1BatchDetails,
         L2ToL1LogProof, LogProofTarget, Proof, ProtocolVersion, StorageProof,
         TransactionDetailedResult, TransactionDetails,
-=======
-        state_override::StateOverride, BlockDetails, BridgeAddresses, L1BatchDetails,
-        L2ToL1LogProof, Proof, ProtocolVersion, StorageProof, TransactionDetails,
->>>>>>> 57963f8e
     },
     fee::Fee,
     fee_model::{FeeParams, PubdataIndependentBatchFeeModelInput},
@@ -25,10 +20,6 @@
     tokens::ETHEREUM_ADDRESS,
     transaction_request::CallRequest,
     utils::storage_key_for_standard_token_balance,
-<<<<<<< HEAD
-    web3::{self, Bytes},
-=======
->>>>>>> 57963f8e
     AccountTreeId, L1BatchNumber, L2BlockNumber, ProtocolVersionId, StorageKey, Transaction,
     L2_BASE_TOKEN_ADDRESS, REQUIRED_L1_TO_L2_GAS_PER_PUBDATA_BYTE, U256, U64,
 };
