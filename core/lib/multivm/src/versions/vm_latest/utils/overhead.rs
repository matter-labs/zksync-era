--- conflicted
+++ resolved
@@ -1,10 +1,6 @@
 use crate::vm_latest::constants::{TX_MEMORY_OVERHEAD_GAS, TX_SLOT_OVERHEAD_GAS};
 
-<<<<<<< HEAD
-/// In the past, the overhead for transaction dependend also on the effective gas per pubdata limit for the transaction.
-=======
 /// In the past, the overhead for transaction depended also on the effective gas per pubdata limit for the transaction.
->>>>>>> dec608d5
 /// Currently, the approach is more similar to EVM, where only the calldata length and the transaction overhead are taken
 /// into account by a constant formula.
 pub(crate) fn derive_overhead(encoded_len: usize) -> u32 {
