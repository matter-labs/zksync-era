#![allow(clippy::upper_case_acronyms, clippy::derive_partial_eq_without_eq)]

use std::{
    net::Ipv4Addr,
    str::FromStr,
    sync::Arc,
    time::{Duration, Instant},
};

use anyhow::Context as _;
use api_server::tx_sender::master_pool_sink::MasterPoolSink;
use fee_model::{ApiFeeInputProvider, BatchFeeModelInputProvider, MainNodeFeeInputProvider};
use prometheus_exporter::PrometheusExporterConfig;
use prover_dal::Prover;
use temp_config_store::{Secrets, TempConfigStore};
use tokio::{
    sync::{oneshot, watch},
    task::JoinHandle,
};
use zksync_circuit_breaker::{
    l1_txs::FailedL1TransactionChecker, replication_lag::ReplicationLagChecker,
    CircuitBreakerChecker, CircuitBreakers,
};
use zksync_concurrency::{ctx, scope};
use zksync_config::{
    configs::{
        api::{MerkleTreeApiConfig, Web3JsonRpcConfig},
        chain::{
            CircuitBreakerConfig, MempoolConfig, NetworkConfig, OperationsManagerConfig,
            StateKeeperConfig,
        },
        database::{MerkleTreeConfig, MerkleTreeMode},
    },
    ApiConfig, ContractsConfig, DBConfig, GenesisConfig, PostgresConfig,
};
use zksync_contracts::governance_contract;
use zksync_dal::{metrics::PostgresMetrics, ConnectionPool, Core, CoreDal};
use zksync_db_connection::healthcheck::ConnectionPoolHealthCheck;
use zksync_eth_client::{
    clients::{PKSigningClient, QueryClient},
    BoundEthInterface,
};
use zksync_health_check::{AppHealthCheck, HealthStatus, ReactiveHealthCheck};
use zksync_object_store::{ObjectStore, ObjectStoreFactory};
use zksync_queued_job_processor::JobProcessor;
use zksync_state::PostgresStorageCaches;
use zksync_types::{fee_model::FeeModelConfig, L2ChainId};

use crate::{
    api_server::{
        contract_verification,
        execution_sandbox::{VmConcurrencyBarrier, VmConcurrencyLimiter},
        healthcheck::HealthCheckHandle,
        tree::TreeApiHttpClient,
        tx_sender::{ApiContracts, TxSender, TxSenderBuilder, TxSenderConfig},
        web3::{self, state::InternalApiConfig, Namespace},
    },
    basic_witness_input_producer::BasicWitnessInputProducer,
    commitment_generator::CommitmentGenerator,
    eth_sender::{Aggregator, EthTxAggregator, EthTxManager},
    eth_watch::start_eth_watch,
    genesis::GenesisParams,
    house_keeper::{
        blocks_state_reporter::L1BatchMetricsReporter,
        fri_proof_compressor_job_retry_manager::FriProofCompressorJobRetryManager,
        fri_proof_compressor_queue_monitor::FriProofCompressorStatsReporter,
        fri_prover_job_retry_manager::FriProverJobRetryManager,
        fri_prover_queue_monitor::FriProverStatsReporter,
        fri_scheduler_circuit_queuer::SchedulerCircuitQueuer,
        fri_witness_generator_jobs_retry_manager::FriWitnessGeneratorJobRetryManager,
        fri_witness_generator_queue_monitor::FriWitnessGeneratorStatsReporter,
        periodic_job::PeriodicJob,
        waiting_to_queued_fri_witness_job_mover::WaitingToQueuedFriWitnessJobMover,
    },
    l1_gas_price::GasAdjusterSingleton,
    metadata_calculator::{MetadataCalculator, MetadataCalculatorConfig},
    metrics::{InitStage, APP_METRICS},
    state_keeper::{
        create_state_keeper, MempoolFetcher, MempoolGuard, MiniblockSealer, SequencerSealer,
    },
};

pub mod api_server;
pub mod basic_witness_input_producer;
pub mod block_reverter;
pub mod commitment_generator;
pub mod consensus;
pub mod consistency_checker;
pub mod eth_sender;
pub mod eth_watch;
pub mod fee_model;
pub mod gas_tracker;
pub mod genesis;
pub mod house_keeper;
pub mod l1_gas_price;
pub mod metadata_calculator;
mod metrics;
pub mod proof_data_handler;
pub mod proto;
pub mod reorg_detector;
pub mod state_keeper;
pub mod sync_layer;
pub mod temp_config_store;
mod utils;

/// Inserts the initial information about zkSync tokens into the database.
pub async fn genesis_init(
    genesis_config: GenesisConfig,
    postgres_config: &PostgresConfig,
) -> anyhow::Result<()> {
    let db_url = postgres_config.master_url()?;
    let pool = ConnectionPool::<Core>::singleton(db_url)
        .build()
        .await
        .context("failed to build connection_pool")?;
    let mut storage = pool.connection().await.context("connection()")?;

    let params = GenesisParams::load_genesis_params(genesis_config)?;
    genesis::ensure_genesis_state(&mut storage, &params).await?;

    Ok(())
}

pub async fn is_genesis_needed(postgres_config: &PostgresConfig) -> bool {
    let db_url = postgres_config.master_url().unwrap();
    let pool = ConnectionPool::<Core>::singleton(db_url)
        .build()
        .await
        .expect("failed to build connection_pool");
    let mut storage = pool.connection().await.expect("connection()");
    storage.blocks_dal().is_genesis_needed().await.unwrap()
}

/// Sets up an interrupt handler and returns a future that resolves once an interrupt signal
/// is received.
pub fn setup_sigint_handler() -> oneshot::Receiver<()> {
    let (sigint_sender, sigint_receiver) = oneshot::channel();
    let mut sigint_sender = Some(sigint_sender);
    ctrlc::set_handler(move || {
        if let Some(sigint_sender) = sigint_sender.take() {
            sigint_sender.send(()).ok();
            // ^ The send fails if `sigint_receiver` is dropped. We're OK with this,
            // since at this point the node should be stopping anyway, or is not interested
            // in listening to interrupt signals.
        }
    })
    .expect("Error setting Ctrl+C handler");

    sigint_receiver
}

#[derive(Debug, Clone, Copy, PartialEq)]
pub enum Component {
    /// Public Web3 API running on HTTP server.
    HttpApi,
    /// Public Web3 API (including PubSub) running on WebSocket server.
    WsApi,
    /// REST API for contract verification.
    ContractVerificationApi,
    /// Metadata calculator.
    Tree,
    /// Merkle tree API.
    TreeApi,
    EthWatcher,
    /// Eth tx generator.
    EthTxAggregator,
    /// Manager for eth tx.
    EthTxManager,
    /// State keeper.
    StateKeeper,
    /// Produces input for basic witness generator and uploads it as bin encoded file (blob) to GCS.
    /// The blob is later used as input for Basic Witness Generators.
    BasicWitnessInputProducer,
    /// Component for housekeeping task such as cleaning blobs from GCS, reporting metrics etc.
    Housekeeper,
    /// Component for exposing APIs to prover for providing proof generation data and accepting proofs.
    ProofDataHandler,
    /// Component generating BFT consensus certificates for miniblocks.
    Consensus,
    /// Component generating commitment for L1 batches.
    CommitmentGenerator,
}

#[derive(Debug)]
pub struct Components(pub Vec<Component>);

impl FromStr for Components {
    type Err = String;

    fn from_str(s: &str) -> Result<Components, String> {
        match s {
            "api" => Ok(Components(vec![
                Component::HttpApi,
                Component::WsApi,
                Component::ContractVerificationApi,
            ])),
            "http_api" => Ok(Components(vec![Component::HttpApi])),
            "ws_api" => Ok(Components(vec![Component::WsApi])),
            "contract_verification_api" => Ok(Components(vec![Component::ContractVerificationApi])),
            "tree" => Ok(Components(vec![Component::Tree])),
            "tree_api" => Ok(Components(vec![Component::TreeApi])),
            "state_keeper" => Ok(Components(vec![Component::StateKeeper])),
            "housekeeper" => Ok(Components(vec![Component::Housekeeper])),
            "basic_witness_input_producer" => {
                Ok(Components(vec![Component::BasicWitnessInputProducer]))
            }
            "eth" => Ok(Components(vec![
                Component::EthWatcher,
                Component::EthTxAggregator,
                Component::EthTxManager,
            ])),
            "eth_watcher" => Ok(Components(vec![Component::EthWatcher])),
            "eth_tx_aggregator" => Ok(Components(vec![Component::EthTxAggregator])),
            "eth_tx_manager" => Ok(Components(vec![Component::EthTxManager])),
            "proof_data_handler" => Ok(Components(vec![Component::ProofDataHandler])),
            "consensus" => Ok(Components(vec![Component::Consensus])),
            "commitment_generator" => Ok(Components(vec![Component::CommitmentGenerator])),
            other => Err(format!("{} is not a valid component name", other)),
        }
    }
}

pub async fn initialize_components(
    configs: &TempConfigStore,
    components: &[Component],
    secrets: &Secrets,
) -> anyhow::Result<(
    Vec<JoinHandle<anyhow::Result<()>>>,
    watch::Sender<bool>,
    HealthCheckHandle,
)> {
    tracing::info!("Starting the components: {components:?}");

    let db_config = configs.db_config.clone().context("db_config")?;
    let postgres_config = configs.postgres_config.clone().context("postgres_config")?;

    if let Some(threshold) = postgres_config.slow_query_threshold() {
        ConnectionPool::<Core>::global_config().set_slow_query_threshold(threshold)?;
    }
    if let Some(threshold) = postgres_config.long_connection_threshold() {
        ConnectionPool::<Core>::global_config().set_long_connection_threshold(threshold)?;
    }

    let pool_size = postgres_config.max_connections()?;
    let pool_size_master = postgres_config
        .max_connections_master()
        .unwrap_or(pool_size);

    let connection_pool =
        ConnectionPool::<Core>::builder(postgres_config.master_url()?, pool_size_master)
            .build()
            .await
            .context("failed to build connection_pool")?;
    // We're most interested in setting acquire / statement timeouts for the API server, which puts the most load
    // on Postgres.
    let replica_connection_pool =
        ConnectionPool::<Core>::builder(postgres_config.replica_url()?, pool_size)
            .set_acquire_timeout(postgres_config.acquire_timeout())
            .set_statement_timeout(postgres_config.statement_timeout())
            .build()
            .await
            .context("failed to build replica_connection_pool")?;

    let health_check_config = configs
        .health_check_config
        .clone()
        .context("health_check_config")?;
    let app_health = Arc::new(AppHealthCheck::new(
        health_check_config.slow_time_limit(),
        health_check_config.hard_time_limit(),
    ));

    let contracts_config = configs
        .contracts_config
        .clone()
        .context("contracts_config")?;
    let eth_client_config = configs
        .eth_client_config
        .clone()
        .context("eth_client_config")?;
    let circuit_breaker_config = configs
        .circuit_breaker_config
        .clone()
        .context("circuit_breaker_config")?;

<<<<<<< HEAD
    let circuit_breaker_checker = CircuitBreakerChecker::new(
        Arc::new(
            circuit_breakers_for_components(&components, &postgres_config, &circuit_breaker_config)
                .await
                .context("circuit_breakers_for_components")?,
        ),
        circuit_breaker_config.sync_interval(),
    );
=======
    let circuit_breakers =
        circuit_breakers_for_components(components, &postgres_config, &circuit_breaker_config)
            .await
            .context("circuit_breakers_for_components")?;
    let (circuit_breaker_checker, circuit_breaker_error) =
        CircuitBreakerChecker::new(circuit_breakers, &circuit_breaker_config);
>>>>>>> 3d8a0dd4
    circuit_breaker_checker.check().await.unwrap_or_else(|err| {
        panic!("Circuit breaker triggered: {}", err);
    });

    let query_client = QueryClient::new(&eth_client_config.web3_url).unwrap();
    let gas_adjuster_config = configs.gas_adjuster_config.context("gas_adjuster_config")?;

    let eth_sender_config = configs
        .eth_sender_config
        .clone()
        .context("eth_sender_config")?;
    let mut gas_adjuster = GasAdjusterSingleton::new(
        eth_client_config.web3_url.clone(),
        gas_adjuster_config,
        eth_sender_config.sender.pubdata_sending_mode,
    );

    let (stop_sender, stop_receiver) = watch::channel(false);

    // Prometheus exporter and circuit breaker checker should run for every component configuration.
    let prom_config = configs
        .prometheus_config
        .clone()
        .context("prometheus_config")?;
    let prom_config = PrometheusExporterConfig::pull(prom_config.listener_port);

    let (prometheus_health_check, prometheus_health_updater) =
        ReactiveHealthCheck::new("prometheus_exporter");
    app_health.insert_component(prometheus_health_check);
    let prometheus_task = prom_config.run(stop_receiver.clone());
    let prometheus_task = tokio::spawn(async move {
        prometheus_health_updater.update(HealthStatus::Ready.into());
        let res = prometheus_task.await;
        drop(prometheus_health_updater);
        res
    });

    let mut task_futures: Vec<JoinHandle<anyhow::Result<()>>> = vec![
        prometheus_task,
        tokio::spawn(circuit_breaker_checker.run(stop_receiver.clone())),
    ];

    if components.contains(&Component::WsApi)
        || components.contains(&Component::HttpApi)
        || components.contains(&Component::ContractVerificationApi)
    {
        let api_config = configs.api_config.clone().context("api_config")?;
        let state_keeper_config = configs
            .state_keeper_config
            .clone()
            .context("state_keeper_config")?;
        let network_config = configs.network_config.clone().context("network_config")?;
        let tx_sender_config = TxSenderConfig::new(
            &state_keeper_config,
            &api_config.web3_json_rpc,
            network_config.zksync_network_id,
        );
        let internal_api_config = InternalApiConfig::new(
            &network_config,
            &api_config.web3_json_rpc,
            &contracts_config,
        );

        // Lazily initialize storage caches only when they are needed (e.g., skip their initialization
        // if we only run the explorer APIs). This is required because the cache update task will
        // terminate immediately if storage caches are dropped, which will lead to the (unexpected)
        // program termination.
        let mut storage_caches = None;

        if components.contains(&Component::HttpApi) {
            storage_caches = Some(
                build_storage_caches(
                    configs,
                    &replica_connection_pool,
                    &mut task_futures,
                    stop_receiver.clone(),
                )
                .context("build_storage_caches()")?,
            );

            let started_at = Instant::now();
            tracing::info!("Initializing HTTP API");
            let bounded_gas_adjuster = gas_adjuster
                .get_or_init()
                .await
                .context("gas_adjuster.get_or_init()")?;
            let batch_fee_input_provider = Arc::new(MainNodeFeeInputProvider::new(
                bounded_gas_adjuster,
                FeeModelConfig::from_state_keeper_config(&state_keeper_config),
            ));
            run_http_api(
                &mut task_futures,
                &app_health,
                &postgres_config,
                &tx_sender_config,
                &state_keeper_config,
                &internal_api_config,
                &api_config,
                connection_pool.clone(),
                replica_connection_pool.clone(),
                stop_receiver.clone(),
                batch_fee_input_provider,
                state_keeper_config.save_call_traces,
                storage_caches.clone().unwrap(),
            )
            .await
            .context("run_http_api")?;

            let elapsed = started_at.elapsed();
            APP_METRICS.init_latency[&InitStage::HttpApi].set(elapsed);
            tracing::info!(
                "Initialized HTTP API on port {:?} in {elapsed:?}",
                api_config.web3_json_rpc.http_port
            );
        }

        if components.contains(&Component::WsApi) {
            let storage_caches = match storage_caches {
                Some(storage_caches) => storage_caches,
                None => build_storage_caches(
                    configs,
                    &replica_connection_pool,
                    &mut task_futures,
                    stop_receiver.clone(),
                )
                .context("build_storage_caches()")?,
            };

            let started_at = Instant::now();
            tracing::info!("initializing WS API");
            let bounded_gas_adjuster = gas_adjuster
                .get_or_init()
                .await
                .context("gas_adjuster.get_or_init()")?;
            let batch_fee_input_provider = Arc::new(MainNodeFeeInputProvider::new(
                bounded_gas_adjuster,
                FeeModelConfig::from_state_keeper_config(&state_keeper_config),
            ));
            run_ws_api(
                &mut task_futures,
                &app_health,
                &postgres_config,
                &tx_sender_config,
                &state_keeper_config,
                &internal_api_config,
                &api_config,
                batch_fee_input_provider,
                connection_pool.clone(),
                replica_connection_pool.clone(),
                stop_receiver.clone(),
                storage_caches,
            )
            .await
            .context("run_ws_api")?;

            let elapsed = started_at.elapsed();
            APP_METRICS.init_latency[&InitStage::WsApi].set(elapsed);
            tracing::info!(
                "Initialized WS API on port {} in {elapsed:?}",
                api_config.web3_json_rpc.ws_port
            );
        }

        if components.contains(&Component::ContractVerificationApi) {
            let started_at = Instant::now();
            tracing::info!("initializing contract verification REST API");
            task_futures.push(tokio::spawn(contract_verification::start_server(
                connection_pool.clone(),
                replica_connection_pool.clone(),
                api_config.contract_verification.clone(),
                stop_receiver.clone(),
            )));
            let elapsed = started_at.elapsed();
            APP_METRICS.init_latency[&InitStage::ContractVerificationApi].set(elapsed);
            tracing::info!("initialized contract verification REST API in {elapsed:?}");
        }
    }

    let object_store_config = configs
        .object_store_config
        .clone()
        .context("object_store_config")?;
    let store_factory = ObjectStoreFactory::new(object_store_config);

    if components.contains(&Component::StateKeeper) {
        let started_at = Instant::now();
        tracing::info!("initializing State Keeper");
        let bounded_gas_adjuster = gas_adjuster
            .get_or_init()
            .await
            .context("gas_adjuster.get_or_init()")?;
        let state_keeper_config = configs
            .state_keeper_config
            .clone()
            .context("state_keeper_config")?;
        let batch_fee_input_provider = Arc::new(MainNodeFeeInputProvider::new(
            bounded_gas_adjuster,
            FeeModelConfig::from_state_keeper_config(&state_keeper_config),
        ));
        add_state_keeper_to_task_futures(
            &mut task_futures,
            &postgres_config,
            &contracts_config,
            state_keeper_config,
            &configs.network_config.clone().context("network_config")?,
            &db_config,
            &configs.mempool_config.clone().context("mempool_config")?,
            batch_fee_input_provider,
            store_factory.create_store().await,
            stop_receiver.clone(),
        )
        .await
        .context("add_state_keeper_to_task_futures()")?;

        let elapsed = started_at.elapsed();
        APP_METRICS.init_latency[&InitStage::StateKeeper].set(elapsed);
        tracing::info!("initialized State Keeper in {elapsed:?}");
    }

    if components.contains(&Component::Consensus) {
        let cfg = configs
            .consensus_config
            .as_ref()
            .context("consensus component's config is missing")?
            .main_node(
                secrets
                    .consensus
                    .as_ref()
                    .context("consensus secrets are missing")?,
            )?;
        let started_at = Instant::now();
        tracing::info!("initializing Consensus");
        let pool = connection_pool.clone();
        let mut stop_receiver = stop_receiver.clone();
        task_futures.push(tokio::spawn(async move {
            scope::run!(&ctx::root(), |ctx, s| async {
                s.spawn_bg(async {
                    // Consensus is a new component.
                    // For now in case of error we just log it and allow the server
                    // to continue running.
                    if let Err(err) = cfg.run(ctx, consensus::Store(pool)).await {
                        tracing::error!(%err, "Consensus actor failed");
                    } else {
                        tracing::info!("Consensus actor stopped");
                    }
                    Ok(())
                });
                let _ = stop_receiver.wait_for(|stop| *stop).await?;
                Ok(())
            })
            .await
        }));

        let elapsed = started_at.elapsed();
        APP_METRICS.init_latency[&InitStage::Consensus].set(elapsed);
        tracing::info!("initialized Consensus in {elapsed:?}");
    }

    let main_zksync_contract_address = contracts_config.diamond_proxy_addr;

    if components.contains(&Component::EthWatcher) {
        let started_at = Instant::now();
        tracing::info!("initializing ETH-Watcher");
        let eth_watch_pool = ConnectionPool::<Core>::singleton(postgres_config.master_url()?)
            .build()
            .await
            .context("failed to build eth_watch_pool")?;
        let governance = (governance_contract(), contracts_config.governance_addr);
        let eth_watch_config = configs
            .eth_watch_config
            .clone()
            .context("eth_watch_config")?;
        task_futures.push(
            start_eth_watch(
                eth_watch_config,
                eth_watch_pool,
                Arc::new(query_client.clone()),
                main_zksync_contract_address,
                governance,
                stop_receiver.clone(),
            )
            .await
            .context("start_eth_watch()")?,
        );
        let elapsed = started_at.elapsed();
        APP_METRICS.init_latency[&InitStage::EthWatcher].set(elapsed);
        tracing::info!("initialized ETH-Watcher in {elapsed:?}");
    }

    if components.contains(&Component::EthTxAggregator) {
        let started_at = Instant::now();
        tracing::info!("initializing ETH-TxAggregator");
        let eth_sender_pool = ConnectionPool::<Core>::singleton(postgres_config.master_url()?)
            .build()
            .await
            .context("failed to build eth_sender_pool")?;

        let eth_sender = configs
            .eth_sender_config
            .clone()
            .context("eth_sender_config")?;
        let eth_client =
            PKSigningClient::from_config(&eth_sender, &contracts_config, &eth_client_config);
        let eth_client_blobs_addr =
            PKSigningClient::from_config_blobs(&eth_sender, &contracts_config, &eth_client_config)
                .map(|k| k.sender_account());

        let eth_tx_aggregator_actor = EthTxAggregator::new(
            eth_sender_pool,
            eth_sender.sender.clone(),
            Aggregator::new(
                eth_sender.sender.clone(),
                store_factory.create_store().await,
                eth_client_blobs_addr.is_some(),
                eth_sender.sender.pubdata_sending_mode.into(),
            ),
            Arc::new(eth_client),
            contracts_config.validator_timelock_addr,
            contracts_config.l1_multicall3_addr,
            main_zksync_contract_address,
            configs
                .network_config
                .as_ref()
                .context("network_config")?
                .zksync_network_id,
            eth_client_blobs_addr,
        )
        .await;
        task_futures.push(tokio::spawn(
            eth_tx_aggregator_actor.run(stop_receiver.clone()),
        ));
        let elapsed = started_at.elapsed();
        APP_METRICS.init_latency[&InitStage::EthTxAggregator].set(elapsed);
        tracing::info!("initialized ETH-TxAggregator in {elapsed:?}");
    }

    if components.contains(&Component::EthTxManager) {
        let started_at = Instant::now();
        tracing::info!("initializing ETH-TxManager");
        let eth_manager_pool = ConnectionPool::<Core>::singleton(postgres_config.master_url()?)
            .build()
            .await
            .context("failed to build eth_manager_pool")?;
        let eth_sender = configs
            .eth_sender_config
            .clone()
            .context("eth_sender_config")?;
        let eth_client =
            PKSigningClient::from_config(&eth_sender, &contracts_config, &eth_client_config);
        let eth_client_blobs =
            PKSigningClient::from_config_blobs(&eth_sender, &contracts_config, &eth_client_config);
        let eth_tx_manager_actor = EthTxManager::new(
            eth_manager_pool,
            eth_sender.sender,
            gas_adjuster
                .get_or_init()
                .await
                .context("gas_adjuster.get_or_init()")?,
            Arc::new(eth_client),
            eth_client_blobs.map(|c| Arc::new(c) as Arc<dyn BoundEthInterface>),
        );
        task_futures.extend([tokio::spawn(
            eth_tx_manager_actor.run(stop_receiver.clone()),
        )]);
        let elapsed = started_at.elapsed();
        APP_METRICS.init_latency[&InitStage::EthTxManager].set(elapsed);
        tracing::info!("initialized ETH-TxManager in {elapsed:?}");
    }

    add_trees_to_task_futures(
        configs,
        &mut task_futures,
        &app_health,
        components,
        &store_factory,
        stop_receiver.clone(),
    )
    .await
    .context("add_trees_to_task_futures()")?;

    if components.contains(&Component::BasicWitnessInputProducer) {
        let singleton_connection_pool =
            ConnectionPool::<Core>::singleton(postgres_config.master_url()?)
                .build()
                .await
                .context("failed to build singleton connection_pool")?;
        let network_config = configs.network_config.clone().context("network_config")?;
        add_basic_witness_input_producer_to_task_futures(
            &mut task_futures,
            &singleton_connection_pool,
            &store_factory,
            network_config.zksync_network_id,
            stop_receiver.clone(),
        )
        .await
        .context("add_basic_witness_input_producer_to_task_futures()")?;
    }

    if components.contains(&Component::Housekeeper) {
        add_house_keeper_to_task_futures(configs, &mut task_futures, stop_receiver.clone())
            .await
            .context("add_house_keeper_to_task_futures()")?;
    }

    if components.contains(&Component::ProofDataHandler) {
        task_futures.push(tokio::spawn(proof_data_handler::run_server(
            configs
                .proof_data_handler_config
                .clone()
                .context("proof_data_handler_config")?,
            configs
                .contracts_config
                .clone()
                .context("contracts_config")?,
            store_factory.create_store().await,
            connection_pool.clone(),
            stop_receiver.clone(),
        )));
    }

    if components.contains(&Component::CommitmentGenerator) {
        let commitment_generator_pool =
            ConnectionPool::<Core>::singleton(postgres_config.master_url()?)
                .build()
                .await
                .context("failed to build commitment_generator_pool")?;
        let commitment_generator = CommitmentGenerator::new(commitment_generator_pool);
        app_health.insert_component(commitment_generator.health_check());
        task_futures.push(tokio::spawn(
            commitment_generator.run(stop_receiver.clone()),
        ));
    }

    // Run healthcheck server for all components.
    let db_health_check = ConnectionPoolHealthCheck::new(replica_connection_pool);
    app_health.insert_custom_component(Arc::new(db_health_check));
    let health_check_handle =
        HealthCheckHandle::spawn_server(health_check_config.bind_addr(), app_health);

    if let Some(task) = gas_adjuster.run_if_initialized(stop_receiver.clone()) {
        task_futures.push(task);
    }
<<<<<<< HEAD
    Ok((task_futures, stop_sender, health_check_handle))
=======
    Ok((
        task_futures,
        stop_sender,
        circuit_breaker_error,
        health_check_handle,
    ))
>>>>>>> 3d8a0dd4
}

#[allow(clippy::too_many_arguments)]
async fn add_state_keeper_to_task_futures(
    task_futures: &mut Vec<JoinHandle<anyhow::Result<()>>>,
    postgres_config: &PostgresConfig,
    contracts_config: &ContractsConfig,
    state_keeper_config: StateKeeperConfig,
    network_config: &NetworkConfig,
    db_config: &DBConfig,
    mempool_config: &MempoolConfig,
    batch_fee_input_provider: Arc<dyn BatchFeeModelInputProvider>,
    object_store: Arc<dyn ObjectStore>,
    stop_receiver: watch::Receiver<bool>,
) -> anyhow::Result<()> {
    let pool_builder = ConnectionPool::<Core>::singleton(postgres_config.master_url()?);
    let state_keeper_pool = pool_builder
        .build()
        .await
        .context("failed to build state_keeper_pool")?;
    let mempool = {
        let mut storage = state_keeper_pool
            .connection()
            .await
            .context("Access storage to build mempool")?;
        let mempool = MempoolGuard::from_storage(&mut storage, mempool_config.capacity).await;
        mempool.register_metrics();
        mempool
    };

    let miniblock_sealer_pool = pool_builder
        .build()
        .await
        .context("failed to build miniblock_sealer_pool")?;
    let (miniblock_sealer, miniblock_sealer_handle) = MiniblockSealer::new(
        miniblock_sealer_pool,
        state_keeper_config.miniblock_seal_queue_capacity,
    );
    task_futures.push(tokio::spawn(miniblock_sealer.run()));

    let state_keeper = create_state_keeper(
        contracts_config,
        state_keeper_config,
        db_config,
        network_config,
        mempool_config,
        state_keeper_pool.clone(),
        mempool.clone(),
        batch_fee_input_provider.clone(),
        miniblock_sealer_handle,
        object_store,
        stop_receiver.clone(),
    )
    .await;

    task_futures.push(tokio::spawn(
        state_keeper.run_fee_address_migration(state_keeper_pool),
    ));
    task_futures.push(tokio::spawn(state_keeper.run()));

    let mempool_fetcher_pool = pool_builder
        .build()
        .await
        .context("failed to build mempool_fetcher_pool")?;
    let mempool_fetcher = MempoolFetcher::new(
        mempool,
        batch_fee_input_provider,
        mempool_config,
        mempool_fetcher_pool,
    );
    let mempool_fetcher_handle = tokio::spawn(mempool_fetcher.run(stop_receiver));
    task_futures.push(mempool_fetcher_handle);
    Ok(())
}

async fn add_trees_to_task_futures(
    configs: &TempConfigStore,
    task_futures: &mut Vec<JoinHandle<anyhow::Result<()>>>,
    app_health: &AppHealthCheck,
    components: &[Component],
    store_factory: &ObjectStoreFactory,
    stop_receiver: watch::Receiver<bool>,
) -> anyhow::Result<()> {
    if !components.contains(&Component::Tree) {
        anyhow::ensure!(
            !components.contains(&Component::TreeApi),
            "Merkle tree API cannot be started without a tree component"
        );
        return Ok(());
    }

    let db_config = configs.db_config.clone().context("db_config")?;
    let operation_config = configs
        .operations_manager_config
        .clone()
        .context("operations_manager_config")?;
    let api_config = configs
        .api_config
        .clone()
        .context("api_config")?
        .merkle_tree;
    let postgres_config = configs.postgres_config.clone().context("postgres_config")?;
    let api_config = components
        .contains(&Component::TreeApi)
        .then_some(&api_config);

    let object_store = match db_config.merkle_tree.mode {
        MerkleTreeMode::Lightweight => None,
        MerkleTreeMode::Full => Some(store_factory.create_store().await),
    };

    run_tree(
        task_futures,
        app_health,
        &postgres_config,
        &db_config.merkle_tree,
        api_config,
        &operation_config,
        object_store,
        stop_receiver,
    )
    .await
    .context("run_tree()")
}

#[allow(clippy::too_many_arguments)]
async fn run_tree(
    task_futures: &mut Vec<JoinHandle<anyhow::Result<()>>>,
    app_health: &AppHealthCheck,
    postgres_config: &PostgresConfig,
    merkle_tree_config: &MerkleTreeConfig,
    api_config: Option<&MerkleTreeApiConfig>,
    operation_manager: &OperationsManagerConfig,
    object_store: Option<Arc<dyn ObjectStore>>,
    stop_receiver: watch::Receiver<bool>,
) -> anyhow::Result<()> {
    let started_at = Instant::now();
    let mode_str = if matches!(merkle_tree_config.mode, MerkleTreeMode::Full) {
        "full"
    } else {
        "lightweight"
    };
    tracing::info!("Initializing Merkle tree in {mode_str} mode");

    let config = MetadataCalculatorConfig::for_main_node(merkle_tree_config, operation_manager);
    let metadata_calculator = MetadataCalculator::new(config, object_store)
        .await
        .context("failed initializing metadata_calculator")?;
    if let Some(api_config) = api_config {
        let address = (Ipv4Addr::UNSPECIFIED, api_config.port).into();
        let tree_reader = metadata_calculator.tree_reader();
        let stop_receiver = stop_receiver.clone();
        task_futures.push(tokio::spawn(async move {
            tree_reader
                .wait()
                .await
                .run_api_server(address, stop_receiver)
                .await
        }));
    }

    let tree_health_check = metadata_calculator.tree_health_check();
    app_health.insert_component(tree_health_check);
    let pool = ConnectionPool::<Core>::singleton(postgres_config.master_url()?)
        .build()
        .await
        .context("failed to build connection pool")?;
    let tree_task = tokio::spawn(metadata_calculator.run(pool, stop_receiver));
    task_futures.push(tree_task);

    let elapsed = started_at.elapsed();
    APP_METRICS.init_latency[&InitStage::Tree].set(elapsed);
    tracing::info!("Initialized {mode_str} tree in {elapsed:?}");
    Ok(())
}

async fn add_basic_witness_input_producer_to_task_futures(
    task_futures: &mut Vec<JoinHandle<anyhow::Result<()>>>,
    connection_pool: &ConnectionPool<Core>,
    store_factory: &ObjectStoreFactory,
    l2_chain_id: L2ChainId,
    stop_receiver: watch::Receiver<bool>,
) -> anyhow::Result<()> {
    // Witness Generator won't be spawned with `ZKSYNC_LOCAL_SETUP` running.
    // BasicWitnessInputProducer shouldn't be producing input for it locally either.
    if std::env::var("ZKSYNC_LOCAL_SETUP") == Ok("true".to_owned()) {
        return Ok(());
    }
    let started_at = Instant::now();
    tracing::info!("initializing BasicWitnessInputProducer");
    let producer =
        BasicWitnessInputProducer::new(connection_pool.clone(), store_factory, l2_chain_id).await?;
    task_futures.push(tokio::spawn(producer.run(stop_receiver, None)));
    tracing::info!(
        "Initialized BasicWitnessInputProducer in {:?}",
        started_at.elapsed()
    );
    let elapsed = started_at.elapsed();
    APP_METRICS.init_latency[&InitStage::BasicWitnessInputProducer].set(elapsed);
    Ok(())
}

async fn add_house_keeper_to_task_futures(
    configs: &TempConfigStore,
    task_futures: &mut Vec<JoinHandle<anyhow::Result<()>>>,
    stop_receiver: watch::Receiver<bool>,
) -> anyhow::Result<()> {
    let house_keeper_config = configs
        .house_keeper_config
        .clone()
        .context("house_keeper_config")?;
    let postgres_config = configs.postgres_config.clone().context("postgres_config")?;
    let connection_pool = ConnectionPool::<Core>::builder(
        postgres_config.replica_url()?,
        postgres_config.max_connections()?,
    )
    .build()
    .await
    .context("failed to build a connection pool")?;

    let pool_for_metrics = connection_pool.clone();
    let mut stop_receiver_for_metrics = stop_receiver.clone();
    task_futures.push(tokio::spawn(async move {
        tokio::select! {
            () = PostgresMetrics::run_scraping(pool_for_metrics, Duration::from_secs(60)) => {
                tracing::warn!("Postgres metrics scraping unexpectedly stopped");
            }
            _ = stop_receiver_for_metrics.changed() => {
                tracing::info!("Stop signal received, Postgres metrics scraping is shutting down");
            }
        }
        Ok(())
    }));

    let l1_batch_metrics_reporter = L1BatchMetricsReporter::new(
        house_keeper_config.l1_batch_metrics_reporting_interval_ms,
        connection_pool.clone(),
    );

    let prover_connection_pool = ConnectionPool::<Prover>::builder(
        postgres_config.prover_url()?,
        postgres_config.max_connections()?,
    )
    .build()
    .await
    .context("failed to build a prover_connection_pool")?;
    let task = l1_batch_metrics_reporter.run(stop_receiver.clone());
    task_futures.push(tokio::spawn(task));

    // All FRI Prover related components are configured below.
    let fri_prover_config = configs
        .fri_prover_config
        .clone()
        .context("fri_prover_config")?;
    let fri_prover_job_retry_manager = FriProverJobRetryManager::new(
        fri_prover_config.max_attempts,
        fri_prover_config.proof_generation_timeout(),
        house_keeper_config.fri_prover_job_retrying_interval_ms,
        prover_connection_pool.clone(),
    );
    let task = fri_prover_job_retry_manager.run(stop_receiver.clone());
    task_futures.push(tokio::spawn(task));

    let fri_witness_gen_config = configs
        .fri_witness_generator_config
        .clone()
        .context("fri_witness_generator_config")?;
    let fri_witness_gen_job_retry_manager = FriWitnessGeneratorJobRetryManager::new(
        fri_witness_gen_config.max_attempts,
        fri_witness_gen_config.witness_generation_timeout(),
        house_keeper_config.fri_witness_generator_job_retrying_interval_ms,
        prover_connection_pool.clone(),
    );
    let task = fri_witness_gen_job_retry_manager.run(stop_receiver.clone());
    task_futures.push(tokio::spawn(task));

    let waiting_to_queued_fri_witness_job_mover = WaitingToQueuedFriWitnessJobMover::new(
        house_keeper_config.fri_witness_job_moving_interval_ms,
        prover_connection_pool.clone(),
    );
    let task = waiting_to_queued_fri_witness_job_mover.run(stop_receiver.clone());
    task_futures.push(tokio::spawn(task));

    let scheduler_circuit_queuer = SchedulerCircuitQueuer::new(
        house_keeper_config.fri_witness_job_moving_interval_ms,
        prover_connection_pool.clone(),
    );
    let task = scheduler_circuit_queuer.run(stop_receiver.clone());
    task_futures.push(tokio::spawn(task));

    let fri_witness_generator_stats_reporter = FriWitnessGeneratorStatsReporter::new(
        prover_connection_pool.clone(),
        house_keeper_config.witness_generator_stats_reporting_interval_ms,
    );
    let task = fri_witness_generator_stats_reporter.run(stop_receiver.clone());
    task_futures.push(tokio::spawn(task));

    let fri_prover_group_config = configs
        .fri_prover_group_config
        .clone()
        .context("fri_prover_group_config")?;
    let fri_prover_stats_reporter = FriProverStatsReporter::new(
        house_keeper_config.fri_prover_stats_reporting_interval_ms,
        prover_connection_pool.clone(),
        connection_pool.clone(),
        fri_prover_group_config,
    );
    let task = fri_prover_stats_reporter.run(stop_receiver.clone());
    task_futures.push(tokio::spawn(task));

    let proof_compressor_config = configs
        .fri_proof_compressor_config
        .clone()
        .context("fri_proof_compressor_config")?;
    let fri_proof_compressor_stats_reporter = FriProofCompressorStatsReporter::new(
        house_keeper_config.fri_proof_compressor_stats_reporting_interval_ms,
        prover_connection_pool.clone(),
    );
    let task = fri_proof_compressor_stats_reporter.run(stop_receiver.clone());
    task_futures.push(tokio::spawn(task));

    let fri_proof_compressor_retry_manager = FriProofCompressorJobRetryManager::new(
        proof_compressor_config.max_attempts,
        proof_compressor_config.generation_timeout(),
        house_keeper_config.fri_proof_compressor_job_retrying_interval_ms,
        prover_connection_pool.clone(),
    );
    let task = fri_proof_compressor_retry_manager.run(stop_receiver);
    task_futures.push(tokio::spawn(task));
    Ok(())
}

fn build_storage_caches(
    configs: &TempConfigStore,
    replica_connection_pool: &ConnectionPool<Core>,
    task_futures: &mut Vec<JoinHandle<anyhow::Result<()>>>,
    stop_receiver: watch::Receiver<bool>,
) -> anyhow::Result<PostgresStorageCaches> {
    let rpc_config = configs
        .web3_json_rpc_config
        .clone()
        .context("web3_json_rpc_config")?;
    let factory_deps_capacity = rpc_config.factory_deps_cache_size() as u64;
    let initial_writes_capacity = rpc_config.initial_writes_cache_size() as u64;
    let values_capacity = rpc_config.latest_values_cache_size() as u64;
    let mut storage_caches =
        PostgresStorageCaches::new(factory_deps_capacity, initial_writes_capacity);

    if values_capacity > 0 {
        let values_cache_task = storage_caches
            .configure_storage_values_cache(values_capacity, replica_connection_pool.clone());
        task_futures.push(tokio::task::spawn(values_cache_task.run(stop_receiver)));
    }
    Ok(storage_caches)
}

async fn build_tx_sender(
    tx_sender_config: &TxSenderConfig,
    web3_json_config: &Web3JsonRpcConfig,
    state_keeper_config: &StateKeeperConfig,
    replica_pool: ConnectionPool<Core>,
    master_pool: ConnectionPool<Core>,
    batch_fee_model_input_provider: Arc<dyn BatchFeeModelInputProvider>,
    storage_caches: PostgresStorageCaches,
) -> (TxSender, VmConcurrencyBarrier) {
    let sequencer_sealer = SequencerSealer::new(state_keeper_config.clone());
    let master_pool_sink = MasterPoolSink::new(master_pool);
    let tx_sender_builder = TxSenderBuilder::new(
        tx_sender_config.clone(),
        replica_pool.clone(),
        Arc::new(master_pool_sink),
    )
    .with_sealer(Arc::new(sequencer_sealer));

    let max_concurrency = web3_json_config.vm_concurrency_limit();
    let (vm_concurrency_limiter, vm_barrier) = VmConcurrencyLimiter::new(max_concurrency);

    let batch_fee_input_provider =
        ApiFeeInputProvider::new(batch_fee_model_input_provider, replica_pool);

    let tx_sender = tx_sender_builder
        .build(
            Arc::new(batch_fee_input_provider),
            Arc::new(vm_concurrency_limiter),
            ApiContracts::load_from_disk(),
            storage_caches,
        )
        .await;
    (tx_sender, vm_barrier)
}

#[allow(clippy::too_many_arguments)]
async fn run_http_api(
    task_futures: &mut Vec<JoinHandle<anyhow::Result<()>>>,
    app_health: &AppHealthCheck,
    postgres_config: &PostgresConfig,
    tx_sender_config: &TxSenderConfig,
    state_keeper_config: &StateKeeperConfig,
    internal_api: &InternalApiConfig,
    api_config: &ApiConfig,
    master_connection_pool: ConnectionPool<Core>,
    replica_connection_pool: ConnectionPool<Core>,
    stop_receiver: watch::Receiver<bool>,
    batch_fee_model_input_provider: Arc<dyn BatchFeeModelInputProvider>,
    with_debug_namespace: bool,
    storage_caches: PostgresStorageCaches,
) -> anyhow::Result<()> {
    let (tx_sender, vm_barrier) = build_tx_sender(
        tx_sender_config,
        &api_config.web3_json_rpc,
        state_keeper_config,
        replica_connection_pool.clone(),
        master_connection_pool,
        batch_fee_model_input_provider,
        storage_caches,
    )
    .await;

    let mut namespaces = Namespace::DEFAULT.to_vec();
    if with_debug_namespace {
        namespaces.push(Namespace::Debug)
    }
    namespaces.push(Namespace::Snapshots);

    let updaters_pool = ConnectionPool::<Core>::builder(postgres_config.replica_url()?, 2)
        .build()
        .await
        .context("failed to build last_miniblock_pool")?;

    let mut api_builder =
        web3::ApiBuilder::jsonrpsee_backend(internal_api.clone(), replica_connection_pool)
            .http(api_config.web3_json_rpc.http_port)
            .with_updaters_pool(updaters_pool)
            .with_filter_limit(api_config.web3_json_rpc.filters_limit())
            .with_batch_request_size_limit(api_config.web3_json_rpc.max_batch_request_size())
            .with_response_body_size_limit(api_config.web3_json_rpc.max_response_body_size())
            .with_tx_sender(tx_sender)
            .with_vm_barrier(vm_barrier)
            .enable_api_namespaces(namespaces);
    if let Some(tree_api_url) = api_config.web3_json_rpc.tree_api_url() {
        let tree_api = Arc::new(TreeApiHttpClient::new(tree_api_url));
        api_builder = api_builder.with_tree_api(tree_api.clone());
        app_health.insert_custom_component(tree_api);
    }

    let server_handles = api_builder
        .build()
        .context("failed to build HTTP API server")?
        .run(stop_receiver)
        .await?;
    task_futures.extend(server_handles.tasks);
    app_health.insert_component(server_handles.health_check);
    Ok(())
}

#[allow(clippy::too_many_arguments)]
async fn run_ws_api(
    task_futures: &mut Vec<JoinHandle<anyhow::Result<()>>>,
    app_health: &AppHealthCheck,
    postgres_config: &PostgresConfig,
    tx_sender_config: &TxSenderConfig,
    state_keeper_config: &StateKeeperConfig,
    internal_api: &InternalApiConfig,
    api_config: &ApiConfig,
    batch_fee_model_input_provider: Arc<dyn BatchFeeModelInputProvider>,
    master_connection_pool: ConnectionPool<Core>,
    replica_connection_pool: ConnectionPool<Core>,
    stop_receiver: watch::Receiver<bool>,
    storage_caches: PostgresStorageCaches,
) -> anyhow::Result<()> {
    let (tx_sender, vm_barrier) = build_tx_sender(
        tx_sender_config,
        &api_config.web3_json_rpc,
        state_keeper_config,
        replica_connection_pool.clone(),
        master_connection_pool,
        batch_fee_model_input_provider,
        storage_caches,
    )
    .await;
    let last_miniblock_pool = ConnectionPool::<Core>::singleton(postgres_config.replica_url()?)
        .build()
        .await
        .context("failed to build last_miniblock_pool")?;

    let mut namespaces = Namespace::DEFAULT.to_vec();
    namespaces.push(Namespace::Snapshots);

    let mut api_builder =
        web3::ApiBuilder::jsonrpsee_backend(internal_api.clone(), replica_connection_pool)
            .ws(api_config.web3_json_rpc.ws_port)
            .with_updaters_pool(last_miniblock_pool)
            .with_filter_limit(api_config.web3_json_rpc.filters_limit())
            .with_subscriptions_limit(api_config.web3_json_rpc.subscriptions_limit())
            .with_batch_request_size_limit(api_config.web3_json_rpc.max_batch_request_size())
            .with_response_body_size_limit(api_config.web3_json_rpc.max_response_body_size())
            .with_websocket_requests_per_minute_limit(
                api_config
                    .web3_json_rpc
                    .websocket_requests_per_minute_limit(),
            )
            .with_polling_interval(api_config.web3_json_rpc.pubsub_interval())
            .with_tx_sender(tx_sender)
            .with_vm_barrier(vm_barrier)
            .enable_api_namespaces(namespaces);
    if let Some(tree_api_url) = api_config.web3_json_rpc.tree_api_url() {
        let tree_api = Arc::new(TreeApiHttpClient::new(tree_api_url));
        api_builder = api_builder.with_tree_api(tree_api.clone());
        app_health.insert_custom_component(tree_api);
    }

    let server_handles = api_builder
        .build()
        .context("failed to build WS API server")?
        .run(stop_receiver)
        .await?;
    task_futures.extend(server_handles.tasks);
    app_health.insert_component(server_handles.health_check);
    Ok(())
}

async fn circuit_breakers_for_components(
    components: &[Component],
    postgres_config: &PostgresConfig,
    circuit_breaker_config: &CircuitBreakerConfig,
) -> anyhow::Result<CircuitBreakers> {
    let circuit_breakers = CircuitBreakers::default();

    if components
        .iter()
        .any(|c| matches!(c, Component::EthTxAggregator | Component::EthTxManager))
    {
        let pool = ConnectionPool::<Core>::singleton(postgres_config.replica_url()?)
            .build()
            .await
            .context("failed to build a connection pool")?;
        circuit_breakers
            .insert(Box::new(FailedL1TransactionChecker { pool }))
            .await;
    }

    if components.iter().any(|c| {
        matches!(
            c,
            Component::HttpApi | Component::WsApi | Component::ContractVerificationApi
        )
    }) {
        let pool = ConnectionPool::<Core>::singleton(postgres_config.replica_url()?)
            .build()
            .await?;
        circuit_breakers
            .insert(Box::new(ReplicationLagChecker {
                pool,
                replication_lag_limit_sec: circuit_breaker_config.replication_lag_limit_sec,
            }))
            .await;
    }
    Ok(circuit_breakers)
}<|MERGE_RESOLUTION|>--- conflicted
+++ resolved
@@ -283,7 +283,6 @@
         .clone()
         .context("circuit_breaker_config")?;
 
-<<<<<<< HEAD
     let circuit_breaker_checker = CircuitBreakerChecker::new(
         Arc::new(
             circuit_breakers_for_components(&components, &postgres_config, &circuit_breaker_config)
@@ -292,14 +291,6 @@
         ),
         circuit_breaker_config.sync_interval(),
     );
-=======
-    let circuit_breakers =
-        circuit_breakers_for_components(components, &postgres_config, &circuit_breaker_config)
-            .await
-            .context("circuit_breakers_for_components")?;
-    let (circuit_breaker_checker, circuit_breaker_error) =
-        CircuitBreakerChecker::new(circuit_breakers, &circuit_breaker_config);
->>>>>>> 3d8a0dd4
     circuit_breaker_checker.check().await.unwrap_or_else(|err| {
         panic!("Circuit breaker triggered: {}", err);
     });
@@ -742,16 +733,8 @@
     if let Some(task) = gas_adjuster.run_if_initialized(stop_receiver.clone()) {
         task_futures.push(task);
     }
-<<<<<<< HEAD
+
     Ok((task_futures, stop_sender, health_check_handle))
-=======
-    Ok((
-        task_futures,
-        stop_sender,
-        circuit_breaker_error,
-        health_check_handle,
-    ))
->>>>>>> 3d8a0dd4
 }
 
 #[allow(clippy::too_many_arguments)]
