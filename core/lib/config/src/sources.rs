use std::{
    fs, io,
    path::{Path, PathBuf},
};

use anyhow::Context;
<<<<<<< HEAD
use smart_config::{ConfigSource, Environment, Prefixed, Yaml};
=======
use smart_config::{ConfigRepository, ConfigSchema, Environment, Prefixed, Yaml};
>>>>>>> 5f7a392f

/// Wrapper around configuration sources.
#[derive(Debug, Default)]
pub struct ConfigSources(pub(crate) smart_config::ConfigSources);

impl ConfigSources {
    /// Adds a new YAML configuration source.
    pub fn with_yaml(mut self, path: &Path) -> anyhow::Result<Self> {
        self.0.push(ConfigFilePaths::read_yaml(path)?);
        Ok(self)
    }

<<<<<<< HEAD
    /// Pushes a config source.
    pub fn push(&mut self, source: impl ConfigSource) {
        self.0.push(source);
=======
    /// Builds the repository with the specified config schema. Deserialization options are tuned to be backward-compatible
    /// with the existing file-based configs (e.g., coerce enum variant names).
    pub fn build_repository(self, schema: &ConfigSchema) -> ConfigRepository<'_> {
        let mut repo = ConfigRepository::new(schema);
        repo.deserializer_options().coerce_variant_names = true;
        repo.deserializer_options().coerce_serde_enums = true;
        repo.with_all(self.0)
>>>>>>> 5f7a392f
    }
}

#[derive(Debug, Default)]
pub struct ConfigFilePaths {
    pub general: Option<PathBuf>,
    pub secrets: Option<PathBuf>,
    pub contracts: Option<PathBuf>,
    pub genesis: Option<PathBuf>,
    pub wallets: Option<PathBuf>,
    pub consensus: Option<PathBuf>,
    pub external_node: Option<PathBuf>,
}

impl ConfigFilePaths {
    /// This method is blocking.
    pub fn read_yaml(path: &Path) -> anyhow::Result<Yaml> {
        let file =
            fs::File::open(path).with_context(|| format!("failed opening config file {path:?}"))?;
        let raw: serde_yaml::Mapping = serde_yaml::from_reader(io::BufReader::new(file))
            .with_context(|| format!("failed reading YAML map from {path:?}"))?;
        let filename = path.as_os_str().to_string_lossy();
        Yaml::new(&filename, raw)
            .with_context(|| format!("failed digesting YAML map from {path:?}"))
    }

    /// **Important.** This method is blocking.
    pub fn into_config_sources(self, env_prefix: &str) -> anyhow::Result<ConfigSources> {
        let mut sources = smart_config::ConfigSources::default();

        if let Some(path) = &self.general {
            sources.push(Self::read_yaml(path)?);
        }
        if let Some(path) = &self.secrets {
            sources.push(Self::read_yaml(path)?);
        }

        // Prefixed sources
        if let Some(path) = &self.contracts {
            sources.push(Prefixed::new(Self::read_yaml(path)?, "contracts"));
        }
        if let Some(path) = &self.genesis {
            sources.push(Prefixed::new(Self::read_yaml(path)?, "genesis"));
        }
        if let Some(path) = &self.wallets {
            sources.push(Prefixed::new(Self::read_yaml(path)?, "wallets"));
        }
        if let Some(path) = &self.external_node {
            sources.push(Prefixed::new(Self::read_yaml(path)?, "networks"));
        }
        if let Some(path) = &self.consensus {
            sources.push(Prefixed::new(Self::read_yaml(path)?, "consensus"));
        }

        sources.push(Environment::prefixed(env_prefix));
        Ok(ConfigSources(sources))
    }
}<|MERGE_RESOLUTION|>--- conflicted
+++ resolved
@@ -4,11 +4,7 @@
 };
 
 use anyhow::Context;
-<<<<<<< HEAD
-use smart_config::{ConfigSource, Environment, Prefixed, Yaml};
-=======
-use smart_config::{ConfigRepository, ConfigSchema, Environment, Prefixed, Yaml};
->>>>>>> 5f7a392f
+use smart_config::{ConfigRepository, ConfigSchema, ConfigSource, Environment, Prefixed, Yaml};
 
 /// Wrapper around configuration sources.
 #[derive(Debug, Default)]
@@ -21,11 +17,11 @@
         Ok(self)
     }
 
-<<<<<<< HEAD
     /// Pushes a config source.
     pub fn push(&mut self, source: impl ConfigSource) {
         self.0.push(source);
-=======
+    }
+
     /// Builds the repository with the specified config schema. Deserialization options are tuned to be backward-compatible
     /// with the existing file-based configs (e.g., coerce enum variant names).
     pub fn build_repository(self, schema: &ConfigSchema) -> ConfigRepository<'_> {
@@ -33,7 +29,6 @@
         repo.deserializer_options().coerce_variant_names = true;
         repo.deserializer_options().coerce_serde_enums = true;
         repo.with_all(self.0)
->>>>>>> 5f7a392f
     }
 }
 
