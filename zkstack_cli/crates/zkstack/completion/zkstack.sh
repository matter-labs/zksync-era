_zkstack() {
    local i cur prev opts cmd
    COMPREPLY=()
    cur="${COMP_WORDS[COMP_CWORD]}"
    prev="${COMP_WORDS[COMP_CWORD-1]}"
    cmd=""
    opts=""

    for i in ${COMP_WORDS[@]}
    do
        case "${cmd},${i}" in
            ",$1")
                cmd="zkstack"
                ;;
            zkstack,autocomplete)
                cmd="zkstack__autocomplete"
                ;;
            zkstack,chain)
                cmd="zkstack__chain"
                ;;
            zkstack,consensus)
                cmd="zkstack__consensus"
                ;;
            zkstack,containers)
                cmd="zkstack__containers"
                ;;
            zkstack,contract-verifier)
                cmd="zkstack__contract__verifier"
                ;;
            zkstack,dev)
                cmd="zkstack__dev"
                ;;
            zkstack,ecosystem)
                cmd="zkstack__ecosystem"
                ;;
            zkstack,explorer)
                cmd="zkstack__explorer"
                ;;
            zkstack,external-node)
                cmd="zkstack__external__node"
                ;;
            zkstack,help)
                cmd="zkstack__help"
                ;;
            zkstack,markdown)
                cmd="zkstack__markdown"
                ;;
            zkstack,portal)
                cmd="zkstack__portal"
                ;;
            zkstack,prover)
                cmd="zkstack__prover"
                ;;
            zkstack,server)
                cmd="zkstack__server"
                ;;
            zkstack,update)
                cmd="zkstack__update"
                ;;
            zkstack__chain,accept-chain-ownership)
                cmd="zkstack__chain__accept__chain__ownership"
                ;;
            zkstack__chain,build-transactions)
                cmd="zkstack__chain__build__transactions"
                ;;
            zkstack__chain,convert-to-gateway)
                cmd="zkstack__chain__convert__to__gateway"
                ;;
            zkstack__chain,create)
                cmd="zkstack__chain__create"
                ;;
            zkstack__chain,deploy-consensus-registry)
                cmd="zkstack__chain__deploy__consensus__registry"
                ;;
            zkstack__chain,deploy-l2-contracts)
                cmd="zkstack__chain__deploy__l2__contracts"
                ;;
            zkstack__chain,deploy-multicall3)
                cmd="zkstack__chain__deploy__multicall3"
                ;;
            zkstack__chain,deploy-paymaster)
                cmd="zkstack__chain__deploy__paymaster"
                ;;
            zkstack__chain,deploy-timestamp-asserter)
                cmd="zkstack__chain__deploy__timestamp__asserter"
                ;;
            zkstack__chain,deploy-upgrader)
                cmd="zkstack__chain__deploy__upgrader"
                ;;
            zkstack__chain,genesis)
                cmd="zkstack__chain__genesis"
                ;;
            zkstack__chain,help)
                cmd="zkstack__chain__help"
                ;;
            zkstack__chain,init)
                cmd="zkstack__chain__init"
                ;;
            zkstack__chain,initialize-bridges)
                cmd="zkstack__chain__initialize__bridges"
                ;;
            zkstack__chain,migrate-from-gateway)
                cmd="zkstack__chain__migrate__from__gateway"
                ;;
            zkstack__chain,migrate-to-gateway)
                cmd="zkstack__chain__migrate__to__gateway"
                ;;
            zkstack__chain,register-chain)
                cmd="zkstack__chain__register__chain"
                ;;
            zkstack__chain,update-token-multiplier-setter)
                cmd="zkstack__chain__update__token__multiplier__setter"
                ;;
            zkstack__chain__genesis,help)
                cmd="zkstack__chain__genesis__help"
                ;;
            zkstack__chain__genesis,init-database)
                cmd="zkstack__chain__genesis__init__database"
                ;;
            zkstack__chain__genesis,server)
                cmd="zkstack__chain__genesis__server"
                ;;
            zkstack__chain__genesis__help,help)
                cmd="zkstack__chain__genesis__help__help"
                ;;
            zkstack__chain__genesis__help,init-database)
                cmd="zkstack__chain__genesis__help__init__database"
                ;;
            zkstack__chain__genesis__help,server)
                cmd="zkstack__chain__genesis__help__server"
                ;;
            zkstack__chain__help,accept-chain-ownership)
                cmd="zkstack__chain__help__accept__chain__ownership"
                ;;
            zkstack__chain__help,build-transactions)
                cmd="zkstack__chain__help__build__transactions"
                ;;
            zkstack__chain__help,convert-to-gateway)
                cmd="zkstack__chain__help__convert__to__gateway"
                ;;
            zkstack__chain__help,create)
                cmd="zkstack__chain__help__create"
                ;;
            zkstack__chain__help,deploy-consensus-registry)
                cmd="zkstack__chain__help__deploy__consensus__registry"
                ;;
            zkstack__chain__help,deploy-l2-contracts)
                cmd="zkstack__chain__help__deploy__l2__contracts"
                ;;
            zkstack__chain__help,deploy-multicall3)
                cmd="zkstack__chain__help__deploy__multicall3"
                ;;
            zkstack__chain__help,deploy-paymaster)
                cmd="zkstack__chain__help__deploy__paymaster"
                ;;
            zkstack__chain__help,deploy-timestamp-asserter)
                cmd="zkstack__chain__help__deploy__timestamp__asserter"
                ;;
            zkstack__chain__help,deploy-upgrader)
                cmd="zkstack__chain__help__deploy__upgrader"
                ;;
            zkstack__chain__help,genesis)
                cmd="zkstack__chain__help__genesis"
                ;;
            zkstack__chain__help,help)
                cmd="zkstack__chain__help__help"
                ;;
            zkstack__chain__help,init)
                cmd="zkstack__chain__help__init"
                ;;
            zkstack__chain__help,initialize-bridges)
                cmd="zkstack__chain__help__initialize__bridges"
                ;;
            zkstack__chain__help,migrate-from-gateway)
                cmd="zkstack__chain__help__migrate__from__gateway"
                ;;
            zkstack__chain__help,migrate-to-gateway)
                cmd="zkstack__chain__help__migrate__to__gateway"
                ;;
            zkstack__chain__help,register-chain)
                cmd="zkstack__chain__help__register__chain"
                ;;
            zkstack__chain__help,update-token-multiplier-setter)
                cmd="zkstack__chain__help__update__token__multiplier__setter"
                ;;
            zkstack__chain__help__genesis,init-database)
                cmd="zkstack__chain__help__genesis__init__database"
                ;;
            zkstack__chain__help__genesis,server)
                cmd="zkstack__chain__help__genesis__server"
                ;;
            zkstack__chain__help__init,configs)
                cmd="zkstack__chain__help__init__configs"
                ;;
            zkstack__chain__init,configs)
                cmd="zkstack__chain__init__configs"
                ;;
            zkstack__chain__init,help)
                cmd="zkstack__chain__init__help"
                ;;
            zkstack__chain__init__help,configs)
                cmd="zkstack__chain__init__help__configs"
                ;;
            zkstack__chain__init__help,help)
                cmd="zkstack__chain__init__help__help"
                ;;
            zkstack__consensus,get-attester-committee)
                cmd="zkstack__consensus__get__attester__committee"
                ;;
            zkstack__consensus,help)
                cmd="zkstack__consensus__help"
                ;;
            zkstack__consensus,set-attester-committee)
                cmd="zkstack__consensus__set__attester__committee"
                ;;
            zkstack__consensus,wait-for-registry)
                cmd="zkstack__consensus__wait__for__registry"
                ;;
            zkstack__consensus__help,get-attester-committee)
                cmd="zkstack__consensus__help__get__attester__committee"
                ;;
            zkstack__consensus__help,help)
                cmd="zkstack__consensus__help__help"
                ;;
            zkstack__consensus__help,set-attester-committee)
                cmd="zkstack__consensus__help__set__attester__committee"
                ;;
            zkstack__consensus__help,wait-for-registry)
                cmd="zkstack__consensus__help__wait__for__registry"
                ;;
            zkstack__contract__verifier,build)
                cmd="zkstack__contract__verifier__build"
                ;;
            zkstack__contract__verifier,help)
                cmd="zkstack__contract__verifier__help"
                ;;
            zkstack__contract__verifier,init)
                cmd="zkstack__contract__verifier__init"
                ;;
            zkstack__contract__verifier,run)
                cmd="zkstack__contract__verifier__run"
                ;;
            zkstack__contract__verifier,wait)
                cmd="zkstack__contract__verifier__wait"
                ;;
            zkstack__contract__verifier__help,build)
                cmd="zkstack__contract__verifier__help__build"
                ;;
            zkstack__contract__verifier__help,help)
                cmd="zkstack__contract__verifier__help__help"
                ;;
            zkstack__contract__verifier__help,init)
                cmd="zkstack__contract__verifier__help__init"
                ;;
            zkstack__contract__verifier__help,run)
                cmd="zkstack__contract__verifier__help__run"
                ;;
            zkstack__contract__verifier__help,wait)
                cmd="zkstack__contract__verifier__help__wait"
                ;;
            zkstack__dev,clean)
                cmd="zkstack__dev__clean"
                ;;
            zkstack__dev,config-writer)
                cmd="zkstack__dev__config__writer"
                ;;
            zkstack__dev,contracts)
                cmd="zkstack__dev__contracts"
                ;;
            zkstack__dev,database)
                cmd="zkstack__dev__database"
                ;;
            zkstack__dev,fmt)
                cmd="zkstack__dev__fmt"
                ;;
            zkstack__dev,generate-genesis)
                cmd="zkstack__dev__generate__genesis"
                ;;
            zkstack__dev,help)
                cmd="zkstack__dev__help"
                ;;
            zkstack__dev,lint)
                cmd="zkstack__dev__lint"
                ;;
            zkstack__dev,prover)
                cmd="zkstack__dev__prover"
                ;;
            zkstack__dev,send-transactions)
                cmd="zkstack__dev__send__transactions"
                ;;
            zkstack__dev,snapshot)
                cmd="zkstack__dev__snapshot"
                ;;
            zkstack__dev,status)
                cmd="zkstack__dev__status"
                ;;
            zkstack__dev,test)
                cmd="zkstack__dev__test"
                ;;
            zkstack__dev__clean,all)
                cmd="zkstack__dev__clean__all"
                ;;
            zkstack__dev__clean,containers)
                cmd="zkstack__dev__clean__containers"
                ;;
            zkstack__dev__clean,contracts-cache)
                cmd="zkstack__dev__clean__contracts__cache"
                ;;
            zkstack__dev__clean,help)
                cmd="zkstack__dev__clean__help"
                ;;
            zkstack__dev__clean__help,all)
                cmd="zkstack__dev__clean__help__all"
                ;;
            zkstack__dev__clean__help,containers)
                cmd="zkstack__dev__clean__help__containers"
                ;;
            zkstack__dev__clean__help,contracts-cache)
                cmd="zkstack__dev__clean__help__contracts__cache"
                ;;
            zkstack__dev__clean__help,help)
                cmd="zkstack__dev__clean__help__help"
                ;;
            zkstack__dev__database,check-sqlx-data)
                cmd="zkstack__dev__database__check__sqlx__data"
                ;;
            zkstack__dev__database,drop)
                cmd="zkstack__dev__database__drop"
                ;;
            zkstack__dev__database,help)
                cmd="zkstack__dev__database__help"
                ;;
            zkstack__dev__database,migrate)
                cmd="zkstack__dev__database__migrate"
                ;;
            zkstack__dev__database,new-migration)
                cmd="zkstack__dev__database__new__migration"
                ;;
            zkstack__dev__database,prepare)
                cmd="zkstack__dev__database__prepare"
                ;;
            zkstack__dev__database,reset)
                cmd="zkstack__dev__database__reset"
                ;;
            zkstack__dev__database,setup)
                cmd="zkstack__dev__database__setup"
                ;;
            zkstack__dev__database__help,check-sqlx-data)
                cmd="zkstack__dev__database__help__check__sqlx__data"
                ;;
            zkstack__dev__database__help,drop)
                cmd="zkstack__dev__database__help__drop"
                ;;
            zkstack__dev__database__help,help)
                cmd="zkstack__dev__database__help__help"
                ;;
            zkstack__dev__database__help,migrate)
                cmd="zkstack__dev__database__help__migrate"
                ;;
            zkstack__dev__database__help,new-migration)
                cmd="zkstack__dev__database__help__new__migration"
                ;;
            zkstack__dev__database__help,prepare)
                cmd="zkstack__dev__database__help__prepare"
                ;;
            zkstack__dev__database__help,reset)
                cmd="zkstack__dev__database__help__reset"
                ;;
            zkstack__dev__database__help,setup)
                cmd="zkstack__dev__database__help__setup"
                ;;
            zkstack__dev__fmt,contract)
                cmd="zkstack__dev__fmt__contract"
                ;;
            zkstack__dev__fmt,help)
                cmd="zkstack__dev__fmt__help"
                ;;
            zkstack__dev__fmt,prettier)
                cmd="zkstack__dev__fmt__prettier"
                ;;
            zkstack__dev__fmt,rustfmt)
                cmd="zkstack__dev__fmt__rustfmt"
                ;;
            zkstack__dev__fmt__help,contract)
                cmd="zkstack__dev__fmt__help__contract"
                ;;
            zkstack__dev__fmt__help,help)
                cmd="zkstack__dev__fmt__help__help"
                ;;
            zkstack__dev__fmt__help,prettier)
                cmd="zkstack__dev__fmt__help__prettier"
                ;;
            zkstack__dev__fmt__help,rustfmt)
                cmd="zkstack__dev__fmt__help__rustfmt"
                ;;
            zkstack__dev__help,clean)
                cmd="zkstack__dev__help__clean"
                ;;
            zkstack__dev__help,config-writer)
                cmd="zkstack__dev__help__config__writer"
                ;;
            zkstack__dev__help,contracts)
                cmd="zkstack__dev__help__contracts"
                ;;
            zkstack__dev__help,database)
                cmd="zkstack__dev__help__database"
                ;;
            zkstack__dev__help,fmt)
                cmd="zkstack__dev__help__fmt"
                ;;
            zkstack__dev__help,generate-genesis)
                cmd="zkstack__dev__help__generate__genesis"
                ;;
            zkstack__dev__help,help)
                cmd="zkstack__dev__help__help"
                ;;
            zkstack__dev__help,lint)
                cmd="zkstack__dev__help__lint"
                ;;
            zkstack__dev__help,prover)
                cmd="zkstack__dev__help__prover"
                ;;
            zkstack__dev__help,send-transactions)
                cmd="zkstack__dev__help__send__transactions"
                ;;
            zkstack__dev__help,snapshot)
                cmd="zkstack__dev__help__snapshot"
                ;;
            zkstack__dev__help,status)
                cmd="zkstack__dev__help__status"
                ;;
            zkstack__dev__help,test)
                cmd="zkstack__dev__help__test"
                ;;
            zkstack__dev__help__clean,all)
                cmd="zkstack__dev__help__clean__all"
                ;;
            zkstack__dev__help__clean,containers)
                cmd="zkstack__dev__help__clean__containers"
                ;;
            zkstack__dev__help__clean,contracts-cache)
                cmd="zkstack__dev__help__clean__contracts__cache"
                ;;
            zkstack__dev__help__database,check-sqlx-data)
                cmd="zkstack__dev__help__database__check__sqlx__data"
                ;;
            zkstack__dev__help__database,drop)
                cmd="zkstack__dev__help__database__drop"
                ;;
            zkstack__dev__help__database,migrate)
                cmd="zkstack__dev__help__database__migrate"
                ;;
            zkstack__dev__help__database,new-migration)
                cmd="zkstack__dev__help__database__new__migration"
                ;;
            zkstack__dev__help__database,prepare)
                cmd="zkstack__dev__help__database__prepare"
                ;;
            zkstack__dev__help__database,reset)
                cmd="zkstack__dev__help__database__reset"
                ;;
            zkstack__dev__help__database,setup)
                cmd="zkstack__dev__help__database__setup"
                ;;
            zkstack__dev__help__fmt,contract)
                cmd="zkstack__dev__help__fmt__contract"
                ;;
            zkstack__dev__help__fmt,prettier)
                cmd="zkstack__dev__help__fmt__prettier"
                ;;
            zkstack__dev__help__fmt,rustfmt)
                cmd="zkstack__dev__help__fmt__rustfmt"
                ;;
            zkstack__dev__help__prover,info)
                cmd="zkstack__dev__help__prover__info"
                ;;
            zkstack__dev__help__prover,insert-batch)
                cmd="zkstack__dev__help__prover__insert__batch"
                ;;
            zkstack__dev__help__prover,insert-version)
                cmd="zkstack__dev__help__prover__insert__version"
                ;;
            zkstack__dev__help__snapshot,create)
                cmd="zkstack__dev__help__snapshot__create"
                ;;
            zkstack__dev__help__status,ports)
                cmd="zkstack__dev__help__status__ports"
                ;;
            zkstack__dev__help__test,build)
                cmd="zkstack__dev__help__test__build"
                ;;
            zkstack__dev__help__test,fees)
                cmd="zkstack__dev__help__test__fees"
                ;;
            zkstack__dev__help__test,integration)
                cmd="zkstack__dev__help__test__integration"
                ;;
            zkstack__dev__help__test,l1-contracts)
                cmd="zkstack__dev__help__test__l1__contracts"
                ;;
            zkstack__dev__help__test,loadtest)
                cmd="zkstack__dev__help__test__loadtest"
                ;;
            zkstack__dev__help__test,prover)
                cmd="zkstack__dev__help__test__prover"
                ;;
            zkstack__dev__help__test,recovery)
                cmd="zkstack__dev__help__test__recovery"
                ;;
            zkstack__dev__help__test,revert)
                cmd="zkstack__dev__help__test__revert"
                ;;
            zkstack__dev__help__test,rust)
                cmd="zkstack__dev__help__test__rust"
                ;;
            zkstack__dev__help__test,upgrade)
                cmd="zkstack__dev__help__test__upgrade"
                ;;
            zkstack__dev__help__test,wallet)
                cmd="zkstack__dev__help__test__wallet"
                ;;
            zkstack__dev__prover,help)
                cmd="zkstack__dev__prover__help"
                ;;
            zkstack__dev__prover,info)
                cmd="zkstack__dev__prover__info"
                ;;
            zkstack__dev__prover,insert-batch)
                cmd="zkstack__dev__prover__insert__batch"
                ;;
            zkstack__dev__prover,insert-version)
                cmd="zkstack__dev__prover__insert__version"
                ;;
            zkstack__dev__prover__help,help)
                cmd="zkstack__dev__prover__help__help"
                ;;
            zkstack__dev__prover__help,info)
                cmd="zkstack__dev__prover__help__info"
                ;;
            zkstack__dev__prover__help,insert-batch)
                cmd="zkstack__dev__prover__help__insert__batch"
                ;;
            zkstack__dev__prover__help,insert-version)
                cmd="zkstack__dev__prover__help__insert__version"
                ;;
            zkstack__dev__snapshot,create)
                cmd="zkstack__dev__snapshot__create"
                ;;
            zkstack__dev__snapshot,help)
                cmd="zkstack__dev__snapshot__help"
                ;;
            zkstack__dev__snapshot__help,create)
                cmd="zkstack__dev__snapshot__help__create"
                ;;
            zkstack__dev__snapshot__help,help)
                cmd="zkstack__dev__snapshot__help__help"
                ;;
            zkstack__dev__status,help)
                cmd="zkstack__dev__status__help"
                ;;
            zkstack__dev__status,ports)
                cmd="zkstack__dev__status__ports"
                ;;
            zkstack__dev__status__help,help)
                cmd="zkstack__dev__status__help__help"
                ;;
            zkstack__dev__status__help,ports)
                cmd="zkstack__dev__status__help__ports"
                ;;
            zkstack__dev__test,build)
                cmd="zkstack__dev__test__build"
                ;;
            zkstack__dev__test,fees)
                cmd="zkstack__dev__test__fees"
                ;;
            zkstack__dev__test,help)
                cmd="zkstack__dev__test__help"
                ;;
            zkstack__dev__test,integration)
                cmd="zkstack__dev__test__integration"
                ;;
            zkstack__dev__test,l1-contracts)
                cmd="zkstack__dev__test__l1__contracts"
                ;;
            zkstack__dev__test,loadtest)
                cmd="zkstack__dev__test__loadtest"
                ;;
            zkstack__dev__test,prover)
                cmd="zkstack__dev__test__prover"
                ;;
            zkstack__dev__test,recovery)
                cmd="zkstack__dev__test__recovery"
                ;;
            zkstack__dev__test,revert)
                cmd="zkstack__dev__test__revert"
                ;;
            zkstack__dev__test,rust)
                cmd="zkstack__dev__test__rust"
                ;;
            zkstack__dev__test,upgrade)
                cmd="zkstack__dev__test__upgrade"
                ;;
            zkstack__dev__test,wallet)
                cmd="zkstack__dev__test__wallet"
                ;;
            zkstack__dev__test__help,build)
                cmd="zkstack__dev__test__help__build"
                ;;
            zkstack__dev__test__help,fees)
                cmd="zkstack__dev__test__help__fees"
                ;;
            zkstack__dev__test__help,help)
                cmd="zkstack__dev__test__help__help"
                ;;
            zkstack__dev__test__help,integration)
                cmd="zkstack__dev__test__help__integration"
                ;;
            zkstack__dev__test__help,l1-contracts)
                cmd="zkstack__dev__test__help__l1__contracts"
                ;;
            zkstack__dev__test__help,loadtest)
                cmd="zkstack__dev__test__help__loadtest"
                ;;
            zkstack__dev__test__help,prover)
                cmd="zkstack__dev__test__help__prover"
                ;;
            zkstack__dev__test__help,recovery)
                cmd="zkstack__dev__test__help__recovery"
                ;;
            zkstack__dev__test__help,revert)
                cmd="zkstack__dev__test__help__revert"
                ;;
            zkstack__dev__test__help,rust)
                cmd="zkstack__dev__test__help__rust"
                ;;
            zkstack__dev__test__help,upgrade)
                cmd="zkstack__dev__test__help__upgrade"
                ;;
            zkstack__dev__test__help,wallet)
                cmd="zkstack__dev__test__help__wallet"
                ;;
            zkstack__ecosystem,build-transactions)
                cmd="zkstack__ecosystem__build__transactions"
                ;;
            zkstack__ecosystem,change-default-chain)
                cmd="zkstack__ecosystem__change__default__chain"
                ;;
            zkstack__ecosystem,create)
                cmd="zkstack__ecosystem__create"
                ;;
            zkstack__ecosystem,help)
                cmd="zkstack__ecosystem__help"
                ;;
            zkstack__ecosystem,init)
                cmd="zkstack__ecosystem__init"
                ;;
            zkstack__ecosystem,setup-observability)
                cmd="zkstack__ecosystem__setup__observability"
                ;;
            zkstack__ecosystem__help,build-transactions)
                cmd="zkstack__ecosystem__help__build__transactions"
                ;;
            zkstack__ecosystem__help,change-default-chain)
                cmd="zkstack__ecosystem__help__change__default__chain"
                ;;
            zkstack__ecosystem__help,create)
                cmd="zkstack__ecosystem__help__create"
                ;;
            zkstack__ecosystem__help,help)
                cmd="zkstack__ecosystem__help__help"
                ;;
            zkstack__ecosystem__help,init)
                cmd="zkstack__ecosystem__help__init"
                ;;
            zkstack__ecosystem__help,setup-observability)
                cmd="zkstack__ecosystem__help__setup__observability"
                ;;
            zkstack__explorer,help)
                cmd="zkstack__explorer__help"
                ;;
            zkstack__explorer,init)
                cmd="zkstack__explorer__init"
                ;;
            zkstack__explorer,run)
                cmd="zkstack__explorer__run"
                ;;
            zkstack__explorer,run-backend)
                cmd="zkstack__explorer__run__backend"
                ;;
            zkstack__explorer__help,help)
                cmd="zkstack__explorer__help__help"
                ;;
            zkstack__explorer__help,init)
                cmd="zkstack__explorer__help__init"
                ;;
            zkstack__explorer__help,run)
                cmd="zkstack__explorer__help__run"
                ;;
            zkstack__explorer__help,run-backend)
                cmd="zkstack__explorer__help__run__backend"
                ;;
            zkstack__external__node,build)
                cmd="zkstack__external__node__build"
                ;;
            zkstack__external__node,configs)
                cmd="zkstack__external__node__configs"
                ;;
            zkstack__external__node,help)
                cmd="zkstack__external__node__help"
                ;;
            zkstack__external__node,init)
                cmd="zkstack__external__node__init"
                ;;
            zkstack__external__node,run)
                cmd="zkstack__external__node__run"
                ;;
            zkstack__external__node,wait)
                cmd="zkstack__external__node__wait"
                ;;
            zkstack__external__node__help,build)
                cmd="zkstack__external__node__help__build"
                ;;
            zkstack__external__node__help,configs)
                cmd="zkstack__external__node__help__configs"
                ;;
            zkstack__external__node__help,help)
                cmd="zkstack__external__node__help__help"
                ;;
            zkstack__external__node__help,init)
                cmd="zkstack__external__node__help__init"
                ;;
            zkstack__external__node__help,run)
                cmd="zkstack__external__node__help__run"
                ;;
            zkstack__external__node__help,wait)
                cmd="zkstack__external__node__help__wait"
                ;;
            zkstack__help,autocomplete)
                cmd="zkstack__help__autocomplete"
                ;;
            zkstack__help,chain)
                cmd="zkstack__help__chain"
                ;;
            zkstack__help,consensus)
                cmd="zkstack__help__consensus"
                ;;
            zkstack__help,containers)
                cmd="zkstack__help__containers"
                ;;
            zkstack__help,contract-verifier)
                cmd="zkstack__help__contract__verifier"
                ;;
            zkstack__help,dev)
                cmd="zkstack__help__dev"
                ;;
            zkstack__help,ecosystem)
                cmd="zkstack__help__ecosystem"
                ;;
            zkstack__help,explorer)
                cmd="zkstack__help__explorer"
                ;;
            zkstack__help,external-node)
                cmd="zkstack__help__external__node"
                ;;
            zkstack__help,help)
                cmd="zkstack__help__help"
                ;;
            zkstack__help,markdown)
                cmd="zkstack__help__markdown"
                ;;
            zkstack__help,portal)
                cmd="zkstack__help__portal"
                ;;
            zkstack__help,prover)
                cmd="zkstack__help__prover"
                ;;
            zkstack__help,server)
                cmd="zkstack__help__server"
                ;;
            zkstack__help,update)
                cmd="zkstack__help__update"
                ;;
            zkstack__help__chain,accept-chain-ownership)
                cmd="zkstack__help__chain__accept__chain__ownership"
                ;;
            zkstack__help__chain,build-transactions)
                cmd="zkstack__help__chain__build__transactions"
                ;;
            zkstack__help__chain,convert-to-gateway)
                cmd="zkstack__help__chain__convert__to__gateway"
                ;;
            zkstack__help__chain,create)
                cmd="zkstack__help__chain__create"
                ;;
            zkstack__help__chain,deploy-consensus-registry)
                cmd="zkstack__help__chain__deploy__consensus__registry"
                ;;
            zkstack__help__chain,deploy-l2-contracts)
                cmd="zkstack__help__chain__deploy__l2__contracts"
                ;;
            zkstack__help__chain,deploy-multicall3)
                cmd="zkstack__help__chain__deploy__multicall3"
                ;;
            zkstack__help__chain,deploy-paymaster)
                cmd="zkstack__help__chain__deploy__paymaster"
                ;;
            zkstack__help__chain,deploy-timestamp-asserter)
                cmd="zkstack__help__chain__deploy__timestamp__asserter"
                ;;
            zkstack__help__chain,deploy-upgrader)
                cmd="zkstack__help__chain__deploy__upgrader"
                ;;
            zkstack__help__chain,genesis)
                cmd="zkstack__help__chain__genesis"
                ;;
            zkstack__help__chain,init)
                cmd="zkstack__help__chain__init"
                ;;
            zkstack__help__chain,initialize-bridges)
                cmd="zkstack__help__chain__initialize__bridges"
                ;;
            zkstack__help__chain,migrate-from-gateway)
                cmd="zkstack__help__chain__migrate__from__gateway"
                ;;
            zkstack__help__chain,migrate-to-gateway)
                cmd="zkstack__help__chain__migrate__to__gateway"
                ;;
            zkstack__help__chain,register-chain)
                cmd="zkstack__help__chain__register__chain"
                ;;
            zkstack__help__chain,update-token-multiplier-setter)
                cmd="zkstack__help__chain__update__token__multiplier__setter"
                ;;
            zkstack__help__chain__genesis,init-database)
                cmd="zkstack__help__chain__genesis__init__database"
                ;;
            zkstack__help__chain__genesis,server)
                cmd="zkstack__help__chain__genesis__server"
                ;;
            zkstack__help__chain__init,configs)
                cmd="zkstack__help__chain__init__configs"
                ;;
            zkstack__help__consensus,get-attester-committee)
                cmd="zkstack__help__consensus__get__attester__committee"
                ;;
            zkstack__help__consensus,set-attester-committee)
                cmd="zkstack__help__consensus__set__attester__committee"
                ;;
            zkstack__help__consensus,wait-for-registry)
                cmd="zkstack__help__consensus__wait__for__registry"
                ;;
            zkstack__help__contract__verifier,build)
                cmd="zkstack__help__contract__verifier__build"
                ;;
            zkstack__help__contract__verifier,init)
                cmd="zkstack__help__contract__verifier__init"
                ;;
            zkstack__help__contract__verifier,run)
                cmd="zkstack__help__contract__verifier__run"
                ;;
            zkstack__help__contract__verifier,wait)
                cmd="zkstack__help__contract__verifier__wait"
                ;;
            zkstack__help__dev,clean)
                cmd="zkstack__help__dev__clean"
                ;;
            zkstack__help__dev,config-writer)
                cmd="zkstack__help__dev__config__writer"
                ;;
            zkstack__help__dev,contracts)
                cmd="zkstack__help__dev__contracts"
                ;;
            zkstack__help__dev,database)
                cmd="zkstack__help__dev__database"
                ;;
            zkstack__help__dev,fmt)
                cmd="zkstack__help__dev__fmt"
                ;;
            zkstack__help__dev,generate-genesis)
                cmd="zkstack__help__dev__generate__genesis"
                ;;
            zkstack__help__dev,lint)
                cmd="zkstack__help__dev__lint"
                ;;
            zkstack__help__dev,prover)
                cmd="zkstack__help__dev__prover"
                ;;
            zkstack__help__dev,send-transactions)
                cmd="zkstack__help__dev__send__transactions"
                ;;
            zkstack__help__dev,snapshot)
                cmd="zkstack__help__dev__snapshot"
                ;;
            zkstack__help__dev,status)
                cmd="zkstack__help__dev__status"
                ;;
            zkstack__help__dev,test)
                cmd="zkstack__help__dev__test"
                ;;
            zkstack__help__dev__clean,all)
                cmd="zkstack__help__dev__clean__all"
                ;;
            zkstack__help__dev__clean,containers)
                cmd="zkstack__help__dev__clean__containers"
                ;;
            zkstack__help__dev__clean,contracts-cache)
                cmd="zkstack__help__dev__clean__contracts__cache"
                ;;
            zkstack__help__dev__database,check-sqlx-data)
                cmd="zkstack__help__dev__database__check__sqlx__data"
                ;;
            zkstack__help__dev__database,drop)
                cmd="zkstack__help__dev__database__drop"
                ;;
            zkstack__help__dev__database,migrate)
                cmd="zkstack__help__dev__database__migrate"
                ;;
            zkstack__help__dev__database,new-migration)
                cmd="zkstack__help__dev__database__new__migration"
                ;;
            zkstack__help__dev__database,prepare)
                cmd="zkstack__help__dev__database__prepare"
                ;;
            zkstack__help__dev__database,reset)
                cmd="zkstack__help__dev__database__reset"
                ;;
            zkstack__help__dev__database,setup)
                cmd="zkstack__help__dev__database__setup"
                ;;
            zkstack__help__dev__fmt,contract)
                cmd="zkstack__help__dev__fmt__contract"
                ;;
            zkstack__help__dev__fmt,prettier)
                cmd="zkstack__help__dev__fmt__prettier"
                ;;
            zkstack__help__dev__fmt,rustfmt)
                cmd="zkstack__help__dev__fmt__rustfmt"
                ;;
            zkstack__help__dev__prover,info)
                cmd="zkstack__help__dev__prover__info"
                ;;
            zkstack__help__dev__prover,insert-batch)
                cmd="zkstack__help__dev__prover__insert__batch"
                ;;
            zkstack__help__dev__prover,insert-version)
                cmd="zkstack__help__dev__prover__insert__version"
                ;;
            zkstack__help__dev__snapshot,create)
                cmd="zkstack__help__dev__snapshot__create"
                ;;
            zkstack__help__dev__status,ports)
                cmd="zkstack__help__dev__status__ports"
                ;;
            zkstack__help__dev__test,build)
                cmd="zkstack__help__dev__test__build"
                ;;
            zkstack__help__dev__test,fees)
                cmd="zkstack__help__dev__test__fees"
                ;;
            zkstack__help__dev__test,integration)
                cmd="zkstack__help__dev__test__integration"
                ;;
            zkstack__help__dev__test,l1-contracts)
                cmd="zkstack__help__dev__test__l1__contracts"
                ;;
            zkstack__help__dev__test,loadtest)
                cmd="zkstack__help__dev__test__loadtest"
                ;;
            zkstack__help__dev__test,prover)
                cmd="zkstack__help__dev__test__prover"
                ;;
            zkstack__help__dev__test,recovery)
                cmd="zkstack__help__dev__test__recovery"
                ;;
            zkstack__help__dev__test,revert)
                cmd="zkstack__help__dev__test__revert"
                ;;
            zkstack__help__dev__test,rust)
                cmd="zkstack__help__dev__test__rust"
                ;;
            zkstack__help__dev__test,upgrade)
                cmd="zkstack__help__dev__test__upgrade"
                ;;
            zkstack__help__dev__test,wallet)
                cmd="zkstack__help__dev__test__wallet"
                ;;
            zkstack__help__ecosystem,build-transactions)
                cmd="zkstack__help__ecosystem__build__transactions"
                ;;
            zkstack__help__ecosystem,change-default-chain)
                cmd="zkstack__help__ecosystem__change__default__chain"
                ;;
            zkstack__help__ecosystem,create)
                cmd="zkstack__help__ecosystem__create"
                ;;
            zkstack__help__ecosystem,init)
                cmd="zkstack__help__ecosystem__init"
                ;;
            zkstack__help__ecosystem,setup-observability)
                cmd="zkstack__help__ecosystem__setup__observability"
                ;;
            zkstack__help__explorer,init)
                cmd="zkstack__help__explorer__init"
                ;;
            zkstack__help__explorer,run)
                cmd="zkstack__help__explorer__run"
                ;;
            zkstack__help__explorer,run-backend)
                cmd="zkstack__help__explorer__run__backend"
                ;;
            zkstack__help__external__node,build)
                cmd="zkstack__help__external__node__build"
                ;;
            zkstack__help__external__node,configs)
                cmd="zkstack__help__external__node__configs"
                ;;
            zkstack__help__external__node,init)
                cmd="zkstack__help__external__node__init"
                ;;
            zkstack__help__external__node,run)
                cmd="zkstack__help__external__node__run"
                ;;
            zkstack__help__external__node,wait)
                cmd="zkstack__help__external__node__wait"
                ;;
            zkstack__help__prover,compressor-keys)
                cmd="zkstack__help__prover__compressor__keys"
                ;;
            zkstack__help__prover,init)
                cmd="zkstack__help__prover__init"
                ;;
            zkstack__help__prover,init-bellman-cuda)
                cmd="zkstack__help__prover__init__bellman__cuda"
                ;;
            zkstack__help__prover,run)
                cmd="zkstack__help__prover__run"
                ;;
            zkstack__help__prover,setup-keys)
                cmd="zkstack__help__prover__setup__keys"
                ;;
            zkstack__help__server,build)
                cmd="zkstack__help__server__build"
                ;;
            zkstack__help__server,run)
                cmd="zkstack__help__server__run"
                ;;
            zkstack__help__server,wait)
                cmd="zkstack__help__server__wait"
                ;;
            zkstack__prover,compressor-keys)
                cmd="zkstack__prover__compressor__keys"
                ;;
            zkstack__prover,help)
                cmd="zkstack__prover__help"
                ;;
            zkstack__prover,init)
                cmd="zkstack__prover__init"
                ;;
            zkstack__prover,init-bellman-cuda)
                cmd="zkstack__prover__init__bellman__cuda"
                ;;
            zkstack__prover,run)
                cmd="zkstack__prover__run"
                ;;
            zkstack__prover,setup-keys)
                cmd="zkstack__prover__setup__keys"
                ;;
            zkstack__prover__help,compressor-keys)
                cmd="zkstack__prover__help__compressor__keys"
                ;;
            zkstack__prover__help,help)
                cmd="zkstack__prover__help__help"
                ;;
            zkstack__prover__help,init)
                cmd="zkstack__prover__help__init"
                ;;
            zkstack__prover__help,init-bellman-cuda)
                cmd="zkstack__prover__help__init__bellman__cuda"
                ;;
            zkstack__prover__help,run)
                cmd="zkstack__prover__help__run"
                ;;
            zkstack__prover__help,setup-keys)
                cmd="zkstack__prover__help__setup__keys"
                ;;
            zkstack__server,build)
                cmd="zkstack__server__build"
                ;;
            zkstack__server,help)
                cmd="zkstack__server__help"
                ;;
            zkstack__server,run)
                cmd="zkstack__server__run"
                ;;
            zkstack__server,wait)
                cmd="zkstack__server__wait"
                ;;
            zkstack__server__help,build)
                cmd="zkstack__server__help__build"
                ;;
            zkstack__server__help,help)
                cmd="zkstack__server__help__help"
                ;;
            zkstack__server__help,run)
                cmd="zkstack__server__help__run"
                ;;
            zkstack__server__help,wait)
                cmd="zkstack__server__help__wait"
                ;;
            *)
                ;;
        esac
    done

    case "${cmd}" in
        zkstack)
            opts="-v -h -V --verbose --chain --ignore-prerequisites --help --version autocomplete ecosystem chain dev prover server external-node containers contract-verifier portal explorer consensus update markdown help"
            if [[ ${cur} == -* || ${COMP_CWORD} -eq 1 ]] ; then
                COMPREPLY=( $(compgen -W "${opts}" -- "${cur}") )
                return 0
            fi
            case "${prev}" in
                --chain)
                    COMPREPLY=($(compgen -f "${cur}"))
                    return 0
                    ;;
                *)
                    COMPREPLY=()
                    ;;
            esac
            COMPREPLY=( $(compgen -W "${opts}" -- "${cur}") )
            return 0
            ;;
        zkstack__autocomplete)
            opts="-o -v -h --generate --out --verbose --chain --ignore-prerequisites --help"
            if [[ ${cur} == -* || ${COMP_CWORD} -eq 2 ]] ; then
                COMPREPLY=( $(compgen -W "${opts}" -- "${cur}") )
                return 0
            fi
            case "${prev}" in
                --generate)
                    COMPREPLY=($(compgen -W "bash elvish fish powershell zsh" -- "${cur}"))
                    return 0
                    ;;
                --out)
                    COMPREPLY=($(compgen -f "${cur}"))
                    return 0
                    ;;
                -o)
                    COMPREPLY=($(compgen -f "${cur}"))
                    return 0
                    ;;
                --chain)
                    COMPREPLY=($(compgen -f "${cur}"))
                    return 0
                    ;;
                *)
                    COMPREPLY=()
                    ;;
            esac
            COMPREPLY=( $(compgen -W "${opts}" -- "${cur}") )
            return 0
            ;;
        zkstack__chain)
<<<<<<< HEAD
            opts="-v -h --verbose --chain --ignore-prerequisites --help create build-transactions init genesis register-chain deploy-l2-contracts accept-chain-ownership initialize-bridges deploy-consensus-registry deploy-multicall3 deploy-upgrader deploy-paymaster update-token-multiplier-setter convert-to-gateway migrate-to-gateway migrate-from-gateway help"
=======
            opts="-v -h --verbose --chain --ignore-prerequisites --help create build-transactions init genesis register-chain deploy-l2-contracts accept-chain-ownership initialize-bridges deploy-consensus-registry deploy-multicall3 deploy-timestamp-asserter deploy-upgrader deploy-paymaster update-token-multiplier-setter help"
>>>>>>> f3a2517a
            if [[ ${cur} == -* || ${COMP_CWORD} -eq 2 ]] ; then
                COMPREPLY=( $(compgen -W "${opts}" -- "${cur}") )
                return 0
            fi
            case "${prev}" in
                --chain)
                    COMPREPLY=($(compgen -f "${cur}"))
                    return 0
                    ;;
                *)
                    COMPREPLY=()
                    ;;
            esac
            COMPREPLY=( $(compgen -W "${opts}" -- "${cur}") )
            return 0
            ;;
        zkstack__chain__accept__chain__ownership)
            opts="-a -v -h --verify --verifier --verifier-url --verifier-api-key --resume --zksync --additional-args --verbose --chain --ignore-prerequisites --help"
            if [[ ${cur} == -* || ${COMP_CWORD} -eq 3 ]] ; then
                COMPREPLY=( $(compgen -W "${opts}" -- "${cur}") )
                return 0
            fi
            case "${prev}" in
                --verify)
                    COMPREPLY=($(compgen -W "true false" -- "${cur}"))
                    return 0
                    ;;
                --verifier)
                    COMPREPLY=($(compgen -W "etherscan sourcify blockscout oklink" -- "${cur}"))
                    return 0
                    ;;
                --verifier-url)
                    COMPREPLY=($(compgen -f "${cur}"))
                    return 0
                    ;;
                --verifier-api-key)
                    COMPREPLY=($(compgen -f "${cur}"))
                    return 0
                    ;;
                --additional-args)
                    COMPREPLY=($(compgen -f "${cur}"))
                    return 0
                    ;;
                -a)
                    COMPREPLY=($(compgen -f "${cur}"))
                    return 0
                    ;;
                --chain)
                    COMPREPLY=($(compgen -f "${cur}"))
                    return 0
                    ;;
                *)
                    COMPREPLY=()
                    ;;
            esac
            COMPREPLY=( $(compgen -W "${opts}" -- "${cur}") )
            return 0
            ;;
        zkstack__chain__build__transactions)
            opts="-o -a -v -h --out --verify --verifier --verifier-url --verifier-api-key --resume --zksync --additional-args --l1-rpc-url --verbose --chain --ignore-prerequisites --help"
            if [[ ${cur} == -* || ${COMP_CWORD} -eq 3 ]] ; then
                COMPREPLY=( $(compgen -W "${opts}" -- "${cur}") )
                return 0
            fi
            case "${prev}" in
                --out)
                    COMPREPLY=($(compgen -f "${cur}"))
                    return 0
                    ;;
                -o)
                    COMPREPLY=($(compgen -f "${cur}"))
                    return 0
                    ;;
                --verify)
                    COMPREPLY=($(compgen -W "true false" -- "${cur}"))
                    return 0
                    ;;
                --verifier)
                    COMPREPLY=($(compgen -W "etherscan sourcify blockscout oklink" -- "${cur}"))
                    return 0
                    ;;
                --verifier-url)
                    COMPREPLY=($(compgen -f "${cur}"))
                    return 0
                    ;;
                --verifier-api-key)
                    COMPREPLY=($(compgen -f "${cur}"))
                    return 0
                    ;;
                --additional-args)
                    COMPREPLY=($(compgen -f "${cur}"))
                    return 0
                    ;;
                -a)
                    COMPREPLY=($(compgen -f "${cur}"))
                    return 0
                    ;;
                --l1-rpc-url)
                    COMPREPLY=($(compgen -f "${cur}"))
                    return 0
                    ;;
                --chain)
                    COMPREPLY=($(compgen -f "${cur}"))
                    return 0
                    ;;
                *)
                    COMPREPLY=()
                    ;;
            esac
            COMPREPLY=( $(compgen -W "${opts}" -- "${cur}") )
            return 0
            ;;
        zkstack__chain__convert__to__gateway)
            opts="-a -v -h --verify --verifier --verifier-url --verifier-api-key --resume --zksync --additional-args --verbose --chain --ignore-prerequisites --help"
            if [[ ${cur} == -* || ${COMP_CWORD} -eq 3 ]] ; then
                COMPREPLY=( $(compgen -W "${opts}" -- "${cur}") )
                return 0
            fi
            case "${prev}" in
                --verify)
                    COMPREPLY=($(compgen -W "true false" -- "${cur}"))
                    return 0
                    ;;
                --verifier)
                    COMPREPLY=($(compgen -W "etherscan sourcify blockscout oklink" -- "${cur}"))
                    return 0
                    ;;
                --verifier-url)
                    COMPREPLY=($(compgen -f "${cur}"))
                    return 0
                    ;;
                --verifier-api-key)
                    COMPREPLY=($(compgen -f "${cur}"))
                    return 0
                    ;;
                --additional-args)
                    COMPREPLY=($(compgen -f "${cur}"))
                    return 0
                    ;;
                -a)
                    COMPREPLY=($(compgen -f "${cur}"))
                    return 0
                    ;;
                --chain)
                    COMPREPLY=($(compgen -f "${cur}"))
                    return 0
                    ;;
                *)
                    COMPREPLY=()
                    ;;
            esac
            COMPREPLY=( $(compgen -W "${opts}" -- "${cur}") )
            return 0
            ;;
        zkstack__chain__create)
            opts="-v -h --chain-name --chain-id --prover-mode --wallet-creation --wallet-path --l1-batch-commit-data-generator-mode --base-token-address --base-token-price-nominator --base-token-price-denominator --set-as-default --legacy-bridge --skip-submodules-checkout --skip-contract-compilation-override --evm-emulator --verbose --chain --ignore-prerequisites --help"
            if [[ ${cur} == -* || ${COMP_CWORD} -eq 3 ]] ; then
                COMPREPLY=( $(compgen -W "${opts}" -- "${cur}") )
                return 0
            fi
            case "${prev}" in
                --chain-name)
                    COMPREPLY=($(compgen -f "${cur}"))
                    return 0
                    ;;
                --chain-id)
                    COMPREPLY=($(compgen -f "${cur}"))
                    return 0
                    ;;
                --prover-mode)
                    COMPREPLY=($(compgen -W "no-proofs gpu" -- "${cur}"))
                    return 0
                    ;;
                --wallet-creation)
                    COMPREPLY=($(compgen -W "localhost random empty in-file" -- "${cur}"))
                    return 0
                    ;;
                --wallet-path)
                    local oldifs
                    if [ -n "${IFS+x}" ]; then
                        oldifs="$IFS"
                    fi
                    IFS=$'\n'
                    COMPREPLY=($(compgen -f "${cur}"))
                    if [ -n "${oldifs+x}" ]; then
                        IFS="$oldifs"
                    fi
                    if [[ "${BASH_VERSINFO[0]}" -ge 4 ]]; then
                        compopt -o filenames
                    fi
                    return 0
                    ;;
                --l1-batch-commit-data-generator-mode)
                    COMPREPLY=($(compgen -W "rollup validium" -- "${cur}"))
                    return 0
                    ;;
                --base-token-address)
                    COMPREPLY=($(compgen -f "${cur}"))
                    return 0
                    ;;
                --base-token-price-nominator)
                    COMPREPLY=($(compgen -f "${cur}"))
                    return 0
                    ;;
                --base-token-price-denominator)
                    COMPREPLY=($(compgen -f "${cur}"))
                    return 0
                    ;;
                --set-as-default)
                    COMPREPLY=($(compgen -W "true false" -- "${cur}"))
                    return 0
                    ;;
                --evm-emulator)
                    COMPREPLY=($(compgen -W "true false" -- "${cur}"))
                    return 0
                    ;;
                --chain)
                    COMPREPLY=($(compgen -f "${cur}"))
                    return 0
                    ;;
                *)
                    COMPREPLY=()
                    ;;
            esac
            COMPREPLY=( $(compgen -W "${opts}" -- "${cur}") )
            return 0
            ;;
        zkstack__chain__deploy__consensus__registry)
            opts="-a -v -h --verify --verifier --verifier-url --verifier-api-key --resume --zksync --additional-args --verbose --chain --ignore-prerequisites --help"
            if [[ ${cur} == -* || ${COMP_CWORD} -eq 3 ]] ; then
                COMPREPLY=( $(compgen -W "${opts}" -- "${cur}") )
                return 0
            fi
            case "${prev}" in
                --verify)
                    COMPREPLY=($(compgen -W "true false" -- "${cur}"))
                    return 0
                    ;;
                --verifier)
                    COMPREPLY=($(compgen -W "etherscan sourcify blockscout oklink" -- "${cur}"))
                    return 0
                    ;;
                --verifier-url)
                    COMPREPLY=($(compgen -f "${cur}"))
                    return 0
                    ;;
                --verifier-api-key)
                    COMPREPLY=($(compgen -f "${cur}"))
                    return 0
                    ;;
                --additional-args)
                    COMPREPLY=($(compgen -f "${cur}"))
                    return 0
                    ;;
                -a)
                    COMPREPLY=($(compgen -f "${cur}"))
                    return 0
                    ;;
                --chain)
                    COMPREPLY=($(compgen -f "${cur}"))
                    return 0
                    ;;
                *)
                    COMPREPLY=()
                    ;;
            esac
            COMPREPLY=( $(compgen -W "${opts}" -- "${cur}") )
            return 0
            ;;
        zkstack__chain__deploy__l2__contracts)
            opts="-a -v -h --verify --verifier --verifier-url --verifier-api-key --resume --zksync --additional-args --verbose --chain --ignore-prerequisites --help"
            if [[ ${cur} == -* || ${COMP_CWORD} -eq 3 ]] ; then
                COMPREPLY=( $(compgen -W "${opts}" -- "${cur}") )
                return 0
            fi
            case "${prev}" in
                --verify)
                    COMPREPLY=($(compgen -W "true false" -- "${cur}"))
                    return 0
                    ;;
                --verifier)
                    COMPREPLY=($(compgen -W "etherscan sourcify blockscout oklink" -- "${cur}"))
                    return 0
                    ;;
                --verifier-url)
                    COMPREPLY=($(compgen -f "${cur}"))
                    return 0
                    ;;
                --verifier-api-key)
                    COMPREPLY=($(compgen -f "${cur}"))
                    return 0
                    ;;
                --additional-args)
                    COMPREPLY=($(compgen -f "${cur}"))
                    return 0
                    ;;
                -a)
                    COMPREPLY=($(compgen -f "${cur}"))
                    return 0
                    ;;
                --chain)
                    COMPREPLY=($(compgen -f "${cur}"))
                    return 0
                    ;;
                *)
                    COMPREPLY=()
                    ;;
            esac
            COMPREPLY=( $(compgen -W "${opts}" -- "${cur}") )
            return 0
            ;;
        zkstack__chain__deploy__multicall3)
            opts="-a -v -h --verify --verifier --verifier-url --verifier-api-key --resume --zksync --additional-args --verbose --chain --ignore-prerequisites --help"
            if [[ ${cur} == -* || ${COMP_CWORD} -eq 3 ]] ; then
                COMPREPLY=( $(compgen -W "${opts}" -- "${cur}") )
                return 0
            fi
            case "${prev}" in
                --verify)
                    COMPREPLY=($(compgen -W "true false" -- "${cur}"))
                    return 0
                    ;;
                --verifier)
                    COMPREPLY=($(compgen -W "etherscan sourcify blockscout oklink" -- "${cur}"))
                    return 0
                    ;;
                --verifier-url)
                    COMPREPLY=($(compgen -f "${cur}"))
                    return 0
                    ;;
                --verifier-api-key)
                    COMPREPLY=($(compgen -f "${cur}"))
                    return 0
                    ;;
                --additional-args)
                    COMPREPLY=($(compgen -f "${cur}"))
                    return 0
                    ;;
                -a)
                    COMPREPLY=($(compgen -f "${cur}"))
                    return 0
                    ;;
                --chain)
                    COMPREPLY=($(compgen -f "${cur}"))
                    return 0
                    ;;
                *)
                    COMPREPLY=()
                    ;;
            esac
            COMPREPLY=( $(compgen -W "${opts}" -- "${cur}") )
            return 0
            ;;
        zkstack__chain__deploy__paymaster)
            opts="-a -v -h --verify --verifier --verifier-url --verifier-api-key --resume --zksync --additional-args --verbose --chain --ignore-prerequisites --help"
            if [[ ${cur} == -* || ${COMP_CWORD} -eq 3 ]] ; then
                COMPREPLY=( $(compgen -W "${opts}" -- "${cur}") )
                return 0
            fi
            case "${prev}" in
                --verify)
                    COMPREPLY=($(compgen -W "true false" -- "${cur}"))
                    return 0
                    ;;
                --verifier)
                    COMPREPLY=($(compgen -W "etherscan sourcify blockscout oklink" -- "${cur}"))
                    return 0
                    ;;
                --verifier-url)
                    COMPREPLY=($(compgen -f "${cur}"))
                    return 0
                    ;;
                --verifier-api-key)
                    COMPREPLY=($(compgen -f "${cur}"))
                    return 0
                    ;;
                --additional-args)
                    COMPREPLY=($(compgen -f "${cur}"))
                    return 0
                    ;;
                -a)
                    COMPREPLY=($(compgen -f "${cur}"))
                    return 0
                    ;;
                --chain)
                    COMPREPLY=($(compgen -f "${cur}"))
                    return 0
                    ;;
                *)
                    COMPREPLY=()
                    ;;
            esac
            COMPREPLY=( $(compgen -W "${opts}" -- "${cur}") )
            return 0
            ;;
        zkstack__chain__deploy__timestamp__asserter)
            opts="-a -v -h --verify --verifier --verifier-url --verifier-api-key --resume --additional-args --verbose --chain --ignore-prerequisites --help"
            if [[ ${cur} == -* || ${COMP_CWORD} -eq 3 ]] ; then
                COMPREPLY=( $(compgen -W "${opts}" -- "${cur}") )
                return 0
            fi
            case "${prev}" in
                --verify)
                    COMPREPLY=($(compgen -W "true false" -- "${cur}"))
                    return 0
                    ;;
                --verifier)
                    COMPREPLY=($(compgen -W "etherscan sourcify blockscout oklink" -- "${cur}"))
                    return 0
                    ;;
                --verifier-url)
                    COMPREPLY=($(compgen -f "${cur}"))
                    return 0
                    ;;
                --verifier-api-key)
                    COMPREPLY=($(compgen -f "${cur}"))
                    return 0
                    ;;
                --additional-args)
                    COMPREPLY=($(compgen -f "${cur}"))
                    return 0
                    ;;
                -a)
                    COMPREPLY=($(compgen -f "${cur}"))
                    return 0
                    ;;
                --chain)
                    COMPREPLY=($(compgen -f "${cur}"))
                    return 0
                    ;;
                *)
                    COMPREPLY=()
                    ;;
            esac
            COMPREPLY=( $(compgen -W "${opts}" -- "${cur}") )
            return 0
            ;;
        zkstack__chain__deploy__upgrader)
            opts="-a -v -h --verify --verifier --verifier-url --verifier-api-key --resume --zksync --additional-args --verbose --chain --ignore-prerequisites --help"
            if [[ ${cur} == -* || ${COMP_CWORD} -eq 3 ]] ; then
                COMPREPLY=( $(compgen -W "${opts}" -- "${cur}") )
                return 0
            fi
            case "${prev}" in
                --verify)
                    COMPREPLY=($(compgen -W "true false" -- "${cur}"))
                    return 0
                    ;;
                --verifier)
                    COMPREPLY=($(compgen -W "etherscan sourcify blockscout oklink" -- "${cur}"))
                    return 0
                    ;;
                --verifier-url)
                    COMPREPLY=($(compgen -f "${cur}"))
                    return 0
                    ;;
                --verifier-api-key)
                    COMPREPLY=($(compgen -f "${cur}"))
                    return 0
                    ;;
                --additional-args)
                    COMPREPLY=($(compgen -f "${cur}"))
                    return 0
                    ;;
                -a)
                    COMPREPLY=($(compgen -f "${cur}"))
                    return 0
                    ;;
                --chain)
                    COMPREPLY=($(compgen -f "${cur}"))
                    return 0
                    ;;
                *)
                    COMPREPLY=()
                    ;;
            esac
            COMPREPLY=( $(compgen -W "${opts}" -- "${cur}") )
            return 0
            ;;
        zkstack__chain__genesis)
            opts="-d -d -v -h --server-db-url --server-db-name --dev --dont-drop --verbose --chain --ignore-prerequisites --help init-database server help"
            if [[ ${cur} == -* || ${COMP_CWORD} -eq 3 ]] ; then
                COMPREPLY=( $(compgen -W "${opts}" -- "${cur}") )
                return 0
            fi
            case "${prev}" in
                --server-db-url)
                    COMPREPLY=($(compgen -f "${cur}"))
                    return 0
                    ;;
                --server-db-name)
                    COMPREPLY=($(compgen -f "${cur}"))
                    return 0
                    ;;
                --chain)
                    COMPREPLY=($(compgen -f "${cur}"))
                    return 0
                    ;;
                *)
                    COMPREPLY=()
                    ;;
            esac
            COMPREPLY=( $(compgen -W "${opts}" -- "${cur}") )
            return 0
            ;;
        zkstack__chain__genesis__help)
            opts="init-database server help"
            if [[ ${cur} == -* || ${COMP_CWORD} -eq 4 ]] ; then
                COMPREPLY=( $(compgen -W "${opts}" -- "${cur}") )
                return 0
            fi
            case "${prev}" in
                *)
                    COMPREPLY=()
                    ;;
            esac
            COMPREPLY=( $(compgen -W "${opts}" -- "${cur}") )
            return 0
            ;;
        zkstack__chain__genesis__help__help)
            opts=""
            if [[ ${cur} == -* || ${COMP_CWORD} -eq 5 ]] ; then
                COMPREPLY=( $(compgen -W "${opts}" -- "${cur}") )
                return 0
            fi
            case "${prev}" in
                *)
                    COMPREPLY=()
                    ;;
            esac
            COMPREPLY=( $(compgen -W "${opts}" -- "${cur}") )
            return 0
            ;;
        zkstack__chain__genesis__help__init__database)
            opts=""
            if [[ ${cur} == -* || ${COMP_CWORD} -eq 5 ]] ; then
                COMPREPLY=( $(compgen -W "${opts}" -- "${cur}") )
                return 0
            fi
            case "${prev}" in
                *)
                    COMPREPLY=()
                    ;;
            esac
            COMPREPLY=( $(compgen -W "${opts}" -- "${cur}") )
            return 0
            ;;
        zkstack__chain__genesis__help__server)
            opts=""
            if [[ ${cur} == -* || ${COMP_CWORD} -eq 5 ]] ; then
                COMPREPLY=( $(compgen -W "${opts}" -- "${cur}") )
                return 0
            fi
            case "${prev}" in
                *)
                    COMPREPLY=()
                    ;;
            esac
            COMPREPLY=( $(compgen -W "${opts}" -- "${cur}") )
            return 0
            ;;
        zkstack__chain__genesis__init__database)
            opts="-d -d -v -h --server-db-url --server-db-name --dev --dont-drop --verbose --chain --ignore-prerequisites --help"
            if [[ ${cur} == -* || ${COMP_CWORD} -eq 4 ]] ; then
                COMPREPLY=( $(compgen -W "${opts}" -- "${cur}") )
                return 0
            fi
            case "${prev}" in
                --server-db-url)
                    COMPREPLY=($(compgen -f "${cur}"))
                    return 0
                    ;;
                --server-db-name)
                    COMPREPLY=($(compgen -f "${cur}"))
                    return 0
                    ;;
                --chain)
                    COMPREPLY=($(compgen -f "${cur}"))
                    return 0
                    ;;
                *)
                    COMPREPLY=()
                    ;;
            esac
            COMPREPLY=( $(compgen -W "${opts}" -- "${cur}") )
            return 0
            ;;
        zkstack__chain__genesis__server)
            opts="-v -h --verbose --chain --ignore-prerequisites --help"
            if [[ ${cur} == -* || ${COMP_CWORD} -eq 4 ]] ; then
                COMPREPLY=( $(compgen -W "${opts}" -- "${cur}") )
                return 0
            fi
            case "${prev}" in
                --chain)
                    COMPREPLY=($(compgen -f "${cur}"))
                    return 0
                    ;;
                *)
                    COMPREPLY=()
                    ;;
            esac
            COMPREPLY=( $(compgen -W "${opts}" -- "${cur}") )
            return 0
            ;;
        zkstack__chain__help)
<<<<<<< HEAD
            opts="create build-transactions init genesis register-chain deploy-l2-contracts accept-chain-ownership initialize-bridges deploy-consensus-registry deploy-multicall3 deploy-upgrader deploy-paymaster update-token-multiplier-setter convert-to-gateway migrate-to-gateway migrate-from-gateway help"
=======
            opts="create build-transactions init genesis register-chain deploy-l2-contracts accept-chain-ownership initialize-bridges deploy-consensus-registry deploy-multicall3 deploy-timestamp-asserter deploy-upgrader deploy-paymaster update-token-multiplier-setter help"
>>>>>>> f3a2517a
            if [[ ${cur} == -* || ${COMP_CWORD} -eq 3 ]] ; then
                COMPREPLY=( $(compgen -W "${opts}" -- "${cur}") )
                return 0
            fi
            case "${prev}" in
                *)
                    COMPREPLY=()
                    ;;
            esac
            COMPREPLY=( $(compgen -W "${opts}" -- "${cur}") )
            return 0
            ;;
        zkstack__chain__help__accept__chain__ownership)
            opts=""
            if [[ ${cur} == -* || ${COMP_CWORD} -eq 4 ]] ; then
                COMPREPLY=( $(compgen -W "${opts}" -- "${cur}") )
                return 0
            fi
            case "${prev}" in
                *)
                    COMPREPLY=()
                    ;;
            esac
            COMPREPLY=( $(compgen -W "${opts}" -- "${cur}") )
            return 0
            ;;
        zkstack__chain__help__build__transactions)
            opts=""
            if [[ ${cur} == -* || ${COMP_CWORD} -eq 4 ]] ; then
                COMPREPLY=( $(compgen -W "${opts}" -- "${cur}") )
                return 0
            fi
            case "${prev}" in
                *)
                    COMPREPLY=()
                    ;;
            esac
            COMPREPLY=( $(compgen -W "${opts}" -- "${cur}") )
            return 0
            ;;
        zkstack__chain__help__convert__to__gateway)
            opts=""
            if [[ ${cur} == -* || ${COMP_CWORD} -eq 4 ]] ; then
                COMPREPLY=( $(compgen -W "${opts}" -- "${cur}") )
                return 0
            fi
            case "${prev}" in
                *)
                    COMPREPLY=()
                    ;;
            esac
            COMPREPLY=( $(compgen -W "${opts}" -- "${cur}") )
            return 0
            ;;
        zkstack__chain__help__create)
            opts=""
            if [[ ${cur} == -* || ${COMP_CWORD} -eq 4 ]] ; then
                COMPREPLY=( $(compgen -W "${opts}" -- "${cur}") )
                return 0
            fi
            case "${prev}" in
                *)
                    COMPREPLY=()
                    ;;
            esac
            COMPREPLY=( $(compgen -W "${opts}" -- "${cur}") )
            return 0
            ;;
        zkstack__chain__help__deploy__consensus__registry)
            opts=""
            if [[ ${cur} == -* || ${COMP_CWORD} -eq 4 ]] ; then
                COMPREPLY=( $(compgen -W "${opts}" -- "${cur}") )
                return 0
            fi
            case "${prev}" in
                *)
                    COMPREPLY=()
                    ;;
            esac
            COMPREPLY=( $(compgen -W "${opts}" -- "${cur}") )
            return 0
            ;;
        zkstack__chain__help__deploy__l2__contracts)
            opts=""
            if [[ ${cur} == -* || ${COMP_CWORD} -eq 4 ]] ; then
                COMPREPLY=( $(compgen -W "${opts}" -- "${cur}") )
                return 0
            fi
            case "${prev}" in
                *)
                    COMPREPLY=()
                    ;;
            esac
            COMPREPLY=( $(compgen -W "${opts}" -- "${cur}") )
            return 0
            ;;
        zkstack__chain__help__deploy__multicall3)
            opts=""
            if [[ ${cur} == -* || ${COMP_CWORD} -eq 4 ]] ; then
                COMPREPLY=( $(compgen -W "${opts}" -- "${cur}") )
                return 0
            fi
            case "${prev}" in
                *)
                    COMPREPLY=()
                    ;;
            esac
            COMPREPLY=( $(compgen -W "${opts}" -- "${cur}") )
            return 0
            ;;
        zkstack__chain__help__deploy__paymaster)
            opts=""
            if [[ ${cur} == -* || ${COMP_CWORD} -eq 4 ]] ; then
                COMPREPLY=( $(compgen -W "${opts}" -- "${cur}") )
                return 0
            fi
            case "${prev}" in
                *)
                    COMPREPLY=()
                    ;;
            esac
            COMPREPLY=( $(compgen -W "${opts}" -- "${cur}") )
            return 0
            ;;
        zkstack__chain__help__deploy__timestamp__asserter)
            opts=""
            if [[ ${cur} == -* || ${COMP_CWORD} -eq 4 ]] ; then
                COMPREPLY=( $(compgen -W "${opts}" -- "${cur}") )
                return 0
            fi
            case "${prev}" in
                *)
                    COMPREPLY=()
                    ;;
            esac
            COMPREPLY=( $(compgen -W "${opts}" -- "${cur}") )
            return 0
            ;;
        zkstack__chain__help__deploy__upgrader)
            opts=""
            if [[ ${cur} == -* || ${COMP_CWORD} -eq 4 ]] ; then
                COMPREPLY=( $(compgen -W "${opts}" -- "${cur}") )
                return 0
            fi
            case "${prev}" in
                *)
                    COMPREPLY=()
                    ;;
            esac
            COMPREPLY=( $(compgen -W "${opts}" -- "${cur}") )
            return 0
            ;;
        zkstack__chain__help__genesis)
            opts="init-database server"
            if [[ ${cur} == -* || ${COMP_CWORD} -eq 4 ]] ; then
                COMPREPLY=( $(compgen -W "${opts}" -- "${cur}") )
                return 0
            fi
            case "${prev}" in
                *)
                    COMPREPLY=()
                    ;;
            esac
            COMPREPLY=( $(compgen -W "${opts}" -- "${cur}") )
            return 0
            ;;
        zkstack__chain__help__genesis__init__database)
            opts=""
            if [[ ${cur} == -* || ${COMP_CWORD} -eq 5 ]] ; then
                COMPREPLY=( $(compgen -W "${opts}" -- "${cur}") )
                return 0
            fi
            case "${prev}" in
                *)
                    COMPREPLY=()
                    ;;
            esac
            COMPREPLY=( $(compgen -W "${opts}" -- "${cur}") )
            return 0
            ;;
        zkstack__chain__help__genesis__server)
            opts=""
            if [[ ${cur} == -* || ${COMP_CWORD} -eq 5 ]] ; then
                COMPREPLY=( $(compgen -W "${opts}" -- "${cur}") )
                return 0
            fi
            case "${prev}" in
                *)
                    COMPREPLY=()
                    ;;
            esac
            COMPREPLY=( $(compgen -W "${opts}" -- "${cur}") )
            return 0
            ;;
        zkstack__chain__help__help)
            opts=""
            if [[ ${cur} == -* || ${COMP_CWORD} -eq 4 ]] ; then
                COMPREPLY=( $(compgen -W "${opts}" -- "${cur}") )
                return 0
            fi
            case "${prev}" in
                *)
                    COMPREPLY=()
                    ;;
            esac
            COMPREPLY=( $(compgen -W "${opts}" -- "${cur}") )
            return 0
            ;;
        zkstack__chain__help__init)
            opts="configs"
            if [[ ${cur} == -* || ${COMP_CWORD} -eq 4 ]] ; then
                COMPREPLY=( $(compgen -W "${opts}" -- "${cur}") )
                return 0
            fi
            case "${prev}" in
                *)
                    COMPREPLY=()
                    ;;
            esac
            COMPREPLY=( $(compgen -W "${opts}" -- "${cur}") )
            return 0
            ;;
        zkstack__chain__help__init__configs)
            opts=""
            if [[ ${cur} == -* || ${COMP_CWORD} -eq 5 ]] ; then
                COMPREPLY=( $(compgen -W "${opts}" -- "${cur}") )
                return 0
            fi
            case "${prev}" in
                *)
                    COMPREPLY=()
                    ;;
            esac
            COMPREPLY=( $(compgen -W "${opts}" -- "${cur}") )
            return 0
            ;;
        zkstack__chain__help__initialize__bridges)
            opts=""
            if [[ ${cur} == -* || ${COMP_CWORD} -eq 4 ]] ; then
                COMPREPLY=( $(compgen -W "${opts}" -- "${cur}") )
                return 0
            fi
            case "${prev}" in
                *)
                    COMPREPLY=()
                    ;;
            esac
            COMPREPLY=( $(compgen -W "${opts}" -- "${cur}") )
            return 0
            ;;
        zkstack__chain__help__migrate__from__gateway)
            opts=""
            if [[ ${cur} == -* || ${COMP_CWORD} -eq 4 ]] ; then
                COMPREPLY=( $(compgen -W "${opts}" -- "${cur}") )
                return 0
            fi
            case "${prev}" in
                *)
                    COMPREPLY=()
                    ;;
            esac
            COMPREPLY=( $(compgen -W "${opts}" -- "${cur}") )
            return 0
            ;;
        zkstack__chain__help__migrate__to__gateway)
            opts=""
            if [[ ${cur} == -* || ${COMP_CWORD} -eq 4 ]] ; then
                COMPREPLY=( $(compgen -W "${opts}" -- "${cur}") )
                return 0
            fi
            case "${prev}" in
                *)
                    COMPREPLY=()
                    ;;
            esac
            COMPREPLY=( $(compgen -W "${opts}" -- "${cur}") )
            return 0
            ;;
        zkstack__chain__help__register__chain)
            opts=""
            if [[ ${cur} == -* || ${COMP_CWORD} -eq 4 ]] ; then
                COMPREPLY=( $(compgen -W "${opts}" -- "${cur}") )
                return 0
            fi
            case "${prev}" in
                *)
                    COMPREPLY=()
                    ;;
            esac
            COMPREPLY=( $(compgen -W "${opts}" -- "${cur}") )
            return 0
            ;;
        zkstack__chain__help__update__token__multiplier__setter)
            opts=""
            if [[ ${cur} == -* || ${COMP_CWORD} -eq 4 ]] ; then
                COMPREPLY=( $(compgen -W "${opts}" -- "${cur}") )
                return 0
            fi
            case "${prev}" in
                *)
                    COMPREPLY=()
                    ;;
            esac
            COMPREPLY=( $(compgen -W "${opts}" -- "${cur}") )
            return 0
            ;;
        zkstack__chain__init)
            opts="-a -d -v -h --verify --verifier --verifier-url --verifier-api-key --resume --zksync --additional-args --server-db-url --server-db-name --dont-drop --deploy-paymaster --l1-rpc-url --no-port-reallocation --dev --skip-submodules-checkout --verbose --chain --ignore-prerequisites --help configs help"
            if [[ ${cur} == -* || ${COMP_CWORD} -eq 3 ]] ; then
                COMPREPLY=( $(compgen -W "${opts}" -- "${cur}") )
                return 0
            fi
            case "${prev}" in
                --verify)
                    COMPREPLY=($(compgen -W "true false" -- "${cur}"))
                    return 0
                    ;;
                --verifier)
                    COMPREPLY=($(compgen -W "etherscan sourcify blockscout oklink" -- "${cur}"))
                    return 0
                    ;;
                --verifier-url)
                    COMPREPLY=($(compgen -f "${cur}"))
                    return 0
                    ;;
                --verifier-api-key)
                    COMPREPLY=($(compgen -f "${cur}"))
                    return 0
                    ;;
                --additional-args)
                    COMPREPLY=($(compgen -f "${cur}"))
                    return 0
                    ;;
                -a)
                    COMPREPLY=($(compgen -f "${cur}"))
                    return 0
                    ;;
                --server-db-url)
                    COMPREPLY=($(compgen -f "${cur}"))
                    return 0
                    ;;
                --server-db-name)
                    COMPREPLY=($(compgen -f "${cur}"))
                    return 0
                    ;;
                --deploy-paymaster)
                    COMPREPLY=($(compgen -W "true false" -- "${cur}"))
                    return 0
                    ;;
                --l1-rpc-url)
                    COMPREPLY=($(compgen -f "${cur}"))
                    return 0
                    ;;
                --chain)
                    COMPREPLY=($(compgen -f "${cur}"))
                    return 0
                    ;;
                *)
                    COMPREPLY=()
                    ;;
            esac
            COMPREPLY=( $(compgen -W "${opts}" -- "${cur}") )
            return 0
            ;;
        zkstack__chain__init__configs)
            opts="-d -d -v -h --server-db-url --server-db-name --dev --dont-drop --l1-rpc-url --no-port-reallocation --verbose --chain --ignore-prerequisites --help"
            if [[ ${cur} == -* || ${COMP_CWORD} -eq 4 ]] ; then
                COMPREPLY=( $(compgen -W "${opts}" -- "${cur}") )
                return 0
            fi
            case "${prev}" in
                --server-db-url)
                    COMPREPLY=($(compgen -f "${cur}"))
                    return 0
                    ;;
                --server-db-name)
                    COMPREPLY=($(compgen -f "${cur}"))
                    return 0
                    ;;
                --l1-rpc-url)
                    COMPREPLY=($(compgen -f "${cur}"))
                    return 0
                    ;;
                --chain)
                    COMPREPLY=($(compgen -f "${cur}"))
                    return 0
                    ;;
                *)
                    COMPREPLY=()
                    ;;
            esac
            COMPREPLY=( $(compgen -W "${opts}" -- "${cur}") )
            return 0
            ;;
        zkstack__chain__init__help)
            opts="configs help"
            if [[ ${cur} == -* || ${COMP_CWORD} -eq 4 ]] ; then
                COMPREPLY=( $(compgen -W "${opts}" -- "${cur}") )
                return 0
            fi
            case "${prev}" in
                *)
                    COMPREPLY=()
                    ;;
            esac
            COMPREPLY=( $(compgen -W "${opts}" -- "${cur}") )
            return 0
            ;;
        zkstack__chain__init__help__configs)
            opts=""
            if [[ ${cur} == -* || ${COMP_CWORD} -eq 5 ]] ; then
                COMPREPLY=( $(compgen -W "${opts}" -- "${cur}") )
                return 0
            fi
            case "${prev}" in
                *)
                    COMPREPLY=()
                    ;;
            esac
            COMPREPLY=( $(compgen -W "${opts}" -- "${cur}") )
            return 0
            ;;
        zkstack__chain__init__help__help)
            opts=""
            if [[ ${cur} == -* || ${COMP_CWORD} -eq 5 ]] ; then
                COMPREPLY=( $(compgen -W "${opts}" -- "${cur}") )
                return 0
            fi
            case "${prev}" in
                *)
                    COMPREPLY=()
                    ;;
            esac
            COMPREPLY=( $(compgen -W "${opts}" -- "${cur}") )
            return 0
            ;;
        zkstack__chain__initialize__bridges)
            opts="-a -v -h --verify --verifier --verifier-url --verifier-api-key --resume --zksync --additional-args --verbose --chain --ignore-prerequisites --help"
            if [[ ${cur} == -* || ${COMP_CWORD} -eq 3 ]] ; then
                COMPREPLY=( $(compgen -W "${opts}" -- "${cur}") )
                return 0
            fi
            case "${prev}" in
                --verify)
                    COMPREPLY=($(compgen -W "true false" -- "${cur}"))
                    return 0
                    ;;
                --verifier)
                    COMPREPLY=($(compgen -W "etherscan sourcify blockscout oklink" -- "${cur}"))
                    return 0
                    ;;
                --verifier-url)
                    COMPREPLY=($(compgen -f "${cur}"))
                    return 0
                    ;;
                --verifier-api-key)
                    COMPREPLY=($(compgen -f "${cur}"))
                    return 0
                    ;;
                --additional-args)
                    COMPREPLY=($(compgen -f "${cur}"))
                    return 0
                    ;;
                -a)
                    COMPREPLY=($(compgen -f "${cur}"))
                    return 0
                    ;;
                --chain)
                    COMPREPLY=($(compgen -f "${cur}"))
                    return 0
                    ;;
                *)
                    COMPREPLY=()
                    ;;
            esac
            COMPREPLY=( $(compgen -W "${opts}" -- "${cur}") )
            return 0
            ;;
        zkstack__chain__migrate__from__gateway)
            opts="-a -v -h --verify --verifier --verifier-url --verifier-api-key --resume --zksync --additional-args --gateway-chain-name --verbose --chain --ignore-prerequisites --help"
            if [[ ${cur} == -* || ${COMP_CWORD} -eq 3 ]] ; then
                COMPREPLY=( $(compgen -W "${opts}" -- "${cur}") )
                return 0
            fi
            case "${prev}" in
                --verify)
                    COMPREPLY=($(compgen -W "true false" -- "${cur}"))
                    return 0
                    ;;
                --verifier)
                    COMPREPLY=($(compgen -W "etherscan sourcify blockscout oklink" -- "${cur}"))
                    return 0
                    ;;
                --verifier-url)
                    COMPREPLY=($(compgen -f "${cur}"))
                    return 0
                    ;;
                --verifier-api-key)
                    COMPREPLY=($(compgen -f "${cur}"))
                    return 0
                    ;;
                --additional-args)
                    COMPREPLY=($(compgen -f "${cur}"))
                    return 0
                    ;;
                -a)
                    COMPREPLY=($(compgen -f "${cur}"))
                    return 0
                    ;;
                --gateway-chain-name)
                    COMPREPLY=($(compgen -f "${cur}"))
                    return 0
                    ;;
                --chain)
                    COMPREPLY=($(compgen -f "${cur}"))
                    return 0
                    ;;
                *)
                    COMPREPLY=()
                    ;;
            esac
            COMPREPLY=( $(compgen -W "${opts}" -- "${cur}") )
            return 0
            ;;
        zkstack__chain__migrate__to__gateway)
            opts="-a -v -h --verify --verifier --verifier-url --verifier-api-key --resume --zksync --additional-args --gateway-chain-name --verbose --chain --ignore-prerequisites --help"
            if [[ ${cur} == -* || ${COMP_CWORD} -eq 3 ]] ; then
                COMPREPLY=( $(compgen -W "${opts}" -- "${cur}") )
                return 0
            fi
            case "${prev}" in
                --verify)
                    COMPREPLY=($(compgen -W "true false" -- "${cur}"))
                    return 0
                    ;;
                --verifier)
                    COMPREPLY=($(compgen -W "etherscan sourcify blockscout oklink" -- "${cur}"))
                    return 0
                    ;;
                --verifier-url)
                    COMPREPLY=($(compgen -f "${cur}"))
                    return 0
                    ;;
                --verifier-api-key)
                    COMPREPLY=($(compgen -f "${cur}"))
                    return 0
                    ;;
                --additional-args)
                    COMPREPLY=($(compgen -f "${cur}"))
                    return 0
                    ;;
                -a)
                    COMPREPLY=($(compgen -f "${cur}"))
                    return 0
                    ;;
                --gateway-chain-name)
                    COMPREPLY=($(compgen -f "${cur}"))
                    return 0
                    ;;
                --chain)
                    COMPREPLY=($(compgen -f "${cur}"))
                    return 0
                    ;;
                *)
                    COMPREPLY=()
                    ;;
            esac
            COMPREPLY=( $(compgen -W "${opts}" -- "${cur}") )
            return 0
            ;;
        zkstack__chain__register__chain)
            opts="-a -v -h --verify --verifier --verifier-url --verifier-api-key --resume --zksync --additional-args --verbose --chain --ignore-prerequisites --help"
            if [[ ${cur} == -* || ${COMP_CWORD} -eq 3 ]] ; then
                COMPREPLY=( $(compgen -W "${opts}" -- "${cur}") )
                return 0
            fi
            case "${prev}" in
                --verify)
                    COMPREPLY=($(compgen -W "true false" -- "${cur}"))
                    return 0
                    ;;
                --verifier)
                    COMPREPLY=($(compgen -W "etherscan sourcify blockscout oklink" -- "${cur}"))
                    return 0
                    ;;
                --verifier-url)
                    COMPREPLY=($(compgen -f "${cur}"))
                    return 0
                    ;;
                --verifier-api-key)
                    COMPREPLY=($(compgen -f "${cur}"))
                    return 0
                    ;;
                --additional-args)
                    COMPREPLY=($(compgen -f "${cur}"))
                    return 0
                    ;;
                -a)
                    COMPREPLY=($(compgen -f "${cur}"))
                    return 0
                    ;;
                --chain)
                    COMPREPLY=($(compgen -f "${cur}"))
                    return 0
                    ;;
                *)
                    COMPREPLY=()
                    ;;
            esac
            COMPREPLY=( $(compgen -W "${opts}" -- "${cur}") )
            return 0
            ;;
        zkstack__chain__update__token__multiplier__setter)
            opts="-a -v -h --verify --verifier --verifier-url --verifier-api-key --resume --zksync --additional-args --verbose --chain --ignore-prerequisites --help"
            if [[ ${cur} == -* || ${COMP_CWORD} -eq 3 ]] ; then
                COMPREPLY=( $(compgen -W "${opts}" -- "${cur}") )
                return 0
            fi
            case "${prev}" in
                --verify)
                    COMPREPLY=($(compgen -W "true false" -- "${cur}"))
                    return 0
                    ;;
                --verifier)
                    COMPREPLY=($(compgen -W "etherscan sourcify blockscout oklink" -- "${cur}"))
                    return 0
                    ;;
                --verifier-url)
                    COMPREPLY=($(compgen -f "${cur}"))
                    return 0
                    ;;
                --verifier-api-key)
                    COMPREPLY=($(compgen -f "${cur}"))
                    return 0
                    ;;
                --additional-args)
                    COMPREPLY=($(compgen -f "${cur}"))
                    return 0
                    ;;
                -a)
                    COMPREPLY=($(compgen -f "${cur}"))
                    return 0
                    ;;
                --chain)
                    COMPREPLY=($(compgen -f "${cur}"))
                    return 0
                    ;;
                *)
                    COMPREPLY=()
                    ;;
            esac
            COMPREPLY=( $(compgen -W "${opts}" -- "${cur}") )
            return 0
            ;;
        zkstack__consensus)
            opts="-v -h --verbose --chain --ignore-prerequisites --help set-attester-committee get-attester-committee wait-for-registry help"
            if [[ ${cur} == -* || ${COMP_CWORD} -eq 2 ]] ; then
                COMPREPLY=( $(compgen -W "${opts}" -- "${cur}") )
                return 0
            fi
            case "${prev}" in
                --chain)
                    COMPREPLY=($(compgen -f "${cur}"))
                    return 0
                    ;;
                *)
                    COMPREPLY=()
                    ;;
            esac
            COMPREPLY=( $(compgen -W "${opts}" -- "${cur}") )
            return 0
            ;;
        zkstack__consensus__get__attester__committee)
            opts="-v -h --verbose --chain --ignore-prerequisites --help"
            if [[ ${cur} == -* || ${COMP_CWORD} -eq 3 ]] ; then
                COMPREPLY=( $(compgen -W "${opts}" -- "${cur}") )
                return 0
            fi
            case "${prev}" in
                --chain)
                    COMPREPLY=($(compgen -f "${cur}"))
                    return 0
                    ;;
                *)
                    COMPREPLY=()
                    ;;
            esac
            COMPREPLY=( $(compgen -W "${opts}" -- "${cur}") )
            return 0
            ;;
        zkstack__consensus__help)
            opts="set-attester-committee get-attester-committee wait-for-registry help"
            if [[ ${cur} == -* || ${COMP_CWORD} -eq 3 ]] ; then
                COMPREPLY=( $(compgen -W "${opts}" -- "${cur}") )
                return 0
            fi
            case "${prev}" in
                *)
                    COMPREPLY=()
                    ;;
            esac
            COMPREPLY=( $(compgen -W "${opts}" -- "${cur}") )
            return 0
            ;;
        zkstack__consensus__help__get__attester__committee)
            opts=""
            if [[ ${cur} == -* || ${COMP_CWORD} -eq 4 ]] ; then
                COMPREPLY=( $(compgen -W "${opts}" -- "${cur}") )
                return 0
            fi
            case "${prev}" in
                *)
                    COMPREPLY=()
                    ;;
            esac
            COMPREPLY=( $(compgen -W "${opts}" -- "${cur}") )
            return 0
            ;;
        zkstack__consensus__help__help)
            opts=""
            if [[ ${cur} == -* || ${COMP_CWORD} -eq 4 ]] ; then
                COMPREPLY=( $(compgen -W "${opts}" -- "${cur}") )
                return 0
            fi
            case "${prev}" in
                *)
                    COMPREPLY=()
                    ;;
            esac
            COMPREPLY=( $(compgen -W "${opts}" -- "${cur}") )
            return 0
            ;;
        zkstack__consensus__help__set__attester__committee)
            opts=""
            if [[ ${cur} == -* || ${COMP_CWORD} -eq 4 ]] ; then
                COMPREPLY=( $(compgen -W "${opts}" -- "${cur}") )
                return 0
            fi
            case "${prev}" in
                *)
                    COMPREPLY=()
                    ;;
            esac
            COMPREPLY=( $(compgen -W "${opts}" -- "${cur}") )
            return 0
            ;;
        zkstack__consensus__help__wait__for__registry)
            opts=""
            if [[ ${cur} == -* || ${COMP_CWORD} -eq 4 ]] ; then
                COMPREPLY=( $(compgen -W "${opts}" -- "${cur}") )
                return 0
            fi
            case "${prev}" in
                *)
                    COMPREPLY=()
                    ;;
            esac
            COMPREPLY=( $(compgen -W "${opts}" -- "${cur}") )
            return 0
            ;;
        zkstack__consensus__set__attester__committee)
            opts="-v -h --from-genesis --from-file --verbose --chain --ignore-prerequisites --help"
            if [[ ${cur} == -* || ${COMP_CWORD} -eq 3 ]] ; then
                COMPREPLY=( $(compgen -W "${opts}" -- "${cur}") )
                return 0
            fi
            case "${prev}" in
                --from-file)
                    COMPREPLY=($(compgen -f "${cur}"))
                    return 0
                    ;;
                --chain)
                    COMPREPLY=($(compgen -f "${cur}"))
                    return 0
                    ;;
                *)
                    COMPREPLY=()
                    ;;
            esac
            COMPREPLY=( $(compgen -W "${opts}" -- "${cur}") )
            return 0
            ;;
        zkstack__consensus__wait__for__registry)
            opts="-t -v -h --timeout --poll-interval --verbose --chain --ignore-prerequisites --help"
            if [[ ${cur} == -* || ${COMP_CWORD} -eq 3 ]] ; then
                COMPREPLY=( $(compgen -W "${opts}" -- "${cur}") )
                return 0
            fi
            case "${prev}" in
                --timeout)
                    COMPREPLY=($(compgen -f "${cur}"))
                    return 0
                    ;;
                -t)
                    COMPREPLY=($(compgen -f "${cur}"))
                    return 0
                    ;;
                --poll-interval)
                    COMPREPLY=($(compgen -f "${cur}"))
                    return 0
                    ;;
                --chain)
                    COMPREPLY=($(compgen -f "${cur}"))
                    return 0
                    ;;
                *)
                    COMPREPLY=()
                    ;;
            esac
            COMPREPLY=( $(compgen -W "${opts}" -- "${cur}") )
            return 0
            ;;
        zkstack__containers)
            opts="-o -v -h --observability --verbose --chain --ignore-prerequisites --help"
            if [[ ${cur} == -* || ${COMP_CWORD} -eq 2 ]] ; then
                COMPREPLY=( $(compgen -W "${opts}" -- "${cur}") )
                return 0
            fi
            case "${prev}" in
                --observability)
                    COMPREPLY=($(compgen -W "true false" -- "${cur}"))
                    return 0
                    ;;
                -o)
                    COMPREPLY=($(compgen -W "true false" -- "${cur}"))
                    return 0
                    ;;
                --chain)
                    COMPREPLY=($(compgen -f "${cur}"))
                    return 0
                    ;;
                *)
                    COMPREPLY=()
                    ;;
            esac
            COMPREPLY=( $(compgen -W "${opts}" -- "${cur}") )
            return 0
            ;;
        zkstack__contract__verifier)
            opts="-v -h --verbose --chain --ignore-prerequisites --help build run wait init help"
            if [[ ${cur} == -* || ${COMP_CWORD} -eq 2 ]] ; then
                COMPREPLY=( $(compgen -W "${opts}" -- "${cur}") )
                return 0
            fi
            case "${prev}" in
                --chain)
                    COMPREPLY=($(compgen -f "${cur}"))
                    return 0
                    ;;
                *)
                    COMPREPLY=()
                    ;;
            esac
            COMPREPLY=( $(compgen -W "${opts}" -- "${cur}") )
            return 0
            ;;
        zkstack__contract__verifier__build)
            opts="-v -h --verbose --chain --ignore-prerequisites --help"
            if [[ ${cur} == -* || ${COMP_CWORD} -eq 3 ]] ; then
                COMPREPLY=( $(compgen -W "${opts}" -- "${cur}") )
                return 0
            fi
            case "${prev}" in
                --chain)
                    COMPREPLY=($(compgen -f "${cur}"))
                    return 0
                    ;;
                *)
                    COMPREPLY=()
                    ;;
            esac
            COMPREPLY=( $(compgen -W "${opts}" -- "${cur}") )
            return 0
            ;;
        zkstack__contract__verifier__help)
            opts="build run wait init help"
            if [[ ${cur} == -* || ${COMP_CWORD} -eq 3 ]] ; then
                COMPREPLY=( $(compgen -W "${opts}" -- "${cur}") )
                return 0
            fi
            case "${prev}" in
                *)
                    COMPREPLY=()
                    ;;
            esac
            COMPREPLY=( $(compgen -W "${opts}" -- "${cur}") )
            return 0
            ;;
        zkstack__contract__verifier__help__build)
            opts=""
            if [[ ${cur} == -* || ${COMP_CWORD} -eq 4 ]] ; then
                COMPREPLY=( $(compgen -W "${opts}" -- "${cur}") )
                return 0
            fi
            case "${prev}" in
                *)
                    COMPREPLY=()
                    ;;
            esac
            COMPREPLY=( $(compgen -W "${opts}" -- "${cur}") )
            return 0
            ;;
        zkstack__contract__verifier__help__help)
            opts=""
            if [[ ${cur} == -* || ${COMP_CWORD} -eq 4 ]] ; then
                COMPREPLY=( $(compgen -W "${opts}" -- "${cur}") )
                return 0
            fi
            case "${prev}" in
                *)
                    COMPREPLY=()
                    ;;
            esac
            COMPREPLY=( $(compgen -W "${opts}" -- "${cur}") )
            return 0
            ;;
        zkstack__contract__verifier__help__init)
            opts=""
            if [[ ${cur} == -* || ${COMP_CWORD} -eq 4 ]] ; then
                COMPREPLY=( $(compgen -W "${opts}" -- "${cur}") )
                return 0
            fi
            case "${prev}" in
                *)
                    COMPREPLY=()
                    ;;
            esac
            COMPREPLY=( $(compgen -W "${opts}" -- "${cur}") )
            return 0
            ;;
        zkstack__contract__verifier__help__run)
            opts=""
            if [[ ${cur} == -* || ${COMP_CWORD} -eq 4 ]] ; then
                COMPREPLY=( $(compgen -W "${opts}" -- "${cur}") )
                return 0
            fi
            case "${prev}" in
                *)
                    COMPREPLY=()
                    ;;
            esac
            COMPREPLY=( $(compgen -W "${opts}" -- "${cur}") )
            return 0
            ;;
        zkstack__contract__verifier__help__wait)
            opts=""
            if [[ ${cur} == -* || ${COMP_CWORD} -eq 4 ]] ; then
                COMPREPLY=( $(compgen -W "${opts}" -- "${cur}") )
                return 0
            fi
            case "${prev}" in
                *)
                    COMPREPLY=()
                    ;;
            esac
            COMPREPLY=( $(compgen -W "${opts}" -- "${cur}") )
            return 0
            ;;
        zkstack__contract__verifier__init)
            opts="-v -h --zksolc-version --zkvyper-version --solc-version --era-vm-solc-version --vyper-version --only --verbose --chain --ignore-prerequisites --help"
            if [[ ${cur} == -* || ${COMP_CWORD} -eq 3 ]] ; then
                COMPREPLY=( $(compgen -W "${opts}" -- "${cur}") )
                return 0
            fi
            case "${prev}" in
                --zksolc-version)
                    COMPREPLY=($(compgen -f "${cur}"))
                    return 0
                    ;;
                --zkvyper-version)
                    COMPREPLY=($(compgen -f "${cur}"))
                    return 0
                    ;;
                --solc-version)
                    COMPREPLY=($(compgen -f "${cur}"))
                    return 0
                    ;;
                --era-vm-solc-version)
                    COMPREPLY=($(compgen -f "${cur}"))
                    return 0
                    ;;
                --vyper-version)
                    COMPREPLY=($(compgen -f "${cur}"))
                    return 0
                    ;;
                --chain)
                    COMPREPLY=($(compgen -f "${cur}"))
                    return 0
                    ;;
                *)
                    COMPREPLY=()
                    ;;
            esac
            COMPREPLY=( $(compgen -W "${opts}" -- "${cur}") )
            return 0
            ;;
        zkstack__contract__verifier__run)
            opts="-v -h --verbose --chain --ignore-prerequisites --help"
            if [[ ${cur} == -* || ${COMP_CWORD} -eq 3 ]] ; then
                COMPREPLY=( $(compgen -W "${opts}" -- "${cur}") )
                return 0
            fi
            case "${prev}" in
                --chain)
                    COMPREPLY=($(compgen -f "${cur}"))
                    return 0
                    ;;
                *)
                    COMPREPLY=()
                    ;;
            esac
            COMPREPLY=( $(compgen -W "${opts}" -- "${cur}") )
            return 0
            ;;
        zkstack__contract__verifier__wait)
            opts="-t -v -h --timeout --poll-interval --verbose --chain --ignore-prerequisites --help"
            if [[ ${cur} == -* || ${COMP_CWORD} -eq 3 ]] ; then
                COMPREPLY=( $(compgen -W "${opts}" -- "${cur}") )
                return 0
            fi
            case "${prev}" in
                --timeout)
                    COMPREPLY=($(compgen -f "${cur}"))
                    return 0
                    ;;
                -t)
                    COMPREPLY=($(compgen -f "${cur}"))
                    return 0
                    ;;
                --poll-interval)
                    COMPREPLY=($(compgen -f "${cur}"))
                    return 0
                    ;;
                --chain)
                    COMPREPLY=($(compgen -f "${cur}"))
                    return 0
                    ;;
                *)
                    COMPREPLY=()
                    ;;
            esac
            COMPREPLY=( $(compgen -W "${opts}" -- "${cur}") )
            return 0
            ;;
        zkstack__dev)
            opts="-v -h --verbose --chain --ignore-prerequisites --help database test clean snapshot lint fmt prover contracts config-writer send-transactions status generate-genesis help"
            if [[ ${cur} == -* || ${COMP_CWORD} -eq 2 ]] ; then
                COMPREPLY=( $(compgen -W "${opts}" -- "${cur}") )
                return 0
            fi
            case "${prev}" in
                --chain)
                    COMPREPLY=($(compgen -f "${cur}"))
                    return 0
                    ;;
                *)
                    COMPREPLY=()
                    ;;
            esac
            COMPREPLY=( $(compgen -W "${opts}" -- "${cur}") )
            return 0
            ;;
        zkstack__dev__clean)
            opts="-v -h --verbose --chain --ignore-prerequisites --help all containers contracts-cache help"
            if [[ ${cur} == -* || ${COMP_CWORD} -eq 3 ]] ; then
                COMPREPLY=( $(compgen -W "${opts}" -- "${cur}") )
                return 0
            fi
            case "${prev}" in
                --chain)
                    COMPREPLY=($(compgen -f "${cur}"))
                    return 0
                    ;;
                *)
                    COMPREPLY=()
                    ;;
            esac
            COMPREPLY=( $(compgen -W "${opts}" -- "${cur}") )
            return 0
            ;;
        zkstack__dev__clean__all)
            opts="-v -h --verbose --chain --ignore-prerequisites --help"
            if [[ ${cur} == -* || ${COMP_CWORD} -eq 4 ]] ; then
                COMPREPLY=( $(compgen -W "${opts}" -- "${cur}") )
                return 0
            fi
            case "${prev}" in
                --chain)
                    COMPREPLY=($(compgen -f "${cur}"))
                    return 0
                    ;;
                *)
                    COMPREPLY=()
                    ;;
            esac
            COMPREPLY=( $(compgen -W "${opts}" -- "${cur}") )
            return 0
            ;;
        zkstack__dev__clean__containers)
            opts="-v -h --verbose --chain --ignore-prerequisites --help"
            if [[ ${cur} == -* || ${COMP_CWORD} -eq 4 ]] ; then
                COMPREPLY=( $(compgen -W "${opts}" -- "${cur}") )
                return 0
            fi
            case "${prev}" in
                --chain)
                    COMPREPLY=($(compgen -f "${cur}"))
                    return 0
                    ;;
                *)
                    COMPREPLY=()
                    ;;
            esac
            COMPREPLY=( $(compgen -W "${opts}" -- "${cur}") )
            return 0
            ;;
        zkstack__dev__clean__contracts__cache)
            opts="-v -h --verbose --chain --ignore-prerequisites --help"
            if [[ ${cur} == -* || ${COMP_CWORD} -eq 4 ]] ; then
                COMPREPLY=( $(compgen -W "${opts}" -- "${cur}") )
                return 0
            fi
            case "${prev}" in
                --chain)
                    COMPREPLY=($(compgen -f "${cur}"))
                    return 0
                    ;;
                *)
                    COMPREPLY=()
                    ;;
            esac
            COMPREPLY=( $(compgen -W "${opts}" -- "${cur}") )
            return 0
            ;;
        zkstack__dev__clean__help)
            opts="all containers contracts-cache help"
            if [[ ${cur} == -* || ${COMP_CWORD} -eq 4 ]] ; then
                COMPREPLY=( $(compgen -W "${opts}" -- "${cur}") )
                return 0
            fi
            case "${prev}" in
                *)
                    COMPREPLY=()
                    ;;
            esac
            COMPREPLY=( $(compgen -W "${opts}" -- "${cur}") )
            return 0
            ;;
        zkstack__dev__clean__help__all)
            opts=""
            if [[ ${cur} == -* || ${COMP_CWORD} -eq 5 ]] ; then
                COMPREPLY=( $(compgen -W "${opts}" -- "${cur}") )
                return 0
            fi
            case "${prev}" in
                *)
                    COMPREPLY=()
                    ;;
            esac
            COMPREPLY=( $(compgen -W "${opts}" -- "${cur}") )
            return 0
            ;;
        zkstack__dev__clean__help__containers)
            opts=""
            if [[ ${cur} == -* || ${COMP_CWORD} -eq 5 ]] ; then
                COMPREPLY=( $(compgen -W "${opts}" -- "${cur}") )
                return 0
            fi
            case "${prev}" in
                *)
                    COMPREPLY=()
                    ;;
            esac
            COMPREPLY=( $(compgen -W "${opts}" -- "${cur}") )
            return 0
            ;;
        zkstack__dev__clean__help__contracts__cache)
            opts=""
            if [[ ${cur} == -* || ${COMP_CWORD} -eq 5 ]] ; then
                COMPREPLY=( $(compgen -W "${opts}" -- "${cur}") )
                return 0
            fi
            case "${prev}" in
                *)
                    COMPREPLY=()
                    ;;
            esac
            COMPREPLY=( $(compgen -W "${opts}" -- "${cur}") )
            return 0
            ;;
        zkstack__dev__clean__help__help)
            opts=""
            if [[ ${cur} == -* || ${COMP_CWORD} -eq 5 ]] ; then
                COMPREPLY=( $(compgen -W "${opts}" -- "${cur}") )
                return 0
            fi
            case "${prev}" in
                *)
                    COMPREPLY=()
                    ;;
            esac
            COMPREPLY=( $(compgen -W "${opts}" -- "${cur}") )
            return 0
            ;;
        zkstack__dev__config__writer)
            opts="-p -v -h --path --verbose --chain --ignore-prerequisites --help"
            if [[ ${cur} == -* || ${COMP_CWORD} -eq 3 ]] ; then
                COMPREPLY=( $(compgen -W "${opts}" -- "${cur}") )
                return 0
            fi
            case "${prev}" in
                --path)
                    COMPREPLY=($(compgen -f "${cur}"))
                    return 0
                    ;;
                -p)
                    COMPREPLY=($(compgen -f "${cur}"))
                    return 0
                    ;;
                --chain)
                    COMPREPLY=($(compgen -f "${cur}"))
                    return 0
                    ;;
                *)
                    COMPREPLY=()
                    ;;
            esac
            COMPREPLY=( $(compgen -W "${opts}" -- "${cur}") )
            return 0
            ;;
        zkstack__dev__contracts)
            opts="-v -h --l1-contracts --l1-da-contracts --l2-contracts --system-contracts --test-contracts --verbose --chain --ignore-prerequisites --help"
            if [[ ${cur} == -* || ${COMP_CWORD} -eq 3 ]] ; then
                COMPREPLY=( $(compgen -W "${opts}" -- "${cur}") )
                return 0
            fi
            case "${prev}" in
                --l1-contracts)
                    COMPREPLY=($(compgen -W "true false" -- "${cur}"))
                    return 0
                    ;;
                --l1-da-contracts)
                    COMPREPLY=($(compgen -W "true false" -- "${cur}"))
                    return 0
                    ;;
                --l2-contracts)
                    COMPREPLY=($(compgen -W "true false" -- "${cur}"))
                    return 0
                    ;;
                --system-contracts)
                    COMPREPLY=($(compgen -W "true false" -- "${cur}"))
                    return 0
                    ;;
                --test-contracts)
                    COMPREPLY=($(compgen -W "true false" -- "${cur}"))
                    return 0
                    ;;
                --chain)
                    COMPREPLY=($(compgen -f "${cur}"))
                    return 0
                    ;;
                *)
                    COMPREPLY=()
                    ;;
            esac
            COMPREPLY=( $(compgen -W "${opts}" -- "${cur}") )
            return 0
            ;;
        zkstack__dev__database)
            opts="-v -h --verbose --chain --ignore-prerequisites --help check-sqlx-data drop migrate new-migration prepare reset setup help"
            if [[ ${cur} == -* || ${COMP_CWORD} -eq 3 ]] ; then
                COMPREPLY=( $(compgen -W "${opts}" -- "${cur}") )
                return 0
            fi
            case "${prev}" in
                --chain)
                    COMPREPLY=($(compgen -f "${cur}"))
                    return 0
                    ;;
                *)
                    COMPREPLY=()
                    ;;
            esac
            COMPREPLY=( $(compgen -W "${opts}" -- "${cur}") )
            return 0
            ;;
        zkstack__dev__database__check__sqlx__data)
            opts="-p -c -v -h --prover --prover-url --core --core-url --verbose --chain --ignore-prerequisites --help"
            if [[ ${cur} == -* || ${COMP_CWORD} -eq 4 ]] ; then
                COMPREPLY=( $(compgen -W "${opts}" -- "${cur}") )
                return 0
            fi
            case "${prev}" in
                --prover)
                    COMPREPLY=($(compgen -W "true false" -- "${cur}"))
                    return 0
                    ;;
                -p)
                    COMPREPLY=($(compgen -W "true false" -- "${cur}"))
                    return 0
                    ;;
                --prover-url)
                    COMPREPLY=($(compgen -f "${cur}"))
                    return 0
                    ;;
                --core)
                    COMPREPLY=($(compgen -W "true false" -- "${cur}"))
                    return 0
                    ;;
                -c)
                    COMPREPLY=($(compgen -W "true false" -- "${cur}"))
                    return 0
                    ;;
                --core-url)
                    COMPREPLY=($(compgen -f "${cur}"))
                    return 0
                    ;;
                --chain)
                    COMPREPLY=($(compgen -f "${cur}"))
                    return 0
                    ;;
                *)
                    COMPREPLY=()
                    ;;
            esac
            COMPREPLY=( $(compgen -W "${opts}" -- "${cur}") )
            return 0
            ;;
        zkstack__dev__database__drop)
            opts="-p -c -v -h --prover --prover-url --core --core-url --verbose --chain --ignore-prerequisites --help"
            if [[ ${cur} == -* || ${COMP_CWORD} -eq 4 ]] ; then
                COMPREPLY=( $(compgen -W "${opts}" -- "${cur}") )
                return 0
            fi
            case "${prev}" in
                --prover)
                    COMPREPLY=($(compgen -W "true false" -- "${cur}"))
                    return 0
                    ;;
                -p)
                    COMPREPLY=($(compgen -W "true false" -- "${cur}"))
                    return 0
                    ;;
                --prover-url)
                    COMPREPLY=($(compgen -f "${cur}"))
                    return 0
                    ;;
                --core)
                    COMPREPLY=($(compgen -W "true false" -- "${cur}"))
                    return 0
                    ;;
                -c)
                    COMPREPLY=($(compgen -W "true false" -- "${cur}"))
                    return 0
                    ;;
                --core-url)
                    COMPREPLY=($(compgen -f "${cur}"))
                    return 0
                    ;;
                --chain)
                    COMPREPLY=($(compgen -f "${cur}"))
                    return 0
                    ;;
                *)
                    COMPREPLY=()
                    ;;
            esac
            COMPREPLY=( $(compgen -W "${opts}" -- "${cur}") )
            return 0
            ;;
        zkstack__dev__database__help)
            opts="check-sqlx-data drop migrate new-migration prepare reset setup help"
            if [[ ${cur} == -* || ${COMP_CWORD} -eq 4 ]] ; then
                COMPREPLY=( $(compgen -W "${opts}" -- "${cur}") )
                return 0
            fi
            case "${prev}" in
                *)
                    COMPREPLY=()
                    ;;
            esac
            COMPREPLY=( $(compgen -W "${opts}" -- "${cur}") )
            return 0
            ;;
        zkstack__dev__database__help__check__sqlx__data)
            opts=""
            if [[ ${cur} == -* || ${COMP_CWORD} -eq 5 ]] ; then
                COMPREPLY=( $(compgen -W "${opts}" -- "${cur}") )
                return 0
            fi
            case "${prev}" in
                *)
                    COMPREPLY=()
                    ;;
            esac
            COMPREPLY=( $(compgen -W "${opts}" -- "${cur}") )
            return 0
            ;;
        zkstack__dev__database__help__drop)
            opts=""
            if [[ ${cur} == -* || ${COMP_CWORD} -eq 5 ]] ; then
                COMPREPLY=( $(compgen -W "${opts}" -- "${cur}") )
                return 0
            fi
            case "${prev}" in
                *)
                    COMPREPLY=()
                    ;;
            esac
            COMPREPLY=( $(compgen -W "${opts}" -- "${cur}") )
            return 0
            ;;
        zkstack__dev__database__help__help)
            opts=""
            if [[ ${cur} == -* || ${COMP_CWORD} -eq 5 ]] ; then
                COMPREPLY=( $(compgen -W "${opts}" -- "${cur}") )
                return 0
            fi
            case "${prev}" in
                *)
                    COMPREPLY=()
                    ;;
            esac
            COMPREPLY=( $(compgen -W "${opts}" -- "${cur}") )
            return 0
            ;;
        zkstack__dev__database__help__migrate)
            opts=""
            if [[ ${cur} == -* || ${COMP_CWORD} -eq 5 ]] ; then
                COMPREPLY=( $(compgen -W "${opts}" -- "${cur}") )
                return 0
            fi
            case "${prev}" in
                *)
                    COMPREPLY=()
                    ;;
            esac
            COMPREPLY=( $(compgen -W "${opts}" -- "${cur}") )
            return 0
            ;;
        zkstack__dev__database__help__new__migration)
            opts=""
            if [[ ${cur} == -* || ${COMP_CWORD} -eq 5 ]] ; then
                COMPREPLY=( $(compgen -W "${opts}" -- "${cur}") )
                return 0
            fi
            case "${prev}" in
                *)
                    COMPREPLY=()
                    ;;
            esac
            COMPREPLY=( $(compgen -W "${opts}" -- "${cur}") )
            return 0
            ;;
        zkstack__dev__database__help__prepare)
            opts=""
            if [[ ${cur} == -* || ${COMP_CWORD} -eq 5 ]] ; then
                COMPREPLY=( $(compgen -W "${opts}" -- "${cur}") )
                return 0
            fi
            case "${prev}" in
                *)
                    COMPREPLY=()
                    ;;
            esac
            COMPREPLY=( $(compgen -W "${opts}" -- "${cur}") )
            return 0
            ;;
        zkstack__dev__database__help__reset)
            opts=""
            if [[ ${cur} == -* || ${COMP_CWORD} -eq 5 ]] ; then
                COMPREPLY=( $(compgen -W "${opts}" -- "${cur}") )
                return 0
            fi
            case "${prev}" in
                *)
                    COMPREPLY=()
                    ;;
            esac
            COMPREPLY=( $(compgen -W "${opts}" -- "${cur}") )
            return 0
            ;;
        zkstack__dev__database__help__setup)
            opts=""
            if [[ ${cur} == -* || ${COMP_CWORD} -eq 5 ]] ; then
                COMPREPLY=( $(compgen -W "${opts}" -- "${cur}") )
                return 0
            fi
            case "${prev}" in
                *)
                    COMPREPLY=()
                    ;;
            esac
            COMPREPLY=( $(compgen -W "${opts}" -- "${cur}") )
            return 0
            ;;
        zkstack__dev__database__migrate)
            opts="-p -c -v -h --prover --prover-url --core --core-url --verbose --chain --ignore-prerequisites --help"
            if [[ ${cur} == -* || ${COMP_CWORD} -eq 4 ]] ; then
                COMPREPLY=( $(compgen -W "${opts}" -- "${cur}") )
                return 0
            fi
            case "${prev}" in
                --prover)
                    COMPREPLY=($(compgen -W "true false" -- "${cur}"))
                    return 0
                    ;;
                -p)
                    COMPREPLY=($(compgen -W "true false" -- "${cur}"))
                    return 0
                    ;;
                --prover-url)
                    COMPREPLY=($(compgen -f "${cur}"))
                    return 0
                    ;;
                --core)
                    COMPREPLY=($(compgen -W "true false" -- "${cur}"))
                    return 0
                    ;;
                -c)
                    COMPREPLY=($(compgen -W "true false" -- "${cur}"))
                    return 0
                    ;;
                --core-url)
                    COMPREPLY=($(compgen -f "${cur}"))
                    return 0
                    ;;
                --chain)
                    COMPREPLY=($(compgen -f "${cur}"))
                    return 0
                    ;;
                *)
                    COMPREPLY=()
                    ;;
            esac
            COMPREPLY=( $(compgen -W "${opts}" -- "${cur}") )
            return 0
            ;;
        zkstack__dev__database__new__migration)
            opts="-v -h --database --name --verbose --chain --ignore-prerequisites --help"
            if [[ ${cur} == -* || ${COMP_CWORD} -eq 4 ]] ; then
                COMPREPLY=( $(compgen -W "${opts}" -- "${cur}") )
                return 0
            fi
            case "${prev}" in
                --database)
                    COMPREPLY=($(compgen -W "prover core" -- "${cur}"))
                    return 0
                    ;;
                --name)
                    COMPREPLY=($(compgen -f "${cur}"))
                    return 0
                    ;;
                --chain)
                    COMPREPLY=($(compgen -f "${cur}"))
                    return 0
                    ;;
                *)
                    COMPREPLY=()
                    ;;
            esac
            COMPREPLY=( $(compgen -W "${opts}" -- "${cur}") )
            return 0
            ;;
        zkstack__dev__database__prepare)
            opts="-p -c -v -h --prover --prover-url --core --core-url --verbose --chain --ignore-prerequisites --help"
            if [[ ${cur} == -* || ${COMP_CWORD} -eq 4 ]] ; then
                COMPREPLY=( $(compgen -W "${opts}" -- "${cur}") )
                return 0
            fi
            case "${prev}" in
                --prover)
                    COMPREPLY=($(compgen -W "true false" -- "${cur}"))
                    return 0
                    ;;
                -p)
                    COMPREPLY=($(compgen -W "true false" -- "${cur}"))
                    return 0
                    ;;
                --prover-url)
                    COMPREPLY=($(compgen -f "${cur}"))
                    return 0
                    ;;
                --core)
                    COMPREPLY=($(compgen -W "true false" -- "${cur}"))
                    return 0
                    ;;
                -c)
                    COMPREPLY=($(compgen -W "true false" -- "${cur}"))
                    return 0
                    ;;
                --core-url)
                    COMPREPLY=($(compgen -f "${cur}"))
                    return 0
                    ;;
                --chain)
                    COMPREPLY=($(compgen -f "${cur}"))
                    return 0
                    ;;
                *)
                    COMPREPLY=()
                    ;;
            esac
            COMPREPLY=( $(compgen -W "${opts}" -- "${cur}") )
            return 0
            ;;
        zkstack__dev__database__reset)
            opts="-p -c -v -h --prover --prover-url --core --core-url --verbose --chain --ignore-prerequisites --help"
            if [[ ${cur} == -* || ${COMP_CWORD} -eq 4 ]] ; then
                COMPREPLY=( $(compgen -W "${opts}" -- "${cur}") )
                return 0
            fi
            case "${prev}" in
                --prover)
                    COMPREPLY=($(compgen -W "true false" -- "${cur}"))
                    return 0
                    ;;
                -p)
                    COMPREPLY=($(compgen -W "true false" -- "${cur}"))
                    return 0
                    ;;
                --prover-url)
                    COMPREPLY=($(compgen -f "${cur}"))
                    return 0
                    ;;
                --core)
                    COMPREPLY=($(compgen -W "true false" -- "${cur}"))
                    return 0
                    ;;
                -c)
                    COMPREPLY=($(compgen -W "true false" -- "${cur}"))
                    return 0
                    ;;
                --core-url)
                    COMPREPLY=($(compgen -f "${cur}"))
                    return 0
                    ;;
                --chain)
                    COMPREPLY=($(compgen -f "${cur}"))
                    return 0
                    ;;
                *)
                    COMPREPLY=()
                    ;;
            esac
            COMPREPLY=( $(compgen -W "${opts}" -- "${cur}") )
            return 0
            ;;
        zkstack__dev__database__setup)
            opts="-p -c -v -h --prover --prover-url --core --core-url --verbose --chain --ignore-prerequisites --help"
            if [[ ${cur} == -* || ${COMP_CWORD} -eq 4 ]] ; then
                COMPREPLY=( $(compgen -W "${opts}" -- "${cur}") )
                return 0
            fi
            case "${prev}" in
                --prover)
                    COMPREPLY=($(compgen -W "true false" -- "${cur}"))
                    return 0
                    ;;
                -p)
                    COMPREPLY=($(compgen -W "true false" -- "${cur}"))
                    return 0
                    ;;
                --prover-url)
                    COMPREPLY=($(compgen -f "${cur}"))
                    return 0
                    ;;
                --core)
                    COMPREPLY=($(compgen -W "true false" -- "${cur}"))
                    return 0
                    ;;
                -c)
                    COMPREPLY=($(compgen -W "true false" -- "${cur}"))
                    return 0
                    ;;
                --core-url)
                    COMPREPLY=($(compgen -f "${cur}"))
                    return 0
                    ;;
                --chain)
                    COMPREPLY=($(compgen -f "${cur}"))
                    return 0
                    ;;
                *)
                    COMPREPLY=()
                    ;;
            esac
            COMPREPLY=( $(compgen -W "${opts}" -- "${cur}") )
            return 0
            ;;
        zkstack__dev__fmt)
            opts="-c -v -h --check --verbose --chain --ignore-prerequisites --help rustfmt contract prettier help"
            if [[ ${cur} == -* || ${COMP_CWORD} -eq 3 ]] ; then
                COMPREPLY=( $(compgen -W "${opts}" -- "${cur}") )
                return 0
            fi
            case "${prev}" in
                --chain)
                    COMPREPLY=($(compgen -f "${cur}"))
                    return 0
                    ;;
                *)
                    COMPREPLY=()
                    ;;
            esac
            COMPREPLY=( $(compgen -W "${opts}" -- "${cur}") )
            return 0
            ;;
        zkstack__dev__fmt__contract)
            opts="-v -h --verbose --chain --ignore-prerequisites --help"
            if [[ ${cur} == -* || ${COMP_CWORD} -eq 4 ]] ; then
                COMPREPLY=( $(compgen -W "${opts}" -- "${cur}") )
                return 0
            fi
            case "${prev}" in
                --chain)
                    COMPREPLY=($(compgen -f "${cur}"))
                    return 0
                    ;;
                *)
                    COMPREPLY=()
                    ;;
            esac
            COMPREPLY=( $(compgen -W "${opts}" -- "${cur}") )
            return 0
            ;;
        zkstack__dev__fmt__help)
            opts="rustfmt contract prettier help"
            if [[ ${cur} == -* || ${COMP_CWORD} -eq 4 ]] ; then
                COMPREPLY=( $(compgen -W "${opts}" -- "${cur}") )
                return 0
            fi
            case "${prev}" in
                *)
                    COMPREPLY=()
                    ;;
            esac
            COMPREPLY=( $(compgen -W "${opts}" -- "${cur}") )
            return 0
            ;;
        zkstack__dev__fmt__help__contract)
            opts=""
            if [[ ${cur} == -* || ${COMP_CWORD} -eq 5 ]] ; then
                COMPREPLY=( $(compgen -W "${opts}" -- "${cur}") )
                return 0
            fi
            case "${prev}" in
                *)
                    COMPREPLY=()
                    ;;
            esac
            COMPREPLY=( $(compgen -W "${opts}" -- "${cur}") )
            return 0
            ;;
        zkstack__dev__fmt__help__help)
            opts=""
            if [[ ${cur} == -* || ${COMP_CWORD} -eq 5 ]] ; then
                COMPREPLY=( $(compgen -W "${opts}" -- "${cur}") )
                return 0
            fi
            case "${prev}" in
                *)
                    COMPREPLY=()
                    ;;
            esac
            COMPREPLY=( $(compgen -W "${opts}" -- "${cur}") )
            return 0
            ;;
        zkstack__dev__fmt__help__prettier)
            opts=""
            if [[ ${cur} == -* || ${COMP_CWORD} -eq 5 ]] ; then
                COMPREPLY=( $(compgen -W "${opts}" -- "${cur}") )
                return 0
            fi
            case "${prev}" in
                *)
                    COMPREPLY=()
                    ;;
            esac
            COMPREPLY=( $(compgen -W "${opts}" -- "${cur}") )
            return 0
            ;;
        zkstack__dev__fmt__help__rustfmt)
            opts=""
            if [[ ${cur} == -* || ${COMP_CWORD} -eq 5 ]] ; then
                COMPREPLY=( $(compgen -W "${opts}" -- "${cur}") )
                return 0
            fi
            case "${prev}" in
                *)
                    COMPREPLY=()
                    ;;
            esac
            COMPREPLY=( $(compgen -W "${opts}" -- "${cur}") )
            return 0
            ;;
        zkstack__dev__fmt__prettier)
            opts="-t -v -h --targets --verbose --chain --ignore-prerequisites --help"
            if [[ ${cur} == -* || ${COMP_CWORD} -eq 4 ]] ; then
                COMPREPLY=( $(compgen -W "${opts}" -- "${cur}") )
                return 0
            fi
            case "${prev}" in
                --targets)
                    COMPREPLY=($(compgen -W "md sol js ts rs contracts autocompletion rust-toolchain" -- "${cur}"))
                    return 0
                    ;;
                -t)
                    COMPREPLY=($(compgen -W "md sol js ts rs contracts autocompletion rust-toolchain" -- "${cur}"))
                    return 0
                    ;;
                --chain)
                    COMPREPLY=($(compgen -f "${cur}"))
                    return 0
                    ;;
                *)
                    COMPREPLY=()
                    ;;
            esac
            COMPREPLY=( $(compgen -W "${opts}" -- "${cur}") )
            return 0
            ;;
        zkstack__dev__fmt__rustfmt)
            opts="-v -h --verbose --chain --ignore-prerequisites --help"
            if [[ ${cur} == -* || ${COMP_CWORD} -eq 4 ]] ; then
                COMPREPLY=( $(compgen -W "${opts}" -- "${cur}") )
                return 0
            fi
            case "${prev}" in
                --chain)
                    COMPREPLY=($(compgen -f "${cur}"))
                    return 0
                    ;;
                *)
                    COMPREPLY=()
                    ;;
            esac
            COMPREPLY=( $(compgen -W "${opts}" -- "${cur}") )
            return 0
            ;;
        zkstack__dev__generate__genesis)
            opts="-v -h --verbose --chain --ignore-prerequisites --help"
            if [[ ${cur} == -* || ${COMP_CWORD} -eq 3 ]] ; then
                COMPREPLY=( $(compgen -W "${opts}" -- "${cur}") )
                return 0
            fi
            case "${prev}" in
                --chain)
                    COMPREPLY=($(compgen -f "${cur}"))
                    return 0
                    ;;
                *)
                    COMPREPLY=()
                    ;;
            esac
            COMPREPLY=( $(compgen -W "${opts}" -- "${cur}") )
            return 0
            ;;
        zkstack__dev__help)
            opts="database test clean snapshot lint fmt prover contracts config-writer send-transactions status generate-genesis help"
            if [[ ${cur} == -* || ${COMP_CWORD} -eq 3 ]] ; then
                COMPREPLY=( $(compgen -W "${opts}" -- "${cur}") )
                return 0
            fi
            case "${prev}" in
                *)
                    COMPREPLY=()
                    ;;
            esac
            COMPREPLY=( $(compgen -W "${opts}" -- "${cur}") )
            return 0
            ;;
        zkstack__dev__help__clean)
            opts="all containers contracts-cache"
            if [[ ${cur} == -* || ${COMP_CWORD} -eq 4 ]] ; then
                COMPREPLY=( $(compgen -W "${opts}" -- "${cur}") )
                return 0
            fi
            case "${prev}" in
                *)
                    COMPREPLY=()
                    ;;
            esac
            COMPREPLY=( $(compgen -W "${opts}" -- "${cur}") )
            return 0
            ;;
        zkstack__dev__help__clean__all)
            opts=""
            if [[ ${cur} == -* || ${COMP_CWORD} -eq 5 ]] ; then
                COMPREPLY=( $(compgen -W "${opts}" -- "${cur}") )
                return 0
            fi
            case "${prev}" in
                *)
                    COMPREPLY=()
                    ;;
            esac
            COMPREPLY=( $(compgen -W "${opts}" -- "${cur}") )
            return 0
            ;;
        zkstack__dev__help__clean__containers)
            opts=""
            if [[ ${cur} == -* || ${COMP_CWORD} -eq 5 ]] ; then
                COMPREPLY=( $(compgen -W "${opts}" -- "${cur}") )
                return 0
            fi
            case "${prev}" in
                *)
                    COMPREPLY=()
                    ;;
            esac
            COMPREPLY=( $(compgen -W "${opts}" -- "${cur}") )
            return 0
            ;;
        zkstack__dev__help__clean__contracts__cache)
            opts=""
            if [[ ${cur} == -* || ${COMP_CWORD} -eq 5 ]] ; then
                COMPREPLY=( $(compgen -W "${opts}" -- "${cur}") )
                return 0
            fi
            case "${prev}" in
                *)
                    COMPREPLY=()
                    ;;
            esac
            COMPREPLY=( $(compgen -W "${opts}" -- "${cur}") )
            return 0
            ;;
        zkstack__dev__help__config__writer)
            opts=""
            if [[ ${cur} == -* || ${COMP_CWORD} -eq 4 ]] ; then
                COMPREPLY=( $(compgen -W "${opts}" -- "${cur}") )
                return 0
            fi
            case "${prev}" in
                *)
                    COMPREPLY=()
                    ;;
            esac
            COMPREPLY=( $(compgen -W "${opts}" -- "${cur}") )
            return 0
            ;;
        zkstack__dev__help__contracts)
            opts=""
            if [[ ${cur} == -* || ${COMP_CWORD} -eq 4 ]] ; then
                COMPREPLY=( $(compgen -W "${opts}" -- "${cur}") )
                return 0
            fi
            case "${prev}" in
                *)
                    COMPREPLY=()
                    ;;
            esac
            COMPREPLY=( $(compgen -W "${opts}" -- "${cur}") )
            return 0
            ;;
        zkstack__dev__help__database)
            opts="check-sqlx-data drop migrate new-migration prepare reset setup"
            if [[ ${cur} == -* || ${COMP_CWORD} -eq 4 ]] ; then
                COMPREPLY=( $(compgen -W "${opts}" -- "${cur}") )
                return 0
            fi
            case "${prev}" in
                *)
                    COMPREPLY=()
                    ;;
            esac
            COMPREPLY=( $(compgen -W "${opts}" -- "${cur}") )
            return 0
            ;;
        zkstack__dev__help__database__check__sqlx__data)
            opts=""
            if [[ ${cur} == -* || ${COMP_CWORD} -eq 5 ]] ; then
                COMPREPLY=( $(compgen -W "${opts}" -- "${cur}") )
                return 0
            fi
            case "${prev}" in
                *)
                    COMPREPLY=()
                    ;;
            esac
            COMPREPLY=( $(compgen -W "${opts}" -- "${cur}") )
            return 0
            ;;
        zkstack__dev__help__database__drop)
            opts=""
            if [[ ${cur} == -* || ${COMP_CWORD} -eq 5 ]] ; then
                COMPREPLY=( $(compgen -W "${opts}" -- "${cur}") )
                return 0
            fi
            case "${prev}" in
                *)
                    COMPREPLY=()
                    ;;
            esac
            COMPREPLY=( $(compgen -W "${opts}" -- "${cur}") )
            return 0
            ;;
        zkstack__dev__help__database__migrate)
            opts=""
            if [[ ${cur} == -* || ${COMP_CWORD} -eq 5 ]] ; then
                COMPREPLY=( $(compgen -W "${opts}" -- "${cur}") )
                return 0
            fi
            case "${prev}" in
                *)
                    COMPREPLY=()
                    ;;
            esac
            COMPREPLY=( $(compgen -W "${opts}" -- "${cur}") )
            return 0
            ;;
        zkstack__dev__help__database__new__migration)
            opts=""
            if [[ ${cur} == -* || ${COMP_CWORD} -eq 5 ]] ; then
                COMPREPLY=( $(compgen -W "${opts}" -- "${cur}") )
                return 0
            fi
            case "${prev}" in
                *)
                    COMPREPLY=()
                    ;;
            esac
            COMPREPLY=( $(compgen -W "${opts}" -- "${cur}") )
            return 0
            ;;
        zkstack__dev__help__database__prepare)
            opts=""
            if [[ ${cur} == -* || ${COMP_CWORD} -eq 5 ]] ; then
                COMPREPLY=( $(compgen -W "${opts}" -- "${cur}") )
                return 0
            fi
            case "${prev}" in
                *)
                    COMPREPLY=()
                    ;;
            esac
            COMPREPLY=( $(compgen -W "${opts}" -- "${cur}") )
            return 0
            ;;
        zkstack__dev__help__database__reset)
            opts=""
            if [[ ${cur} == -* || ${COMP_CWORD} -eq 5 ]] ; then
                COMPREPLY=( $(compgen -W "${opts}" -- "${cur}") )
                return 0
            fi
            case "${prev}" in
                *)
                    COMPREPLY=()
                    ;;
            esac
            COMPREPLY=( $(compgen -W "${opts}" -- "${cur}") )
            return 0
            ;;
        zkstack__dev__help__database__setup)
            opts=""
            if [[ ${cur} == -* || ${COMP_CWORD} -eq 5 ]] ; then
                COMPREPLY=( $(compgen -W "${opts}" -- "${cur}") )
                return 0
            fi
            case "${prev}" in
                *)
                    COMPREPLY=()
                    ;;
            esac
            COMPREPLY=( $(compgen -W "${opts}" -- "${cur}") )
            return 0
            ;;
        zkstack__dev__help__fmt)
            opts="rustfmt contract prettier"
            if [[ ${cur} == -* || ${COMP_CWORD} -eq 4 ]] ; then
                COMPREPLY=( $(compgen -W "${opts}" -- "${cur}") )
                return 0
            fi
            case "${prev}" in
                *)
                    COMPREPLY=()
                    ;;
            esac
            COMPREPLY=( $(compgen -W "${opts}" -- "${cur}") )
            return 0
            ;;
        zkstack__dev__help__fmt__contract)
            opts=""
            if [[ ${cur} == -* || ${COMP_CWORD} -eq 5 ]] ; then
                COMPREPLY=( $(compgen -W "${opts}" -- "${cur}") )
                return 0
            fi
            case "${prev}" in
                *)
                    COMPREPLY=()
                    ;;
            esac
            COMPREPLY=( $(compgen -W "${opts}" -- "${cur}") )
            return 0
            ;;
        zkstack__dev__help__fmt__prettier)
            opts=""
            if [[ ${cur} == -* || ${COMP_CWORD} -eq 5 ]] ; then
                COMPREPLY=( $(compgen -W "${opts}" -- "${cur}") )
                return 0
            fi
            case "${prev}" in
                *)
                    COMPREPLY=()
                    ;;
            esac
            COMPREPLY=( $(compgen -W "${opts}" -- "${cur}") )
            return 0
            ;;
        zkstack__dev__help__fmt__rustfmt)
            opts=""
            if [[ ${cur} == -* || ${COMP_CWORD} -eq 5 ]] ; then
                COMPREPLY=( $(compgen -W "${opts}" -- "${cur}") )
                return 0
            fi
            case "${prev}" in
                *)
                    COMPREPLY=()
                    ;;
            esac
            COMPREPLY=( $(compgen -W "${opts}" -- "${cur}") )
            return 0
            ;;
        zkstack__dev__help__generate__genesis)
            opts=""
            if [[ ${cur} == -* || ${COMP_CWORD} -eq 4 ]] ; then
                COMPREPLY=( $(compgen -W "${opts}" -- "${cur}") )
                return 0
            fi
            case "${prev}" in
                *)
                    COMPREPLY=()
                    ;;
            esac
            COMPREPLY=( $(compgen -W "${opts}" -- "${cur}") )
            return 0
            ;;
        zkstack__dev__help__help)
            opts=""
            if [[ ${cur} == -* || ${COMP_CWORD} -eq 4 ]] ; then
                COMPREPLY=( $(compgen -W "${opts}" -- "${cur}") )
                return 0
            fi
            case "${prev}" in
                *)
                    COMPREPLY=()
                    ;;
            esac
            COMPREPLY=( $(compgen -W "${opts}" -- "${cur}") )
            return 0
            ;;
        zkstack__dev__help__lint)
            opts=""
            if [[ ${cur} == -* || ${COMP_CWORD} -eq 4 ]] ; then
                COMPREPLY=( $(compgen -W "${opts}" -- "${cur}") )
                return 0
            fi
            case "${prev}" in
                *)
                    COMPREPLY=()
                    ;;
            esac
            COMPREPLY=( $(compgen -W "${opts}" -- "${cur}") )
            return 0
            ;;
        zkstack__dev__help__prover)
            opts="info insert-batch insert-version"
            if [[ ${cur} == -* || ${COMP_CWORD} -eq 4 ]] ; then
                COMPREPLY=( $(compgen -W "${opts}" -- "${cur}") )
                return 0
            fi
            case "${prev}" in
                *)
                    COMPREPLY=()
                    ;;
            esac
            COMPREPLY=( $(compgen -W "${opts}" -- "${cur}") )
            return 0
            ;;
        zkstack__dev__help__prover__info)
            opts=""
            if [[ ${cur} == -* || ${COMP_CWORD} -eq 5 ]] ; then
                COMPREPLY=( $(compgen -W "${opts}" -- "${cur}") )
                return 0
            fi
            case "${prev}" in
                *)
                    COMPREPLY=()
                    ;;
            esac
            COMPREPLY=( $(compgen -W "${opts}" -- "${cur}") )
            return 0
            ;;
        zkstack__dev__help__prover__insert__batch)
            opts=""
            if [[ ${cur} == -* || ${COMP_CWORD} -eq 5 ]] ; then
                COMPREPLY=( $(compgen -W "${opts}" -- "${cur}") )
                return 0
            fi
            case "${prev}" in
                *)
                    COMPREPLY=()
                    ;;
            esac
            COMPREPLY=( $(compgen -W "${opts}" -- "${cur}") )
            return 0
            ;;
        zkstack__dev__help__prover__insert__version)
            opts=""
            if [[ ${cur} == -* || ${COMP_CWORD} -eq 5 ]] ; then
                COMPREPLY=( $(compgen -W "${opts}" -- "${cur}") )
                return 0
            fi
            case "${prev}" in
                *)
                    COMPREPLY=()
                    ;;
            esac
            COMPREPLY=( $(compgen -W "${opts}" -- "${cur}") )
            return 0
            ;;
        zkstack__dev__help__send__transactions)
            opts=""
            if [[ ${cur} == -* || ${COMP_CWORD} -eq 4 ]] ; then
                COMPREPLY=( $(compgen -W "${opts}" -- "${cur}") )
                return 0
            fi
            case "${prev}" in
                *)
                    COMPREPLY=()
                    ;;
            esac
            COMPREPLY=( $(compgen -W "${opts}" -- "${cur}") )
            return 0
            ;;
        zkstack__dev__help__snapshot)
            opts="create"
            if [[ ${cur} == -* || ${COMP_CWORD} -eq 4 ]] ; then
                COMPREPLY=( $(compgen -W "${opts}" -- "${cur}") )
                return 0
            fi
            case "${prev}" in
                *)
                    COMPREPLY=()
                    ;;
            esac
            COMPREPLY=( $(compgen -W "${opts}" -- "${cur}") )
            return 0
            ;;
        zkstack__dev__help__snapshot__create)
            opts=""
            if [[ ${cur} == -* || ${COMP_CWORD} -eq 5 ]] ; then
                COMPREPLY=( $(compgen -W "${opts}" -- "${cur}") )
                return 0
            fi
            case "${prev}" in
                *)
                    COMPREPLY=()
                    ;;
            esac
            COMPREPLY=( $(compgen -W "${opts}" -- "${cur}") )
            return 0
            ;;
        zkstack__dev__help__status)
            opts="ports"
            if [[ ${cur} == -* || ${COMP_CWORD} -eq 4 ]] ; then
                COMPREPLY=( $(compgen -W "${opts}" -- "${cur}") )
                return 0
            fi
            case "${prev}" in
                *)
                    COMPREPLY=()
                    ;;
            esac
            COMPREPLY=( $(compgen -W "${opts}" -- "${cur}") )
            return 0
            ;;
        zkstack__dev__help__status__ports)
            opts=""
            if [[ ${cur} == -* || ${COMP_CWORD} -eq 5 ]] ; then
                COMPREPLY=( $(compgen -W "${opts}" -- "${cur}") )
                return 0
            fi
            case "${prev}" in
                *)
                    COMPREPLY=()
                    ;;
            esac
            COMPREPLY=( $(compgen -W "${opts}" -- "${cur}") )
            return 0
            ;;
        zkstack__dev__help__test)
            opts="integration fees revert recovery upgrade build rust l1-contracts prover wallet loadtest"
            if [[ ${cur} == -* || ${COMP_CWORD} -eq 4 ]] ; then
                COMPREPLY=( $(compgen -W "${opts}" -- "${cur}") )
                return 0
            fi
            case "${prev}" in
                *)
                    COMPREPLY=()
                    ;;
            esac
            COMPREPLY=( $(compgen -W "${opts}" -- "${cur}") )
            return 0
            ;;
        zkstack__dev__help__test__build)
            opts=""
            if [[ ${cur} == -* || ${COMP_CWORD} -eq 5 ]] ; then
                COMPREPLY=( $(compgen -W "${opts}" -- "${cur}") )
                return 0
            fi
            case "${prev}" in
                *)
                    COMPREPLY=()
                    ;;
            esac
            COMPREPLY=( $(compgen -W "${opts}" -- "${cur}") )
            return 0
            ;;
        zkstack__dev__help__test__fees)
            opts=""
            if [[ ${cur} == -* || ${COMP_CWORD} -eq 5 ]] ; then
                COMPREPLY=( $(compgen -W "${opts}" -- "${cur}") )
                return 0
            fi
            case "${prev}" in
                *)
                    COMPREPLY=()
                    ;;
            esac
            COMPREPLY=( $(compgen -W "${opts}" -- "${cur}") )
            return 0
            ;;
        zkstack__dev__help__test__integration)
            opts=""
            if [[ ${cur} == -* || ${COMP_CWORD} -eq 5 ]] ; then
                COMPREPLY=( $(compgen -W "${opts}" -- "${cur}") )
                return 0
            fi
            case "${prev}" in
                *)
                    COMPREPLY=()
                    ;;
            esac
            COMPREPLY=( $(compgen -W "${opts}" -- "${cur}") )
            return 0
            ;;
        zkstack__dev__help__test__l1__contracts)
            opts=""
            if [[ ${cur} == -* || ${COMP_CWORD} -eq 5 ]] ; then
                COMPREPLY=( $(compgen -W "${opts}" -- "${cur}") )
                return 0
            fi
            case "${prev}" in
                *)
                    COMPREPLY=()
                    ;;
            esac
            COMPREPLY=( $(compgen -W "${opts}" -- "${cur}") )
            return 0
            ;;
        zkstack__dev__help__test__loadtest)
            opts=""
            if [[ ${cur} == -* || ${COMP_CWORD} -eq 5 ]] ; then
                COMPREPLY=( $(compgen -W "${opts}" -- "${cur}") )
                return 0
            fi
            case "${prev}" in
                *)
                    COMPREPLY=()
                    ;;
            esac
            COMPREPLY=( $(compgen -W "${opts}" -- "${cur}") )
            return 0
            ;;
        zkstack__dev__help__test__prover)
            opts=""
            if [[ ${cur} == -* || ${COMP_CWORD} -eq 5 ]] ; then
                COMPREPLY=( $(compgen -W "${opts}" -- "${cur}") )
                return 0
            fi
            case "${prev}" in
                *)
                    COMPREPLY=()
                    ;;
            esac
            COMPREPLY=( $(compgen -W "${opts}" -- "${cur}") )
            return 0
            ;;
        zkstack__dev__help__test__recovery)
            opts=""
            if [[ ${cur} == -* || ${COMP_CWORD} -eq 5 ]] ; then
                COMPREPLY=( $(compgen -W "${opts}" -- "${cur}") )
                return 0
            fi
            case "${prev}" in
                *)
                    COMPREPLY=()
                    ;;
            esac
            COMPREPLY=( $(compgen -W "${opts}" -- "${cur}") )
            return 0
            ;;
        zkstack__dev__help__test__revert)
            opts=""
            if [[ ${cur} == -* || ${COMP_CWORD} -eq 5 ]] ; then
                COMPREPLY=( $(compgen -W "${opts}" -- "${cur}") )
                return 0
            fi
            case "${prev}" in
                *)
                    COMPREPLY=()
                    ;;
            esac
            COMPREPLY=( $(compgen -W "${opts}" -- "${cur}") )
            return 0
            ;;
        zkstack__dev__help__test__rust)
            opts=""
            if [[ ${cur} == -* || ${COMP_CWORD} -eq 5 ]] ; then
                COMPREPLY=( $(compgen -W "${opts}" -- "${cur}") )
                return 0
            fi
            case "${prev}" in
                *)
                    COMPREPLY=()
                    ;;
            esac
            COMPREPLY=( $(compgen -W "${opts}" -- "${cur}") )
            return 0
            ;;
        zkstack__dev__help__test__upgrade)
            opts=""
            if [[ ${cur} == -* || ${COMP_CWORD} -eq 5 ]] ; then
                COMPREPLY=( $(compgen -W "${opts}" -- "${cur}") )
                return 0
            fi
            case "${prev}" in
                *)
                    COMPREPLY=()
                    ;;
            esac
            COMPREPLY=( $(compgen -W "${opts}" -- "${cur}") )
            return 0
            ;;
        zkstack__dev__help__test__wallet)
            opts=""
            if [[ ${cur} == -* || ${COMP_CWORD} -eq 5 ]] ; then
                COMPREPLY=( $(compgen -W "${opts}" -- "${cur}") )
                return 0
            fi
            case "${prev}" in
                *)
                    COMPREPLY=()
                    ;;
            esac
            COMPREPLY=( $(compgen -W "${opts}" -- "${cur}") )
            return 0
            ;;
        zkstack__dev__lint)
            opts="-c -t -v -h --check --targets --verbose --chain --ignore-prerequisites --help"
            if [[ ${cur} == -* || ${COMP_CWORD} -eq 3 ]] ; then
                COMPREPLY=( $(compgen -W "${opts}" -- "${cur}") )
                return 0
            fi
            case "${prev}" in
                --targets)
                    COMPREPLY=($(compgen -W "md sol js ts rs contracts autocompletion rust-toolchain" -- "${cur}"))
                    return 0
                    ;;
                -t)
                    COMPREPLY=($(compgen -W "md sol js ts rs contracts autocompletion rust-toolchain" -- "${cur}"))
                    return 0
                    ;;
                --chain)
                    COMPREPLY=($(compgen -f "${cur}"))
                    return 0
                    ;;
                *)
                    COMPREPLY=()
                    ;;
            esac
            COMPREPLY=( $(compgen -W "${opts}" -- "${cur}") )
            return 0
            ;;
        zkstack__dev__prover)
            opts="-v -h --verbose --chain --ignore-prerequisites --help info insert-batch insert-version help"
            if [[ ${cur} == -* || ${COMP_CWORD} -eq 3 ]] ; then
                COMPREPLY=( $(compgen -W "${opts}" -- "${cur}") )
                return 0
            fi
            case "${prev}" in
                --chain)
                    COMPREPLY=($(compgen -f "${cur}"))
                    return 0
                    ;;
                *)
                    COMPREPLY=()
                    ;;
            esac
            COMPREPLY=( $(compgen -W "${opts}" -- "${cur}") )
            return 0
            ;;
        zkstack__dev__prover__help)
            opts="info insert-batch insert-version help"
            if [[ ${cur} == -* || ${COMP_CWORD} -eq 4 ]] ; then
                COMPREPLY=( $(compgen -W "${opts}" -- "${cur}") )
                return 0
            fi
            case "${prev}" in
                *)
                    COMPREPLY=()
                    ;;
            esac
            COMPREPLY=( $(compgen -W "${opts}" -- "${cur}") )
            return 0
            ;;
        zkstack__dev__prover__help__help)
            opts=""
            if [[ ${cur} == -* || ${COMP_CWORD} -eq 5 ]] ; then
                COMPREPLY=( $(compgen -W "${opts}" -- "${cur}") )
                return 0
            fi
            case "${prev}" in
                *)
                    COMPREPLY=()
                    ;;
            esac
            COMPREPLY=( $(compgen -W "${opts}" -- "${cur}") )
            return 0
            ;;
        zkstack__dev__prover__help__info)
            opts=""
            if [[ ${cur} == -* || ${COMP_CWORD} -eq 5 ]] ; then
                COMPREPLY=( $(compgen -W "${opts}" -- "${cur}") )
                return 0
            fi
            case "${prev}" in
                *)
                    COMPREPLY=()
                    ;;
            esac
            COMPREPLY=( $(compgen -W "${opts}" -- "${cur}") )
            return 0
            ;;
        zkstack__dev__prover__help__insert__batch)
            opts=""
            if [[ ${cur} == -* || ${COMP_CWORD} -eq 5 ]] ; then
                COMPREPLY=( $(compgen -W "${opts}" -- "${cur}") )
                return 0
            fi
            case "${prev}" in
                *)
                    COMPREPLY=()
                    ;;
            esac
            COMPREPLY=( $(compgen -W "${opts}" -- "${cur}") )
            return 0
            ;;
        zkstack__dev__prover__help__insert__version)
            opts=""
            if [[ ${cur} == -* || ${COMP_CWORD} -eq 5 ]] ; then
                COMPREPLY=( $(compgen -W "${opts}" -- "${cur}") )
                return 0
            fi
            case "${prev}" in
                *)
                    COMPREPLY=()
                    ;;
            esac
            COMPREPLY=( $(compgen -W "${opts}" -- "${cur}") )
            return 0
            ;;
        zkstack__dev__prover__info)
            opts="-v -h --verbose --chain --ignore-prerequisites --help"
            if [[ ${cur} == -* || ${COMP_CWORD} -eq 4 ]] ; then
                COMPREPLY=( $(compgen -W "${opts}" -- "${cur}") )
                return 0
            fi
            case "${prev}" in
                --chain)
                    COMPREPLY=($(compgen -f "${cur}"))
                    return 0
                    ;;
                *)
                    COMPREPLY=()
                    ;;
            esac
            COMPREPLY=( $(compgen -W "${opts}" -- "${cur}") )
            return 0
            ;;
        zkstack__dev__prover__insert__batch)
            opts="-v -h --number --default --version --verbose --chain --ignore-prerequisites --help"
            if [[ ${cur} == -* || ${COMP_CWORD} -eq 4 ]] ; then
                COMPREPLY=( $(compgen -W "${opts}" -- "${cur}") )
                return 0
            fi
            case "${prev}" in
                --number)
                    COMPREPLY=($(compgen -f "${cur}"))
                    return 0
                    ;;
                --version)
                    COMPREPLY=($(compgen -f "${cur}"))
                    return 0
                    ;;
                --chain)
                    COMPREPLY=($(compgen -f "${cur}"))
                    return 0
                    ;;
                *)
                    COMPREPLY=()
                    ;;
            esac
            COMPREPLY=( $(compgen -W "${opts}" -- "${cur}") )
            return 0
            ;;
        zkstack__dev__prover__insert__version)
            opts="-v -h --default --version --snark-wrapper --verbose --chain --ignore-prerequisites --help"
            if [[ ${cur} == -* || ${COMP_CWORD} -eq 4 ]] ; then
                COMPREPLY=( $(compgen -W "${opts}" -- "${cur}") )
                return 0
            fi
            case "${prev}" in
                --version)
                    COMPREPLY=($(compgen -f "${cur}"))
                    return 0
                    ;;
                --snark-wrapper)
                    COMPREPLY=($(compgen -f "${cur}"))
                    return 0
                    ;;
                --chain)
                    COMPREPLY=($(compgen -f "${cur}"))
                    return 0
                    ;;
                *)
                    COMPREPLY=()
                    ;;
            esac
            COMPREPLY=( $(compgen -W "${opts}" -- "${cur}") )
            return 0
            ;;
        zkstack__dev__send__transactions)
            opts="-v -h --file --private-key --l1-rpc-url --confirmations --verbose --chain --ignore-prerequisites --help"
            if [[ ${cur} == -* || ${COMP_CWORD} -eq 3 ]] ; then
                COMPREPLY=( $(compgen -W "${opts}" -- "${cur}") )
                return 0
            fi
            case "${prev}" in
                --file)
                    COMPREPLY=($(compgen -f "${cur}"))
                    return 0
                    ;;
                --private-key)
                    COMPREPLY=($(compgen -f "${cur}"))
                    return 0
                    ;;
                --l1-rpc-url)
                    COMPREPLY=($(compgen -f "${cur}"))
                    return 0
                    ;;
                --confirmations)
                    COMPREPLY=($(compgen -f "${cur}"))
                    return 0
                    ;;
                --chain)
                    COMPREPLY=($(compgen -f "${cur}"))
                    return 0
                    ;;
                *)
                    COMPREPLY=()
                    ;;
            esac
            COMPREPLY=( $(compgen -W "${opts}" -- "${cur}") )
            return 0
            ;;
        zkstack__dev__snapshot)
            opts="-v -h --verbose --chain --ignore-prerequisites --help create help"
            if [[ ${cur} == -* || ${COMP_CWORD} -eq 3 ]] ; then
                COMPREPLY=( $(compgen -W "${opts}" -- "${cur}") )
                return 0
            fi
            case "${prev}" in
                --chain)
                    COMPREPLY=($(compgen -f "${cur}"))
                    return 0
                    ;;
                *)
                    COMPREPLY=()
                    ;;
            esac
            COMPREPLY=( $(compgen -W "${opts}" -- "${cur}") )
            return 0
            ;;
        zkstack__dev__snapshot__create)
            opts="-v -h --verbose --chain --ignore-prerequisites --help"
            if [[ ${cur} == -* || ${COMP_CWORD} -eq 4 ]] ; then
                COMPREPLY=( $(compgen -W "${opts}" -- "${cur}") )
                return 0
            fi
            case "${prev}" in
                --chain)
                    COMPREPLY=($(compgen -f "${cur}"))
                    return 0
                    ;;
                *)
                    COMPREPLY=()
                    ;;
            esac
            COMPREPLY=( $(compgen -W "${opts}" -- "${cur}") )
            return 0
            ;;
        zkstack__dev__snapshot__help)
            opts="create help"
            if [[ ${cur} == -* || ${COMP_CWORD} -eq 4 ]] ; then
                COMPREPLY=( $(compgen -W "${opts}" -- "${cur}") )
                return 0
            fi
            case "${prev}" in
                *)
                    COMPREPLY=()
                    ;;
            esac
            COMPREPLY=( $(compgen -W "${opts}" -- "${cur}") )
            return 0
            ;;
        zkstack__dev__snapshot__help__create)
            opts=""
            if [[ ${cur} == -* || ${COMP_CWORD} -eq 5 ]] ; then
                COMPREPLY=( $(compgen -W "${opts}" -- "${cur}") )
                return 0
            fi
            case "${prev}" in
                *)
                    COMPREPLY=()
                    ;;
            esac
            COMPREPLY=( $(compgen -W "${opts}" -- "${cur}") )
            return 0
            ;;
        zkstack__dev__snapshot__help__help)
            opts=""
            if [[ ${cur} == -* || ${COMP_CWORD} -eq 5 ]] ; then
                COMPREPLY=( $(compgen -W "${opts}" -- "${cur}") )
                return 0
            fi
            case "${prev}" in
                *)
                    COMPREPLY=()
                    ;;
            esac
            COMPREPLY=( $(compgen -W "${opts}" -- "${cur}") )
            return 0
            ;;
        zkstack__dev__status)
            opts="-u -v -h --url --verbose --chain --ignore-prerequisites --help ports help"
            if [[ ${cur} == -* || ${COMP_CWORD} -eq 3 ]] ; then
                COMPREPLY=( $(compgen -W "${opts}" -- "${cur}") )
                return 0
            fi
            case "${prev}" in
                --url)
                    COMPREPLY=($(compgen -f "${cur}"))
                    return 0
                    ;;
                -u)
                    COMPREPLY=($(compgen -f "${cur}"))
                    return 0
                    ;;
                --chain)
                    COMPREPLY=($(compgen -f "${cur}"))
                    return 0
                    ;;
                *)
                    COMPREPLY=()
                    ;;
            esac
            COMPREPLY=( $(compgen -W "${opts}" -- "${cur}") )
            return 0
            ;;
        zkstack__dev__status__help)
            opts="ports help"
            if [[ ${cur} == -* || ${COMP_CWORD} -eq 4 ]] ; then
                COMPREPLY=( $(compgen -W "${opts}" -- "${cur}") )
                return 0
            fi
            case "${prev}" in
                *)
                    COMPREPLY=()
                    ;;
            esac
            COMPREPLY=( $(compgen -W "${opts}" -- "${cur}") )
            return 0
            ;;
        zkstack__dev__status__help__help)
            opts=""
            if [[ ${cur} == -* || ${COMP_CWORD} -eq 5 ]] ; then
                COMPREPLY=( $(compgen -W "${opts}" -- "${cur}") )
                return 0
            fi
            case "${prev}" in
                *)
                    COMPREPLY=()
                    ;;
            esac
            COMPREPLY=( $(compgen -W "${opts}" -- "${cur}") )
            return 0
            ;;
        zkstack__dev__status__help__ports)
            opts=""
            if [[ ${cur} == -* || ${COMP_CWORD} -eq 5 ]] ; then
                COMPREPLY=( $(compgen -W "${opts}" -- "${cur}") )
                return 0
            fi
            case "${prev}" in
                *)
                    COMPREPLY=()
                    ;;
            esac
            COMPREPLY=( $(compgen -W "${opts}" -- "${cur}") )
            return 0
            ;;
        zkstack__dev__status__ports)
            opts="-v -h --verbose --chain --ignore-prerequisites --help"
            if [[ ${cur} == -* || ${COMP_CWORD} -eq 4 ]] ; then
                COMPREPLY=( $(compgen -W "${opts}" -- "${cur}") )
                return 0
            fi
            case "${prev}" in
                --chain)
                    COMPREPLY=($(compgen -f "${cur}"))
                    return 0
                    ;;
                *)
                    COMPREPLY=()
                    ;;
            esac
            COMPREPLY=( $(compgen -W "${opts}" -- "${cur}") )
            return 0
            ;;
        zkstack__dev__test)
            opts="-v -h --verbose --chain --ignore-prerequisites --help integration fees revert recovery upgrade build rust l1-contracts prover wallet loadtest help"
            if [[ ${cur} == -* || ${COMP_CWORD} -eq 3 ]] ; then
                COMPREPLY=( $(compgen -W "${opts}" -- "${cur}") )
                return 0
            fi
            case "${prev}" in
                --chain)
                    COMPREPLY=($(compgen -f "${cur}"))
                    return 0
                    ;;
                *)
                    COMPREPLY=()
                    ;;
            esac
            COMPREPLY=( $(compgen -W "${opts}" -- "${cur}") )
            return 0
            ;;
        zkstack__dev__test__build)
            opts="-v -h --verbose --chain --ignore-prerequisites --help"
            if [[ ${cur} == -* || ${COMP_CWORD} -eq 4 ]] ; then
                COMPREPLY=( $(compgen -W "${opts}" -- "${cur}") )
                return 0
            fi
            case "${prev}" in
                --chain)
                    COMPREPLY=($(compgen -f "${cur}"))
                    return 0
                    ;;
                *)
                    COMPREPLY=()
                    ;;
            esac
            COMPREPLY=( $(compgen -W "${opts}" -- "${cur}") )
            return 0
            ;;
        zkstack__dev__test__fees)
            opts="-n -v -h --no-deps --no-kill --verbose --chain --ignore-prerequisites --help"
            if [[ ${cur} == -* || ${COMP_CWORD} -eq 4 ]] ; then
                COMPREPLY=( $(compgen -W "${opts}" -- "${cur}") )
                return 0
            fi
            case "${prev}" in
                --chain)
                    COMPREPLY=($(compgen -f "${cur}"))
                    return 0
                    ;;
                *)
                    COMPREPLY=()
                    ;;
            esac
            COMPREPLY=( $(compgen -W "${opts}" -- "${cur}") )
            return 0
            ;;
        zkstack__dev__test__help)
            opts="integration fees revert recovery upgrade build rust l1-contracts prover wallet loadtest help"
            if [[ ${cur} == -* || ${COMP_CWORD} -eq 4 ]] ; then
                COMPREPLY=( $(compgen -W "${opts}" -- "${cur}") )
                return 0
            fi
            case "${prev}" in
                *)
                    COMPREPLY=()
                    ;;
            esac
            COMPREPLY=( $(compgen -W "${opts}" -- "${cur}") )
            return 0
            ;;
        zkstack__dev__test__help__build)
            opts=""
            if [[ ${cur} == -* || ${COMP_CWORD} -eq 5 ]] ; then
                COMPREPLY=( $(compgen -W "${opts}" -- "${cur}") )
                return 0
            fi
            case "${prev}" in
                *)
                    COMPREPLY=()
                    ;;
            esac
            COMPREPLY=( $(compgen -W "${opts}" -- "${cur}") )
            return 0
            ;;
        zkstack__dev__test__help__fees)
            opts=""
            if [[ ${cur} == -* || ${COMP_CWORD} -eq 5 ]] ; then
                COMPREPLY=( $(compgen -W "${opts}" -- "${cur}") )
                return 0
            fi
            case "${prev}" in
                *)
                    COMPREPLY=()
                    ;;
            esac
            COMPREPLY=( $(compgen -W "${opts}" -- "${cur}") )
            return 0
            ;;
        zkstack__dev__test__help__help)
            opts=""
            if [[ ${cur} == -* || ${COMP_CWORD} -eq 5 ]] ; then
                COMPREPLY=( $(compgen -W "${opts}" -- "${cur}") )
                return 0
            fi
            case "${prev}" in
                *)
                    COMPREPLY=()
                    ;;
            esac
            COMPREPLY=( $(compgen -W "${opts}" -- "${cur}") )
            return 0
            ;;
        zkstack__dev__test__help__integration)
            opts=""
            if [[ ${cur} == -* || ${COMP_CWORD} -eq 5 ]] ; then
                COMPREPLY=( $(compgen -W "${opts}" -- "${cur}") )
                return 0
            fi
            case "${prev}" in
                *)
                    COMPREPLY=()
                    ;;
            esac
            COMPREPLY=( $(compgen -W "${opts}" -- "${cur}") )
            return 0
            ;;
        zkstack__dev__test__help__l1__contracts)
            opts=""
            if [[ ${cur} == -* || ${COMP_CWORD} -eq 5 ]] ; then
                COMPREPLY=( $(compgen -W "${opts}" -- "${cur}") )
                return 0
            fi
            case "${prev}" in
                *)
                    COMPREPLY=()
                    ;;
            esac
            COMPREPLY=( $(compgen -W "${opts}" -- "${cur}") )
            return 0
            ;;
        zkstack__dev__test__help__loadtest)
            opts=""
            if [[ ${cur} == -* || ${COMP_CWORD} -eq 5 ]] ; then
                COMPREPLY=( $(compgen -W "${opts}" -- "${cur}") )
                return 0
            fi
            case "${prev}" in
                *)
                    COMPREPLY=()
                    ;;
            esac
            COMPREPLY=( $(compgen -W "${opts}" -- "${cur}") )
            return 0
            ;;
        zkstack__dev__test__help__prover)
            opts=""
            if [[ ${cur} == -* || ${COMP_CWORD} -eq 5 ]] ; then
                COMPREPLY=( $(compgen -W "${opts}" -- "${cur}") )
                return 0
            fi
            case "${prev}" in
                *)
                    COMPREPLY=()
                    ;;
            esac
            COMPREPLY=( $(compgen -W "${opts}" -- "${cur}") )
            return 0
            ;;
        zkstack__dev__test__help__recovery)
            opts=""
            if [[ ${cur} == -* || ${COMP_CWORD} -eq 5 ]] ; then
                COMPREPLY=( $(compgen -W "${opts}" -- "${cur}") )
                return 0
            fi
            case "${prev}" in
                *)
                    COMPREPLY=()
                    ;;
            esac
            COMPREPLY=( $(compgen -W "${opts}" -- "${cur}") )
            return 0
            ;;
        zkstack__dev__test__help__revert)
            opts=""
            if [[ ${cur} == -* || ${COMP_CWORD} -eq 5 ]] ; then
                COMPREPLY=( $(compgen -W "${opts}" -- "${cur}") )
                return 0
            fi
            case "${prev}" in
                *)
                    COMPREPLY=()
                    ;;
            esac
            COMPREPLY=( $(compgen -W "${opts}" -- "${cur}") )
            return 0
            ;;
        zkstack__dev__test__help__rust)
            opts=""
            if [[ ${cur} == -* || ${COMP_CWORD} -eq 5 ]] ; then
                COMPREPLY=( $(compgen -W "${opts}" -- "${cur}") )
                return 0
            fi
            case "${prev}" in
                *)
                    COMPREPLY=()
                    ;;
            esac
            COMPREPLY=( $(compgen -W "${opts}" -- "${cur}") )
            return 0
            ;;
        zkstack__dev__test__help__upgrade)
            opts=""
            if [[ ${cur} == -* || ${COMP_CWORD} -eq 5 ]] ; then
                COMPREPLY=( $(compgen -W "${opts}" -- "${cur}") )
                return 0
            fi
            case "${prev}" in
                *)
                    COMPREPLY=()
                    ;;
            esac
            COMPREPLY=( $(compgen -W "${opts}" -- "${cur}") )
            return 0
            ;;
        zkstack__dev__test__help__wallet)
            opts=""
            if [[ ${cur} == -* || ${COMP_CWORD} -eq 5 ]] ; then
                COMPREPLY=( $(compgen -W "${opts}" -- "${cur}") )
                return 0
            fi
            case "${prev}" in
                *)
                    COMPREPLY=()
                    ;;
            esac
            COMPREPLY=( $(compgen -W "${opts}" -- "${cur}") )
            return 0
            ;;
        zkstack__dev__test__integration)
            opts="-e -n -t -v -h --external-node --no-deps --test-pattern --verbose --chain --ignore-prerequisites --help"
            if [[ ${cur} == -* || ${COMP_CWORD} -eq 4 ]] ; then
                COMPREPLY=( $(compgen -W "${opts}" -- "${cur}") )
                return 0
            fi
            case "${prev}" in
                --test-pattern)
                    COMPREPLY=($(compgen -f "${cur}"))
                    return 0
                    ;;
                -t)
                    COMPREPLY=($(compgen -f "${cur}"))
                    return 0
                    ;;
                --chain)
                    COMPREPLY=($(compgen -f "${cur}"))
                    return 0
                    ;;
                *)
                    COMPREPLY=()
                    ;;
            esac
            COMPREPLY=( $(compgen -W "${opts}" -- "${cur}") )
            return 0
            ;;
        zkstack__dev__test__l1__contracts)
            opts="-v -h --verbose --chain --ignore-prerequisites --help"
            if [[ ${cur} == -* || ${COMP_CWORD} -eq 4 ]] ; then
                COMPREPLY=( $(compgen -W "${opts}" -- "${cur}") )
                return 0
            fi
            case "${prev}" in
                --chain)
                    COMPREPLY=($(compgen -f "${cur}"))
                    return 0
                    ;;
                *)
                    COMPREPLY=()
                    ;;
            esac
            COMPREPLY=( $(compgen -W "${opts}" -- "${cur}") )
            return 0
            ;;
        zkstack__dev__test__loadtest)
            opts="-v -h --verbose --chain --ignore-prerequisites --help"
            if [[ ${cur} == -* || ${COMP_CWORD} -eq 4 ]] ; then
                COMPREPLY=( $(compgen -W "${opts}" -- "${cur}") )
                return 0
            fi
            case "${prev}" in
                --chain)
                    COMPREPLY=($(compgen -f "${cur}"))
                    return 0
                    ;;
                *)
                    COMPREPLY=()
                    ;;
            esac
            COMPREPLY=( $(compgen -W "${opts}" -- "${cur}") )
            return 0
            ;;
        zkstack__dev__test__prover)
            opts="-v -h --verbose --chain --ignore-prerequisites --help"
            if [[ ${cur} == -* || ${COMP_CWORD} -eq 4 ]] ; then
                COMPREPLY=( $(compgen -W "${opts}" -- "${cur}") )
                return 0
            fi
            case "${prev}" in
                --chain)
                    COMPREPLY=($(compgen -f "${cur}"))
                    return 0
                    ;;
                *)
                    COMPREPLY=()
                    ;;
            esac
            COMPREPLY=( $(compgen -W "${opts}" -- "${cur}") )
            return 0
            ;;
        zkstack__dev__test__recovery)
            opts="-s -n -v -h --snapshot --no-deps --no-kill --verbose --chain --ignore-prerequisites --help"
            if [[ ${cur} == -* || ${COMP_CWORD} -eq 4 ]] ; then
                COMPREPLY=( $(compgen -W "${opts}" -- "${cur}") )
                return 0
            fi
            case "${prev}" in
                --chain)
                    COMPREPLY=($(compgen -f "${cur}"))
                    return 0
                    ;;
                *)
                    COMPREPLY=()
                    ;;
            esac
            COMPREPLY=( $(compgen -W "${opts}" -- "${cur}") )
            return 0
            ;;
        zkstack__dev__test__revert)
            opts="-e -n -v -h --enable-consensus --external-node --no-deps --no-kill --verbose --chain --ignore-prerequisites --help"
            if [[ ${cur} == -* || ${COMP_CWORD} -eq 4 ]] ; then
                COMPREPLY=( $(compgen -W "${opts}" -- "${cur}") )
                return 0
            fi
            case "${prev}" in
                --chain)
                    COMPREPLY=($(compgen -f "${cur}"))
                    return 0
                    ;;
                *)
                    COMPREPLY=()
                    ;;
            esac
            COMPREPLY=( $(compgen -W "${opts}" -- "${cur}") )
            return 0
            ;;
        zkstack__dev__test__rust)
            opts="-v -h --options --verbose --chain --ignore-prerequisites --help"
            if [[ ${cur} == -* || ${COMP_CWORD} -eq 4 ]] ; then
                COMPREPLY=( $(compgen -W "${opts}" -- "${cur}") )
                return 0
            fi
            case "${prev}" in
                --options)
                    COMPREPLY=($(compgen -f "${cur}"))
                    return 0
                    ;;
                --chain)
                    COMPREPLY=($(compgen -f "${cur}"))
                    return 0
                    ;;
                *)
                    COMPREPLY=()
                    ;;
            esac
            COMPREPLY=( $(compgen -W "${opts}" -- "${cur}") )
            return 0
            ;;
        zkstack__dev__test__upgrade)
            opts="-n -v -h --no-deps --verbose --chain --ignore-prerequisites --help"
            if [[ ${cur} == -* || ${COMP_CWORD} -eq 4 ]] ; then
                COMPREPLY=( $(compgen -W "${opts}" -- "${cur}") )
                return 0
            fi
            case "${prev}" in
                --chain)
                    COMPREPLY=($(compgen -f "${cur}"))
                    return 0
                    ;;
                *)
                    COMPREPLY=()
                    ;;
            esac
            COMPREPLY=( $(compgen -W "${opts}" -- "${cur}") )
            return 0
            ;;
        zkstack__dev__test__wallet)
            opts="-v -h --verbose --chain --ignore-prerequisites --help"
            if [[ ${cur} == -* || ${COMP_CWORD} -eq 4 ]] ; then
                COMPREPLY=( $(compgen -W "${opts}" -- "${cur}") )
                return 0
            fi
            case "${prev}" in
                --chain)
                    COMPREPLY=($(compgen -f "${cur}"))
                    return 0
                    ;;
                *)
                    COMPREPLY=()
                    ;;
            esac
            COMPREPLY=( $(compgen -W "${opts}" -- "${cur}") )
            return 0
            ;;
        zkstack__ecosystem)
            opts="-v -h --verbose --chain --ignore-prerequisites --help create build-transactions init change-default-chain setup-observability help"
            if [[ ${cur} == -* || ${COMP_CWORD} -eq 2 ]] ; then
                COMPREPLY=( $(compgen -W "${opts}" -- "${cur}") )
                return 0
            fi
            case "${prev}" in
                --chain)
                    COMPREPLY=($(compgen -f "${cur}"))
                    return 0
                    ;;
                *)
                    COMPREPLY=()
                    ;;
            esac
            COMPREPLY=( $(compgen -W "${opts}" -- "${cur}") )
            return 0
            ;;
        zkstack__ecosystem__build__transactions)
            opts="-o -a -v -h --sender --l1-rpc-url --out --verify --verifier --verifier-url --verifier-api-key --resume --zksync --additional-args --verbose --chain --ignore-prerequisites --help"
            if [[ ${cur} == -* || ${COMP_CWORD} -eq 3 ]] ; then
                COMPREPLY=( $(compgen -W "${opts}" -- "${cur}") )
                return 0
            fi
            case "${prev}" in
                --sender)
                    COMPREPLY=($(compgen -f "${cur}"))
                    return 0
                    ;;
                --l1-rpc-url)
                    COMPREPLY=($(compgen -f "${cur}"))
                    return 0
                    ;;
                --out)
                    COMPREPLY=($(compgen -f "${cur}"))
                    return 0
                    ;;
                -o)
                    COMPREPLY=($(compgen -f "${cur}"))
                    return 0
                    ;;
                --verify)
                    COMPREPLY=($(compgen -W "true false" -- "${cur}"))
                    return 0
                    ;;
                --verifier)
                    COMPREPLY=($(compgen -W "etherscan sourcify blockscout oklink" -- "${cur}"))
                    return 0
                    ;;
                --verifier-url)
                    COMPREPLY=($(compgen -f "${cur}"))
                    return 0
                    ;;
                --verifier-api-key)
                    COMPREPLY=($(compgen -f "${cur}"))
                    return 0
                    ;;
                --additional-args)
                    COMPREPLY=($(compgen -f "${cur}"))
                    return 0
                    ;;
                -a)
                    COMPREPLY=($(compgen -f "${cur}"))
                    return 0
                    ;;
                --chain)
                    COMPREPLY=($(compgen -f "${cur}"))
                    return 0
                    ;;
                *)
                    COMPREPLY=()
                    ;;
            esac
            COMPREPLY=( $(compgen -W "${opts}" -- "${cur}") )
            return 0
            ;;
        zkstack__ecosystem__change__default__chain)
            opts="-v -h --verbose --chain --ignore-prerequisites --help [NAME]"
            if [[ ${cur} == -* || ${COMP_CWORD} -eq 3 ]] ; then
                COMPREPLY=( $(compgen -W "${opts}" -- "${cur}") )
                return 0
            fi
            case "${prev}" in
                --chain)
                    COMPREPLY=($(compgen -f "${cur}"))
                    return 0
                    ;;
                *)
                    COMPREPLY=()
                    ;;
            esac
            COMPREPLY=( $(compgen -W "${opts}" -- "${cur}") )
            return 0
            ;;
        zkstack__ecosystem__create)
            opts="-v -h --ecosystem-name --l1-network --link-to-code --chain-name --chain-id --prover-mode --wallet-creation --wallet-path --l1-batch-commit-data-generator-mode --base-token-address --base-token-price-nominator --base-token-price-denominator --set-as-default --legacy-bridge --skip-submodules-checkout --skip-contract-compilation-override --evm-emulator --start-containers --verbose --chain --ignore-prerequisites --help"
            if [[ ${cur} == -* || ${COMP_CWORD} -eq 3 ]] ; then
                COMPREPLY=( $(compgen -W "${opts}" -- "${cur}") )
                return 0
            fi
            case "${prev}" in
                --ecosystem-name)
                    COMPREPLY=($(compgen -f "${cur}"))
                    return 0
                    ;;
                --l1-network)
                    COMPREPLY=($(compgen -W "localhost sepolia holesky mainnet" -- "${cur}"))
                    return 0
                    ;;
                --link-to-code)
                    COMPREPLY=()
                    if [[ "${BASH_VERSINFO[0]}" -ge 4 ]]; then
                        compopt -o plusdirs
                    fi
                    return 0
                    ;;
                --chain-name)
                    COMPREPLY=($(compgen -f "${cur}"))
                    return 0
                    ;;
                --chain-id)
                    COMPREPLY=($(compgen -f "${cur}"))
                    return 0
                    ;;
                --prover-mode)
                    COMPREPLY=($(compgen -W "no-proofs gpu" -- "${cur}"))
                    return 0
                    ;;
                --wallet-creation)
                    COMPREPLY=($(compgen -W "localhost random empty in-file" -- "${cur}"))
                    return 0
                    ;;
                --wallet-path)
                    local oldifs
                    if [ -n "${IFS+x}" ]; then
                        oldifs="$IFS"
                    fi
                    IFS=$'\n'
                    COMPREPLY=($(compgen -f "${cur}"))
                    if [ -n "${oldifs+x}" ]; then
                        IFS="$oldifs"
                    fi
                    if [[ "${BASH_VERSINFO[0]}" -ge 4 ]]; then
                        compopt -o filenames
                    fi
                    return 0
                    ;;
                --l1-batch-commit-data-generator-mode)
                    COMPREPLY=($(compgen -W "rollup validium" -- "${cur}"))
                    return 0
                    ;;
                --base-token-address)
                    COMPREPLY=($(compgen -f "${cur}"))
                    return 0
                    ;;
                --base-token-price-nominator)
                    COMPREPLY=($(compgen -f "${cur}"))
                    return 0
                    ;;
                --base-token-price-denominator)
                    COMPREPLY=($(compgen -f "${cur}"))
                    return 0
                    ;;
                --set-as-default)
                    COMPREPLY=($(compgen -W "true false" -- "${cur}"))
                    return 0
                    ;;
                --evm-emulator)
                    COMPREPLY=($(compgen -W "true false" -- "${cur}"))
                    return 0
                    ;;
                --start-containers)
                    COMPREPLY=($(compgen -W "true false" -- "${cur}"))
                    return 0
                    ;;
                --chain)
                    COMPREPLY=($(compgen -f "${cur}"))
                    return 0
                    ;;
                *)
                    COMPREPLY=()
                    ;;
            esac
            COMPREPLY=( $(compgen -W "${opts}" -- "${cur}") )
            return 0
            ;;
        zkstack__ecosystem__help)
            opts="create build-transactions init change-default-chain setup-observability help"
            if [[ ${cur} == -* || ${COMP_CWORD} -eq 3 ]] ; then
                COMPREPLY=( $(compgen -W "${opts}" -- "${cur}") )
                return 0
            fi
            case "${prev}" in
                *)
                    COMPREPLY=()
                    ;;
            esac
            COMPREPLY=( $(compgen -W "${opts}" -- "${cur}") )
            return 0
            ;;
        zkstack__ecosystem__help__build__transactions)
            opts=""
            if [[ ${cur} == -* || ${COMP_CWORD} -eq 4 ]] ; then
                COMPREPLY=( $(compgen -W "${opts}" -- "${cur}") )
                return 0
            fi
            case "${prev}" in
                *)
                    COMPREPLY=()
                    ;;
            esac
            COMPREPLY=( $(compgen -W "${opts}" -- "${cur}") )
            return 0
            ;;
        zkstack__ecosystem__help__change__default__chain)
            opts=""
            if [[ ${cur} == -* || ${COMP_CWORD} -eq 4 ]] ; then
                COMPREPLY=( $(compgen -W "${opts}" -- "${cur}") )
                return 0
            fi
            case "${prev}" in
                *)
                    COMPREPLY=()
                    ;;
            esac
            COMPREPLY=( $(compgen -W "${opts}" -- "${cur}") )
            return 0
            ;;
        zkstack__ecosystem__help__create)
            opts=""
            if [[ ${cur} == -* || ${COMP_CWORD} -eq 4 ]] ; then
                COMPREPLY=( $(compgen -W "${opts}" -- "${cur}") )
                return 0
            fi
            case "${prev}" in
                *)
                    COMPREPLY=()
                    ;;
            esac
            COMPREPLY=( $(compgen -W "${opts}" -- "${cur}") )
            return 0
            ;;
        zkstack__ecosystem__help__help)
            opts=""
            if [[ ${cur} == -* || ${COMP_CWORD} -eq 4 ]] ; then
                COMPREPLY=( $(compgen -W "${opts}" -- "${cur}") )
                return 0
            fi
            case "${prev}" in
                *)
                    COMPREPLY=()
                    ;;
            esac
            COMPREPLY=( $(compgen -W "${opts}" -- "${cur}") )
            return 0
            ;;
        zkstack__ecosystem__help__init)
            opts=""
            if [[ ${cur} == -* || ${COMP_CWORD} -eq 4 ]] ; then
                COMPREPLY=( $(compgen -W "${opts}" -- "${cur}") )
                return 0
            fi
            case "${prev}" in
                *)
                    COMPREPLY=()
                    ;;
            esac
            COMPREPLY=( $(compgen -W "${opts}" -- "${cur}") )
            return 0
            ;;
        zkstack__ecosystem__help__setup__observability)
            opts=""
            if [[ ${cur} == -* || ${COMP_CWORD} -eq 4 ]] ; then
                COMPREPLY=( $(compgen -W "${opts}" -- "${cur}") )
                return 0
            fi
            case "${prev}" in
                *)
                    COMPREPLY=()
                    ;;
            esac
            COMPREPLY=( $(compgen -W "${opts}" -- "${cur}") )
            return 0
            ;;
        zkstack__ecosystem__init)
            opts="-a -d -o -v -h --deploy-erc20 --deploy-ecosystem --ecosystem-contracts-path --l1-rpc-url --verify --verifier --verifier-url --verifier-api-key --resume --zksync --additional-args --deploy-paymaster --server-db-url --server-db-name --dont-drop --ecosystem-only --dev --observability --no-port-reallocation --skip-submodules-checkout --skip-contract-compilation-override --verbose --chain --ignore-prerequisites --help"
            if [[ ${cur} == -* || ${COMP_CWORD} -eq 3 ]] ; then
                COMPREPLY=( $(compgen -W "${opts}" -- "${cur}") )
                return 0
            fi
            case "${prev}" in
                --deploy-erc20)
                    COMPREPLY=($(compgen -W "true false" -- "${cur}"))
                    return 0
                    ;;
                --deploy-ecosystem)
                    COMPREPLY=($(compgen -W "true false" -- "${cur}"))
                    return 0
                    ;;
                --ecosystem-contracts-path)
                    COMPREPLY=($(compgen -f "${cur}"))
                    return 0
                    ;;
                --l1-rpc-url)
                    COMPREPLY=($(compgen -f "${cur}"))
                    return 0
                    ;;
                --verify)
                    COMPREPLY=($(compgen -W "true false" -- "${cur}"))
                    return 0
                    ;;
                --verifier)
                    COMPREPLY=($(compgen -W "etherscan sourcify blockscout oklink" -- "${cur}"))
                    return 0
                    ;;
                --verifier-url)
                    COMPREPLY=($(compgen -f "${cur}"))
                    return 0
                    ;;
                --verifier-api-key)
                    COMPREPLY=($(compgen -f "${cur}"))
                    return 0
                    ;;
                --additional-args)
                    COMPREPLY=($(compgen -f "${cur}"))
                    return 0
                    ;;
                -a)
                    COMPREPLY=($(compgen -f "${cur}"))
                    return 0
                    ;;
                --deploy-paymaster)
                    COMPREPLY=($(compgen -W "true false" -- "${cur}"))
                    return 0
                    ;;
                --server-db-url)
                    COMPREPLY=($(compgen -f "${cur}"))
                    return 0
                    ;;
                --server-db-name)
                    COMPREPLY=($(compgen -f "${cur}"))
                    return 0
                    ;;
                --observability)
                    COMPREPLY=($(compgen -W "true false" -- "${cur}"))
                    return 0
                    ;;
                -o)
                    COMPREPLY=($(compgen -W "true false" -- "${cur}"))
                    return 0
                    ;;
                --chain)
                    COMPREPLY=($(compgen -f "${cur}"))
                    return 0
                    ;;
                *)
                    COMPREPLY=()
                    ;;
            esac
            COMPREPLY=( $(compgen -W "${opts}" -- "${cur}") )
            return 0
            ;;
        zkstack__ecosystem__setup__observability)
            opts="-v -h --verbose --chain --ignore-prerequisites --help"
            if [[ ${cur} == -* || ${COMP_CWORD} -eq 3 ]] ; then
                COMPREPLY=( $(compgen -W "${opts}" -- "${cur}") )
                return 0
            fi
            case "${prev}" in
                --chain)
                    COMPREPLY=($(compgen -f "${cur}"))
                    return 0
                    ;;
                *)
                    COMPREPLY=()
                    ;;
            esac
            COMPREPLY=( $(compgen -W "${opts}" -- "${cur}") )
            return 0
            ;;
        zkstack__explorer)
            opts="-v -h --verbose --chain --ignore-prerequisites --help init run-backend run help"
            if [[ ${cur} == -* || ${COMP_CWORD} -eq 2 ]] ; then
                COMPREPLY=( $(compgen -W "${opts}" -- "${cur}") )
                return 0
            fi
            case "${prev}" in
                --chain)
                    COMPREPLY=($(compgen -f "${cur}"))
                    return 0
                    ;;
                *)
                    COMPREPLY=()
                    ;;
            esac
            COMPREPLY=( $(compgen -W "${opts}" -- "${cur}") )
            return 0
            ;;
        zkstack__explorer__help)
            opts="init run-backend run help"
            if [[ ${cur} == -* || ${COMP_CWORD} -eq 3 ]] ; then
                COMPREPLY=( $(compgen -W "${opts}" -- "${cur}") )
                return 0
            fi
            case "${prev}" in
                *)
                    COMPREPLY=()
                    ;;
            esac
            COMPREPLY=( $(compgen -W "${opts}" -- "${cur}") )
            return 0
            ;;
        zkstack__explorer__help__help)
            opts=""
            if [[ ${cur} == -* || ${COMP_CWORD} -eq 4 ]] ; then
                COMPREPLY=( $(compgen -W "${opts}" -- "${cur}") )
                return 0
            fi
            case "${prev}" in
                *)
                    COMPREPLY=()
                    ;;
            esac
            COMPREPLY=( $(compgen -W "${opts}" -- "${cur}") )
            return 0
            ;;
        zkstack__explorer__help__init)
            opts=""
            if [[ ${cur} == -* || ${COMP_CWORD} -eq 4 ]] ; then
                COMPREPLY=( $(compgen -W "${opts}" -- "${cur}") )
                return 0
            fi
            case "${prev}" in
                *)
                    COMPREPLY=()
                    ;;
            esac
            COMPREPLY=( $(compgen -W "${opts}" -- "${cur}") )
            return 0
            ;;
        zkstack__explorer__help__run)
            opts=""
            if [[ ${cur} == -* || ${COMP_CWORD} -eq 4 ]] ; then
                COMPREPLY=( $(compgen -W "${opts}" -- "${cur}") )
                return 0
            fi
            case "${prev}" in
                *)
                    COMPREPLY=()
                    ;;
            esac
            COMPREPLY=( $(compgen -W "${opts}" -- "${cur}") )
            return 0
            ;;
        zkstack__explorer__help__run__backend)
            opts=""
            if [[ ${cur} == -* || ${COMP_CWORD} -eq 4 ]] ; then
                COMPREPLY=( $(compgen -W "${opts}" -- "${cur}") )
                return 0
            fi
            case "${prev}" in
                *)
                    COMPREPLY=()
                    ;;
            esac
            COMPREPLY=( $(compgen -W "${opts}" -- "${cur}") )
            return 0
            ;;
        zkstack__explorer__init)
            opts="-v -h --verbose --chain --ignore-prerequisites --help"
            if [[ ${cur} == -* || ${COMP_CWORD} -eq 3 ]] ; then
                COMPREPLY=( $(compgen -W "${opts}" -- "${cur}") )
                return 0
            fi
            case "${prev}" in
                --chain)
                    COMPREPLY=($(compgen -f "${cur}"))
                    return 0
                    ;;
                *)
                    COMPREPLY=()
                    ;;
            esac
            COMPREPLY=( $(compgen -W "${opts}" -- "${cur}") )
            return 0
            ;;
        zkstack__explorer__run)
            opts="-v -h --verbose --chain --ignore-prerequisites --help"
            if [[ ${cur} == -* || ${COMP_CWORD} -eq 3 ]] ; then
                COMPREPLY=( $(compgen -W "${opts}" -- "${cur}") )
                return 0
            fi
            case "${prev}" in
                --chain)
                    COMPREPLY=($(compgen -f "${cur}"))
                    return 0
                    ;;
                *)
                    COMPREPLY=()
                    ;;
            esac
            COMPREPLY=( $(compgen -W "${opts}" -- "${cur}") )
            return 0
            ;;
        zkstack__explorer__run__backend)
            opts="-v -h --verbose --chain --ignore-prerequisites --help"
            if [[ ${cur} == -* || ${COMP_CWORD} -eq 3 ]] ; then
                COMPREPLY=( $(compgen -W "${opts}" -- "${cur}") )
                return 0
            fi
            case "${prev}" in
                --chain)
                    COMPREPLY=($(compgen -f "${cur}"))
                    return 0
                    ;;
                *)
                    COMPREPLY=()
                    ;;
            esac
            COMPREPLY=( $(compgen -W "${opts}" -- "${cur}") )
            return 0
            ;;
        zkstack__external__node)
            opts="-v -h --verbose --chain --ignore-prerequisites --help configs init build run wait help"
            if [[ ${cur} == -* || ${COMP_CWORD} -eq 2 ]] ; then
                COMPREPLY=( $(compgen -W "${opts}" -- "${cur}") )
                return 0
            fi
            case "${prev}" in
                --chain)
                    COMPREPLY=($(compgen -f "${cur}"))
                    return 0
                    ;;
                *)
                    COMPREPLY=()
                    ;;
            esac
            COMPREPLY=( $(compgen -W "${opts}" -- "${cur}") )
            return 0
            ;;
        zkstack__external__node__build)
            opts="-v -h --verbose --chain --ignore-prerequisites --help"
            if [[ ${cur} == -* || ${COMP_CWORD} -eq 3 ]] ; then
                COMPREPLY=( $(compgen -W "${opts}" -- "${cur}") )
                return 0
            fi
            case "${prev}" in
                --chain)
                    COMPREPLY=($(compgen -f "${cur}"))
                    return 0
                    ;;
                *)
                    COMPREPLY=()
                    ;;
            esac
            COMPREPLY=( $(compgen -W "${opts}" -- "${cur}") )
            return 0
            ;;
        zkstack__external__node__configs)
            opts="-u -v -h --db-url --db-name --l1-rpc-url --use-default --verbose --chain --ignore-prerequisites --help"
            if [[ ${cur} == -* || ${COMP_CWORD} -eq 3 ]] ; then
                COMPREPLY=( $(compgen -W "${opts}" -- "${cur}") )
                return 0
            fi
            case "${prev}" in
                --db-url)
                    COMPREPLY=($(compgen -f "${cur}"))
                    return 0
                    ;;
                --db-name)
                    COMPREPLY=($(compgen -f "${cur}"))
                    return 0
                    ;;
                --l1-rpc-url)
                    COMPREPLY=($(compgen -f "${cur}"))
                    return 0
                    ;;
                --chain)
                    COMPREPLY=($(compgen -f "${cur}"))
                    return 0
                    ;;
                *)
                    COMPREPLY=()
                    ;;
            esac
            COMPREPLY=( $(compgen -W "${opts}" -- "${cur}") )
            return 0
            ;;
        zkstack__external__node__help)
            opts="configs init build run wait help"
            if [[ ${cur} == -* || ${COMP_CWORD} -eq 3 ]] ; then
                COMPREPLY=( $(compgen -W "${opts}" -- "${cur}") )
                return 0
            fi
            case "${prev}" in
                *)
                    COMPREPLY=()
                    ;;
            esac
            COMPREPLY=( $(compgen -W "${opts}" -- "${cur}") )
            return 0
            ;;
        zkstack__external__node__help__build)
            opts=""
            if [[ ${cur} == -* || ${COMP_CWORD} -eq 4 ]] ; then
                COMPREPLY=( $(compgen -W "${opts}" -- "${cur}") )
                return 0
            fi
            case "${prev}" in
                *)
                    COMPREPLY=()
                    ;;
            esac
            COMPREPLY=( $(compgen -W "${opts}" -- "${cur}") )
            return 0
            ;;
        zkstack__external__node__help__configs)
            opts=""
            if [[ ${cur} == -* || ${COMP_CWORD} -eq 4 ]] ; then
                COMPREPLY=( $(compgen -W "${opts}" -- "${cur}") )
                return 0
            fi
            case "${prev}" in
                *)
                    COMPREPLY=()
                    ;;
            esac
            COMPREPLY=( $(compgen -W "${opts}" -- "${cur}") )
            return 0
            ;;
        zkstack__external__node__help__help)
            opts=""
            if [[ ${cur} == -* || ${COMP_CWORD} -eq 4 ]] ; then
                COMPREPLY=( $(compgen -W "${opts}" -- "${cur}") )
                return 0
            fi
            case "${prev}" in
                *)
                    COMPREPLY=()
                    ;;
            esac
            COMPREPLY=( $(compgen -W "${opts}" -- "${cur}") )
            return 0
            ;;
        zkstack__external__node__help__init)
            opts=""
            if [[ ${cur} == -* || ${COMP_CWORD} -eq 4 ]] ; then
                COMPREPLY=( $(compgen -W "${opts}" -- "${cur}") )
                return 0
            fi
            case "${prev}" in
                *)
                    COMPREPLY=()
                    ;;
            esac
            COMPREPLY=( $(compgen -W "${opts}" -- "${cur}") )
            return 0
            ;;
        zkstack__external__node__help__run)
            opts=""
            if [[ ${cur} == -* || ${COMP_CWORD} -eq 4 ]] ; then
                COMPREPLY=( $(compgen -W "${opts}" -- "${cur}") )
                return 0
            fi
            case "${prev}" in
                *)
                    COMPREPLY=()
                    ;;
            esac
            COMPREPLY=( $(compgen -W "${opts}" -- "${cur}") )
            return 0
            ;;
        zkstack__external__node__help__wait)
            opts=""
            if [[ ${cur} == -* || ${COMP_CWORD} -eq 4 ]] ; then
                COMPREPLY=( $(compgen -W "${opts}" -- "${cur}") )
                return 0
            fi
            case "${prev}" in
                *)
                    COMPREPLY=()
                    ;;
            esac
            COMPREPLY=( $(compgen -W "${opts}" -- "${cur}") )
            return 0
            ;;
        zkstack__external__node__init)
            opts="-v -h --verbose --chain --ignore-prerequisites --help"
            if [[ ${cur} == -* || ${COMP_CWORD} -eq 3 ]] ; then
                COMPREPLY=( $(compgen -W "${opts}" -- "${cur}") )
                return 0
            fi
            case "${prev}" in
                --chain)
                    COMPREPLY=($(compgen -f "${cur}"))
                    return 0
                    ;;
                *)
                    COMPREPLY=()
                    ;;
            esac
            COMPREPLY=( $(compgen -W "${opts}" -- "${cur}") )
            return 0
            ;;
        zkstack__external__node__run)
            opts="-a -v -h --reinit --components --enable-consensus --additional-args --verbose --chain --ignore-prerequisites --help"
            if [[ ${cur} == -* || ${COMP_CWORD} -eq 3 ]] ; then
                COMPREPLY=( $(compgen -W "${opts}" -- "${cur}") )
                return 0
            fi
            case "${prev}" in
                --components)
                    COMPREPLY=($(compgen -f "${cur}"))
                    return 0
                    ;;
                --enable-consensus)
                    COMPREPLY=($(compgen -W "true false" -- "${cur}"))
                    return 0
                    ;;
                --additional-args)
                    COMPREPLY=($(compgen -f "${cur}"))
                    return 0
                    ;;
                -a)
                    COMPREPLY=($(compgen -f "${cur}"))
                    return 0
                    ;;
                --chain)
                    COMPREPLY=($(compgen -f "${cur}"))
                    return 0
                    ;;
                *)
                    COMPREPLY=()
                    ;;
            esac
            COMPREPLY=( $(compgen -W "${opts}" -- "${cur}") )
            return 0
            ;;
        zkstack__external__node__wait)
            opts="-t -v -h --timeout --poll-interval --verbose --chain --ignore-prerequisites --help"
            if [[ ${cur} == -* || ${COMP_CWORD} -eq 3 ]] ; then
                COMPREPLY=( $(compgen -W "${opts}" -- "${cur}") )
                return 0
            fi
            case "${prev}" in
                --timeout)
                    COMPREPLY=($(compgen -f "${cur}"))
                    return 0
                    ;;
                -t)
                    COMPREPLY=($(compgen -f "${cur}"))
                    return 0
                    ;;
                --poll-interval)
                    COMPREPLY=($(compgen -f "${cur}"))
                    return 0
                    ;;
                --chain)
                    COMPREPLY=($(compgen -f "${cur}"))
                    return 0
                    ;;
                *)
                    COMPREPLY=()
                    ;;
            esac
            COMPREPLY=( $(compgen -W "${opts}" -- "${cur}") )
            return 0
            ;;
        zkstack__help)
            opts="autocomplete ecosystem chain dev prover server external-node containers contract-verifier portal explorer consensus update markdown help"
            if [[ ${cur} == -* || ${COMP_CWORD} -eq 2 ]] ; then
                COMPREPLY=( $(compgen -W "${opts}" -- "${cur}") )
                return 0
            fi
            case "${prev}" in
                *)
                    COMPREPLY=()
                    ;;
            esac
            COMPREPLY=( $(compgen -W "${opts}" -- "${cur}") )
            return 0
            ;;
        zkstack__help__autocomplete)
            opts=""
            if [[ ${cur} == -* || ${COMP_CWORD} -eq 3 ]] ; then
                COMPREPLY=( $(compgen -W "${opts}" -- "${cur}") )
                return 0
            fi
            case "${prev}" in
                *)
                    COMPREPLY=()
                    ;;
            esac
            COMPREPLY=( $(compgen -W "${opts}" -- "${cur}") )
            return 0
            ;;
        zkstack__help__chain)
<<<<<<< HEAD
            opts="create build-transactions init genesis register-chain deploy-l2-contracts accept-chain-ownership initialize-bridges deploy-consensus-registry deploy-multicall3 deploy-upgrader deploy-paymaster update-token-multiplier-setter convert-to-gateway migrate-to-gateway migrate-from-gateway"
=======
            opts="create build-transactions init genesis register-chain deploy-l2-contracts accept-chain-ownership initialize-bridges deploy-consensus-registry deploy-multicall3 deploy-timestamp-asserter deploy-upgrader deploy-paymaster update-token-multiplier-setter"
>>>>>>> f3a2517a
            if [[ ${cur} == -* || ${COMP_CWORD} -eq 3 ]] ; then
                COMPREPLY=( $(compgen -W "${opts}" -- "${cur}") )
                return 0
            fi
            case "${prev}" in
                *)
                    COMPREPLY=()
                    ;;
            esac
            COMPREPLY=( $(compgen -W "${opts}" -- "${cur}") )
            return 0
            ;;
        zkstack__help__chain__accept__chain__ownership)
            opts=""
            if [[ ${cur} == -* || ${COMP_CWORD} -eq 4 ]] ; then
                COMPREPLY=( $(compgen -W "${opts}" -- "${cur}") )
                return 0
            fi
            case "${prev}" in
                *)
                    COMPREPLY=()
                    ;;
            esac
            COMPREPLY=( $(compgen -W "${opts}" -- "${cur}") )
            return 0
            ;;
        zkstack__help__chain__build__transactions)
            opts=""
            if [[ ${cur} == -* || ${COMP_CWORD} -eq 4 ]] ; then
                COMPREPLY=( $(compgen -W "${opts}" -- "${cur}") )
                return 0
            fi
            case "${prev}" in
                *)
                    COMPREPLY=()
                    ;;
            esac
            COMPREPLY=( $(compgen -W "${opts}" -- "${cur}") )
            return 0
            ;;
        zkstack__help__chain__convert__to__gateway)
            opts=""
            if [[ ${cur} == -* || ${COMP_CWORD} -eq 4 ]] ; then
                COMPREPLY=( $(compgen -W "${opts}" -- "${cur}") )
                return 0
            fi
            case "${prev}" in
                *)
                    COMPREPLY=()
                    ;;
            esac
            COMPREPLY=( $(compgen -W "${opts}" -- "${cur}") )
            return 0
            ;;
        zkstack__help__chain__create)
            opts=""
            if [[ ${cur} == -* || ${COMP_CWORD} -eq 4 ]] ; then
                COMPREPLY=( $(compgen -W "${opts}" -- "${cur}") )
                return 0
            fi
            case "${prev}" in
                *)
                    COMPREPLY=()
                    ;;
            esac
            COMPREPLY=( $(compgen -W "${opts}" -- "${cur}") )
            return 0
            ;;
        zkstack__help__chain__deploy__consensus__registry)
            opts=""
            if [[ ${cur} == -* || ${COMP_CWORD} -eq 4 ]] ; then
                COMPREPLY=( $(compgen -W "${opts}" -- "${cur}") )
                return 0
            fi
            case "${prev}" in
                *)
                    COMPREPLY=()
                    ;;
            esac
            COMPREPLY=( $(compgen -W "${opts}" -- "${cur}") )
            return 0
            ;;
        zkstack__help__chain__deploy__l2__contracts)
            opts=""
            if [[ ${cur} == -* || ${COMP_CWORD} -eq 4 ]] ; then
                COMPREPLY=( $(compgen -W "${opts}" -- "${cur}") )
                return 0
            fi
            case "${prev}" in
                *)
                    COMPREPLY=()
                    ;;
            esac
            COMPREPLY=( $(compgen -W "${opts}" -- "${cur}") )
            return 0
            ;;
        zkstack__help__chain__deploy__multicall3)
            opts=""
            if [[ ${cur} == -* || ${COMP_CWORD} -eq 4 ]] ; then
                COMPREPLY=( $(compgen -W "${opts}" -- "${cur}") )
                return 0
            fi
            case "${prev}" in
                *)
                    COMPREPLY=()
                    ;;
            esac
            COMPREPLY=( $(compgen -W "${opts}" -- "${cur}") )
            return 0
            ;;
        zkstack__help__chain__deploy__paymaster)
            opts=""
            if [[ ${cur} == -* || ${COMP_CWORD} -eq 4 ]] ; then
                COMPREPLY=( $(compgen -W "${opts}" -- "${cur}") )
                return 0
            fi
            case "${prev}" in
                *)
                    COMPREPLY=()
                    ;;
            esac
            COMPREPLY=( $(compgen -W "${opts}" -- "${cur}") )
            return 0
            ;;
        zkstack__help__chain__deploy__timestamp__asserter)
            opts=""
            if [[ ${cur} == -* || ${COMP_CWORD} -eq 4 ]] ; then
                COMPREPLY=( $(compgen -W "${opts}" -- "${cur}") )
                return 0
            fi
            case "${prev}" in
                *)
                    COMPREPLY=()
                    ;;
            esac
            COMPREPLY=( $(compgen -W "${opts}" -- "${cur}") )
            return 0
            ;;
        zkstack__help__chain__deploy__upgrader)
            opts=""
            if [[ ${cur} == -* || ${COMP_CWORD} -eq 4 ]] ; then
                COMPREPLY=( $(compgen -W "${opts}" -- "${cur}") )
                return 0
            fi
            case "${prev}" in
                *)
                    COMPREPLY=()
                    ;;
            esac
            COMPREPLY=( $(compgen -W "${opts}" -- "${cur}") )
            return 0
            ;;
        zkstack__help__chain__genesis)
            opts="init-database server"
            if [[ ${cur} == -* || ${COMP_CWORD} -eq 4 ]] ; then
                COMPREPLY=( $(compgen -W "${opts}" -- "${cur}") )
                return 0
            fi
            case "${prev}" in
                *)
                    COMPREPLY=()
                    ;;
            esac
            COMPREPLY=( $(compgen -W "${opts}" -- "${cur}") )
            return 0
            ;;
        zkstack__help__chain__genesis__init__database)
            opts=""
            if [[ ${cur} == -* || ${COMP_CWORD} -eq 5 ]] ; then
                COMPREPLY=( $(compgen -W "${opts}" -- "${cur}") )
                return 0
            fi
            case "${prev}" in
                *)
                    COMPREPLY=()
                    ;;
            esac
            COMPREPLY=( $(compgen -W "${opts}" -- "${cur}") )
            return 0
            ;;
        zkstack__help__chain__genesis__server)
            opts=""
            if [[ ${cur} == -* || ${COMP_CWORD} -eq 5 ]] ; then
                COMPREPLY=( $(compgen -W "${opts}" -- "${cur}") )
                return 0
            fi
            case "${prev}" in
                *)
                    COMPREPLY=()
                    ;;
            esac
            COMPREPLY=( $(compgen -W "${opts}" -- "${cur}") )
            return 0
            ;;
        zkstack__help__chain__init)
            opts="configs"
            if [[ ${cur} == -* || ${COMP_CWORD} -eq 4 ]] ; then
                COMPREPLY=( $(compgen -W "${opts}" -- "${cur}") )
                return 0
            fi
            case "${prev}" in
                *)
                    COMPREPLY=()
                    ;;
            esac
            COMPREPLY=( $(compgen -W "${opts}" -- "${cur}") )
            return 0
            ;;
        zkstack__help__chain__init__configs)
            opts=""
            if [[ ${cur} == -* || ${COMP_CWORD} -eq 5 ]] ; then
                COMPREPLY=( $(compgen -W "${opts}" -- "${cur}") )
                return 0
            fi
            case "${prev}" in
                *)
                    COMPREPLY=()
                    ;;
            esac
            COMPREPLY=( $(compgen -W "${opts}" -- "${cur}") )
            return 0
            ;;
        zkstack__help__chain__initialize__bridges)
            opts=""
            if [[ ${cur} == -* || ${COMP_CWORD} -eq 4 ]] ; then
                COMPREPLY=( $(compgen -W "${opts}" -- "${cur}") )
                return 0
            fi
            case "${prev}" in
                *)
                    COMPREPLY=()
                    ;;
            esac
            COMPREPLY=( $(compgen -W "${opts}" -- "${cur}") )
            return 0
            ;;
        zkstack__help__chain__migrate__from__gateway)
            opts=""
            if [[ ${cur} == -* || ${COMP_CWORD} -eq 4 ]] ; then
                COMPREPLY=( $(compgen -W "${opts}" -- "${cur}") )
                return 0
            fi
            case "${prev}" in
                *)
                    COMPREPLY=()
                    ;;
            esac
            COMPREPLY=( $(compgen -W "${opts}" -- "${cur}") )
            return 0
            ;;
        zkstack__help__chain__migrate__to__gateway)
            opts=""
            if [[ ${cur} == -* || ${COMP_CWORD} -eq 4 ]] ; then
                COMPREPLY=( $(compgen -W "${opts}" -- "${cur}") )
                return 0
            fi
            case "${prev}" in
                *)
                    COMPREPLY=()
                    ;;
            esac
            COMPREPLY=( $(compgen -W "${opts}" -- "${cur}") )
            return 0
            ;;
        zkstack__help__chain__register__chain)
            opts=""
            if [[ ${cur} == -* || ${COMP_CWORD} -eq 4 ]] ; then
                COMPREPLY=( $(compgen -W "${opts}" -- "${cur}") )
                return 0
            fi
            case "${prev}" in
                *)
                    COMPREPLY=()
                    ;;
            esac
            COMPREPLY=( $(compgen -W "${opts}" -- "${cur}") )
            return 0
            ;;
        zkstack__help__chain__update__token__multiplier__setter)
            opts=""
            if [[ ${cur} == -* || ${COMP_CWORD} -eq 4 ]] ; then
                COMPREPLY=( $(compgen -W "${opts}" -- "${cur}") )
                return 0
            fi
            case "${prev}" in
                *)
                    COMPREPLY=()
                    ;;
            esac
            COMPREPLY=( $(compgen -W "${opts}" -- "${cur}") )
            return 0
            ;;
        zkstack__help__consensus)
            opts="set-attester-committee get-attester-committee wait-for-registry"
            if [[ ${cur} == -* || ${COMP_CWORD} -eq 3 ]] ; then
                COMPREPLY=( $(compgen -W "${opts}" -- "${cur}") )
                return 0
            fi
            case "${prev}" in
                *)
                    COMPREPLY=()
                    ;;
            esac
            COMPREPLY=( $(compgen -W "${opts}" -- "${cur}") )
            return 0
            ;;
        zkstack__help__consensus__get__attester__committee)
            opts=""
            if [[ ${cur} == -* || ${COMP_CWORD} -eq 4 ]] ; then
                COMPREPLY=( $(compgen -W "${opts}" -- "${cur}") )
                return 0
            fi
            case "${prev}" in
                *)
                    COMPREPLY=()
                    ;;
            esac
            COMPREPLY=( $(compgen -W "${opts}" -- "${cur}") )
            return 0
            ;;
        zkstack__help__consensus__set__attester__committee)
            opts=""
            if [[ ${cur} == -* || ${COMP_CWORD} -eq 4 ]] ; then
                COMPREPLY=( $(compgen -W "${opts}" -- "${cur}") )
                return 0
            fi
            case "${prev}" in
                *)
                    COMPREPLY=()
                    ;;
            esac
            COMPREPLY=( $(compgen -W "${opts}" -- "${cur}") )
            return 0
            ;;
        zkstack__help__consensus__wait__for__registry)
            opts=""
            if [[ ${cur} == -* || ${COMP_CWORD} -eq 4 ]] ; then
                COMPREPLY=( $(compgen -W "${opts}" -- "${cur}") )
                return 0
            fi
            case "${prev}" in
                *)
                    COMPREPLY=()
                    ;;
            esac
            COMPREPLY=( $(compgen -W "${opts}" -- "${cur}") )
            return 0
            ;;
        zkstack__help__containers)
            opts=""
            if [[ ${cur} == -* || ${COMP_CWORD} -eq 3 ]] ; then
                COMPREPLY=( $(compgen -W "${opts}" -- "${cur}") )
                return 0
            fi
            case "${prev}" in
                *)
                    COMPREPLY=()
                    ;;
            esac
            COMPREPLY=( $(compgen -W "${opts}" -- "${cur}") )
            return 0
            ;;
        zkstack__help__contract__verifier)
            opts="build run wait init"
            if [[ ${cur} == -* || ${COMP_CWORD} -eq 3 ]] ; then
                COMPREPLY=( $(compgen -W "${opts}" -- "${cur}") )
                return 0
            fi
            case "${prev}" in
                *)
                    COMPREPLY=()
                    ;;
            esac
            COMPREPLY=( $(compgen -W "${opts}" -- "${cur}") )
            return 0
            ;;
        zkstack__help__contract__verifier__build)
            opts=""
            if [[ ${cur} == -* || ${COMP_CWORD} -eq 4 ]] ; then
                COMPREPLY=( $(compgen -W "${opts}" -- "${cur}") )
                return 0
            fi
            case "${prev}" in
                *)
                    COMPREPLY=()
                    ;;
            esac
            COMPREPLY=( $(compgen -W "${opts}" -- "${cur}") )
            return 0
            ;;
        zkstack__help__contract__verifier__init)
            opts=""
            if [[ ${cur} == -* || ${COMP_CWORD} -eq 4 ]] ; then
                COMPREPLY=( $(compgen -W "${opts}" -- "${cur}") )
                return 0
            fi
            case "${prev}" in
                *)
                    COMPREPLY=()
                    ;;
            esac
            COMPREPLY=( $(compgen -W "${opts}" -- "${cur}") )
            return 0
            ;;
        zkstack__help__contract__verifier__run)
            opts=""
            if [[ ${cur} == -* || ${COMP_CWORD} -eq 4 ]] ; then
                COMPREPLY=( $(compgen -W "${opts}" -- "${cur}") )
                return 0
            fi
            case "${prev}" in
                *)
                    COMPREPLY=()
                    ;;
            esac
            COMPREPLY=( $(compgen -W "${opts}" -- "${cur}") )
            return 0
            ;;
        zkstack__help__contract__verifier__wait)
            opts=""
            if [[ ${cur} == -* || ${COMP_CWORD} -eq 4 ]] ; then
                COMPREPLY=( $(compgen -W "${opts}" -- "${cur}") )
                return 0
            fi
            case "${prev}" in
                *)
                    COMPREPLY=()
                    ;;
            esac
            COMPREPLY=( $(compgen -W "${opts}" -- "${cur}") )
            return 0
            ;;
        zkstack__help__dev)
            opts="database test clean snapshot lint fmt prover contracts config-writer send-transactions status generate-genesis"
            if [[ ${cur} == -* || ${COMP_CWORD} -eq 3 ]] ; then
                COMPREPLY=( $(compgen -W "${opts}" -- "${cur}") )
                return 0
            fi
            case "${prev}" in
                *)
                    COMPREPLY=()
                    ;;
            esac
            COMPREPLY=( $(compgen -W "${opts}" -- "${cur}") )
            return 0
            ;;
        zkstack__help__dev__clean)
            opts="all containers contracts-cache"
            if [[ ${cur} == -* || ${COMP_CWORD} -eq 4 ]] ; then
                COMPREPLY=( $(compgen -W "${opts}" -- "${cur}") )
                return 0
            fi
            case "${prev}" in
                *)
                    COMPREPLY=()
                    ;;
            esac
            COMPREPLY=( $(compgen -W "${opts}" -- "${cur}") )
            return 0
            ;;
        zkstack__help__dev__clean__all)
            opts=""
            if [[ ${cur} == -* || ${COMP_CWORD} -eq 5 ]] ; then
                COMPREPLY=( $(compgen -W "${opts}" -- "${cur}") )
                return 0
            fi
            case "${prev}" in
                *)
                    COMPREPLY=()
                    ;;
            esac
            COMPREPLY=( $(compgen -W "${opts}" -- "${cur}") )
            return 0
            ;;
        zkstack__help__dev__clean__containers)
            opts=""
            if [[ ${cur} == -* || ${COMP_CWORD} -eq 5 ]] ; then
                COMPREPLY=( $(compgen -W "${opts}" -- "${cur}") )
                return 0
            fi
            case "${prev}" in
                *)
                    COMPREPLY=()
                    ;;
            esac
            COMPREPLY=( $(compgen -W "${opts}" -- "${cur}") )
            return 0
            ;;
        zkstack__help__dev__clean__contracts__cache)
            opts=""
            if [[ ${cur} == -* || ${COMP_CWORD} -eq 5 ]] ; then
                COMPREPLY=( $(compgen -W "${opts}" -- "${cur}") )
                return 0
            fi
            case "${prev}" in
                *)
                    COMPREPLY=()
                    ;;
            esac
            COMPREPLY=( $(compgen -W "${opts}" -- "${cur}") )
            return 0
            ;;
        zkstack__help__dev__config__writer)
            opts=""
            if [[ ${cur} == -* || ${COMP_CWORD} -eq 4 ]] ; then
                COMPREPLY=( $(compgen -W "${opts}" -- "${cur}") )
                return 0
            fi
            case "${prev}" in
                *)
                    COMPREPLY=()
                    ;;
            esac
            COMPREPLY=( $(compgen -W "${opts}" -- "${cur}") )
            return 0
            ;;
        zkstack__help__dev__contracts)
            opts=""
            if [[ ${cur} == -* || ${COMP_CWORD} -eq 4 ]] ; then
                COMPREPLY=( $(compgen -W "${opts}" -- "${cur}") )
                return 0
            fi
            case "${prev}" in
                *)
                    COMPREPLY=()
                    ;;
            esac
            COMPREPLY=( $(compgen -W "${opts}" -- "${cur}") )
            return 0
            ;;
        zkstack__help__dev__database)
            opts="check-sqlx-data drop migrate new-migration prepare reset setup"
            if [[ ${cur} == -* || ${COMP_CWORD} -eq 4 ]] ; then
                COMPREPLY=( $(compgen -W "${opts}" -- "${cur}") )
                return 0
            fi
            case "${prev}" in
                *)
                    COMPREPLY=()
                    ;;
            esac
            COMPREPLY=( $(compgen -W "${opts}" -- "${cur}") )
            return 0
            ;;
        zkstack__help__dev__database__check__sqlx__data)
            opts=""
            if [[ ${cur} == -* || ${COMP_CWORD} -eq 5 ]] ; then
                COMPREPLY=( $(compgen -W "${opts}" -- "${cur}") )
                return 0
            fi
            case "${prev}" in
                *)
                    COMPREPLY=()
                    ;;
            esac
            COMPREPLY=( $(compgen -W "${opts}" -- "${cur}") )
            return 0
            ;;
        zkstack__help__dev__database__drop)
            opts=""
            if [[ ${cur} == -* || ${COMP_CWORD} -eq 5 ]] ; then
                COMPREPLY=( $(compgen -W "${opts}" -- "${cur}") )
                return 0
            fi
            case "${prev}" in
                *)
                    COMPREPLY=()
                    ;;
            esac
            COMPREPLY=( $(compgen -W "${opts}" -- "${cur}") )
            return 0
            ;;
        zkstack__help__dev__database__migrate)
            opts=""
            if [[ ${cur} == -* || ${COMP_CWORD} -eq 5 ]] ; then
                COMPREPLY=( $(compgen -W "${opts}" -- "${cur}") )
                return 0
            fi
            case "${prev}" in
                *)
                    COMPREPLY=()
                    ;;
            esac
            COMPREPLY=( $(compgen -W "${opts}" -- "${cur}") )
            return 0
            ;;
        zkstack__help__dev__database__new__migration)
            opts=""
            if [[ ${cur} == -* || ${COMP_CWORD} -eq 5 ]] ; then
                COMPREPLY=( $(compgen -W "${opts}" -- "${cur}") )
                return 0
            fi
            case "${prev}" in
                *)
                    COMPREPLY=()
                    ;;
            esac
            COMPREPLY=( $(compgen -W "${opts}" -- "${cur}") )
            return 0
            ;;
        zkstack__help__dev__database__prepare)
            opts=""
            if [[ ${cur} == -* || ${COMP_CWORD} -eq 5 ]] ; then
                COMPREPLY=( $(compgen -W "${opts}" -- "${cur}") )
                return 0
            fi
            case "${prev}" in
                *)
                    COMPREPLY=()
                    ;;
            esac
            COMPREPLY=( $(compgen -W "${opts}" -- "${cur}") )
            return 0
            ;;
        zkstack__help__dev__database__reset)
            opts=""
            if [[ ${cur} == -* || ${COMP_CWORD} -eq 5 ]] ; then
                COMPREPLY=( $(compgen -W "${opts}" -- "${cur}") )
                return 0
            fi
            case "${prev}" in
                *)
                    COMPREPLY=()
                    ;;
            esac
            COMPREPLY=( $(compgen -W "${opts}" -- "${cur}") )
            return 0
            ;;
        zkstack__help__dev__database__setup)
            opts=""
            if [[ ${cur} == -* || ${COMP_CWORD} -eq 5 ]] ; then
                COMPREPLY=( $(compgen -W "${opts}" -- "${cur}") )
                return 0
            fi
            case "${prev}" in
                *)
                    COMPREPLY=()
                    ;;
            esac
            COMPREPLY=( $(compgen -W "${opts}" -- "${cur}") )
            return 0
            ;;
        zkstack__help__dev__fmt)
            opts="rustfmt contract prettier"
            if [[ ${cur} == -* || ${COMP_CWORD} -eq 4 ]] ; then
                COMPREPLY=( $(compgen -W "${opts}" -- "${cur}") )
                return 0
            fi
            case "${prev}" in
                *)
                    COMPREPLY=()
                    ;;
            esac
            COMPREPLY=( $(compgen -W "${opts}" -- "${cur}") )
            return 0
            ;;
        zkstack__help__dev__fmt__contract)
            opts=""
            if [[ ${cur} == -* || ${COMP_CWORD} -eq 5 ]] ; then
                COMPREPLY=( $(compgen -W "${opts}" -- "${cur}") )
                return 0
            fi
            case "${prev}" in
                *)
                    COMPREPLY=()
                    ;;
            esac
            COMPREPLY=( $(compgen -W "${opts}" -- "${cur}") )
            return 0
            ;;
        zkstack__help__dev__fmt__prettier)
            opts=""
            if [[ ${cur} == -* || ${COMP_CWORD} -eq 5 ]] ; then
                COMPREPLY=( $(compgen -W "${opts}" -- "${cur}") )
                return 0
            fi
            case "${prev}" in
                *)
                    COMPREPLY=()
                    ;;
            esac
            COMPREPLY=( $(compgen -W "${opts}" -- "${cur}") )
            return 0
            ;;
        zkstack__help__dev__fmt__rustfmt)
            opts=""
            if [[ ${cur} == -* || ${COMP_CWORD} -eq 5 ]] ; then
                COMPREPLY=( $(compgen -W "${opts}" -- "${cur}") )
                return 0
            fi
            case "${prev}" in
                *)
                    COMPREPLY=()
                    ;;
            esac
            COMPREPLY=( $(compgen -W "${opts}" -- "${cur}") )
            return 0
            ;;
        zkstack__help__dev__generate__genesis)
            opts=""
            if [[ ${cur} == -* || ${COMP_CWORD} -eq 4 ]] ; then
                COMPREPLY=( $(compgen -W "${opts}" -- "${cur}") )
                return 0
            fi
            case "${prev}" in
                *)
                    COMPREPLY=()
                    ;;
            esac
            COMPREPLY=( $(compgen -W "${opts}" -- "${cur}") )
            return 0
            ;;
        zkstack__help__dev__lint)
            opts=""
            if [[ ${cur} == -* || ${COMP_CWORD} -eq 4 ]] ; then
                COMPREPLY=( $(compgen -W "${opts}" -- "${cur}") )
                return 0
            fi
            case "${prev}" in
                *)
                    COMPREPLY=()
                    ;;
            esac
            COMPREPLY=( $(compgen -W "${opts}" -- "${cur}") )
            return 0
            ;;
        zkstack__help__dev__prover)
            opts="info insert-batch insert-version"
            if [[ ${cur} == -* || ${COMP_CWORD} -eq 4 ]] ; then
                COMPREPLY=( $(compgen -W "${opts}" -- "${cur}") )
                return 0
            fi
            case "${prev}" in
                *)
                    COMPREPLY=()
                    ;;
            esac
            COMPREPLY=( $(compgen -W "${opts}" -- "${cur}") )
            return 0
            ;;
        zkstack__help__dev__prover__info)
            opts=""
            if [[ ${cur} == -* || ${COMP_CWORD} -eq 5 ]] ; then
                COMPREPLY=( $(compgen -W "${opts}" -- "${cur}") )
                return 0
            fi
            case "${prev}" in
                *)
                    COMPREPLY=()
                    ;;
            esac
            COMPREPLY=( $(compgen -W "${opts}" -- "${cur}") )
            return 0
            ;;
        zkstack__help__dev__prover__insert__batch)
            opts=""
            if [[ ${cur} == -* || ${COMP_CWORD} -eq 5 ]] ; then
                COMPREPLY=( $(compgen -W "${opts}" -- "${cur}") )
                return 0
            fi
            case "${prev}" in
                *)
                    COMPREPLY=()
                    ;;
            esac
            COMPREPLY=( $(compgen -W "${opts}" -- "${cur}") )
            return 0
            ;;
        zkstack__help__dev__prover__insert__version)
            opts=""
            if [[ ${cur} == -* || ${COMP_CWORD} -eq 5 ]] ; then
                COMPREPLY=( $(compgen -W "${opts}" -- "${cur}") )
                return 0
            fi
            case "${prev}" in
                *)
                    COMPREPLY=()
                    ;;
            esac
            COMPREPLY=( $(compgen -W "${opts}" -- "${cur}") )
            return 0
            ;;
        zkstack__help__dev__send__transactions)
            opts=""
            if [[ ${cur} == -* || ${COMP_CWORD} -eq 4 ]] ; then
                COMPREPLY=( $(compgen -W "${opts}" -- "${cur}") )
                return 0
            fi
            case "${prev}" in
                *)
                    COMPREPLY=()
                    ;;
            esac
            COMPREPLY=( $(compgen -W "${opts}" -- "${cur}") )
            return 0
            ;;
        zkstack__help__dev__snapshot)
            opts="create"
            if [[ ${cur} == -* || ${COMP_CWORD} -eq 4 ]] ; then
                COMPREPLY=( $(compgen -W "${opts}" -- "${cur}") )
                return 0
            fi
            case "${prev}" in
                *)
                    COMPREPLY=()
                    ;;
            esac
            COMPREPLY=( $(compgen -W "${opts}" -- "${cur}") )
            return 0
            ;;
        zkstack__help__dev__snapshot__create)
            opts=""
            if [[ ${cur} == -* || ${COMP_CWORD} -eq 5 ]] ; then
                COMPREPLY=( $(compgen -W "${opts}" -- "${cur}") )
                return 0
            fi
            case "${prev}" in
                *)
                    COMPREPLY=()
                    ;;
            esac
            COMPREPLY=( $(compgen -W "${opts}" -- "${cur}") )
            return 0
            ;;
        zkstack__help__dev__status)
            opts="ports"
            if [[ ${cur} == -* || ${COMP_CWORD} -eq 4 ]] ; then
                COMPREPLY=( $(compgen -W "${opts}" -- "${cur}") )
                return 0
            fi
            case "${prev}" in
                *)
                    COMPREPLY=()
                    ;;
            esac
            COMPREPLY=( $(compgen -W "${opts}" -- "${cur}") )
            return 0
            ;;
        zkstack__help__dev__status__ports)
            opts=""
            if [[ ${cur} == -* || ${COMP_CWORD} -eq 5 ]] ; then
                COMPREPLY=( $(compgen -W "${opts}" -- "${cur}") )
                return 0
            fi
            case "${prev}" in
                *)
                    COMPREPLY=()
                    ;;
            esac
            COMPREPLY=( $(compgen -W "${opts}" -- "${cur}") )
            return 0
            ;;
        zkstack__help__dev__test)
            opts="integration fees revert recovery upgrade build rust l1-contracts prover wallet loadtest"
            if [[ ${cur} == -* || ${COMP_CWORD} -eq 4 ]] ; then
                COMPREPLY=( $(compgen -W "${opts}" -- "${cur}") )
                return 0
            fi
            case "${prev}" in
                *)
                    COMPREPLY=()
                    ;;
            esac
            COMPREPLY=( $(compgen -W "${opts}" -- "${cur}") )
            return 0
            ;;
        zkstack__help__dev__test__build)
            opts=""
            if [[ ${cur} == -* || ${COMP_CWORD} -eq 5 ]] ; then
                COMPREPLY=( $(compgen -W "${opts}" -- "${cur}") )
                return 0
            fi
            case "${prev}" in
                *)
                    COMPREPLY=()
                    ;;
            esac
            COMPREPLY=( $(compgen -W "${opts}" -- "${cur}") )
            return 0
            ;;
        zkstack__help__dev__test__fees)
            opts=""
            if [[ ${cur} == -* || ${COMP_CWORD} -eq 5 ]] ; then
                COMPREPLY=( $(compgen -W "${opts}" -- "${cur}") )
                return 0
            fi
            case "${prev}" in
                *)
                    COMPREPLY=()
                    ;;
            esac
            COMPREPLY=( $(compgen -W "${opts}" -- "${cur}") )
            return 0
            ;;
        zkstack__help__dev__test__integration)
            opts=""
            if [[ ${cur} == -* || ${COMP_CWORD} -eq 5 ]] ; then
                COMPREPLY=( $(compgen -W "${opts}" -- "${cur}") )
                return 0
            fi
            case "${prev}" in
                *)
                    COMPREPLY=()
                    ;;
            esac
            COMPREPLY=( $(compgen -W "${opts}" -- "${cur}") )
            return 0
            ;;
        zkstack__help__dev__test__l1__contracts)
            opts=""
            if [[ ${cur} == -* || ${COMP_CWORD} -eq 5 ]] ; then
                COMPREPLY=( $(compgen -W "${opts}" -- "${cur}") )
                return 0
            fi
            case "${prev}" in
                *)
                    COMPREPLY=()
                    ;;
            esac
            COMPREPLY=( $(compgen -W "${opts}" -- "${cur}") )
            return 0
            ;;
        zkstack__help__dev__test__loadtest)
            opts=""
            if [[ ${cur} == -* || ${COMP_CWORD} -eq 5 ]] ; then
                COMPREPLY=( $(compgen -W "${opts}" -- "${cur}") )
                return 0
            fi
            case "${prev}" in
                *)
                    COMPREPLY=()
                    ;;
            esac
            COMPREPLY=( $(compgen -W "${opts}" -- "${cur}") )
            return 0
            ;;
        zkstack__help__dev__test__prover)
            opts=""
            if [[ ${cur} == -* || ${COMP_CWORD} -eq 5 ]] ; then
                COMPREPLY=( $(compgen -W "${opts}" -- "${cur}") )
                return 0
            fi
            case "${prev}" in
                *)
                    COMPREPLY=()
                    ;;
            esac
            COMPREPLY=( $(compgen -W "${opts}" -- "${cur}") )
            return 0
            ;;
        zkstack__help__dev__test__recovery)
            opts=""
            if [[ ${cur} == -* || ${COMP_CWORD} -eq 5 ]] ; then
                COMPREPLY=( $(compgen -W "${opts}" -- "${cur}") )
                return 0
            fi
            case "${prev}" in
                *)
                    COMPREPLY=()
                    ;;
            esac
            COMPREPLY=( $(compgen -W "${opts}" -- "${cur}") )
            return 0
            ;;
        zkstack__help__dev__test__revert)
            opts=""
            if [[ ${cur} == -* || ${COMP_CWORD} -eq 5 ]] ; then
                COMPREPLY=( $(compgen -W "${opts}" -- "${cur}") )
                return 0
            fi
            case "${prev}" in
                *)
                    COMPREPLY=()
                    ;;
            esac
            COMPREPLY=( $(compgen -W "${opts}" -- "${cur}") )
            return 0
            ;;
        zkstack__help__dev__test__rust)
            opts=""
            if [[ ${cur} == -* || ${COMP_CWORD} -eq 5 ]] ; then
                COMPREPLY=( $(compgen -W "${opts}" -- "${cur}") )
                return 0
            fi
            case "${prev}" in
                *)
                    COMPREPLY=()
                    ;;
            esac
            COMPREPLY=( $(compgen -W "${opts}" -- "${cur}") )
            return 0
            ;;
        zkstack__help__dev__test__upgrade)
            opts=""
            if [[ ${cur} == -* || ${COMP_CWORD} -eq 5 ]] ; then
                COMPREPLY=( $(compgen -W "${opts}" -- "${cur}") )
                return 0
            fi
            case "${prev}" in
                *)
                    COMPREPLY=()
                    ;;
            esac
            COMPREPLY=( $(compgen -W "${opts}" -- "${cur}") )
            return 0
            ;;
        zkstack__help__dev__test__wallet)
            opts=""
            if [[ ${cur} == -* || ${COMP_CWORD} -eq 5 ]] ; then
                COMPREPLY=( $(compgen -W "${opts}" -- "${cur}") )
                return 0
            fi
            case "${prev}" in
                *)
                    COMPREPLY=()
                    ;;
            esac
            COMPREPLY=( $(compgen -W "${opts}" -- "${cur}") )
            return 0
            ;;
        zkstack__help__ecosystem)
            opts="create build-transactions init change-default-chain setup-observability"
            if [[ ${cur} == -* || ${COMP_CWORD} -eq 3 ]] ; then
                COMPREPLY=( $(compgen -W "${opts}" -- "${cur}") )
                return 0
            fi
            case "${prev}" in
                *)
                    COMPREPLY=()
                    ;;
            esac
            COMPREPLY=( $(compgen -W "${opts}" -- "${cur}") )
            return 0
            ;;
        zkstack__help__ecosystem__build__transactions)
            opts=""
            if [[ ${cur} == -* || ${COMP_CWORD} -eq 4 ]] ; then
                COMPREPLY=( $(compgen -W "${opts}" -- "${cur}") )
                return 0
            fi
            case "${prev}" in
                *)
                    COMPREPLY=()
                    ;;
            esac
            COMPREPLY=( $(compgen -W "${opts}" -- "${cur}") )
            return 0
            ;;
        zkstack__help__ecosystem__change__default__chain)
            opts=""
            if [[ ${cur} == -* || ${COMP_CWORD} -eq 4 ]] ; then
                COMPREPLY=( $(compgen -W "${opts}" -- "${cur}") )
                return 0
            fi
            case "${prev}" in
                *)
                    COMPREPLY=()
                    ;;
            esac
            COMPREPLY=( $(compgen -W "${opts}" -- "${cur}") )
            return 0
            ;;
        zkstack__help__ecosystem__create)
            opts=""
            if [[ ${cur} == -* || ${COMP_CWORD} -eq 4 ]] ; then
                COMPREPLY=( $(compgen -W "${opts}" -- "${cur}") )
                return 0
            fi
            case "${prev}" in
                *)
                    COMPREPLY=()
                    ;;
            esac
            COMPREPLY=( $(compgen -W "${opts}" -- "${cur}") )
            return 0
            ;;
        zkstack__help__ecosystem__init)
            opts=""
            if [[ ${cur} == -* || ${COMP_CWORD} -eq 4 ]] ; then
                COMPREPLY=( $(compgen -W "${opts}" -- "${cur}") )
                return 0
            fi
            case "${prev}" in
                *)
                    COMPREPLY=()
                    ;;
            esac
            COMPREPLY=( $(compgen -W "${opts}" -- "${cur}") )
            return 0
            ;;
        zkstack__help__ecosystem__setup__observability)
            opts=""
            if [[ ${cur} == -* || ${COMP_CWORD} -eq 4 ]] ; then
                COMPREPLY=( $(compgen -W "${opts}" -- "${cur}") )
                return 0
            fi
            case "${prev}" in
                *)
                    COMPREPLY=()
                    ;;
            esac
            COMPREPLY=( $(compgen -W "${opts}" -- "${cur}") )
            return 0
            ;;
        zkstack__help__explorer)
            opts="init run-backend run"
            if [[ ${cur} == -* || ${COMP_CWORD} -eq 3 ]] ; then
                COMPREPLY=( $(compgen -W "${opts}" -- "${cur}") )
                return 0
            fi
            case "${prev}" in
                *)
                    COMPREPLY=()
                    ;;
            esac
            COMPREPLY=( $(compgen -W "${opts}" -- "${cur}") )
            return 0
            ;;
        zkstack__help__explorer__init)
            opts=""
            if [[ ${cur} == -* || ${COMP_CWORD} -eq 4 ]] ; then
                COMPREPLY=( $(compgen -W "${opts}" -- "${cur}") )
                return 0
            fi
            case "${prev}" in
                *)
                    COMPREPLY=()
                    ;;
            esac
            COMPREPLY=( $(compgen -W "${opts}" -- "${cur}") )
            return 0
            ;;
        zkstack__help__explorer__run)
            opts=""
            if [[ ${cur} == -* || ${COMP_CWORD} -eq 4 ]] ; then
                COMPREPLY=( $(compgen -W "${opts}" -- "${cur}") )
                return 0
            fi
            case "${prev}" in
                *)
                    COMPREPLY=()
                    ;;
            esac
            COMPREPLY=( $(compgen -W "${opts}" -- "${cur}") )
            return 0
            ;;
        zkstack__help__explorer__run__backend)
            opts=""
            if [[ ${cur} == -* || ${COMP_CWORD} -eq 4 ]] ; then
                COMPREPLY=( $(compgen -W "${opts}" -- "${cur}") )
                return 0
            fi
            case "${prev}" in
                *)
                    COMPREPLY=()
                    ;;
            esac
            COMPREPLY=( $(compgen -W "${opts}" -- "${cur}") )
            return 0
            ;;
        zkstack__help__external__node)
            opts="configs init build run wait"
            if [[ ${cur} == -* || ${COMP_CWORD} -eq 3 ]] ; then
                COMPREPLY=( $(compgen -W "${opts}" -- "${cur}") )
                return 0
            fi
            case "${prev}" in
                *)
                    COMPREPLY=()
                    ;;
            esac
            COMPREPLY=( $(compgen -W "${opts}" -- "${cur}") )
            return 0
            ;;
        zkstack__help__external__node__build)
            opts=""
            if [[ ${cur} == -* || ${COMP_CWORD} -eq 4 ]] ; then
                COMPREPLY=( $(compgen -W "${opts}" -- "${cur}") )
                return 0
            fi
            case "${prev}" in
                *)
                    COMPREPLY=()
                    ;;
            esac
            COMPREPLY=( $(compgen -W "${opts}" -- "${cur}") )
            return 0
            ;;
        zkstack__help__external__node__configs)
            opts=""
            if [[ ${cur} == -* || ${COMP_CWORD} -eq 4 ]] ; then
                COMPREPLY=( $(compgen -W "${opts}" -- "${cur}") )
                return 0
            fi
            case "${prev}" in
                *)
                    COMPREPLY=()
                    ;;
            esac
            COMPREPLY=( $(compgen -W "${opts}" -- "${cur}") )
            return 0
            ;;
        zkstack__help__external__node__init)
            opts=""
            if [[ ${cur} == -* || ${COMP_CWORD} -eq 4 ]] ; then
                COMPREPLY=( $(compgen -W "${opts}" -- "${cur}") )
                return 0
            fi
            case "${prev}" in
                *)
                    COMPREPLY=()
                    ;;
            esac
            COMPREPLY=( $(compgen -W "${opts}" -- "${cur}") )
            return 0
            ;;
        zkstack__help__external__node__run)
            opts=""
            if [[ ${cur} == -* || ${COMP_CWORD} -eq 4 ]] ; then
                COMPREPLY=( $(compgen -W "${opts}" -- "${cur}") )
                return 0
            fi
            case "${prev}" in
                *)
                    COMPREPLY=()
                    ;;
            esac
            COMPREPLY=( $(compgen -W "${opts}" -- "${cur}") )
            return 0
            ;;
        zkstack__help__external__node__wait)
            opts=""
            if [[ ${cur} == -* || ${COMP_CWORD} -eq 4 ]] ; then
                COMPREPLY=( $(compgen -W "${opts}" -- "${cur}") )
                return 0
            fi
            case "${prev}" in
                *)
                    COMPREPLY=()
                    ;;
            esac
            COMPREPLY=( $(compgen -W "${opts}" -- "${cur}") )
            return 0
            ;;
        zkstack__help__help)
            opts=""
            if [[ ${cur} == -* || ${COMP_CWORD} -eq 3 ]] ; then
                COMPREPLY=( $(compgen -W "${opts}" -- "${cur}") )
                return 0
            fi
            case "${prev}" in
                *)
                    COMPREPLY=()
                    ;;
            esac
            COMPREPLY=( $(compgen -W "${opts}" -- "${cur}") )
            return 0
            ;;
        zkstack__help__markdown)
            opts=""
            if [[ ${cur} == -* || ${COMP_CWORD} -eq 3 ]] ; then
                COMPREPLY=( $(compgen -W "${opts}" -- "${cur}") )
                return 0
            fi
            case "${prev}" in
                *)
                    COMPREPLY=()
                    ;;
            esac
            COMPREPLY=( $(compgen -W "${opts}" -- "${cur}") )
            return 0
            ;;
        zkstack__help__portal)
            opts=""
            if [[ ${cur} == -* || ${COMP_CWORD} -eq 3 ]] ; then
                COMPREPLY=( $(compgen -W "${opts}" -- "${cur}") )
                return 0
            fi
            case "${prev}" in
                *)
                    COMPREPLY=()
                    ;;
            esac
            COMPREPLY=( $(compgen -W "${opts}" -- "${cur}") )
            return 0
            ;;
        zkstack__help__prover)
            opts="init setup-keys run init-bellman-cuda compressor-keys"
            if [[ ${cur} == -* || ${COMP_CWORD} -eq 3 ]] ; then
                COMPREPLY=( $(compgen -W "${opts}" -- "${cur}") )
                return 0
            fi
            case "${prev}" in
                *)
                    COMPREPLY=()
                    ;;
            esac
            COMPREPLY=( $(compgen -W "${opts}" -- "${cur}") )
            return 0
            ;;
        zkstack__help__prover__compressor__keys)
            opts=""
            if [[ ${cur} == -* || ${COMP_CWORD} -eq 4 ]] ; then
                COMPREPLY=( $(compgen -W "${opts}" -- "${cur}") )
                return 0
            fi
            case "${prev}" in
                *)
                    COMPREPLY=()
                    ;;
            esac
            COMPREPLY=( $(compgen -W "${opts}" -- "${cur}") )
            return 0
            ;;
        zkstack__help__prover__init)
            opts=""
            if [[ ${cur} == -* || ${COMP_CWORD} -eq 4 ]] ; then
                COMPREPLY=( $(compgen -W "${opts}" -- "${cur}") )
                return 0
            fi
            case "${prev}" in
                *)
                    COMPREPLY=()
                    ;;
            esac
            COMPREPLY=( $(compgen -W "${opts}" -- "${cur}") )
            return 0
            ;;
        zkstack__help__prover__init__bellman__cuda)
            opts=""
            if [[ ${cur} == -* || ${COMP_CWORD} -eq 4 ]] ; then
                COMPREPLY=( $(compgen -W "${opts}" -- "${cur}") )
                return 0
            fi
            case "${prev}" in
                *)
                    COMPREPLY=()
                    ;;
            esac
            COMPREPLY=( $(compgen -W "${opts}" -- "${cur}") )
            return 0
            ;;
        zkstack__help__prover__run)
            opts=""
            if [[ ${cur} == -* || ${COMP_CWORD} -eq 4 ]] ; then
                COMPREPLY=( $(compgen -W "${opts}" -- "${cur}") )
                return 0
            fi
            case "${prev}" in
                *)
                    COMPREPLY=()
                    ;;
            esac
            COMPREPLY=( $(compgen -W "${opts}" -- "${cur}") )
            return 0
            ;;
        zkstack__help__prover__setup__keys)
            opts=""
            if [[ ${cur} == -* || ${COMP_CWORD} -eq 4 ]] ; then
                COMPREPLY=( $(compgen -W "${opts}" -- "${cur}") )
                return 0
            fi
            case "${prev}" in
                *)
                    COMPREPLY=()
                    ;;
            esac
            COMPREPLY=( $(compgen -W "${opts}" -- "${cur}") )
            return 0
            ;;
        zkstack__help__server)
            opts="build run wait"
            if [[ ${cur} == -* || ${COMP_CWORD} -eq 3 ]] ; then
                COMPREPLY=( $(compgen -W "${opts}" -- "${cur}") )
                return 0
            fi
            case "${prev}" in
                *)
                    COMPREPLY=()
                    ;;
            esac
            COMPREPLY=( $(compgen -W "${opts}" -- "${cur}") )
            return 0
            ;;
        zkstack__help__server__build)
            opts=""
            if [[ ${cur} == -* || ${COMP_CWORD} -eq 4 ]] ; then
                COMPREPLY=( $(compgen -W "${opts}" -- "${cur}") )
                return 0
            fi
            case "${prev}" in
                *)
                    COMPREPLY=()
                    ;;
            esac
            COMPREPLY=( $(compgen -W "${opts}" -- "${cur}") )
            return 0
            ;;
        zkstack__help__server__run)
            opts=""
            if [[ ${cur} == -* || ${COMP_CWORD} -eq 4 ]] ; then
                COMPREPLY=( $(compgen -W "${opts}" -- "${cur}") )
                return 0
            fi
            case "${prev}" in
                *)
                    COMPREPLY=()
                    ;;
            esac
            COMPREPLY=( $(compgen -W "${opts}" -- "${cur}") )
            return 0
            ;;
        zkstack__help__server__wait)
            opts=""
            if [[ ${cur} == -* || ${COMP_CWORD} -eq 4 ]] ; then
                COMPREPLY=( $(compgen -W "${opts}" -- "${cur}") )
                return 0
            fi
            case "${prev}" in
                *)
                    COMPREPLY=()
                    ;;
            esac
            COMPREPLY=( $(compgen -W "${opts}" -- "${cur}") )
            return 0
            ;;
        zkstack__help__update)
            opts=""
            if [[ ${cur} == -* || ${COMP_CWORD} -eq 3 ]] ; then
                COMPREPLY=( $(compgen -W "${opts}" -- "${cur}") )
                return 0
            fi
            case "${prev}" in
                *)
                    COMPREPLY=()
                    ;;
            esac
            COMPREPLY=( $(compgen -W "${opts}" -- "${cur}") )
            return 0
            ;;
        zkstack__markdown)
            opts="-v -h --verbose --chain --ignore-prerequisites --help"
            if [[ ${cur} == -* || ${COMP_CWORD} -eq 2 ]] ; then
                COMPREPLY=( $(compgen -W "${opts}" -- "${cur}") )
                return 0
            fi
            case "${prev}" in
                --chain)
                    COMPREPLY=($(compgen -f "${cur}"))
                    return 0
                    ;;
                *)
                    COMPREPLY=()
                    ;;
            esac
            COMPREPLY=( $(compgen -W "${opts}" -- "${cur}") )
            return 0
            ;;
        zkstack__portal)
            opts="-v -h --verbose --chain --ignore-prerequisites --help"
            if [[ ${cur} == -* || ${COMP_CWORD} -eq 2 ]] ; then
                COMPREPLY=( $(compgen -W "${opts}" -- "${cur}") )
                return 0
            fi
            case "${prev}" in
                --chain)
                    COMPREPLY=($(compgen -f "${cur}"))
                    return 0
                    ;;
                *)
                    COMPREPLY=()
                    ;;
            esac
            COMPREPLY=( $(compgen -W "${opts}" -- "${cur}") )
            return 0
            ;;
        zkstack__prover)
            opts="-v -h --verbose --chain --ignore-prerequisites --help init setup-keys run init-bellman-cuda compressor-keys help"
            if [[ ${cur} == -* || ${COMP_CWORD} -eq 2 ]] ; then
                COMPREPLY=( $(compgen -W "${opts}" -- "${cur}") )
                return 0
            fi
            case "${prev}" in
                --chain)
                    COMPREPLY=($(compgen -f "${cur}"))
                    return 0
                    ;;
                *)
                    COMPREPLY=()
                    ;;
            esac
            COMPREPLY=( $(compgen -W "${opts}" -- "${cur}") )
            return 0
            ;;
        zkstack__prover__compressor__keys)
            opts="-v -h --path --verbose --chain --ignore-prerequisites --help"
            if [[ ${cur} == -* || ${COMP_CWORD} -eq 3 ]] ; then
                COMPREPLY=( $(compgen -W "${opts}" -- "${cur}") )
                return 0
            fi
            case "${prev}" in
                --path)
                    COMPREPLY=($(compgen -f "${cur}"))
                    return 0
                    ;;
                --chain)
                    COMPREPLY=($(compgen -f "${cur}"))
                    return 0
                    ;;
                *)
                    COMPREPLY=()
                    ;;
            esac
            COMPREPLY=( $(compgen -W "${opts}" -- "${cur}") )
            return 0
            ;;
        zkstack__prover__help)
            opts="init setup-keys run init-bellman-cuda compressor-keys help"
            if [[ ${cur} == -* || ${COMP_CWORD} -eq 3 ]] ; then
                COMPREPLY=( $(compgen -W "${opts}" -- "${cur}") )
                return 0
            fi
            case "${prev}" in
                *)
                    COMPREPLY=()
                    ;;
            esac
            COMPREPLY=( $(compgen -W "${opts}" -- "${cur}") )
            return 0
            ;;
        zkstack__prover__help__compressor__keys)
            opts=""
            if [[ ${cur} == -* || ${COMP_CWORD} -eq 4 ]] ; then
                COMPREPLY=( $(compgen -W "${opts}" -- "${cur}") )
                return 0
            fi
            case "${prev}" in
                *)
                    COMPREPLY=()
                    ;;
            esac
            COMPREPLY=( $(compgen -W "${opts}" -- "${cur}") )
            return 0
            ;;
        zkstack__prover__help__help)
            opts=""
            if [[ ${cur} == -* || ${COMP_CWORD} -eq 4 ]] ; then
                COMPREPLY=( $(compgen -W "${opts}" -- "${cur}") )
                return 0
            fi
            case "${prev}" in
                *)
                    COMPREPLY=()
                    ;;
            esac
            COMPREPLY=( $(compgen -W "${opts}" -- "${cur}") )
            return 0
            ;;
        zkstack__prover__help__init)
            opts=""
            if [[ ${cur} == -* || ${COMP_CWORD} -eq 4 ]] ; then
                COMPREPLY=( $(compgen -W "${opts}" -- "${cur}") )
                return 0
            fi
            case "${prev}" in
                *)
                    COMPREPLY=()
                    ;;
            esac
            COMPREPLY=( $(compgen -W "${opts}" -- "${cur}") )
            return 0
            ;;
        zkstack__prover__help__init__bellman__cuda)
            opts=""
            if [[ ${cur} == -* || ${COMP_CWORD} -eq 4 ]] ; then
                COMPREPLY=( $(compgen -W "${opts}" -- "${cur}") )
                return 0
            fi
            case "${prev}" in
                *)
                    COMPREPLY=()
                    ;;
            esac
            COMPREPLY=( $(compgen -W "${opts}" -- "${cur}") )
            return 0
            ;;
        zkstack__prover__help__run)
            opts=""
            if [[ ${cur} == -* || ${COMP_CWORD} -eq 4 ]] ; then
                COMPREPLY=( $(compgen -W "${opts}" -- "${cur}") )
                return 0
            fi
            case "${prev}" in
                *)
                    COMPREPLY=()
                    ;;
            esac
            COMPREPLY=( $(compgen -W "${opts}" -- "${cur}") )
            return 0
            ;;
        zkstack__prover__help__setup__keys)
            opts=""
            if [[ ${cur} == -* || ${COMP_CWORD} -eq 4 ]] ; then
                COMPREPLY=( $(compgen -W "${opts}" -- "${cur}") )
                return 0
            fi
            case "${prev}" in
                *)
                    COMPREPLY=()
                    ;;
            esac
            COMPREPLY=( $(compgen -W "${opts}" -- "${cur}") )
            return 0
            ;;
        zkstack__prover__init)
            opts="-u -d -v -h --dev --proof-store-dir --bucket-base-url --credentials-file --bucket-name --location --project-id --shall-save-to-public-bucket --public-store-dir --public-bucket-base-url --public-credentials-file --public-bucket-name --public-location --public-project-id --clone --bellman-cuda-dir --bellman-cuda --setup-compressor-key --path --region --mode --setup-keys --setup-database --prover-db-url --prover-db-name --use-default --dont-drop --cloud-type --verbose --chain --ignore-prerequisites --help"
            if [[ ${cur} == -* || ${COMP_CWORD} -eq 3 ]] ; then
                COMPREPLY=( $(compgen -W "${opts}" -- "${cur}") )
                return 0
            fi
            case "${prev}" in
                --proof-store-dir)
                    COMPREPLY=($(compgen -f "${cur}"))
                    return 0
                    ;;
                --bucket-base-url)
                    COMPREPLY=($(compgen -f "${cur}"))
                    return 0
                    ;;
                --credentials-file)
                    COMPREPLY=($(compgen -f "${cur}"))
                    return 0
                    ;;
                --bucket-name)
                    COMPREPLY=($(compgen -f "${cur}"))
                    return 0
                    ;;
                --location)
                    COMPREPLY=($(compgen -f "${cur}"))
                    return 0
                    ;;
                --project-id)
                    COMPREPLY=($(compgen -f "${cur}"))
                    return 0
                    ;;
                --shall-save-to-public-bucket)
                    COMPREPLY=($(compgen -W "true false" -- "${cur}"))
                    return 0
                    ;;
                --public-store-dir)
                    COMPREPLY=($(compgen -f "${cur}"))
                    return 0
                    ;;
                --public-bucket-base-url)
                    COMPREPLY=($(compgen -f "${cur}"))
                    return 0
                    ;;
                --public-credentials-file)
                    COMPREPLY=($(compgen -f "${cur}"))
                    return 0
                    ;;
                --public-bucket-name)
                    COMPREPLY=($(compgen -f "${cur}"))
                    return 0
                    ;;
                --public-location)
                    COMPREPLY=($(compgen -f "${cur}"))
                    return 0
                    ;;
                --public-project-id)
                    COMPREPLY=($(compgen -f "${cur}"))
                    return 0
                    ;;
                --bellman-cuda-dir)
                    COMPREPLY=($(compgen -f "${cur}"))
                    return 0
                    ;;
                --bellman-cuda)
                    COMPREPLY=($(compgen -W "true false" -- "${cur}"))
                    return 0
                    ;;
                --setup-compressor-key)
                    COMPREPLY=($(compgen -W "true false" -- "${cur}"))
                    return 0
                    ;;
                --path)
                    COMPREPLY=($(compgen -f "${cur}"))
                    return 0
                    ;;
                --region)
                    COMPREPLY=($(compgen -W "us europe asia" -- "${cur}"))
                    return 0
                    ;;
                --mode)
                    COMPREPLY=($(compgen -W "download generate" -- "${cur}"))
                    return 0
                    ;;
                --setup-keys)
                    COMPREPLY=($(compgen -W "true false" -- "${cur}"))
                    return 0
                    ;;
                --setup-database)
                    COMPREPLY=($(compgen -W "true false" -- "${cur}"))
                    return 0
                    ;;
                --prover-db-url)
                    COMPREPLY=($(compgen -f "${cur}"))
                    return 0
                    ;;
                --prover-db-name)
                    COMPREPLY=($(compgen -f "${cur}"))
                    return 0
                    ;;
                --use-default)
                    COMPREPLY=($(compgen -W "true false" -- "${cur}"))
                    return 0
                    ;;
                -u)
                    COMPREPLY=($(compgen -W "true false" -- "${cur}"))
                    return 0
                    ;;
                --dont-drop)
                    COMPREPLY=($(compgen -W "true false" -- "${cur}"))
                    return 0
                    ;;
                -d)
                    COMPREPLY=($(compgen -W "true false" -- "${cur}"))
                    return 0
                    ;;
                --cloud-type)
                    COMPREPLY=($(compgen -W "gcp local" -- "${cur}"))
                    return 0
                    ;;
                --chain)
                    COMPREPLY=($(compgen -f "${cur}"))
                    return 0
                    ;;
                *)
                    COMPREPLY=()
                    ;;
            esac
            COMPREPLY=( $(compgen -W "${opts}" -- "${cur}") )
            return 0
            ;;
        zkstack__prover__init__bellman__cuda)
            opts="-v -h --clone --bellman-cuda-dir --verbose --chain --ignore-prerequisites --help"
            if [[ ${cur} == -* || ${COMP_CWORD} -eq 3 ]] ; then
                COMPREPLY=( $(compgen -W "${opts}" -- "${cur}") )
                return 0
            fi
            case "${prev}" in
                --bellman-cuda-dir)
                    COMPREPLY=($(compgen -f "${cur}"))
                    return 0
                    ;;
                --chain)
                    COMPREPLY=($(compgen -f "${cur}"))
                    return 0
                    ;;
                *)
                    COMPREPLY=()
                    ;;
            esac
            COMPREPLY=( $(compgen -W "${opts}" -- "${cur}") )
            return 0
            ;;
        zkstack__prover__run)
            opts="-v -h --component --round --threads --max-allocation --witness-vector-generator-count --max-allocation --docker --tag --verbose --chain --ignore-prerequisites --help"
            if [[ ${cur} == -* || ${COMP_CWORD} -eq 3 ]] ; then
                COMPREPLY=( $(compgen -W "${opts}" -- "${cur}") )
                return 0
            fi
            case "${prev}" in
                --component)
                    COMPREPLY=($(compgen -W "gateway witness-generator witness-vector-generator prover circuit-prover compressor prover-job-monitor" -- "${cur}"))
                    return 0
                    ;;
                --round)
                    COMPREPLY=($(compgen -W "all-rounds basic-circuits leaf-aggregation node-aggregation recursion-tip scheduler" -- "${cur}"))
                    return 0
                    ;;
                --threads)
                    COMPREPLY=($(compgen -f "${cur}"))
                    return 0
                    ;;
                --max-allocation)
                    COMPREPLY=($(compgen -f "${cur}"))
                    return 0
                    ;;
                --witness-vector-generator-count)
                    COMPREPLY=($(compgen -f "${cur}"))
                    return 0
                    ;;
                --max-allocation)
                    COMPREPLY=($(compgen -f "${cur}"))
                    return 0
                    ;;
                --docker)
                    COMPREPLY=($(compgen -W "true false" -- "${cur}"))
                    return 0
                    ;;
                --tag)
                    COMPREPLY=($(compgen -f "${cur}"))
                    return 0
                    ;;
                --chain)
                    COMPREPLY=($(compgen -f "${cur}"))
                    return 0
                    ;;
                *)
                    COMPREPLY=()
                    ;;
            esac
            COMPREPLY=( $(compgen -W "${opts}" -- "${cur}") )
            return 0
            ;;
        zkstack__prover__setup__keys)
            opts="-v -h --region --mode --verbose --chain --ignore-prerequisites --help"
            if [[ ${cur} == -* || ${COMP_CWORD} -eq 3 ]] ; then
                COMPREPLY=( $(compgen -W "${opts}" -- "${cur}") )
                return 0
            fi
            case "${prev}" in
                --region)
                    COMPREPLY=($(compgen -W "us europe asia" -- "${cur}"))
                    return 0
                    ;;
                --mode)
                    COMPREPLY=($(compgen -W "download generate" -- "${cur}"))
                    return 0
                    ;;
                --chain)
                    COMPREPLY=($(compgen -f "${cur}"))
                    return 0
                    ;;
                *)
                    COMPREPLY=()
                    ;;
            esac
            COMPREPLY=( $(compgen -W "${opts}" -- "${cur}") )
            return 0
            ;;
        zkstack__server)
            opts="-a -v -h --components --genesis --additional-args --uring --verbose --chain --ignore-prerequisites --help build run wait help"
            if [[ ${cur} == -* || ${COMP_CWORD} -eq 2 ]] ; then
                COMPREPLY=( $(compgen -W "${opts}" -- "${cur}") )
                return 0
            fi
            case "${prev}" in
                --components)
                    COMPREPLY=($(compgen -f "${cur}"))
                    return 0
                    ;;
                --additional-args)
                    COMPREPLY=($(compgen -f "${cur}"))
                    return 0
                    ;;
                -a)
                    COMPREPLY=($(compgen -f "${cur}"))
                    return 0
                    ;;
                --chain)
                    COMPREPLY=($(compgen -f "${cur}"))
                    return 0
                    ;;
                *)
                    COMPREPLY=()
                    ;;
            esac
            COMPREPLY=( $(compgen -W "${opts}" -- "${cur}") )
            return 0
            ;;
        zkstack__server__build)
            opts="-v -h --verbose --chain --ignore-prerequisites --help"
            if [[ ${cur} == -* || ${COMP_CWORD} -eq 3 ]] ; then
                COMPREPLY=( $(compgen -W "${opts}" -- "${cur}") )
                return 0
            fi
            case "${prev}" in
                --chain)
                    COMPREPLY=($(compgen -f "${cur}"))
                    return 0
                    ;;
                *)
                    COMPREPLY=()
                    ;;
            esac
            COMPREPLY=( $(compgen -W "${opts}" -- "${cur}") )
            return 0
            ;;
        zkstack__server__help)
            opts="build run wait help"
            if [[ ${cur} == -* || ${COMP_CWORD} -eq 3 ]] ; then
                COMPREPLY=( $(compgen -W "${opts}" -- "${cur}") )
                return 0
            fi
            case "${prev}" in
                *)
                    COMPREPLY=()
                    ;;
            esac
            COMPREPLY=( $(compgen -W "${opts}" -- "${cur}") )
            return 0
            ;;
        zkstack__server__help__build)
            opts=""
            if [[ ${cur} == -* || ${COMP_CWORD} -eq 4 ]] ; then
                COMPREPLY=( $(compgen -W "${opts}" -- "${cur}") )
                return 0
            fi
            case "${prev}" in
                *)
                    COMPREPLY=()
                    ;;
            esac
            COMPREPLY=( $(compgen -W "${opts}" -- "${cur}") )
            return 0
            ;;
        zkstack__server__help__help)
            opts=""
            if [[ ${cur} == -* || ${COMP_CWORD} -eq 4 ]] ; then
                COMPREPLY=( $(compgen -W "${opts}" -- "${cur}") )
                return 0
            fi
            case "${prev}" in
                *)
                    COMPREPLY=()
                    ;;
            esac
            COMPREPLY=( $(compgen -W "${opts}" -- "${cur}") )
            return 0
            ;;
        zkstack__server__help__run)
            opts=""
            if [[ ${cur} == -* || ${COMP_CWORD} -eq 4 ]] ; then
                COMPREPLY=( $(compgen -W "${opts}" -- "${cur}") )
                return 0
            fi
            case "${prev}" in
                *)
                    COMPREPLY=()
                    ;;
            esac
            COMPREPLY=( $(compgen -W "${opts}" -- "${cur}") )
            return 0
            ;;
        zkstack__server__help__wait)
            opts=""
            if [[ ${cur} == -* || ${COMP_CWORD} -eq 4 ]] ; then
                COMPREPLY=( $(compgen -W "${opts}" -- "${cur}") )
                return 0
            fi
            case "${prev}" in
                *)
                    COMPREPLY=()
                    ;;
            esac
            COMPREPLY=( $(compgen -W "${opts}" -- "${cur}") )
            return 0
            ;;
        zkstack__server__run)
            opts="-a -v -h --components --genesis --additional-args --uring --verbose --chain --ignore-prerequisites --help"
            if [[ ${cur} == -* || ${COMP_CWORD} -eq 3 ]] ; then
                COMPREPLY=( $(compgen -W "${opts}" -- "${cur}") )
                return 0
            fi
            case "${prev}" in
                --components)
                    COMPREPLY=($(compgen -f "${cur}"))
                    return 0
                    ;;
                --additional-args)
                    COMPREPLY=($(compgen -f "${cur}"))
                    return 0
                    ;;
                -a)
                    COMPREPLY=($(compgen -f "${cur}"))
                    return 0
                    ;;
                --chain)
                    COMPREPLY=($(compgen -f "${cur}"))
                    return 0
                    ;;
                *)
                    COMPREPLY=()
                    ;;
            esac
            COMPREPLY=( $(compgen -W "${opts}" -- "${cur}") )
            return 0
            ;;
        zkstack__server__wait)
            opts="-t -v -h --timeout --poll-interval --verbose --chain --ignore-prerequisites --help"
            if [[ ${cur} == -* || ${COMP_CWORD} -eq 3 ]] ; then
                COMPREPLY=( $(compgen -W "${opts}" -- "${cur}") )
                return 0
            fi
            case "${prev}" in
                --timeout)
                    COMPREPLY=($(compgen -f "${cur}"))
                    return 0
                    ;;
                -t)
                    COMPREPLY=($(compgen -f "${cur}"))
                    return 0
                    ;;
                --poll-interval)
                    COMPREPLY=($(compgen -f "${cur}"))
                    return 0
                    ;;
                --chain)
                    COMPREPLY=($(compgen -f "${cur}"))
                    return 0
                    ;;
                *)
                    COMPREPLY=()
                    ;;
            esac
            COMPREPLY=( $(compgen -W "${opts}" -- "${cur}") )
            return 0
            ;;
        zkstack__update)
            opts="-c -v -h --only-config --verbose --chain --ignore-prerequisites --help"
            if [[ ${cur} == -* || ${COMP_CWORD} -eq 2 ]] ; then
                COMPREPLY=( $(compgen -W "${opts}" -- "${cur}") )
                return 0
            fi
            case "${prev}" in
                --chain)
                    COMPREPLY=($(compgen -f "${cur}"))
                    return 0
                    ;;
                *)
                    COMPREPLY=()
                    ;;
            esac
            COMPREPLY=( $(compgen -W "${opts}" -- "${cur}") )
            return 0
            ;;
    esac
}

if [[ "${BASH_VERSINFO[0]}" -eq 4 && "${BASH_VERSINFO[1]}" -ge 4 || "${BASH_VERSINFO[0]}" -gt 4 ]]; then
    complete -F _zkstack -o nosort -o bashdefault -o default zkstack
else
    complete -F _zkstack -o bashdefault -o default zkstack
fi<|MERGE_RESOLUTION|>--- conflicted
+++ resolved
@@ -1162,11 +1162,7 @@
             return 0
             ;;
         zkstack__chain)
-<<<<<<< HEAD
-            opts="-v -h --verbose --chain --ignore-prerequisites --help create build-transactions init genesis register-chain deploy-l2-contracts accept-chain-ownership initialize-bridges deploy-consensus-registry deploy-multicall3 deploy-upgrader deploy-paymaster update-token-multiplier-setter convert-to-gateway migrate-to-gateway migrate-from-gateway help"
-=======
-            opts="-v -h --verbose --chain --ignore-prerequisites --help create build-transactions init genesis register-chain deploy-l2-contracts accept-chain-ownership initialize-bridges deploy-consensus-registry deploy-multicall3 deploy-timestamp-asserter deploy-upgrader deploy-paymaster update-token-multiplier-setter help"
->>>>>>> f3a2517a
+            opts="-v -h --verbose --chain --ignore-prerequisites --help create build-transactions init genesis register-chain deploy-l2-contracts accept-chain-ownership initialize-bridges deploy-consensus-registry deploy-multicall3 deploy-timestamp-asserter deploy-upgrader deploy-paymaster update-token-multiplier-setter convert-to-gateway migrate-to-gateway migrate-from-gateway help"
             if [[ ${cur} == -* || ${COMP_CWORD} -eq 2 ]] ; then
                 COMPREPLY=( $(compgen -W "${opts}" -- "${cur}") )
                 return 0
@@ -1563,7 +1559,7 @@
             return 0
             ;;
         zkstack__chain__deploy__timestamp__asserter)
-            opts="-a -v -h --verify --verifier --verifier-url --verifier-api-key --resume --additional-args --verbose --chain --ignore-prerequisites --help"
+            opts="-a -v -h --verify --verifier --verifier-url --verifier-api-key --resume --zksync --additional-args --verbose --chain --ignore-prerequisites --help"
             if [[ ${cur} == -* || ${COMP_CWORD} -eq 3 ]] ; then
                 COMPREPLY=( $(compgen -W "${opts}" -- "${cur}") )
                 return 0
@@ -1773,11 +1769,7 @@
             return 0
             ;;
         zkstack__chain__help)
-<<<<<<< HEAD
-            opts="create build-transactions init genesis register-chain deploy-l2-contracts accept-chain-ownership initialize-bridges deploy-consensus-registry deploy-multicall3 deploy-upgrader deploy-paymaster update-token-multiplier-setter convert-to-gateway migrate-to-gateway migrate-from-gateway help"
-=======
-            opts="create build-transactions init genesis register-chain deploy-l2-contracts accept-chain-ownership initialize-bridges deploy-consensus-registry deploy-multicall3 deploy-timestamp-asserter deploy-upgrader deploy-paymaster update-token-multiplier-setter help"
->>>>>>> f3a2517a
+            opts="create build-transactions init genesis register-chain deploy-l2-contracts accept-chain-ownership initialize-bridges deploy-consensus-registry deploy-multicall3 deploy-timestamp-asserter deploy-upgrader deploy-paymaster update-token-multiplier-setter convert-to-gateway migrate-to-gateway migrate-from-gateway help"
             if [[ ${cur} == -* || ${COMP_CWORD} -eq 3 ]] ; then
                 COMPREPLY=( $(compgen -W "${opts}" -- "${cur}") )
                 return 0
@@ -5827,11 +5819,7 @@
             return 0
             ;;
         zkstack__help__chain)
-<<<<<<< HEAD
-            opts="create build-transactions init genesis register-chain deploy-l2-contracts accept-chain-ownership initialize-bridges deploy-consensus-registry deploy-multicall3 deploy-upgrader deploy-paymaster update-token-multiplier-setter convert-to-gateway migrate-to-gateway migrate-from-gateway"
-=======
-            opts="create build-transactions init genesis register-chain deploy-l2-contracts accept-chain-ownership initialize-bridges deploy-consensus-registry deploy-multicall3 deploy-timestamp-asserter deploy-upgrader deploy-paymaster update-token-multiplier-setter"
->>>>>>> f3a2517a
+            opts="create build-transactions init genesis register-chain deploy-l2-contracts accept-chain-ownership initialize-bridges deploy-consensus-registry deploy-multicall3 deploy-timestamp-asserter deploy-upgrader deploy-paymaster update-token-multiplier-setter convert-to-gateway migrate-to-gateway migrate-from-gateway"
             if [[ ${cur} == -* || ${COMP_CWORD} -eq 3 ]] ; then
                 COMPREPLY=( $(compgen -W "${opts}" -- "${cur}") )
                 return 0
