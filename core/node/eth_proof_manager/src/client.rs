--- conflicted
+++ resolved
@@ -257,11 +257,7 @@
             .address(vec![self.client.contract_addr()])
             .build();
 
-<<<<<<< HEAD
         let mut result: Result<Vec<Log>, EnrichedClientError> = self.get_logs(filter).await;
-=======
-        let mut result: Result<Vec<Log>, EnrichedClientError> = self.client.get_logs(filter).await;
->>>>>>> 7fc419b3
 
         // This code is compatible with both Infura and Alchemy API providers.
         // Note: we don't handle rate-limits here - assumption is that we're never going to hit them.
