use anyhow::Context;
use common::{
    forge::{Forge, ForgeScriptArgs},
    logger,
    spinner::Spinner,
};
use config::{
    forge_interface::{
        register_chain::{input::RegisterChainL1Config, output::RegisterChainOutput},
        script_params::REGISTER_CHAIN_SCRIPT_PARAMS,
    },
    traits::{ReadConfig, SaveConfig, SaveConfigWithBasePath},
    zkstack_config::ZkStackConfig,
    ChainConfig, ContractsConfig, WalletsConfig,
};
use xshell::Shell;

use crate::{
    messages::{
        MSG_CHAIN_NOT_INITIALIZED, MSG_CHAIN_REGISTERED, MSG_L1_SECRETS_MUST_BE_PRESENTED,
        MSG_REGISTERING_CHAIN_SPINNER,
    },
    utils::forge::{check_the_balance, fill_forge_private_key, WalletOwner},
};

pub async fn run(args: ForgeScriptArgs, shell: &Shell) -> anyhow::Result<()> {
    let ecosystem_config = ZkStackConfig::ecosystem(shell)?;
    let chain_config = ecosystem_config
        .load_current_chain()
        .context(MSG_CHAIN_NOT_INITIALIZED)?;
    let mut contracts = chain_config.get_contracts_config()?;
    let wallets = ecosystem_config.get_wallets()?;
    let secrets = chain_config.get_secrets_config()?;
    let l1_rpc_url = secrets
        .l1
        .context(MSG_L1_SECRETS_MUST_BE_PRESENTED)?
        .l1_rpc_url
        .expose_str()
        .to_string();
    let spinner = Spinner::new(MSG_REGISTERING_CHAIN_SPINNER);
    register_chain(
        shell,
        args,
        &chain_config,
        &mut contracts,
        &wallets,
        l1_rpc_url,
        None,
        true,
    )
    .await?;
    contracts.save_with_base_path(shell, chain_config.configs)?;
    spinner.finish();
    logger::success(MSG_CHAIN_REGISTERED);
    Ok(())
}

#[allow(clippy::too_many_arguments)]
pub async fn register_chain(
    shell: &Shell,
    forge_args: ForgeScriptArgs,
    chain_config: &ChainConfig,
    contracts: &mut ContractsConfig,
    wallets: &WalletsConfig,
    l1_rpc_url: String,
    sender: Option<String>,
    broadcast: bool,
) -> anyhow::Result<()> {
    let deploy_config_path = REGISTER_CHAIN_SCRIPT_PARAMS.input(&chain_config.link_to_code);

    let deploy_config = RegisterChainL1Config::new(chain_config, contracts)?;
    deploy_config.save(shell, deploy_config_path)?;

    let mut forge = Forge::new(&chain_config.path_to_foundry())
        .script(&REGISTER_CHAIN_SCRIPT_PARAMS.script(), forge_args.clone())
        .with_ffi()
        .with_rpc_url(l1_rpc_url);

    if broadcast {
        forge = forge.with_broadcast();
    }

    if let Some(address) = sender {
        forge = forge.with_sender(address);
    } else {
<<<<<<< HEAD
        forge = fill_forge_private_key(forge, Some(&wallets.governor))?;
=======
        forge = fill_forge_private_key(
            forge,
            Some(&config.get_wallets()?.governor),
            WalletOwner::Governor,
        )?;
>>>>>>> aaca32b6
        check_the_balance(&forge).await?;
    }

    forge.run(shell)?;

    let register_chain_output = RegisterChainOutput::read(
        shell,
        REGISTER_CHAIN_SCRIPT_PARAMS.output(&chain_config.link_to_code),
    )?;
    contracts.set_chain_contracts(&register_chain_output);
    Ok(())
}<|MERGE_RESOLUTION|>--- conflicted
+++ resolved
@@ -83,15 +83,7 @@
     if let Some(address) = sender {
         forge = forge.with_sender(address);
     } else {
-<<<<<<< HEAD
-        forge = fill_forge_private_key(forge, Some(&wallets.governor))?;
-=======
-        forge = fill_forge_private_key(
-            forge,
-            Some(&config.get_wallets()?.governor),
-            WalletOwner::Governor,
-        )?;
->>>>>>> aaca32b6
+        forge = fill_forge_private_key(forge, Some(&wallets.governor), WalletOwner::Governor)?;
         check_the_balance(&forge).await?;
     }
 
