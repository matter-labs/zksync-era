--- conflicted
+++ resolved
@@ -1556,7 +1556,81 @@
         .collect()
     }
 
-<<<<<<< HEAD
+    pub async fn delete_witness_generator_data_for_batch(
+        &mut self,
+        block_number: L1BatchNumber,
+        aggregation_round: AggregationRound,
+    ) -> sqlx::Result<sqlx::postgres::PgQueryResult> {
+        sqlx::query(
+            format!(
+                r#"
+            DELETE FROM
+                {table}
+            WHERE
+                l1_batch_number = {l1_batch_number}
+            "#,
+                table = Self::input_table_name_for(aggregation_round),
+                l1_batch_number = i64::from(block_number.0),
+            )
+            .as_str(),
+        )
+        .execute(self.storage.conn())
+        .await
+    }
+
+    pub async fn delete_batch_data(
+        &mut self,
+        block_number: L1BatchNumber,
+    ) -> sqlx::Result<sqlx::postgres::PgQueryResult> {
+        self.delete_witness_generator_data_for_batch(block_number, AggregationRound::BasicCircuits)
+            .await?;
+        self.delete_witness_generator_data_for_batch(
+            block_number,
+            AggregationRound::LeafAggregation,
+        )
+        .await?;
+        self.delete_witness_generator_data_for_batch(
+            block_number,
+            AggregationRound::NodeAggregation,
+        )
+        .await?;
+        self.delete_witness_generator_data(AggregationRound::RecursionTip)
+            .await?;
+        self.delete_witness_generator_data_for_batch(block_number, AggregationRound::Scheduler)
+            .await
+    }
+
+    pub async fn delete_witness_generator_data(
+        &mut self,
+        aggregation_round: AggregationRound,
+    ) -> sqlx::Result<sqlx::postgres::PgQueryResult> {
+        sqlx::query(
+            format!(
+                r#"
+            DELETE FROM
+                {}
+            "#,
+                Self::input_table_name_for(aggregation_round)
+            )
+            .as_str(),
+        )
+        .execute(self.storage.conn())
+        .await
+    }
+
+    pub async fn delete(&mut self) -> sqlx::Result<sqlx::postgres::PgQueryResult> {
+        self.delete_witness_generator_data(AggregationRound::BasicCircuits)
+            .await?;
+        self.delete_witness_generator_data(AggregationRound::LeafAggregation)
+            .await?;
+        self.delete_witness_generator_data(AggregationRound::NodeAggregation)
+            .await?;
+        self.delete_witness_generator_data(AggregationRound::RecursionTip)
+            .await?;
+        self.delete_witness_generator_data(AggregationRound::Scheduler)
+            .await
+    }
+
     pub async fn requeue_stuck_witness_inputs_jobs_for_batch(
         &mut self,
         block_number: L1BatchNumber,
@@ -1748,80 +1822,5 @@
             | AggregationRound::Scheduler => "l1_batch_number",
             AggregationRound::LeafAggregation | AggregationRound::NodeAggregation => "id",
         }
-=======
-    pub async fn delete_witness_generator_data_for_batch(
-        &mut self,
-        block_number: L1BatchNumber,
-        aggregation_round: AggregationRound,
-    ) -> sqlx::Result<sqlx::postgres::PgQueryResult> {
-        sqlx::query(
-            format!(
-                r#"
-            DELETE FROM
-                {table}
-            WHERE
-                l1_batch_number = {l1_batch_number}
-            "#,
-                table = Self::input_table_name_for(aggregation_round),
-                l1_batch_number = i64::from(block_number.0),
-            )
-            .as_str(),
-        )
-        .execute(self.storage.conn())
-        .await
-    }
-
-    pub async fn delete_batch_data(
-        &mut self,
-        block_number: L1BatchNumber,
-    ) -> sqlx::Result<sqlx::postgres::PgQueryResult> {
-        self.delete_witness_generator_data_for_batch(block_number, AggregationRound::BasicCircuits)
-            .await?;
-        self.delete_witness_generator_data_for_batch(
-            block_number,
-            AggregationRound::LeafAggregation,
-        )
-        .await?;
-        self.delete_witness_generator_data_for_batch(
-            block_number,
-            AggregationRound::NodeAggregation,
-        )
-        .await?;
-        self.delete_witness_generator_data(AggregationRound::RecursionTip)
-            .await?;
-        self.delete_witness_generator_data_for_batch(block_number, AggregationRound::Scheduler)
-            .await
-    }
-
-    pub async fn delete_witness_generator_data(
-        &mut self,
-        aggregation_round: AggregationRound,
-    ) -> sqlx::Result<sqlx::postgres::PgQueryResult> {
-        sqlx::query(
-            format!(
-                r#"
-            DELETE FROM
-                {}
-            "#,
-                Self::input_table_name_for(aggregation_round)
-            )
-            .as_str(),
-        )
-        .execute(self.storage.conn())
-        .await
-    }
-
-    pub async fn delete(&mut self) -> sqlx::Result<sqlx::postgres::PgQueryResult> {
-        self.delete_witness_generator_data(AggregationRound::BasicCircuits)
-            .await?;
-        self.delete_witness_generator_data(AggregationRound::LeafAggregation)
-            .await?;
-        self.delete_witness_generator_data(AggregationRound::NodeAggregation)
-            .await?;
-        self.delete_witness_generator_data(AggregationRound::RecursionTip)
-            .await?;
-        self.delete_witness_generator_data(AggregationRound::Scheduler)
-            .await
->>>>>>> 76564c54
     }
 }