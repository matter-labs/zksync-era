use std::collections::HashMap;

#[cfg_attr(not(feature = "server"), allow(unused_imports))]
use jsonrpsee::core::RpcResult;
use jsonrpsee::proc_macros::rpc;
use zksync_types::{
    api::{
        state_override::StateOverride, BlockDetails, BridgeAddresses, L1BatchDetails,
        L2ToL1LogProof, Proof, ProtocolVersion, TransactionDetailedResult, TransactionDetails,
    },
    fee::Fee,
    fee_model::{FeeParams, PubdataIndependentBatchFeeModelInput},
    transaction_request::CallRequest,
    Address, L1BatchNumber, L2BlockNumber, H256, U256, U64,
};

use crate::{
<<<<<<< HEAD
    client::{ForEthereumLikeNetwork, L2},
=======
    client::{ForWeb3Network, L2},
>>>>>>> 553d3072
    types::{Bytes, Token},
};

#[cfg_attr(
    feature = "server",
<<<<<<< HEAD
    rpc(server, client, namespace = "zks", client_bounds(Self: ForEthereumLikeNetwork<Net = L2>))
)]
#[cfg_attr(
    not(feature = "server"),
    rpc(client, namespace = "zks", client_bounds(Self: ForEthereumLikeNetwork<Net = L2>))
=======
    rpc(server, client, namespace = "zks", client_bounds(Self: ForWeb3Network<Net = L2>))
)]
#[cfg_attr(
    not(feature = "server"),
    rpc(client, namespace = "zks", client_bounds(Self: ForWeb3Network<Net = L2>))
>>>>>>> 553d3072
)]
pub trait ZksNamespace {
    #[method(name = "estimateFee")]
    async fn estimate_fee(
        &self,
        req: CallRequest,
        state_override: Option<StateOverride>,
    ) -> RpcResult<Fee>;

    #[method(name = "estimateGasL1ToL2")]
    async fn estimate_gas_l1_to_l2(
        &self,
        req: CallRequest,
        state_override: Option<StateOverride>,
    ) -> RpcResult<U256>;

    #[method(name = "getBridgehubContract")]
    async fn get_bridgehub_contract(&self) -> RpcResult<Option<Address>>;

    #[method(name = "getMainContract")]
    async fn get_main_contract(&self) -> RpcResult<Address>;

    #[method(name = "getTestnetPaymaster")]
    async fn get_testnet_paymaster(&self) -> RpcResult<Option<Address>>;

    #[method(name = "getBridgeContracts")]
    async fn get_bridge_contracts(&self) -> RpcResult<BridgeAddresses>;

    #[method(name = "getBaseTokenL1Address")]
    async fn get_base_token_l1_address(&self) -> RpcResult<Address>;

    #[method(name = "L1ChainId")]
    async fn l1_chain_id(&self) -> RpcResult<U64>;

    #[method(name = "getConfirmedTokens")]
    async fn get_confirmed_tokens(&self, from: u32, limit: u8) -> RpcResult<Vec<Token>>;

    #[method(name = "getAllAccountBalances")]
    async fn get_all_account_balances(&self, address: Address)
        -> RpcResult<HashMap<Address, U256>>;

    #[method(name = "getL2ToL1MsgProof")]
    async fn get_l2_to_l1_msg_proof(
        &self,
        block: L2BlockNumber,
        sender: Address,
        msg: H256,
        l2_log_position: Option<usize>,
    ) -> RpcResult<Option<L2ToL1LogProof>>;

    #[method(name = "getL2ToL1LogProof")]
    async fn get_l2_to_l1_log_proof(
        &self,
        tx_hash: H256,
        index: Option<usize>,
    ) -> RpcResult<Option<L2ToL1LogProof>>;

    #[method(name = "L1BatchNumber")]
    async fn get_l1_batch_number(&self) -> RpcResult<U64>;

    #[method(name = "getL1BatchBlockRange")]
    async fn get_l2_block_range(&self, batch: L1BatchNumber) -> RpcResult<Option<(U64, U64)>>;

    #[method(name = "getBlockDetails")]
    async fn get_block_details(
        &self,
        block_number: L2BlockNumber,
    ) -> RpcResult<Option<BlockDetails>>;

    #[method(name = "getTransactionDetails")]
    async fn get_transaction_details(&self, hash: H256) -> RpcResult<Option<TransactionDetails>>;

    #[method(name = "getRawBlockTransactions")]
    async fn get_raw_block_transactions(
        &self,
        block_number: L2BlockNumber,
    ) -> RpcResult<Vec<zksync_types::Transaction>>;

    #[method(name = "getL1BatchDetails")]
    async fn get_l1_batch_details(&self, batch: L1BatchNumber)
        -> RpcResult<Option<L1BatchDetails>>;

    #[method(name = "getBytecodeByHash")]
    async fn get_bytecode_by_hash(&self, hash: H256) -> RpcResult<Option<Vec<u8>>>;

    #[method(name = "getL1GasPrice")]
    async fn get_l1_gas_price(&self) -> RpcResult<U64>;

    #[method(name = "getFeeParams")]
    async fn get_fee_params(&self) -> RpcResult<FeeParams>;

    #[method(name = "getProtocolVersion")]
    async fn get_protocol_version(
        &self,
        version_id: Option<u16>,
    ) -> RpcResult<Option<ProtocolVersion>>;

    #[method(name = "getProof")]
    async fn get_proof(
        &self,
        address: Address,
        keys: Vec<H256>,
        l1_batch_number: L1BatchNumber,
    ) -> RpcResult<Option<Proof>>;

    #[method(name = "getBatchFeeInput")]
    async fn get_batch_fee_input(&self) -> RpcResult<PubdataIndependentBatchFeeModelInput>;

    #[method(name = "sendRawTransactionWithDetailedOutput")]
    async fn send_raw_transaction_with_detailed_output(
        &self,
        tx_bytes: Bytes,
    ) -> RpcResult<TransactionDetailedResult>;
}<|MERGE_RESOLUTION|>--- conflicted
+++ resolved
@@ -15,29 +15,17 @@
 };
 
 use crate::{
-<<<<<<< HEAD
-    client::{ForEthereumLikeNetwork, L2},
-=======
     client::{ForWeb3Network, L2},
->>>>>>> 553d3072
     types::{Bytes, Token},
 };
 
 #[cfg_attr(
     feature = "server",
-<<<<<<< HEAD
-    rpc(server, client, namespace = "zks", client_bounds(Self: ForEthereumLikeNetwork<Net = L2>))
-)]
-#[cfg_attr(
-    not(feature = "server"),
-    rpc(client, namespace = "zks", client_bounds(Self: ForEthereumLikeNetwork<Net = L2>))
-=======
     rpc(server, client, namespace = "zks", client_bounds(Self: ForWeb3Network<Net = L2>))
 )]
 #[cfg_attr(
     not(feature = "server"),
     rpc(client, namespace = "zks", client_bounds(Self: ForWeb3Network<Net = L2>))
->>>>>>> 553d3072
 )]
 pub trait ZksNamespace {
     #[method(name = "estimateFee")]
