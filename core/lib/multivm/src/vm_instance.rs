--- conflicted
+++ resolved
@@ -220,20 +220,21 @@
                 );
                 Self::Vm1_5_0(vm)
             }
-<<<<<<< HEAD
+            VmVersion::VmEvmEmulator => {
+                let vm = vm_latest::Vm::new_with_subversion(
+                    l1_batch_env,
+                    system_env,
+                    storage_view,
+                    vm_latest::MultiVmSubversion::EvmEmulator,
+                );
+                Self::Vm1_5_0(vm)
+            }
             VmVersion::VmInterop => {
-=======
-            VmVersion::VmEvmEmulator => {
->>>>>>> a98b1c89
-                let vm = vm_latest::Vm::new_with_subversion(
-                    l1_batch_env,
-                    system_env,
-                    storage_view,
-<<<<<<< HEAD
-                    vm_latest::MultiVmSubversion::Gateway,
-=======
+                let vm = vm_latest::Vm::new_with_subversion(
+                    l1_batch_env,
+                    system_env,
+                    storage_view,
                     vm_latest::MultiVmSubversion::EvmEmulator,
->>>>>>> a98b1c89
                 );
                 Self::Vm1_5_0(vm)
             }
