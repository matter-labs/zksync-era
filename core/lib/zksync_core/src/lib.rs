--- conflicted
+++ resolved
@@ -779,7 +779,6 @@
         .build()
         .await
         .context("failed to build mempool_fetcher_pool")?;
-<<<<<<< HEAD
     let mempool_fetcher = MempoolFetcher::new(
         mempool,
         batch_fee_input_provider,
@@ -787,11 +786,6 @@
         mempool_fetcher_pool,
     );
     let mempool_fetcher_handle = tokio::spawn(mempool_fetcher.run(stop_receiver));
-=======
-    let mempool_fetcher = MempoolFetcher::new(mempool, batch_fee_input_provider, mempool_config);
-    let mempool_fetcher_handle =
-        tokio::spawn(mempool_fetcher.run(mempool_fetcher_pool, stop_receiver));
->>>>>>> 2c259740
     task_futures.push(mempool_fetcher_handle);
     Ok(())
 }
