//! Logic for applying application-level snapshots to Postgres storage.

use std::{collections::HashMap, fmt, time::Duration};

use anyhow::Context as _;
use async_trait::async_trait;
use serde::Serialize;
use tokio::sync::Semaphore;
use zksync_dal::{Connection, ConnectionPool, Core, CoreDal, DalError, SqlxError};
use zksync_health_check::{Health, HealthStatus, HealthUpdater, ReactiveHealthCheck};
use zksync_object_store::{ObjectStore, ObjectStoreError};
use zksync_types::{
    api,
    snapshots::{
        SnapshotFactoryDependencies, SnapshotHeader, SnapshotRecoveryStatus, SnapshotStorageLog,
        SnapshotStorageLogsChunk, SnapshotStorageLogsStorageKey, SnapshotVersion,
    },
    tokens::TokenInfo,
    web3::futures,
    L1BatchNumber, L2BlockNumber, H256,
};
use zksync_utils::bytecode::hash_bytecode;
use zksync_web3_decl::{
    client::L2Client,
    error::{ClientRpcContext, EnrichedClientError, EnrichedClientResult},
    jsonrpsee::core::client,
    namespaces::{EnNamespaceClient, SnapshotsNamespaceClient, ZksNamespaceClient},
};

use self::metrics::{InitialStage, StorageLogsChunksStage, METRICS};

mod metrics;
#[cfg(test)]
mod tests;

#[derive(Debug, Serialize)]
struct SnapshotsApplierHealthDetails {
    snapshot_l2_block: L2BlockNumber,
    snapshot_l1_batch: L1BatchNumber,
    factory_deps_recovered: bool,
    storage_logs_chunk_count: usize,
    storage_logs_chunks_left_to_process: usize,
    tokens_recovered: bool,
}

#[derive(Debug, thiserror::Error)]
enum SnapshotsApplierError {
    #[error(transparent)]
    Fatal(#[from] anyhow::Error),
    #[error(transparent)]
    Retryable(anyhow::Error),
}

impl SnapshotsApplierError {
    fn object_store(err: ObjectStoreError, context: String) -> Self {
        match err {
            ObjectStoreError::KeyNotFound(_) | ObjectStoreError::Serialization(_) => {
                Self::Fatal(anyhow::Error::from(err).context(context))
            }
            ObjectStoreError::Other(_) => {
                Self::Retryable(anyhow::Error::from(err).context(context))
            }
        }
    }
}

impl From<DalError> for SnapshotsApplierError {
    fn from(err: DalError) -> Self {
        match err.inner() {
            SqlxError::Database(_)
            | SqlxError::RowNotFound
            | SqlxError::ColumnNotFound(_)
            | SqlxError::Configuration(_)
            | SqlxError::TypeNotFound { .. } => Self::Fatal(anyhow::Error::from(err)),
            _ => Self::Retryable(anyhow::Error::from(err)),
        }
    }
}

impl From<EnrichedClientError> for SnapshotsApplierError {
    fn from(err: EnrichedClientError) -> Self {
        match err.as_ref() {
            client::Error::Transport(_) | client::Error::RequestTimeout => {
                Self::Retryable(err.into())
            }
            _ => Self::Fatal(err.into()),
        }
    }
}

/// Main node API used by the [`SnapshotsApplier`].
#[async_trait]
pub trait SnapshotsApplierMainNodeClient: fmt::Debug + Send + Sync {
    async fn fetch_l1_batch_details(
        &self,
        number: L1BatchNumber,
    ) -> EnrichedClientResult<Option<api::L1BatchDetails>>;

    async fn fetch_l2_block_details(
        &self,
        number: L2BlockNumber,
    ) -> EnrichedClientResult<Option<api::BlockDetails>>;

    async fn fetch_newest_snapshot(&self) -> EnrichedClientResult<Option<SnapshotHeader>>;

    async fn fetch_tokens(
        &self,
        at_l2_block: L2BlockNumber,
    ) -> EnrichedClientResult<Vec<TokenInfo>>;
}

#[async_trait]
impl SnapshotsApplierMainNodeClient for L2Client {
    async fn fetch_l1_batch_details(
        &self,
        number: L1BatchNumber,
    ) -> EnrichedClientResult<Option<api::L1BatchDetails>> {
        self.get_l1_batch_details(number)
            .rpc_context("get_l1_batch_details")
            .with_arg("number", &number)
            .await
    }

    async fn fetch_l2_block_details(
        &self,
        number: L2BlockNumber,
    ) -> EnrichedClientResult<Option<api::BlockDetails>> {
        self.get_block_details(number)
            .rpc_context("get_block_details")
            .with_arg("number", &number)
            .await
    }

    async fn fetch_newest_snapshot(&self) -> EnrichedClientResult<Option<SnapshotHeader>> {
        let snapshots = self
            .get_all_snapshots()
            .rpc_context("get_all_snapshots")
            .await?;
        let Some(newest_snapshot) = snapshots.snapshots_l1_batch_numbers.first() else {
            return Ok(None);
        };
        self.get_snapshot_by_l1_batch_number(*newest_snapshot)
            .rpc_context("get_snapshot_by_l1_batch_number")
            .with_arg("number", newest_snapshot)
            .await
    }

    async fn fetch_tokens(
        &self,
        at_l2_block: L2BlockNumber,
    ) -> EnrichedClientResult<Vec<TokenInfo>> {
        self.sync_tokens(Some(at_l2_block))
            .rpc_context("sync_tokens")
            .with_arg("l2_block_number", &at_l2_block)
            .await
    }
}

/// Snapshot applier configuration options.
#[derive(Debug)]
pub struct SnapshotsApplierConfig {
    pub retry_count: usize,
    pub initial_retry_backoff: Duration,
    pub retry_backoff_multiplier: f32,
    health_updater: HealthUpdater,
}

impl Default for SnapshotsApplierConfig {
    fn default() -> Self {
        Self {
            retry_count: 5,
            initial_retry_backoff: Duration::from_secs(2),
            retry_backoff_multiplier: 2.0,
            health_updater: ReactiveHealthCheck::new("snapshot_recovery").1,
        }
    }
}

impl SnapshotsApplierConfig {
    #[cfg(test)]
    fn for_tests() -> Self {
        Self {
            initial_retry_backoff: Duration::from_millis(5),
            ..Self::default()
        }
    }

    /// Returns the health check for snapshot recovery.
    pub fn health_check(&self) -> ReactiveHealthCheck {
        self.health_updater.subscribe()
    }

    /// Runs the snapshot applier with these options.
    ///
    /// # Errors
    ///
    /// This method will return an error if a fatal error occurs during recovery (e.g., the DB is unreachable),
    /// or under any of the following conditions:
    ///
    /// - There are no snapshots on the main node
    /// - Storage contains at least one L1 batch
    pub async fn run(
        self,
        connection_pool: &ConnectionPool<Core>,
        main_node_client: &dyn SnapshotsApplierMainNodeClient,
        blob_store: &dyn ObjectStore,
    ) -> anyhow::Result<()> {
        let mut backoff = self.initial_retry_backoff;
        let mut last_error = None;
        for retry_id in 0..self.retry_count {
            let result = SnapshotsApplier::load_snapshot(
                connection_pool,
                main_node_client,
                blob_store,
                &self.health_updater,
            )
            .await;

            match result {
                Ok(()) => {
                    // Freeze the health check in the "ready" status, so that the snapshot recovery isn't marked
                    // as "shut down", which would lead to the app considered unhealthy.
                    self.health_updater.freeze();
                    return Ok(());
                }
                Err(SnapshotsApplierError::Fatal(err)) => {
                    tracing::error!("Fatal error occurred during snapshots recovery: {err:?}");
                    return Err(err);
                }
                Err(SnapshotsApplierError::Retryable(err)) => {
                    tracing::warn!("Retryable error occurred during snapshots recovery: {err:?}");
                    last_error = Some(err);
                    tracing::info!(
                        "Recovering from error; attempt {retry_id} / {}, retrying in {backoff:?}",
                        self.retry_count
                    );
                    tokio::time::sleep(backoff).await;
                    backoff = backoff.mul_f32(self.retry_backoff_multiplier);
                }
            }
        }

        let last_error = last_error.unwrap(); // `unwrap()` is safe: `last_error` was assigned at least once
        tracing::error!("Snapshot recovery run out of retries; last error: {last_error:?}");
        Err(last_error)
    }
}

/// Strategy determining how snapshot recovery should proceed.
#[derive(Debug)]
enum SnapshotRecoveryStrategy {
    /// Snapshot recovery should proceed from scratch with the specified params.
    New(SnapshotRecoveryStatus),
    /// Snapshot recovery should continue with the specified params.
    Resumed(SnapshotRecoveryStatus),
    /// Snapshot recovery has already been completed.
    Completed,
}

impl SnapshotRecoveryStrategy {
    async fn new(
        storage: &mut Connection<'_, Core>,
        main_node_client: &dyn SnapshotsApplierMainNodeClient,
    ) -> Result<Self, SnapshotsApplierError> {
        let latency =
            METRICS.initial_stage_duration[&InitialStage::FetchMetadataFromMainNode].start();
        let applied_snapshot_status = storage
            .snapshot_recovery_dal()
            .get_applied_snapshot_status()
            .await?;

        if let Some(applied_snapshot_status) = applied_snapshot_status {
            let sealed_miniblock_number =
                storage.blocks_dal().get_sealed_miniblock_number().await?;
            if sealed_miniblock_number.is_some() {
                return Ok(Self::Completed);
            }

            let latency = latency.observe();
            tracing::info!("Re-initialized snapshots applier after reset/failure in {latency:?}");
            Ok(Self::Resumed(applied_snapshot_status))
        } else {
            let is_genesis_needed = storage.blocks_dal().is_genesis_needed().await?;
            if !is_genesis_needed {
                let err = anyhow::anyhow!(
                    "node contains a non-genesis L1 batch; snapshot recovery is unsafe"
                );
                return Err(SnapshotsApplierError::Fatal(err));
            }

            let recovery_status = Self::create_fresh_recovery_status(main_node_client).await?;

            let storage_logs_count = storage
                .storage_logs_dal()
                .get_storage_logs_row_count(recovery_status.l2_block_number)
                .await?;
            if storage_logs_count > 0 {
                let err = anyhow::anyhow!(
                    "storage_logs table has {storage_logs_count} rows at or before the snapshot L2 block #{}; \
                     snapshot recovery is unsafe",
                    recovery_status.l2_block_number
                );
                return Err(SnapshotsApplierError::Fatal(err));
            }

            let latency = latency.observe();
            tracing::info!("Initialized fresh snapshots applier in {latency:?}");
            Ok(Self::New(recovery_status))
        }
    }

<<<<<<< HEAD
    async fn load_snapshot(
        connection_pool: &'a ConnectionPool<Core>,
        main_node_client: &'a dyn SnapshotsApplierMainNodeClient,
        blob_store: &'a dyn ObjectStore,
        health_updater: &'a HealthUpdater,
    ) -> Result<(), SnapshotsApplierError> {
        health_updater.update(HealthStatus::Ready.into());

        let mut storage = connection_pool
            .connection_tagged("snapshots_applier")
            .await?;
        let mut storage_transaction = storage.start_transaction().await?;

        if storage_transaction
            .snapshot_recovery_dal()
            .get_applied_snapshot_status()
            .await?
            .is_some()
            && storage_transaction
                .blocks_dal()
                .get_sealed_l2_block_number()
                .await?
                .is_some()
        {
            return Ok(());
        }

        let (applied_snapshot_status, created_from_scratch) =
            Self::prepare_applied_snapshot_status(&mut storage_transaction, main_node_client)
                .await?;

        let mut this = Self {
            connection_pool,
            main_node_client,
            blob_store,
            applied_snapshot_status,
            health_updater,
            factory_deps_recovered: !created_from_scratch,
            tokens_recovered: false,
        };

        METRICS.storage_logs_chunks_count.set(
            this.applied_snapshot_status
                .storage_logs_chunks_processed
                .len(),
        );
        METRICS.storage_logs_chunks_left_to_process.set(
            this.applied_snapshot_status
                .storage_logs_chunks_left_to_process(),
        );
        this.update_health();

        if created_from_scratch {
            this.recover_factory_deps(&mut storage_transaction).await?;
            storage_transaction
                .snapshot_recovery_dal()
                .insert_initial_recovery_status(&this.applied_snapshot_status)
                .await?;
            storage_transaction
                .pruning_dal()
                .soft_prune_batches_range(
                    this.applied_snapshot_status.l1_batch_number,
                    this.applied_snapshot_status.l2_block_number,
                )
                .await?;

            storage_transaction
                .pruning_dal()
                .hard_prune_batches_range(
                    this.applied_snapshot_status.l1_batch_number,
                    this.applied_snapshot_status.l2_block_number,
                )
                .await?;
        }
        storage_transaction.commit().await?;
        drop(storage);
        this.factory_deps_recovered = true;
        this.update_health();

        this.recover_storage_logs().await?;
        this.recover_tokens().await?;
        this.tokens_recovered = true;
        this.update_health();

        Ok(())
    }

=======
>>>>>>> addf887d
    async fn create_fresh_recovery_status(
        main_node_client: &dyn SnapshotsApplierMainNodeClient,
    ) -> Result<SnapshotRecoveryStatus, SnapshotsApplierError> {
        let snapshot_response = main_node_client.fetch_newest_snapshot().await?;

        let snapshot = snapshot_response
            .context("no snapshots on main node; snapshot recovery is impossible")?;
        let l1_batch_number = snapshot.l1_batch_number;
        let l2_block_number = snapshot.l2_block_number;
        tracing::info!(
            "Found snapshot with data up to L1 batch #{l1_batch_number}, version {}, storage_logs are divided into {} chunk(s)",
            snapshot.version,
            snapshot.storage_logs_chunks.len()
        );
        Self::check_snapshot_version(snapshot.version)?;

        let l1_batch = main_node_client
            .fetch_l1_batch_details(l1_batch_number)
            .await?
            .with_context(|| format!("L1 batch #{l1_batch_number} is missing on main node"))?;
        let l1_batch_root_hash = l1_batch
            .base
            .root_hash
            .context("snapshot L1 batch fetched from main node doesn't have root hash set")?;
        let l2_block = main_node_client
            .fetch_l2_block_details(l2_block_number)
            .await?
            .with_context(|| format!("L2 block #{l2_block_number} is missing on main node"))?;
        let l2_block_hash = l2_block
            .base
            .root_hash
            .context("snapshot L2 block fetched from main node doesn't have hash set")?;
        let protocol_version = l2_block.protocol_version.context(
            "snapshot L2 block fetched from main node doesn't have protocol version set",
        )?;
        if l2_block.l1_batch_number != l1_batch_number {
            let err = anyhow::anyhow!(
                "snapshot L2 block returned by main node doesn't belong to expected L1 batch #{l1_batch_number}: {l2_block:?}"
            );
            return Err(err.into());
        }

        Ok(SnapshotRecoveryStatus {
            l1_batch_number,
            l1_batch_timestamp: l1_batch.base.timestamp,
            l1_batch_root_hash,
            l2_block_number: snapshot.l2_block_number,
            l2_block_timestamp: l2_block.base.timestamp,
            l2_block_hash,
            protocol_version,
            storage_logs_chunks_processed: vec![false; snapshot.storage_logs_chunks.len()],
        })
    }

    fn check_snapshot_version(raw_version: u16) -> anyhow::Result<()> {
        let version = SnapshotVersion::try_from(raw_version).with_context(|| {
            format!(
                "Unrecognized snapshot version: {raw_version}; make sure you're running the latest version of the node"
            )
        })?;
        anyhow::ensure!(
            matches!(version, SnapshotVersion::Version0),
            "Cannot recover from a snapshot with version {version:?}; the only supported version is {:?}",
            SnapshotVersion::Version0
        );
        Ok(())
    }
}

/// Applying application-level storage snapshots to the Postgres storage.
#[derive(Debug)]
struct SnapshotsApplier<'a> {
    connection_pool: &'a ConnectionPool<Core>,
    main_node_client: &'a dyn SnapshotsApplierMainNodeClient,
    blob_store: &'a dyn ObjectStore,
    applied_snapshot_status: SnapshotRecoveryStatus,
    health_updater: &'a HealthUpdater,
    factory_deps_recovered: bool,
    tokens_recovered: bool,
}

impl<'a> SnapshotsApplier<'a> {
    async fn load_snapshot(
        connection_pool: &'a ConnectionPool<Core>,
        main_node_client: &'a dyn SnapshotsApplierMainNodeClient,
        blob_store: &'a dyn ObjectStore,
        health_updater: &'a HealthUpdater,
    ) -> Result<(), SnapshotsApplierError> {
        health_updater.update(HealthStatus::Ready.into());

        let mut storage = connection_pool
            .connection_tagged("snapshots_applier")
            .await?;
        let mut storage_transaction = storage.start_transaction().await?;

        let strategy =
            SnapshotRecoveryStrategy::new(&mut storage_transaction, main_node_client).await?;
        let (applied_snapshot_status, created_from_scratch) = match strategy {
            SnapshotRecoveryStrategy::Completed => return Ok(()),
            SnapshotRecoveryStrategy::New(status) => (status, true),
            SnapshotRecoveryStrategy::Resumed(status) => (status, false),
        };
        let mut this = Self {
            connection_pool,
            main_node_client,
            blob_store,
            applied_snapshot_status,
            health_updater,
            factory_deps_recovered: !created_from_scratch,
            tokens_recovered: false,
        };

        METRICS.storage_logs_chunks_count.set(
            this.applied_snapshot_status
                .storage_logs_chunks_processed
                .len(),
        );
        METRICS.storage_logs_chunks_left_to_process.set(
            this.applied_snapshot_status
                .storage_logs_chunks_left_to_process(),
        );
        this.update_health();

        if created_from_scratch {
            this.recover_factory_deps(&mut storage_transaction).await?;
            storage_transaction
                .snapshot_recovery_dal()
                .insert_initial_recovery_status(&this.applied_snapshot_status)
                .await?;

            // Insert artificial entries into the pruning log so that it's guaranteed to match the snapshot recovery metadata.
            // This allows to not deal with the corner cases when a node was recovered from a snapshot, but its pruning log is empty.
            storage_transaction
                .pruning_dal()
                .soft_prune_batches_range(
                    this.applied_snapshot_status.l1_batch_number,
                    this.applied_snapshot_status.miniblock_number,
                )
                .await?;
            storage_transaction
                .pruning_dal()
                .hard_prune_batches_range(
                    this.applied_snapshot_status.l1_batch_number,
                    this.applied_snapshot_status.miniblock_number,
                )
                .await?;
        }
        storage_transaction.commit().await?;
        drop(storage);
        this.factory_deps_recovered = true;
        this.update_health();

        this.recover_storage_logs().await?;
        this.recover_tokens().await?;
        this.tokens_recovered = true;
        this.update_health();

        Ok(())
    }

    fn update_health(&self) {
        let details = SnapshotsApplierHealthDetails {
            snapshot_l2_block: self.applied_snapshot_status.l2_block_number,
            snapshot_l1_batch: self.applied_snapshot_status.l1_batch_number,
            factory_deps_recovered: self.factory_deps_recovered,
            tokens_recovered: self.tokens_recovered,
            storage_logs_chunk_count: self
                .applied_snapshot_status
                .storage_logs_chunks_processed
                .len(),
            // We don't use `self.applied_snapshot_status` here because it's not updated during recovery
            storage_logs_chunks_left_to_process: METRICS.storage_logs_chunks_left_to_process.get(),
        };
        self.health_updater
            .update(Health::from(HealthStatus::Ready).with_details(details));
    }

    async fn recover_factory_deps(
        &mut self,
        storage: &mut Connection<'_, Core>,
    ) -> Result<(), SnapshotsApplierError> {
        let latency = METRICS.initial_stage_duration[&InitialStage::ApplyFactoryDeps].start();

        tracing::debug!("Fetching factory dependencies from object store");
        let l1_batch_number = self.applied_snapshot_status.l1_batch_number;
        let factory_deps: SnapshotFactoryDependencies =
            self.blob_store.get(l1_batch_number).await.map_err(|err| {
                let context = format!(
                    "cannot fetch factory deps for L1 batch #{l1_batch_number} from object store"
                );
                SnapshotsApplierError::object_store(err, context)
            })?;
        tracing::debug!(
            "Fetched {} factory dependencies from object store",
            factory_deps.factory_deps.len()
        );

        let all_deps_hashmap: HashMap<H256, Vec<u8>> = factory_deps
            .factory_deps
            .into_iter()
            .map(|dep| (hash_bytecode(&dep.bytecode.0), dep.bytecode.0))
            .collect();
        storage
            .factory_deps_dal()
            .insert_factory_deps(
                self.applied_snapshot_status.l2_block_number,
                &all_deps_hashmap,
            )
            .await?;

        let latency = latency.observe();
        tracing::info!("Applied factory dependencies in {latency:?}");

        Ok(())
    }

    async fn insert_initial_writes_chunk(
        &self,
        storage_logs: &[SnapshotStorageLog],
        storage: &mut Connection<'_, Core>,
    ) -> Result<(), SnapshotsApplierError> {
        storage
            .storage_logs_dedup_dal()
            .insert_initial_writes_from_snapshot(storage_logs)
            .await?;
        Ok(())
    }

    async fn insert_storage_logs_chunk(
        &self,
        storage_logs: &[SnapshotStorageLog],
        storage: &mut Connection<'_, Core>,
    ) -> Result<(), SnapshotsApplierError> {
        storage
            .storage_logs_dal()
            .insert_storage_logs_from_snapshot(
                self.applied_snapshot_status.l2_block_number,
                storage_logs,
            )
            .await?;
        Ok(())
    }

    #[tracing::instrument(level = "debug", err, skip(self, semaphore))]
    async fn recover_storage_logs_single_chunk(
        &self,
        semaphore: &Semaphore,
        chunk_id: u64,
    ) -> Result<(), SnapshotsApplierError> {
        // `unwrap()` is safe: the semaphore is never closed
        let _permit = semaphore.acquire().await.unwrap();

        tracing::info!("Processing storage logs chunk {chunk_id}");
        let latency =
            METRICS.storage_logs_chunks_duration[&StorageLogsChunksStage::LoadFromGcs].start();

        let storage_key = SnapshotStorageLogsStorageKey {
            chunk_id,
            l1_batch_number: self.applied_snapshot_status.l1_batch_number,
        };
        let storage_snapshot_chunk: SnapshotStorageLogsChunk =
            self.blob_store.get(storage_key).await.map_err(|err| {
                let context =
                    format!("cannot fetch storage logs {storage_key:?} from object store");
                SnapshotsApplierError::object_store(err, context)
            })?;
        let storage_logs = &storage_snapshot_chunk.storage_logs;
        self.validate_storage_logs_chunk(storage_logs)?;
        let latency = latency.observe();
        tracing::info!(
            "Loaded {} storage logs from GCS for chunk {chunk_id} in {latency:?}",
            storage_logs.len()
        );

        let latency =
            METRICS.storage_logs_chunks_duration[&StorageLogsChunksStage::SaveToPostgres].start();

        let mut storage = self
            .connection_pool
            .connection_tagged("snapshots_applier")
            .await?;
        let mut storage_transaction = storage.start_transaction().await?;

        tracing::info!("Loading {} storage logs into Postgres", storage_logs.len());
        self.insert_storage_logs_chunk(storage_logs, &mut storage_transaction)
            .await?;
        self.insert_initial_writes_chunk(storage_logs, &mut storage_transaction)
            .await?;

        storage_transaction
            .snapshot_recovery_dal()
            .mark_storage_logs_chunk_as_processed(chunk_id)
            .await?;
        storage_transaction.commit().await?;

        let chunks_left = METRICS.storage_logs_chunks_left_to_process.dec_by(1) - 1;
        let latency = latency.observe();
        tracing::info!("Saved storage logs for chunk {chunk_id} in {latency:?}, there are {chunks_left} left to process");

        Ok(())
    }

    /// Performs basic sanity check for a storage logs chunk.
    fn validate_storage_logs_chunk(
        &self,
        storage_logs: &[SnapshotStorageLog],
    ) -> anyhow::Result<()> {
        for log in storage_logs {
            anyhow::ensure!(
                log.enumeration_index > 0,
                "invalid storage log with zero enumeration_index: {log:?}"
            );
            anyhow::ensure!(
                log.l1_batch_number_of_initial_write <= self.applied_snapshot_status.l1_batch_number,
                "invalid storage log with `l1_batch_number_of_initial_write` from the future: {log:?}"
            );
        }
        Ok(())
    }

    async fn recover_storage_logs(&self) -> Result<(), SnapshotsApplierError> {
        let semaphore = Semaphore::new(self.connection_pool.max_size() as usize);
        let tasks = self
            .applied_snapshot_status
            .storage_logs_chunks_processed
            .iter()
            .enumerate()
            .filter(|(_, is_processed)| !**is_processed)
            .map(|(chunk_id, _)| {
                self.recover_storage_logs_single_chunk(&semaphore, chunk_id as u64)
            });
        futures::future::try_join_all(tasks).await?;

        let mut storage = self
            .connection_pool
            .connection_tagged("snapshots_applier")
            .await?;
        // This DB query is slow, but this is fine for verification purposes.
        let total_log_count = storage
            .storage_logs_dal()
            .get_storage_logs_row_count(self.applied_snapshot_status.l2_block_number)
            .await?;
        tracing::info!(
            "Recovered {total_log_count} storage logs in total; checking overall consistency..."
        );

        let number_of_logs_by_enum_indices = storage
            .snapshots_creator_dal()
            .get_distinct_storage_logs_keys_count(self.applied_snapshot_status.l1_batch_number)
            .await?;
        if number_of_logs_by_enum_indices != total_log_count {
            let err = anyhow::anyhow!(
                "mismatch between the expected number of storage logs by enumeration indices ({number_of_logs_by_enum_indices}) \
                 and the actual number of logs in the snapshot ({total_log_count}); the snapshot may be corrupted"
            );
            return Err(SnapshotsApplierError::Fatal(err));
        }

        Ok(())
    }

    /// Needs to run after recovering storage logs.
    async fn recover_tokens(&self) -> Result<(), SnapshotsApplierError> {
        // Check whether tokens are already recovered.
        let mut storage = self
            .connection_pool
            .connection_tagged("snapshots_applier")
            .await?;
        let all_token_addresses = storage.tokens_dal().get_all_l2_token_addresses().await?;
        if !all_token_addresses.is_empty() {
            tracing::info!(
                "{} tokens are already present in DB; skipping token recovery",
                all_token_addresses.len()
            );
            return Ok(());
        }
        drop(storage);

        let snapshot_l2_block_number = self.applied_snapshot_status.l2_block_number;
        let tokens = self
            .main_node_client
            .fetch_tokens(snapshot_l2_block_number)
            .await?;
        tracing::info!("Retrieved {} tokens from main node", tokens.len());

        // Check that all tokens returned by the main node were indeed successfully deployed.
        let l2_addresses = tokens.iter().map(|token| token.l2_address);
        let mut storage = self
            .connection_pool
            .connection_tagged("snapshots_applier")
            .await?;
        let filtered_addresses = storage
            .storage_logs_dal()
            .filter_deployed_contracts(l2_addresses, Some(snapshot_l2_block_number))
            .await?;

        let bogus_tokens = tokens.iter().filter(|token| {
            // We need special handling for L2 ether; its `l2_address` doesn't have a deployed contract
            !token.l2_address.is_zero() && !filtered_addresses.contains_key(&token.l2_address)
        });
        let bogus_tokens: Vec<_> = bogus_tokens.collect();
        if !bogus_tokens.is_empty() {
            let err = anyhow::anyhow!(
                "Main node returned bogus tokens that are not deployed on L2: {bogus_tokens:?}"
            );
            return Err(SnapshotsApplierError::Retryable(err));
        }

        tracing::info!(
            "Checked {} tokens deployment on L2; persisting tokens into DB",
            tokens.len()
        );
        storage.tokens_dal().add_tokens(&tokens).await?;
        Ok(())
    }
}<|MERGE_RESOLUTION|>--- conflicted
+++ resolved
@@ -270,8 +270,7 @@
             .await?;
 
         if let Some(applied_snapshot_status) = applied_snapshot_status {
-            let sealed_miniblock_number =
-                storage.blocks_dal().get_sealed_miniblock_number().await?;
+            let sealed_miniblock_number = storage.blocks_dal().get_sealed_l2_block_number().await?;
             if sealed_miniblock_number.is_some() {
                 return Ok(Self::Completed);
             }
@@ -309,96 +308,6 @@
         }
     }
 
-<<<<<<< HEAD
-    async fn load_snapshot(
-        connection_pool: &'a ConnectionPool<Core>,
-        main_node_client: &'a dyn SnapshotsApplierMainNodeClient,
-        blob_store: &'a dyn ObjectStore,
-        health_updater: &'a HealthUpdater,
-    ) -> Result<(), SnapshotsApplierError> {
-        health_updater.update(HealthStatus::Ready.into());
-
-        let mut storage = connection_pool
-            .connection_tagged("snapshots_applier")
-            .await?;
-        let mut storage_transaction = storage.start_transaction().await?;
-
-        if storage_transaction
-            .snapshot_recovery_dal()
-            .get_applied_snapshot_status()
-            .await?
-            .is_some()
-            && storage_transaction
-                .blocks_dal()
-                .get_sealed_l2_block_number()
-                .await?
-                .is_some()
-        {
-            return Ok(());
-        }
-
-        let (applied_snapshot_status, created_from_scratch) =
-            Self::prepare_applied_snapshot_status(&mut storage_transaction, main_node_client)
-                .await?;
-
-        let mut this = Self {
-            connection_pool,
-            main_node_client,
-            blob_store,
-            applied_snapshot_status,
-            health_updater,
-            factory_deps_recovered: !created_from_scratch,
-            tokens_recovered: false,
-        };
-
-        METRICS.storage_logs_chunks_count.set(
-            this.applied_snapshot_status
-                .storage_logs_chunks_processed
-                .len(),
-        );
-        METRICS.storage_logs_chunks_left_to_process.set(
-            this.applied_snapshot_status
-                .storage_logs_chunks_left_to_process(),
-        );
-        this.update_health();
-
-        if created_from_scratch {
-            this.recover_factory_deps(&mut storage_transaction).await?;
-            storage_transaction
-                .snapshot_recovery_dal()
-                .insert_initial_recovery_status(&this.applied_snapshot_status)
-                .await?;
-            storage_transaction
-                .pruning_dal()
-                .soft_prune_batches_range(
-                    this.applied_snapshot_status.l1_batch_number,
-                    this.applied_snapshot_status.l2_block_number,
-                )
-                .await?;
-
-            storage_transaction
-                .pruning_dal()
-                .hard_prune_batches_range(
-                    this.applied_snapshot_status.l1_batch_number,
-                    this.applied_snapshot_status.l2_block_number,
-                )
-                .await?;
-        }
-        storage_transaction.commit().await?;
-        drop(storage);
-        this.factory_deps_recovered = true;
-        this.update_health();
-
-        this.recover_storage_logs().await?;
-        this.recover_tokens().await?;
-        this.tokens_recovered = true;
-        this.update_health();
-
-        Ok(())
-    }
-
-=======
->>>>>>> addf887d
     async fn create_fresh_recovery_status(
         main_node_client: &dyn SnapshotsApplierMainNodeClient,
     ) -> Result<SnapshotRecoveryStatus, SnapshotsApplierError> {
@@ -535,14 +444,14 @@
                 .pruning_dal()
                 .soft_prune_batches_range(
                     this.applied_snapshot_status.l1_batch_number,
-                    this.applied_snapshot_status.miniblock_number,
+                    this.applied_snapshot_status.l2_block_number,
                 )
                 .await?;
             storage_transaction
                 .pruning_dal()
                 .hard_prune_batches_range(
                     this.applied_snapshot_status.l1_batch_number,
-                    this.applied_snapshot_status.miniblock_number,
+                    this.applied_snapshot_status.l2_block_number,
                 )
                 .await?;
         }
