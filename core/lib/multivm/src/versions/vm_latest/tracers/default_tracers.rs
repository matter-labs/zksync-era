--- conflicted
+++ resolved
@@ -49,15 +49,11 @@
     // ensures static dispatch, enhancing performance by avoiding dynamic dispatch overhead.
     // Additionally, being an internal tracer, it saves the results directly to VmResultAndLogs.
     pub(crate) refund_tracer: Option<RefundsTracer>,
-<<<<<<< HEAD
-    pub(crate) dispatcher: TracerDispatcher<S, H>,
-=======
     // The pubdata tracer is responsible for inserting the pubdata packing information into the bootloader
     // memory at the end of the batch. Its separation from the custom tracer
     // ensures static dispatch, enhancing performance by avoiding dynamic dispatch overhead.
     pub(crate) pubdata_tracer: Option<PubdataTracer>,
-    pub(crate) custom_tracers: Vec<Box<dyn VmTracer<S, H>>>,
->>>>>>> e76d346d
+    pub(crate) dispatcher: TracerDispatcher<S, H>,
     ret_from_the_bootloader: Option<RetOpcode>,
     storage: StoragePtr<S>,
     _phantom: PhantomData<H>,
@@ -104,17 +100,10 @@
                 memory,
             );
         }
-<<<<<<< HEAD
-
+        if let Some(pubdata_tracer) = &mut self.pubdata_tracer {
+            <PubdataTracer as DynTracer<S, H>>::after_decoding(pubdata_tracer, state, data, memory);
+        }
         self.dispatcher.after_decoding(state, data, memory)
-=======
-        if let Some(pubdata_tracer) = &mut self.pubdata_tracer {
-            <PubdataTracer as DynTracer<S, H>>::after_decoding(pubdata_tracer, state, data, memory);
-        }
-        for tracer in self.custom_tracers.iter_mut() {
-            tracer.after_decoding(state, data, memory)
-        }
->>>>>>> e76d346d
     }
 
     fn before_execution(
@@ -148,17 +137,11 @@
         if let Some(refund_tracer) = &mut self.refund_tracer {
             refund_tracer.before_execution(state, data, memory, self.storage.clone());
         }
-<<<<<<< HEAD
         self.dispatcher
             .before_execution(state, data, memory, self.storage.clone());
-=======
         if let Some(pubdata_tracer) = &mut self.pubdata_tracer {
             pubdata_tracer.before_execution(state, data, memory, self.storage.clone());
         }
-        for tracer in self.custom_tracers.iter_mut() {
-            tracer.before_execution(state, data, memory, self.storage.clone());
-        }
->>>>>>> e76d346d
     }
 
     fn after_execution(
@@ -186,17 +169,11 @@
         if let Some(refund_tracer) = &mut self.refund_tracer {
             refund_tracer.after_execution(state, data, memory, self.storage.clone())
         }
-<<<<<<< HEAD
         self.dispatcher
             .after_execution(state, data, memory, self.storage.clone());
-=======
         if let Some(pubdata_tracer) = &mut self.pubdata_tracer {
             pubdata_tracer.after_execution(state, data, memory, self.storage.clone())
         }
-        for tracer in self.custom_tracers.iter_mut() {
-            tracer.after_execution(state, data, memory, self.storage.clone());
-        }
->>>>>>> e76d346d
     }
 }
 
@@ -219,12 +196,8 @@
             final_batch_info_requested: false,
             result_tracer: ResultTracer::new(execution_mode),
             refund_tracer,
-<<<<<<< HEAD
             dispatcher,
-=======
             pubdata_tracer,
-            custom_tracers,
->>>>>>> e76d346d
             ret_from_the_bootloader: None,
             storage,
             _phantom: Default::default(),
@@ -284,16 +257,10 @@
         if let Some(refund_tracer) = &mut self.refund_tracer {
             refund_tracer.initialize_tracer(state);
         }
-<<<<<<< HEAD
         self.dispatcher.initialize_tracer(state);
-=======
         if let Some(pubdata_tracer) = &mut self.pubdata_tracer {
             pubdata_tracer.initialize_tracer(state);
         }
-        for processor in self.custom_tracers.iter_mut() {
-            processor.initialize_tracer(state);
-        }
->>>>>>> e76d346d
     }
 
     pub(crate) fn finish_cycle(
@@ -311,23 +278,15 @@
                 .finish_cycle(state, bootloader_state)
                 .stricter(&result);
         }
-<<<<<<< HEAD
         result = self
             .dispatcher
             .finish_cycle(state, bootloader_state)
             .stricter(&result);
-=======
         if let Some(pubdata_tracer) = &mut self.pubdata_tracer {
             result = pubdata_tracer
                 .finish_cycle(state, bootloader_state)
                 .stricter(&result);
         }
-        for processor in self.custom_tracers.iter_mut() {
-            result = processor
-                .finish_cycle(state, bootloader_state)
-                .stricter(&result);
-        }
->>>>>>> e76d346d
         result.stricter(&self.should_stop_execution())
     }
 
@@ -343,17 +302,11 @@
         if let Some(refund_tracer) = &mut self.refund_tracer {
             refund_tracer.after_vm_execution(state, bootloader_state, stop_reason.clone());
         }
-<<<<<<< HEAD
         self.dispatcher
             .after_vm_execution(state, bootloader_state, stop_reason.clone());
-=======
         if let Some(pubdata_tracer) = &mut self.pubdata_tracer {
             pubdata_tracer.after_vm_execution(state, bootloader_state, stop_reason.clone());
         }
-        for processor in self.custom_tracers.iter_mut() {
-            processor.after_vm_execution(state, bootloader_state, stop_reason.clone());
-        }
->>>>>>> e76d346d
     }
 }
 
