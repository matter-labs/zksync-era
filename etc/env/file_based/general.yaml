postgres:
  max_connections: 100
  statement_timeout_sec: 300
  test:
    server_url: postgres://postgres:notsecurepassword@localhost:5433/zksync_local_test
    prover_url: postgres://postgres:notsecurepassword@localhost:5433/prover_local_test
db:
  state_keeper_db_path: ./db/main/state_keeper
  merkle_tree:
    multi_get_chunk_size: 1000
    block_cache_size_mb: 32
    memtable_capacity_mb: 512
    stalled_writes_timeout_sec: 50
    max_l1_batches_per_iter: 50
    path: "./db/main/tree"
    mode: FULL
  experimental:
    state_keeper_db_block_cache_capacity_mb: 128

api:
  prometheus:
    listener_port: 3312
    pushgateway_url: http://127.0.0.1:9091
    push_interval_ms: 100
  healthcheck:
    port: 3071
  merkle_tree:
    port: 3072
  web3_json_rpc:
    http_port: 3050
    http_url: http://127.0.0.1:3050
    ws_port: 3051
    ws_url: ws://127.0.0.1:3051
    req_entities_limit: 10000
    filters_disabled: false
    filters_limit: 10000
    subscriptions_limit: 10000
    pubsub_polling_interval: 200
    max_nonce_ahead: 50
    gas_price_scale_factor: 1.2
    request_timeout: 10
    account_pks:
      - 0xac0974bec39a17e36ba4a6b4d238ff944bacb478cbed5efcae784d7bf4f2ff80
      - 0x59c6995e998f97a5a0044966f0945389dc9e86dae88c7a8412f4603b6b78690d
      - 0x5de4111afa1a4b94908f83103eb1f1706367c2e68ca870fc3fb9a804cdab365a
      - 0x7c852118294e51e653712a81e05800f419141751be58f605c371e15141b007a6
      - 0x47e179ec197488593b187f80a00eb0da91f1b9d0b13f8733639f19c30a34926a
      - 0x8b3a350cf5c34c9194ca85829a2df0ec3153be0318b5e2d3348e872092edffba
      - 0x92db14e403b83dfe3df233f83dfa3a0d7096f21ca9b0d6d6b8d88b2b4ec1564e
      - 0x4bbbf85ce3377467afe5d46f804f221813b2bb87f24d81f60f1fcdbf7cbf4356
      - 0xdbda1821b80551c9d65939329250298aa3472ba22feea921c0cf5d620ea67b97
      - 0x2a871d0798f97d79848a013d4936a73bf4cc922c825d33c1cf7073dff6d409c6
      - 0xf214f2b2cd398c806f84e317254e0f0b801d0643303237d97a22a48e01628897
      - 0x701b615bbdfb9de65240bc28bd21bbc0d996645a3dd57e7b12bc2bdf6f192c82
      - 0xa267530f49f8280200edf313ee7af6b827f2a8bce2897751d06a843f644967b1
      - 0x47c99abed3324a2707c28affff1267e45918ec8c3f20b8aa892e8b065d2942dd
      - 0xc526ee95bf44d8fc405a158bb884d9d1238d99f0612e9f33d006bb0789009aaa
      - 0x8166f546bab6da521a8369cab06c5d2b9e46670292d85c875ee9ec20e84ffb61
      - 0xea6c44ac03bff858b476bba40716402b03e41b8e97e276d1baec7c37d42484a0
      - 0x689af8efa8c651a91ad287602527f3af2fe9f6501a7ac4b061667b5a93e037fd
      - 0xde9be858da4a475276426320d5e9262ecfc3ba460bfac56360bfa6c4c28b4ee0
      - 0xdf57089febbacf7ba0bc227dafbffa9fc08a93fdc68e1e42411a14efcf23656e
    estimate_gas_scale_factor: 1.2
    estimate_gas_acceptable_overestimation: 1000
    max_tx_size: 1000000
<<<<<<< HEAD
    api_namespaces: [ eth,net,web3,zks,pubsub,debug ]
=======
    api_namespaces: [ eth,net,web3,zks,pubsub ]
>>>>>>> 7940fa32
    max_response_body_size_overrides:
      - method: eth_getTransactionReceipt # no size specified, meaning no size limit
      - method: zks_getProof
        size_mb: 64
state_keeper:
  transaction_slots: 250
  max_allowed_l2_tx_gas_limit: 4000000000
  block_commit_deadline_ms: 2500
  miniblock_commit_deadline_ms: 1000
  miniblock_seal_queue_capacity: 10
  miniblock_max_payload_size: 1000000
  max_single_tx_gas: 6000000
  close_block_at_geometry_percentage: 0.95
  close_block_at_eth_params_percentage: 0.95
  close_block_at_gas_percentage: 0.95
  reject_tx_at_geometry_percentage: 0.95
  reject_tx_at_eth_params_percentage: 0.95
  reject_tx_at_gas_percentage: 0.95
  minimal_l2_gas_price: 100000000
  compute_overhead_part: 0
  pubdata_overhead_part: 1
  batch_overhead_l1_gas: 800000
  max_gas_per_batch: 200000000
  max_pubdata_per_batch: 100000
  fee_model_version: V1
  validation_computational_gas_limit: 300000
  save_call_traces: true
  max_circuits_per_batch: 24100
  protective_reads_persistence_enabled: true
mempool:
  delay_interval: 100
  sync_interval_ms: 10
  sync_batch_size: 1000
  capacity: 10000000
  stuck_tx_timeout: 86400
  remove_stuck_txs: true

operations_manager:
  delay_interval: 100
contract_verifier:
  compilation_timeout: 30
  polling_interval: 1000
  prometheus_port: 3314
  port: 3070
  url: http://127.0.0.1:3070
  threads_per_server: 128

circuit_breaker:
  sync_interval_ms: 30000
  http_req_max_retry_number: 5
  replication_lag_limit_sec: 100
  http_req_retry_interval_sec: 2
eth:
  sender:
    wait_confirmations: 1
    tx_poll_period: 1
    aggregate_tx_poll_period: 1
    max_txs_in_flight: 30
    proof_sending_mode: SKIP_EVERY_PROOF
    max_aggregated_blocks_to_commit: 1
    max_aggregated_blocks_to_execute: 10
    aggregated_block_commit_deadline: 1
    aggregated_block_prove_deadline: 10
    aggregated_block_execute_deadline: 10
    timestamp_criteria_max_allowed_lag: 30
    max_eth_tx_data_size: 120000
    aggregated_proof_sizes: [ 1 ]
    max_aggregated_tx_gas: 4000000
    max_acceptable_priority_fee_in_gwei: 100000000000
    pubdata_sending_mode: BLOBS
  gas_adjuster:
    default_priority_fee_per_gas: 1000000000
    max_base_fee_samples: 10000
    pricing_formula_parameter_a: 1.5
    pricing_formula_parameter_b: 1.0005
    internal_l1_pricing_multiplier: 0.8
    num_samples_for_blob_base_fee_estimate: 10
    internal_pubdata_pricing_multiplier: 1.0
    poll_period: 5
  watcher:
    confirmations_for_eth_event: 0
    eth_node_poll_interval: 300


snapshot_creator:
  object_store:
    file_backed:
      file_backed_base_path: artifacts
    max_retries: 10
  concurrent_queries_count: 1
  storage_logs_chunk_size: 2


prover:
  prover_object_store:
    file_backed:
      file_backed_base_path: artifacts
    max_retries: 10
  public_object_store:
    file_backed:
      file_backed_base_path: artifacts
    max_retries: 10
  setup_data_path: vk_setup_data_generator_server_fri/data
  prometheus_port: 3315
  max_attempts: 10
  generation_timeout_in_secs: 600
  setup_load_mode: FROM_DISK
  specialized_group_id: 100
  queue_capacity: 10
  witness_vector_receiver_port: 3316
  availability_check_interval_in_secs: 10000
  zone_read_url: http://metadata.google.internal/computeMetadata/v1/instance/zone
  shall_save_to_public_bucket: true
witness_generator:
  generation_timeout_in_secs: 900
  max_attempts: 10
  shall_save_to_public_bucket: true
witness_vector_generator:
  prover_instance_wait_timeout_in_secs: 200
  prover_instance_poll_time_in_milli_secs: 250
  prometheus_listener_port: 3314
  prometheus_pushgateway_url: http://127.0.0.1:9091
  prometheus_push_interval_ms: 100
  specialized_group_id: 100
  max_prover_reservation_duration_in_secs: 1000
data_handler:
  http_port: 3320
  proof_generation_timeout_in_secs: 18000
  tee_support: true
prover_gateway:
  api_url: http://127.0.0.1:3320
  api_poll_duration_secs: 1000
  prometheus_listener_port: 3314
  prometheus_pushgateway_url: http://127.0.0.1:9091
  prometheus_push_interval_ms: 100
proof_compressor:
  compression_mode: 1
  prometheus_listener_port: 3321
  prometheus_pushgateway_url: http://127.0.0.1:9091
  prometheus_push_interval_ms: 100
  generation_timeout_in_secs: 3600
  max_attempts: 5
  universal_setup_path: keys/setup/setup_2^24.key
  universal_setup_download_url: https://storage.googleapis.com/matterlabs-setup-keys-us/setup-keys/setup_2^24.key
  verify_wrapper_proof: true
prover_group:
  group_0:
    - circuit_id: 1
      aggregation_round: 4
    - circuit_id: 2
      aggregation_round: 2
    - circuit_id: 255
      aggregation_round: 0
  group_1:
    - circuit_id: 1
      aggregation_round: 0
  group_2:
    - circuit_id: 2
      aggregation_round: 0
    - circuit_id: 4
      aggregation_round: 0
    - circuit_id: 6
      aggregation_round: 0
    - circuit_id: 9
      aggregation_round: 0
  group_3:
    - circuit_id: 3
      aggregation_round: 0
  group_4:
    - circuit_id: 11
      aggregation_round: 0
    - circuit_id: 12
      aggregation_round: 0
    - circuit_id: 13
      aggregation_round: 0
  group_5:
    - circuit_id: 5
      aggregation_round: 0
  group_6:
    - circuit_id: 3
      aggregation_round: 1
  group_7:
    - circuit_id: 7
      aggregation_round: 0
  group_8:
    - circuit_id: 8
      aggregation_round: 0
  group_9:
    - circuit_id: 12
      aggregation_round: 1
    - circuit_id: 13
      aggregation_round: 1
    - circuit_id: 14
      aggregation_round: 1
    - circuit_id: 15
      aggregation_round: 1
  group_10:
    - circuit_id: 10
      aggregation_round: 0
  group_11:
    - circuit_id: 7
      aggregation_round: 1
    - circuit_id: 8
      aggregation_round: 1
    - circuit_id: 10
      aggregation_round: 1
    - circuit_id: 11
      aggregation_round: 1
  group_12:
    - circuit_id: 4
      aggregation_round: 1
    - circuit_id: 5
      aggregation_round: 1
    - circuit_id: 6
      aggregation_round: 1
    - circuit_id: 9
      aggregation_round: 1
  group_13:
    - circuit_id: 14
      aggregation_round: 0
    - circuit_id: 15
      aggregation_round: 0
    - circuit_id: 255
      aggregation_round: 0
  group_14:
    - circuit_id: 16
      aggregation_round: 1
    - circuit_id: 17
      aggregation_round: 1
    - circuit_id: 18
      aggregation_round: 1

house_keeper:
  l1_batch_metrics_reporting_interval_ms: 10000
  gpu_prover_queue_reporting_interval_ms: 10000
  prover_job_retrying_interval_ms: 30000
  witness_generator_job_retrying_interval_ms: 30000
  witness_generator_stats_reporting_interval_ms: 10000
  witness_job_moving_interval_ms: 40000
  prover_db_pool_size: 2
  prover_stats_reporting_interval_ms: 5000
  proof_compressor_job_retrying_interval_ms: 30000
  proof_compressor_stats_reporting_interval_ms: 10000
  prover_job_archiver_archiving_interval_ms: 1800000
  prover_job_archiver_archive_after_secs: 172800
  fri_gpu_prover_archiver_archiving_interval_ms: 86400000
  fri_gpu_prover_archiver_archive_after_secs: 172800

prometheus:
  listener_port: 3312
  pushgateway_url: http://127.0.0.1:9091
  push_interval_ms: 100

observability:
  log_format: plain
  log_directives: "zksync_node_test_utils=info,zksync_state_keeper=info,zksync_reorg_detector=info,zksync_consistency_checker=info,zksync_metadata_calculator=info,zksync_node_sync=info,zksync_node_consensus=info,zksync_contract_verification_server=info,zksync_node_api_server=info,zksync_tee_verifier_input_producer=info,zksync_node_framework=info,zksync_block_reverter=info,zksync_commitment_generator=info,zksync_node_db_pruner=info,zksync_eth_sender=info,zksync_node_fee_model=info,zksync_node_genesis=info,zksync_house_keeper=info,zksync_proof_data_handler=info,zksync_shared_metrics=info,zksync_node_test_utils=info,zksync_vm_runner=info,zksync_consensus_bft=info,zksync_consensus_network=info,zksync_consensus_storage=info,zksync_core_leftovers=debug,zksync_server=debug,zksync_contract_verifier=debug,zksync_dal=info,zksync_db_connection=info,zksync_eth_client=info,zksync_eth_watch=debug,zksync_storage=info,zksync_db_manager=info,zksync_merkle_tree=info,zksync_state=debug,zksync_utils=debug,zksync_queued_job_processor=info,zksync_types=info,zksync_mempool=debug,loadnext=info,vm=info,zksync_object_store=info,zksync_external_node=info,zksync_witness_generator=info,zksync_prover_fri=info,zksync_witness_vector_generator=info,zksync_web3_decl=debug,zksync_health_check=debug,zksync_proof_fri_compressor=info,vise_exporter=error,snapshots_creator=debug"
  sentry:
    url: unset
    panic_interval: 1800
    error_interval: 10800
    environment: localhost
  opentelemetry:
    endpoint: unset
    level: debug

protective_reads_writer:
  db_path: "./db/main/protective_reads"
  window_size: 3
  first_processed_batch: 0

snapshot_recovery:
<<<<<<< HEAD
  enabled: false
=======
  enabled: true
>>>>>>> 7940fa32
  postgres:
    max_concurrency: 10
  tree:
    chunk_size: 200000
  experimental:
    tree_recovery_parallel_persistence_buffer: 1
pruning:
  enabled: true
  chunk_size: 10
  removal_delay_sec: 60
  data_retention_sec: 3600

commitment_generator:
  max_parallelism: 10


core_object_store:
  file_backed:
    file_backed_base_path: artifacts
  max_retries: 10<|MERGE_RESOLUTION|>--- conflicted
+++ resolved
@@ -63,11 +63,7 @@
     estimate_gas_scale_factor: 1.2
     estimate_gas_acceptable_overestimation: 1000
     max_tx_size: 1000000
-<<<<<<< HEAD
     api_namespaces: [ eth,net,web3,zks,pubsub,debug ]
-=======
-    api_namespaces: [ eth,net,web3,zks,pubsub ]
->>>>>>> 7940fa32
     max_response_body_size_overrides:
       - method: eth_getTransactionReceipt # no size specified, meaning no size limit
       - method: zks_getProof
@@ -339,11 +335,7 @@
   first_processed_batch: 0
 
 snapshot_recovery:
-<<<<<<< HEAD
   enabled: false
-=======
-  enabled: true
->>>>>>> 7940fa32
   postgres:
     max_concurrency: 10
   tree:
