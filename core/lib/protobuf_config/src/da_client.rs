--- conflicted
+++ resolved
@@ -4,14 +4,9 @@
     da_client::{
         avail::{AvailClientConfig, AvailConfig, AvailDefaultConfig, AvailGasRelayConfig},
         celestia::CelestiaConfig,
-        DAClientConfig::{Avail, Celestia, ObjectStore},
+        eigen::EigenConfig,
+        DAClientConfig::{Avail, Celestia, Eigen, ObjectStore},
     },
-<<<<<<< HEAD
-    AvailConfig, CelestiaConfig,
-    DAClientConfig::Eigen,
-    EigenConfig,
-=======
->>>>>>> ccaf87ac
 };
 use zksync_protobuf::{required, ProtoRepr};
 
