use anyhow::{Context, Ok};
use xshell::{cmd, Shell};
use zkstack_cli_common::{
    check_prerequisites, cmd::Cmd, logger, spinner::Spinner, GCLOUD_PREREQUISITE, GPU_PREREQUISITES,
};
use zkstack_cli_config::{get_link_to_prover, ZkStackConfig};

use crate::{
    commands::prover::args::setup_keys::{Mode, Region, SetupKeysArgs},
    messages::{
        MSG_CHAIN_NOT_FOUND_ERR, MSG_GENERATING_SK_SPINNER, MSG_SETUP_KEY_PATH_ERROR,
        MSG_SK_GENERATED,
    },
<<<<<<< HEAD
    messages::{MSG_GENERATING_SK_SPINNER, MSG_SK_GENERATED},
=======
>>>>>>> 7bcf2759
};

pub(crate) async fn run(args: SetupKeysArgs, shell: &Shell) -> anyhow::Result<()> {
    let args = args.fill_values_with_prompt();
    let chain_config = ZkStackConfig::current_chain(shell)?;
    let link_to_prover = get_link_to_prover(&chain_config.link_to_code);

    if args.mode == Mode::Generate {
        check_prerequisites(shell, &GPU_PREREQUISITES, false);
<<<<<<< HEAD
        let mut general_config = chain_config.get_general_config().await?.patched();
=======
        let chain_config = ecosystem_config
            .load_current_chain()
            .context(MSG_CHAIN_NOT_FOUND_ERR)?;
        let general_config = chain_config.get_general_config().await?.patched();
>>>>>>> 7bcf2759
        let proof_compressor_setup_path = general_config
            .proof_compressor_setup_path()
            .context(MSG_SETUP_KEY_PATH_ERROR)?;
        let prover_path = get_link_to_prover(&ecosystem_config);
        let proof_compressor_setup_path = prover_path.join(proof_compressor_setup_path);

        if proof_compressor_setup_path.exists() {
            logger::info(format!(
                "Proof compressor setup key is available at {}",
                proof_compressor_setup_path.display()
            ));
            std::env::set_var("COMPACT_CRS_FILE", &proof_compressor_setup_path);
        } else {
            return Err(anyhow::anyhow!(
                "Proof compressor key not found at {}, run `zkstack prover compressor-keys` command to download it",
                proof_compressor_setup_path.display(),
            ));
        }

        let bellman_cuda_dir = ecosystem_config.bellman_cuda_dir.clone();
        if let Some(bellman_cuda_dir) = bellman_cuda_dir {
            std::env::set_var("BELLMAN_CUDA_DIR", bellman_cuda_dir);
        } else {
            return Err(anyhow::anyhow!(
                "Bellman CUDA directory is not set. Please run `zkstack prover init-bellman-cuda` to set it."
            ));
        }

        shell.change_dir(&link_to_prover);

        let spinner = Spinner::new(MSG_GENERATING_SK_SPINNER);
        let cmd = Cmd::new(cmd!(
            shell,
            "cargo run --features gpu --release --bin key_generator -- 
            generate-sk-gpu all --recompute-if-missing
            --setup-path=data/keys
            --path={link_to_prover}/data/keys"
        ));
        cmd.run()?;
        let cmd = Cmd::new(cmd!(
            shell,
            "cargo run --features gpu --release --bin key_generator -- 
            generate-compressor-data"
        ));
        cmd.run()?;
        spinner.finish();
        logger::outro(MSG_SK_GENERATED);
    } else {
        check_prerequisites(shell, &GCLOUD_PREREQUISITE, false);

        let link_to_setup_keys = link_to_prover.join("data/keys");
        let path_to_keys_buckets = link_to_prover.join("setup-data-gpu-keys.json");

        let region = args.region.expect("Region is not provided");

        let file = shell
            .read_file(path_to_keys_buckets)
            .expect("Could not find commitments file in zksync-era");
        let json: serde_json::Value =
            serde_json::from_str(&file).expect("Could not parse commitments.json");

        let bucket = &match region {
            Region::Us => json
                .get("us")
                .expect("Could not find link to US bucket")
                .to_string(),
            Region::Europe => json
                .get("europe")
                .expect("Could not find link to Europe bucket")
                .to_string(),
            Region::Asia => json
                .get("asia")
                .expect("Could not find link to Asia bucket")
                .to_string(),
        };

        let len = bucket.len() - 2usize;
        let bucket = &bucket[1..len];

        let spinner = Spinner::new(&format!(
            "Downloading keys from bucket: {} to {:?}",
            bucket, link_to_setup_keys
        ));

        let cmd = Cmd::new(cmd!(
            shell,
            "gsutil -m rsync -r {bucket} {link_to_setup_keys}"
        ));
        cmd.run()?;
        spinner.finish();
        logger::outro("Keys are downloaded");
    }

    Ok(())
}<|MERGE_RESOLUTION|>--- conflicted
+++ resolved
@@ -11,31 +11,23 @@
         MSG_CHAIN_NOT_FOUND_ERR, MSG_GENERATING_SK_SPINNER, MSG_SETUP_KEY_PATH_ERROR,
         MSG_SK_GENERATED,
     },
-<<<<<<< HEAD
-    messages::{MSG_GENERATING_SK_SPINNER, MSG_SK_GENERATED},
-=======
->>>>>>> 7bcf2759
 };
 
 pub(crate) async fn run(args: SetupKeysArgs, shell: &Shell) -> anyhow::Result<()> {
     let args = args.fill_values_with_prompt();
-    let chain_config = ZkStackConfig::current_chain(shell)?;
-    let link_to_prover = get_link_to_prover(&chain_config.link_to_code);
+    let ecosystem_config = ZkStackConfig::ecosystem(shell)?;
+    let link_to_prover = get_link_to_prover(&ecosystem_config.link_to_code);
 
     if args.mode == Mode::Generate {
         check_prerequisites(shell, &GPU_PREREQUISITES, false);
-<<<<<<< HEAD
-        let mut general_config = chain_config.get_general_config().await?.patched();
-=======
         let chain_config = ecosystem_config
             .load_current_chain()
             .context(MSG_CHAIN_NOT_FOUND_ERR)?;
         let general_config = chain_config.get_general_config().await?.patched();
->>>>>>> 7bcf2759
         let proof_compressor_setup_path = general_config
             .proof_compressor_setup_path()
             .context(MSG_SETUP_KEY_PATH_ERROR)?;
-        let prover_path = get_link_to_prover(&ecosystem_config);
+        let prover_path = get_link_to_prover(&ecosystem_config.link_to_code);
         let proof_compressor_setup_path = prover_path.join(proof_compressor_setup_path);
 
         if proof_compressor_setup_path.exists() {
