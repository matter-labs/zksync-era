use std::future::Future;

use anyhow::Context;
<<<<<<< HEAD
use smart_config::{ConfigRepository, ConfigSchema, DescribeConfig};
=======
use serde::{de, Deserialize, Deserializer};
use smart_config::{ConfigSchema, ConfigSources, DescribeConfig, Prefixed};
>>>>>>> a78531c3
use zksync_config::{
    configs::{
        api::{HealthCheckConfig, MerkleTreeApiConfig, Web3JsonRpcConfig},
        chain::{SharedStateKeeperConfig, TimestampAsserterConfig},
        consensus::ConsensusConfig,
        contracts::{
            chain::{ChainContracts, L2Contracts},
            ecosystem::{EcosystemCommonContracts, L1SpecificContracts},
            SettlementLayerSpecificContracts,
        },
        networks::{NetworksConfig, SharedL1ContractsConfig},
        CommitmentGeneratorConfig, DataAvailabilitySecrets, L1Secrets, ObservabilityConfig,
        PrometheusConfig, PruningConfig, Secrets, SnapshotRecoveryConfig,
    },
<<<<<<< HEAD
    ApiConfig, ConfigRepositoryExt, DAClientConfig, DBConfig, ObjectStoreConfig, PostgresConfig,
=======
    sources::ConfigFilePaths,
    CapturedParams, ConfigRepository, DAClientConfig, ObjectStoreConfig,
>>>>>>> a78531c3
};
use zksync_consensus_crypto::TextFmt;
use zksync_consensus_roles as roles;
#[cfg(test)]
use zksync_dal::{ConnectionPool, Core};
use zksync_node_api_server::{
    tx_sender::{TimestampAsserterParams, TxSenderConfig},
    web3::state::InternalApiConfigBase,
};
use zksync_types::{commitment::L1BatchCommitmentMode, Address, ETHEREUM_ADDRESS};
use zksync_web3_decl::{
    client::{DynClient, L2},
    error::ClientRpcContext,
    jsonrpsee::{core::ClientError, types::error::ErrorCode},
    namespaces::{EnNamespaceClient, ZksNamespaceClient},
};

#[cfg(test)]
mod tests;

/// This part of the external node config is fetched directly from the main node.
#[derive(Debug)]
pub(crate) struct RemoteENConfig {
    pub l1_bytecodes_supplier_addr: Option<Address>,
    pub l1_bridgehub_proxy_addr: Option<Address>,
    pub l1_state_transition_proxy_addr: Option<Address>,
    /// Should not be accessed directly. Use [`ExternalNodeConfig::l1_diamond_proxy_address`] instead.
    l1_diamond_proxy_addr: Address,
    // While on L1 shared bridge and legacy bridge are different contracts with different addresses,
    // the `l2_erc20_bridge_addr` and `l2_shared_bridge_addr` are basically the same contract, but with
    // a different name, with names adapted only for consistency.
    pub l1_shared_bridge_proxy_addr: Option<Address>,
    /// Contract address that serves as a shared bridge on L2.
    /// It is expected that `L2SharedBridge` is used before gateway upgrade, and `L2AssetRouter` is used after.
    pub l2_shared_bridge_addr: Address,
    /// Address of `L2SharedBridge` that was used before gateway upgrade.
    /// `None` if chain genesis used post-gateway protocol version.
    pub l2_legacy_shared_bridge_addr: Option<Address>,
    pub l1_erc20_bridge_proxy_addr: Option<Address>,
    pub l2_erc20_bridge_addr: Address,
    pub l2_testnet_paymaster_addr: Option<Address>,
    pub l2_timestamp_asserter_addr: Option<Address>,
    pub l1_wrapped_base_token_store: Option<Address>,
    pub l1_server_notifier_addr: Option<Address>,
    pub base_token_addr: Address,
    pub l2_multicall3: Option<Address>,
    pub l1_batch_commit_data_generator_mode: L1BatchCommitmentMode,
    pub dummy_verifier: bool,
}

impl RemoteENConfig {
    pub async fn fetch(client: &DynClient<L2>) -> anyhow::Result<Self> {
        let bridges = client
            .get_bridge_contracts()
            .rpc_context("get_bridge_contracts")
            .await?;
        let l2_testnet_paymaster_addr = client
            .get_testnet_paymaster()
            .rpc_context("get_testnet_paymaster")
            .await?;
        let genesis = client.genesis_config().rpc_context("genesis").await.ok();

        let l1_ecosystem_contracts = client
            .get_ecosystem_contracts()
            .rpc_context("l1_ecosystem_contracts")
            .await
            .ok();
        let l1_diamond_proxy_addr = client
            .get_main_l1_contract()
            .rpc_context("get_main_l1_contract")
            .await?;

        let timestamp_asserter_address = handle_rpc_response_with_fallback(
            client.get_timestamp_asserter(),
            None,
            "Failed to fetch timestamp asserter address".to_string(),
        )
        .await?;
        let l2_multicall3 = handle_rpc_response_with_fallback(
            client.get_l2_multicall3(),
            None,
            "Failed to fetch l2 multicall3".to_string(),
        )
        .await?;
        let base_token_addr = handle_rpc_response_with_fallback(
            client.get_base_token_l1_address(),
            ETHEREUM_ADDRESS,
            "Failed to fetch base token address".to_string(),
        )
        .await?;

        let l2_erc20_default_bridge = bridges
            .l2_erc20_default_bridge
            .or(bridges.l2_shared_default_bridge)
            .unwrap();
        let l2_erc20_shared_bridge = bridges
            .l2_shared_default_bridge
            .or(bridges.l2_erc20_default_bridge)
            .unwrap();

        if l2_erc20_default_bridge != l2_erc20_shared_bridge {
            panic!("L2 erc20 bridge address and L2 shared bridge address are different.");
        }

        Ok(Self {
            l1_bridgehub_proxy_addr: l1_ecosystem_contracts
                .as_ref()
                .map(|a| a.bridgehub_proxy_addr),
            l1_state_transition_proxy_addr: l1_ecosystem_contracts
                .as_ref()
                .and_then(|a| a.state_transition_proxy_addr),
            l1_bytecodes_supplier_addr: l1_ecosystem_contracts
                .as_ref()
                .and_then(|a| a.l1_bytecodes_supplier_addr),
            l1_wrapped_base_token_store: l1_ecosystem_contracts
                .as_ref()
                .and_then(|a| a.l1_wrapped_base_token_store),
            l1_server_notifier_addr: l1_ecosystem_contracts
                .as_ref()
                .and_then(|a| a.server_notifier_addr),
            l1_diamond_proxy_addr,
            l2_testnet_paymaster_addr,
            l1_erc20_bridge_proxy_addr: bridges.l1_erc20_default_bridge,
            l2_erc20_bridge_addr: l2_erc20_default_bridge,
            l1_shared_bridge_proxy_addr: bridges.l1_shared_default_bridge,
            l2_shared_bridge_addr: l2_erc20_shared_bridge,
            l2_legacy_shared_bridge_addr: bridges.l2_legacy_shared_bridge,
            base_token_addr,
            l2_multicall3,
            l1_batch_commit_data_generator_mode: genesis
                .as_ref()
                .map(|a| a.l1_batch_commit_data_generator_mode)
                .unwrap_or_default(),
            dummy_verifier: genesis
                .as_ref()
                .map(|a| a.dummy_verifier)
                .unwrap_or_default(),
            l2_timestamp_asserter_addr: timestamp_asserter_address,
        })
    }

    #[cfg(test)]
    fn mock() -> Self {
        Self {
            l1_bytecodes_supplier_addr: None,
            l1_bridgehub_proxy_addr: Some(Address::repeat_byte(8)),
            l1_state_transition_proxy_addr: None,
            l1_diamond_proxy_addr: Address::repeat_byte(1),
            l1_erc20_bridge_proxy_addr: Some(Address::repeat_byte(2)),
            l2_erc20_bridge_addr: Address::repeat_byte(3),
            l2_testnet_paymaster_addr: None,
            base_token_addr: Address::repeat_byte(4),
            l1_shared_bridge_proxy_addr: Some(Address::repeat_byte(5)),
            l2_shared_bridge_addr: Address::repeat_byte(6),
            l2_legacy_shared_bridge_addr: Some(Address::repeat_byte(7)),
            l1_batch_commit_data_generator_mode: L1BatchCommitmentMode::Rollup,
            l1_wrapped_base_token_store: None,
            dummy_verifier: true,
            l2_timestamp_asserter_addr: None,
            l1_server_notifier_addr: None,
            l2_multicall3: None,
        }
    }
}

async fn handle_rpc_response_with_fallback<T, F>(
    rpc_call: F,
    fallback: T,
    context: String,
) -> anyhow::Result<T>
where
    F: Future<Output = Result<T, ClientError>>,
    T: Clone,
{
    match rpc_call.await {
        Err(ClientError::Call(err))
            if [
                ErrorCode::MethodNotFound.code(),
                // This what `Web3Error::NotImplemented` gets
                // `casted` into in the `api` server.
                ErrorCode::InternalError.code(),
            ]
            .contains(&(err.code())) =>
        {
            Ok(fallback)
        }
        response => response.context(context),
    }
}

/// Local configurations used by the node.
#[derive(Debug)]
pub(crate) struct LocalConfig {
    pub api: ApiConfig,
    pub db: DBConfig,
    pub prometheus: PrometheusConfig,
    pub postgres: PostgresConfig,
    pub state_keeper: SharedStateKeeperConfig,
    pub snapshot_recovery: SnapshotRecoveryConfig,
    pub pruning: PruningConfig,
    pub commitment_generator: CommitmentGeneratorConfig,
    pub timestamp_asserter: TimestampAsserterConfig,
    pub data_availability: Option<DAClientConfig>,
    pub contracts: SharedL1ContractsConfig,
    pub networks: NetworksConfig,
    pub consensus: Option<ConsensusConfig>,
    pub secrets: Secrets,
}

impl LocalConfig {
    /// Schema is chosen to be compatible both with file-based and env-based configs used for the node
    /// previously. This leads to deprecated aliases all around, which will hopefully be removed soon-ish.
    pub fn schema() -> anyhow::Result<ConfigSchema> {
        let mut schema = ConfigSchema::default();
        schema.insert(&PrometheusConfig::DESCRIPTION, "prometheus")?;
        schema
            .insert(&ObservabilityConfig::DESCRIPTION, "observability")?
            .push_deprecated_alias("")?;

        schema.insert(&ApiConfig::DESCRIPTION, "api")?;
        schema
            .single_mut(&Web3JsonRpcConfig::DESCRIPTION)?
            .push_alias("api")?
            .push_deprecated_alias("")?;
        schema
            .single_mut(&HealthCheckConfig::DESCRIPTION)?
            .push_deprecated_alias("healthcheck")?;
        schema
            .single_mut(&MerkleTreeApiConfig::DESCRIPTION)?
            .push_deprecated_alias("tree.api")?;

        schema
            .insert(&DBConfig::DESCRIPTION, "db")?
            .push_deprecated_alias("")?;
        schema
            .insert(&zksync_config::PostgresConfig::DESCRIPTION, "postgres")?
            .push_alias("database")?;
        schema.insert(&PruningConfig::DESCRIPTION, "pruning")?;
        schema
            .insert(&SnapshotRecoveryConfig::DESCRIPTION, "snapshot_recovery")?
            .push_deprecated_alias("snapshots_recovery")?;
        schema
            .get_mut(
                &ObjectStoreConfig::DESCRIPTION,
                "snapshot_recovery.object_store",
            )
            .context("no object_store config for snapshot recovery")?
            .push_deprecated_alias("snapshots.object_store")?;

        schema
            .insert(&SharedStateKeeperConfig::DESCRIPTION, "state_keeper")?
            .push_deprecated_alias("")?;
        schema.insert(
            &CommitmentGeneratorConfig::DESCRIPTION,
            "commitment_generator",
        )?;
        schema.insert(&TimestampAsserterConfig::DESCRIPTION, "timestamp_asserter")?;
        schema
            .insert(&DAClientConfig::DESCRIPTION, "da_client")?
            .push_deprecated_alias("da")?;

        schema
            .insert(&SharedL1ContractsConfig::DESCRIPTION, "contracts.l1")?
            .push_alias("contracts")? // match aliasing in the main node config
            .push_deprecated_alias("")?;
        schema
            .insert(&NetworksConfig::DESCRIPTION, "networks")?
            .push_deprecated_alias("")?;
        schema.insert(&ConsensusConfig::DESCRIPTION, "consensus")?;

        schema.insert(&Secrets::DESCRIPTION, "")?;
        schema
            .single_mut(&L1Secrets::DESCRIPTION)?
            .push_alias("networks")?
            .push_deprecated_alias("")?;
        schema
            .single_mut(&DataAvailabilitySecrets::DESCRIPTION)?
            .push_deprecated_alias("da_secrets")?;
        Ok(schema)
    }

    fn new(repo: ConfigRepository<'_>, has_consensus: bool) -> anyhow::Result<Self> {
        Ok(Self {
            api: repo.parse()?,
            db: repo.parse()?,
            prometheus: repo.parse()?,
            postgres: repo.parse()?,
            state_keeper: repo.parse()?,
            snapshot_recovery: repo.parse()?,
            pruning: repo.parse()?,
            commitment_generator: repo.parse()?,
            timestamp_asserter: repo.parse()?,
            data_availability: repo.parse_opt()?,
            contracts: repo.parse()?,
            networks: repo.parse()?,
            consensus: if has_consensus {
                repo.parse_opt()?
            } else {
                None
            },
            secrets: repo.parse()?,
        })
    }

    #[cfg(test)]
    fn mock(temp_dir: &tempfile::TempDir, test_pool: &ConnectionPool<Core>) -> Self {
        use zksync_config::configs::{
            consensus::ConsensusSecrets, database::MerkleTreeConfig, secrets::DatabaseSecrets,
            ContractVerifierSecrets, ExperimentalDBConfig,
        };

        let mut api = ApiConfig::for_tests();
        // Set all ports to 0 to assign free ports, so that they don't conflict for high-level tests.
        api.web3_json_rpc.http_port = 0;
        api.web3_json_rpc.ws_port = 0;
        api.merkle_tree.port = 0;
        api.healthcheck.port = 0;

        Self {
            api,
            db: DBConfig {
                state_keeper_db_path: temp_dir.path().join("state_keeper_cache"),
                merkle_tree: MerkleTreeConfig::for_tests(temp_dir.path().join("tree")),
                experimental: ExperimentalDBConfig::default(),
            },
            prometheus: PrometheusConfig::default(),
            postgres: PostgresConfig {
                max_connections: Some(test_pool.max_size()),
                ..PostgresConfig::default()
            },
            state_keeper: SharedStateKeeperConfig::default(),
            snapshot_recovery: SnapshotRecoveryConfig::default(),
            pruning: PruningConfig::default(),
            commitment_generator: CommitmentGeneratorConfig::default(),
            timestamp_asserter: TimestampAsserterConfig::default(),
            data_availability: None,
            contracts: SharedL1ContractsConfig::default(),
            networks: NetworksConfig::for_tests(),
            consensus: None,
            secrets: Secrets {
                consensus: ConsensusSecrets::default(),
                database: DatabaseSecrets {
                    server_url: Some(test_pool.database_url().clone()),
                    ..DatabaseSecrets::default()
                },
                l1: L1Secrets {
                    l1_rpc_url: Some("http://localhost:8545/".parse().unwrap()), // Not used, but must be provided
                    ..L1Secrets::default()
                },
                data_availability: None,
                contract_verifier: ContractVerifierSecrets::default(),
            },
        }
    }
}

/// Generates all possible consensus secrets (from system entropy)
/// and prints them to stdout.
/// They should be copied over to the secrets.yaml/consensus_secrets.yaml file.
pub fn generate_consensus_secrets() {
    let validator_key = roles::validator::SecretKey::generate();
    let node_key = roles::node::SecretKey::generate();
    println!("# {}", validator_key.public().encode());
    println!("validator_key: {}", validator_key.encode());
    println!("# {}", node_key.public().encode());
    println!("node_key: {}", node_key.encode());
}

/// External Node Config contains all the configuration required for the EN operation.
/// It is split into three parts: required, optional and remote for easier navigation.
#[derive(Debug)]
pub(crate) struct ExternalNodeConfig<R = RemoteENConfig> {
<<<<<<< HEAD
    pub local: LocalConfig,
=======
    pub required: RequiredENConfig,
    pub postgres: PostgresConfig,
    pub optional: OptionalENConfig,
    pub prometheus: Option<PrometheusExporterConfig>,
    pub experimental: ExperimentalENConfig,
    pub consensus: Option<ConsensusConfig>,
    pub consensus_secrets: ConsensusSecrets,
    pub api_component: ApiComponentConfig,
    pub tree_component: TreeComponentConfig,
    pub data_availability: (Option<DAClientConfig>, Option<DataAvailabilitySecrets>),
    // **NB.** Only filled for file-based configuration right now.
    pub config_params: Option<CapturedParams>,
>>>>>>> a78531c3
    pub remote: R,
}

impl ExternalNodeConfig<()> {
    /// Parses the local part of node configuration from the repo.
    ///
    /// **Important.** This method is blocking.
<<<<<<< HEAD
    pub fn new(repo: ConfigRepository<'_>, has_consensus: bool) -> anyhow::Result<Self> {
        Ok(Self {
            local: LocalConfig::new(repo, has_consensus)?,
=======
    pub fn new(prometheus: Option<PrometheusExporterConfig>) -> anyhow::Result<Self> {
        // Consensus and secrets are read from files even with the env-based config.
        let mut consensus_sources = ConfigSources::default();
        if let Ok(path) = env::var("EN_CONSENSUS_CONFIG_PATH") {
            let yaml = ConfigFilePaths::read_yaml(path.as_ref())?;
            consensus_sources.push(Prefixed::new(yaml, "consensus"));
        }
        if let Ok(path) = env::var("EN_CONSENSUS_SECRETS_PATH") {
            let yaml = ConfigFilePaths::read_yaml(path.as_ref())?;
            consensus_sources.push(Prefixed::new(yaml, "secrets.consensus"));
        }

        // Consensus configs are loaded from files even with file-based config.
        let mut consensus_schema = ConfigSchema::new(&ConsensusConfig::DESCRIPTION, "consensus");
        consensus_schema
            .insert(&ConsensusSecrets::DESCRIPTION, "secrets.consensus")
            .context("cannot create consensus config schema")?;
        let mut repo =
            smart_config::ConfigRepository::new(&consensus_schema).with_all(consensus_sources);
        repo.deserializer_options().coerce_variant_names = true;
        let mut repo = ConfigRepository::from(repo);
        let consensus = repo.parse_opt()?;
        let consensus_secrets = repo.parse()?;

        Ok(Self {
            required: RequiredENConfig::from_env()?,
            postgres: PostgresConfig::from_env()?,
            optional: OptionalENConfig::from_env()?,
            prometheus,
            experimental: envy::prefixed("EN_EXPERIMENTAL_")
                .from_env::<ExperimentalENConfig>()
                .context("could not load external node config (experimental params)")?,
            consensus,
            api_component: envy::prefixed("EN_API_")
                .from_env::<ApiComponentConfig>()
                .context("could not load external node config (API component params)")?,
            tree_component: envy::prefixed("EN_TREE_")
                .from_env::<TreeComponentConfig>()
                .context("could not load external node config (tree component params)")?,
            consensus_secrets,
            data_availability: (
                da_client_config_from_env("EN_DA_").ok(),
                da_client_secrets_from_env("EN_DA_").ok(),
            ),
            config_params: None, // Since we don't capture most of params, exposing them would be misleading
            remote: (),
        })
    }

    pub fn from_files(mut repo: ConfigRepository<'_>, has_consensus: bool) -> anyhow::Result<Self> {
        repo.capture_parsed_params();
        let general_config: GeneralConfig = repo.parse()?;
        let external_node_config: ENConfig = repo.parse()?;
        let secrets_config: Secrets = repo.parse()?;
        let consensus = if has_consensus {
            Some(repo.parse::<ConsensusConfig>()?)
        } else {
            None
        };

        let consensus_secrets = secrets_config.consensus.clone();
        let required = RequiredENConfig::from_configs(
            &general_config,
            &external_node_config,
            &secrets_config,
        )?;
        let optional = OptionalENConfig::from_configs(
            &general_config,
            &external_node_config,
            &secrets_config,
        )?;
        let postgres = PostgresConfig {
            database_url: secrets_config
                .database
                .server_url
                .clone()
                .context("Server url is required")?,
            max_connections: general_config.postgres_config.max_connections()?,
        };
        let experimental = ExperimentalENConfig::from_configs(&general_config)?;
        let prometheus = general_config.prometheus_config.to_exporter_config();

        let api_component = ApiComponentConfig::from_configs(&general_config);
        let tree_component = TreeComponentConfig::from_configs(&general_config);
        let data_availability = (
            general_config.da_client_config,
            secrets_config.data_availability,
        );

        Ok(Self {
            required,
            postgres,
            optional,
            prometheus,
            experimental,
            consensus,
            api_component,
            tree_component,
            consensus_secrets,
            data_availability,
            config_params: Some(repo.into_captured_params()),
>>>>>>> a78531c3
            remote: (),
        })
    }

    /// Fetches contracts addresses from the main node, completing the configuration.
    pub async fn fetch_remote(
        self,
        main_node_client: &DynClient<L2>,
    ) -> anyhow::Result<ExternalNodeConfig> {
        let remote = RemoteENConfig::fetch(main_node_client)
            .await
            .context("Unable to fetch required config values from the main node")?;

        let remote_diamond_proxy_addr = remote.l1_diamond_proxy_addr;
        if let Some(local_diamond_proxy_addr) = self.local.contracts.diamond_proxy_addr {
            anyhow::ensure!(
                local_diamond_proxy_addr == remote_diamond_proxy_addr,
                "L1 diamond proxy address {local_diamond_proxy_addr:?} specified in config doesn't match one returned \
                by main node ({remote_diamond_proxy_addr:?})"
            );
        } else {
            tracing::info!(
                "L1 diamond proxy address is not specified in config; will use address \
                returned by main node: {remote_diamond_proxy_addr:?}"
            );
        }

        Ok(ExternalNodeConfig {
<<<<<<< HEAD
            local: self.local,
=======
            required: self.required,
            postgres: self.postgres,
            optional: self.optional,
            prometheus: self.prometheus,
            experimental: self.experimental,
            consensus: self.consensus,
            tree_component: self.tree_component,
            api_component: self.api_component,
            consensus_secrets: self.consensus_secrets,
            data_availability: self.data_availability,
            config_params: self.config_params,
>>>>>>> a78531c3
            remote,
        })
    }
}

impl ExternalNodeConfig {
    #[cfg(test)]
    pub(crate) fn mock(temp_dir: &tempfile::TempDir, test_pool: &ConnectionPool<Core>) -> Self {
        Self {
            local: LocalConfig::mock(temp_dir, test_pool),
            remote: RemoteENConfig::mock(),
<<<<<<< HEAD
=======
            prometheus: None,
            experimental: ExperimentalENConfig::mock(),
            consensus: None,
            consensus_secrets: ConsensusSecrets::default(),
            api_component: ApiComponentConfig {
                tree_api_remote_url: None,
            },
            tree_component: TreeComponentConfig { api_port: None },
            config_params: None,
            data_availability: (None, None),
>>>>>>> a78531c3
        }
    }

    /// Returns verified L1 diamond proxy address.
    /// If local configuration contains the address, it will be checked against the one returned by the main node.
    /// Otherwise, the remote value will be used. However, using remote value has trust implications for the main
    /// node so relying on it solely is not recommended.
    pub fn l1_diamond_proxy_address(&self) -> Address {
        self.local
            .contracts
            .diamond_proxy_addr
            .unwrap_or(self.remote.l1_diamond_proxy_addr)
    }
}

impl From<&ExternalNodeConfig> for InternalApiConfigBase {
    fn from(config: &ExternalNodeConfig) -> Self {
        let local = &config.local;
        let web3_rpc = &config.local.api.web3_json_rpc;
        Self {
            l1_chain_id: local.networks.l1_chain_id,
            l2_chain_id: local.networks.l2_chain_id,
            max_tx_size: web3_rpc.max_tx_size.0 as usize,
            estimate_gas_scale_factor: web3_rpc.estimate_gas_scale_factor,
            estimate_gas_acceptable_overestimation: web3_rpc.estimate_gas_acceptable_overestimation,
            estimate_gas_optimize_search: web3_rpc.estimate_gas_optimize_search,
            req_entities_limit: web3_rpc.req_entities_limit as usize,
            fee_history_limit: web3_rpc.fee_history_limit,
            filters_disabled: web3_rpc.filters_disabled,
            dummy_verifier: config.remote.dummy_verifier,
            l1_batch_commit_data_generator_mode: config.remote.l1_batch_commit_data_generator_mode,
            l1_to_l2_txs_paused: false,
        }
    }
}

impl From<&ExternalNodeConfig> for TxSenderConfig {
    fn from(config: &ExternalNodeConfig) -> Self {
        let local = &config.local;
        let web3_rpc = &local.api.web3_json_rpc;
        Self {
            // Fee account address does not matter for the EN operation, since
            // actual fee distribution is handled my the main node.
            fee_account_addr: "0xfee0000000000000000000000000000000000000"
                .parse()
                .unwrap(),
            gas_price_scale_factor: web3_rpc.gas_price_scale_factor,
            max_nonce_ahead: web3_rpc.max_nonce_ahead,
            vm_execution_cache_misses_limit: web3_rpc.vm_execution_cache_misses_limit,
            // We set these values to the maximum since we don't know the actual values
            // and they will be enforced by the main node anyway.
            max_allowed_l2_tx_gas_limit: u64::MAX,
            validation_computational_gas_limit: u32::MAX,
            chain_id: local.networks.l2_chain_id,
            // Does not matter for EN.
            whitelisted_tokens_for_aa: Default::default(),
            timestamp_asserter_params: config.remote.l2_timestamp_asserter_addr.map(|address| {
                TimestampAsserterParams {
                    address,
                    min_time_till_end: local.timestamp_asserter.min_time_till_end,
                }
            }),
        }
    }
}

impl ExternalNodeConfig {
    pub fn l1_specific_contracts(&self) -> L1SpecificContracts {
        L1SpecificContracts {
            bytecodes_supplier_addr: self.remote.l1_bytecodes_supplier_addr,
            wrapped_base_token_store: self.remote.l1_wrapped_base_token_store,
            bridge_hub: self.remote.l1_bridgehub_proxy_addr,
            shared_bridge: self.remote.l1_shared_bridge_proxy_addr,
            erc_20_bridge: self.remote.l1_erc20_bridge_proxy_addr,
            base_token_address: self.remote.base_token_addr,
            server_notifier_addr: self.remote.l1_server_notifier_addr,
            // We don't need chain admin for external node
            chain_admin: None,
        }
    }

    pub fn l1_settelment_contracts(&self) -> SettlementLayerSpecificContracts {
        SettlementLayerSpecificContracts {
            ecosystem_contracts: EcosystemCommonContracts {
                bridgehub_proxy_addr: self.remote.l1_bridgehub_proxy_addr,
                state_transition_proxy_addr: self.remote.l1_state_transition_proxy_addr,
                // Multicall 3 is useless for external node
                multicall3: None,
                validator_timelock_addr: None,
            },
            chain_contracts_config: ChainContracts {
                diamond_proxy_addr: self.l1_diamond_proxy_address(),
            },
        }
    }

    pub fn l2_contracts(&self) -> L2Contracts {
        L2Contracts {
            erc20_default_bridge: self.remote.l2_erc20_bridge_addr,
            shared_bridge_addr: self.remote.l2_shared_bridge_addr,
            legacy_shared_bridge_addr: self.remote.l2_legacy_shared_bridge_addr,
            timestamp_asserter_addr: self.remote.l2_timestamp_asserter_addr,
            da_validator_addr: None,
            testnet_paymaster_addr: self.remote.l2_testnet_paymaster_addr,
            multicall3: self.remote.l2_multicall3,
        }
    }
}<|MERGE_RESOLUTION|>--- conflicted
+++ resolved
@@ -1,12 +1,7 @@
 use std::future::Future;
 
 use anyhow::Context;
-<<<<<<< HEAD
-use smart_config::{ConfigRepository, ConfigSchema, DescribeConfig};
-=======
-use serde::{de, Deserialize, Deserializer};
-use smart_config::{ConfigSchema, ConfigSources, DescribeConfig, Prefixed};
->>>>>>> a78531c3
+use smart_config::{ConfigSchema, DescribeConfig};
 use zksync_config::{
     configs::{
         api::{HealthCheckConfig, MerkleTreeApiConfig, Web3JsonRpcConfig},
@@ -21,12 +16,8 @@
         CommitmentGeneratorConfig, DataAvailabilitySecrets, L1Secrets, ObservabilityConfig,
         PrometheusConfig, PruningConfig, Secrets, SnapshotRecoveryConfig,
     },
-<<<<<<< HEAD
-    ApiConfig, ConfigRepositoryExt, DAClientConfig, DBConfig, ObjectStoreConfig, PostgresConfig,
-=======
-    sources::ConfigFilePaths,
-    CapturedParams, ConfigRepository, DAClientConfig, ObjectStoreConfig,
->>>>>>> a78531c3
+    ApiConfig, CapturedParams, ConfigRepository, DAClientConfig, DBConfig, ObjectStoreConfig,
+    PostgresConfig,
 };
 use zksync_consensus_crypto::TextFmt;
 use zksync_consensus_roles as roles;
@@ -308,7 +299,8 @@
         Ok(schema)
     }
 
-    fn new(repo: ConfigRepository<'_>, has_consensus: bool) -> anyhow::Result<Self> {
+    fn new(repo: &mut ConfigRepository<'_>, has_consensus: bool) -> anyhow::Result<Self> {
+        repo.capture_parsed_params();
         Ok(Self {
             api: repo.parse()?,
             db: repo.parse()?,
@@ -399,22 +391,8 @@
 /// It is split into three parts: required, optional and remote for easier navigation.
 #[derive(Debug)]
 pub(crate) struct ExternalNodeConfig<R = RemoteENConfig> {
-<<<<<<< HEAD
     pub local: LocalConfig,
-=======
-    pub required: RequiredENConfig,
-    pub postgres: PostgresConfig,
-    pub optional: OptionalENConfig,
-    pub prometheus: Option<PrometheusExporterConfig>,
-    pub experimental: ExperimentalENConfig,
-    pub consensus: Option<ConsensusConfig>,
-    pub consensus_secrets: ConsensusSecrets,
-    pub api_component: ApiComponentConfig,
-    pub tree_component: TreeComponentConfig,
-    pub data_availability: (Option<DAClientConfig>, Option<DataAvailabilitySecrets>),
-    // **NB.** Only filled for file-based configuration right now.
-    pub config_params: Option<CapturedParams>,
->>>>>>> a78531c3
+    pub config_params: CapturedParams,
     pub remote: R,
 }
 
@@ -422,113 +400,10 @@
     /// Parses the local part of node configuration from the repo.
     ///
     /// **Important.** This method is blocking.
-<<<<<<< HEAD
-    pub fn new(repo: ConfigRepository<'_>, has_consensus: bool) -> anyhow::Result<Self> {
+    pub fn new(mut repo: ConfigRepository<'_>, has_consensus: bool) -> anyhow::Result<Self> {
         Ok(Self {
-            local: LocalConfig::new(repo, has_consensus)?,
-=======
-    pub fn new(prometheus: Option<PrometheusExporterConfig>) -> anyhow::Result<Self> {
-        // Consensus and secrets are read from files even with the env-based config.
-        let mut consensus_sources = ConfigSources::default();
-        if let Ok(path) = env::var("EN_CONSENSUS_CONFIG_PATH") {
-            let yaml = ConfigFilePaths::read_yaml(path.as_ref())?;
-            consensus_sources.push(Prefixed::new(yaml, "consensus"));
-        }
-        if let Ok(path) = env::var("EN_CONSENSUS_SECRETS_PATH") {
-            let yaml = ConfigFilePaths::read_yaml(path.as_ref())?;
-            consensus_sources.push(Prefixed::new(yaml, "secrets.consensus"));
-        }
-
-        // Consensus configs are loaded from files even with file-based config.
-        let mut consensus_schema = ConfigSchema::new(&ConsensusConfig::DESCRIPTION, "consensus");
-        consensus_schema
-            .insert(&ConsensusSecrets::DESCRIPTION, "secrets.consensus")
-            .context("cannot create consensus config schema")?;
-        let mut repo =
-            smart_config::ConfigRepository::new(&consensus_schema).with_all(consensus_sources);
-        repo.deserializer_options().coerce_variant_names = true;
-        let mut repo = ConfigRepository::from(repo);
-        let consensus = repo.parse_opt()?;
-        let consensus_secrets = repo.parse()?;
-
-        Ok(Self {
-            required: RequiredENConfig::from_env()?,
-            postgres: PostgresConfig::from_env()?,
-            optional: OptionalENConfig::from_env()?,
-            prometheus,
-            experimental: envy::prefixed("EN_EXPERIMENTAL_")
-                .from_env::<ExperimentalENConfig>()
-                .context("could not load external node config (experimental params)")?,
-            consensus,
-            api_component: envy::prefixed("EN_API_")
-                .from_env::<ApiComponentConfig>()
-                .context("could not load external node config (API component params)")?,
-            tree_component: envy::prefixed("EN_TREE_")
-                .from_env::<TreeComponentConfig>()
-                .context("could not load external node config (tree component params)")?,
-            consensus_secrets,
-            data_availability: (
-                da_client_config_from_env("EN_DA_").ok(),
-                da_client_secrets_from_env("EN_DA_").ok(),
-            ),
-            config_params: None, // Since we don't capture most of params, exposing them would be misleading
-            remote: (),
-        })
-    }
-
-    pub fn from_files(mut repo: ConfigRepository<'_>, has_consensus: bool) -> anyhow::Result<Self> {
-        repo.capture_parsed_params();
-        let general_config: GeneralConfig = repo.parse()?;
-        let external_node_config: ENConfig = repo.parse()?;
-        let secrets_config: Secrets = repo.parse()?;
-        let consensus = if has_consensus {
-            Some(repo.parse::<ConsensusConfig>()?)
-        } else {
-            None
-        };
-
-        let consensus_secrets = secrets_config.consensus.clone();
-        let required = RequiredENConfig::from_configs(
-            &general_config,
-            &external_node_config,
-            &secrets_config,
-        )?;
-        let optional = OptionalENConfig::from_configs(
-            &general_config,
-            &external_node_config,
-            &secrets_config,
-        )?;
-        let postgres = PostgresConfig {
-            database_url: secrets_config
-                .database
-                .server_url
-                .clone()
-                .context("Server url is required")?,
-            max_connections: general_config.postgres_config.max_connections()?,
-        };
-        let experimental = ExperimentalENConfig::from_configs(&general_config)?;
-        let prometheus = general_config.prometheus_config.to_exporter_config();
-
-        let api_component = ApiComponentConfig::from_configs(&general_config);
-        let tree_component = TreeComponentConfig::from_configs(&general_config);
-        let data_availability = (
-            general_config.da_client_config,
-            secrets_config.data_availability,
-        );
-
-        Ok(Self {
-            required,
-            postgres,
-            optional,
-            prometheus,
-            experimental,
-            consensus,
-            api_component,
-            tree_component,
-            consensus_secrets,
-            data_availability,
-            config_params: Some(repo.into_captured_params()),
->>>>>>> a78531c3
+            local: LocalConfig::new(&mut repo, has_consensus)?,
+            config_params: repo.into_captured_params(),
             remote: (),
         })
     }
@@ -557,21 +432,8 @@
         }
 
         Ok(ExternalNodeConfig {
-<<<<<<< HEAD
             local: self.local,
-=======
-            required: self.required,
-            postgres: self.postgres,
-            optional: self.optional,
-            prometheus: self.prometheus,
-            experimental: self.experimental,
-            consensus: self.consensus,
-            tree_component: self.tree_component,
-            api_component: self.api_component,
-            consensus_secrets: self.consensus_secrets,
-            data_availability: self.data_availability,
             config_params: self.config_params,
->>>>>>> a78531c3
             remote,
         })
     }
@@ -582,20 +444,8 @@
     pub(crate) fn mock(temp_dir: &tempfile::TempDir, test_pool: &ConnectionPool<Core>) -> Self {
         Self {
             local: LocalConfig::mock(temp_dir, test_pool),
+            config_params: CapturedParams::default(),
             remote: RemoteENConfig::mock(),
-<<<<<<< HEAD
-=======
-            prometheus: None,
-            experimental: ExperimentalENConfig::mock(),
-            consensus: None,
-            consensus_secrets: ConsensusSecrets::default(),
-            api_component: ApiComponentConfig {
-                tree_api_remote_url: None,
-            },
-            tree_component: TreeComponentConfig { api_port: None },
-            config_params: None,
-            data_availability: (None, None),
->>>>>>> a78531c3
         }
     }
 
