--- conflicted
+++ resolved
@@ -129,11 +129,7 @@
             ProtocolVersionId::Version26 => VmVersion::VmGateway,
             ProtocolVersionId::Version27 => VmVersion::VmEvmEmulator,
             ProtocolVersionId::Version28 => VmVersion::VmEcPrecompiles,
-<<<<<<< HEAD
             ProtocolVersionId::Version29 => VmVersion::VmInterop,
-=======
-            ProtocolVersionId::Version29 => VmVersion::VmEcPrecompiles, // TODO: Switch to `VmInterop` after contracts are finalized
->>>>>>> 54ffbba2
 
             // Speculative VM version for the next protocol version to be used in the upgrade integration test etc.
             ProtocolVersionId::Version30 => VmVersion::VmInterop,
@@ -171,12 +167,7 @@
     }
 
     pub fn is_pre_interop(&self) -> bool {
-<<<<<<< HEAD
-        // note fflonk version has not been merged yet
         self < &Self::Version29
-=======
-        self < &Self::Version30
->>>>>>> 54ffbba2
     }
 
     pub fn is_1_4_0(&self) -> bool {
@@ -329,11 +320,7 @@
             ProtocolVersionId::Version26 => VmVersion::VmGateway,
             ProtocolVersionId::Version27 => VmVersion::VmEvmEmulator,
             ProtocolVersionId::Version28 => VmVersion::VmEcPrecompiles,
-<<<<<<< HEAD
             ProtocolVersionId::Version29 => VmVersion::VmInterop,
-=======
-            ProtocolVersionId::Version29 => VmVersion::VmEcPrecompiles, // TODO: Switch to `VmInterop` after contracts are finalized
->>>>>>> 54ffbba2
             // Speculative VM version for the next protocol version to be used in the upgrade integration test etc.
             ProtocolVersionId::Version30 => VmVersion::VmInterop,
         }
