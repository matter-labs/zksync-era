--- conflicted
+++ resolved
@@ -16,25 +16,15 @@
     traits::{ReadConfig, ZkStackConfig},
     ContractsConfig,
 };
-<<<<<<< HEAD
 use zksync_basic_types::{
-    ethabi,
+    address_to_h256, ethabi, h256_to_address,
     protocol_version::ProtocolVersionId,
     url::SensitiveUrl,
     web3::{keccak256, Bytes},
     Address, L1BatchNumber, L2BlockNumber, L2ChainId, H256, U256,
-=======
-use zksync_contracts::{chain_admin_contract, hyperchain_contract, DIAMOND_CUT};
-use zksync_types::{
-    address_to_h256, ethabi, h256_to_address,
-    url::SensitiveUrl,
-    web3::{keccak256, Bytes},
-    Address, L1BatchNumber, L2BlockNumber, L2ChainId, ProtocolVersionId, CONTRACT_DEPLOYER_ADDRESS,
-    H256, L2_NATIVE_TOKEN_VAULT_ADDRESS, U256,
->>>>>>> 7afa20f7
 };
 use zksync_contracts::{chain_admin_contract, hyperchain_contract, DIAMOND_CUT};
-use zksync_system_constants::L2_NATIVE_TOKEN_VAULT_ADDRESS;
+use zksync_system_constants::{CONTRACT_DEPLOYER_ADDRESS, L2_NATIVE_TOKEN_VAULT_ADDRESS};
 use zksync_web3_decl::{
     client::{Client, DynClient, L2},
     namespaces::{EthNamespaceClient, UnstableNamespaceClient, ZksNamespaceClient},
@@ -185,7 +175,7 @@
     Ok(())
 }
 
-pub(crate) async fn check_l2_ntv_existence(l2_client: &Box<DynClient<L2>>) -> anyhow::Result<()> {
+pub(crate) async fn check_l2_ntv_existence(l2_client: &DynClient<L2>) -> anyhow::Result<()> {
     let l2_ntv_code = l2_client
         .get_code(L2_NATIVE_TOKEN_VAULT_ADDRESS, None)
         .await?;
@@ -196,8 +186,8 @@
     Ok(())
 }
 
-const L2_TOKENS_CACHE: &'static str = "l2-tokens-cache.json";
-const CONTRACT_DEPLOYED_EVENT: &'static str = "ContractDeployed(address,bytes32,address)";
+const L2_TOKENS_CACHE: &str = "l2-tokens-cache.json";
+const CONTRACT_DEPLOYED_EVENT: &str = "ContractDeployed(address,bytes32,address)";
 
 /// Returns a list of tokens that can be deployed via the L2 legacy shared bridge.
 /// Note that it is a *superset* of all bridged tokens. Some of the deployed contracts
@@ -213,7 +203,7 @@
     // Each legacy bridged token is deployed via the legacy shared bridge.
     let total_logs_for_bridged_tokens = get_logs_for_events(
         0,
-        &L2_TOKENS_CACHE,
+        L2_TOKENS_CACHE,
         l2_rpc_url,
         block_range,
         &[(
@@ -261,7 +251,7 @@
 ) -> anyhow::Result<()> {
     let l2_client = get_zk_client(&l2_rpc_url, l2_chain_id)?;
 
-    check_l2_ntv_existence(&l2_client).await?;
+    check_l2_ntv_existence(l2_client.as_ref()).await?;
 
     let provider = get_ethers_provider(&l2_rpc_url)?;
 
