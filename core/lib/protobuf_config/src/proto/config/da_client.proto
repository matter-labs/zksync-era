syntax = "proto3";

package zksync.config.da_client;

import "zksync/config/object_store.proto";

message AvailConfig {
  optional string bridge_api_url = 2;
  oneof config {
    AvailClientConfig full_client = 7;
    AvailGasRelayConfig gas_relay = 8;
  }
  optional uint64 timeout_ms = 9;

  reserved 1; reserved "api_node_url";
  reserved 3; reserved "seed";
  reserved 4; reserved "app_id";
  reserved 5; reserved "timeout";
  reserved 6; reserved "max_retries";
}

message AvailClientConfig {
  optional string api_node_url = 1;
  optional uint32 app_id = 2;
}

message AvailGasRelayConfig {
  optional string gas_relay_api_url = 1;
  optional uint64 max_retries = 2;
}

message CelestiaConfig {
  optional string api_node_url = 1;
  optional string namespace = 2;
  optional string chain_id = 3;
  optional uint64 timeout_ms = 4;
}

message EigenConfig {
  optional string rpc_node_url = 1;
  optional uint64 inclusion_polling_interval_ms = 2;
}

message NearConfig {
  optional string evm_provider_url = 1;
  optional string rpc_client_url = 2;
  optional string blob_contract = 3;
  optional string bridge_contract = 4;
  optional string account_id = 5;
  optional string secret_key = 6;
}

message DataAvailabilityClient {
  // oneof in protobuf allows for None
  oneof config {
    AvailConfig avail = 1;
    object_store.ObjectStore object_store = 2;
<<<<<<< HEAD
    NearConfig near = 3;
=======
    CelestiaConfig celestia = 3;
    EigenConfig eigen = 4;
>>>>>>> 8ae06b23
  }
}<|MERGE_RESOLUTION|>--- conflicted
+++ resolved
@@ -55,11 +55,8 @@
   oneof config {
     AvailConfig avail = 1;
     object_store.ObjectStore object_store = 2;
-<<<<<<< HEAD
-    NearConfig near = 3;
-=======
     CelestiaConfig celestia = 3;
     EigenConfig eigen = 4;
->>>>>>> 8ae06b23
+    NearConfig near = 5;
   }
 }