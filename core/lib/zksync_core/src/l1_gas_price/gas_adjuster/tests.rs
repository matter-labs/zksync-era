--- conflicted
+++ resolved
@@ -4,17 +4,12 @@
 use zksync_config::{configs::eth_sender::PubdataSendingMode, GasAdjusterConfig};
 use zksync_eth_client::clients::MockEthereum;
 
-<<<<<<< HEAD
-use super::{GasAdjuster, GasStatisticsInner};
-use crate::native_token_fetcher::NoOpConversionRateFetcher;
-=======
 use super::{GasAdjuster, GasStatisticsInner, PubdataPricing};
 use crate::{
     l1_gas_price::{RollupPubdataPricing, ValidiumPubdataPricing},
     utils::testonly::DeploymentMode,
     NoOpConversionRateFetcher,
 };
->>>>>>> 7a4cf0ca
 
 /// Check that we compute the median correctly
 #[test]
@@ -57,15 +52,11 @@
     );
     eth_client.advance_block_number(5);
 
-<<<<<<< HEAD
-    let no_op_conversion_rate_fetcher = Arc::new(NoOpConversionRateFetcher::new());
-=======
     let pubdata_pricing: Arc<dyn PubdataPricing> = match deployment_mode {
         DeploymentMode::Validium => Arc::new(ValidiumPubdataPricing {}),
         DeploymentMode::Rollup => Arc::new(RollupPubdataPricing {}),
     };
     let base_token_fetcher = Arc::new(NoOpConversionRateFetcher {});
->>>>>>> 7a4cf0ca
     let adjuster = GasAdjuster::new(
         eth_client.clone(),
         GasAdjusterConfig {
@@ -83,12 +74,8 @@
             max_blob_base_fee: None,
         },
         PubdataSendingMode::Calldata,
-<<<<<<< HEAD
-        no_op_conversion_rate_fetcher,
-=======
         base_token_fetcher,
         pubdata_pricing,
->>>>>>> 7a4cf0ca
     )
     .await
     .unwrap();
