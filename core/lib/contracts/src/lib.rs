//! Set of utility functions to read contracts both in Yul and Sol format.
//!
//! Careful: some of the methods are reading the contracts based on the workspace environment variable.

#![allow(clippy::derive_partial_eq_without_eq)]

use std::{
    fs::{self, File},
    io::BufReader,
    path::{Path, PathBuf},
};

use ethabi::{
    ethereum_types::{H256, U256},
    Contract, Event, Function,
};
use once_cell::sync::Lazy;
use serde::{Deserialize, Serialize};
use zksync_utils::{bytecode::hash_bytecode, bytes_to_be_words, env::Workspace};

pub mod test_contracts;

#[derive(Debug, Clone)]
pub enum ContractLanguage {
    Sol,
    Yul,
}

/// During the transition period we have to support both paths for contracts artifacts
/// One for forge and another for hardhat.
/// Meanwhile, hardhat has one more intermediate folder. That's why, we have to represent each contract
/// by two constants, intermediate folder and actual contract name. For Forge we use only second part
const HARDHAT_PATH_PREFIX: &str = "contracts/l1-contracts/artifacts/contracts";
const FORGE_PATH_PREFIX: &str = "contracts/l1-contracts/out";

const BRIDGEHUB_CONTRACT_FILE: (&str, &str) = ("bridgehub", "IBridgehub.sol/IBridgehub.json");
const STATE_TRANSITION_CONTRACT_FILE: (&str, &str) = (
    "state-transition",
    "IStateTransitionManager.sol/IStateTransitionManager.json",
);
const ZKSYNC_HYPERCHAIN_CONTRACT_FILE: (&str, &str) = (
    "state-transition/chain-interfaces",
    "IZkSyncHyperchain.sol/IZkSyncHyperchain.json",
);
const DIAMOND_INIT_CONTRACT_FILE: (&str, &str) = (
    "state-transition",
    "chain-interfaces/IDiamondInit.sol/IDiamondInit.json",
);
const GOVERNANCE_CONTRACT_FILE: (&str, &str) = ("governance", "IGovernance.sol/IGovernance.json");
const CHAIN_ADMIN_CONTRACT_FILE: (&str, &str) = ("governance", "IChainAdmin.sol/IChainAdmin.json");
const GETTERS_FACET_CONTRACT_FILE: (&str, &str) = (
    "state-transition/chain-interfaces",
    "IGetters.sol/IGetters.json",
);

const MULTICALL3_CONTRACT_FILE: (&str, &str) = ("dev-contracts", "Multicall3.sol/Multicall3.json");
const VERIFIER_CONTRACT_FILE: (&str, &str) = ("state-transition", "Verifier.sol/Verifier.json");

const _IERC20_CONTRACT_FILE: &str =
    "contracts/l1-contracts/artifacts/contracts/common/interfaces/IERC20.sol/IERC20.json";
const _FAIL_ON_RECEIVE_CONTRACT_FILE:  &str  =
    "contracts/l1-contracts/artifacts/contracts/zksync/dev-contracts/FailOnReceive.sol/FailOnReceive.json";
const LOADNEXT_CONTRACT_FILE: &str =
    "etc/contracts-test-data/artifacts-zk/contracts/loadnext/loadnext_contract.sol/LoadnextContract.json";
const LOADNEXT_SIMPLE_CONTRACT_FILE: &str =
    "etc/contracts-test-data/artifacts-zk/contracts/loadnext/loadnext_contract.sol/Foo.json";

fn home_path() -> PathBuf {
    Workspace::locate().core()
}

fn read_file_to_json_value(path: impl AsRef<Path> + std::fmt::Debug) -> Option<serde_json::Value> {
    let zksync_home = home_path();
    let path = Path::new(&zksync_home).join(path);
    let file = File::open(&path).ok()?;
    Some(
        serde_json::from_reader(BufReader::new(file))
            .unwrap_or_else(|e| panic!("Failed to parse file {:?}: {}", path, e)),
    )
}

fn load_contract_if_present<P: AsRef<Path> + std::fmt::Debug>(path: P) -> Option<Contract> {
    let zksync_home = home_path();
    let path = Path::new(&zksync_home).join(path);
    path.exists().then(|| {
        serde_json::from_value(read_file_to_json_value(&path).unwrap()["abi"].take())
            .unwrap_or_else(|e| panic!("Failed to parse contract abi from file {:?}: {}", path, e))
    })
}

fn load_contract_for_hardhat(path: (&str, &str)) -> Option<Contract> {
    let path = Path::new(HARDHAT_PATH_PREFIX).join(path.0).join(path.1);
    load_contract_if_present(path)
}

fn load_contract_for_forge(file_path: &str) -> Option<Contract> {
    let path = Path::new(FORGE_PATH_PREFIX).join(file_path);
    load_contract_if_present(path)
}

fn load_contract_for_both_compilers(path: (&str, &str)) -> Contract {
    if let Some(contract) = load_contract_for_forge(path.1) {
        return contract;
    };

    load_contract_for_hardhat(path).unwrap_or_else(|| {
        panic!("Failed to load contract from {:?}", path);
    })
}

pub fn load_contract<P: AsRef<Path> + std::fmt::Debug>(path: P) -> Contract {
    load_contract_if_present(&path).unwrap_or_else(|| {
        panic!("Failed to load contract from {:?}", path);
    })
}

pub fn load_sys_contract(contract_name: &str) -> Contract {
    if let Some(contract) = load_contract_if_present(format!(
        "contracts/system-contracts/artifacts-zk/contracts-preprocessed/{0}.sol/{0}.json",
        contract_name
    )) {
        contract
    } else {
        load_contract(format!(
            "contracts/system-contracts/zkout/{0}.sol/{0}.json",
            contract_name
        ))
    }
}

pub fn read_contract_abi(path: impl AsRef<Path> + std::fmt::Debug) -> Option<String> {
    Some(
        read_file_to_json_value(path)?["abi"]
            .as_str()
            .expect("Failed to parse abi")
            .to_string(),
    )
}

pub fn bridgehub_contract() -> Contract {
    load_contract_for_both_compilers(BRIDGEHUB_CONTRACT_FILE)
}

pub fn governance_contract() -> Contract {
    load_contract_for_both_compilers(GOVERNANCE_CONTRACT_FILE)
}

pub fn chain_admin_contract() -> Contract {
    load_contract_for_both_compilers(CHAIN_ADMIN_CONTRACT_FILE)
}

pub fn getters_facet_contract() -> Contract {
    load_contract_for_both_compilers(GETTERS_FACET_CONTRACT_FILE)
}

pub fn state_transition_manager_contract() -> Contract {
    load_contract_for_both_compilers(STATE_TRANSITION_CONTRACT_FILE)
}

pub fn hyperchain_contract() -> Contract {
    load_contract_for_both_compilers(ZKSYNC_HYPERCHAIN_CONTRACT_FILE)
}

pub fn diamond_init_contract() -> Contract {
    load_contract_for_both_compilers(DIAMOND_INIT_CONTRACT_FILE)
}

pub fn multicall_contract() -> Contract {
    load_contract_for_both_compilers(MULTICALL3_CONTRACT_FILE)
}

pub fn verifier_contract() -> Contract {
    load_contract_for_both_compilers(VERIFIER_CONTRACT_FILE)
}

#[derive(Debug, Clone)]
pub struct TestContract {
    /// Contract bytecode to be used for sending deploy transaction.
    pub bytecode: Vec<u8>,
    /// Contract ABI.
    pub contract: Contract,

    pub factory_deps: Vec<Vec<u8>>,
}

/// Reads test contract bytecode and its ABI.
pub fn get_loadnext_contract() -> TestContract {
    let bytecode = read_bytecode(LOADNEXT_CONTRACT_FILE);
    let dep = read_bytecode(LOADNEXT_SIMPLE_CONTRACT_FILE);

    TestContract {
        bytecode,
        contract: loadnext_contract(),
        factory_deps: vec![dep],
    }
}

// Returns loadnext contract and its factory dependencies
fn loadnext_contract() -> Contract {
    load_contract("etc/contracts-test-data/artifacts-zk/contracts/loadnext/loadnext_contract.sol/LoadnextContract.json")
}

pub fn deployer_contract() -> Contract {
    load_sys_contract("ContractDeployer")
}

pub fn l1_messenger_contract() -> Contract {
    load_sys_contract("L1Messenger")
}

/// Reads bytecode from the path RELATIVE to the Cargo workspace location.
pub fn read_bytecode(relative_path: impl AsRef<Path> + std::fmt::Debug) -> Vec<u8> {
    read_bytecode_from_path(relative_path).expect("Exists")
}

pub fn eth_contract() -> Contract {
    load_sys_contract("L2BaseToken")
}

pub fn known_codes_contract() -> Contract {
    load_sys_contract("KnownCodesStorage")
}

/// Reads bytecode from a given path.
pub fn read_bytecode_from_path(
    artifact_path: impl AsRef<Path> + std::fmt::Debug,
) -> Option<Vec<u8>> {
    let artifact = read_file_to_json_value(&artifact_path)?;

    let bytecode = if let Some(bytecode) = artifact["bytecode"].as_str() {
        bytecode
            .strip_prefix("0x")
            .unwrap_or_else(|| panic!("Bytecode in {:?} is not hex", artifact_path))
    } else {
        artifact["bytecode"]["object"]
            .as_str()
            .unwrap_or_else(|| panic!("Bytecode not found in {:?}", artifact_path))
    };

    Some(
        hex::decode(bytecode)
            .unwrap_or_else(|err| panic!("Can't decode bytecode in {:?}: {}", artifact_path, err)),
    )
}

pub fn read_sys_contract_bytecode(directory: &str, name: &str, lang: ContractLanguage) -> Vec<u8> {
    DEFAULT_SYSTEM_CONTRACTS_REPO.read_sys_contract_bytecode(directory, name, lang)
}

static DEFAULT_SYSTEM_CONTRACTS_REPO: Lazy<SystemContractsRepo> =
    Lazy::new(SystemContractsRepo::default);

/// Structure representing a system contract repository - that allows
/// fetching contracts that are located there.
/// As most of the static methods in this file, is loading data based on the Cargo workspace location.
pub struct SystemContractsRepo {
    // Path to the root of the system contracts repository.
    pub root: PathBuf,
}

impl Default for SystemContractsRepo {
    /// Returns the default system contracts repository with directory based on the Cargo workspace location.
    fn default() -> Self {
        SystemContractsRepo {
            root: home_path().join("contracts/system-contracts"),
        }
    }
}

impl SystemContractsRepo {
    pub fn read_sys_contract_bytecode(
        &self,
        directory: &str,
        name: &str,
        lang: ContractLanguage,
    ) -> Vec<u8> {
        match lang {
<<<<<<< HEAD
            ContractLanguage::Sol => {
                if let Some(contracts) = read_bytecode_from_path(
                    self.root
                        .join(format!("zkout/{0}{1}.sol/{1}.json", directory, name)),
                ) {
                    contracts
                } else {
                    read_bytecode_from_path(self.root.join(format!(
                        "artifacts-zk/contracts-preprocessed/{0}{1}.sol/{1}.json",
                        directory, name
                    )))
                    .expect("One of the outputs should exists")
                }
            }
            ContractLanguage::Yul => {
                if let Some(contract) = read_bytecode_from_path(self.root.join(format!(
                    "zkout/{name}.yul/contracts-preprocessed/{directory}/{name}.yul.json",
                ))) {
                    contract
                } else {
                    read_zbin_bytecode_from_path(self.root.join(format!(
                        "contracts-preprocessed/{0}artifacts/{1}.yul.zbin",
                        directory, name
                    )))
                }
=======
            ContractLanguage::Sol => read_bytecode_from_path(self.root.join(format!(
                "artifacts-zk/contracts-preprocessed/{0}{1}.sol/{1}.json",
                directory, name
            ))),
            ContractLanguage::Yul => {
                let artifacts_path = self
                    .root
                    .join(format!("contracts-preprocessed/{}artifacts/", directory));
                read_yul_bytecode_by_path(artifacts_path, name)
>>>>>>> da9f645a
            }
        }
    }
}

pub fn read_bootloader_code(bootloader_type: &str) -> Vec<u8> {
<<<<<<< HEAD
    if let Some(contract) =
        read_bytecode_from_path(home_path().join("contracts/system-contracts").join(format!(
            "zkout/{bootloader_type}.yul/contracts-preprocessed/bootloader/{bootloader_type}.yul.json",
        )))
    {
        return contract;
    };
    read_zbin_bytecode(format!(
        "contracts/system-contracts/bootloader/build/artifacts/{}.yul.zbin",
        bootloader_type
    ))
=======
    let artifacts_path = "contracts/system-contracts/bootloader/build/artifacts/";
    read_yul_bytecode(artifacts_path, bootloader_type)
>>>>>>> da9f645a
}

fn read_proved_batch_bootloader_bytecode() -> Vec<u8> {
    read_bootloader_code("proved_batch")
}

fn read_playground_batch_bootloader_bytecode() -> Vec<u8> {
    read_bootloader_code("playground_batch")
}

/// Reads zbin bytecode from a given path, relative to workspace location.
pub fn read_zbin_bytecode(relative_zbin_path: impl AsRef<Path>) -> Vec<u8> {
    let bytecode_path = Path::new(&home_path()).join(relative_zbin_path);
    read_zbin_bytecode_from_path(bytecode_path)
}

pub fn read_yul_bytecode(relative_artifacts_path: &str, name: &str) -> Vec<u8> {
    let artifacts_path = Path::new(&home_path()).join(relative_artifacts_path);
    read_yul_bytecode_by_path(artifacts_path, name)
}

pub fn read_yul_bytecode_by_path(artifacts_path: PathBuf, name: &str) -> Vec<u8> {
    let bytecode_path = artifacts_path.join(format!("{name}.yul/{name}.yul.zbin"));

    // Legacy versions of zksolc use the following path for output data if a yul file is being compiled: <name>.yul.zbin
    // New zksolc versions use <name>.yul/<name>.yul.zbin, for consistency with solidity files compilation.
    // In addition, the output of the legacy zksolc in this case is a binary file, while in new versions it is hex encoded.
    if fs::exists(&bytecode_path)
        .unwrap_or_else(|err| panic!("Invalid path: {bytecode_path:?}, {err}"))
    {
        read_zbin_bytecode_from_hex_file(bytecode_path)
    } else {
        let bytecode_path_legacy = artifacts_path.join(format!("{name}.yul.zbin"));

        if fs::exists(&bytecode_path_legacy)
            .unwrap_or_else(|err| panic!("Invalid path: {bytecode_path_legacy:?}, {err}"))
        {
            read_zbin_bytecode_from_path(bytecode_path_legacy)
        } else {
            panic!("Can't find bytecode for '{name}' yul contract at {artifacts_path:?}")
        }
    }
}

/// Reads zbin bytecode from a given path.
fn read_zbin_bytecode_from_path(bytecode_path: PathBuf) -> Vec<u8> {
    fs::read(&bytecode_path)
        .unwrap_or_else(|err| panic!("Can't read .zbin bytecode at {bytecode_path:?}: {err}"))
}

/// Reads zbin bytecode from a given path as utf8 text file.
fn read_zbin_bytecode_from_hex_file(bytecode_path: PathBuf) -> Vec<u8> {
    let bytes = fs::read(&bytecode_path)
        .unwrap_or_else(|err| panic!("Can't read .zbin bytecode at {bytecode_path:?}: {err}"));

    hex::decode(bytes).unwrap_or_else(|err| panic!("Invalid input file: {bytecode_path:?}, {err}"))
}

/// Hash of code and code which consists of 32 bytes words
#[derive(Debug, Clone, Serialize, Deserialize)]
pub struct SystemContractCode {
    pub code: Vec<U256>,
    pub hash: H256,
}

#[derive(Debug, Clone, Serialize, Deserialize)]
pub struct BaseSystemContracts {
    pub bootloader: SystemContractCode,
    pub default_aa: SystemContractCode,
    /// Never filled in constructors for now. The only way to get the EVM emulator enabled is to call [`Self::with_evm_emulator()`].
    pub evm_emulator: Option<SystemContractCode>,
}

#[derive(Debug, Clone, Copy, Default, Serialize, Deserialize, PartialEq)]
pub struct BaseSystemContractsHashes {
    pub bootloader: H256,
    pub default_aa: H256,
    pub evm_emulator: Option<H256>,
}

impl PartialEq for BaseSystemContracts {
    fn eq(&self, other: &Self) -> bool {
        self.bootloader.hash == other.bootloader.hash
            && self.default_aa.hash == other.default_aa.hash
            && self.evm_emulator.as_ref().map(|contract| contract.hash)
                == other.evm_emulator.as_ref().map(|contract| contract.hash)
    }
}

impl BaseSystemContracts {
    fn load_with_bootloader(bootloader_bytecode: Vec<u8>) -> Self {
        let hash = hash_bytecode(&bootloader_bytecode);

        let bootloader = SystemContractCode {
            code: bytes_to_be_words(bootloader_bytecode),
            hash,
        };

        let bytecode = read_sys_contract_bytecode("", "DefaultAccount", ContractLanguage::Sol);
        let hash = hash_bytecode(&bytecode);

        let default_aa = SystemContractCode {
            code: bytes_to_be_words(bytecode),
            hash,
        };

        BaseSystemContracts {
            bootloader,
            default_aa,
            evm_emulator: None,
        }
    }

    /// BaseSystemContracts with proved bootloader - for handling transactions.
    pub fn load_from_disk() -> Self {
        let bootloader_bytecode = read_proved_batch_bootloader_bytecode();
        BaseSystemContracts::load_with_bootloader(bootloader_bytecode)
    }

    /// Loads the latest EVM emulator for these base system contracts. Logically, it only makes sense to do for the latest protocol version.
    pub fn with_latest_evm_emulator(mut self) -> Self {
        let bytecode = read_sys_contract_bytecode("", "EvmInterpreter", ContractLanguage::Yul);
        let hash = hash_bytecode(&bytecode);
        self.evm_emulator = Some(SystemContractCode {
            code: bytes_to_be_words(bytecode),
            hash,
        });
        self
    }

    /// BaseSystemContracts with playground bootloader - used for handling eth_calls.
    pub fn playground() -> Self {
        let bootloader_bytecode = read_playground_batch_bootloader_bytecode();
        BaseSystemContracts::load_with_bootloader(bootloader_bytecode)
    }

    pub fn playground_pre_virtual_blocks() -> Self {
        let bootloader_bytecode = read_zbin_bytecode(
            "etc/multivm_bootloaders/vm_1_3_2/playground_block.yul/playground_block.yul.zbin",
        );
        BaseSystemContracts::load_with_bootloader(bootloader_bytecode)
    }

    pub fn playground_post_virtual_blocks() -> Self {
        let bootloader_bytecode = read_zbin_bytecode("etc/multivm_bootloaders/vm_virtual_blocks/playground_batch.yul/playground_batch.yul.zbin");
        BaseSystemContracts::load_with_bootloader(bootloader_bytecode)
    }

    pub fn playground_post_virtual_blocks_finish_upgrade_fix() -> Self {
        let bootloader_bytecode = read_zbin_bytecode("etc/multivm_bootloaders/vm_virtual_blocks_finish_upgrade_fix/playground_batch.yul/playground_batch.yul.zbin");
        BaseSystemContracts::load_with_bootloader(bootloader_bytecode)
    }

    pub fn playground_post_boojum() -> Self {
        let bootloader_bytecode = read_zbin_bytecode("etc/multivm_bootloaders/vm_boojum_integration/playground_batch.yul/playground_batch.yul.zbin");
        BaseSystemContracts::load_with_bootloader(bootloader_bytecode)
    }

    pub fn playground_post_allowlist_removal() -> Self {
        let bootloader_bytecode = read_zbin_bytecode("etc/multivm_bootloaders/vm_remove_allowlist/playground_batch.yul/playground_batch.yul.zbin");
        BaseSystemContracts::load_with_bootloader(bootloader_bytecode)
    }

    pub fn playground_post_1_4_1() -> Self {
        let bootloader_bytecode = read_zbin_bytecode(
            "etc/multivm_bootloaders/vm_1_4_1/playground_batch.yul/playground_batch.yul.zbin",
        );
        BaseSystemContracts::load_with_bootloader(bootloader_bytecode)
    }

    pub fn playground_post_1_4_2() -> Self {
        let bootloader_bytecode = read_zbin_bytecode(
            "etc/multivm_bootloaders/vm_1_4_2/playground_batch.yul/playground_batch.yul.zbin",
        );
        BaseSystemContracts::load_with_bootloader(bootloader_bytecode)
    }

    pub fn playground_1_5_0_small_memory() -> Self {
        let bootloader_bytecode = read_zbin_bytecode(
            "etc/multivm_bootloaders/vm_1_5_0_small_memory/playground_batch.yul/playground_batch.yul.zbin",
        );
        BaseSystemContracts::load_with_bootloader(bootloader_bytecode)
    }

    pub fn playground_post_1_5_0_increased_memory() -> Self {
        let bootloader_bytecode = read_zbin_bytecode(
            "etc/multivm_bootloaders/vm_1_5_0_increased_memory/playground_batch.yul/playground_batch.yul.zbin",
        );
        BaseSystemContracts::load_with_bootloader(bootloader_bytecode)
    }

    pub fn playground_post_protocol_defense() -> Self {
        let bootloader_bytecode = read_zbin_bytecode(
            "etc/multivm_bootloaders/vm_protocol_defense/playground_batch.yul/playground_batch.yul.zbin",
        );
        BaseSystemContracts::load_with_bootloader(bootloader_bytecode)
    }

    pub fn estimate_gas_pre_virtual_blocks() -> Self {
        let bootloader_bytecode = read_zbin_bytecode(
            "etc/multivm_bootloaders/vm_1_3_2/fee_estimate.yul/fee_estimate.yul.zbin",
        );
        BaseSystemContracts::load_with_bootloader(bootloader_bytecode)
    }

    pub fn estimate_gas_post_virtual_blocks() -> Self {
        let bootloader_bytecode = read_zbin_bytecode(
            "etc/multivm_bootloaders/vm_virtual_blocks/fee_estimate.yul/fee_estimate.yul.zbin",
        );
        BaseSystemContracts::load_with_bootloader(bootloader_bytecode)
    }

    pub fn estimate_gas_post_virtual_blocks_finish_upgrade_fix() -> Self {
        let bootloader_bytecode = read_zbin_bytecode(
            "etc/multivm_bootloaders/vm_virtual_blocks_finish_upgrade_fix/fee_estimate.yul/fee_estimate.yul.zbin",
        );
        BaseSystemContracts::load_with_bootloader(bootloader_bytecode)
    }

    pub fn estimate_gas_post_boojum() -> Self {
        let bootloader_bytecode = read_zbin_bytecode(
            "etc/multivm_bootloaders/vm_boojum_integration/fee_estimate.yul/fee_estimate.yul.zbin",
        );
        BaseSystemContracts::load_with_bootloader(bootloader_bytecode)
    }

    pub fn estimate_gas_post_allowlist_removal() -> Self {
        let bootloader_bytecode = read_zbin_bytecode(
            "etc/multivm_bootloaders/vm_remove_allowlist/fee_estimate.yul/fee_estimate.yul.zbin",
        );
        BaseSystemContracts::load_with_bootloader(bootloader_bytecode)
    }

    pub fn estimate_gas_post_1_4_1() -> Self {
        let bootloader_bytecode = read_zbin_bytecode(
            "etc/multivm_bootloaders/vm_1_4_1/fee_estimate.yul/fee_estimate.yul.zbin",
        );
        BaseSystemContracts::load_with_bootloader(bootloader_bytecode)
    }

    pub fn estimate_gas_post_1_4_2() -> Self {
        let bootloader_bytecode = read_zbin_bytecode(
            "etc/multivm_bootloaders/vm_1_4_2/fee_estimate.yul/fee_estimate.yul.zbin",
        );
        BaseSystemContracts::load_with_bootloader(bootloader_bytecode)
    }

    pub fn estimate_gas_1_5_0_small_memory() -> Self {
        let bootloader_bytecode = read_zbin_bytecode(
            "etc/multivm_bootloaders/vm_1_5_0_small_memory/fee_estimate.yul/fee_estimate.yul.zbin",
        );
        BaseSystemContracts::load_with_bootloader(bootloader_bytecode)
    }

    pub fn estimate_gas_post_1_5_0_increased_memory() -> Self {
        let bootloader_bytecode = read_zbin_bytecode(
            "etc/multivm_bootloaders/vm_1_5_0_increased_memory/fee_estimate.yul/fee_estimate.yul.zbin",
        );
        BaseSystemContracts::load_with_bootloader(bootloader_bytecode)
    }

    pub fn estimate_gas_post_protocol_defense() -> Self {
        let bootloader_bytecode = read_zbin_bytecode(
            "etc/multivm_bootloaders/vm_protocol_defense/fee_estimate.yul/fee_estimate.yul.zbin",
        );
        BaseSystemContracts::load_with_bootloader(bootloader_bytecode)
    }

    pub fn hashes(&self) -> BaseSystemContractsHashes {
        BaseSystemContractsHashes {
            bootloader: self.bootloader.hash,
            default_aa: self.default_aa.hash,
            evm_emulator: self.evm_emulator.as_ref().map(|contract| contract.hash),
        }
    }
}

pub static PRE_BOOJUM_COMMIT_FUNCTION: Lazy<Function> = Lazy::new(|| {
    let abi = r#"
    {
      "inputs": [
        {
          "components": [
            {
              "internalType": "uint64",
              "name": "blockNumber",
              "type": "uint64"
            },
            {
              "internalType": "bytes32",
              "name": "blockHash",
              "type": "bytes32"
            },
            {
              "internalType": "uint64",
              "name": "indexRepeatedStorageChanges",
              "type": "uint64"
            },
            {
              "internalType": "uint256",
              "name": "numberOfLayer1Txs",
              "type": "uint256"
            },
            {
              "internalType": "bytes32",
              "name": "priorityOperationsHash",
              "type": "bytes32"
            },
            {
              "internalType": "bytes32",
              "name": "l2LogsTreeRoot",
              "type": "bytes32"
            },
            {
              "internalType": "uint256",
              "name": "timestamp",
              "type": "uint256"
            },
            {
              "internalType": "bytes32",
              "name": "commitment",
              "type": "bytes32"
            }
          ],
          "internalType": "struct IExecutor.StoredBlockInfo",
          "name": "_lastCommittedBlockData",
          "type": "tuple"
        },
        {
          "components": [
            {
              "internalType": "uint64",
              "name": "blockNumber",
              "type": "uint64"
            },
            {
              "internalType": "uint64",
              "name": "timestamp",
              "type": "uint64"
            },
            {
              "internalType": "uint64",
              "name": "indexRepeatedStorageChanges",
              "type": "uint64"
            },
            {
              "internalType": "bytes32",
              "name": "newStateRoot",
              "type": "bytes32"
            },
            {
              "internalType": "uint256",
              "name": "numberOfLayer1Txs",
              "type": "uint256"
            },
            {
              "internalType": "bytes32",
              "name": "l2LogsTreeRoot",
              "type": "bytes32"
            },
            {
              "internalType": "bytes32",
              "name": "priorityOperationsHash",
              "type": "bytes32"
            },
            {
              "internalType": "bytes",
              "name": "initialStorageChanges",
              "type": "bytes"
            },
            {
              "internalType": "bytes",
              "name": "repeatedStorageChanges",
              "type": "bytes"
            },
            {
              "internalType": "bytes",
              "name": "l2Logs",
              "type": "bytes"
            },
            {
              "internalType": "bytes[]",
              "name": "l2ArbitraryLengthMessages",
              "type": "bytes[]"
            },
            {
              "internalType": "bytes[]",
              "name": "factoryDeps",
              "type": "bytes[]"
            }
          ],
          "internalType": "struct IExecutor.CommitBlockInfo[]",
          "name": "_newBlocksData",
          "type": "tuple[]"
        }
      ],
      "name": "commitBlocks",
      "outputs": [],
      "stateMutability": "nonpayable",
      "type": "function"
    }"#;
    serde_json::from_str(abi).unwrap()
});

pub static SET_CHAIN_ID_EVENT: Lazy<Event> = Lazy::new(|| {
    let abi = r#"
    {
      "anonymous": false,
      "inputs": [
        {
          "indexed": true,
          "name": "_stateTransitionChain",
          "type": "address"
        },
        {
          "components": [
            {
              "name": "txType",
              "type": "uint256"
            },
            {
              "name": "from",
              "type": "uint256"
            },
            {
              "name": "to",
              "type": "uint256"
            },
            {
              "name": "gasLimit",
              "type": "uint256"
            },
            {
              "name": "gasPerPubdataByteLimit",
              "type": "uint256"
            },
            {
              "name": "maxFeePerGas",
              "type": "uint256"
            },
            {
              "name": "maxPriorityFeePerGas",
              "type": "uint256"
            },
            {
              "name": "paymaster",
              "type": "uint256"
            },
            {
              "name": "nonce",
              "type": "uint256"
            },
            {
              "name": "value",
              "type": "uint256"
            },
            {
              "name": "reserved",
              "type": "uint256[4]"
            },
            {
              "name": "data",
              "type": "bytes"
            },
            {
              "name": "signature",
              "type": "bytes"
            },
            {
              "name": "factoryDeps",
              "type": "uint256[]"
            },
            {
              "name": "paymasterInput",
              "type": "bytes"
            },
            {
              "name": "reservedDynamic",
              "type": "bytes"
            }
          ],
          "indexed": false,
          "name": "_l2Transaction",
          "type": "tuple"
        },
        {
          "indexed": true,
          "name": "_protocolVersion",
          "type": "uint256"
        }
      ],
      "name": "SetChainIdUpgrade",
      "type": "event"
    }"#;
    serde_json::from_str(abi).unwrap()
});

// The function that was used in the pre-v23 versions of the contract to upgrade the diamond proxy.
pub static ADMIN_EXECUTE_UPGRADE_FUNCTION: Lazy<Function> = Lazy::new(|| {
    let abi = r#"
    {
        "inputs": [
          {
            "components": [
              {
                "components": [
                  {
                    "internalType": "address",
                    "name": "facet",
                    "type": "address"
                  },
                  {
                    "internalType": "enum Diamond.Action",
                    "name": "action",
                    "type": "uint8"
                  },
                  {
                    "internalType": "bool",
                    "name": "isFreezable",
                    "type": "bool"
                  },
                  {
                    "internalType": "bytes4[]",
                    "name": "selectors",
                    "type": "bytes4[]"
                  }
                ],
                "internalType": "struct Diamond.FacetCut[]",
                "name": "facetCuts",
                "type": "tuple[]"
              },
              {
                "internalType": "address",
                "name": "initAddress",
                "type": "address"
              },
              {
                "internalType": "bytes",
                "name": "initCalldata",
                "type": "bytes"
              }
            ],
            "internalType": "struct Diamond.DiamondCutData",
            "name": "_diamondCut",
            "type": "tuple"
          }
        ],
        "name": "executeUpgrade",
        "outputs": [],
        "stateMutability": "nonpayable",
        "type": "function"
    }"#;
    serde_json::from_str(abi).unwrap()
});

// The function that is used in post-v23 chains to upgrade the chain
pub static ADMIN_UPGRADE_CHAIN_FROM_VERSION_FUNCTION: Lazy<Function> = Lazy::new(|| {
    let abi = r#"
    {
        "inputs": [
          {
            "internalType": "uint256",
            "name": "_oldProtocolVersion",
            "type": "uint256"
          },
          {
            "components": [
              {
                "components": [
                  {
                    "internalType": "address",
                    "name": "facet",
                    "type": "address"
                  },
                  {
                    "internalType": "enum Diamond.Action",
                    "name": "action",
                    "type": "uint8"
                  },
                  {
                    "internalType": "bool",
                    "name": "isFreezable",
                    "type": "bool"
                  },
                  {
                    "internalType": "bytes4[]",
                    "name": "selectors",
                    "type": "bytes4[]"
                  }
                ],
                "internalType": "struct Diamond.FacetCut[]",
                "name": "facetCuts",
                "type": "tuple[]"
              },
              {
                "internalType": "address",
                "name": "initAddress",
                "type": "address"
              },
              {
                "internalType": "bytes",
                "name": "initCalldata",
                "type": "bytes"
              }
            ],
            "internalType": "struct Diamond.DiamondCutData",
            "name": "_diamondCut",
            "type": "tuple"
          }
        ],
        "name": "upgradeChainFromVersion",
        "outputs": [],
        "stateMutability": "nonpayable",
        "type": "function"
    }"#;
    serde_json::from_str(abi).unwrap()
});

pub static DIAMOND_CUT: Lazy<Function> = Lazy::new(|| {
    let abi = r#"
    {
        "inputs": [
          {
            "components": [
              {
                "components": [
                  {
                    "internalType": "address",
                    "name": "facet",
                    "type": "address"
                  },
                  {
                    "internalType": "enum Diamond.Action",
                    "name": "action",
                    "type": "uint8"
                  },
                  {
                    "internalType": "bool",
                    "name": "isFreezable",
                    "type": "bool"
                  },
                  {
                    "internalType": "bytes4[]",
                    "name": "selectors",
                    "type": "bytes4[]"
                  }
                ],
                "internalType": "struct Diamond.FacetCut[]",
                "name": "facetCuts",
                "type": "tuple[]"
              },
              {
                "internalType": "address",
                "name": "initAddress",
                "type": "address"
              },
              {
                "internalType": "bytes",
                "name": "initCalldata",
                "type": "bytes"
              }
            ],
            "internalType": "struct Diamond.DiamondCutData",
            "name": "_diamondCut",
            "type": "tuple"
          }
        ],
        "name": "diamondCut",
        "outputs": [],
        "stateMutability": "nonpayable",
        "type": "function"
    }"#;
    serde_json::from_str(abi).unwrap()
});<|MERGE_RESOLUTION|>--- conflicted
+++ resolved
@@ -275,7 +275,6 @@
         lang: ContractLanguage,
     ) -> Vec<u8> {
         match lang {
-<<<<<<< HEAD
             ContractLanguage::Sol => {
                 if let Some(contracts) = read_bytecode_from_path(
                     self.root
@@ -301,24 +300,12 @@
                         directory, name
                     )))
                 }
-=======
-            ContractLanguage::Sol => read_bytecode_from_path(self.root.join(format!(
-                "artifacts-zk/contracts-preprocessed/{0}{1}.sol/{1}.json",
-                directory, name
-            ))),
-            ContractLanguage::Yul => {
-                let artifacts_path = self
-                    .root
-                    .join(format!("contracts-preprocessed/{}artifacts/", directory));
-                read_yul_bytecode_by_path(artifacts_path, name)
->>>>>>> da9f645a
             }
         }
     }
 }
 
 pub fn read_bootloader_code(bootloader_type: &str) -> Vec<u8> {
-<<<<<<< HEAD
     if let Some(contract) =
         read_bytecode_from_path(home_path().join("contracts/system-contracts").join(format!(
             "zkout/{bootloader_type}.yul/contracts-preprocessed/bootloader/{bootloader_type}.yul.json",
@@ -330,10 +317,6 @@
         "contracts/system-contracts/bootloader/build/artifacts/{}.yul.zbin",
         bootloader_type
     ))
-=======
-    let artifacts_path = "contracts/system-contracts/bootloader/build/artifacts/";
-    read_yul_bytecode(artifacts_path, bootloader_type)
->>>>>>> da9f645a
 }
 
 fn read_proved_batch_bootloader_bytecode() -> Vec<u8> {
