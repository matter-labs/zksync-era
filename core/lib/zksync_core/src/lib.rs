#![allow(clippy::upper_case_acronyms, clippy::derive_partial_eq_without_eq)]

use std::{net::Ipv4Addr, str::FromStr, sync::Arc, time::Instant};

use anyhow::Context as _;
use futures::channel::oneshot;
use prometheus_exporter::PrometheusExporterConfig;
use tokio::{sync::watch, task::JoinHandle};

use zksync_circuit_breaker::{
    l1_txs::FailedL1TransactionChecker, replication_lag::ReplicationLagChecker, CircuitBreaker,
    CircuitBreakerChecker, CircuitBreakerError,
};
use zksync_config::configs::api::MerkleTreeApiConfig;
use zksync_config::configs::{
    api::{HealthCheckConfig, Web3JsonRpcConfig},
    chain::{
        self, CircuitBreakerConfig, MempoolConfig, NetworkConfig, OperationsManagerConfig,
        StateKeeperConfig,
    },
    database::MerkleTreeMode,
    house_keeper::HouseKeeperConfig,
    FriProofCompressorConfig, FriProverConfig, FriWitnessGeneratorConfig, PrometheusConfig,
    ProofDataHandlerConfig, ProverGroupConfig, WitnessGeneratorConfig,
};
use zksync_config::{
    ApiConfig, ContractsConfig, DBConfig, ETHClientConfig, ETHSenderConfig, FetcherConfig,
    ProverConfigs,
};
use zksync_contracts::{governance_contract, BaseSystemContracts};
use zksync_dal::{
    connection::DbVariant, healthcheck::ConnectionPoolHealthCheck, ConnectionPool, StorageProcessor,
};
use zksync_eth_client::clients::http::QueryClient;
use zksync_eth_client::{clients::http::PKSigningClient, BoundEthInterface};
use zksync_health_check::{CheckHealth, HealthStatus, ReactiveHealthCheck};
use zksync_object_store::ObjectStoreFactory;
use zksync_prover_utils::periodic_job::PeriodicJob;
use zksync_queued_job_processor::JobProcessor;
use zksync_state::PostgresStorageCaches;
use zksync_types::{
    proofs::AggregationRound,
    protocol_version::{L1VerifierConfig, VerifierParams},
    system_contracts::get_system_smart_contracts,
<<<<<<< HEAD
    PackedEthSignature, ProtocolVersionId,
=======
    Address, L2ChainId, PackedEthSignature, ProtocolVersionId,
>>>>>>> 1659c840
};
use zksync_verification_key_server::get_cached_commitments;

pub mod api_server;
pub mod basic_witness_input_producer;
pub mod block_reverter;
pub mod consistency_checker;
pub mod data_fetchers;
pub mod eth_sender;
pub mod eth_watch;
pub mod gas_tracker;
pub mod genesis;
pub mod house_keeper;
pub mod l1_gas_price;
pub mod metadata_calculator;
mod metrics;
pub mod proof_data_handler;
pub mod reorg_detector;
pub mod state_keeper;
pub mod sync_layer;
pub mod witness_generator;

use crate::api_server::healthcheck::HealthCheckHandle;
use crate::api_server::tx_sender::{TxSender, TxSenderBuilder, TxSenderConfig};
use crate::api_server::web3::{state::InternalApiConfig, ApiServerHandles, Namespace};
use crate::basic_witness_input_producer::BasicWitnessInputProducer;
use crate::eth_sender::{Aggregator, EthTxManager};
use crate::house_keeper::fri_proof_compressor_job_retry_manager::FriProofCompressorJobRetryManager;
use crate::house_keeper::fri_proof_compressor_queue_monitor::FriProofCompressorStatsReporter;
use crate::house_keeper::fri_prover_job_retry_manager::FriProverJobRetryManager;
use crate::house_keeper::fri_prover_queue_monitor::FriProverStatsReporter;
use crate::house_keeper::fri_scheduler_circuit_queuer::SchedulerCircuitQueuer;
use crate::house_keeper::fri_witness_generator_jobs_retry_manager::FriWitnessGeneratorJobRetryManager;
use crate::house_keeper::fri_witness_generator_queue_monitor::FriWitnessGeneratorStatsReporter;
use crate::house_keeper::gcs_blob_cleaner::GcsBlobCleaner;
use crate::house_keeper::{
    blocks_state_reporter::L1BatchMetricsReporter, gpu_prover_queue_monitor::GpuProverQueueMonitor,
    prover_job_retry_manager::ProverJobRetryManager, prover_queue_monitor::ProverStatsReporter,
    waiting_to_queued_fri_witness_job_mover::WaitingToQueuedFriWitnessJobMover,
    waiting_to_queued_witness_job_mover::WaitingToQueuedWitnessJobMover,
    witness_generator_queue_monitor::WitnessGeneratorStatsReporter,
};
use crate::l1_gas_price::{GasAdjusterSingleton, L1GasPriceProvider};
use crate::metadata_calculator::{
    MetadataCalculator, MetadataCalculatorConfig, MetadataCalculatorModeConfig,
};
use crate::state_keeper::{create_state_keeper, MempoolFetcher, MempoolGuard, MiniblockSealer};
use crate::witness_generator::{
    basic_circuits::BasicWitnessGenerator, leaf_aggregation::LeafAggregationWitnessGenerator,
    node_aggregation::NodeAggregationWitnessGenerator, scheduler::SchedulerWitnessGenerator,
};
use crate::{
    api_server::{
        contract_verification,
        execution_sandbox::{VmConcurrencyBarrier, VmConcurrencyLimiter},
        tx_sender::ApiContracts,
        web3,
    },
    data_fetchers::run_data_fetchers,
    eth_sender::EthTxAggregator,
    eth_watch::start_eth_watch,
    metrics::{InitStage, APP_METRICS},
};

/// Inserts the initial information about zkSync tokens into the database.
pub async fn genesis_init(
    eth_sender: &ETHSenderConfig,
    network_config: &NetworkConfig,
    contracts_config: &ContractsConfig,
) -> anyhow::Result<()> {
    let mut storage = StorageProcessor::establish_connection(true)
        .await
        .context("establish_connection")?;
    let operator_address = PackedEthSignature::address_from_private_key(
        &eth_sender
            .sender
            .private_key()
            .context("Private key is required for genesis init")?,
    )
    .context("Failed to restore operator address from private key")?;

    genesis::ensure_genesis_state(
        &mut storage,
        network_config.zksync_network_id,
        &genesis::GenesisParams {
            // We consider the operator to be the first validator for now.
            first_validator: operator_address,
            protocol_version: ProtocolVersionId::latest(),
            base_system_contracts: BaseSystemContracts::load_from_disk(),
            system_contracts: get_system_smart_contracts(),
            first_verifier_address: contracts_config.verifier_addr,
            first_l1_verifier_config: L1VerifierConfig {
                params: VerifierParams {
                    recursion_node_level_vk_hash: contracts_config.recursion_node_level_vk_hash,
                    recursion_leaf_level_vk_hash: contracts_config.recursion_leaf_level_vk_hash,
                    recursion_circuits_set_vks_hash: contracts_config
                        .recursion_circuits_set_vks_hash,
                },
                recursion_scheduler_level_vk_hash: contracts_config
                    .recursion_scheduler_level_vk_hash,
            },
        },
    )
    .await?;
    Ok(())
}

pub async fn is_genesis_needed() -> bool {
    let mut storage = StorageProcessor::establish_connection(true).await.unwrap();
    storage.blocks_dal().is_genesis_needed().await.unwrap()
}

/// Sets up an interrupt handler and returns a future that resolves once an interrupt signal
/// is received.
pub fn setup_sigint_handler() -> oneshot::Receiver<()> {
    let (sigint_sender, sigint_receiver) = oneshot::channel();
    let mut sigint_sender = Some(sigint_sender);
    ctrlc::set_handler(move || {
        if let Some(sigint_sender) = sigint_sender.take() {
            sigint_sender.send(()).ok();
            // ^ The send fails if `sigint_receiver` is dropped. We're OK with this,
            // since at this point the node should be stopping anyway, or is not interested
            // in listening to interrupt signals.
        }
    })
    .expect("Error setting Ctrl+C handler");

    sigint_receiver
}

#[derive(Debug, Clone, Copy, PartialEq)]
pub enum Component {
    /// Public Web3 API running on HTTP server.
    HttpApi,
    /// Public Web3 API running on HTTP/WebSocket server and redirect eth_getLogs to another method.
    ApiTranslator,
    /// Public Web3 API (including PubSub) running on WebSocket server.
    WsApi,
    /// REST API for contract verification.
    ContractVerificationApi,
    /// Metadata calculator.
    Tree,
    // TODO(BFT-273): Remove `TreeLightweight` component as obsolete
    TreeLightweight,
    TreeBackup,
    /// Merkle tree API.
    TreeApi,
    EthWatcher,
    /// Eth tx generator.
    EthTxAggregator,
    /// Manager for eth tx.
    EthTxManager,
    /// Data fetchers: list fetcher, volume fetcher, price fetcher.
    DataFetcher,
    /// State keeper.
    StateKeeper,
    /// Produces input for basic witness generator and uploads it as bin encoded file (blob) to GCS.
    /// The blob is later used as input for Basic Witness Generators.
    BasicWitnessInputProducer,
    /// Witness Generator. The first argument is a number of jobs to process. If None, runs indefinitely.
    /// The second argument is the type of the witness-generation performed
    WitnessGenerator(Option<usize>, AggregationRound),
    /// Component for housekeeping task such as cleaning blobs from GCS, reporting metrics etc.
    Housekeeper,
    /// Component for exposing API's to prover for providing proof generation data and accepting proofs.
    ProofDataHandler,
}

#[derive(Debug)]
pub struct Components(pub Vec<Component>);

impl FromStr for Components {
    type Err = String;

    fn from_str(s: &str) -> Result<Components, String> {
        match s {
            "api" => Ok(Components(vec![
                Component::HttpApi,
                Component::WsApi,
                Component::ContractVerificationApi,
            ])),
            "http_api" => Ok(Components(vec![Component::HttpApi])),
            "http_api_translator" => Ok(Components(vec![Component::ApiTranslator])),
            "ws_api" => Ok(Components(vec![Component::WsApi])),
            "contract_verification_api" => Ok(Components(vec![Component::ContractVerificationApi])),
            "tree" | "tree_new" => Ok(Components(vec![Component::Tree])),
            "tree_lightweight" | "tree_lightweight_new" => {
                Ok(Components(vec![Component::TreeLightweight]))
            }
            "tree_backup" => Ok(Components(vec![Component::TreeBackup])),
            "tree_api" => Ok(Components(vec![Component::TreeApi])),
            "data_fetcher" => Ok(Components(vec![Component::DataFetcher])),
            "state_keeper" => Ok(Components(vec![Component::StateKeeper])),
            "housekeeper" => Ok(Components(vec![Component::Housekeeper])),
            "basic_witness_input_producer" => {
                Ok(Components(vec![Component::BasicWitnessInputProducer]))
            }
            "witness_generator" => Ok(Components(vec![
                Component::WitnessGenerator(None, AggregationRound::BasicCircuits),
                Component::WitnessGenerator(None, AggregationRound::LeafAggregation),
                Component::WitnessGenerator(None, AggregationRound::NodeAggregation),
                Component::WitnessGenerator(None, AggregationRound::Scheduler),
            ])),
            "one_shot_witness_generator" => Ok(Components(vec![
                Component::WitnessGenerator(Some(1), AggregationRound::BasicCircuits),
                Component::WitnessGenerator(Some(1), AggregationRound::LeafAggregation),
                Component::WitnessGenerator(Some(1), AggregationRound::NodeAggregation),
                Component::WitnessGenerator(Some(1), AggregationRound::Scheduler),
            ])),
            "one_shot_basic_witness_generator" => {
                Ok(Components(vec![Component::WitnessGenerator(
                    Some(1),
                    AggregationRound::BasicCircuits,
                )]))
            }
            "one_shot_leaf_witness_generator" => Ok(Components(vec![Component::WitnessGenerator(
                Some(1),
                AggregationRound::LeafAggregation,
            )])),
            "one_shot_node_witness_generator" => Ok(Components(vec![Component::WitnessGenerator(
                Some(1),
                AggregationRound::NodeAggregation,
            )])),
            "one_shot_scheduler_witness_generator" => {
                Ok(Components(vec![Component::WitnessGenerator(
                    Some(1),
                    AggregationRound::Scheduler,
                )]))
            }
            "eth" => Ok(Components(vec![
                Component::EthWatcher,
                Component::EthTxAggregator,
                Component::EthTxManager,
            ])),
            "eth_watcher" => Ok(Components(vec![Component::EthWatcher])),
            "eth_tx_aggregator" => Ok(Components(vec![Component::EthTxAggregator])),
            "eth_tx_manager" => Ok(Components(vec![Component::EthTxManager])),
            "proof_data_handler" => Ok(Components(vec![Component::ProofDataHandler])),
            other => Err(format!("{} is not a valid component name", other)),
        }
    }
}

pub async fn initialize_components(
    components: Vec<Component>,
    use_prometheus_push_gateway: bool,
) -> anyhow::Result<(
    Vec<JoinHandle<anyhow::Result<()>>>,
    watch::Sender<bool>,
    oneshot::Receiver<CircuitBreakerError>,
    HealthCheckHandle,
)> {
    tracing::info!("Starting the components: {components:?}");

    let db_config = DBConfig::from_env().context("DbConfig::from_env()")?;
    let connection_pool = ConnectionPool::builder(DbVariant::Master)
        .build()
        .await
        .context("failed to build connection_pool")?;
    let prover_connection_pool = ConnectionPool::builder(DbVariant::Prover)
        .build()
        .await
        .context("failed to build prover_connection_pool")?;
    let replica_connection_pool = ConnectionPool::builder(DbVariant::Replica)
        .set_statement_timeout(db_config.statement_timeout())
        .build()
        .await
        .context("failed to build replica_connection_pool")?;

    let mut healthchecks: Vec<Box<dyn CheckHealth>> = Vec::new();
    let contracts_config = ContractsConfig::from_env().context("ContractsConfig::from_env()")?;
    let eth_client_config = ETHClientConfig::from_env().context("ETHClientConfig::from_env()")?;
    let circuit_breaker_config =
        CircuitBreakerConfig::from_env().context("CircuitBreakerConfig::from_env()")?;

    let circuit_breaker_checker = CircuitBreakerChecker::new(
        circuit_breakers_for_components(&components, &circuit_breaker_config)
            .await
            .context("circuit_breakers_for_components")?,
        &circuit_breaker_config,
    );
    circuit_breaker_checker.check().await.unwrap_or_else(|err| {
        panic!("Circuit breaker triggered: {}", err);
    });

    let query_client = QueryClient::new(&eth_client_config.web3_url).unwrap();
    let mut gas_adjuster = GasAdjusterSingleton::new();

    let (stop_sender, stop_receiver) = watch::channel(false);
    let (cb_sender, cb_receiver) = oneshot::channel();

    // Prometheus exporter and circuit breaker checker should run for every component configuration.
    let prom_config = PrometheusConfig::from_env().context("PrometheusConfig::from_env()")?;
    let prom_config = if use_prometheus_push_gateway {
        PrometheusExporterConfig::push(prom_config.gateway_endpoint(), prom_config.push_interval())
    } else {
        PrometheusExporterConfig::pull(prom_config.listener_port)
    };

    let (prometheus_health_check, prometheus_health_updater) =
        ReactiveHealthCheck::new("prometheus_exporter");
    healthchecks.push(Box::new(prometheus_health_check));
    let prometheus_task = prom_config.run(stop_receiver.clone());
    let prometheus_task = tokio::spawn(async move {
        prometheus_health_updater.update(HealthStatus::Ready.into());
        let res = prometheus_task.await;
        drop(prometheus_health_updater);
        res
    });

    let mut task_futures: Vec<JoinHandle<anyhow::Result<()>>> = vec![
        prometheus_task,
        tokio::spawn(circuit_breaker_checker.run(cb_sender, stop_receiver.clone())),
    ];

    if components.contains(&Component::WsApi)
        || components.contains(&Component::HttpApi)
        || components.contains(&Component::ContractVerificationApi)
        || components.contains(&Component::ApiTranslator)
    {
        let api_config = ApiConfig::from_env().context("ApiConfig::from_env()")?;
        let state_keeper_config =
            StateKeeperConfig::from_env().context("StateKeeperConfig::from_env()")?;
        let network_config = NetworkConfig::from_env().context("NetworkConfig::from_env()")?;
        let tx_sender_config = TxSenderConfig::new(
            &state_keeper_config,
            &api_config.web3_json_rpc,
            network_config.zksync_network_id,
        );
        let internal_api_config = InternalApiConfig::new(
            &network_config,
            &api_config.web3_json_rpc,
            &contracts_config,
        );

        // Lazily initialize storage caches only when they are needed (e.g., skip their initialization
        // if we only run the explorer APIs). This is required because the cache update task will
        // terminate immediately if storage caches are dropped, which will lead to the (unexpected)
        // program termination.
        let mut storage_caches = None;

        if components.contains(&Component::HttpApi) {
            storage_caches = Some(
                build_storage_caches(&replica_connection_pool, &mut task_futures)
                    .context("build_storage_caches()")?,
            );

            let started_at = Instant::now();
            tracing::info!("Initializing HTTP API");
            let bounded_gas_adjuster = gas_adjuster
                .get_or_init_bounded()
                .await
                .context("gas_adjuster.get_or_init_bounded()")?;
            let server_handles = run_http_api(
                &tx_sender_config,
                &state_keeper_config,
                &internal_api_config,
                &api_config,
                connection_pool.clone(),
                replica_connection_pool.clone(),
                stop_receiver.clone(),
                bounded_gas_adjuster.clone(),
                state_keeper_config.save_call_traces,
                components.contains(&Component::ApiTranslator),
                storage_caches.clone().unwrap(),
            )
            .await
            .context("run_http_api")?;

            task_futures.extend(server_handles.tasks);
            healthchecks.push(Box::new(server_handles.health_check));
            let elapsed = started_at.elapsed();
            APP_METRICS.init_latency[&InitStage::HttpApi].set(elapsed);
            tracing::info!(
                "Initialized HTTP API on {:?} in {elapsed:?}",
                server_handles.local_addr
            );
        }

        if components.contains(&Component::WsApi) {
            let storage_caches = match storage_caches {
                Some(storage_caches) => storage_caches,
                None => build_storage_caches(&replica_connection_pool, &mut task_futures)
                    .context("build_storage_caches()")?,
            };

            let started_at = Instant::now();
            tracing::info!("initializing WS API");
            let bounded_gas_adjuster = gas_adjuster
                .get_or_init_bounded()
                .await
                .context("gas_adjuster.get_or_init_bounded()")?;
            let server_handles = run_ws_api(
                &tx_sender_config,
                &state_keeper_config,
                &internal_api_config,
                &api_config,
                bounded_gas_adjuster.clone(),
                connection_pool.clone(),
                replica_connection_pool.clone(),
                stop_receiver.clone(),
                storage_caches,
                components.contains(&Component::ApiTranslator),
            )
            .await
            .context("run_ws_api")?;

            task_futures.extend(server_handles.tasks);
            healthchecks.push(Box::new(server_handles.health_check));
            let elapsed = started_at.elapsed();
            APP_METRICS.init_latency[&InitStage::WsApi].set(elapsed);
            tracing::info!(
                "initialized WS API on {:?} in {elapsed:?}",
                server_handles.local_addr
            );
        }

        if components.contains(&Component::ContractVerificationApi) {
            let started_at = Instant::now();
            tracing::info!("initializing contract verification REST API");
            task_futures.push(contract_verification::start_server_thread_detached(
                connection_pool.clone(),
                replica_connection_pool.clone(),
                api_config.contract_verification.clone(),
                stop_receiver.clone(),
            ));
            let elapsed = started_at.elapsed();
            APP_METRICS.init_latency[&InitStage::ContractVerificationApi].set(elapsed);
            tracing::info!("initialized contract verification REST API in {elapsed:?}");
        }
    }

    if components.contains(&Component::StateKeeper) {
        let started_at = Instant::now();
        tracing::info!("initializing State Keeper");
        let bounded_gas_adjuster = gas_adjuster
            .get_or_init_bounded()
            .await
            .context("gas_adjuster.get_or_init_bounded()")?;
        add_state_keeper_to_task_futures(
            &mut task_futures,
            &contracts_config,
            StateKeeperConfig::from_env().context("StateKeeperConfig::from_env()")?,
            &NetworkConfig::from_env().context("NetworkConfig::from_env()")?,
            &db_config,
            &MempoolConfig::from_env().context("MempoolConfig::from_env()")?,
            bounded_gas_adjuster,
            stop_receiver.clone(),
        )
        .await
        .context("add_state_keeper_to_task_futures()")?;

        let elapsed = started_at.elapsed();
        APP_METRICS.init_latency[&InitStage::StateKeeper].set(elapsed);
        tracing::info!("initialized State Keeper in {elapsed:?}");
    }

    let main_zksync_contract_address = contracts_config.diamond_proxy_addr;
    if components.contains(&Component::EthWatcher) {
        let started_at = Instant::now();
        tracing::info!("initializing ETH-Watcher");
        let eth_watch_pool = ConnectionPool::singleton(DbVariant::Master)
            .build()
            .await
            .context("failed to build eth_watch_pool")?;
        let governance = contracts_config.governance_addr.map(|addr| {
            let contract = governance_contract()
                .expect("Governance contract must be present if governance_addr is set in config");
            (contract, addr)
        });
        task_futures.push(
            start_eth_watch(
                eth_watch_pool,
                query_client.clone(),
                main_zksync_contract_address,
                governance,
                stop_receiver.clone(),
            )
            .await
            .context("start_eth_watch()")?,
        );
        let elapsed = started_at.elapsed();
        APP_METRICS.init_latency[&InitStage::EthWatcher].set(elapsed);
        tracing::info!("initialized ETH-Watcher in {elapsed:?}");
    }

    let store_factory = ObjectStoreFactory::from_env().context("ObjectStoreFactor::from_env()")?;

    if components.contains(&Component::EthTxAggregator) {
        let started_at = Instant::now();
        tracing::info!("initializing ETH-TxAggregator");
        let eth_sender_pool = ConnectionPool::singleton(DbVariant::Master)
            .build()
            .await
            .context("failed to build eth_sender_pool")?;
        let eth_sender_prover_pool = ConnectionPool::singleton(DbVariant::Prover)
            .build()
            .await
            .context("failed to build eth_sender_prover_pool")?;

        let eth_sender = ETHSenderConfig::from_env().context("ETHSenderConfig::from_env()")?;
        let eth_client =
            PKSigningClient::from_config(&eth_sender, &contracts_config, &eth_client_config);
        let nonce = eth_client.pending_nonce("eth_sender").await.unwrap();
        let eth_tx_aggregator_actor = EthTxAggregator::new(
            eth_sender.sender.clone(),
            Aggregator::new(
                eth_sender.sender.clone(),
                store_factory.create_store().await,
            ),
            contracts_config.validator_timelock_addr,
            contracts_config.l1_multicall3_addr,
            main_zksync_contract_address,
            nonce.as_u64(),
        );
        task_futures.push(tokio::spawn(eth_tx_aggregator_actor.run(
            eth_sender_pool,
            eth_sender_prover_pool,
            eth_client,
            stop_receiver.clone(),
        )));
        let elapsed = started_at.elapsed();
        APP_METRICS.init_latency[&InitStage::EthTxAggregator].set(elapsed);
        tracing::info!("initialized ETH-TxAggregator in {elapsed:?}");
    }

    if components.contains(&Component::EthTxManager) {
        let started_at = Instant::now();
        tracing::info!("initializing ETH-TxManager");
        let eth_manager_pool = ConnectionPool::singleton(DbVariant::Master)
            .build()
            .await
            .context("failed to build eth_manager_pool")?;
        let eth_sender = ETHSenderConfig::from_env().context("ETHSenderConfig::from_env()")?;
        let eth_client =
            PKSigningClient::from_config(&eth_sender, &contracts_config, &eth_client_config);
        let eth_tx_manager_actor = EthTxManager::new(
            eth_sender.sender,
            gas_adjuster
                .get_or_init()
                .await
                .context("gas_adjuster.get_or_init()")?,
            eth_client,
        );
        task_futures.extend([tokio::spawn(
            eth_tx_manager_actor.run(eth_manager_pool, stop_receiver.clone()),
        )]);
        let elapsed = started_at.elapsed();
        APP_METRICS.init_latency[&InitStage::EthTxManager].set(elapsed);
        tracing::info!("initialized ETH-TxManager in {elapsed:?}");
    }

    if components.contains(&Component::DataFetcher) {
        let started_at = Instant::now();
        let fetcher_config = FetcherConfig::from_env().context("FetcherConfig::from_env()")?;
        let eth_network = chain::NetworkConfig::from_env().context("NetworkConfig::from_env()")?;
        tracing::info!("initializing data fetchers");
        task_futures.extend(run_data_fetchers(
            &fetcher_config,
            eth_network.network,
            connection_pool.clone(),
            stop_receiver.clone(),
        ));
        let elapsed = started_at.elapsed();
        APP_METRICS.init_latency[&InitStage::DataFetcher].set(elapsed);
        tracing::info!("initialized data fetchers in {elapsed:?}");
    }

    add_trees_to_task_futures(
        &mut task_futures,
        &mut healthchecks,
        &components,
        &store_factory,
        stop_receiver.clone(),
    )
    .await
    .context("add_trees_to_task_futures()")?;
    add_witness_generator_to_task_futures(
        &mut task_futures,
        &components,
        &connection_pool,
        &prover_connection_pool,
        &store_factory,
        &stop_receiver,
    )
    .await
    .context("add_witness_generator_to_task_futures()")?;

    if components.contains(&Component::BasicWitnessInputProducer) {
        let singleton_connection_pool = ConnectionPool::singleton(DbVariant::Master)
            .build()
            .await
            .context("failed to build singleton connection_pool")?;
        add_basic_witness_input_producer_to_task_futures(
            &mut task_futures,
            &singleton_connection_pool,
            &store_factory,
            NetworkConfig::from_env()
                .context("NetworkConfig::from_env()")?
                .zksync_network_id,
            stop_receiver.clone(),
        )
        .await
        .context("add_basic_witness_input_producer_to_task_futures()")?;
    }

    if components.contains(&Component::Housekeeper) {
        add_house_keeper_to_task_futures(&mut task_futures, &store_factory)
            .await
            .context("add_house_keeper_to_task_futures()")?;
    }

    if components.contains(&Component::ProofDataHandler) {
        task_futures.push(tokio::spawn(proof_data_handler::run_server(
            ProofDataHandlerConfig::from_env().context("ProofDataHandlerConfig::from_env()")?,
            store_factory.create_store().await,
            connection_pool.clone(),
            stop_receiver.clone(),
        )));
    }

    // Run healthcheck server for all components.
    healthchecks.push(Box::new(ConnectionPoolHealthCheck::new(
        replica_connection_pool,
    )));

    let healtcheck_api_config =
        HealthCheckConfig::from_env().context("HealthCheckConfig::from_env()")?;
    let health_check_handle =
        HealthCheckHandle::spawn_server(healtcheck_api_config.bind_addr(), healthchecks);

    if let Some(task) = gas_adjuster.run_if_initialized(stop_receiver.clone()) {
        task_futures.push(task);
    }
    Ok((task_futures, stop_sender, cb_receiver, health_check_handle))
}

#[allow(clippy::too_many_arguments)]
async fn add_state_keeper_to_task_futures<E: L1GasPriceProvider + Send + Sync + 'static>(
    task_futures: &mut Vec<JoinHandle<anyhow::Result<()>>>,
    contracts_config: &ContractsConfig,
    state_keeper_config: StateKeeperConfig,
    network_config: &NetworkConfig,
    db_config: &DBConfig,
    mempool_config: &MempoolConfig,
    gas_adjuster: Arc<E>,
    stop_receiver: watch::Receiver<bool>,
) -> anyhow::Result<()> {
    let fair_l2_gas_price = state_keeper_config.fair_l2_gas_price;
    let pool_builder = ConnectionPool::singleton(DbVariant::Master);
    let state_keeper_pool = pool_builder
        .build()
        .await
        .context("failed to build state_keeper_pool")?;
    let next_priority_id = state_keeper_pool
        .access_storage()
        .await
        .unwrap()
        .transactions_dal()
        .next_priority_id()
        .await;
    let mempool = MempoolGuard::new(next_priority_id, mempool_config.capacity);
    mempool.register_metrics();

    let miniblock_sealer_pool = pool_builder
        .build()
        .await
        .context("failed to build miniblock_sealer_pool")?;
    let (miniblock_sealer, miniblock_sealer_handle) = MiniblockSealer::new(
        miniblock_sealer_pool,
        state_keeper_config.miniblock_seal_queue_capacity,
    );
    task_futures.push(tokio::spawn(miniblock_sealer.run()));

    let state_keeper = create_state_keeper(
        contracts_config,
        state_keeper_config,
        db_config,
        network_config,
        mempool_config,
        state_keeper_pool,
        mempool.clone(),
        gas_adjuster.clone(),
        miniblock_sealer_handle,
        stop_receiver.clone(),
    )
    .await;
    task_futures.push(tokio::spawn(state_keeper.run()));

    let mempool_fetcher_pool = pool_builder
        .build()
        .await
        .context("failed to build mempool_fetcher_pool")?;
    let mempool_fetcher = MempoolFetcher::new(mempool, gas_adjuster, mempool_config);
    let mempool_fetcher_handle = tokio::spawn(mempool_fetcher.run(
        mempool_fetcher_pool,
        mempool_config.remove_stuck_txs,
        mempool_config.stuck_tx_timeout(),
        fair_l2_gas_price,
        stop_receiver,
    ));
    task_futures.push(mempool_fetcher_handle);
    Ok(())
}

async fn add_trees_to_task_futures(
    task_futures: &mut Vec<JoinHandle<anyhow::Result<()>>>,
    healthchecks: &mut Vec<Box<dyn CheckHealth>>,
    components: &[Component],
    store_factory: &ObjectStoreFactory,
    stop_receiver: watch::Receiver<bool>,
) -> anyhow::Result<()> {
    if components.contains(&Component::TreeBackup) {
        anyhow::bail!("Tree backup mode is disabled");
    }

    let db_config = DBConfig::from_env().context("DBConfig::from_env()")?;
    let operation_config =
        OperationsManagerConfig::from_env().context("OperationManagerConfig::from_env()")?;
    let api_config = ApiConfig::from_env()
        .context("ApiConfig::from_env()")?
        .merkle_tree;
    let api_config = components
        .contains(&Component::TreeApi)
        .then_some(&api_config);

    let has_tree_component = components.contains(&Component::Tree);
    let has_lightweight_component = components.contains(&Component::TreeLightweight);
    let mode = match (has_tree_component, has_lightweight_component) {
        (true, true) => anyhow::bail!(
            "Cannot start a node with a Merkle tree in both full and lightweight modes. \
             Since the storage layout is mode-independent, choose either of modes and run \
             the node with it."
        ),
        (false, true) => MetadataCalculatorModeConfig::Lightweight,
        (true, false) => match db_config.merkle_tree.mode {
            MerkleTreeMode::Lightweight => MetadataCalculatorModeConfig::Lightweight,
            MerkleTreeMode::Full => MetadataCalculatorModeConfig::Full {
                store_factory: Some(store_factory),
            },
        },
        (false, false) => {
            anyhow::ensure!(
                !components.contains(&Component::TreeApi),
                "Merkle tree API cannot be started without a tree component"
            );
            return Ok(());
        }
    };

    run_tree(
        task_futures,
        healthchecks,
        &db_config,
        api_config,
        &operation_config,
        mode,
        stop_receiver,
    )
    .await
    .context("run_tree()")
}

async fn run_tree(
    task_futures: &mut Vec<JoinHandle<anyhow::Result<()>>>,
    healthchecks: &mut Vec<Box<dyn CheckHealth>>,
    db_config: &DBConfig,
    api_config: Option<&MerkleTreeApiConfig>,
    operation_manager: &OperationsManagerConfig,
    mode: MetadataCalculatorModeConfig<'_>,
    stop_receiver: watch::Receiver<bool>,
) -> anyhow::Result<()> {
    let started_at = Instant::now();
    let mode_str = if matches!(mode, MetadataCalculatorModeConfig::Full { .. }) {
        "full"
    } else {
        "lightweight"
    };
    tracing::info!("Initializing Merkle tree in {mode_str} mode");

    let config = MetadataCalculatorConfig::for_main_node(db_config, operation_manager, mode);
    let metadata_calculator = MetadataCalculator::new(&config).await;
    if let Some(api_config) = api_config {
        let address = (Ipv4Addr::UNSPECIFIED, api_config.port).into();
        let server_task = metadata_calculator
            .tree_reader()
            .run_api_server(address, stop_receiver.clone());
        task_futures.push(tokio::spawn(server_task));
    }

    let tree_health_check = metadata_calculator.tree_health_check();
    healthchecks.push(Box::new(tree_health_check));
    let pool = ConnectionPool::singleton(DbVariant::Master)
        .build()
        .await
        .context("failed to build connection pool")?;
    let prover_pool = ConnectionPool::singleton(DbVariant::Prover)
        .build()
        .await
        .context("failed to build prover_pool")?;
    let tree_task = tokio::spawn(metadata_calculator.run(pool, prover_pool, stop_receiver));
    task_futures.push(tree_task);

    let elapsed = started_at.elapsed();
    APP_METRICS.init_latency[&InitStage::Tree].set(elapsed);
    tracing::info!("Initialized {mode_str} tree in {elapsed:?}");
    Ok(())
}

async fn add_basic_witness_input_producer_to_task_futures(
    task_futures: &mut Vec<JoinHandle<anyhow::Result<()>>>,
    connection_pool: &ConnectionPool,
    store_factory: &ObjectStoreFactory,
    l2_chain_id: L2ChainId,
    stop_receiver: watch::Receiver<bool>,
) -> anyhow::Result<()> {
    // Witness Generator won't be spawned with `ZKSYNC_LOCAL_SETUP` running.
    // BasicWitnessInputProducer shouldn't be producing input for it locally either.
    if std::env::var("ZKSYNC_LOCAL_SETUP") == Ok("true".to_owned()) {
        return Ok(());
    }
    let started_at = Instant::now();
    tracing::info!("initializing BasicWitnessInputProducer");
    let producer =
        BasicWitnessInputProducer::new(connection_pool.clone(), store_factory, l2_chain_id).await?;
    task_futures.push(tokio::spawn(producer.run(stop_receiver, None)));
    tracing::info!(
        "Initialized BasicWitnessInputProducer in {:?}",
        started_at.elapsed()
    );
    let elapsed = started_at.elapsed();
    APP_METRICS.init_latency[&InitStage::BasicWitnessInputProducer].set(elapsed);
    Ok(())
}

async fn add_witness_generator_to_task_futures(
    task_futures: &mut Vec<JoinHandle<anyhow::Result<()>>>,
    components: &[Component],
    connection_pool: &ConnectionPool,
    prover_connection_pool: &ConnectionPool,
    store_factory: &ObjectStoreFactory,
    stop_receiver: &watch::Receiver<bool>,
) -> anyhow::Result<()> {
    // We don't want witness generator to run on local nodes, as it's CPU heavy.
    if std::env::var("ZKSYNC_LOCAL_SETUP") == Ok("true".to_owned()) {
        return Ok(());
    }

    let generator_params = components.iter().filter_map(|component| {
        if let Component::WitnessGenerator(batch_size, component_type) = component {
            Some((*batch_size, *component_type))
        } else {
            None
        }
    });

    for (batch_size, component_type) in generator_params {
        let started_at = Instant::now();
        tracing::info!(
            "initializing the {component_type:?} witness generator, batch size: {batch_size:?}"
        );

        let vk_commitments = get_cached_commitments();
        let protocol_versions = prover_connection_pool
            .access_storage()
            .await
            .unwrap()
            .protocol_versions_dal()
            .protocol_version_for(&vk_commitments)
            .await;
        let config =
            WitnessGeneratorConfig::from_env().context("WitnessGeneratorConfig::from_env()")?;
        let task = match component_type {
            AggregationRound::BasicCircuits => {
                let witness_generator = BasicWitnessGenerator::new(
                    config,
                    store_factory,
                    protocol_versions.clone(),
                    connection_pool.clone(),
                    prover_connection_pool.clone(),
                )
                .await;
                tokio::spawn(witness_generator.run(stop_receiver.clone(), batch_size))
            }
            AggregationRound::LeafAggregation => {
                let witness_generator = LeafAggregationWitnessGenerator::new(
                    config,
                    store_factory,
                    protocol_versions.clone(),
                    connection_pool.clone(),
                    prover_connection_pool.clone(),
                )
                .await;
                tokio::spawn(witness_generator.run(stop_receiver.clone(), batch_size))
            }
            AggregationRound::NodeAggregation => {
                let witness_generator = NodeAggregationWitnessGenerator::new(
                    config,
                    store_factory,
                    protocol_versions.clone(),
                    connection_pool.clone(),
                    prover_connection_pool.clone(),
                )
                .await;
                tokio::spawn(witness_generator.run(stop_receiver.clone(), batch_size))
            }
            AggregationRound::Scheduler => {
                let witness_generator = SchedulerWitnessGenerator::new(
                    config,
                    store_factory,
                    protocol_versions.clone(),
                    connection_pool.clone(),
                    prover_connection_pool.clone(),
                )
                .await;
                tokio::spawn(witness_generator.run(stop_receiver.clone(), batch_size))
            }
        };
        task_futures.push(task);

        let elapsed = started_at.elapsed();
        APP_METRICS.init_latency[&InitStage::WitnessGenerator(component_type)].set(elapsed);
        tracing::info!("initialized {component_type:?} witness generator in {elapsed:?}");
    }
    Ok(())
}

async fn add_house_keeper_to_task_futures(
    task_futures: &mut Vec<JoinHandle<anyhow::Result<()>>>,
    store_factory: &ObjectStoreFactory,
) -> anyhow::Result<()> {
    let house_keeper_config =
        HouseKeeperConfig::from_env().context("HouseKeeperConfig::from_env()")?;
    let connection_pool = ConnectionPool::singleton(DbVariant::Replica)
        .build()
        .await
        .context("failed to build a connection pool")?;
    let l1_batch_metrics_reporter = L1BatchMetricsReporter::new(
        house_keeper_config.l1_batch_metrics_reporting_interval_ms,
        connection_pool,
    );

    let prover_connection_pool = ConnectionPool::builder(DbVariant::Prover)
        .set_max_size(Some(house_keeper_config.prover_db_pool_size))
        .build()
        .await
        .context("failed to build a prover_connection_pool")?;
    let gpu_prover_queue = GpuProverQueueMonitor::new(
        ProverGroupConfig::from_env()
            .context("ProverGroupConfig::from_env()")?
            .synthesizer_per_gpu,
        house_keeper_config.gpu_prover_queue_reporting_interval_ms,
        prover_connection_pool.clone(),
    );
    let config = ProverConfigs::from_env()
        .context("ProverCOnfigs::from_env()")?
        .non_gpu;
    let prover_job_retry_manager = ProverJobRetryManager::new(
        config.max_attempts,
        config.proof_generation_timeout(),
        house_keeper_config.prover_job_retrying_interval_ms,
        prover_connection_pool.clone(),
    );
    let prover_stats_reporter = ProverStatsReporter::new(
        house_keeper_config.prover_stats_reporting_interval_ms,
        prover_connection_pool.clone(),
    );
    let waiting_to_queued_witness_job_mover = WaitingToQueuedWitnessJobMover::new(
        house_keeper_config.witness_job_moving_interval_ms,
        prover_connection_pool.clone(),
    );
    let witness_generator_stats_reporter = WitnessGeneratorStatsReporter::new(
        house_keeper_config.witness_generator_stats_reporting_interval_ms,
        prover_connection_pool.clone(),
    );
    let gcs_blob_cleaner = GcsBlobCleaner::new(
        store_factory,
        prover_connection_pool.clone(),
        house_keeper_config.blob_cleaning_interval_ms,
    )
    .await;

    task_futures.push(tokio::spawn(gcs_blob_cleaner.run()));
    task_futures.push(tokio::spawn(witness_generator_stats_reporter.run()));
    task_futures.push(tokio::spawn(gpu_prover_queue.run()));
    task_futures.push(tokio::spawn(l1_batch_metrics_reporter.run()));
    task_futures.push(tokio::spawn(prover_stats_reporter.run()));
    task_futures.push(tokio::spawn(waiting_to_queued_witness_job_mover.run()));
    task_futures.push(tokio::spawn(prover_job_retry_manager.run()));

    // All FRI Prover related components are configured below.
    let fri_prover_config = FriProverConfig::from_env().context("FriProverConfig::from_env()")?;
    let fri_prover_job_retry_manager = FriProverJobRetryManager::new(
        fri_prover_config.max_attempts,
        fri_prover_config.proof_generation_timeout(),
        house_keeper_config.fri_prover_job_retrying_interval_ms,
        prover_connection_pool.clone(),
    );
    task_futures.push(tokio::spawn(fri_prover_job_retry_manager.run()));

    let fri_witness_gen_config =
        FriWitnessGeneratorConfig::from_env().context("FriWitnessGeneratorConfig::from_env")?;
    let fri_witness_gen_job_retry_manager = FriWitnessGeneratorJobRetryManager::new(
        fri_witness_gen_config.max_attempts,
        fri_witness_gen_config.witness_generation_timeout(),
        house_keeper_config.fri_witness_generator_job_retrying_interval_ms,
        prover_connection_pool.clone(),
    );
    task_futures.push(tokio::spawn(fri_witness_gen_job_retry_manager.run()));

    let waiting_to_queued_fri_witness_job_mover = WaitingToQueuedFriWitnessJobMover::new(
        house_keeper_config.fri_witness_job_moving_interval_ms,
        prover_connection_pool.clone(),
    );
    task_futures.push(tokio::spawn(waiting_to_queued_fri_witness_job_mover.run()));

    let scheduler_circuit_queuer = SchedulerCircuitQueuer::new(
        house_keeper_config.fri_witness_job_moving_interval_ms,
        prover_connection_pool.clone(),
    );
    task_futures.push(tokio::spawn(scheduler_circuit_queuer.run()));

    let fri_witness_generator_stats_reporter = FriWitnessGeneratorStatsReporter::new(
        prover_connection_pool.clone(),
        house_keeper_config.witness_generator_stats_reporting_interval_ms,
    );
    task_futures.push(tokio::spawn(fri_witness_generator_stats_reporter.run()));

    let fri_prover_stats_reporter = FriProverStatsReporter::new(
        house_keeper_config.fri_prover_stats_reporting_interval_ms,
        prover_connection_pool.clone(),
    );
    task_futures.push(tokio::spawn(fri_prover_stats_reporter.run()));

    let proof_compressor_config =
        FriProofCompressorConfig::from_env().context("FriProofCompressorConfig")?;
    let fri_proof_compressor_stats_reporter = FriProofCompressorStatsReporter::new(
        house_keeper_config.fri_proof_compressor_stats_reporting_interval_ms,
        prover_connection_pool.clone(),
    );
    task_futures.push(tokio::spawn(fri_proof_compressor_stats_reporter.run()));

    let fri_proof_compressor_retry_manager = FriProofCompressorJobRetryManager::new(
        proof_compressor_config.max_attempts,
        proof_compressor_config.generation_timeout(),
        house_keeper_config.fri_proof_compressor_job_retrying_interval_ms,
        prover_connection_pool.clone(),
    );
    task_futures.push(tokio::spawn(fri_proof_compressor_retry_manager.run()));
    Ok(())
}

fn build_storage_caches(
    replica_connection_pool: &ConnectionPool,
    task_futures: &mut Vec<JoinHandle<anyhow::Result<()>>>,
) -> anyhow::Result<PostgresStorageCaches> {
    let rpc_config = Web3JsonRpcConfig::from_env().context("Web3JsonRpcConfig::from_env()")?;
    let factory_deps_capacity = rpc_config.factory_deps_cache_size() as u64;
    let initial_writes_capacity = rpc_config.initial_writes_cache_size() as u64;
    let values_capacity = rpc_config.latest_values_cache_size() as u64;
    let mut storage_caches =
        PostgresStorageCaches::new(factory_deps_capacity, initial_writes_capacity);

    if values_capacity > 0 {
        let values_cache_task = storage_caches.configure_storage_values_cache(
            values_capacity,
            replica_connection_pool.clone(),
            tokio::runtime::Handle::current(),
        );
        task_futures.push(tokio::task::spawn_blocking(values_cache_task));
    }
    Ok(storage_caches)
}

async fn build_tx_sender<G: L1GasPriceProvider>(
    tx_sender_config: &TxSenderConfig,
    web3_json_config: &Web3JsonRpcConfig,
    state_keeper_config: &StateKeeperConfig,
    replica_pool: ConnectionPool,
    master_pool: ConnectionPool,
    l1_gas_price_provider: Arc<G>,
    storage_caches: PostgresStorageCaches,
) -> (TxSender<G>, VmConcurrencyBarrier) {
    let mut tx_sender_builder = TxSenderBuilder::new(tx_sender_config.clone(), replica_pool)
        .with_main_connection_pool(master_pool)
        .with_state_keeper_config(state_keeper_config.clone());

    // Add rate limiter if enabled.
    if let Some(transactions_per_sec_limit) = web3_json_config.transactions_per_sec_limit {
        tx_sender_builder = tx_sender_builder.with_rate_limiter(transactions_per_sec_limit);
    };

    let max_concurrency = web3_json_config.vm_concurrency_limit();
    let (vm_concurrency_limiter, vm_barrier) = VmConcurrencyLimiter::new(max_concurrency);

    let tx_sender = tx_sender_builder
        .build(
            l1_gas_price_provider,
            Arc::new(vm_concurrency_limiter),
            ApiContracts::load_from_disk(),
            storage_caches,
        )
        .await;
    (tx_sender, vm_barrier)
}

#[allow(clippy::too_many_arguments)]
async fn run_http_api<G: L1GasPriceProvider + Send + Sync + 'static>(
    tx_sender_config: &TxSenderConfig,
    state_keeper_config: &StateKeeperConfig,
    internal_api: &InternalApiConfig,
    api_config: &ApiConfig,
    master_connection_pool: ConnectionPool,
    replica_connection_pool: ConnectionPool,
    stop_receiver: watch::Receiver<bool>,
    gas_adjuster: Arc<G>,
    with_debug_namespace: bool,
    with_logs_request_translator_enabled: bool,
    storage_caches: PostgresStorageCaches,
) -> anyhow::Result<ApiServerHandles> {
    let (tx_sender, vm_barrier) = build_tx_sender(
        tx_sender_config,
        &api_config.web3_json_rpc,
        state_keeper_config,
        replica_connection_pool.clone(),
        master_connection_pool,
        gas_adjuster,
        storage_caches,
    )
    .await;

    let namespaces = if with_debug_namespace {
        Namespace::ALL.to_vec()
    } else {
        Namespace::NON_DEBUG.to_vec()
    };
    let last_miniblock_pool = ConnectionPool::singleton(DbVariant::Replica)
        .build()
        .await
        .context("failed to build last_miniblock_pool")?;

    let mut api_builder =
        web3::ApiBuilder::jsonrpsee_backend(internal_api.clone(), replica_connection_pool)
            .http(api_config.web3_json_rpc.http_port)
            .with_last_miniblock_pool(last_miniblock_pool)
            .with_filter_limit(api_config.web3_json_rpc.filters_limit())
            .with_threads(api_config.web3_json_rpc.http_server_threads())
            .with_batch_request_size_limit(api_config.web3_json_rpc.max_batch_request_size())
            .with_response_body_size_limit(api_config.web3_json_rpc.max_response_body_size())
            .with_tx_sender(tx_sender, vm_barrier)
            .enable_api_namespaces(namespaces);
    if with_logs_request_translator_enabled {
        api_builder = api_builder.enable_request_translator();
    }
    api_builder.build(stop_receiver).await
}

#[allow(clippy::too_many_arguments)]
async fn run_ws_api<G: L1GasPriceProvider + Send + Sync + 'static>(
    tx_sender_config: &TxSenderConfig,
    state_keeper_config: &StateKeeperConfig,
    internal_api: &InternalApiConfig,
    api_config: &ApiConfig,
    gas_adjuster: Arc<G>,
    master_connection_pool: ConnectionPool,
    replica_connection_pool: ConnectionPool,
    stop_receiver: watch::Receiver<bool>,
    storage_caches: PostgresStorageCaches,
    with_logs_request_translator_enabled: bool,
) -> anyhow::Result<ApiServerHandles> {
    let (tx_sender, vm_barrier) = build_tx_sender(
        tx_sender_config,
        &api_config.web3_json_rpc,
        state_keeper_config,
        replica_connection_pool.clone(),
        master_connection_pool,
        gas_adjuster,
        storage_caches,
    )
    .await;
    let last_miniblock_pool = ConnectionPool::singleton(DbVariant::Replica)
        .build()
        .await
        .context("failed to build last_miniblock_pool")?;

    let mut api_builder =
        web3::ApiBuilder::jsonrpc_backend(internal_api.clone(), replica_connection_pool)
            .ws(api_config.web3_json_rpc.ws_port)
            .with_last_miniblock_pool(last_miniblock_pool)
            .with_filter_limit(api_config.web3_json_rpc.filters_limit())
            .with_subscriptions_limit(api_config.web3_json_rpc.subscriptions_limit())
            .with_batch_request_size_limit(api_config.web3_json_rpc.max_batch_request_size())
            .with_response_body_size_limit(api_config.web3_json_rpc.max_response_body_size())
            .with_websocket_requests_per_minute_limit(
                api_config
                    .web3_json_rpc
                    .websocket_requests_per_minute_limit(),
            )
            .with_polling_interval(api_config.web3_json_rpc.pubsub_interval())
            .with_threads(api_config.web3_json_rpc.ws_server_threads())
            .with_tx_sender(tx_sender, vm_barrier)
            .enable_api_namespaces(Namespace::NON_DEBUG.to_vec());

    if with_logs_request_translator_enabled {
        api_builder = api_builder.enable_request_translator();
    }
    api_builder.build(stop_receiver.clone()).await
}

async fn circuit_breakers_for_components(
    components: &[Component],
    circuit_breaker_config: &CircuitBreakerConfig,
) -> anyhow::Result<Vec<Box<dyn CircuitBreaker>>> {
    let mut circuit_breakers: Vec<Box<dyn CircuitBreaker>> = Vec::new();

    if components.iter().any(|c| {
        matches!(
            c,
            Component::EthTxAggregator | Component::EthTxManager | Component::StateKeeper
        )
    }) {
        let pool = ConnectionPool::singleton(DbVariant::Replica)
            .build()
            .await
            .context("failed to build a connection pool")?;
        circuit_breakers.push(Box::new(FailedL1TransactionChecker { pool }));
    }

    if components.iter().any(|c| {
        matches!(
            c,
            Component::HttpApi
                | Component::WsApi
                | Component::ApiTranslator
                | Component::ContractVerificationApi
        )
    }) {
        let pool = ConnectionPool::singleton(DbVariant::Replica)
            .build()
            .await?;
        circuit_breakers.push(Box::new(ReplicationLagChecker {
            pool,
            replication_lag_limit_sec: circuit_breaker_config.replication_lag_limit_sec,
        }));
    }
    Ok(circuit_breakers)
}<|MERGE_RESOLUTION|>--- conflicted
+++ resolved
@@ -42,11 +42,7 @@
     proofs::AggregationRound,
     protocol_version::{L1VerifierConfig, VerifierParams},
     system_contracts::get_system_smart_contracts,
-<<<<<<< HEAD
-    PackedEthSignature, ProtocolVersionId,
-=======
-    Address, L2ChainId, PackedEthSignature, ProtocolVersionId,
->>>>>>> 1659c840
+    L2ChainId, PackedEthSignature, ProtocolVersionId,
 };
 use zksync_verification_key_server::get_cached_commitments;
 
