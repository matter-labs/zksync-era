--- conflicted
+++ resolved
@@ -82,7 +82,8 @@
 
     let pool = ConnectionPool::<Core>::constrained_test_pool(1).await;
     let tx_sender = create_real_tx_sender(pool).await;
-    let mut estimator = GasEstimator::new(&tx_sender, tx.into(), Some(state_override))
+    let block_args = pending_block_args(&tx_sender).await;
+    let mut estimator = GasEstimator::new(&tx_sender, tx.into(), block_args, Some(state_override))
         .await
         .unwrap();
     estimator.adjust_transaction_fee();
@@ -349,12 +350,8 @@
     let fee_scale_factor = 1.0;
     let fee = tx_sender
         .get_txs_fee_in_wei(
-<<<<<<< HEAD
             tx.clone(),
-=======
-            tx.clone().into(),
             block_args.clone(),
->>>>>>> deafa460
             fee_scale_factor,
             acceptable_overestimation,
             Some(state_override.clone()),
@@ -371,12 +368,8 @@
 
     let fee = tx_sender
         .get_txs_fee_in_wei(
-<<<<<<< HEAD
             tx,
-=======
-            tx.into(),
             block_args,
->>>>>>> deafa460
             fee_scale_factor,
             acceptable_overestimation,
             Some(state_override.clone()),
