use zksync_config::configs::contracts::{
    chain::{ChainContracts, ZkChainOnChainConfig},
    ecosystem::EcosystemCommonContracts,
    SettlementLayerSpecificContracts,
};
use zksync_contracts::{
    bridgehub_contract, getters_facet_contract, hyperchain_contract,
    state_transition_manager_contract,
};
use zksync_types::{
    commitment::L2DACommitmentScheme,
    ethabi::{Contract, Token},
    protocol_version::ProtocolSemanticVersion,
    settlement::SettlementLayer,
    Address, L2ChainId, SLChainId, U256,
};

use crate::{CallFunctionArgs, ContractCallError, EthInterface};

pub async fn get_diamond_proxy_contract(
    sl_client: &dyn EthInterface,
    bridgehub_address: Address,
    l2_chain_id: L2ChainId,
) -> Result<Address, ContractCallError> {
    CallFunctionArgs::new("getZKChain", Token::Uint(l2_chain_id.as_u64().into()))
        .for_contract(bridgehub_address, &bridgehub_contract())
        .call(sl_client)
        .await
}

pub async fn get_server_notifier_addr(
    sl_client: &dyn EthInterface,
    ctm_address: Address,
) -> Result<Option<Address>, ContractCallError> {
    CallFunctionArgs::new("serverNotifierAddress", ())
        .for_contract(ctm_address, &state_transition_manager_contract())
        .call(sl_client)
        .await
        .map(|a: Address| if a.is_zero() { None } else { Some(a) })
}

/// Load contacts specific for each settlement layer, using bridgehub contract
pub async fn load_settlement_layer_contracts(
    sl_client: &dyn EthInterface,
    bridgehub_address: Address,
    l2_chain_id: L2ChainId,
    multicall3: Option<Address>,
) -> anyhow::Result<Option<SettlementLayerSpecificContracts>> {
    let diamond_proxy =
        get_diamond_proxy_contract(sl_client, bridgehub_address, l2_chain_id).await?;

    if diamond_proxy.is_zero() {
        return Ok(None);
    }

    let protocol_version =
        get_protocol_version(diamond_proxy, &hyperchain_contract(), sl_client).await?;
    let protocol_version = ProtocolSemanticVersion::try_from_packed(protocol_version)
        .map_err(|err| anyhow::format_err!("Failed to unpack semver: {err}"))?;

    if !protocol_version.minor.is_post_fflonk() {
        return Ok(None);
    }

    let ctm_address =
        CallFunctionArgs::new("chainTypeManager", Token::Uint(l2_chain_id.as_u64().into()))
            .for_contract(bridgehub_address, &bridgehub_contract())
            .call(sl_client)
            .await?;

    let message_root_proxy_addr = CallFunctionArgs::new("messageRoot", ())
        .for_contract(bridgehub_address, &bridgehub_contract())
<<<<<<< HEAD
        .call(sl_client)
        .await?;

    let validator_timelock_addr = CallFunctionArgs::new("validatorTimelock", ())
        .for_contract(ctm_address, &state_transition_manager_contract())
=======
>>>>>>> 7746b9c1
        .call(sl_client)
        .await?;

    let validator_timelock_addr = if protocol_version.minor.is_pre_interop_fast_blocks() {
        CallFunctionArgs::new("validatorTimelock", ())
            .for_contract(ctm_address, &state_transition_manager_contract())
            .call(sl_client)
            .await?
    } else {
        CallFunctionArgs::new("validatorTimelockPostV29", ())
            .for_contract(ctm_address, &state_transition_manager_contract())
            .call(sl_client)
            .await?
    };

    Ok(Some(SettlementLayerSpecificContracts {
        ecosystem_contracts: EcosystemCommonContracts {
            bridgehub_proxy_addr: Some(bridgehub_address),
            state_transition_proxy_addr: Some(ctm_address),
            message_root_proxy_addr: Some(message_root_proxy_addr),
            validator_timelock_addr: Some(validator_timelock_addr),
            multicall3,
        },
        chain_contracts_config: ChainContracts {
            diamond_proxy_addr: diamond_proxy,
        },
    }))
}

/// This function will return correct settlement mode only if it's called for L1.
pub async fn get_settlement_layer_from_l1(
    eth_client: &dyn EthInterface,
    diamond_proxy_addr: Address,
    abi: &Contract,
) -> Result<SettlementLayer, ContractCallError> {
    let address = get_settlement_layer_address(eth_client, diamond_proxy_addr, abi).await?;
    // Due to implementation details if the settlement layer set to zero,
    // that means the current layer is settlement layer
    let settlement_mode = if address.is_zero() {
        let chain_id = eth_client.fetch_chain_id().await?;
        SettlementLayer::L1(chain_id)
    } else {
        let chain_id = get_diamond_proxy_chain_id(eth_client, address).await?;
        SettlementLayer::Gateway(chain_id)
    };

    Ok(settlement_mode)
}

pub async fn get_settlement_layer_address(
    eth_client: &dyn EthInterface,
    diamond_proxy_addr: Address,
    abi: &Contract,
) -> Result<Address, ContractCallError> {
    if !ProtocolSemanticVersion::try_from_packed(
        get_protocol_version(diamond_proxy_addr, &hyperchain_contract(), eth_client).await?,
    )
    // It's safe to unwrap it, because we have the same mechanism on l1
    .unwrap()
    .minor
    .is_post_fflonk()
    {
        return Ok(Address::zero());
    }
    let settlement_layer: Address = CallFunctionArgs::new("getSettlementLayer", ())
        .for_contract(diamond_proxy_addr, abi)
        .call(eth_client)
        .await?;

    Ok(settlement_layer)
}

async fn get_diamond_proxy_chain_id(
    eth_client: &dyn EthInterface,
    diamond_proxy_addr: Address,
) -> Result<SLChainId, ContractCallError> {
    let abi = getters_facet_contract();
    let chain_id: U256 = CallFunctionArgs::new("getChainId", ())
        .for_contract(diamond_proxy_addr, &abi)
        .call(eth_client)
        .await?;

    Ok(SLChainId(chain_id.as_u64()))
}

async fn get_protocol_version(
    diamond_proxy_addr: Address,
    abi: &Contract,
    eth_client: &dyn EthInterface,
) -> Result<U256, ContractCallError> {
    CallFunctionArgs::new("getProtocolVersion", ())
        .for_contract(diamond_proxy_addr, abi)
        .call(eth_client)
        .await
}

pub async fn is_settlement_layer(
    eth_client: &dyn EthInterface,
    bridgehub_address: Address,
    l2_chain_id: L2ChainId,
) -> Result<bool, ContractCallError> {
    let is_settlement_layer: bool = CallFunctionArgs::new(
        "whitelistedSettlementLayers",
        Token::Uint(l2_chain_id.as_u64().into()),
    )
    .for_contract(bridgehub_address, &bridgehub_contract())
    .call(eth_client)
    .await?;
    Ok(is_settlement_layer)
}

pub async fn get_zk_chain_on_chain_params(
    eth_client: &dyn EthInterface,
    diamond_proxy_addr: Address,
) -> Result<ZkChainOnChainConfig, ContractCallError> {
    let abi = getters_facet_contract();
    let l2_da_commitment_scheme: Token = CallFunctionArgs::new("getDAValidatorPair", ())
        .for_contract(diamond_proxy_addr, &abi)
        .call(eth_client)
        .await?;
    dbg!(&l2_da_commitment_scheme);
    let l2_da_commitment_scheme =
        if let Token::Tuple(l2_da_commitment_scheme) = l2_da_commitment_scheme {
            if let [Token::Address(_), Token::Uint(l2_da_commitment_scheme)] =
                l2_da_commitment_scheme.as_slice()
            {
                Some(
                    L2DACommitmentScheme::try_from(l2_da_commitment_scheme.as_u64() as u8)
                        .expect("Invalid L2DACommitmentScheme value"),
                )
            } else {
                None
            }
        } else {
            None
        };

    Ok(ZkChainOnChainConfig {
        l2_da_commitment_scheme,
    })
}<|MERGE_RESOLUTION|>--- conflicted
+++ resolved
@@ -70,14 +70,6 @@
 
     let message_root_proxy_addr = CallFunctionArgs::new("messageRoot", ())
         .for_contract(bridgehub_address, &bridgehub_contract())
-<<<<<<< HEAD
-        .call(sl_client)
-        .await?;
-
-    let validator_timelock_addr = CallFunctionArgs::new("validatorTimelock", ())
-        .for_contract(ctm_address, &state_transition_manager_contract())
-=======
->>>>>>> 7746b9c1
         .call(sl_client)
         .await?;
 
