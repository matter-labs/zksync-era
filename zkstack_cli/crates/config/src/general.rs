--- conflicted
+++ resolved
@@ -90,25 +90,13 @@
         Ok(port.map(|port| format!("http://127.0.0.1:{port}")))
     }
 
-<<<<<<< HEAD
-    pub fn da_client_type(&self) -> Option<String> {
-        self.0.get_opt("da_client.client").unwrap_or(None)
-=======
     pub fn prover_gateway_url(&self) -> anyhow::Result<Option<String>> {
         let port = self.0.get_opt::<u16>("prover_gateway.port")?;
         Ok(port.map(|port| format!("http://127.0.0.1:{port}")))
     }
 
-    pub fn da_client_type(&self) -> Option<&str> {
-        self.0.get_raw("da_client").and_then(|val| {
-            let val = val.as_mapping()?;
-            if val.len() == 1 {
-                val.keys().next()?.as_str()
-            } else {
-                None
-            }
-        })
->>>>>>> 33dc6ce2
+    pub fn da_client_type(&self) -> Option<String> {
+        self.0.get_opt("da_client.client").unwrap_or(None)
     }
 
     pub fn test_core_database_url(&self) -> anyhow::Result<String> {
