[workspace]
members = [
  # Binaries
  "bin/block_reverter",
  "bin/contract-verifier",
  "bin/custom_genesis_export",
  "bin/external_node",
  "bin/merkle_tree_consistency_checker",
  "bin/snapshots_creator",
  "bin/selector_generator",
  "bin/system-constants-generator",
  "bin/verified_sources_fetcher",
  "bin/zksync_server",
  "bin/genesis_generator",
  "bin/zksync_tee_prover",
  # Node services
  "node/node_framework",
  "node/proof_data_handler",
  "node/block_reverter",
  "node/commitment_generator",
  "node/house_keeper",
  "node/genesis",
  "node/shared_metrics",
  "node/db_pruner",
  "node/fee_model",
  "node/da_dispatcher",
  "node/eth_sender",
  "node/vm_runner",
  "node/test_utils",
  "node/state_keeper",
  "node/reorg_detector",
  "node/consistency_checker",
  "node/metadata_calculator",
  "node/node_sync",
  "node/node_storage_init",
  "node/consensus",
  "node/contract_verification_server",
  "node/api_server",
  "node/base_token_adjuster",
  "node/external_proof_integration_api",
  "node/logs_bloom_backfill",
  "node/da_clients",
  "node/gateway_migrator",
  "node/zk_os_tree_manager",
  # Libraries
  "lib/db_connection",
  "lib/zksync_core_leftovers",
  "lib/basic_types",
  "lib/config",
  "lib/constants",
  "lib/contract_verifier",
  "lib/contracts",
  "lib/circuit_breaker",
  "lib/dal",
  "lib/da_client",
  "lib/eth_client",
  "lib/eth_signer",
  "lib/l1_contract_interface",
  "lib/mempool",
  "lib/merkle_tree",
  "lib/mini_merkle_tree",
  "lib/node_framework_derive",
  "lib/object_store",
  "lib/prover_interface",
  "lib/queued_job_processor",
  "lib/state",
  "lib/storage",
  "lib/tee_prover_interface",
  "lib/tee_verifier",
  "lib/types",
  "lib/utils",
  "lib/vlog",
  "lib/multivm",
  "lib/vm_interface",
  "lib/vm_executor",
  "lib/web3_decl",
  "lib/snapshots_applier",
  "lib/crypto_primitives",
  "lib/external_price_api",
  "lib/task_management",
  "lib/zk_os_merkle_tree",
  "lib/test_contracts",
  # Test infrastructure
  "tests/loadnext",
  "tests/vm-benchmark",
]
resolver = "2"

exclude = []

# for `perf` profiling
[profile.perf]
inherits = "release"
debug = true

[workspace.package]
version = "28.0.0-non-semver-compat"
edition = "2021"
authors = ["The Matter Labs Team <hello@matterlabs.dev>"]
homepage = "https://zksync.io/"
repository = "https://github.com/matter-labs/zksync-era"
license = "MIT OR Apache-2.0"
keywords = ["blockchain", "zksync"]
categories = ["cryptography"]

[workspace.dependencies]
# "External" dependencies
anyhow = "1"
assert_matches = "1.5"
async-trait = "0.1"
async-recursion = "1"
aws-config = { version = "1.1.7", default-features = false, features = [
  "behavior-version-latest",
] }
aws-runtime = "1.5.5"
aws-sdk-s3 = "1.76.0"
axum = "0.7.5"
backon = "0.4.4"
bigdecimal = "0.4.5"
bincode = "1"
bip39 = "2.1.0"
blake2 = "0.10"
bytes = "1"
chrono = { version = "0.4", default-features = false }
clap = "4.2.2"
codegen = "0.2.0"
const-decoder = "0.4.0"
criterion = "0.4.0"
ctrlc = "3.1"
dashmap = "5.5.3"
derive_more = "2.0.1"
envy = "0.4"
ethabi = "18.0.0"
flate2 = "1.0.28"
fraction = "0.15.3"
futures = "0.3"
futures-util = "0.3"
glob = "0.3"
google-cloud-auth = "0.16.0"
google-cloud-storage = "0.20.0"
governor = "0.4.2"
hex = "0.4"
http = "1.1"
http-body-util = "0.1.2"
httpmock = "0.7.0"
hyper = "1.3"
insta = "1.29.0"
itertools = "0.13.0"
jsonrpsee = { version = "0.24", default-features = false }
leb128 = "0.2.5"
lru = { version = "0.12.1", default-features = false }
mini-moka = "0.10.0"
num_cpus = "1.13"
num_enum = "0.7.2"
octocrab = "0.41"
once_cell = "1"
opentelemetry = "0.24.0"
opentelemetry_sdk = "0.24.0"
opentelemetry-otlp = "0.17.0"
opentelemetry-semantic-conventions = "0.16.0"
opentelemetry-appender-tracing = "0.5"
pin-project-lite = "0.2.13"
pretty_assertions = "1"
proptest = "1.6.0"
prost = "0.12.6"
rand = "0.8"
rayon = "1.3.1"
regex = "1"
reqwest = "0.12"
rlp = "0.5"
rocksdb = "0.21"
rustc_version = "0.4.0"
rustls = "0.23"
secp256k1 = { version = "0.27.0", features = ["recovery", "global-context"] }
secrecy = "0.10.3"
semver = "1"
sentry = "0.31"
serde = "1"
serde_json = "1"
serde_with = "1"
serde_yaml = "0.9"
ciborium = "0.2"
sha2 = "0.10.8"
sha3 = "0.10.8"
sqlx = "0.8.1"
static_assertions = "1.1"
structopt = "0.3.20"
strum = "0.26"
tempfile = "3.0.2"
test-casing = "0.1.2"
test-log = "0.2.15"
thiserror = "2.0.12"
thread_local = "1.1"
tikv-jemallocator = "0.5"
tiny-keccak = "2"
tokio = "1"
tower = "0.4.13"
tower-http = "0.5.2"
tracing = "0.1"
tracing-subscriber = "0.3"
tracing-opentelemetry = "0.25.0"
time = "0.3.36" # Has to be same as used by `tracing-subscriber`
url = "2"
web3 = "0.19.0"
yab = "0.1.0"

# Proc-macro
syn = "2.0"
quote = "1.0"
proc-macro2 = "1.0"
trybuild = "1.0"

# "Internal" dependencies
vise = "0.3.0"
vise-exporter = "0.3.0"
smart-config = { version = "0.1.0", git = "https://github.com/matter-labs/smart-config.git", rev = "15cee36ecb5b8df88d5a5f6e9f383972752c7cbd" }
smart-config-commands = { version = "0.1.0", git = "https://github.com/matter-labs/smart-config.git", rev = "15cee36ecb5b8df88d5a5f6e9f383972752c7cbd" }
foundry-compilers = { version = "0.11.6", git = "https://github.com/Moonsong-Labs/compilers.git", rev = "7c69695e5c75451f158dd2456bf8c94a7492ea0b" }

# DA clients' dependencies
# Avail
base58 = "0.2.0"
scale-encode = "0.5.0"
blake2b_simd = "1.0.2"
subxt-metadata = "0.39.0"
parity-scale-codec = { version = "3.6.9", default-features = false }
subxt-signer = { version = "0.39.0", default-features = false }

# Celestia
celestia-types = "0.6.1"
bech32 = "0.11.0"
ripemd = "0.1.3"
tonic = { version = "0.11.0", default-features = false }
pbjson-types = "0.6.0"

# Eigen
rust-eigenda-client = "0.1.3"

# Here and below:
# We *always* pin the latest version of protocol to disallow accidental changes in the execution logic.
# However, for the historical version of protocol crates, we have lax requirements. Otherwise,
# Bumping a crypto dependency like `boojum` would require us to republish all the historical packages.

circuit_encodings = "=0.152.2"
circuit_sequencer_api = "=0.152.2"
circuit_definitions = "=0.152.2"
crypto_codegen = { package = "zksync_solidity_vk_codegen", version = "=0.32.1" }

kzg = { package = "zksync_kzg", version = "=0.152.2" }

zk_evm_1_3_1 = { package = "zk_evm", version = "0.131.0-rc.2" }
zk_evm_1_3_3 = { package = "zk_evm", version = "0.133" }
zk_evm_1_4_0 = { package = "zk_evm", version = "0.140" }
zk_evm_1_4_1 = { package = "zk_evm", version = "0.141" }
zk_evm_1_5_0 = { package = "zk_evm", version = "=0.151.5" }
zk_evm_1_5_2 = { package = "zk_evm", version = "=0.152.2" }

fflonk = "=0.32.1"

bellman = { package = "zksync_bellman", version = "=0.32.1" }

# New VM
zksync_vm2 = "=0.4.0"

# Consensus dependencies.
zksync_concurrency = "=0.10.0"
zksync_consensus_bft = "=0.10.0"
zksync_consensus_crypto = "=0.10.0"
zksync_consensus_executor = "=0.10.0"
zksync_consensus_network = "=0.10.0"
zksync_consensus_roles = "=0.10.0"
zksync_consensus_storage = "=0.10.0"
zksync_consensus_utils = "=0.10.0"
zksync_protobuf = "=0.10.0"
zksync_protobuf_build = "=0.10.0"

# "Local" dependencies
<<<<<<< HEAD
zksync_multivm = { version = "27.5.2-non-semver-compat", path = "lib/multivm" }
zksync_vlog = { version = "27.5.2-non-semver-compat", path = "lib/vlog" }
zksync_vm_interface = { version = "27.5.2-non-semver-compat", path = "lib/vm_interface" }
zksync_vm_executor = { version = "27.5.2-non-semver-compat", path = "lib/vm_executor" }
zksync_basic_types = { version = "27.5.2-non-semver-compat", path = "lib/basic_types" }
zksync_circuit_breaker = { version = "27.5.2-non-semver-compat", path = "lib/circuit_breaker" }
zksync_config = { version = "27.5.2-non-semver-compat", path = "lib/config" }
zksync_contract_verifier_lib = { version = "27.5.2-non-semver-compat", path = "lib/contract_verifier" }
zksync_contracts = { version = "27.5.2-non-semver-compat", path = "lib/contracts" }
zksync_core_leftovers = { version = "27.5.2-non-semver-compat", path = "lib/zksync_core_leftovers" }
zksync_dal = { version = "27.5.2-non-semver-compat", path = "lib/dal" }
zksync_db_connection = { version = "27.5.2-non-semver-compat", path = "lib/db_connection" }
zksync_eth_client = { version = "27.5.2-non-semver-compat", path = "lib/eth_client" }
zksync_da_client = { version = "27.5.2-non-semver-compat", path = "lib/da_client" }
zksync_eth_signer = { version = "27.5.2-non-semver-compat", path = "lib/eth_signer" }
zksync_health_check = { version = "27.5.2-non-semver-compat", path = "lib/health_check" }
zksync_l1_contract_interface = { version = "27.5.2-non-semver-compat", path = "lib/l1_contract_interface" }
zksync_mempool = { version = "27.5.2-non-semver-compat", path = "lib/mempool" }
zksync_merkle_tree = { version = "27.5.2-non-semver-compat", path = "lib/merkle_tree" }
zksync_mini_merkle_tree = { version = "27.5.2-non-semver-compat", path = "lib/mini_merkle_tree" }
zksync_object_store = { version = "27.5.2-non-semver-compat", path = "lib/object_store" }
zksync_prover_interface = { version = "27.5.2-non-semver-compat", path = "lib/prover_interface" }
zksync_queued_job_processor = { version = "27.5.2-non-semver-compat", path = "lib/queued_job_processor" }
zksync_snapshots_applier = { version = "27.5.2-non-semver-compat", path = "lib/snapshots_applier" }
zksync_state = { version = "27.5.2-non-semver-compat", path = "lib/state" }
zksync_storage = { version = "27.5.2-non-semver-compat", path = "lib/storage" }
zksync_system_constants = { version = "27.5.2-non-semver-compat", path = "lib/constants" }
zksync_tee_prover_interface = { version = "27.5.2-non-semver-compat", path = "lib/tee_prover_interface" }
zksync_tee_verifier = { version = "27.5.2-non-semver-compat", path = "lib/tee_verifier" }
zksync_test_contracts = { version = "27.5.2-non-semver-compat", path = "lib/test_contracts" }
zksync_types = { version = "27.5.2-non-semver-compat", path = "lib/types" }
zksync_utils = { version = "27.5.2-non-semver-compat", path = "lib/utils" }
zksync_web3_decl = { version = "27.5.2-non-semver-compat", path = "lib/web3_decl" }
zksync_crypto_primitives = { version = "27.5.2-non-semver-compat", path = "lib/crypto_primitives" }
zksync_external_price_api = { version = "27.5.2-non-semver-compat", path = "lib/external_price_api" }
zksync_task_management = { version = "27.5.2-non-semver-compat", path = "lib/task_management" }
zk_os_merkle_tree = { version = "27.5.2-non-semver-compat", path = "lib/zk_os_merkle_tree" }
=======
zksync_multivm = { version = "28.0.0-non-semver-compat", path = "lib/multivm" }
zksync_vlog = { version = "28.0.0-non-semver-compat", path = "lib/vlog" }
zksync_vm_interface = { version = "28.0.0-non-semver-compat", path = "lib/vm_interface" }
zksync_vm_executor = { version = "28.0.0-non-semver-compat", path = "lib/vm_executor" }
zksync_basic_types = { version = "28.0.0-non-semver-compat", path = "lib/basic_types" }
zksync_circuit_breaker = { version = "28.0.0-non-semver-compat", path = "lib/circuit_breaker" }
zksync_config = { version = "28.0.0-non-semver-compat", path = "lib/config" }
zksync_contract_verifier_lib = { version = "28.0.0-non-semver-compat", path = "lib/contract_verifier" }
zksync_contracts = { version = "28.0.0-non-semver-compat", path = "lib/contracts" }
zksync_core_leftovers = { version = "28.0.0-non-semver-compat", path = "lib/zksync_core_leftovers" }
zksync_dal = { version = "28.0.0-non-semver-compat", path = "lib/dal" }
zksync_db_connection = { version = "28.0.0-non-semver-compat", path = "lib/db_connection" }
zksync_env_config = { version = "28.0.0-non-semver-compat", path = "lib/env_config" }
zksync_eth_client = { version = "28.0.0-non-semver-compat", path = "lib/eth_client" }
zksync_da_client = { version = "28.0.0-non-semver-compat", path = "lib/da_client" }
zksync_eth_signer = { version = "28.0.0-non-semver-compat", path = "lib/eth_signer" }
zksync_health_check = { version = "28.0.0-non-semver-compat", path = "lib/health_check" }
zksync_l1_contract_interface = { version = "28.0.0-non-semver-compat", path = "lib/l1_contract_interface" }
zksync_mempool = { version = "28.0.0-non-semver-compat", path = "lib/mempool" }
zksync_merkle_tree = { version = "28.0.0-non-semver-compat", path = "lib/merkle_tree" }
zksync_mini_merkle_tree = { version = "28.0.0-non-semver-compat", path = "lib/mini_merkle_tree" }
zksync_object_store = { version = "28.0.0-non-semver-compat", path = "lib/object_store" }
zksync_protobuf_config = { version = "28.0.0-non-semver-compat", path = "lib/protobuf_config" }
zksync_prover_interface = { version = "28.0.0-non-semver-compat", path = "lib/prover_interface" }
zksync_queued_job_processor = { version = "28.0.0-non-semver-compat", path = "lib/queued_job_processor" }
zksync_snapshots_applier = { version = "28.0.0-non-semver-compat", path = "lib/snapshots_applier" }
zksync_state = { version = "28.0.0-non-semver-compat", path = "lib/state" }
zksync_storage = { version = "28.0.0-non-semver-compat", path = "lib/storage" }
zksync_system_constants = { version = "28.0.0-non-semver-compat", path = "lib/constants" }
zksync_tee_prover_interface = { version = "28.0.0-non-semver-compat", path = "lib/tee_prover_interface" }
zksync_tee_verifier = { version = "28.0.0-non-semver-compat", path = "lib/tee_verifier" }
zksync_test_contracts = { version = "28.0.0-non-semver-compat", path = "lib/test_contracts" }
zksync_types = { version = "28.0.0-non-semver-compat", path = "lib/types" }
zksync_utils = { version = "28.0.0-non-semver-compat", path = "lib/utils" }
zksync_web3_decl = { version = "28.0.0-non-semver-compat", path = "lib/web3_decl" }
zksync_crypto_primitives = { version = "28.0.0-non-semver-compat", path = "lib/crypto_primitives" }
zksync_external_price_api = { version = "28.0.0-non-semver-compat", path = "lib/external_price_api" }
zksync_task_management = { version = "28.0.0-non-semver-compat", path = "lib/task_management" }
zk_os_merkle_tree = { version = "28.0.0-non-semver-compat", path = "lib/zk_os_merkle_tree" }
>>>>>>> 72dda979

# Framework and components
zksync_node_framework = { version = "28.0.0-non-semver-compat", path = "node/node_framework" }
zksync_node_framework_derive = { version = "28.0.0-non-semver-compat", path = "lib/node_framework_derive" }
zksync_eth_watch = { version = "28.0.0-non-semver-compat", path = "node/eth_watch" }
zksync_shared_metrics = { version = "28.0.0-non-semver-compat", path = "node/shared_metrics" }
zksync_proof_data_handler = { version = "28.0.0-non-semver-compat", path = "node/proof_data_handler" }
zksync_tee_proof_data_handler = { version = "28.0.0-non-semver-compat", path = "node/tee_proof_data_handler" }
zksync_block_reverter = { version = "28.0.0-non-semver-compat", path = "node/block_reverter" }
zksync_commitment_generator = { version = "28.0.0-non-semver-compat", path = "node/commitment_generator" }
zksync_house_keeper = { version = "28.0.0-non-semver-compat", path = "node/house_keeper" }
zksync_node_genesis = { version = "28.0.0-non-semver-compat", path = "node/genesis" }
zksync_da_dispatcher = { version = "28.0.0-non-semver-compat", path = "node/da_dispatcher" }
zksync_da_clients = { version = "28.0.0-non-semver-compat", path = "node/da_clients" }
zksync_eth_sender = { version = "28.0.0-non-semver-compat", path = "node/eth_sender" }
zksync_node_db_pruner = { version = "28.0.0-non-semver-compat", path = "node/db_pruner" }
zksync_node_fee_model = { version = "28.0.0-non-semver-compat", path = "node/fee_model" }
zksync_vm_runner = { version = "28.0.0-non-semver-compat", path = "node/vm_runner" }
zksync_external_proof_integration_api = { version = "28.0.0-non-semver-compat", path = "node/external_proof_integration_api" }
zksync_node_test_utils = { version = "28.0.0-non-semver-compat", path = "node/test_utils" }
zksync_state_keeper = { version = "28.0.0-non-semver-compat", path = "node/state_keeper" }
zksync_reorg_detector = { version = "28.0.0-non-semver-compat", path = "node/reorg_detector" }
zksync_consistency_checker = { version = "28.0.0-non-semver-compat", path = "node/consistency_checker" }
zksync_metadata_calculator = { version = "28.0.0-non-semver-compat", path = "node/metadata_calculator" }
zksync_node_sync = { version = "28.0.0-non-semver-compat", path = "node/node_sync" }
zksync_node_storage_init = { version = "28.0.0-non-semver-compat", path = "node/node_storage_init" }
zksync_node_consensus = { version = "28.0.0-non-semver-compat", path = "node/consensus" }
zksync_contract_verification_server = { version = "28.0.0-non-semver-compat", path = "node/contract_verification_server" }
zksync_node_api_server = { version = "28.0.0-non-semver-compat", path = "node/api_server" }
zksync_base_token_adjuster = { version = "28.0.0-non-semver-compat", path = "node/base_token_adjuster" }
zksync_logs_bloom_backfill = { version = "28.0.0-non-semver-compat", path = "node/logs_bloom_backfill" }
zksync_gateway_migrator = { version = "28.0.0-non-semver-compat", path = "node/gateway_migrator" }<|MERGE_RESOLUTION|>--- conflicted
+++ resolved
@@ -275,45 +275,6 @@
 zksync_protobuf_build = "=0.10.0"
 
 # "Local" dependencies
-<<<<<<< HEAD
-zksync_multivm = { version = "27.5.2-non-semver-compat", path = "lib/multivm" }
-zksync_vlog = { version = "27.5.2-non-semver-compat", path = "lib/vlog" }
-zksync_vm_interface = { version = "27.5.2-non-semver-compat", path = "lib/vm_interface" }
-zksync_vm_executor = { version = "27.5.2-non-semver-compat", path = "lib/vm_executor" }
-zksync_basic_types = { version = "27.5.2-non-semver-compat", path = "lib/basic_types" }
-zksync_circuit_breaker = { version = "27.5.2-non-semver-compat", path = "lib/circuit_breaker" }
-zksync_config = { version = "27.5.2-non-semver-compat", path = "lib/config" }
-zksync_contract_verifier_lib = { version = "27.5.2-non-semver-compat", path = "lib/contract_verifier" }
-zksync_contracts = { version = "27.5.2-non-semver-compat", path = "lib/contracts" }
-zksync_core_leftovers = { version = "27.5.2-non-semver-compat", path = "lib/zksync_core_leftovers" }
-zksync_dal = { version = "27.5.2-non-semver-compat", path = "lib/dal" }
-zksync_db_connection = { version = "27.5.2-non-semver-compat", path = "lib/db_connection" }
-zksync_eth_client = { version = "27.5.2-non-semver-compat", path = "lib/eth_client" }
-zksync_da_client = { version = "27.5.2-non-semver-compat", path = "lib/da_client" }
-zksync_eth_signer = { version = "27.5.2-non-semver-compat", path = "lib/eth_signer" }
-zksync_health_check = { version = "27.5.2-non-semver-compat", path = "lib/health_check" }
-zksync_l1_contract_interface = { version = "27.5.2-non-semver-compat", path = "lib/l1_contract_interface" }
-zksync_mempool = { version = "27.5.2-non-semver-compat", path = "lib/mempool" }
-zksync_merkle_tree = { version = "27.5.2-non-semver-compat", path = "lib/merkle_tree" }
-zksync_mini_merkle_tree = { version = "27.5.2-non-semver-compat", path = "lib/mini_merkle_tree" }
-zksync_object_store = { version = "27.5.2-non-semver-compat", path = "lib/object_store" }
-zksync_prover_interface = { version = "27.5.2-non-semver-compat", path = "lib/prover_interface" }
-zksync_queued_job_processor = { version = "27.5.2-non-semver-compat", path = "lib/queued_job_processor" }
-zksync_snapshots_applier = { version = "27.5.2-non-semver-compat", path = "lib/snapshots_applier" }
-zksync_state = { version = "27.5.2-non-semver-compat", path = "lib/state" }
-zksync_storage = { version = "27.5.2-non-semver-compat", path = "lib/storage" }
-zksync_system_constants = { version = "27.5.2-non-semver-compat", path = "lib/constants" }
-zksync_tee_prover_interface = { version = "27.5.2-non-semver-compat", path = "lib/tee_prover_interface" }
-zksync_tee_verifier = { version = "27.5.2-non-semver-compat", path = "lib/tee_verifier" }
-zksync_test_contracts = { version = "27.5.2-non-semver-compat", path = "lib/test_contracts" }
-zksync_types = { version = "27.5.2-non-semver-compat", path = "lib/types" }
-zksync_utils = { version = "27.5.2-non-semver-compat", path = "lib/utils" }
-zksync_web3_decl = { version = "27.5.2-non-semver-compat", path = "lib/web3_decl" }
-zksync_crypto_primitives = { version = "27.5.2-non-semver-compat", path = "lib/crypto_primitives" }
-zksync_external_price_api = { version = "27.5.2-non-semver-compat", path = "lib/external_price_api" }
-zksync_task_management = { version = "27.5.2-non-semver-compat", path = "lib/task_management" }
-zk_os_merkle_tree = { version = "27.5.2-non-semver-compat", path = "lib/zk_os_merkle_tree" }
-=======
 zksync_multivm = { version = "28.0.0-non-semver-compat", path = "lib/multivm" }
 zksync_vlog = { version = "28.0.0-non-semver-compat", path = "lib/vlog" }
 zksync_vm_interface = { version = "28.0.0-non-semver-compat", path = "lib/vm_interface" }
@@ -326,7 +287,6 @@
 zksync_core_leftovers = { version = "28.0.0-non-semver-compat", path = "lib/zksync_core_leftovers" }
 zksync_dal = { version = "28.0.0-non-semver-compat", path = "lib/dal" }
 zksync_db_connection = { version = "28.0.0-non-semver-compat", path = "lib/db_connection" }
-zksync_env_config = { version = "28.0.0-non-semver-compat", path = "lib/env_config" }
 zksync_eth_client = { version = "28.0.0-non-semver-compat", path = "lib/eth_client" }
 zksync_da_client = { version = "28.0.0-non-semver-compat", path = "lib/da_client" }
 zksync_eth_signer = { version = "28.0.0-non-semver-compat", path = "lib/eth_signer" }
@@ -336,7 +296,6 @@
 zksync_merkle_tree = { version = "28.0.0-non-semver-compat", path = "lib/merkle_tree" }
 zksync_mini_merkle_tree = { version = "28.0.0-non-semver-compat", path = "lib/mini_merkle_tree" }
 zksync_object_store = { version = "28.0.0-non-semver-compat", path = "lib/object_store" }
-zksync_protobuf_config = { version = "28.0.0-non-semver-compat", path = "lib/protobuf_config" }
 zksync_prover_interface = { version = "28.0.0-non-semver-compat", path = "lib/prover_interface" }
 zksync_queued_job_processor = { version = "28.0.0-non-semver-compat", path = "lib/queued_job_processor" }
 zksync_snapshots_applier = { version = "28.0.0-non-semver-compat", path = "lib/snapshots_applier" }
@@ -353,7 +312,6 @@
 zksync_external_price_api = { version = "28.0.0-non-semver-compat", path = "lib/external_price_api" }
 zksync_task_management = { version = "28.0.0-non-semver-compat", path = "lib/task_management" }
 zk_os_merkle_tree = { version = "28.0.0-non-semver-compat", path = "lib/zk_os_merkle_tree" }
->>>>>>> 72dda979
 
 # Framework and components
 zksync_node_framework = { version = "28.0.0-non-semver-compat", path = "node/node_framework" }
