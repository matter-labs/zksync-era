use std::time::Duration;

use anyhow::Context;
use itertools::Itertools;
use multivm::zk_evm_latest::ethereum_types::U256;
use tokio::{sync::watch, task::JoinHandle};
use zksync_dal::{ConnectionPool, Core, CoreDal};
use zksync_health_check::{Health, HealthStatus, HealthUpdater, ReactiveHealthCheck};
use zksync_l1_contract_interface::i_executor::commit::kzg::pubdata_to_blob_commitments;
use zksync_types::{
    blob::num_blobs_required,
    commitment::{
        AuxCommitments, CommitmentCommonInput, CommitmentInput, L1BatchCommitment,
        L1BatchCommitmentMode,
    },
    event::convert_vm_events_to_log_queries,
    writes::{InitialStorageWrite, RepeatedStorageWrite, StateDiffRecord},
    L1BatchNumber, ProtocolVersionId, StorageKey, H256,
};
use zksync_utils::h256_to_u256;

use crate::{
<<<<<<< HEAD
=======
    commitment_post_processor::CommitmentPostProcessor,
    input_generation::InputGenerator,
>>>>>>> 41f74cd9
    metrics::{CommitmentStage, METRICS},
    utils::{bootloader_initial_content_commitment, events_queue_commitment},
};

<<<<<<< HEAD
=======
pub mod commitment_post_processor;
pub mod input_generation;
>>>>>>> 41f74cd9
mod metrics;
mod utils;

const SLEEP_INTERVAL: Duration = Duration::from_millis(100);

#[derive(Debug)]
pub struct CommitmentGenerator {
    connection_pool: ConnectionPool<Core>,
    health_updater: HealthUpdater,
<<<<<<< HEAD
    commitment_mode: L1BatchCommitmentMode,
=======
    input_generator: Box<dyn InputGenerator>,
    commitment_post_processor: Box<dyn CommitmentPostProcessor>,
>>>>>>> 41f74cd9
}

impl CommitmentGenerator {
    pub fn new(
        connection_pool: ConnectionPool<Core>,
<<<<<<< HEAD
        commitment_mode: L1BatchCommitmentMode,
=======
        input_generator: Box<dyn InputGenerator>,
        commitment_post_processor: Box<dyn CommitmentPostProcessor>,
>>>>>>> 41f74cd9
    ) -> Self {
        Self {
            connection_pool,
            health_updater: ReactiveHealthCheck::new("commitment_generator").1,
<<<<<<< HEAD
            commitment_mode,
=======
            input_generator,
            commitment_post_processor,
>>>>>>> 41f74cd9
        }
    }

    pub fn health_check(&self) -> ReactiveHealthCheck {
        self.health_updater.subscribe()
    }

    async fn calculate_aux_commitments(
        &self,
        l1_batch_number: L1BatchNumber,
        protocol_version: ProtocolVersionId,
    ) -> anyhow::Result<AuxCommitments> {
        let mut connection = self
            .connection_pool
            .connection_tagged("commitment_generator")
            .await?;

        // Calculate events queue using VM events.
        let events_queue = {
            let events = connection
                .events_dal()
                .get_vm_events_for_l1_batch(l1_batch_number)
                .await?
                .with_context(|| format!("Events are missing for L1 batch #{l1_batch_number}"))?;
            convert_vm_events_to_log_queries(&events)
        };

        let initial_bootloader_contents = connection
            .blocks_dal()
            .get_initial_bootloader_heap(l1_batch_number)
            .await?
            .with_context(|| {
                format!("Bootloader initial heap is missing for L1 batch #{l1_batch_number}")
            })?;
        drop(connection);

        let events_commitment_task: JoinHandle<anyhow::Result<H256>> =
            tokio::task::spawn_blocking(move || {
                let latency = METRICS.events_queue_commitment_latency.start();
                let events_queue_commitment =
                    events_queue_commitment(&events_queue, protocol_version)
                        .context("Events queue commitment is required for post-boojum batch")?;
                latency.observe();

                Ok(events_queue_commitment)
            });

        let bootloader_memory_commitment_task: JoinHandle<anyhow::Result<H256>> =
            tokio::task::spawn_blocking(move || {
                let latency = METRICS.bootloader_content_commitment_latency.start();
                let bootloader_initial_content_commitment = bootloader_initial_content_commitment(
                    &initial_bootloader_contents,
                    protocol_version,
                )
                .context("Bootloader content commitment is required for post-boojum batch")?;
                latency.observe();

                Ok(bootloader_initial_content_commitment)
            });

        let events_queue_commitment = events_commitment_task.await.with_context(|| {
            format!("`events_commitment_task` failed for L1 batch #{l1_batch_number}")
        })??;
        let bootloader_initial_content_commitment =
            bootloader_memory_commitment_task.await.with_context(|| {
                format!(
                    "`bootloader_memory_commitment_task` failed for L1 batch #{l1_batch_number}"
                )
            })??;

        Ok(AuxCommitments {
            events_queue_commitment,
            bootloader_initial_content_commitment,
        })
    }

    async fn prepare_input(
        &self,
        l1_batch_number: L1BatchNumber,
    ) -> anyhow::Result<CommitmentInput> {
        tracing::info!("Started preparing commitment input for L1 batch #{l1_batch_number}");

        let mut connection = self
            .connection_pool
            .connection_tagged("commitment_generator")
            .await?;
        let header = connection
            .blocks_dal()
            .get_l1_batch_header(l1_batch_number)
            .await?
            .with_context(|| format!("header is missing for L1 batch #{l1_batch_number}"))?;
        let tree_data = connection
            .blocks_dal()
            .get_l1_batch_tree_data(l1_batch_number)
            .await?
            .with_context(|| format!("`tree_data` is missing for L1 batch #{l1_batch_number}"))?;

        // TODO(PLA-731): ensure that the protocol version is always available.
        let protocol_version = header
            .protocol_version
            .unwrap_or_else(ProtocolVersionId::last_potentially_undefined);
        let common = CommitmentCommonInput {
            l2_to_l1_logs: header.l2_to_l1_logs,
            rollup_last_leaf_index: tree_data.rollup_last_leaf_index,
            rollup_root_hash: tree_data.hash,
            bootloader_code_hash: header.base_system_contracts_hashes.bootloader,
            default_aa_code_hash: header.base_system_contracts_hashes.default_aa,
            protocol_version,
        };
        let touched_slots = connection
            .storage_logs_dal()
            .get_touched_slots_for_l1_batch(l1_batch_number)
            .await?;
        let touched_hashed_keys: Vec<_> =
            touched_slots.keys().map(|key| key.hashed_key()).collect();
        let previous_values = connection
            .storage_logs_dal()
            .get_previous_storage_values(&touched_hashed_keys, l1_batch_number)
            .await?;
        let l1_batches_for_initial_writes = connection
            .storage_logs_dal()
            .get_l1_batches_and_indices_for_initial_writes(&touched_hashed_keys)
            .await?;
        drop(connection);

        let mut input = if protocol_version.is_pre_boojum() {
            let mut initial_writes = Vec::new();
            let mut repeated_writes = Vec::new();
            for (key, value) in touched_slots.into_iter().sorted_by_key(|(key, _)| *key) {
                let hashed_key = key.hashed_key();
                if previous_values[&hashed_key].unwrap_or_default() != value {
                    let (initial_write_l1_batch_number, index) =
                        l1_batches_for_initial_writes[&hashed_key];
                    assert!(
                        initial_write_l1_batch_number <= l1_batch_number,
                        "Slot {hashed_key:?} was changed in L1 batch {l1_batch_number} but in DB L1 batch of initial write is greater"
                    );
                    if initial_write_l1_batch_number == l1_batch_number {
                        initial_writes.push(InitialStorageWrite {
                            index,
                            key: key.hashed_key_u256(),
                            value,
                        });
                    } else {
                        repeated_writes.push(RepeatedStorageWrite { index, value });
                    }
                }
            }

            CommitmentInput::PreBoojum {
                common,
                initial_writes,
                repeated_writes,
            }
        } else {
            let aux_commitments = self
                .calculate_aux_commitments(header.number, protocol_version)
                .await?;

            let mut state_diffs = Vec::new();
            for (key, value) in touched_slots {
                let hashed_key = key.hashed_key();
                let prev_value = previous_values[&hashed_key].unwrap_or_default();
                if prev_value != value {
                    let (initial_write_l1_batch_number, index) =
                        l1_batches_for_initial_writes[&hashed_key];
                    assert!(
                        initial_write_l1_batch_number <= l1_batch_number,
                        "Slot {hashed_key:?} was changed in L1 batch {l1_batch_number} but in DB L1 batch of initial write is greater"
                    );
                    if initial_write_l1_batch_number == l1_batch_number {
                        state_diffs.push(StateDiffRecord {
                            address: *key.address(),
                            key: h256_to_u256(*key.key()),
                            derived_key: StorageKey::raw_hashed_key(key.address(), key.key()),
                            enumeration_index: 0u64,
                            initial_value: U256::default(),
                            final_value: h256_to_u256(value),
                        });
                    } else {
                        state_diffs.push(StateDiffRecord {
                            address: *key.address(),
                            key: h256_to_u256(*key.key()),
                            derived_key: StorageKey::raw_hashed_key(key.address(), key.key()),
                            enumeration_index: index,
                            initial_value: h256_to_u256(prev_value),
                            final_value: h256_to_u256(value),
                        });
                    }
                }
            }
            state_diffs.sort_unstable_by_key(|rec| (rec.address, rec.key));

            let blob_commitments = if protocol_version.is_post_1_4_2() {
                let pubdata_input = header.pubdata_input.with_context(|| {
                    format!("`pubdata_input` is missing for L1 batch #{l1_batch_number}")
                })?;

                pubdata_to_blob_commitments(num_blobs_required(&protocol_version), &pubdata_input)
            } else {
                vec![H256::zero(); num_blobs_required(&protocol_version)]
            };

            CommitmentInput::PostBoojum {
                common,
                system_logs: header.system_logs,
                state_diffs,
                aux_commitments,
                blob_commitments,
            }
        };

        self.tweak_input(&mut input);
        Ok(input)
    }

    async fn step(&self, l1_batch_number: L1BatchNumber) -> anyhow::Result<()> {
        let latency =
            METRICS.generate_commitment_latency_stage[&CommitmentStage::PrepareInput].start();
        let input = self.prepare_input(l1_batch_number).await?;
        let latency = latency.observe();
        tracing::debug!("Prepared commitment input for L1 batch #{l1_batch_number} in {latency:?}");

        let latency =
            METRICS.generate_commitment_latency_stage[&CommitmentStage::Calculate].start();
        let commitment = L1BatchCommitment::new(input);
        let commitment = self
            .commitment_post_processor
            .post_process_commitment(commitment);
        let artifacts = commitment.artifacts();
        let latency = latency.observe();
        tracing::debug!(
            "Generated commitment artifacts for L1 batch #{l1_batch_number} in {latency:?}"
        );

        let latency =
            METRICS.generate_commitment_latency_stage[&CommitmentStage::SaveResults].start();
        self.connection_pool
            .connection_tagged("commitment_generator")
            .await?
            .blocks_dal()
            .save_l1_batch_commitment_artifacts(l1_batch_number, &artifacts)
            .await?;
        let latency = latency.observe();
        tracing::debug!(
            "Stored commitment artifacts for L1 batch #{l1_batch_number} in {latency:?}"
        );

        let health_details = serde_json::json!({
            "l1_batch_number": l1_batch_number,
        });
        self.health_updater
            .update(Health::from(HealthStatus::Ready).with_details(health_details));
        Ok(())
    }

    fn tweak_input(&self, input: &mut CommitmentInput) {
        match (self.commitment_mode, input) {
            (L1BatchCommitmentMode::Rollup, _) => {
                // Do nothing
            }

            (
                L1BatchCommitmentMode::Validium,
                CommitmentInput::PostBoojum {
                    blob_commitments, ..
                },
            ) => {
                blob_commitments.fill(H256::zero());
            }
            (L1BatchCommitmentMode::Validium, _) => { /* Do nothing */ }
        }
    }

    pub async fn run(self, stop_receiver: watch::Receiver<bool>) -> anyhow::Result<()> {
        self.health_updater.update(HealthStatus::Ready.into());
        loop {
            if *stop_receiver.borrow() {
                tracing::info!("Stop signal received, commitment generator is shutting down");
                break;
            }

            let Some(l1_batch_number) = self
                .connection_pool
                .connection_tagged("commitment_generator")
                .await?
                .blocks_dal()
                .get_next_l1_batch_ready_for_commitment_generation()
                .await?
            else {
                tokio::time::sleep(SLEEP_INTERVAL).await;
                continue;
            };

            tracing::info!("Started commitment generation for L1 batch #{l1_batch_number}");
            self.step(l1_batch_number).await?;
            tracing::info!("Finished commitment generation for L1 batch #{l1_batch_number}");
        }
        Ok(())
    }
}<|MERGE_RESOLUTION|>--- conflicted
+++ resolved
@@ -10,8 +10,8 @@
 use zksync_types::{
     blob::num_blobs_required,
     commitment::{
-        AuxCommitments, CommitmentCommonInput, CommitmentInput, L1BatchCommitment,
-        L1BatchCommitmentMode,
+        AuxCommitments, CommitmentCommonInput, CommitmentInput, L1BatchAuxiliaryOutput,
+        L1BatchCommitment, L1BatchCommitmentMode,
     },
     event::convert_vm_events_to_log_queries,
     writes::{InitialStorageWrite, RepeatedStorageWrite, StateDiffRecord},
@@ -20,20 +20,10 @@
 use zksync_utils::h256_to_u256;
 
 use crate::{
-<<<<<<< HEAD
-=======
-    commitment_post_processor::CommitmentPostProcessor,
-    input_generation::InputGenerator,
->>>>>>> 41f74cd9
     metrics::{CommitmentStage, METRICS},
     utils::{bootloader_initial_content_commitment, events_queue_commitment},
 };
 
-<<<<<<< HEAD
-=======
-pub mod commitment_post_processor;
-pub mod input_generation;
->>>>>>> 41f74cd9
 mod metrics;
 mod utils;
 
@@ -43,33 +33,18 @@
 pub struct CommitmentGenerator {
     connection_pool: ConnectionPool<Core>,
     health_updater: HealthUpdater,
-<<<<<<< HEAD
     commitment_mode: L1BatchCommitmentMode,
-=======
-    input_generator: Box<dyn InputGenerator>,
-    commitment_post_processor: Box<dyn CommitmentPostProcessor>,
->>>>>>> 41f74cd9
 }
 
 impl CommitmentGenerator {
     pub fn new(
         connection_pool: ConnectionPool<Core>,
-<<<<<<< HEAD
         commitment_mode: L1BatchCommitmentMode,
-=======
-        input_generator: Box<dyn InputGenerator>,
-        commitment_post_processor: Box<dyn CommitmentPostProcessor>,
->>>>>>> 41f74cd9
     ) -> Self {
         Self {
             connection_pool,
             health_updater: ReactiveHealthCheck::new("commitment_generator").1,
-<<<<<<< HEAD
             commitment_mode,
-=======
-            input_generator,
-            commitment_post_processor,
->>>>>>> 41f74cd9
         }
     }
 
@@ -295,10 +270,8 @@
 
         let latency =
             METRICS.generate_commitment_latency_stage[&CommitmentStage::Calculate].start();
-        let commitment = L1BatchCommitment::new(input);
-        let commitment = self
-            .commitment_post_processor
-            .post_process_commitment(commitment);
+        let mut commitment = L1BatchCommitment::new(input);
+        self.post_process_commitment(&mut commitment);
         let artifacts = commitment.artifacts();
         let latency = latency.observe();
         tracing::debug!(
@@ -341,6 +314,23 @@
                 blob_commitments.fill(H256::zero());
             }
             (L1BatchCommitmentMode::Validium, _) => { /* Do nothing */ }
+        }
+    }
+
+    fn post_process_commitment(&self, commitment: &mut L1BatchCommitment) {
+        match (self.commitment_mode, &mut commitment.auxiliary_output) {
+            (
+                L1BatchCommitmentMode::Validium,
+                L1BatchAuxiliaryOutput::PostBoojum {
+                    blob_linear_hashes,
+                    blob_commitments,
+                    ..
+                },
+            ) => {
+                blob_linear_hashes.fill(H256::zero());
+                blob_commitments.fill(H256::zero());
+            }
+            _ => { /* Do nothing */ }
         }
     }
 
