--- conflicted
+++ resolved
@@ -9,13 +9,9 @@
 use zksync_system_constants::DEFAULT_L2_TX_GAS_PER_PUBDATA_BYTE;
 use zksync_types::{
     api::{
-<<<<<<< HEAD
-        BlockDetails, BridgeAddresses, GetLogsFilter, L1BatchDetails, L2ToL1LogProof, LeafAggProof,
-        Proof, ProtocolVersion, StorageProof, TransactionDetails,
-=======
-        state_override::StateOverride, BlockDetails, BridgeAddresses, GetLogsFilter,
-        L1BatchDetails, L2ToL1LogProof, Proof, ProtocolVersion, StorageProof, TransactionDetails,
->>>>>>> 2fa2249d
+        state_override::StateOverride, BlockDetails, BridgeAddresses, GetLogsFilter, GetLogsFilter,
+        L1BatchDetails, L2ToL1LogProof, LeafAggProof, Proof, ProtocolVersion, StorageProof,
+        TransactionDetails,
     },
     event::{MESSAGE_ROOT_ADDED_CHAIN_BATCH_ROOT_EVENT, MESSAGE_ROOT_ADDED_CHAIN_EVENT},
     fee::Fee,
