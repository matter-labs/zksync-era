use rand::{distributions::Distribution, Rng};
use zksync_basic_types::{
    basic_fri_types::CircuitIdRoundTuple, network::Network, L1ChainId, L2ChainId,
};
use zksync_consensus_utils::EncodeDist;

use crate::configs::{self, eth_sender::PubdataSendingMode};

trait Sample {
    fn sample(rng: &mut (impl Rng + ?Sized)) -> Self;
}

impl Sample for Network {
    fn sample(rng: &mut (impl Rng + ?Sized)) -> Network {
        type T = Network;
        match rng.gen_range(0..8) {
            0 => T::Mainnet,
            1 => T::Rinkeby,
            2 => T::Ropsten,
            3 => T::Goerli,
            4 => T::Sepolia,
            5 => T::Localhost,
            6 => T::Unknown,
            _ => T::Test,
        }
    }
}

impl Distribution<configs::chain::FeeModelVersion> for EncodeDist {
    fn sample<R: Rng + ?Sized>(&self, rng: &mut R) -> configs::chain::FeeModelVersion {
        type T = configs::chain::FeeModelVersion;
        match rng.gen_range(0..2) {
            0 => T::V1,
            _ => T::V2,
        }
    }
}

impl Distribution<configs::ApiConfig> for EncodeDist {
    fn sample<R: Rng + ?Sized>(&self, rng: &mut R) -> configs::ApiConfig {
        configs::ApiConfig {
            web3_json_rpc: self.sample(rng),
            prometheus: self.sample(rng),
            healthcheck: self.sample(rng),
            merkle_tree: self.sample(rng),
        }
    }
}

impl Distribution<configs::api::Web3JsonRpcConfig> for EncodeDist {
    fn sample<R: Rng + ?Sized>(&self, rng: &mut R) -> configs::api::Web3JsonRpcConfig {
        configs::api::Web3JsonRpcConfig {
            http_port: self.sample(rng),
            http_url: self.sample(rng),
            ws_port: self.sample(rng),
            ws_url: self.sample(rng),
            req_entities_limit: self.sample(rng),
            filters_disabled: self.sample(rng),
            filters_limit: self.sample(rng),
            subscriptions_limit: self.sample(rng),
            pubsub_polling_interval: self.sample(rng),
            max_nonce_ahead: self.sample(rng),
            gas_price_scale_factor: self.sample(rng),
            request_timeout: self.sample_opt(|| self.sample(rng)),
            account_pks: self.sample_opt(|| self.sample_range(rng).map(|_| rng.gen()).collect()),
            estimate_gas_scale_factor: self.sample(rng),
            estimate_gas_acceptable_overestimation: self.sample(rng),
            l1_to_l2_transactions_compatibility_mode: self.sample(rng),
            max_tx_size: self.sample(rng),
            vm_execution_cache_misses_limit: self.sample(rng),
            vm_concurrency_limit: self.sample(rng),
            factory_deps_cache_size_mb: self.sample(rng),
            initial_writes_cache_size_mb: self.sample(rng),
            latest_values_cache_size_mb: self.sample(rng),
            fee_history_limit: self.sample(rng),
            max_batch_request_size: self.sample(rng),
            max_response_body_size_mb: self.sample(rng),
            websocket_requests_per_minute_limit: self.sample(rng),
            tree_api_url: self.sample(rng),
            mempool_cache_update_interval: self.sample(rng),
            mempool_cache_size: self.sample(rng),
            whitelisted_tokens_for_aa: self.sample_range(rng).map(|_| rng.gen()).collect(),
        }
    }
}

impl Distribution<configs::api::HealthCheckConfig> for EncodeDist {
    fn sample<R: Rng + ?Sized>(&self, rng: &mut R) -> configs::api::HealthCheckConfig {
        configs::api::HealthCheckConfig {
            port: self.sample(rng),
            slow_time_limit_ms: self.sample(rng),
            hard_time_limit_ms: self.sample(rng),
        }
    }
}

impl Distribution<configs::api::ContractVerificationApiConfig> for EncodeDist {
    fn sample<R: Rng + ?Sized>(&self, rng: &mut R) -> configs::api::ContractVerificationApiConfig {
        configs::api::ContractVerificationApiConfig {
            port: self.sample(rng),
            url: self.sample(rng),
        }
    }
}

impl Distribution<configs::api::MerkleTreeApiConfig> for EncodeDist {
    fn sample<R: Rng + ?Sized>(&self, rng: &mut R) -> configs::api::MerkleTreeApiConfig {
        configs::api::MerkleTreeApiConfig {
            port: self.sample(rng),
        }
    }
}

impl Distribution<configs::PrometheusConfig> for EncodeDist {
    fn sample<R: Rng + ?Sized>(&self, rng: &mut R) -> configs::PrometheusConfig {
        configs::PrometheusConfig {
            listener_port: self.sample(rng),
            pushgateway_url: self.sample(rng),
            push_interval_ms: self.sample(rng),
        }
    }
}

impl Distribution<configs::chain::NetworkConfig> for EncodeDist {
    fn sample<R: Rng + ?Sized>(&self, rng: &mut R) -> configs::chain::NetworkConfig {
        configs::chain::NetworkConfig {
            network: Sample::sample(rng),
            zksync_network: self.sample(rng),
            zksync_network_id: L2ChainId::max(),
        }
    }
}

<<<<<<< HEAD
impl RandomConfig for configs::chain::StateKeeperConfig {
    fn sample(g: &mut Gen<impl Rng>) -> Self {
        Self {
            transaction_slots: g.gen(),
            block_commit_deadline_ms: g.gen(),
            miniblock_commit_deadline_ms: g.gen(),
            miniblock_seal_queue_capacity: g.gen(),
            miniblock_max_payload_size: g.gen(),
            max_single_tx_gas: g.gen(),
            max_allowed_l2_tx_gas_limit: g.gen(),
            reject_tx_at_geometry_percentage: g.gen(),
            reject_tx_at_eth_params_percentage: g.gen(),
            reject_tx_at_gas_percentage: g.gen(),
            close_block_at_geometry_percentage: g.gen(),
            close_block_at_eth_params_percentage: g.gen(),
            close_block_at_gas_percentage: g.gen(),
            fee_account_addr: g.gen(),
            minimal_l2_gas_price: g.gen(),
            compute_overhead_part: g.gen(),
            pubdata_overhead_part: g.gen(),
            batch_overhead_l1_gas: g.gen(),
            max_gas_per_batch: g.gen(),
            max_pubdata_per_batch: g.gen(),
            fee_model_version: g.gen(),
            validation_computational_gas_limit: g.gen(),
            save_call_traces: g.gen(),
            virtual_blocks_interval: g.gen(),
            virtual_blocks_per_miniblock: g.gen(),
            upload_witness_inputs_to_gcs: g.gen(),
            enum_index_migration_chunk_size: g.gen(),
=======
impl Distribution<configs::chain::L1BatchCommitDataGeneratorMode> for EncodeDist {
    fn sample<R: Rng + ?Sized>(
        &self,
        rng: &mut R,
    ) -> configs::chain::L1BatchCommitDataGeneratorMode {
        type T = configs::chain::L1BatchCommitDataGeneratorMode;
        match rng.gen_range(0..2) {
            0 => T::Rollup,
            _ => T::Validium,
>>>>>>> daed58ce
        }
    }
}

impl Distribution<configs::chain::StateKeeperConfig> for EncodeDist {
    #[allow(deprecated)]
    fn sample<R: Rng + ?Sized>(&self, rng: &mut R) -> configs::chain::StateKeeperConfig {
        configs::chain::StateKeeperConfig {
            transaction_slots: self.sample(rng),
            block_commit_deadline_ms: self.sample(rng),
            miniblock_commit_deadline_ms: self.sample(rng),
            miniblock_seal_queue_capacity: self.sample(rng),
            max_single_tx_gas: self.sample(rng),
            max_allowed_l2_tx_gas_limit: self.sample(rng),
            reject_tx_at_geometry_percentage: self.sample(rng),
            reject_tx_at_eth_params_percentage: self.sample(rng),
            reject_tx_at_gas_percentage: self.sample(rng),
            close_block_at_geometry_percentage: self.sample(rng),
            close_block_at_eth_params_percentage: self.sample(rng),
            close_block_at_gas_percentage: self.sample(rng),
            minimal_l2_gas_price: self.sample(rng),
            compute_overhead_part: self.sample(rng),
            pubdata_overhead_part: self.sample(rng),
            batch_overhead_l1_gas: self.sample(rng),
            max_gas_per_batch: self.sample(rng),
            max_pubdata_per_batch: self.sample(rng),
            fee_model_version: self.sample(rng),
            validation_computational_gas_limit: self.sample(rng),
            save_call_traces: self.sample(rng),
            virtual_blocks_interval: self.sample(rng),
            virtual_blocks_per_miniblock: self.sample(rng),
            enum_index_migration_chunk_size: self.sample(rng),
            max_circuits_per_batch: self.sample(rng),
            // These values are not involved into files serialization skip them
            fee_account_addr: None,
            bootloader_hash: None,
            default_aa_hash: None,
            l1_batch_commit_data_generator_mode: Default::default(),
        }
    }
}

impl Distribution<configs::chain::OperationsManagerConfig> for EncodeDist {
    fn sample<R: Rng + ?Sized>(&self, rng: &mut R) -> configs::chain::OperationsManagerConfig {
        configs::chain::OperationsManagerConfig {
            delay_interval: self.sample(rng),
        }
    }
}

impl Distribution<configs::chain::CircuitBreakerConfig> for EncodeDist {
    fn sample<R: Rng + ?Sized>(&self, rng: &mut R) -> configs::chain::CircuitBreakerConfig {
        configs::chain::CircuitBreakerConfig {
            sync_interval_ms: self.sample(rng),
            http_req_max_retry_number: self.sample(rng),
            http_req_retry_interval_sec: self.sample(rng),
            replication_lag_limit_sec: self.sample(rng),
        }
    }
}

impl Distribution<configs::chain::MempoolConfig> for EncodeDist {
    fn sample<R: Rng + ?Sized>(&self, rng: &mut R) -> configs::chain::MempoolConfig {
        configs::chain::MempoolConfig {
            sync_interval_ms: self.sample(rng),
            sync_batch_size: self.sample(rng),
            capacity: self.sample(rng),
            stuck_tx_timeout: self.sample(rng),
            remove_stuck_txs: self.sample(rng),
            delay_interval: self.sample(rng),
        }
    }
}

impl Distribution<configs::ContractVerifierConfig> for EncodeDist {
    fn sample<R: Rng + ?Sized>(&self, rng: &mut R) -> configs::ContractVerifierConfig {
        configs::ContractVerifierConfig {
            compilation_timeout: self.sample(rng),
            polling_interval: self.sample(rng),
            prometheus_port: self.sample(rng),
            threads_per_server: self.sample(rng),
            port: self.sample(rng),
            url: self.sample(rng),
        }
    }
}

impl Distribution<configs::ContractsConfig> for EncodeDist {
    fn sample<R: Rng + ?Sized>(&self, g: &mut R) -> configs::ContractsConfig {
        configs::ContractsConfig {
            governance_addr: g.gen(),
            verifier_addr: g.gen(),
            default_upgrade_addr: g.gen(),
            diamond_proxy_addr: g.gen(),
            validator_timelock_addr: g.gen(),
            l1_erc20_bridge_proxy_addr: g.gen(),
            l2_erc20_bridge_addr: g.gen(),
            l1_weth_bridge_proxy_addr: g.gen(),
            l2_weth_bridge_addr: g.gen(),
            l2_testnet_paymaster_addr: g.gen(),
            l1_multicall3_addr: g.gen(),
        }
    }
}

impl Distribution<configs::database::MerkleTreeMode> for EncodeDist {
    fn sample<R: Rng + ?Sized>(&self, rng: &mut R) -> configs::database::MerkleTreeMode {
        type T = configs::database::MerkleTreeMode;
        match rng.gen_range(0..2) {
            0 => T::Full,
            _ => T::Lightweight,
        }
    }
}

impl Distribution<configs::database::MerkleTreeConfig> for EncodeDist {
    fn sample<R: Rng + ?Sized>(&self, rng: &mut R) -> configs::database::MerkleTreeConfig {
        configs::database::MerkleTreeConfig {
            path: self.sample(rng),
            mode: self.sample(rng),
            multi_get_chunk_size: self.sample(rng),
            block_cache_size_mb: self.sample(rng),
            memtable_capacity_mb: self.sample(rng),
            stalled_writes_timeout_sec: self.sample(rng),
            max_l1_batches_per_iter: self.sample(rng),
        }
    }
}

impl Distribution<configs::database::DBConfig> for EncodeDist {
    fn sample<R: Rng + ?Sized>(&self, rng: &mut R) -> configs::database::DBConfig {
        configs::database::DBConfig {
            state_keeper_db_path: self.sample(rng),
            merkle_tree: self.sample(rng),
        }
    }
}

impl Distribution<configs::database::PostgresConfig> for EncodeDist {
    fn sample<R: Rng + ?Sized>(&self, rng: &mut R) -> configs::database::PostgresConfig {
        configs::database::PostgresConfig {
            master_url: self.sample(rng),
            replica_url: self.sample(rng),
            prover_url: self.sample(rng),
            max_connections: self.sample(rng),
            max_connections_master: self.sample(rng),
            acquire_timeout_sec: self.sample(rng),
            statement_timeout_sec: self.sample(rng),
            long_connection_threshold_ms: self.sample(rng),
            slow_query_threshold_ms: self.sample(rng),
            test_server_url: self.sample(rng),
            test_prover_url: self.sample(rng),
        }
    }
}

impl Distribution<configs::ETHConfig> for EncodeDist {
    fn sample<R: Rng + ?Sized>(&self, rng: &mut R) -> configs::ETHConfig {
        configs::ETHConfig {
            sender: self.sample(rng),
            gas_adjuster: self.sample(rng),
            watcher: self.sample(rng),
            web3_url: self.sample(rng),
        }
    }
}

impl Distribution<configs::eth_sender::ProofSendingMode> for EncodeDist {
    fn sample<R: Rng + ?Sized>(&self, rng: &mut R) -> configs::eth_sender::ProofSendingMode {
        type T = configs::eth_sender::ProofSendingMode;
        match rng.gen_range(0..3) {
            0 => T::OnlyRealProofs,
            1 => T::OnlySampledProofs,
            _ => T::SkipEveryProof,
        }
    }
}

impl Distribution<configs::eth_sender::ProofLoadingMode> for EncodeDist {
    fn sample<R: Rng + ?Sized>(&self, rng: &mut R) -> configs::eth_sender::ProofLoadingMode {
        type T = configs::eth_sender::ProofLoadingMode;
        match rng.gen_range(0..2) {
            0 => T::OldProofFromDb,
            _ => T::FriProofFromGcs,
        }
    }
}

impl Distribution<configs::eth_sender::PubdataSendingMode> for EncodeDist {
    fn sample<R: Rng + ?Sized>(&self, rng: &mut R) -> configs::eth_sender::PubdataSendingMode {
        type T = configs::eth_sender::PubdataSendingMode;
        match rng.gen_range(0..2) {
            0 => T::Calldata,
            _ => T::Blobs,
        }
    }
}

impl Distribution<configs::eth_sender::SenderConfig> for EncodeDist {
    fn sample<R: Rng + ?Sized>(&self, rng: &mut R) -> configs::eth_sender::SenderConfig {
        configs::eth_sender::SenderConfig {
            aggregated_proof_sizes: self.sample_collect(rng),
            wait_confirmations: self.sample(rng),
            tx_poll_period: self.sample(rng),
            aggregate_tx_poll_period: self.sample(rng),
            max_txs_in_flight: self.sample(rng),
            proof_sending_mode: self.sample(rng),
            max_aggregated_tx_gas: self.sample(rng),
            max_eth_tx_data_size: self.sample(rng),
            max_aggregated_blocks_to_commit: self.sample(rng),
            max_aggregated_blocks_to_execute: self.sample(rng),
            aggregated_block_commit_deadline: self.sample(rng),
            aggregated_block_prove_deadline: self.sample(rng),
            aggregated_block_execute_deadline: self.sample(rng),
            timestamp_criteria_max_allowed_lag: self.sample(rng),
            l1_batch_min_age_before_execute_seconds: self.sample(rng),
            max_acceptable_priority_fee_in_gwei: self.sample(rng),
            proof_loading_mode: self.sample(rng),
            pubdata_sending_mode: PubdataSendingMode::Calldata,
        }
    }
}

impl Distribution<configs::eth_sender::GasAdjusterConfig> for EncodeDist {
    fn sample<R: Rng + ?Sized>(&self, rng: &mut R) -> configs::eth_sender::GasAdjusterConfig {
        configs::eth_sender::GasAdjusterConfig {
            default_priority_fee_per_gas: self.sample(rng),
            max_base_fee_samples: self.sample(rng),
            pricing_formula_parameter_a: self.sample(rng),
            pricing_formula_parameter_b: self.sample(rng),
            internal_l1_pricing_multiplier: self.sample(rng),
            internal_enforced_l1_gas_price: self.sample(rng),
            internal_enforced_pubdata_price: self.sample(rng),
            poll_period: self.sample(rng),
            max_l1_gas_price: self.sample(rng),
            num_samples_for_blob_base_fee_estimate: self.sample(rng),
            internal_pubdata_pricing_multiplier: self.sample(rng),
            max_blob_base_fee: self.sample(rng),
        }
    }
}

impl Distribution<configs::ETHWatchConfig> for EncodeDist {
    fn sample<R: Rng + ?Sized>(&self, rng: &mut R) -> configs::ETHWatchConfig {
        configs::ETHWatchConfig {
            confirmations_for_eth_event: self.sample(rng),
            eth_node_poll_interval: self.sample(rng),
        }
    }
}

impl Distribution<configs::FriProofCompressorConfig> for EncodeDist {
    fn sample<R: Rng + ?Sized>(&self, rng: &mut R) -> configs::FriProofCompressorConfig {
        configs::FriProofCompressorConfig {
            compression_mode: self.sample(rng),
            prometheus_listener_port: self.sample(rng),
            prometheus_pushgateway_url: self.sample(rng),
            prometheus_push_interval_ms: self.sample(rng),
            generation_timeout_in_secs: self.sample(rng),
            max_attempts: self.sample(rng),
            universal_setup_path: self.sample(rng),
            universal_setup_download_url: self.sample(rng),
            verify_wrapper_proof: self.sample(rng),
        }
    }
}

impl Distribution<configs::fri_prover::SetupLoadMode> for EncodeDist {
    fn sample<R: Rng + ?Sized>(&self, rng: &mut R) -> configs::fri_prover::SetupLoadMode {
        type T = configs::fri_prover::SetupLoadMode;
        match rng.gen_range(0..2) {
            0 => T::FromDisk,
            _ => T::FromMemory,
        }
    }
}

impl Distribution<configs::FriProverConfig> for EncodeDist {
    fn sample<R: Rng + ?Sized>(&self, rng: &mut R) -> configs::FriProverConfig {
        configs::FriProverConfig {
            setup_data_path: self.sample(rng),
            prometheus_port: self.sample(rng),
            max_attempts: self.sample(rng),
            generation_timeout_in_secs: self.sample(rng),
            base_layer_circuit_ids_to_be_verified: self.sample_collect(rng),
            recursive_layer_circuit_ids_to_be_verified: self.sample_collect(rng),
            setup_load_mode: self.sample(rng),
            specialized_group_id: self.sample(rng),
            witness_vector_generator_thread_count: self.sample(rng),
            queue_capacity: self.sample(rng),
            witness_vector_receiver_port: self.sample(rng),
            zone_read_url: self.sample(rng),
            shall_save_to_public_bucket: self.sample(rng),
            availability_check_interval_in_secs: self.sample(rng),
            object_store: self.sample(rng),
        }
    }
}

impl Distribution<configs::FriProverGatewayConfig> for EncodeDist {
    fn sample<R: Rng + ?Sized>(&self, rng: &mut R) -> configs::FriProverGatewayConfig {
        configs::FriProverGatewayConfig {
            api_url: self.sample(rng),
            api_poll_duration_secs: self.sample(rng),
            prometheus_listener_port: self.sample(rng),
            prometheus_pushgateway_url: self.sample(rng),
            prometheus_push_interval_ms: self.sample(rng),
        }
    }
}

impl Sample for CircuitIdRoundTuple {
    fn sample(rng: &mut (impl Rng + ?Sized)) -> CircuitIdRoundTuple {
        CircuitIdRoundTuple {
            circuit_id: rng.gen(),
            aggregation_round: rng.gen(),
        }
    }
}

impl Distribution<configs::fri_prover_group::FriProverGroupConfig> for EncodeDist {
    fn sample<R: Rng + ?Sized>(
        &self,
        rng: &mut R,
    ) -> configs::fri_prover_group::FriProverGroupConfig {
        configs::fri_prover_group::FriProverGroupConfig {
            group_0: self
                .sample_range(rng)
                .map(|_| Sample::sample(rng))
                .collect(),
            group_1: self
                .sample_range(rng)
                .map(|_| Sample::sample(rng))
                .collect(),
            group_2: self
                .sample_range(rng)
                .map(|_| Sample::sample(rng))
                .collect(),
            group_3: self
                .sample_range(rng)
                .map(|_| Sample::sample(rng))
                .collect(),
            group_4: self
                .sample_range(rng)
                .map(|_| Sample::sample(rng))
                .collect(),
            group_5: self
                .sample_range(rng)
                .map(|_| Sample::sample(rng))
                .collect(),
            group_6: self
                .sample_range(rng)
                .map(|_| Sample::sample(rng))
                .collect(),
            group_7: self
                .sample_range(rng)
                .map(|_| Sample::sample(rng))
                .collect(),
            group_8: self
                .sample_range(rng)
                .map(|_| Sample::sample(rng))
                .collect(),
            group_9: self
                .sample_range(rng)
                .map(|_| Sample::sample(rng))
                .collect(),
            group_10: self
                .sample_range(rng)
                .map(|_| Sample::sample(rng))
                .collect(),
            group_11: self
                .sample_range(rng)
                .map(|_| Sample::sample(rng))
                .collect(),
            group_12: self
                .sample_range(rng)
                .map(|_| Sample::sample(rng))
                .collect(),
        }
    }
}

impl Distribution<configs::FriWitnessGeneratorConfig> for EncodeDist {
    fn sample<R: Rng + ?Sized>(&self, rng: &mut R) -> configs::FriWitnessGeneratorConfig {
        configs::FriWitnessGeneratorConfig {
            generation_timeout_in_secs: self.sample(rng),
            basic_generation_timeout_in_secs: self.sample(rng),
            leaf_generation_timeout_in_secs: self.sample(rng),
            node_generation_timeout_in_secs: self.sample(rng),
            scheduler_generation_timeout_in_secs: self.sample(rng),
            max_attempts: self.sample(rng),
            blocks_proving_percentage: self.sample(rng),
            dump_arguments_for_blocks: self.sample_collect(rng),
            last_l1_batch_to_process: self.sample(rng),
            force_process_block: self.sample(rng),
            shall_save_to_public_bucket: self.sample(rng),
        }
    }
}

impl Distribution<configs::FriWitnessVectorGeneratorConfig> for EncodeDist {
    fn sample<R: Rng + ?Sized>(&self, rng: &mut R) -> configs::FriWitnessVectorGeneratorConfig {
        configs::FriWitnessVectorGeneratorConfig {
            max_prover_reservation_duration_in_secs: self.sample(rng),
            prover_instance_wait_timeout_in_secs: self.sample(rng),
            prover_instance_poll_time_in_milli_secs: self.sample(rng),
            prometheus_listener_port: self.sample(rng),
            prometheus_pushgateway_url: self.sample(rng),
            prometheus_push_interval_ms: self.sample(rng),
            specialized_group_id: self.sample(rng),
        }
    }
}

impl Distribution<configs::house_keeper::HouseKeeperConfig> for EncodeDist {
    fn sample<R: Rng + ?Sized>(&self, rng: &mut R) -> configs::house_keeper::HouseKeeperConfig {
        configs::house_keeper::HouseKeeperConfig {
            l1_batch_metrics_reporting_interval_ms: self.sample(rng),
            gpu_prover_queue_reporting_interval_ms: self.sample(rng),
            prover_job_retrying_interval_ms: self.sample(rng),
            prover_stats_reporting_interval_ms: self.sample(rng),
            witness_job_moving_interval_ms: self.sample(rng),
            witness_generator_stats_reporting_interval_ms: self.sample(rng),
            prover_db_pool_size: self.sample(rng),
            witness_generator_job_retrying_interval_ms: self.sample(rng),
            proof_compressor_job_retrying_interval_ms: self.sample(rng),
            proof_compressor_stats_reporting_interval_ms: self.sample(rng),
            prover_job_archiver_archiving_interval_ms: self.sample(rng),
            prover_job_archiver_archive_after_secs: self.sample(rng),
            fri_gpu_prover_archiver_archiving_interval_ms: self.sample(rng),
            fri_gpu_prover_archiver_archive_after_secs: self.sample(rng),
        }
    }
}

impl Distribution<configs::object_store::ObjectStoreMode> for EncodeDist {
    fn sample<R: Rng + ?Sized>(&self, rng: &mut R) -> configs::object_store::ObjectStoreMode {
        type T = configs::object_store::ObjectStoreMode;
        match rng.gen_range(0..4) {
            0 => T::GCS {
                bucket_base_url: self.sample(rng),
            },
            1 => T::GCSWithCredentialFile {
                bucket_base_url: self.sample(rng),
                gcs_credential_file_path: self.sample(rng),
            },
            2 => T::FileBacked {
                file_backed_base_path: self.sample(rng),
            },
            _ => T::GCSAnonymousReadOnly {
                bucket_base_url: self.sample(rng),
            },
        }
    }
}

impl Distribution<configs::ObjectStoreConfig> for EncodeDist {
    fn sample<R: Rng + ?Sized>(&self, rng: &mut R) -> configs::ObjectStoreConfig {
        configs::ObjectStoreConfig {
            mode: self.sample(rng),
            max_retries: self.sample(rng),
        }
    }
}

impl Distribution<configs::ProofDataHandlerConfig> for EncodeDist {
    fn sample<R: Rng + ?Sized>(&self, rng: &mut R) -> configs::ProofDataHandlerConfig {
        configs::ProofDataHandlerConfig {
            http_port: self.sample(rng),
            proof_generation_timeout_in_secs: self.sample(rng),
        }
    }
}

impl Distribution<configs::SnapshotsCreatorConfig> for EncodeDist {
    fn sample<R: Rng + ?Sized>(&self, rng: &mut R) -> configs::SnapshotsCreatorConfig {
        configs::SnapshotsCreatorConfig {
            storage_logs_chunk_size: self.sample(rng),
            concurrent_queries_count: self.sample(rng),
            object_store: self.sample(rng),
        }
    }
}

impl Distribution<configs::witness_generator::BasicWitnessGeneratorDataSource> for EncodeDist {
    fn sample<R: Rng + ?Sized>(
        &self,
        rng: &mut R,
    ) -> configs::witness_generator::BasicWitnessGeneratorDataSource {
        type T = configs::witness_generator::BasicWitnessGeneratorDataSource;
        match rng.gen_range(0..2) {
            0 => T::FromPostgres,
            1 => T::FromPostgresShadowBlob,
            _ => T::FromBlob,
        }
    }
}

impl Distribution<configs::WitnessGeneratorConfig> for EncodeDist {
    fn sample<R: Rng + ?Sized>(&self, rng: &mut R) -> configs::WitnessGeneratorConfig {
        configs::WitnessGeneratorConfig {
            generation_timeout_in_secs: self.sample(rng),
            initial_setup_key_path: self.sample(rng),
            key_download_url: self.sample(rng),
            max_attempts: self.sample(rng),
            blocks_proving_percentage: self.sample(rng),
            dump_arguments_for_blocks: self.sample_collect(rng),
            last_l1_batch_to_process: self.sample(rng),
            data_source: self.sample(rng),
        }
    }
}

impl Distribution<configs::ObservabilityConfig> for EncodeDist {
    fn sample<R: Rng + ?Sized>(&self, rng: &mut R) -> configs::ObservabilityConfig {
        configs::ObservabilityConfig {
            sentry_url: self.sample(rng),
            sentry_environment: self.sample(rng),
            log_format: self.sample(rng),
            opentelemetry: self.sample(rng),
            sporadic_crypto_errors_substrs: self.sample_collect(rng),
            log_directives: self.sample(rng),
        }
    }
}

impl Distribution<configs::OpentelemetryConfig> for EncodeDist {
    fn sample<R: Rng + ?Sized>(&self, rng: &mut R) -> configs::OpentelemetryConfig {
        configs::OpentelemetryConfig {
            level: self.sample(rng),
            endpoint: self.sample(rng),
        }
    }
}

impl Distribution<configs::GenesisConfig> for EncodeDist {
    fn sample<R: Rng + ?Sized>(&self, rng: &mut R) -> configs::GenesisConfig {
        configs::GenesisConfig {
            protocol_version: self.sample(rng),
            genesis_root_hash: rng.gen(),
            rollup_last_leaf_index: self.sample(rng),
            genesis_commitment: rng.gen(),
            bootloader_hash: rng.gen(),
            default_aa_hash: rng.gen(),
            fee_account: rng.gen(),
            l1_chain_id: L1ChainId(self.sample(rng)),
            l2_chain_id: L2ChainId::default(),
            recursion_node_level_vk_hash: rng.gen(),
            recursion_leaf_level_vk_hash: rng.gen(),
            recursion_scheduler_level_vk_hash: rng.gen(),
            recursion_circuits_set_vks_hash: rng.gen(),
            shared_bridge: self.sample(rng),
            dummy_verifier: rng.gen(),
            l1_batch_commit_data_generator_mode: self.sample(rng),
        }
    }
}

impl Distribution<configs::SharedBridge> for EncodeDist {
    fn sample<R: Rng + ?Sized>(&self, rng: &mut R) -> configs::SharedBridge {
        configs::SharedBridge {
            bridgehub_proxy_addr: rng.gen(),
            state_transition_proxy_addr: rng.gen(),
            transparent_proxy_admin_addr: rng.gen(),
        }
    }
}<|MERGE_RESOLUTION|>--- conflicted
+++ resolved
@@ -131,7 +131,6 @@
     }
 }
 
-<<<<<<< HEAD
 impl RandomConfig for configs::chain::StateKeeperConfig {
     fn sample(g: &mut Gen<impl Rng>) -> Self {
         Self {
@@ -162,7 +161,10 @@
             virtual_blocks_per_miniblock: g.gen(),
             upload_witness_inputs_to_gcs: g.gen(),
             enum_index_migration_chunk_size: g.gen(),
-=======
+        }
+    }
+}
+
 impl Distribution<configs::chain::L1BatchCommitDataGeneratorMode> for EncodeDist {
     fn sample<R: Rng + ?Sized>(
         &self,
@@ -172,7 +174,6 @@
         match rng.gen_range(0..2) {
             0 => T::Rollup,
             _ => T::Validium,
->>>>>>> daed58ce
         }
     }
 }
