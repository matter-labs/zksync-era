--- conflicted
+++ resolved
@@ -54,42 +54,28 @@
             return Ok(false);
         }
 
-        let l1_batch_commit_deadline_ms = self.l1_batch_commit_deadline_ms;
         // Verify timestamp
         let should_seal_timeout =
-<<<<<<< HEAD
-            millis_since(manager.l1_batch_timestamp()) > block_commit_deadline_ms;
-=======
-            millis_since(manager.batch_timestamp()) > l1_batch_commit_deadline_ms;
->>>>>>> d0c61e84
+            millis_since(manager.l1_batch_timestamp()) > self.l1_batch_commit_deadline_ms;
 
         if should_seal_timeout {
             AGGREGATION_METRICS.l1_batch_reason_inc_criterion(RULE_NAME);
             tracing::debug!(
                 "Decided to seal L1 batch using rule `{RULE_NAME}`; batch timestamp: {}, \
-<<<<<<< HEAD
-                 commit deadline: {block_commit_deadline_ms}ms",
-                display_timestamp(manager.l1_batch_timestamp())
-=======
-                 commit deadline: {l1_batch_commit_deadline_ms}ms",
-                display_timestamp(manager.batch_timestamp())
->>>>>>> d0c61e84
+                 commit deadline: {}ms",
+                display_timestamp(manager.l1_batch_timestamp()),
+                self.l1_batch_commit_deadline_ms,
             );
         }
         Ok(should_seal_timeout)
     }
 
     fn should_seal_l2_block(&mut self, manager: &UpdatesManager) -> bool {
-<<<<<<< HEAD
         !manager
             .last_pending_l2_block()
             .executed_transactions
             .is_empty()
-            && millis_since(manager.last_pending_l2_block().timestamp)
-=======
-        !manager.l2_block.executed_transactions.is_empty()
-            && millis_since_epoch().saturating_sub(manager.l2_block.timestamp_ms())
->>>>>>> d0c61e84
+            && millis_since_epoch().saturating_sub(manager.last_pending_l2_block().timestamp_ms())
                 > self.l2_block_commit_deadline_ms
     }
 }
@@ -217,13 +203,9 @@
 
         let mut manager = create_updates_manager();
         // Empty L2 block should not trigger.
-<<<<<<< HEAD
-        manager.last_pending_l2_block_mut().timestamp = seconds_since_epoch() - 10;
-=======
         manager
-            .l2_block
+            .last_pending_l2_block_mut()
             .set_timestamp_ms(millis_since_epoch() - 10_001);
->>>>>>> d0c61e84
         assert!(
             !timeout_l2_block_sealer.should_seal_l2_block(&manager),
             "Empty L2 block shouldn't be sealed"
@@ -239,11 +221,9 @@
         // Check the timestamp logic. This relies on the fact that the test shouldn't run
         // for more than 10 seconds (while the test itself is trivial, it may be preempted
         // by other tests).
-<<<<<<< HEAD
-        manager.last_pending_l2_block_mut().timestamp = seconds_since_epoch();
-=======
-        manager.l2_block.set_timestamp_ms(millis_since_epoch());
->>>>>>> d0c61e84
+        manager
+            .last_pending_l2_block_mut()
+            .set_timestamp_ms(millis_since_epoch());
         assert!(
             !timeout_l2_block_sealer.should_seal_l2_block(&manager),
             "Non-empty L2 block with too recent timestamp shouldn't be sealed"
@@ -344,7 +324,9 @@
             default_validation_computational_gas_limit: u32::MAX,
             chain_id: L2ChainId::from(270),
         };
+        let previous_batch_timestamp = l1_batch_env.first_l2_block.timestamp - 1;
         let timestamp_ms = l1_batch_env.first_l2_block.timestamp * 1000;
+
         let mut manager = UpdatesManager::new(
             &BatchInitParams {
                 l1_batch_env,
@@ -353,6 +335,7 @@
                 timestamp_ms,
             },
             ProtocolVersionId::latest(),
+            previous_batch_timestamp,
             None,
         );
         // No txs, should not be sealed.
