name: Build Prover images
on:
  workflow_call:
    secrets:
      DOCKERHUB_USER:
        description: "DOCKERHUB_USER"
        required: true
      DOCKERHUB_TOKEN:
        description: "DOCKERHUB_TOKEN"
        required: true
    inputs:
      ERA_BELLMAN_CUDA_RELEASE:
        description: "ERA_BELLMAN_CUDA_RELEASE"
        type: string
        required: true
      image_tag_suffix:
        description: "Optional suffix to override tag name generation"
        type: string
        required: false
      action:
        description: "Action with docker image"
        type: string
        default: "push"
        required: false
      is_pr_from_fork:
        description: "Indicates whether the workflow is invoked from a PR created from fork"
        type: boolean
        default: false
        required: false
      CUDA_ARCH:
        description: "CUDA Arch to build"
        type: string
        default: "89"
        required: false
    outputs:
      protocol_version:
        description: "Protocol version of the binary"
        value: ${{ jobs.get-protocol-version.outputs.protocol_version }}

jobs:
  get-protocol-version:
    name: Get protocol version
    runs-on: [matterlabs-ci-runner-high-performance]
    outputs:
      protocol_version: ${{ steps.protocolversion.outputs.protocol_version }}
    steps:
      - uses: actions/checkout@692973e3d937129bcbf40652eb9f2f61becf3332 # v4.1.7
        with:
          submodules: "recursive"

      - name: setup-env
        run: |
          echo ZKSYNC_HOME=$(pwd) >> $GITHUB_ENV
          echo CI=1 >> $GITHUB_ENV
          echo $(pwd)/bin >> $GITHUB_PATH
          echo CI=1 >> .env
          echo IN_DOCKER=1 >> .env

      - name: setup rust
        uses: actions-rust-lang/setup-rust-toolchain@1fbea72663f6d4c03efaab13560c8a24cfd2a7cc # v1.9.0
        with:
          toolchain: nightly-2024-08-01

      - name: Prepare sccache-cache env vars
        shell: bash
        run: |
          echo SCCACHE_GCS_BUCKET=matterlabs-infra-sccache-storage >> $GITHUB_ENV
          echo SCCACHE_GCS_SERVICE_ACCOUNT=gha-ci-runners@matterlabs-infra.iam.gserviceaccount.com >> $GITHUB_ENV
          echo SCCACHE_ERROR_LOG=/tmp/sccache_log.txt >> $GITHUB_ENV
          echo SCCACHE_GCS_RW_MODE=READ_WRITE >> $GITHUB_ENV
          echo RUSTC_WRAPPER=sccache >> $GITHUB_ENV

      - name: protocol-version
        id: protocolversion
        # TODO: use -C flag, when it will become stable.
        shell: bash
        run: |
          cd prover
          cargo build --release --bin prover_version
          PPV=$(target/release/prover_version)
          echo Protocol version is ${PPV}
          echo "protocol_version=${PPV}" >> $GITHUB_OUTPUT

  build-images:
    name: Build and Push Docker Images
    needs: get-protocol-version
    env:
      PROTOCOL_VERSION: ${{ needs.get-protocol-version.outputs.protocol_version }}
    runs-on: [matterlabs-ci-runner-high-performance]
    strategy:
      matrix:
        components:
          - witness-generator
          - prover-gpu-fri
          - witness-vector-generator
          - prover-fri-gateway
          - prover-job-monitor
          - proof-fri-gpu-compressor
          - prover-autoscaler
          - circuit-prover-gpu
    steps:
      - uses: actions/checkout@692973e3d937129bcbf40652eb9f2f61becf3332 # v4.1.7
        with:
          submodules: "recursive"

      - name: Set up Docker Buildx
        uses: docker/setup-buildx-action@988b5a0280414f521da01fcc63a27aeeb4b104db # v3.6.1

      - name: setup-env
        run: |
          echo ZKSYNC_HOME=$(pwd) >> $GITHUB_ENV
          echo CI=1 >> $GITHUB_ENV
          echo $(pwd)/bin >> $GITHUB_PATH
          echo CI=1 >> .env
          echo IN_DOCKER=1 >> .env

      - name: Set env vars
        shell: bash
        run: |
          # Support for custom tag suffix
          if [ -n "${{ inputs.image_tag_suffix }}" ]; then
            echo IMAGE_TAG_SHA_TS="${{ inputs.image_tag_suffix }}" >> $GITHUB_ENV
          else
            echo IMAGE_TAG_SHA_TS=$(git rev-parse --short HEAD)-$(date +%s) >> $GITHUB_ENV
          fi

      - name: download CRS for GPU compressor
        if: matrix.components == 'proof-fri-gpu-compressor'
        run: |
          run_retried curl -LO https://storage.googleapis.com/matterlabs-setup-keys-us/setup-keys/setup_2\^24.key
      # We need to run this only when ERA_BELLMAN_CUDA_RELEASE is not available
      # In our case it happens only when PR is created from fork
      - name: Wait for runner IP to be not rate-limited against GH API
        if: ( inputs.is_pr_from_fork == true && matrix.components == 'proof-fri-gpu-compressor' )
        run: ./.github/scripts/rate_limit_check.sh

      - name: Hack to set env vars inside docker container
        shell: bash
        run: |
          sed -i '/^FROM matterlabs\/zksync-build-base:latest as builder/a ENV SCCACHE_GCS_BUCKET=matterlabs-infra-sccache-storage\nENV SCCACHE_GCS_SERVICE_ACCOUNT=gha-ci-runners@matterlabs-infra.iam.gserviceaccount.com\nENV SCCACHE_GCS_RW_MODE=READ_WRITE\nENV RUSTC_WRAPPER=sccache' ./docker/${{ matrix.components }}/Dockerfile
          #TODO: remove AS version =)
          sed -i '/^FROM matterlabs\/zksync-build-base:latest AS builder/a ENV SCCACHE_GCS_BUCKET=matterlabs-infra-sccache-storage\nENV SCCACHE_GCS_SERVICE_ACCOUNT=gha-ci-runners@matterlabs-infra.iam.gserviceaccount.com\nENV SCCACHE_GCS_RW_MODE=READ_WRITE\nENV RUSTC_WRAPPER=sccache' ./docker/${{ matrix.components }}/Dockerfile
          cat ./docker/${{ matrix.components }}/Dockerfile

      - name: login to Docker registries
        if: github.event_name != 'pull_request' && (github.ref == 'refs/heads/main' || startsWith(github.ref, 'refs/tags/'))
        shell: bash
        run: |
          docker login -u ${{ secrets.DOCKERHUB_USER }} -p ${{ secrets.DOCKERHUB_TOKEN }}
          gcloud auth configure-docker us-docker.pkg.dev -q

      - name: Build and push
        uses: docker/build-push-action@5cd11c3a4ced054e52742c5fd54dca954e0edd85 # v6.7.0
        with:
          context: .
          load: true
          build-args: |
            CUDA_ARCH=${{ inputs.CUDA_ARCH }}
            SCCACHE_GCS_BUCKET=matterlabs-infra-sccache-storage
            SCCACHE_GCS_SERVICE_ACCOUNT=gha-ci-runners@matterlabs-infra.iam.gserviceaccount.com
            SCCACHE_GCS_RW_MODE=READ_WRITE
            RUSTC_WRAPPER=sccache
            PROTOCOL_VERSION=${{ env.PROTOCOL_VERSION }}
            ERA_BELLMAN_CUDA_RELEASE=${{ inputs.ERA_BELLMAN_CUDA_RELEASE }}
          file: docker/${{ matrix.components }}/Dockerfile
          tags: |
            us-docker.pkg.dev/matterlabs-infra/matterlabs-docker/${{ matrix.components }}:2.0-${{ env.PROTOCOL_VERSION }}-${{ env.IMAGE_TAG_SHA_TS }}
            matterlabs/${{ matrix.components }}:2.0-${{ env.PROTOCOL_VERSION }}-${{ env.IMAGE_TAG_SHA_TS }}
            us-docker.pkg.dev/matterlabs-infra/matterlabs-docker/${{ matrix.components }}:2.0-${{ env.IMAGE_TAG_SHA_TS }}
            matterlabs/${{ matrix.components }}:2.0-${{ env.IMAGE_TAG_SHA_TS }}
            us-docker.pkg.dev/matterlabs-infra/matterlabs-docker/${{ matrix.components }}:latest
            matterlabs/${{ matrix.components }}:latest
<<<<<<< HEAD
=======

>>>>>>> c02098b4
      - name: Push docker image
        if: ${{ inputs.action == 'push' }}
        run: |
          docker push us-docker.pkg.dev/matterlabs-infra/matterlabs-docker/${{ matrix.components }}:2.0-${{ env.PROTOCOL_VERSION }}-${{ env.IMAGE_TAG_SHA_TS }}
          docker push matterlabs/${{ matrix.components }}:2.0-${{ env.PROTOCOL_VERSION }}-${{ env.IMAGE_TAG_SHA_TS }}
          docker push us-docker.pkg.dev/matterlabs-infra/matterlabs-docker/${{ matrix.components }}:2.0-${{ env.IMAGE_TAG_SHA_TS }}
          docker push matterlabs/${{ matrix.components }}:2.0-${{ env.IMAGE_TAG_SHA_TS }}
          docker push us-docker.pkg.dev/matterlabs-infra/matterlabs-docker/${{ matrix.components }}:latest
          docker push matterlabs/${{ matrix.components }}:latest
<<<<<<< HEAD
=======

>>>>>>> c02098b4
  copy-images:
    name: Copy images between docker registries
    needs: [build-images, get-protocol-version]
    env:
      PROTOCOL_VERSION: ${{ needs.get-protocol-version.outputs.protocol_version }}
    runs-on: matterlabs-ci-runner
    if: ${{ inputs.action == 'push' }}
    strategy:
      matrix:
        component:
          - witness-vector-generator
    steps:
      - name: Set up Docker Buildx
        uses: docker/setup-buildx-action@988b5a0280414f521da01fcc63a27aeeb4b104db # v3.6.1

      - name: Login to us-central1 GAR
        run: |
          gcloud auth print-access-token --lifetime=7200 --impersonate-service-account=gha-ci-runners@matterlabs-infra.iam.gserviceaccount.com | docker login -u oauth2accesstoken --password-stdin https://us-docker.pkg.dev

      - name: Login and push to Asia GAR
        run: |
          gcloud auth print-access-token --lifetime=7200 --impersonate-service-account=gha-ci-runners@matterlabs-infra.iam.gserviceaccount.com | docker login -u oauth2accesstoken --password-stdin https://asia-docker.pkg.dev
          docker buildx imagetools create \
            --tag asia-docker.pkg.dev/matterlabs-infra/matterlabs-docker/${{ matrix.component }}:2.0-${{ env.PROTOCOL_VERSION }}-${{ inputs.image_tag_suffix }} \
            us-docker.pkg.dev/matterlabs-infra/matterlabs-docker/${{ matrix.component }}:2.0-${{ env.PROTOCOL_VERSION }}-${{ inputs.image_tag_suffix }}
          docker buildx imagetools create \
            --tag asia-docker.pkg.dev/matterlabs-infra/matterlabs-docker/${{ matrix.component }}:2.0-${{ inputs.image_tag_suffix }} \
            us-docker.pkg.dev/matterlabs-infra/matterlabs-docker/${{ matrix.component }}:2.0-${{ inputs.image_tag_suffix }}


      - name: Login and push to Europe GAR
        run: |
          gcloud auth print-access-token --lifetime=7200 --impersonate-service-account=gha-ci-runners@matterlabs-infra.iam.gserviceaccount.com | docker login -u oauth2accesstoken --password-stdin https://europe-docker.pkg.dev
          docker buildx imagetools create \
            --tag europe-docker.pkg.dev/matterlabs-infra/matterlabs-docker/${{ matrix.component }}:2.0-${{ env.PROTOCOL_VERSION }}-${{ inputs.image_tag_suffix }} \
            us-docker.pkg.dev/matterlabs-infra/matterlabs-docker/${{ matrix.component }}:2.0-${{ env.PROTOCOL_VERSION }}-${{ inputs.image_tag_suffix }}
          docker buildx imagetools create \
            --tag europe-docker.pkg.dev/matterlabs-infra/matterlabs-docker/${{ matrix.component }}:2.0-${{ inputs.image_tag_suffix }} \
            us-docker.pkg.dev/matterlabs-infra/matterlabs-docker/${{ matrix.component }}:2.0-${{ inputs.image_tag_suffix }}<|MERGE_RESOLUTION|>--- conflicted
+++ resolved
@@ -170,23 +170,6 @@
             matterlabs/${{ matrix.components }}:2.0-${{ env.IMAGE_TAG_SHA_TS }}
             us-docker.pkg.dev/matterlabs-infra/matterlabs-docker/${{ matrix.components }}:latest
             matterlabs/${{ matrix.components }}:latest
-<<<<<<< HEAD
-=======
-
->>>>>>> c02098b4
-      - name: Push docker image
-        if: ${{ inputs.action == 'push' }}
-        run: |
-          docker push us-docker.pkg.dev/matterlabs-infra/matterlabs-docker/${{ matrix.components }}:2.0-${{ env.PROTOCOL_VERSION }}-${{ env.IMAGE_TAG_SHA_TS }}
-          docker push matterlabs/${{ matrix.components }}:2.0-${{ env.PROTOCOL_VERSION }}-${{ env.IMAGE_TAG_SHA_TS }}
-          docker push us-docker.pkg.dev/matterlabs-infra/matterlabs-docker/${{ matrix.components }}:2.0-${{ env.IMAGE_TAG_SHA_TS }}
-          docker push matterlabs/${{ matrix.components }}:2.0-${{ env.IMAGE_TAG_SHA_TS }}
-          docker push us-docker.pkg.dev/matterlabs-infra/matterlabs-docker/${{ matrix.components }}:latest
-          docker push matterlabs/${{ matrix.components }}:latest
-<<<<<<< HEAD
-=======
-
->>>>>>> c02098b4
   copy-images:
     name: Copy images between docker registries
     needs: [build-images, get-protocol-version]
