use std::ops;

use zksync_types::{
    get_code_key, get_nonce_key,
    utils::{decompose_full_nonce, storage_key_for_standard_token_balance},
    AccountTreeId, Address, L1BatchNumber, MiniblockNumber, StorageKey,
    FAILED_CONTRACT_DEPLOYMENT_BYTECODE_HASH, H256, U256,
};
use zksync_utils::h256_to_u256;

use crate::{
    instrument::InstrumentExt, models::storage_block::ResolvedL1BatchForMiniblock, SqlxError,
    StorageProcessor,
};

#[derive(Debug)]
pub struct StorageWeb3Dal<'a, 'c> {
    pub(crate) storage: &'a mut StorageProcessor<'c>,
}

impl StorageWeb3Dal<'_, '_> {
    pub async fn get_address_historical_nonce(
        &mut self,
        address: Address,
        block_number: MiniblockNumber,
    ) -> Result<U256, SqlxError> {
        let nonce_key = get_nonce_key(&address);
        let nonce_value = self
            .get_historical_value_unchecked(&nonce_key, block_number)
            .await?;
        let full_nonce = h256_to_u256(nonce_value);
        Ok(decompose_full_nonce(full_nonce).0)
    }

    pub async fn standard_token_historical_balance(
        &mut self,
        token_id: AccountTreeId,
        account_id: AccountTreeId,
        block_number: MiniblockNumber,
    ) -> Result<U256, SqlxError> {
        let key = storage_key_for_standard_token_balance(token_id, account_id.address());
        let balance = self
            .get_historical_value_unchecked(&key, block_number)
            .await?;
        Ok(h256_to_u256(balance))
    }

    /// This method does not check if a block with this number exists in the database.
    /// It will return the current value if the block is in the future.
    pub async fn get_historical_value_unchecked(
        &mut self,
        key: &StorageKey,
        block_number: MiniblockNumber,
    ) -> Result<H256, SqlxError> {
        {
            // We need to proper distinguish if the value is zero or None
            // for the VM to correctly determine initial writes.
            // So, we accept that the value is None if it's zero and it wasn't initially written at the moment.
            let hashed_key = key.hashed_key();

            sqlx::query!(
                r#"
                SELECT
                    value
                FROM
                    storage_logs
                WHERE
                    storage_logs.hashed_key = $1
                    AND storage_logs.miniblock_number <= $2
                ORDER BY
                    storage_logs.miniblock_number DESC,
                    storage_logs.operation_number DESC
                LIMIT
                    1
                "#,
                hashed_key.as_bytes(),
                block_number.0 as i64
            )
            .instrument("get_historical_value_unchecked")
            .report_latency()
            .with_arg("key", &hashed_key)
            .fetch_optional(self.storage.conn())
            .await
            .map(|option_row| {
                option_row
                    .map(|row| H256::from_slice(&row.value))
                    .unwrap_or_else(H256::zero)
            })
        }
    }

    /// Provides information about the L1 batch that the specified miniblock is a part of.
    /// Assumes that the miniblock is present in the DB; this is not checked, and if this is false,
    /// the returned value will be meaningless.
    pub async fn resolve_l1_batch_number_of_miniblock(
        &mut self,
        miniblock_number: MiniblockNumber,
    ) -> Result<ResolvedL1BatchForMiniblock, SqlxError> {
        let row = sqlx::query!(
            r#"
            SELECT
                (
                    SELECT
                        l1_batch_number
                    FROM
                        miniblocks
                    WHERE
                        number = $1
                ) AS "block_batch?",
                COALESCE(
                    (
                        SELECT
                            MAX(number) + 1
                        FROM
                            l1_batches
                    ),
                    (
                        SELECT
                            MAX(l1_batch_number) + 1
                        FROM
                            snapshot_recovery
                    ),
                    0
                ) AS "pending_batch!"
            "#,
            miniblock_number.0 as i64
        )
        .fetch_one(self.storage.conn())
        .await?;

        Ok(ResolvedL1BatchForMiniblock {
            miniblock_l1_batch: row.block_batch.map(|n| L1BatchNumber(n as u32)),
            pending_l1_batch: L1BatchNumber(row.pending_batch as u32),
        })
    }

    pub async fn get_l1_batch_number_for_initial_write(
        &mut self,
        key: &StorageKey,
    ) -> Result<Option<L1BatchNumber>, SqlxError> {
        let hashed_key = key.hashed_key();
        let row = sqlx::query!(
            r#"
            SELECT
                l1_batch_number
            FROM
                initial_writes
            WHERE
                hashed_key = $1
            "#,
            hashed_key.as_bytes(),
        )
        .instrument("get_l1_batch_number_for_initial_write")
        .report_latency()
        .with_arg("key", &hashed_key)
        .fetch_optional(self.storage.conn())
        .await?;

        let l1_batch_number = row.map(|record| L1BatchNumber(record.l1_batch_number as u32));
        Ok(l1_batch_number)
    }

    /// Returns distinct hashed storage keys that were modified in the specified miniblock range.
    pub async fn modified_keys_in_miniblocks(
        &mut self,
        miniblock_numbers: ops::RangeInclusive<MiniblockNumber>,
    ) -> Vec<H256> {
        sqlx::query!(
            r#"
            SELECT DISTINCT
                hashed_key
            FROM
                storage_logs
            WHERE
                miniblock_number BETWEEN $1 AND $2
            "#,
            miniblock_numbers.start().0 as i64,
            miniblock_numbers.end().0 as i64
        )
        .fetch_all(self.storage.conn())
        .await
        .unwrap()
        .into_iter()
        .map(|row| H256::from_slice(&row.hashed_key))
        .collect()
    }

    /// This method doesn't check if block with number equals to `block_number`
    /// is present in the database. For such blocks `None` will be returned.
    pub async fn get_contract_code_unchecked(
        &mut self,
        address: Address,
        block_number: MiniblockNumber,
    ) -> Result<Option<Vec<u8>>, SqlxError> {
        let hashed_key = get_code_key(&address).hashed_key();
        {
            sqlx::query!(
                r#"
                SELECT
                    bytecode
                FROM
                    (
                        SELECT
                            *
                        FROM
                            storage_logs
                        WHERE
                            storage_logs.hashed_key = $1
                            AND storage_logs.miniblock_number <= $2
                        ORDER BY
                            storage_logs.miniblock_number DESC,
                            storage_logs.operation_number DESC
                        LIMIT
                            1
                    ) t
                    JOIN factory_deps ON value = factory_deps.bytecode_hash
                WHERE
                    value != $3
                "#,
                hashed_key.as_bytes(),
                block_number.0 as i64,
                FAILED_CONTRACT_DEPLOYMENT_BYTECODE_HASH.as_bytes(),
            )
            .fetch_optional(self.storage.conn())
            .await
            .map(|option_row| option_row.map(|row| row.bytecode))
        }
    }

    /// This method doesn't check if block with number equals to `block_number`
    /// is present in the database. For such blocks `None` will be returned.
    pub async fn get_factory_dep_unchecked(
        &mut self,
        hash: H256,
        block_number: MiniblockNumber,
    ) -> Result<Option<Vec<u8>>, SqlxError> {
        {
            sqlx::query!(
                r#"
                SELECT
                    bytecode
                FROM
                    factory_deps
                WHERE
                    bytecode_hash = $1
                    AND miniblock_number <= $2
                "#,
                hash.as_bytes(),
                block_number.0 as i64
            )
            .fetch_optional(self.storage.conn())
            .await
            .map(|option_row| option_row.map(|row| row.bytecode))
        }
    }
}

#[cfg(test)]
mod tests {
    use zksync_types::{
<<<<<<< HEAD
        block::{BlockGasCount, L1BatchHeader},
        ProtocolVersion, ProtocolVersionId,
=======
        block::L1BatchHeader, snapshots::SnapshotRecoveryStatus, ProtocolVersion, ProtocolVersionId,
>>>>>>> 1c2cb136
    };

    use super::*;
    use crate::{
        tests::{create_miniblock_header, create_snapshot_recovery},
        ConnectionPool,
    };

    #[tokio::test]
    async fn resolving_l1_batch_number_of_miniblock() {
        let pool = ConnectionPool::test_pool().await;
        let mut conn = pool.access_storage().await.unwrap();
        conn.protocol_versions_dal()
            .save_protocol_version_with_tx(ProtocolVersion::default())
            .await;
        conn.blocks_dal()
            .insert_miniblock(&create_miniblock_header(0))
            .await
            .unwrap();
        let l1_batch_header = L1BatchHeader::new(
            L1BatchNumber(0),
            0,
            Address::repeat_byte(0x42),
            Default::default(),
            ProtocolVersionId::latest(),
        );
        conn.blocks_dal()
            .insert_mock_l1_batch(&l1_batch_header)
            .await
            .unwrap();
        conn.blocks_dal()
            .mark_miniblocks_as_executed_in_l1_batch(L1BatchNumber(0))
            .await
            .unwrap();

        let first_miniblock = create_miniblock_header(1);
        conn.blocks_dal()
            .insert_miniblock(&first_miniblock)
            .await
            .unwrap();

        let resolved = conn
            .storage_web3_dal()
            .resolve_l1_batch_number_of_miniblock(MiniblockNumber(0))
            .await
            .unwrap();
        assert_eq!(resolved.miniblock_l1_batch, Some(L1BatchNumber(0)));
        assert_eq!(resolved.pending_l1_batch, L1BatchNumber(1));
        assert_eq!(resolved.expected_l1_batch(), L1BatchNumber(0));

        let timestamp = conn
            .blocks_web3_dal()
            .get_expected_l1_batch_timestamp(&resolved)
            .await
            .unwrap();
        assert_eq!(timestamp, Some(0));

        for pending_miniblock_number in [1, 2] {
            let resolved = conn
                .storage_web3_dal()
                .resolve_l1_batch_number_of_miniblock(MiniblockNumber(pending_miniblock_number))
                .await
                .unwrap();
            assert_eq!(resolved.miniblock_l1_batch, None);
            assert_eq!(resolved.pending_l1_batch, L1BatchNumber(1));
            assert_eq!(resolved.expected_l1_batch(), L1BatchNumber(1));

            let timestamp = conn
                .blocks_web3_dal()
                .get_expected_l1_batch_timestamp(&resolved)
                .await
                .unwrap();
            assert_eq!(timestamp, Some(first_miniblock.timestamp));
        }
    }

    #[tokio::test]
    async fn resolving_l1_batch_number_of_miniblock_with_snapshot_recovery() {
        let pool = ConnectionPool::test_pool().await;
        let mut conn = pool.access_storage().await.unwrap();
        conn.protocol_versions_dal()
            .save_protocol_version_with_tx(ProtocolVersion::default())
            .await;
        let snapshot_recovery = create_snapshot_recovery();
        conn.snapshot_recovery_dal()
            .insert_initial_recovery_status(&snapshot_recovery)
            .await
            .unwrap();

        let first_miniblock = create_miniblock_header(snapshot_recovery.miniblock_number.0 + 1);
        conn.blocks_dal()
            .insert_miniblock(&first_miniblock)
            .await
            .unwrap();

        let resolved = conn
            .storage_web3_dal()
            .resolve_l1_batch_number_of_miniblock(snapshot_recovery.miniblock_number + 1)
            .await
            .unwrap();
        assert_eq!(resolved.miniblock_l1_batch, None);
        assert_eq!(
            resolved.pending_l1_batch,
            snapshot_recovery.l1_batch_number + 1
        );
        assert_eq!(
            resolved.expected_l1_batch(),
            snapshot_recovery.l1_batch_number + 1
        );

        let timestamp = conn
            .blocks_web3_dal()
            .get_expected_l1_batch_timestamp(&resolved)
            .await
            .unwrap();
        assert_eq!(timestamp, Some(first_miniblock.timestamp));

        let l1_batch_header = L1BatchHeader::new(
            snapshot_recovery.l1_batch_number + 1,
            100,
            Address::repeat_byte(0x42),
            Default::default(),
            ProtocolVersionId::latest(),
        );
        conn.blocks_dal()
            .insert_mock_l1_batch(&l1_batch_header)
            .await
            .unwrap();
        conn.blocks_dal()
            .mark_miniblocks_as_executed_in_l1_batch(l1_batch_header.number)
            .await
            .unwrap();

        let resolved = conn
            .storage_web3_dal()
            .resolve_l1_batch_number_of_miniblock(snapshot_recovery.miniblock_number + 1)
            .await
            .unwrap();
        assert_eq!(resolved.miniblock_l1_batch, Some(l1_batch_header.number));
        assert_eq!(resolved.pending_l1_batch, l1_batch_header.number + 1);
        assert_eq!(resolved.expected_l1_batch(), l1_batch_header.number);

        let timestamp = conn
            .blocks_web3_dal()
            .get_expected_l1_batch_timestamp(&resolved)
            .await
            .unwrap();
        assert_eq!(timestamp, Some(first_miniblock.timestamp));
    }
}<|MERGE_RESOLUTION|>--- conflicted
+++ resolved
@@ -257,14 +257,7 @@
 
 #[cfg(test)]
 mod tests {
-    use zksync_types::{
-<<<<<<< HEAD
-        block::{BlockGasCount, L1BatchHeader},
-        ProtocolVersion, ProtocolVersionId,
-=======
-        block::L1BatchHeader, snapshots::SnapshotRecoveryStatus, ProtocolVersion, ProtocolVersionId,
->>>>>>> 1c2cb136
-    };
+    use zksync_types::{block::L1BatchHeader, ProtocolVersion, ProtocolVersionId};
 
     use super::*;
     use crate::{
