import * as utils from 'zk/build/utils';
import { Tester } from './tester';
import * as zksync from 'zksync-ethers';
import { BigNumber, BigNumberish, ethers } from 'ethers';
import { expect } from 'chai';
import fs from 'fs';
import { BytesLike } from '@ethersproject/bytes';

const L1_CONTRACTS_FOLDER = `${process.env.ZKSYNC_HOME}/contracts/l1-contracts/artifacts/contracts`;
const L1_DEFAULT_UPGRADE_ABI = new ethers.utils.Interface(
    require(`${L1_CONTRACTS_FOLDER}/upgrades/DefaultUpgrade.sol/DefaultUpgrade.json`).abi
);
const GOVERNANCE_ABI = new ethers.utils.Interface(
    require(`${L1_CONTRACTS_FOLDER}/governance/Governance.sol/Governance.json`).abi
);
const ADMIN_FACET_ABI = new ethers.utils.Interface(
    require(`${L1_CONTRACTS_FOLDER}/state-transition/chain-interfaces/IAdmin.sol/IAdmin.json`).abi
);
const L2_FORCE_DEPLOY_UPGRADER_ABI = new ethers.utils.Interface(
    require(`${process.env.ZKSYNC_HOME}/contracts/l2-contracts/artifacts-zk/contracts/ForceDeployUpgrader.sol/ForceDeployUpgrader.json`).abi
);
const COMPLEX_UPGRADER_ABI = new ethers.utils.Interface(
    require(`${process.env.ZKSYNC_HOME}/contracts/system-contracts/artifacts-zk/contracts-preprocessed/ComplexUpgrader.sol/ComplexUpgrader.json`).abi
);
const COUNTER_BYTECODE =
    require(`${process.env.ZKSYNC_HOME}/core/tests/ts-integration/artifacts-zk/contracts/counter/counter.sol/Counter.json`).deployedBytecode;
const STATE_TRANSITON_MANAGER = new ethers.utils.Interface(
    require(`${L1_CONTRACTS_FOLDER}/state-transition/StateTransitionManager.sol/StateTransitionManager.json`).abi
);

const depositAmount = ethers.utils.parseEther('0.001');

describe('Upgrade test', function () {
    let tester: Tester;
    let alice: zksync.Wallet;
    let govWallet: ethers.Wallet;
    let mainContract: ethers.Contract;
    let governanceContract: ethers.Contract;
    let bootloaderHash: string;
    let scheduleTransparentOperation: string;
    let executeOperation: string;
    let forceDeployAddress: string;
    let forceDeployBytecode: string;
    let logs: fs.WriteStream;

    before('Create test wallet', async () => {
        tester = await Tester.init(process.env.CHAIN_ETH_NETWORK || 'localhost');
        alice = tester.emptyWallet();
        logs = fs.createWriteStream('upgrade.log', { flags: 'a' });

        const govMnemonic = require('../../../../etc/test_config/constant/eth.json').mnemonic;
        govWallet = ethers.Wallet.fromMnemonic(govMnemonic, "m/44'/60'/0'/0/1").connect(alice._providerL1());
    });

    step('Run server and execute some transactions', async () => {
        // Make sure server isn't running.
        try {
            await utils.exec('pkill zksync_server');
            // It may take some time for witness generator to stop.
            await utils.sleep(10);
        } catch (_) {}

        // Set small timeouts.
        process.env.ETH_SENDER_SENDER_AGGREGATED_BLOCK_COMMIT_DEADLINE = '1';
        process.env.ETH_SENDER_SENDER_AGGREGATED_BLOCK_PROVE_DEADLINE = '1';
        process.env.ETH_SENDER_SENDER_AGGREGATED_BLOCK_EXECUTE_DEADLINE = '1';
        // Must be > 1s, because bootloader requires l1 batch timestamps to be incremental.
        process.env.CHAIN_STATE_KEEPER_BLOCK_COMMIT_DEADLINE_MS = '2000';
        // Run server in background.
        utils.background(
            'cd $ZKSYNC_HOME && cargo run --bin zksync_server --release -- --components=api,tree,eth,state_keeper,commitment_generator',
            [null, logs, logs]
        );
        // Server may need some time to recompile if it's a cold run, so wait for it.
        let iter = 0;
        while (iter < 30 && !mainContract) {
            try {
                mainContract = await tester.syncWallet.getMainContract();
            } catch (_) {
                await utils.sleep(1);
            }
            iter += 1;
        }
        if (!mainContract) {
            throw new Error('Server did not start');
        }

        const stmAddr = await mainContract.getStateTransitionManager();
        const stmContract = new ethers.Contract(stmAddr, STATE_TRANSITON_MANAGER, tester.syncWallet.providerL1);
        const governanceAddr = await stmContract.owner();
        governanceContract = new ethers.Contract(governanceAddr, GOVERNANCE_ABI, tester.syncWallet.providerL1);
        let blocksCommitted = await mainContract.getTotalBatchesCommitted();

        const initialL1BatchNumber = await tester.web3Provider.getL1BatchNumber();

        const baseToken = await tester.syncWallet.provider.getBaseTokenContractAddress();

        if (!zksync.utils.isAddressEq(baseToken, zksync.utils.ETH_ADDRESS_IN_CONTRACTS)) {
            await (await tester.syncWallet.approveERC20(baseToken, ethers.constants.MaxUint256)).wait();
            await mintToWallet(baseToken, tester.syncWallet, depositAmount.mul(10));
        }

        const firstDepositHandle = await tester.syncWallet.deposit({
            token: baseToken,
            amount: depositAmount,
            to: alice.address
        });
        await firstDepositHandle.wait();
        while ((await tester.web3Provider.getL1BatchNumber()) <= initialL1BatchNumber) {
            await utils.sleep(1);
        }

        const secondDepositHandle = await tester.syncWallet.deposit({
            token: baseToken,
            amount: depositAmount,
            to: alice.address
        });
        await secondDepositHandle.wait();
        while ((await tester.web3Provider.getL1BatchNumber()) <= initialL1BatchNumber + 1) {
            await utils.sleep(1);
        }

        const balance = await alice.getBalance();
        expect(balance.eq(depositAmount.mul(2)), 'Incorrect balance after deposits').to.be.true;

        if (process.env.CHECK_EN_URL) {
            console.log('Checking EN after deposit');
            await utils.sleep(2);
            const enProvider = new ethers.providers.JsonRpcProvider(process.env.CHECK_EN_URL);
            const enBalance = await enProvider.getBalance(alice.address);
            expect(enBalance.eq(balance), 'Failed to update the balance on EN after deposit').to.be.true;
        }

        // Wait for at least one new committed block
        let newBlocksCommitted = await mainContract.getTotalBatchesCommitted();
        let tryCount = 0;
        while (blocksCommitted.eq(newBlocksCommitted) && tryCount < 30) {
            newBlocksCommitted = await mainContract.getTotalBatchesCommitted();
            tryCount += 1;
            await utils.sleep(1);
        }
    });

    step('Send l1 tx for saving new bootloader', async () => {
        const path = `${process.env.ZKSYNC_HOME}/contracts/system-contracts/bootloader/build/artifacts/playground_batch.yul.zbin`;
        const bootloaderCode = ethers.utils.hexlify(fs.readFileSync(path));
        bootloaderHash = ethers.utils.hexlify(zksync.utils.hashBytecode(bootloaderCode));
        const txHandle = await tester.syncWallet.requestExecute({
            contractAddress: ethers.constants.AddressZero,
            calldata: '0x',
            l2GasLimit: 20000000,
            factoryDeps: [bootloaderCode],
            overrides: {
                gasLimit: 3000000
            }
        });
        await txHandle.wait();
        await waitForNewL1Batch(alice);
    });

    step('Schedule governance call', async () => {
        forceDeployAddress = '0xf04ce00000000000000000000000000000000000';
        forceDeployBytecode = COUNTER_BYTECODE;

        const forceDeployment: ForceDeployment = {
            bytecodeHash: zksync.utils.hashBytecode(forceDeployBytecode),
            newAddress: forceDeployAddress,
            callConstructor: false,
            value: BigNumber.from(0),
            input: '0x'
        };

        const delegateTo = process.env.CONTRACTS_L2_DEFAULT_UPGRADE_ADDR!;
        const delegateCalldata = L2_FORCE_DEPLOY_UPGRADER_ABI.encodeFunctionData('forceDeploy', [[forceDeployment]]);
        const data = COMPLEX_UPGRADER_ABI.encodeFunctionData('upgrade', [delegateTo, delegateCalldata]);

<<<<<<< HEAD
        const oldProtocolVersion = await alice._providerL2().send('zks_getProtocolVersion', [null]);
        const { stmUpgradeData, chainUpgradeData } = await prepareUpgradeCalldata(
            govWallet,
            alice._providerL2(),
            mainContract.address,
            {
                l2ProtocolUpgradeTx: {
                    txType: 254,
                    from: '0x0000000000000000000000000000000000008007', // FORCE_DEPLOYER address
                    to: '0x000000000000000000000000000000000000800f', // ComplexUpgrader address
                    gasLimit: process.env.CONTRACTS_PRIORITY_TX_MAX_GAS_LIMIT!,
                    gasPerPubdataByteLimit: zksync.utils.REQUIRED_L1_TO_L2_GAS_PER_PUBDATA_LIMIT,
                    maxFeePerGas: 0,
                    maxPriorityFeePerGas: 0,
                    paymaster: 0,
                    value: 0,
                    reserved: [0, 0, 0, 0],
                    data,
                    signature: '0x',
                    factoryDeps: [zksync.utils.hashBytecode(forceDeployBytecode)],
                    paymasterInput: '0x',
                    reservedDynamic: '0x'
                },
                factoryDeps: [forceDeployBytecode],
                bootloaderHash,
                upgradeTimestamp: 0,
                oldProtocolVersion: oldProtocolVersion.version_id
            }
        );
        scheduleTransparentOperation = chainUpgradeData.scheduleTransparentOperation;
        executeOperation = chainUpgradeData.executeOperation;

        await sendGovernanceOperation(stmUpgradeData.scheduleTransparentOperation);
        await sendGovernanceOperation(stmUpgradeData.executeOperation);
        await sendGovernanceOperation(scheduleTransparentOperation);
=======
        const calldata = await prepareUpgradeCalldata(govWallet, alice._providerL2(), {
            l2ProtocolUpgradeTx: {
                txType: 254,
                from: '0x0000000000000000000000000000000000008007', // FORCE_DEPLOYER address
                to: '0x000000000000000000000000000000000000800f', // ComplexUpgrader address
                gasLimit: process.env.CONTRACTS_PRIORITY_TX_MAX_GAS_LIMIT!,
                gasPerPubdataByteLimit: zksync.utils.REQUIRED_L1_TO_L2_GAS_PER_PUBDATA_LIMIT,
                maxFeePerGas: 0,
                maxPriorityFeePerGas: 0,
                paymaster: 0,
                value: 0,
                reserved: [0, 0, 0, 0],
                data,
                signature: '0x',
                factoryDeps: [zksync.utils.hashBytecode(forceDeployBytecode)],
                paymasterInput: '0x',
                reservedDynamic: '0x'
            },
            factoryDeps: [forceDeployBytecode],
            bootloaderHash,
            upgradeTimestamp: 0
        });
        scheduleTransparentOperation = calldata.scheduleTransparentOperation;
        executeOperation = calldata.executeOperation;
        finalizeOperation = calldata.finalizeOperation;

        const scheduleUpgrade = await govWallet.sendTransaction({
            to: governanceContract.address,
            data: scheduleTransparentOperation,
            type: 0
        });
        await scheduleUpgrade.wait();
>>>>>>> aab3a7ff

        // Wait for server to process L1 event.
        await utils.sleep(2);
    });

    step('Check bootloader is updated on L2', async () => {
        const receipt = await waitForNewL1Batch(alice);
        const batchDetails = await alice.provider.getL1BatchDetails(receipt.l1BatchNumber);
        expect(batchDetails.baseSystemContractsHashes.bootloader).to.eq(bootloaderHash);
    });

    step('Finalize upgrade on the target chain', async () => {
        // Wait for batches with old bootloader to be executed on L1.
        let l1BatchNumber = await alice.provider.getL1BatchNumber();
        while (
            (await alice.provider.getL1BatchDetails(l1BatchNumber)).baseSystemContractsHashes.bootloader ==
            bootloaderHash
        ) {
            l1BatchNumber -= 1;
        }

        let lastBatchExecuted = await mainContract.getTotalBatchesExecuted();
        let tryCount = 0;
        while (lastBatchExecuted < l1BatchNumber && tryCount < 40) {
            lastBatchExecuted = await mainContract.getTotalBatchesExecuted();
            tryCount += 1;
            await utils.sleep(2);
        }
        if (lastBatchExecuted < l1BatchNumber) {
            throw new Error('Server did not execute old blocks');
        }

        // Execute the upgrade
        await sendGovernanceOperation(executeOperation);

        let bootloaderHashL1 = await mainContract.getL2BootloaderBytecodeHash();
        expect(bootloaderHashL1).eq(bootloaderHash);
    });

    step('Wait for block finalization', async () => {
        // Execute an L2 transaction
        const txHandle = await checkedRandomTransfer(alice, BigNumber.from(1));
        await txHandle.waitFinalize();
    });

    step('Check force deploy', async () => {
        const deployedCode = await alice.provider.getCode(forceDeployAddress);
        expect(deployedCode.toLowerCase()).eq(forceDeployBytecode.toLowerCase());
    });

    step('Execute transactions after simple restart', async () => {
        // Stop server.
        await utils.exec('pkill zksync_server');
        await utils.sleep(10);

        // Run again.
        utils.background(
            'cd $ZKSYNC_HOME && zk f cargo run --bin zksync_server --release -- --components=api,tree,eth,state_keeper,commitment_generator &> upgrade.log',
            [null, logs, logs]
        );
        await utils.sleep(10);

        // Trying to send a transaction from the same address again
        await checkedRandomTransfer(alice, BigNumber.from(1));
    });

    after('Try killing server', async () => {
        try {
            await utils.exec('pkill zksync_server');
        } catch (_) {}
    });

    async function sendGovernanceOperation(data: string) {
        await (
            await govWallet.sendTransaction({
                to: governanceContract.address,
                data: data,
                type: 0
            })
        ).wait();
    }
});

async function checkedRandomTransfer(
    sender: zksync.Wallet,
    amount: BigNumber
): Promise<zksync.types.TransactionResponse> {
    const senderBalanceBefore = await sender.getBalance();
    const receiver = zksync.Wallet.createRandom().connect(sender.provider);
    const transferHandle = await sender.sendTransaction({
        to: receiver.address,
        value: amount,
        type: 0
    });
    const txReceipt = await transferHandle.wait();

    const senderBalanceAfter = await sender.getBalance();
    const receiverBalanceAfter = await receiver.getBalance();

    expect(receiverBalanceAfter.eq(amount), 'Failed updated the balance of the receiver').to.be.true;

    const spentAmount = txReceipt.gasUsed.mul(transferHandle.gasPrice!).add(amount);
    expect(senderBalanceAfter.add(spentAmount).gte(senderBalanceBefore), 'Failed to update the balance of the sender')
        .to.be.true;

    if (process.env.CHECK_EN_URL) {
        console.log('Checking EN after transfer');
        await utils.sleep(2);
        const enProvider = new ethers.providers.JsonRpcProvider(process.env.CHECK_EN_URL);
        const enSenderBalance = await enProvider.getBalance(sender.address);
        expect(enSenderBalance.eq(senderBalanceAfter), 'Failed to update the balance of the sender on EN').to.be.true;
    }

    return transferHandle;
}

interface ForceDeployment {
    // The bytecode hash to put on an address
    bytecodeHash: BytesLike;
    // The address on which to deploy the bytecodehash to
    newAddress: string;
    // Whether to call the constructor
    callConstructor: boolean;
    // The value with which to initialize a contract
    value: BigNumber;
    // The constructor calldata
    input: BytesLike;
}

async function waitForNewL1Batch(wallet: zksync.Wallet): Promise<zksync.types.TransactionReceipt> {
    // Send a dummy transaction and wait until the new L1 batch is created.
    const oldReceipt = await wallet.transfer({ to: wallet.address, amount: 0 }).then((tx) => tx.wait());
    // Invariant: even with 1 transaction, l1 batch must be eventually sealed, so this loop must exit.
    while (!(await wallet.provider.getTransactionReceipt(oldReceipt.transactionHash)).l1BatchNumber) {
        await zksync.utils.sleep(wallet.provider.pollingInterval);
    }
    return await wallet.provider.getTransactionReceipt(oldReceipt.transactionHash);
}

async function prepareUpgradeCalldata(
    govWallet: ethers.Wallet,
    l2Provider: zksync.Provider,
    mainContract: zksync.types.Address,
    params: {
        l2ProtocolUpgradeTx: {
            txType: BigNumberish;
            from: BigNumberish;
            to: BigNumberish;
            gasLimit: BigNumberish;
            gasPerPubdataByteLimit: BigNumberish;
            maxFeePerGas: BigNumberish;
            maxPriorityFeePerGas: BigNumberish;
            paymaster: BigNumberish;
            nonce?: BigNumberish;
            value: BigNumberish;
            reserved: [BigNumberish, BigNumberish, BigNumberish, BigNumberish];
            data: BytesLike;
            signature: BytesLike;
            factoryDeps: BigNumberish[];
            paymasterInput: BytesLike;
            reservedDynamic: BytesLike;
        };
        factoryDeps: BytesLike[];
        bootloaderHash?: BytesLike;
        defaultAAHash?: BytesLike;
        verifier?: string;
        verifierParams?: {
            recursionNodeLevelVkHash: BytesLike;
            recursionLeafLevelVkHash: BytesLike;
            recursionCircuitsSetVksHash: BytesLike;
        };
        l1ContractsUpgradeCalldata?: BytesLike;
        postUpgradeCalldata?: BytesLike;
        upgradeTimestamp: BigNumberish;
    }
) {
    const upgradeAddress = process.env.CONTRACTS_DEFAULT_UPGRADE_ADDR;

    if (!upgradeAddress) {
        throw new Error('CONTRACTS_DEFAULT_UPGRADE_ADDR not set');
    }

    const zksyncAddress = await l2Provider.getMainContractAddress();
    const zksyncContract = new ethers.Contract(zksyncAddress, zksync.utils.ZKSYNC_MAIN_ABI, govWallet);
    const stmAddress = await zksyncContract.getStateTransitionManager();

    const oldProtocolVersion = await zksyncContract.getProtocolVersion();
    const newProtocolVersion = addToProtocolVersion(oldProtocolVersion, 1, 1);

    params.l2ProtocolUpgradeTx.nonce ??= unpackNumberSemVer(newProtocolVersion)[1];
    const upgradeInitData = L1_DEFAULT_UPGRADE_ABI.encodeFunctionData('upgrade', [
        [
            params.l2ProtocolUpgradeTx,
            params.factoryDeps,
            params.bootloaderHash ?? ethers.constants.HashZero,
            params.defaultAAHash ?? ethers.constants.HashZero,
            params.verifier ?? ethers.constants.AddressZero,
            params.verifierParams ?? [ethers.constants.HashZero, ethers.constants.HashZero, ethers.constants.HashZero],
            params.l1ContractsUpgradeCalldata ?? '0x',
            params.postUpgradeCalldata ?? '0x',
            params.upgradeTimestamp,
            newProtocolVersion
        ]
    ]);

    // Prepare the diamond cut data
    const upgradeParam = {
        facetCuts: [],
        initAddress: upgradeAddress,
        initCalldata: upgradeInitData
    };

    // Prepare calldata for upgrading STM
    const stmUpgradeCalldata = STATE_TRANSITON_MANAGER.encodeFunctionData('setNewVersionUpgrade', [
        upgradeParam,
        oldProtocolVersion,
        // The protocol version will not have any deadline in this upgrade
        ethers.constants.MaxUint256,
        newProtocolVersion
    ]);

    // Execute this upgrade on a specific chain under this STM.
    const chainUpgradeCalldata = ADMIN_FACET_ABI.encodeFunctionData('upgradeChainFromVersion', [
        oldProtocolVersion,
        upgradeParam
    ]);

    const stmUpgradeData = prepareGovernanceCalldata(stmAddress, stmUpgradeCalldata);
    const chainUpgradeData = prepareGovernanceCalldata(mainContract, chainUpgradeCalldata);

    return {
        chainUpgradeData,
        stmUpgradeData
    };
}

interface UpgradeCalldata {
    scheduleTransparentOperation: string;
    executeOperation: string;
}

function prepareGovernanceCalldata(to: string, data: BytesLike): UpgradeCalldata {
    const call = {
        target: to,
        value: 0,
        data
    };
    const governanceOperation = {
        calls: [call],
        predecessor: ethers.constants.HashZero,
        salt: ethers.constants.HashZero
    };

    // Get transaction data of the `scheduleTransparent`
    const scheduleTransparentOperation = GOVERNANCE_ABI.encodeFunctionData('scheduleTransparent', [
        governanceOperation,
        0 // delay
    ]);

    // Get transaction data of the `execute`
    const executeOperation = GOVERNANCE_ABI.encodeFunctionData('execute', [governanceOperation]);

    return {
        scheduleTransparentOperation,
        executeOperation
    };
}

async function mintToWallet(
    baseTokenAddress: zksync.types.Address,
    ethersWallet: ethers.Wallet,
    amountToMint: ethers.BigNumber
) {
    const l1Erc20ABI = ['function mint(address to, uint256 amount)'];
    const l1Erc20Contract = new ethers.Contract(baseTokenAddress, l1Erc20ABI, ethersWallet);
    await (await l1Erc20Contract.mint(ethersWallet.address, amountToMint)).wait();
}

const SEMVER_MINOR_VERSION_MULTIPLIER = 4294967296;

function unpackNumberSemVer(semver: number): [number, number, number] {
    const major = 0;
    const minor = Math.floor(semver / SEMVER_MINOR_VERSION_MULTIPLIER);
    const patch = semver % SEMVER_MINOR_VERSION_MULTIPLIER;
    return [major, minor, patch];
}

// The major version is always 0 for now
export function packSemver(major: number, minor: number, patch: number) {
    if (major !== 0) {
        throw new Error('Major version must be 0');
    }

    return minor * SEMVER_MINOR_VERSION_MULTIPLIER + patch;
}

export function addToProtocolVersion(packedProtocolVersion: number, minor: number, patch: number) {
    const [major, minorVersion, patchVersion] = unpackNumberSemVer(packedProtocolVersion);
    return packSemver(major, minorVersion + minor, patchVersion + patch);
}<|MERGE_RESOLUTION|>--- conflicted
+++ resolved
@@ -174,8 +174,6 @@
         const delegateCalldata = L2_FORCE_DEPLOY_UPGRADER_ABI.encodeFunctionData('forceDeploy', [[forceDeployment]]);
         const data = COMPLEX_UPGRADER_ABI.encodeFunctionData('upgrade', [delegateTo, delegateCalldata]);
 
-<<<<<<< HEAD
-        const oldProtocolVersion = await alice._providerL2().send('zks_getProtocolVersion', [null]);
         const { stmUpgradeData, chainUpgradeData } = await prepareUpgradeCalldata(
             govWallet,
             alice._providerL2(),
@@ -201,7 +199,6 @@
                 factoryDeps: [forceDeployBytecode],
                 bootloaderHash,
                 upgradeTimestamp: 0,
-                oldProtocolVersion: oldProtocolVersion.version_id
             }
         );
         scheduleTransparentOperation = chainUpgradeData.scheduleTransparentOperation;
@@ -210,40 +207,6 @@
         await sendGovernanceOperation(stmUpgradeData.scheduleTransparentOperation);
         await sendGovernanceOperation(stmUpgradeData.executeOperation);
         await sendGovernanceOperation(scheduleTransparentOperation);
-=======
-        const calldata = await prepareUpgradeCalldata(govWallet, alice._providerL2(), {
-            l2ProtocolUpgradeTx: {
-                txType: 254,
-                from: '0x0000000000000000000000000000000000008007', // FORCE_DEPLOYER address
-                to: '0x000000000000000000000000000000000000800f', // ComplexUpgrader address
-                gasLimit: process.env.CONTRACTS_PRIORITY_TX_MAX_GAS_LIMIT!,
-                gasPerPubdataByteLimit: zksync.utils.REQUIRED_L1_TO_L2_GAS_PER_PUBDATA_LIMIT,
-                maxFeePerGas: 0,
-                maxPriorityFeePerGas: 0,
-                paymaster: 0,
-                value: 0,
-                reserved: [0, 0, 0, 0],
-                data,
-                signature: '0x',
-                factoryDeps: [zksync.utils.hashBytecode(forceDeployBytecode)],
-                paymasterInput: '0x',
-                reservedDynamic: '0x'
-            },
-            factoryDeps: [forceDeployBytecode],
-            bootloaderHash,
-            upgradeTimestamp: 0
-        });
-        scheduleTransparentOperation = calldata.scheduleTransparentOperation;
-        executeOperation = calldata.executeOperation;
-        finalizeOperation = calldata.finalizeOperation;
-
-        const scheduleUpgrade = await govWallet.sendTransaction({
-            to: governanceContract.address,
-            data: scheduleTransparentOperation,
-            type: 0
-        });
-        await scheduleUpgrade.wait();
->>>>>>> aab3a7ff
 
         // Wait for server to process L1 event.
         await utils.sleep(2);
