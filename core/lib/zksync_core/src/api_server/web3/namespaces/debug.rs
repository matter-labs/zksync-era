use std::sync::Arc;

use multivm::{interface::ExecutionResult, vm_latest::constants::BLOCK_GAS_LIMIT};
use once_cell::sync::OnceCell;
use zksync_types::{
    api::{BlockId, BlockNumber, DebugCall, ResultDebugCall, TracerConfig},
    fee_model::BatchFeeInput,
    l2::L2Tx,
    transaction_request::CallRequest,
    vm_trace::Call,
    AccountTreeId, H256, USED_BOOTLOADER_MEMORY_BYTES,
};
use zksync_web3_decl::error::Web3Error;

use crate::api_server::{
    execution_sandbox::{ApiTracer, TxSharedArgs},
    tx_sender::{ApiContracts, TxSenderConfig},
    web3::{backend_jsonrpsee::internal_error, metrics::API_METRICS, state::RpcState},
};

#[derive(Debug, Clone)]
pub struct DebugNamespace {
    state: RpcState,
    api_contracts: ApiContracts,
}

impl DebugNamespace {
    pub async fn new(state: RpcState) -> Self {
        let api_contracts = ApiContracts::load_from_disk();
        Self {
            state,
            api_contracts,
        }
    }

    fn sender_config(&self) -> &TxSenderConfig {
        &self.state.tx_sender.0.sender_config
    }

    #[tracing::instrument(skip(self))]
    pub async fn debug_trace_block_impl(
        &self,
        block_id: BlockId,
        options: Option<TracerConfig>,
    ) -> Result<Vec<ResultDebugCall>, Web3Error> {
        const METHOD_NAME: &str = "debug_trace_block";

        let method_latency = API_METRICS.start_block_call(METHOD_NAME, block_id);
        let only_top_call = options
            .map(|options| options.tracer_config.only_top_call)
            .unwrap_or(false);
        let mut connection = self
            .state
            .connection_pool
            .access_storage_tagged("api")
            .await
            .map_err(|err| internal_error(METHOD_NAME, err))?;
        let block_number = self
            .state
            .resolve_block(&mut connection, block_id, METHOD_NAME)
            .await?;
        let call_traces = connection
            .blocks_web3_dal()
            .get_trace_for_miniblock(block_number) // FIXME: is some ordering among transactions expected?
            .await
            .map_err(|err| internal_error(METHOD_NAME, err))?;
        let call_trace = call_traces
            .into_iter()
            .map(|call_trace| {
                let mut result: DebugCall = call_trace.into();
                if only_top_call {
                    result.calls = vec![];
                }
                ResultDebugCall { result }
            })
            .collect();

        let block_diff = self.state.last_sealed_miniblock.diff(block_number);
        method_latency.observe(block_diff);
        Ok(call_trace)
    }

    #[tracing::instrument(skip(self))]
    pub async fn debug_trace_transaction_impl(
        &self,
        tx_hash: H256,
        options: Option<TracerConfig>,
    ) -> Result<Option<DebugCall>, Web3Error> {
        const METHOD_NAME: &str = "debug_trace_transaction";

        let only_top_call = options
            .map(|options| options.tracer_config.only_top_call)
            .unwrap_or(false);
        let mut connection = self
            .state
            .connection_pool
            .access_storage_tagged("api")
            .await
            .map_err(|err| internal_error(METHOD_NAME, err))?;
        let call_trace = connection.transactions_dal().get_call_trace(tx_hash).await;
        Ok(call_trace.map(|call_trace| {
            let mut result: DebugCall = call_trace.into();
            if only_top_call {
                result.calls = vec![];
            }
            result
        }))
    }

    #[tracing::instrument(skip(self, request, block_id))]
    pub async fn debug_trace_call_impl(
        &self,
        request: CallRequest,
        block_id: Option<BlockId>,
        options: Option<TracerConfig>,
    ) -> Result<DebugCall, Web3Error> {
        const METHOD_NAME: &str = "debug_trace_call";

        let block_id = block_id.unwrap_or(BlockId::Number(BlockNumber::Pending));
        let method_latency = API_METRICS.start_block_call(METHOD_NAME, block_id);
        let only_top_call = options
            .map(|options| options.tracer_config.only_top_call)
            .unwrap_or(false);

        let mut connection = self
            .state
            .connection_pool
            .access_storage_tagged("api")
            .await
            .map_err(|err| internal_error(METHOD_NAME, err))?;
        let block_args = self
            .state
            .resolve_block_args(&mut connection, block_id, METHOD_NAME)
            .await?;
        drop(connection);

        let tx = L2Tx::from_request(request.into(), USED_BOOTLOADER_MEMORY_BYTES)?;

        let shared_args = self.shared_args();
        let vm_permit = self
            .state
            .tx_sender
            .vm_concurrency_limiter()
            .acquire()
            .await;
        let vm_permit = vm_permit.ok_or(Web3Error::InternalError)?;

        // We don't need properly trace if we only need top call
        let call_tracer_result = Arc::new(OnceCell::default());
        let custom_tracers = if only_top_call {
            vec![]
        } else {
            vec![ApiTracer::CallTracer(call_tracer_result.clone())]
        };

        let executor = &self.state.tx_sender.0.executor;
        let result = executor
            .execute_tx_eth_call(
                vm_permit,
                shared_args,
                self.state.connection_pool.clone(),
                tx.clone(),
                block_args,
                self.sender_config().vm_execution_cache_misses_limit,
                custom_tracers,
            )
            .await;

        let (output, revert_reason) = match result.result {
            ExecutionResult::Success { output, .. } => (output, None),
            ExecutionResult::Revert { output } => (vec![], Some(output.to_string())),
            ExecutionResult::Halt { reason } => {
                return Err(Web3Error::SubmitTransactionError(
                    reason.to_string(),
                    vec![],
                ))
            }
        };

        // We had only one copy of Arc this arc is already dropped it's safe to unwrap
        let trace = Arc::try_unwrap(call_tracer_result)
            .unwrap()
            .take()
            .unwrap_or_default();
        let call = Call::new_high_level(
            tx.common_data.fee.gas_limit.as_u32(),
            result.statistics.gas_used,
            tx.execute.value,
            tx.execute.calldata,
            output,
            revert_reason,
            trace,
        );

        let block_diff = self
            .state
            .last_sealed_miniblock
            .diff_with_block_args(&block_args);
        method_latency.observe(block_diff);
        Ok(call.into())
    }

    fn shared_args(&self) -> TxSharedArgs {
        let sender_config = self.sender_config();
        TxSharedArgs {
            operator_account: AccountTreeId::default(),
<<<<<<< HEAD
            l1_gas_price: 100_000,
            fair_l2_gas_price: sender_config.fair_l2_gas_price,
=======
            fee_input: BatchFeeInput::l1_pegged(100_000, self.fair_l2_gas_price),
>>>>>>> 604fdb97
            base_system_contracts: self.api_contracts.eth_call.clone(),
            caches: self.state.tx_sender.storage_caches().clone(),
            validation_computational_gas_limit: BLOCK_GAS_LIMIT,
            chain_id: sender_config.chain_id,
        }
    }
}<|MERGE_RESOLUTION|>--- conflicted
+++ resolved
@@ -204,12 +204,7 @@
         let sender_config = self.sender_config();
         TxSharedArgs {
             operator_account: AccountTreeId::default(),
-<<<<<<< HEAD
-            l1_gas_price: 100_000,
-            fair_l2_gas_price: sender_config.fair_l2_gas_price,
-=======
-            fee_input: BatchFeeInput::l1_pegged(100_000, self.fair_l2_gas_price),
->>>>>>> 604fdb97
+            fee_input: BatchFeeInput::l1_pegged(100_000, sender_config.fair_l2_gas_price),
             base_system_contracts: self.api_contracts.eth_call.clone(),
             caches: self.state.tx_sender.storage_caches().clone(),
             validation_computational_gas_limit: BLOCK_GAS_LIMIT,
