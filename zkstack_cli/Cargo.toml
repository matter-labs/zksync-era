--- conflicted
+++ resolved
@@ -33,16 +33,8 @@
 zksync_web3_decl = { path = "../core/lib/web3_decl" }
 zksync_eth_client = { path = "../core/lib/eth_client" }
 zksync_contracts = { path = "../core/lib/contracts" }
-<<<<<<< HEAD
-zksync_consensus_roles = "=0.8.0"
-zksync_consensus_crypto = "=0.8.0"
-=======
 zksync_consensus_roles = "=0.9.0"
 zksync_consensus_crypto = "=0.9.0"
-zksync_consensus_utils = "=0.9.0"
-zksync_protobuf = "=0.9.0"
-zksync_protobuf_build = "=0.9.0"
->>>>>>> d1bac66e
 
 # External dependencies
 anyhow = "1.0.82"
