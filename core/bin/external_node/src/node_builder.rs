--- conflicted
+++ resolved
@@ -462,56 +462,6 @@
         Ok(self)
     }
 
-<<<<<<< HEAD
-    fn web3_api_optional_config(&self) -> Web3ServerOptionalConfig {
-        // The refresh interval should be several times lower than the pruning removal delay, so that
-        // soft-pruning will timely propagate to the API server.
-        let pruning_info_refresh_interval = self.config.optional.pruning_removal_delay() / 5;
-
-        Web3ServerOptionalConfig {
-            namespaces: Some(self.config.optional.api_namespaces()),
-            filters_limit: Some(self.config.optional.filters_limit),
-            subscriptions_limit: Some(self.config.optional.subscriptions_limit),
-            batch_request_size_limit: Some(self.config.optional.max_batch_request_size),
-            response_body_size_limit: Some(self.config.optional.max_response_body_size()),
-            request_timeout: None,
-            with_extended_tracing: self.config.optional.extended_rpc_tracing,
-            pruning_info_refresh_interval: Some(pruning_info_refresh_interval),
-            polling_interval: Some(self.config.optional.polling_interval()),
-            websocket_requests_per_minute_limit: None, // To be set by WS server layer method if required.
-            replication_lag_limit: None,               // TODO: Support replication lag limit
-        }
-    }
-
-    fn add_http_web3_api_layer(mut self) -> anyhow::Result<Self> {
-        let optional_config = self.web3_api_optional_config();
-        let internal_api_config_base: InternalApiConfigBase = (&self.config).into();
-
-        self.node.add_layer(Web3ServerLayer::http(
-            self.config.required.http_port,
-            internal_api_config_base,
-            optional_config,
-        ));
-
-        Ok(self)
-    }
-
-    fn add_ws_web3_api_layer(mut self) -> anyhow::Result<Self> {
-        // TODO: Support websocket requests per minute limit
-        let optional_config = self.web3_api_optional_config();
-        let internal_api_config_base: InternalApiConfigBase = (&self.config).into();
-
-        self.node.add_layer(Web3ServerLayer::ws(
-            self.config.required.ws_port,
-            internal_api_config_base,
-            optional_config,
-        ));
-
-        Ok(self)
-    }
-
-=======
->>>>>>> 5e4bf514
     fn add_reorg_detector_layer(mut self) -> anyhow::Result<Self> {
         self.node.add_layer(ReorgDetectorLayer);
         Ok(self)
@@ -599,6 +549,7 @@
             subscriptions_limit: Some(self.config.optional.subscriptions_limit),
             batch_request_size_limit: Some(self.config.optional.max_batch_request_size),
             response_body_size_limit: Some(self.config.optional.max_response_body_size()),
+            request_timeout: None,
             with_extended_tracing: self.config.optional.extended_rpc_tracing,
             pruning_info_refresh_interval: Some(pruning_info_refresh_interval),
             polling_interval: Some(self.config.optional.polling_interval()),
