#!/bin/bash
set -ea

# These 3 env variables must be provided.
if [ -z "$DATABASE_URL" ]; then
  echo "ERROR: DATABASE_URL is not set."
  exit 1
fi

if [ -z "$DATABASE_PROVER_URL" ]; then
  echo "ERROR: DATABASE_PROVER_URL is not set."
  exit 1
fi

if [ -z "$ETH_CLIENT_WEB3_URL" ]; then
  echo "ERROR: ETH_CLIENT_WEB3_URL is not set."
  exit 1
fi

# Updates the value in the .toml config or .env file.
update_config() {
  # Assigning arguments to readable variable names
  local file="$1"
  local parameter="$2"
  local new_value="$3"
  local pattern_toml="^${parameter} =.*$"
  local pattern_env="^${parameter}=.*$"

  # Check if the parameter exists in the file
  if grep -q "$pattern_toml" "$file"; then
    # The parameter exists in the .toml file, so replace its value
    sed -i "s!$pattern_toml!${parameter} = \"$new_value\"!" "$file"
    echo "Update successful for $parameter in $file."
  elif grep -q "$pattern_env" "$file"; then
    # The parameter exists in the .env file, so replace its value
    sed -i "s!$pattern_env!${parameter}=$new_value!" "$file"
    echo "Update successful for $parameter in $file."
  else
    # The parameter does not exist in the file, output error message and return non-zero status
    echo "Error: '$parameter' not found in $file."
    return 1 # Return with an error status
  fi
}

# Reads the value of the parameter from the .toml config or .env file.
read_value_from_config() {
  local file="$1"
  local parameter="$2"
  local pattern_toml="^${parameter} =.*$"
  local pattern_env="^${parameter}=.*$"
  local res=""

  # Check if the parameter exists in the file
  if grep -q "$pattern_toml" "$file"; then
    # The parameter exists in the .toml file, so extract its value
    res=$(grep "$pattern_toml" "$file" | sed "s/${parameter} = //; s/\"//g")
  elif grep -q "$pattern_env" "$file"; then
    # The parameter exists in the .env file, so extract its value
    res=$(grep "$pattern_env" "$file" | sed "s/${parameter}=//; s/\"//g")
  else
    # The parameter does not exist in the file, output error message and return non-zero status
    echo "Error: '$parameter' not found in $file."
    return 1 # Return with an error status
  fi

  if [ -z "$res" ]; then
    echo "ERROR: $parameter is not set in $file."
    exit 1
  fi

  echo $res
}

# wait till db service is ready
until psql ${DATABASE_URL%/*} -c '\q'; do
  echo >&2 "Postgres is unavailable - sleeping"
  sleep 5
done

if [ -z "$MASTER_URL" ]; then
  echo "Running as zksync master"
else
  # If running in slave mode - wait for the master to be up and running.
  echo "Waiting for zksync master to init hyperchain"
  until curl --fail ${MASTER_HEALTH_URL}; do
<<<<<<< HEAD
    >&2 echo "Master zksync not ready yet, sleeping"
    sleep 5
  done
fi
=======
    echo >&2 "Master zksync not ready yet, sleeping"
    sleep 5
  done
fi

if [ -n "$LEGACY_BRIDGE_TESTING" ]; then
  if [ -z "$MASTER_URL" ]; then
    echo "Running in legacy bridge testing mode"
  else
    # LEGACY_BRIDGE_TESTING flag is for the master only
    unset LEGACY_BRIDGE_TESTING
  fi
fi
>>>>>>> e1665121

# Normally, the /etc/env and /var/lib/zksync/data should be mapped to volumes
# so that they are persisted between docker restarts - which would allow even faster starts.

# We use the existance of this init file to decide whether to restart or not.
INIT_FILE="/var/lib/zksync/data/INIT_COMPLETED.remove_to_reset"

if [ -f "$INIT_FILE" ]; then
  echo "Initialization was done in the past - simply starting server"
else
  echo "Initialing local environment"

  mkdir -p /var/lib/zksync/data

  update_config "/etc/env/base/private.toml" "database_url" "$DATABASE_URL"
  update_config "/etc/env/base/private.toml" "database_prover_url" "$DATABASE_PROVER_URL"
  update_config "/etc/env/base/eth_client.toml" "web3_url" "$ETH_CLIENT_WEB3_URL"
  # Put database in a special /var/lib directory so that it is persisted between docker runs.
  update_config "/etc/env/base/database.toml" "path" "/var/lib/zksync/data"
  update_config "/etc/env/base/database.toml" "state_keeper_db_path" "/var/lib/zksync/data/state_keeper"
  update_config "/etc/env/base/database.toml" "backup_path" "/var/lib/zksync/data/backups"

<<<<<<< HEAD

    if [ -z "$MASTER_URL" ]; then
      echo "Starting with hyperchain"
    else
      # Updates all the stuff (from the '/etc/master_env') - it assumes that it is mapped via docker compose.
      zk f yarn --cwd /infrastructure/local-setup-preparation join
    fi

    zk config compile
  
    zk db reset
    
    # Perform initialization (things needed to be done only if you're running in the master mode)
    if [ -z "$MASTER_URL" ]; then
      zk contract deploy-verifier
      zk run deploy-erc20 dev # (created etc/tokens/localhost)

      ## init bridgehub state transition
      zk contract deploy # (deploy L1)
      zk contract initialize-governance
      zk contract initialize-validator
    fi


    if [ -z "$CUSTOM_BASE_TOKEN" ]; then
      echo "Starting chain with ETH"

      if [ -z "$VALIDIUM_MODE" ]; then
        ## init hyperchain in rollup mode
        zk contract register-hyperchain
      else
        zk contract register-hyperchain --deployment-mode 1
      fi
    else
      echo "Starting chain with custom token $CUSTOM_BASE_TOKEN"
      zk contract register-hyperchain --base-token-name $CUSTOM_BASE_TOKEN
    fi
    
    
    zk f zksync_server --genesis
=======
  if [ -n "$LEGACY_BRIDGE_TESTING" ]; then
    # making era chain id same as current chain id for legacy bridge testing
    chain_eth_zksync_network_id=$(read_value_from_config "/etc/env/base/chain.toml" "zksync_network_id")
    update_config "/etc/env/base/contracts.toml" "ERA_CHAIN_ID" "$chain_eth_zksync_network_id"
  fi

  if [ -z "$MASTER_URL" ]; then
    echo "Starting with hyperchain"
  else
    # Updates all the stuff (from the '/etc/master_env') - it assumes that it is mapped via docker compose.
    zk f yarn --cwd /infrastructure/local-setup-preparation join
  fi

  zk config compile

  zk db reset

  # Perform initialization (things needed to be done only if you're running in the master mode)
  if [ -z "$MASTER_URL" ]; then
    zk contract deploy-verifier
    zk run deploy-erc20 dev # (created etc/tokens/localhost)

    ## init bridgehub state transition
    zk contract deploy # (deploy L1)
    zk contract initialize-governance
    zk contract initialize-validator
  fi

  ## init hyperchain
  zk contract register-hyperchain
  zk f zksync_server --genesis
>>>>>>> e1665121

  deploy_l2_args=""
  if [ -n "$LEGACY_BRIDGE_TESTING" ]; then
    # setting the flag for legacy bridge testing
    deploy_l2_args="--local-legacy-bridge-testing"
  fi

  zk contract deploy-l2-through-l1 $deploy_l2_args

<<<<<<< HEAD
    if [ -z "$MASTER_URL" ]; then
      zk f yarn --cwd /infrastructure/local-setup-preparation start
    fi
=======
  if [ -z "$MASTER_URL" ]; then
    zk f yarn --cwd /infrastructure/local-setup-preparation start
  fi

  if [ -n "$LEGACY_BRIDGE_TESTING" ]; then
    # making era address same as current address for legacy bridge testing
    contracts_diamond_proxy_addr=$(read_value_from_config "/etc/env/target/dev.env" "CONTRACTS_DIAMOND_PROXY_ADDR")
    update_config "/etc/env/target/dev.env" "CONTRACTS_ERA_DIAMOND_PROXY_ADDR" "$contracts_diamond_proxy_addr"

    # setup-legacy-bridge-era waits for the server to be ready, so starting it in the background
    zk contract setup-legacy-bridge-era &
  fi
>>>>>>> e1665121

  # Create init file.
  echo "System initialized. Please remove this file if you want to reset the system" >$INIT_FILE

fi

# start server
zk f zksync_server<|MERGE_RESOLUTION|>--- conflicted
+++ resolved
@@ -83,12 +83,6 @@
   # If running in slave mode - wait for the master to be up and running.
   echo "Waiting for zksync master to init hyperchain"
   until curl --fail ${MASTER_HEALTH_URL}; do
-<<<<<<< HEAD
-    >&2 echo "Master zksync not ready yet, sleeping"
-    sleep 5
-  done
-fi
-=======
     echo >&2 "Master zksync not ready yet, sleeping"
     sleep 5
   done
@@ -102,7 +96,6 @@
     unset LEGACY_BRIDGE_TESTING
   fi
 fi
->>>>>>> e1665121
 
 # Normally, the /etc/env and /var/lib/zksync/data should be mapped to volumes
 # so that they are persisted between docker restarts - which would allow even faster starts.
@@ -125,23 +118,27 @@
   update_config "/etc/env/base/database.toml" "state_keeper_db_path" "/var/lib/zksync/data/state_keeper"
   update_config "/etc/env/base/database.toml" "backup_path" "/var/lib/zksync/data/backups"
 
-<<<<<<< HEAD
+  if [ -n "$LEGACY_BRIDGE_TESTING" ]; then
+    # making era chain id same as current chain id for legacy bridge testing
+    chain_eth_zksync_network_id=$(read_value_from_config "/etc/env/base/chain.toml" "zksync_network_id")
+    update_config "/etc/env/base/contracts.toml" "ERA_CHAIN_ID" "$chain_eth_zksync_network_id"
+  fi
 
-    if [ -z "$MASTER_URL" ]; then
-      echo "Starting with hyperchain"
-    else
-      # Updates all the stuff (from the '/etc/master_env') - it assumes that it is mapped via docker compose.
-      zk f yarn --cwd /infrastructure/local-setup-preparation join
-    fi
+  if [ -z "$MASTER_URL" ]; then
+    echo "Starting with hyperchain"
+  else
+    # Updates all the stuff (from the '/etc/master_env') - it assumes that it is mapped via docker compose.
+    zk f yarn --cwd /infrastructure/local-setup-preparation join
+  fi
 
-    zk config compile
-  
-    zk db reset
-    
-    # Perform initialization (things needed to be done only if you're running in the master mode)
-    if [ -z "$MASTER_URL" ]; then
-      zk contract deploy-verifier
-      zk run deploy-erc20 dev # (created etc/tokens/localhost)
+  zk config compile
+
+  zk db reset
+
+  # Perform initialization (things needed to be done only if you're running in the master mode)
+  if [ -z "$MASTER_URL" ]; then
+    zk contract deploy-verifier
+    zk run deploy-erc20 dev # (created etc/tokens/localhost)
 
       ## init bridgehub state transition
       zk contract deploy # (deploy L1)
@@ -166,39 +163,6 @@
     
     
     zk f zksync_server --genesis
-=======
-  if [ -n "$LEGACY_BRIDGE_TESTING" ]; then
-    # making era chain id same as current chain id for legacy bridge testing
-    chain_eth_zksync_network_id=$(read_value_from_config "/etc/env/base/chain.toml" "zksync_network_id")
-    update_config "/etc/env/base/contracts.toml" "ERA_CHAIN_ID" "$chain_eth_zksync_network_id"
-  fi
-
-  if [ -z "$MASTER_URL" ]; then
-    echo "Starting with hyperchain"
-  else
-    # Updates all the stuff (from the '/etc/master_env') - it assumes that it is mapped via docker compose.
-    zk f yarn --cwd /infrastructure/local-setup-preparation join
-  fi
-
-  zk config compile
-
-  zk db reset
-
-  # Perform initialization (things needed to be done only if you're running in the master mode)
-  if [ -z "$MASTER_URL" ]; then
-    zk contract deploy-verifier
-    zk run deploy-erc20 dev # (created etc/tokens/localhost)
-
-    ## init bridgehub state transition
-    zk contract deploy # (deploy L1)
-    zk contract initialize-governance
-    zk contract initialize-validator
-  fi
-
-  ## init hyperchain
-  zk contract register-hyperchain
-  zk f zksync_server --genesis
->>>>>>> e1665121
 
   deploy_l2_args=""
   if [ -n "$LEGACY_BRIDGE_TESTING" ]; then
@@ -208,11 +172,9 @@
 
   zk contract deploy-l2-through-l1 $deploy_l2_args
 
-<<<<<<< HEAD
     if [ -z "$MASTER_URL" ]; then
       zk f yarn --cwd /infrastructure/local-setup-preparation start
     fi
-=======
   if [ -z "$MASTER_URL" ]; then
     zk f yarn --cwd /infrastructure/local-setup-preparation start
   fi
@@ -225,7 +187,6 @@
     # setup-legacy-bridge-era waits for the server to be ready, so starting it in the background
     zk contract setup-legacy-bridge-era &
   fi
->>>>>>> e1665121
 
   # Create init file.
   echo "System initialized. Please remove this file if you want to reset the system" >$INIT_FILE
