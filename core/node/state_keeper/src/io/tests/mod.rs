--- conflicted
+++ resolved
@@ -666,14 +666,10 @@
     let current_timestamp = seconds_since_epoch();
     io_cursor.prev_l2_block_timestamp = current_timestamp;
 
-<<<<<<< HEAD
-    mempool.set_open_batch_protocol_version(ProtocolVersionId::Version28);
-=======
     mempool.set_open_batch(IOOpenBatch {
         number: io_cursor.l1_batch,
         protocol_version: ProtocolVersionId::Version28,
     });
->>>>>>> e0eb02f5
     let l2_block_params = mempool
         .wait_for_new_l2_block_params(&io_cursor, Duration::from_secs(10))
         .await
