--- conflicted
+++ resolved
@@ -20,13 +20,9 @@
 
 use crate::{
     models::{
-<<<<<<< HEAD
+        parse_protocol_version,
         storage_block::{StorageL1Batch, StorageL1BatchHeader, StorageMiniblockHeader},
         storage_oracle_info::DbStorageOracleInfo,
-=======
-        parse_protocol_version,
-        storage_block::{StorageL1Batch, StorageL1BatchHeader, StorageMiniblockHeader},
->>>>>>> a923e11e
     },
     Core, CoreDal,
 };
