--- conflicted
+++ resolved
@@ -22,12 +22,6 @@
     utils::storage_key_for_eth_balance, Address, L1BatchNumber, L2BlockNumber, L2ChainId,
     ProtocolVersionId, U256,
 };
-<<<<<<< HEAD
-use zksync_vm_interface::{
-    pubdata::PubdataBuilder, L1BatchEnv, L2BlockEnv, SystemEnv, TxExecutionMode, VmEvent,
-};
-=======
->>>>>>> 67663bff
 
 pub(super) use self::tester::{
     validation_params, TestedVm, TestedVmForValidation, TestedVmWithCallTracer, VmTester,
@@ -36,7 +30,7 @@
 use crate::{
     interface::{
         pubdata::PubdataBuilder, storage::InMemoryStorage, L1BatchEnv, L2BlockEnv, SystemEnv,
-        TxExecutionMode,
+        TxExecutionMode, VmEvent,
     },
     pubdata_builders::FullPubdataBuilder,
     vm_latest::constants::BATCH_COMPUTATIONAL_GAS_LIMIT,
