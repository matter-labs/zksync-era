use std::{
    env,
    ffi::OsString,
    num::{NonZeroU32, NonZeroU64, NonZeroUsize},
    path::PathBuf,
    time::Duration,
};

use anyhow::Context;
use serde::Deserialize;
use zksync_config::{
    configs::{
        api::{MaxResponseSize, MaxResponseSizeOverrides},
        consensus::{ConsensusConfig, ConsensusSecrets},
        en_config::ENConfig,
        GeneralConfig, Secrets,
    },
    ObjectStoreConfig,
};
use zksync_core_leftovers::temp_config_store::{decode_yaml_repr, read_yaml_repr};
#[cfg(test)]
use zksync_dal::{ConnectionPool, Core};
use zksync_metadata_calculator::MetadataCalculatorRecoveryConfig;
use zksync_node_api_server::{
    tx_sender::TxSenderConfig,
    web3::{state::InternalApiConfig, Namespace},
};
use zksync_protobuf_config::proto;
use zksync_snapshots_applier::SnapshotsApplierConfig;
use zksync_types::{
    api::BridgeAddresses, commitment::L1BatchCommitmentMode, url::SensitiveUrl, Address,
    L1BatchNumber, L1ChainId, L2ChainId, ETHEREUM_ADDRESS,
};
use zksync_web3_decl::{
    client::{DynClient, L2},
    error::ClientRpcContext,
    jsonrpsee::{core::ClientError, types::error::ErrorCode},
    namespaces::{EnNamespaceClient, ZksNamespaceClient},
};

use crate::config::observability::ObservabilityENConfig;

pub(crate) mod observability;
#[cfg(test)]
mod tests;

macro_rules! load_optional_config_or_default {
    ($config:expr, $($name:ident).+, $default:ident) => {
        $config
            .as_ref()
            .map(|a| a.$($name).+.map(|a| a.try_into())).flatten().transpose()?
            .unwrap_or_else(Self::$default)
    };
}

macro_rules! load_config_or_default {
    ($config:expr, $($name:ident).+, $default:ident) => {
        $config
            .as_ref()
            .map(|a| a.$($name).+.clone().try_into()).transpose()?
            .unwrap_or_else(Self::$default)
    };
}

macro_rules! load_config {
    ($config:expr, $($name:ident).+) => {
        $config
            .as_ref()
            .map(|a| a.$($name).+.clone().map(|a| a.try_into())).flatten().transpose()?
    };
}

const BYTES_IN_MEGABYTE: usize = 1_024 * 1_024;

/// Encapsulation of configuration source with a mock implementation used in tests.
trait ConfigurationSource: 'static {
    type Vars<'a>: Iterator<Item = (OsString, OsString)> + 'a;

    fn vars(&self) -> Self::Vars<'_>;

    fn var(&self, name: &str) -> Option<String>;
}

#[derive(Debug)]
struct Environment;

impl ConfigurationSource for Environment {
    type Vars<'a> = env::VarsOs;

    fn vars(&self) -> Self::Vars<'_> {
        env::vars_os()
    }

    fn var(&self, name: &str) -> Option<String> {
        env::var(name).ok()
    }
}

/// This part of the external node config is fetched directly from the main node.
#[derive(Debug, Deserialize)]
pub(crate) struct RemoteENConfig {
    pub bridgehub_proxy_addr: Option<Address>,
    pub state_transition_proxy_addr: Option<Address>,
    pub transparent_proxy_admin_addr: Option<Address>,
    pub diamond_proxy_addr: Address,
    // While on L1 shared bridge and legacy bridge are different contracts with different addresses,
    // the `l2_erc20_bridge_addr` and `l2_shared_bridge_addr` are basically the same contract, but with
    // a different name, with names adapted only for consistency.
    pub l1_shared_bridge_proxy_addr: Option<Address>,
    pub l2_shared_bridge_addr: Option<Address>,
    pub l1_erc20_bridge_proxy_addr: Option<Address>,
    pub l2_erc20_bridge_addr: Option<Address>,
    pub l1_weth_bridge_addr: Option<Address>,
    pub l2_weth_bridge_addr: Option<Address>,
    pub l2_testnet_paymaster_addr: Option<Address>,
    pub base_token_addr: Address,
    pub l1_batch_commit_data_generator_mode: L1BatchCommitmentMode,
    pub dummy_verifier: bool,
}

impl RemoteENConfig {
    pub async fn fetch(client: &DynClient<L2>) -> anyhow::Result<Self> {
        let bridges = client
            .get_bridge_contracts()
            .rpc_context("get_bridge_contracts")
            .await?;
        let l2_testnet_paymaster_addr = client
            .get_testnet_paymaster()
            .rpc_context("get_testnet_paymaster")
            .await?;
        let genesis = client.genesis_config().rpc_context("genesis").await.ok();
        let ecosystem_contracts = client
            .get_ecosystem_contracts()
            .rpc_context("ecosystem_contracts")
            .await
            .ok();
        let diamond_proxy_addr = client
            .get_main_contract()
            .rpc_context("get_main_contract")
            .await?;
        let base_token_addr = match client.get_base_token_l1_address().await {
            Err(ClientError::Call(err))
                if [
                    ErrorCode::MethodNotFound.code(),
                    // This what `Web3Error::NotImplemented` gets
                    // `casted` into in the `api` server.
                    ErrorCode::InternalError.code(),
                ]
                .contains(&(err.code())) =>
            {
                // This is the fallback case for when the EN tries to interact
                // with a node that does not implement the `zks_baseTokenL1Address` endpoint.
                ETHEREUM_ADDRESS
            }
            response => response.context("Failed to fetch base token address")?,
        };

        // These two config variables should always have the same value.
        // TODO(EVM-578): double check and potentially forbid both of them being `None`.
        let l2_erc20_default_bridge = bridges
            .l2_erc20_default_bridge
            .or(bridges.l2_shared_default_bridge);
        let l2_erc20_shared_bridge = bridges
            .l2_shared_default_bridge
            .or(bridges.l2_erc20_default_bridge);

        if let (Some(legacy_addr), Some(shared_addr)) =
            (l2_erc20_default_bridge, l2_erc20_shared_bridge)
        {
            if legacy_addr != shared_addr {
                panic!("L2 erc20 bridge address and L2 shared bridge address are different.");
            }
        }

        Ok(Self {
            bridgehub_proxy_addr: ecosystem_contracts.as_ref().map(|a| a.bridgehub_proxy_addr),
            state_transition_proxy_addr: ecosystem_contracts
                .as_ref()
                .map(|a| a.state_transition_proxy_addr),
            transparent_proxy_admin_addr: ecosystem_contracts
                .as_ref()
                .map(|a| a.transparent_proxy_admin_addr),
            diamond_proxy_addr,
            l2_testnet_paymaster_addr,
            l1_erc20_bridge_proxy_addr: bridges.l1_erc20_default_bridge,
            l2_erc20_bridge_addr: l2_erc20_default_bridge,
            l1_shared_bridge_proxy_addr: bridges.l1_shared_default_bridge,
            l2_shared_bridge_addr: l2_erc20_shared_bridge,
            l1_weth_bridge_addr: bridges.l1_weth_bridge,
            l2_weth_bridge_addr: bridges.l2_weth_bridge,
            base_token_addr,
            l1_batch_commit_data_generator_mode: genesis
                .as_ref()
                .map(|a| a.l1_batch_commit_data_generator_mode)
                .unwrap_or_default(),
            dummy_verifier: genesis
                .as_ref()
                .map(|a| a.dummy_verifier)
                .unwrap_or_default(),
        })
    }

    #[cfg(test)]
    fn mock() -> Self {
        Self {
            bridgehub_proxy_addr: None,
            state_transition_proxy_addr: None,
            transparent_proxy_admin_addr: None,
            diamond_proxy_addr: Address::repeat_byte(1),
            l1_erc20_bridge_proxy_addr: Some(Address::repeat_byte(2)),
            l2_erc20_bridge_addr: Some(Address::repeat_byte(3)),
            l2_weth_bridge_addr: None,
            l2_testnet_paymaster_addr: None,
            base_token_addr: Address::repeat_byte(4),
            l1_shared_bridge_proxy_addr: Some(Address::repeat_byte(5)),
            l1_weth_bridge_addr: None,
            l2_shared_bridge_addr: Some(Address::repeat_byte(6)),
            l1_batch_commit_data_generator_mode: L1BatchCommitmentMode::Rollup,
            dummy_verifier: true,
        }
    }
}

#[derive(Debug, Deserialize)]
pub(crate) enum BlockFetcher {
    ServerAPI,
    Consensus,
}

/// This part of the external node config is completely optional to provide.
/// It can tweak limits of the API, delay intervals of certain components, etc.
/// If any of the fields are not provided, the default values will be used.
#[derive(Debug, Deserialize)]
pub(crate) struct OptionalENConfig {
    // User-facing API limits
    /// Max possible limit of filters to be in the API state at once.
    #[serde(default = "OptionalENConfig::default_filters_limit")]
    pub filters_limit: usize,
    /// Max possible limit of subscriptions to be in the API state at once.
    #[serde(default = "OptionalENConfig::default_subscriptions_limit")]
    pub subscriptions_limit: usize,
    /// Max possible limit of entities to be requested via API at once.
    #[serde(default = "OptionalENConfig::default_req_entities_limit")]
    pub req_entities_limit: usize,
    /// Max possible size of an ABI-encoded transaction supplied to `eth_sendRawTransaction`.
    #[serde(
        alias = "max_tx_size",
        default = "OptionalENConfig::default_max_tx_size_bytes"
    )]
    pub max_tx_size_bytes: usize,
    /// Max number of cache misses during one VM execution. If the number of cache misses exceeds this value, the API server panics.
    /// This is a temporary solution to mitigate API request resulting in thousands of DB queries.
    pub vm_execution_cache_misses_limit: Option<usize>,
    /// Limit for fee history block range.
    #[serde(default = "OptionalENConfig::default_fee_history_limit")]
    pub fee_history_limit: u64,
    /// Maximum number of requests in a single batch JSON RPC request. Default is 500.
    #[serde(default = "OptionalENConfig::default_max_batch_request_size")]
    pub max_batch_request_size: usize,
    /// Maximum response body size in MiBs. Default is 10 MiB.
    #[serde(default = "OptionalENConfig::default_max_response_body_size_mb")]
    pub max_response_body_size_mb: usize,
    /// Method-specific overrides in MiBs for the maximum response body size.
    #[serde(default = "MaxResponseSizeOverrides::empty")]
    max_response_body_size_overrides_mb: MaxResponseSizeOverrides,

    // Other API config settings
    /// Interval between polling DB for Web3 subscriptions.
    #[serde(
        alias = "pubsub_polling_interval",
        default = "OptionalENConfig::default_polling_interval"
    )]
    pubsub_polling_interval_ms: u64,
    /// Tx nonce: how far ahead from the committed nonce can it be.
    #[serde(default = "OptionalENConfig::default_max_nonce_ahead")]
    pub max_nonce_ahead: u32,
    /// Max number of VM instances to be concurrently spawned by the API server.
    /// This option can be tweaked down if the API server is running out of memory.
    #[serde(default = "OptionalENConfig::default_vm_concurrency_limit")]
    pub vm_concurrency_limit: usize,
    /// Smart contract bytecode cache size for the API server. Default value is 128 MiB.
    #[serde(default = "OptionalENConfig::default_factory_deps_cache_size_mb")]
    factory_deps_cache_size_mb: usize,
    /// Initial writes cache size for the API server. Default value is 32 MiB.
    #[serde(default = "OptionalENConfig::default_initial_writes_cache_size_mb")]
    initial_writes_cache_size_mb: usize,
    /// Latest values cache size in MiBs. The default value is 128 MiB. If set to 0, the latest
    /// values cache will be disabled.
    #[serde(default = "OptionalENConfig::default_latest_values_cache_size_mb")]
    latest_values_cache_size_mb: usize,
    /// Enabled JSON RPC API namespaces.
    api_namespaces: Option<Vec<Namespace>>,
    /// Whether to support HTTP methods that install filters and query filter changes.
    /// WS methods are unaffected.
    ///
    /// When to set this value to `true`:
    /// Filters are local to the specific node they were created at. Meaning if
    /// there are multiple nodes behind a load balancer the client cannot reliably
    /// query the previously created filter as the request might get routed to a
    /// different node.
    #[serde(default)]
    pub filters_disabled: bool,
    /// Polling period for mempool cache update - how often the mempool cache is updated from the database.
    /// Default is 50 milliseconds.
    #[serde(
        alias = "mempool_cache_update_interval",
        default = "OptionalENConfig::default_mempool_cache_update_interval_ms"
    )]
    pub mempool_cache_update_interval_ms: u64,
    /// Maximum number of transactions to be stored in the mempool cache.
    #[serde(default = "OptionalENConfig::default_mempool_cache_size")]
    pub mempool_cache_size: usize,
    /// Enables extended tracing of RPC calls. This may negatively impact performance for nodes under high load
    /// (hundreds or thousands RPS).
    #[serde(default = "OptionalENConfig::default_extended_api_tracing")]
    pub extended_rpc_tracing: bool,

    // Health checks
    /// Time limit in milliseconds to mark a health check as slow and log the corresponding warning.
    /// If not specified, the default value in the health check crate will be used.
    healthcheck_slow_time_limit_ms: Option<u64>,
    /// Time limit in milliseconds to abort a health check and return "not ready" status for the corresponding component.
    /// If not specified, the default value in the health check crate will be used.
    healthcheck_hard_time_limit_ms: Option<u64>,

    // Gas estimation config
    /// The factor by which to scale the gas limit.
    #[serde(default = "OptionalENConfig::default_estimate_gas_scale_factor")]
    pub estimate_gas_scale_factor: f64,
    /// The max possible number of gas that `eth_estimateGas` is allowed to overestimate.
    #[serde(default = "OptionalENConfig::default_estimate_gas_acceptable_overestimation")]
    pub estimate_gas_acceptable_overestimation: u32,
    /// The multiplier to use when suggesting gas price. Should be higher than one,
    /// otherwise if the L1 prices soar, the suggested gas price won't be sufficient to be included in block.
    #[serde(default = "OptionalENConfig::default_gas_price_scale_factor")]
    pub gas_price_scale_factor: f64,

    // Merkle tree config
    /// Processing delay between processing L1 batches in the Merkle tree.
    #[serde(
        alias = "metadata_calculator_delay",
        default = "OptionalENConfig::default_merkle_tree_processing_delay_ms"
    )]
    merkle_tree_processing_delay_ms: u64,
    /// Maximum number of L1 batches to be processed by the Merkle tree at a time. L1 batches are processed in a bulk
    /// only if they are readily available (i.e., mostly during node catch-up). Increasing this value reduces the number
    /// of I/O operations at the cost of requiring more RAM (order of 100 MB / batch).
    #[serde(
        alias = "max_blocks_per_tree_batch",
        alias = "max_l1_batches_per_tree_iter",
        default = "OptionalENConfig::default_merkle_tree_max_l1_batches_per_iter"
    )]
    pub merkle_tree_max_l1_batches_per_iter: usize,
    /// Maximum number of files concurrently opened by Merkle tree RocksDB. Useful to fit into OS limits; can be used
    /// as a rudimentary way to control RAM usage of the tree.
    pub merkle_tree_max_open_files: Option<NonZeroU32>,
    /// Chunk size for multi-get operations. Can speed up loading data for the Merkle tree on some environments,
    /// but the effects vary wildly depending on the setup (e.g., the filesystem used).
    #[serde(default = "OptionalENConfig::default_merkle_tree_multi_get_chunk_size")]
    pub merkle_tree_multi_get_chunk_size: usize,
    /// Capacity of the block cache for the Merkle tree RocksDB. Reasonable values range from ~100 MiB to several GiB.
    /// The default value is 128 MiB.
    #[serde(default = "OptionalENConfig::default_merkle_tree_block_cache_size_mb")]
    merkle_tree_block_cache_size_mb: usize,
    /// If specified, RocksDB indices and Bloom filters will be managed by the block cache, rather than
    /// being loaded entirely into RAM on the RocksDB initialization. The block cache capacity should be increased
    /// correspondingly; otherwise, RocksDB performance can significantly degrade.
    #[serde(default)]
    pub merkle_tree_include_indices_and_filters_in_block_cache: bool,
    /// Byte capacity of memtables (recent, non-persisted changes to RocksDB). Setting this to a reasonably
    /// large value (order of 512 MiB) is helpful for large DBs that experience write stalls.
    #[serde(default = "OptionalENConfig::default_merkle_tree_memtable_capacity_mb")]
    merkle_tree_memtable_capacity_mb: usize,
    /// Timeout to wait for the Merkle tree database to run compaction on stalled writes.
    #[serde(default = "OptionalENConfig::default_merkle_tree_stalled_writes_timeout_sec")]
    merkle_tree_stalled_writes_timeout_sec: u64,

    // Postgres config (new parameters)
    /// Threshold in milliseconds for the DB connection lifetime to denote it as long-living and log its details.
    /// If not specified, such logging will be disabled.
    database_long_connection_threshold_ms: Option<u64>,
    /// Threshold in milliseconds to denote a DB query as "slow" and log its details. If not specified, such logging will be disabled.
    database_slow_query_threshold_ms: Option<u64>,

    // Other config settings
    /// Capacity of the queue for asynchronous L2 block sealing. Once this many L2 blocks are queued,
    /// sealing will block until some of the L2 blocks from the queue are processed.
    /// 0 means that sealing is synchronous; this is mostly useful for performance comparison, testing etc.
    #[serde(
        alias = "miniblock_seal_queue_capacity",
        default = "OptionalENConfig::default_l2_block_seal_queue_capacity"
    )]
    pub l2_block_seal_queue_capacity: usize,
    /// Configures whether to persist protective reads when persisting L1 batches in the state keeper.
    /// Protective reads are never required by full nodes so far, not until such a node runs a full Merkle tree
    /// (presumably, to participate in L1 batch proving).
    /// By default, set to `true` as a temporary safety measure.
    #[serde(default = "OptionalENConfig::default_protective_reads_persistence_enabled")]
    pub protective_reads_persistence_enabled: bool,
    /// Address of the L1 diamond proxy contract used by the consistency checker to match with the origin of logs emitted
    /// by commit transactions. If not set, it will not be verified.
    // This is intentionally not a part of `RemoteENConfig` because fetching this info from the main node would defeat
    // its purpose; the consistency checker assumes that the main node may provide false information.
    pub contracts_diamond_proxy_addr: Option<Address>,
    /// Number of requests per second allocated for the main node HTTP client. Default is 100 requests.
    #[serde(default = "OptionalENConfig::default_main_node_rate_limit_rps")]
    pub main_node_rate_limit_rps: NonZeroUsize,

    #[serde(default)]
    pub l1_batch_commit_data_generator_mode: L1BatchCommitmentMode,
    /// Enables application-level snapshot recovery. Required to start a node that was recovered from a snapshot,
    /// or to initialize a node from a snapshot. Has no effect if a node that was initialized from a Postgres dump
    /// or was synced from genesis.
    ///
    /// This is an experimental and incomplete feature; do not use unless you know what you're doing.
    #[serde(default)]
    pub snapshots_recovery_enabled: bool,
    /// Maximum concurrency factor for the concurrent parts of snapshot recovery for Postgres. It may be useful to
    /// reduce this factor to about 5 if snapshot recovery overloads I/O capacity of the node. Conversely,
    /// if I/O capacity of your infra is high, you may increase concurrency to speed up Postgres recovery.
    #[serde(default = "OptionalENConfig::default_snapshots_recovery_postgres_max_concurrency")]
    pub snapshots_recovery_postgres_max_concurrency: NonZeroUsize,

    #[serde(default)]
    pub snapshot_recover_object_store: Option<ObjectStoreConfig>,

    /// Enables pruning of the historical node state (Postgres and Merkle tree). The node will retain
    /// recent state and will continuously remove (prune) old enough parts of the state in the background.
    #[serde(default)]
    pub pruning_enabled: bool,
    /// Number of L1 batches pruned at a time.
    #[serde(default = "OptionalENConfig::default_pruning_chunk_size")]
    pub pruning_chunk_size: u32,
    /// Delta between soft- and hard-removing data from Postgres. Should be reasonably large (order of 60 seconds).
    /// The default value is 60 seconds.
    #[serde(default = "OptionalENConfig::default_pruning_removal_delay_sec")]
    pruning_removal_delay_sec: NonZeroU64,
    /// If set, L1 batches will be pruned after the batch timestamp is this old (in seconds). Note that an L1 batch
    /// may be temporarily retained for other reasons; e.g., a batch cannot be pruned until it is executed on L1,
    /// which happens roughly 24 hours after its generation on the mainnet. Thus, in practice this value can specify
    /// the retention period greater than that implicitly imposed by other criteria (e.g., 7 or 30 days).
    /// If set to 0, L1 batches will not be retained based on their timestamp. The default value is 7 days.
    #[serde(default = "OptionalENConfig::default_pruning_data_retention_sec")]
    pruning_data_retention_sec: u64,
}

impl OptionalENConfig {
    fn from_configs(general_config: &GeneralConfig, enconfig: &ENConfig) -> anyhow::Result<Self> {
        let api_namespaces = load_config!(general_config.api_config, web3_json_rpc.api_namespaces)
            .map(|a: Vec<String>| a.iter().map(|a| a.parse()).collect::<Result<_, _>>())
            .transpose()?;

        Ok(OptionalENConfig {
            filters_limit: load_optional_config_or_default!(
                general_config.api_config,
                web3_json_rpc.filters_limit,
                default_filters_limit
            ),
            subscriptions_limit: load_optional_config_or_default!(
                general_config.api_config,
                web3_json_rpc.subscriptions_limit,
                default_subscriptions_limit
            ),
            req_entities_limit: load_optional_config_or_default!(
                general_config.api_config,
                web3_json_rpc.req_entities_limit,
                default_req_entities_limit
            ),
            max_tx_size_bytes: load_config_or_default!(
                general_config.api_config,
                web3_json_rpc.max_tx_size,
                default_max_tx_size_bytes
            ),
            vm_execution_cache_misses_limit: load_config!(
                general_config.api_config,
                web3_json_rpc.vm_execution_cache_misses_limit
            ),
            fee_history_limit: load_optional_config_or_default!(
                general_config.api_config,
                web3_json_rpc.fee_history_limit,
                default_fee_history_limit
            ),
            max_batch_request_size: load_optional_config_or_default!(
                general_config.api_config,
                web3_json_rpc.max_batch_request_size,
                default_max_batch_request_size
            ),
            max_response_body_size_mb: load_optional_config_or_default!(
                general_config.api_config,
                web3_json_rpc.max_response_body_size_mb,
                default_max_response_body_size_mb
            ),
            max_response_body_size_overrides_mb: load_config_or_default!(
                general_config.api_config,
                web3_json_rpc.max_response_body_size_overrides_mb,
                default_max_response_body_size_overrides_mb
            ),
            pubsub_polling_interval_ms: load_optional_config_or_default!(
                general_config.api_config,
                web3_json_rpc.pubsub_polling_interval,
                default_polling_interval
            ),
            max_nonce_ahead: load_config_or_default!(
                general_config.api_config,
                web3_json_rpc.max_nonce_ahead,
                default_max_nonce_ahead
            ),
            vm_concurrency_limit: load_optional_config_or_default!(
                general_config.api_config,
                web3_json_rpc.vm_concurrency_limit,
                default_vm_concurrency_limit
            ),
            factory_deps_cache_size_mb: load_optional_config_or_default!(
                general_config.api_config,
                web3_json_rpc.factory_deps_cache_size_mb,
                default_factory_deps_cache_size_mb
            ),
            initial_writes_cache_size_mb: load_optional_config_or_default!(
                general_config.api_config,
                web3_json_rpc.initial_writes_cache_size_mb,
                default_initial_writes_cache_size_mb
            ),
            latest_values_cache_size_mb: load_optional_config_or_default!(
                general_config.api_config,
                web3_json_rpc.latest_values_cache_size_mb,
                default_latest_values_cache_size_mb
            ),
            filters_disabled: general_config
                .api_config
                .as_ref()
                .map(|a| a.web3_json_rpc.filters_disabled)
                .unwrap_or_default(),
            mempool_cache_update_interval_ms: load_optional_config_or_default!(
                general_config.api_config,
                web3_json_rpc.mempool_cache_update_interval,
                default_mempool_cache_update_interval_ms
            ),
            mempool_cache_size: load_optional_config_or_default!(
                general_config.api_config,
                web3_json_rpc.mempool_cache_size,
                default_mempool_cache_size
            ),

            healthcheck_slow_time_limit_ms: load_config!(
                general_config.api_config,
                healthcheck.slow_time_limit_ms
            ),
            healthcheck_hard_time_limit_ms: load_config!(
                general_config.api_config,
                healthcheck.hard_time_limit_ms
            ),
            estimate_gas_scale_factor: load_config_or_default!(
                general_config.api_config,
                web3_json_rpc.estimate_gas_scale_factor,
                default_estimate_gas_scale_factor
            ),
            estimate_gas_acceptable_overestimation: load_config_or_default!(
                general_config.api_config,
                web3_json_rpc.estimate_gas_acceptable_overestimation,
                default_estimate_gas_acceptable_overestimation
            ),
            gas_price_scale_factor: load_config_or_default!(
                general_config.api_config,
                web3_json_rpc.gas_price_scale_factor,
                default_gas_price_scale_factor
            ),
            merkle_tree_max_l1_batches_per_iter: load_config_or_default!(
                general_config.db_config,
                merkle_tree.max_l1_batches_per_iter,
                default_merkle_tree_max_l1_batches_per_iter
            ),
            merkle_tree_max_open_files: load_config!(
                general_config.db_config,
                experimental.state_keeper_db_max_open_files
            ),
            merkle_tree_multi_get_chunk_size: load_config_or_default!(
                general_config.db_config,
                merkle_tree.multi_get_chunk_size,
                default_merkle_tree_multi_get_chunk_size
            ),
            merkle_tree_block_cache_size_mb: load_config_or_default!(
                general_config.db_config,
<<<<<<< HEAD
                experimental.state_keeper_db_block_cache_capacity_mb,
=======
                merkle_tree.block_cache_size_mb,
>>>>>>> 7940fa32
                default_merkle_tree_block_cache_size_mb
            ),
            merkle_tree_memtable_capacity_mb: load_config_or_default!(
                general_config.db_config,
                merkle_tree.memtable_capacity_mb,
                default_merkle_tree_memtable_capacity_mb
            ),
            merkle_tree_stalled_writes_timeout_sec: load_config_or_default!(
                general_config.db_config,
                merkle_tree.stalled_writes_timeout_sec,
                default_merkle_tree_stalled_writes_timeout_sec
            ),
            database_long_connection_threshold_ms: load_config!(
                general_config.postgres_config,
                long_connection_threshold_ms
            ),
            database_slow_query_threshold_ms: load_config!(
                general_config.postgres_config,
                slow_query_threshold_ms
            ),
            l2_block_seal_queue_capacity: load_config_or_default!(
                general_config.state_keeper_config,
                l2_block_seal_queue_capacity,
                default_l2_block_seal_queue_capacity
            ),
            l1_batch_commit_data_generator_mode: enconfig.l1_batch_commit_data_generator_mode,
            snapshots_recovery_enabled: general_config
                .snapshot_recovery
                .as_ref()
                .map(|a| a.enabled)
                .unwrap_or_default(),
            snapshots_recovery_postgres_max_concurrency: load_optional_config_or_default!(
                general_config.snapshot_recovery,
                postgres.max_concurrency,
                default_snapshots_recovery_postgres_max_concurrency
            ),
<<<<<<< HEAD
            snapshot_recover_object_store: load_config!(
                general_config.snapshot_recovery,
                object_store
            ),
=======
>>>>>>> 7940fa32
            pruning_enabled: general_config
                .pruning
                .as_ref()
                .map(|a| a.enabled)
                .unwrap_or_default(),
            pruning_chunk_size: load_optional_config_or_default!(
                general_config.pruning,
                chunk_size,
                default_pruning_chunk_size
            ),
            pruning_removal_delay_sec: load_optional_config_or_default!(
                general_config.pruning,
                removal_delay_sec,
                default_pruning_removal_delay_sec
            ),
            pruning_data_retention_sec: load_optional_config_or_default!(
                general_config.pruning,
                data_retention_sec,
                default_pruning_data_retention_sec
            ),
            protective_reads_persistence_enabled: general_config
                .db_config
                .as_ref()
<<<<<<< HEAD
                .map(|a| a.experimental.reads_persistence_enabled)
                .unwrap_or_default(),
=======
                .map(|a| a.experimental.protective_reads_persistence_enabled)
                .unwrap_or(true),
>>>>>>> 7940fa32
            merkle_tree_processing_delay_ms: load_config_or_default!(
                general_config.db_config,
                experimental.processing_delay_ms,
                default_merkle_tree_processing_delay_ms
            ),
            merkle_tree_include_indices_and_filters_in_block_cache: general_config
                .db_config
                .as_ref()
                .map(|a| a.experimental.include_indices_and_filters_in_block_cache)
                .unwrap_or_default(),
            extended_rpc_tracing: load_config_or_default!(
                general_config.api_config,
                web3_json_rpc.extended_api_tracing,
                default_extended_api_tracing
            ),
            main_node_rate_limit_rps: enconfig
                .main_node_rate_limit_rps
                .unwrap_or_else(Self::default_main_node_rate_limit_rps),
            api_namespaces,
            contracts_diamond_proxy_addr: None,
        })
    }

    const fn default_filters_limit() -> usize {
        10_000
    }

    const fn default_subscriptions_limit() -> usize {
        10_000
    }

    const fn default_req_entities_limit() -> usize {
        1_024
    }

    const fn default_max_tx_size_bytes() -> usize {
        1_000_000
    }

    const fn default_polling_interval() -> u64 {
        200
    }

    const fn default_estimate_gas_scale_factor() -> f64 {
        1.2
    }

    const fn default_estimate_gas_acceptable_overestimation() -> u32 {
        1_000
    }

    const fn default_gas_price_scale_factor() -> f64 {
        1.2
    }

    const fn default_max_nonce_ahead() -> u32 {
        50
    }

    const fn default_merkle_tree_processing_delay_ms() -> u64 {
        100
    }

    const fn default_merkle_tree_max_l1_batches_per_iter() -> usize {
        20
    }

    const fn default_vm_concurrency_limit() -> usize {
        // The default limit is large so that it does not create a bottleneck on its own.
        // VM execution can still be limited by Tokio runtime parallelism and/or the number
        // of DB connections in a pool.
        2_048
    }

    const fn default_factory_deps_cache_size_mb() -> usize {
        128
    }

    const fn default_initial_writes_cache_size_mb() -> usize {
        32
    }

    const fn default_latest_values_cache_size_mb() -> usize {
        128
    }

    const fn default_merkle_tree_multi_get_chunk_size() -> usize {
        500
    }

    const fn default_merkle_tree_block_cache_size_mb() -> usize {
        128
    }

    const fn default_merkle_tree_memtable_capacity_mb() -> usize {
        256
    }

    const fn default_merkle_tree_stalled_writes_timeout_sec() -> u64 {
        30
    }

    const fn default_fee_history_limit() -> u64 {
        1_024
    }

    const fn default_max_batch_request_size() -> usize {
        500 // The default limit is chosen to be reasonably permissive.
    }

    const fn default_max_response_body_size_mb() -> usize {
        10
    }

    fn default_max_response_body_size_overrides_mb() -> MaxResponseSizeOverrides {
        MaxResponseSizeOverrides::empty()
    }

    const fn default_l2_block_seal_queue_capacity() -> usize {
        10
    }

    const fn default_protective_reads_persistence_enabled() -> bool {
        true
    }

    const fn default_mempool_cache_update_interval_ms() -> u64 {
        50
    }

    const fn default_mempool_cache_size() -> usize {
        10_000
    }

    const fn default_extended_api_tracing() -> bool {
        true
    }

    fn default_main_node_rate_limit_rps() -> NonZeroUsize {
        NonZeroUsize::new(100).unwrap()
    }

    fn default_snapshots_recovery_postgres_max_concurrency() -> NonZeroUsize {
        SnapshotsApplierConfig::default().max_concurrency
    }

    const fn default_pruning_chunk_size() -> u32 {
        10
    }

    fn default_pruning_removal_delay_sec() -> NonZeroU64 {
        NonZeroU64::new(60).unwrap()
    }

    fn default_pruning_data_retention_sec() -> u64 {
        3_600 * 24 * 7 // 7 days
    }

    fn from_env() -> anyhow::Result<Self> {
        let mut result: OptionalENConfig = envy::prefixed("EN_")
            .from_env()
            .context("could not load external node config")?;
        result.snapshot_recover_object_store = snapshot_recovery_object_store_config().ok();
        Ok(result)
    }

    pub fn polling_interval(&self) -> Duration {
        Duration::from_millis(self.pubsub_polling_interval_ms)
    }

    pub fn merkle_tree_processing_delay(&self) -> Duration {
        Duration::from_millis(self.merkle_tree_processing_delay_ms)
    }

    /// Returns the size of factory dependencies cache in bytes.
    pub fn factory_deps_cache_size(&self) -> usize {
        self.factory_deps_cache_size_mb * BYTES_IN_MEGABYTE
    }

    /// Returns the size of initial writes cache in bytes.
    pub fn initial_writes_cache_size(&self) -> usize {
        self.initial_writes_cache_size_mb * BYTES_IN_MEGABYTE
    }

    /// Returns the size of latest values cache in bytes.
    pub fn latest_values_cache_size(&self) -> usize {
        self.latest_values_cache_size_mb * BYTES_IN_MEGABYTE
    }

    /// Returns the size of block cache for Merkle tree in bytes.
    pub fn merkle_tree_block_cache_size(&self) -> usize {
        self.merkle_tree_block_cache_size_mb * BYTES_IN_MEGABYTE
    }

    /// Returns the memtable capacity for Merkle tree in bytes.
    pub fn merkle_tree_memtable_capacity(&self) -> usize {
        self.merkle_tree_memtable_capacity_mb * BYTES_IN_MEGABYTE
    }

    /// Returns the timeout to wait for the Merkle tree database to run compaction on stalled writes.
    pub fn merkle_tree_stalled_writes_timeout(&self) -> Duration {
        Duration::from_secs(self.merkle_tree_stalled_writes_timeout_sec)
    }

    pub fn long_connection_threshold(&self) -> Option<Duration> {
        self.database_long_connection_threshold_ms
            .map(Duration::from_millis)
    }

    pub fn slow_query_threshold(&self) -> Option<Duration> {
        self.database_slow_query_threshold_ms
            .map(Duration::from_millis)
    }

    pub fn api_namespaces(&self) -> Vec<Namespace> {
        self.api_namespaces
            .clone()
            .unwrap_or_else(|| Namespace::DEFAULT.to_vec())
    }

    pub fn max_response_body_size(&self) -> MaxResponseSize {
        let scale = NonZeroUsize::new(BYTES_IN_MEGABYTE).unwrap();
        MaxResponseSize {
            global: self.max_response_body_size_mb * BYTES_IN_MEGABYTE,
            overrides: self.max_response_body_size_overrides_mb.scale(scale),
        }
    }

    pub fn healthcheck_slow_time_limit(&self) -> Option<Duration> {
        self.healthcheck_slow_time_limit_ms
            .map(Duration::from_millis)
    }

    pub fn healthcheck_hard_time_limit(&self) -> Option<Duration> {
        self.healthcheck_hard_time_limit_ms
            .map(Duration::from_millis)
    }

    pub fn mempool_cache_update_interval(&self) -> Duration {
        Duration::from_millis(self.mempool_cache_update_interval_ms)
    }

    pub fn pruning_removal_delay(&self) -> Duration {
        Duration::from_secs(self.pruning_removal_delay_sec.get())
    }

    pub fn pruning_data_retention(&self) -> Duration {
        Duration::from_secs(self.pruning_data_retention_sec)
    }

    #[cfg(test)]
    fn mock() -> Self {
        // Set all values to their defaults
        serde_json::from_str("{}").unwrap()
    }
}

/// This part of the external node config is required for its operation.
#[derive(Debug, Deserialize)]
pub(crate) struct RequiredENConfig {
    /// L1 chain ID (e.g., 9 for Ethereum mainnet). This ID will be checked against the `eth_client_url` RPC provider on initialization
    /// to ensure that there's no mismatch between the expected and actual L1 network.
    pub l1_chain_id: L1ChainId,
    /// L2 chain ID (e.g., 270 for ZKsync Era mainnet). This ID will be checked against the `main_node_url` RPC provider on initialization
    /// to ensure that there's no mismatch between the expected and actual L2 network.
    pub l2_chain_id: L2ChainId,

    /// Port on which the HTTP RPC server is listening.
    pub http_port: u16,
    /// Port on which the WebSocket RPC server is listening.
    pub ws_port: u16,
    /// Port on which the healthcheck REST server is listening.
    pub healthcheck_port: u16,
    /// Address of the Ethereum node API.
    pub eth_client_url: SensitiveUrl,
    /// Main node URL - used by external node to proxy transactions to, query state from, etc.
    pub main_node_url: SensitiveUrl,
    /// Path to the database data directory that serves state cache.
    pub state_cache_path: String,
    /// Fast SSD path. Used as a RocksDB dir for the Merkle tree (*new* implementation).
    pub merkle_tree_path: String,
}

impl RequiredENConfig {
    fn from_env() -> anyhow::Result<Self> {
        envy::prefixed("EN_")
            .from_env()
            .context("could not load external node config")
    }

    fn from_configs(
        general: &GeneralConfig,
        en_config: &ENConfig,
        secrets: &Secrets,
    ) -> anyhow::Result<Self> {
        let api_config = general
            .api_config
            .as_ref()
            .context("Api config is required")?;
<<<<<<< HEAD
        let db_config = general.db_config.as_ref().context("Database config")?;
=======
        let db_config = general
            .db_config
            .as_ref()
            .context("Database config is required")?;
>>>>>>> 7940fa32
        Ok(RequiredENConfig {
            l1_chain_id: en_config.l1_chain_id,
            l2_chain_id: en_config.l2_chain_id,
            http_port: api_config.web3_json_rpc.http_port,
            ws_port: api_config.web3_json_rpc.ws_port,
            healthcheck_port: api_config.healthcheck.port,
            eth_client_url: secrets
                .l1
                .as_ref()
                .context("L1 secrets are required")?
                .l1_rpc_url
                .clone(),
            main_node_url: en_config.main_node_url.clone(),
            state_cache_path: db_config.state_keeper_db_path.clone(),
            merkle_tree_path: db_config.merkle_tree.path.clone(),
        })
    }

    #[cfg(test)]
    fn mock(temp_dir: &tempfile::TempDir) -> Self {
        Self {
            l1_chain_id: L1ChainId(9),
            l2_chain_id: L2ChainId::default(),
            http_port: 0,
            ws_port: 0,
            healthcheck_port: 0,
            // L1 and L2 clients must be instantiated before accessing mocks, so these values don't matter
            eth_client_url: "http://localhost".parse().unwrap(),
            main_node_url: "http://localhost".parse().unwrap(),
            state_cache_path: temp_dir
                .path()
                .join("state_keeper_cache")
                .to_str()
                .unwrap()
                .to_owned(),
            merkle_tree_path: temp_dir.path().join("tree").to_str().unwrap().to_owned(),
        }
    }
}

/// Configuration for Postgres database.
/// While also mandatory, it historically used different naming scheme for corresponding
/// environment variables.
/// Thus it is kept separately for backward compatibility and ease of deserialization.
#[derive(Debug, Deserialize)]
pub(crate) struct PostgresConfig {
    database_url: SensitiveUrl,
    pub max_connections: u32,
}

impl PostgresConfig {
    fn from_env() -> anyhow::Result<Self> {
        Ok(Self {
            database_url: env::var("DATABASE_URL")
                .context("DATABASE_URL env variable is not set")?
                .parse()
                .context("DATABASE_URL env variable is not a valid Postgres URL")?,
            max_connections: env::var("DATABASE_POOL_SIZE")
                .context("DATABASE_POOL_SIZE env variable is not set")?
                .parse()
                .context("Unable to parse DATABASE_POOL_SIZE env variable")?,
        })
    }

    pub fn database_url(&self) -> SensitiveUrl {
        self.database_url.clone()
    }

    #[cfg(test)]
    fn mock(test_pool: &ConnectionPool<Core>) -> Self {
        Self {
            database_url: test_pool.database_url().clone(),
            max_connections: test_pool.max_size(),
        }
    }
}

/// Experimental part of the external node config. All parameters in this group can change or disappear without notice.
/// Eventually, parameters from this group generally end up in the optional group.
#[derive(Debug, Deserialize)]
pub(crate) struct ExperimentalENConfig {
    // State keeper cache config
    /// Block cache capacity of the state keeper RocksDB cache. The default value is 128 MB.
    #[serde(default = "ExperimentalENConfig::default_state_keeper_db_block_cache_capacity_mb")]
    state_keeper_db_block_cache_capacity_mb: usize,
    /// Maximum number of files concurrently opened by state keeper cache RocksDB. Useful to fit into OS limits; can be used
    /// as a rudimentary way to control RAM usage of the cache.
    pub state_keeper_db_max_open_files: Option<NonZeroU32>,

    // Snapshot recovery
    /// L1 batch number of the snapshot to use during recovery. Specifying this parameter is mostly useful for testing.
    pub snapshots_recovery_l1_batch: Option<L1BatchNumber>,
    /// Approximate chunk size (measured in the number of entries) to recover in a single iteration.
    /// Reasonable values are order of 100,000 (meaning an iteration takes several seconds).
    ///
    /// **Important.** This value cannot be changed in the middle of tree recovery (i.e., if a node is stopped in the middle
    /// of recovery and then restarted with a different config).
    #[serde(default = "ExperimentalENConfig::default_snapshots_recovery_tree_chunk_size")]
    pub snapshots_recovery_tree_chunk_size: u64,
    /// Buffer capacity for parallel persistence operations. Should be reasonably small since larger buffer means more RAM usage;
    /// buffer elements are persisted tree chunks. OTOH, small buffer can lead to persistence parallelization being inefficient.
    ///
    /// If not set, parallel persistence will be disabled.
    #[serde(default)] // Temporarily use a conservative option (sequential recovery) as default
    pub snapshots_recovery_tree_parallel_persistence_buffer: Option<NonZeroUsize>,

    // Commitment generator
    /// Maximum degree of parallelism during commitment generation, i.e., the maximum number of L1 batches being processed in parallel.
    /// If not specified, commitment generator will use a value roughly equal to the number of CPU cores with some clamping applied.
    pub commitment_generator_max_parallelism: Option<NonZeroU32>,
}

impl ExperimentalENConfig {
    const fn default_state_keeper_db_block_cache_capacity_mb() -> usize {
        128
    }

    fn default_snapshots_recovery_tree_chunk_size() -> u64 {
        MetadataCalculatorRecoveryConfig::default().desired_chunk_size
    }

    #[cfg(test)]
    fn mock() -> Self {
        Self {
            state_keeper_db_block_cache_capacity_mb:
                Self::default_state_keeper_db_block_cache_capacity_mb(),
            state_keeper_db_max_open_files: None,
            snapshots_recovery_l1_batch: None,
            snapshots_recovery_tree_chunk_size: Self::default_snapshots_recovery_tree_chunk_size(),
            snapshots_recovery_tree_parallel_persistence_buffer: None,
            commitment_generator_max_parallelism: None,
        }
    }

    /// Returns the size of block cache for the state keeper RocksDB cache in bytes.
    pub fn state_keeper_db_block_cache_capacity(&self) -> usize {
        self.state_keeper_db_block_cache_capacity_mb * BYTES_IN_MEGABYTE
    }

    pub fn from_configs(general_config: &GeneralConfig) -> anyhow::Result<Self> {
        Ok(Self {
            state_keeper_db_block_cache_capacity_mb: load_config_or_default!(
                general_config.db_config,
                experimental.state_keeper_db_block_cache_capacity_mb,
                default_state_keeper_db_block_cache_capacity_mb
            ),

            state_keeper_db_max_open_files: load_config!(
                general_config.db_config,
                experimental.state_keeper_db_max_open_files
            ),
            snapshots_recovery_l1_batch: load_config!(general_config.snapshot_recovery, l1_batch),
            snapshots_recovery_tree_chunk_size: load_optional_config_or_default!(
                general_config.snapshot_recovery,
                tree.chunk_size,
                default_snapshots_recovery_tree_chunk_size
            ),
            snapshots_recovery_tree_parallel_persistence_buffer: load_config!(
                general_config.snapshot_recovery,
                tree.parallel_persistence_buffer
            ),
            commitment_generator_max_parallelism: general_config
                .commitment_generator
                .as_ref()
                .map(|a| a.max_parallelism),
        })
    }
}

pub(crate) fn read_consensus_secrets() -> anyhow::Result<Option<ConsensusSecrets>> {
    let Ok(path) = env::var("EN_CONSENSUS_SECRETS_PATH") else {
        return Ok(None);
    };
    let cfg = std::fs::read_to_string(&path).context(path)?;
    Ok(Some(
        decode_yaml_repr::<proto::secrets::ConsensusSecrets>(&cfg)
            .context("failed decoding YAML")?,
    ))
}

pub(crate) fn read_consensus_config() -> anyhow::Result<Option<ConsensusConfig>> {
    let Ok(path) = env::var("EN_CONSENSUS_CONFIG_PATH") else {
        return Ok(None);
    };
    let cfg = std::fs::read_to_string(&path).context(path)?;
    Ok(Some(
        decode_yaml_repr::<proto::consensus::Config>(&cfg).context("failed decoding YAML")?,
    ))
}

/// Configuration for snapshot recovery. Should be loaded optionally, only if snapshot recovery is enabled.
pub(crate) fn snapshot_recovery_object_store_config() -> anyhow::Result<ObjectStoreConfig> {
    envy::prefixed("EN_SNAPSHOTS_OBJECT_STORE_")
        .from_env::<ObjectStoreConfig>()
        .context("failed loading snapshot object store config from env variables")
}

#[derive(Debug, Deserialize)]
pub struct ApiComponentConfig {
    /// Address of the tree API used by this EN in case it does not have a
    /// local tree component running and in this case needs to send requests
    /// to some external tree API.
    pub tree_api_remote_url: Option<String>,
}

impl ApiComponentConfig {
    fn from_configs(general_config: &GeneralConfig) -> Self {
        ApiComponentConfig {
            tree_api_remote_url: general_config
                .api_config
                .as_ref()
                .and_then(|a| a.web3_json_rpc.tree_api_url.clone()),
        }
    }
}

#[derive(Debug, Deserialize)]
pub struct TreeComponentConfig {
    pub api_port: Option<u16>,
}

impl TreeComponentConfig {
    fn from_configs(general_config: &GeneralConfig) -> Self {
        let api_port = general_config
            .api_config
            .as_ref()
            .map(|a| a.merkle_tree.port);
        TreeComponentConfig { api_port }
    }
}

/// External Node Config contains all the configuration required for the EN operation.
/// It is split into three parts: required, optional and remote for easier navigation.
#[derive(Debug)]
pub(crate) struct ExternalNodeConfig<R = RemoteENConfig> {
    pub required: RequiredENConfig,
    pub postgres: PostgresConfig,
    pub optional: OptionalENConfig,
    pub observability: ObservabilityENConfig,
    pub experimental: ExperimentalENConfig,
    pub consensus: Option<ConsensusConfig>,
    pub api_component: ApiComponentConfig,
    pub tree_component: TreeComponentConfig,
    pub remote: R,
}

impl ExternalNodeConfig<()> {
    /// Parses the local part of node configuration from the environment.
    pub fn new() -> anyhow::Result<Self> {
        Ok(Self {
            required: RequiredENConfig::from_env()?,
            postgres: PostgresConfig::from_env()?,
            optional: OptionalENConfig::from_env()?,
            observability: ObservabilityENConfig::from_env()?,
            experimental: envy::prefixed("EN_EXPERIMENTAL_")
                .from_env::<ExperimentalENConfig>()
                .context("could not load external node config (experimental params)")?,
            consensus: read_consensus_config().context("read_consensus_config()")?,
            api_component: envy::prefixed("EN_API_")
                .from_env::<ApiComponentConfig>()
                .context("could not load external node config (API component params)")?,
            tree_component: envy::prefixed("EN_TREE_")
                .from_env::<TreeComponentConfig>()
                .context("could not load external node config (tree component params)")?,
            remote: (),
        })
    }

    pub fn from_files(
        general_config_path: PathBuf,
        external_node_config_path: PathBuf,
        secrets_configs_path: PathBuf,
        consensus_config_path: Option<PathBuf>,
    ) -> anyhow::Result<Self> {
        let general_config = read_yaml_repr::<proto::general::GeneralConfig>(general_config_path)
            .context("failed decoding general YAML config")?;
        let external_node_config =
            read_yaml_repr::<proto::en::ExternalNode>(external_node_config_path)
                .context("failed decoding external node YAML config")?;
        let secrets_config = read_yaml_repr::<proto::secrets::Secrets>(secrets_configs_path)
            .context("failed decoding secrets YAML config")?;

        let consensus = consensus_config_path
            .map(read_yaml_repr::<proto::consensus::Config>)
            .transpose()
            .context("failed decoding consensus YAML config")?;

        let required = RequiredENConfig::from_configs(
            &general_config,
            &external_node_config,
            &secrets_config,
        )?;
        let optional = OptionalENConfig::from_configs(&general_config, &external_node_config)?;
        let postgres = PostgresConfig {
            database_url: secrets_config
                .database
                .as_ref()
                .context("DB secrets is required")?
                .server_url
                .clone()
                .context("Server url is required")?,
            max_connections: general_config
                .postgres_config
                .as_ref()
                .context("Postgres config is required")?
                .max_connections()?,
        };
        let observability = ObservabilityENConfig::from_configs(&general_config)?;
        let experimental = ExperimentalENConfig::from_configs(&general_config)?;
<<<<<<< HEAD
=======

>>>>>>> 7940fa32
        let api_component = ApiComponentConfig::from_configs(&general_config);
        let tree_component = TreeComponentConfig::from_configs(&general_config);

        Ok(Self {
            required,
            postgres,
            optional,
            observability,
            experimental,
            consensus,
            api_component,
            tree_component,
            remote: (),
        })
    }

    /// Fetches contracts addresses from the main node, completing the configuration.
    pub async fn fetch_remote(
        self,
        main_node_client: &DynClient<L2>,
    ) -> anyhow::Result<ExternalNodeConfig> {
        let remote = RemoteENConfig::fetch(main_node_client)
            .await
            .context("Unable to fetch required config values from the main node")?;
        Ok(ExternalNodeConfig {
            required: self.required,
            postgres: self.postgres,
            optional: self.optional,
            observability: self.observability,
            experimental: self.experimental,
            consensus: self.consensus,
            tree_component: self.tree_component,
            api_component: self.api_component,
            remote,
        })
    }
}

impl ExternalNodeConfig {
    #[cfg(test)]
    pub(crate) fn mock(temp_dir: &tempfile::TempDir, test_pool: &ConnectionPool<Core>) -> Self {
        Self {
            required: RequiredENConfig::mock(temp_dir),
            postgres: PostgresConfig::mock(test_pool),
            optional: OptionalENConfig::mock(),
            remote: RemoteENConfig::mock(),
            observability: ObservabilityENConfig::default(),
            experimental: ExperimentalENConfig::mock(),
            consensus: None,
            api_component: ApiComponentConfig {
                tree_api_remote_url: None,
            },
            tree_component: TreeComponentConfig { api_port: None },
        }
    }
}

impl From<&ExternalNodeConfig> for InternalApiConfig {
    fn from(config: &ExternalNodeConfig) -> Self {
        Self {
            l1_chain_id: config.required.l1_chain_id,
            l2_chain_id: config.required.l2_chain_id,
            max_tx_size: config.optional.max_tx_size_bytes,
            estimate_gas_scale_factor: config.optional.estimate_gas_scale_factor,
            estimate_gas_acceptable_overestimation: config
                .optional
                .estimate_gas_acceptable_overestimation,
            bridge_addresses: BridgeAddresses {
                l1_erc20_default_bridge: config.remote.l1_erc20_bridge_proxy_addr,
                l2_erc20_default_bridge: config.remote.l2_erc20_bridge_addr,
                l1_shared_default_bridge: config.remote.l1_shared_bridge_proxy_addr,
                l2_shared_default_bridge: config.remote.l2_shared_bridge_addr,
                l1_weth_bridge: config.remote.l1_weth_bridge_addr,
                l2_weth_bridge: config.remote.l2_weth_bridge_addr,
            },
            bridgehub_proxy_addr: config.remote.bridgehub_proxy_addr,
            state_transition_proxy_addr: config.remote.state_transition_proxy_addr,
            transparent_proxy_admin_addr: config.remote.transparent_proxy_admin_addr,
            diamond_proxy_addr: config.remote.diamond_proxy_addr,
            l2_testnet_paymaster_addr: config.remote.l2_testnet_paymaster_addr,
            req_entities_limit: config.optional.req_entities_limit,
            fee_history_limit: config.optional.fee_history_limit,
            base_token_address: Some(config.remote.base_token_addr),
            filters_disabled: config.optional.filters_disabled,
            dummy_verifier: config.remote.dummy_verifier,
            l1_batch_commit_data_generator_mode: config.remote.l1_batch_commit_data_generator_mode,
        }
    }
}

impl From<&ExternalNodeConfig> for TxSenderConfig {
    fn from(config: &ExternalNodeConfig) -> Self {
        Self {
            // Fee account address does not matter for the EN operation, since
            // actual fee distribution is handled my the main node.
            fee_account_addr: "0xfee0000000000000000000000000000000000000"
                .parse()
                .unwrap(),
            gas_price_scale_factor: config.optional.gas_price_scale_factor,
            max_nonce_ahead: config.optional.max_nonce_ahead,
            vm_execution_cache_misses_limit: config.optional.vm_execution_cache_misses_limit,
            // We set these values to the maximum since we don't know the actual values
            // and they will be enforced by the main node anyway.
            max_allowed_l2_tx_gas_limit: u64::MAX,
            validation_computational_gas_limit: u32::MAX,
            chain_id: config.required.l2_chain_id,
            // Does not matter for EN.
            whitelisted_tokens_for_aa: Default::default(),
        }
    }
}<|MERGE_RESOLUTION|>--- conflicted
+++ resolved
@@ -580,11 +580,7 @@
             ),
             merkle_tree_block_cache_size_mb: load_config_or_default!(
                 general_config.db_config,
-<<<<<<< HEAD
-                experimental.state_keeper_db_block_cache_capacity_mb,
-=======
                 merkle_tree.block_cache_size_mb,
->>>>>>> 7940fa32
                 default_merkle_tree_block_cache_size_mb
             ),
             merkle_tree_memtable_capacity_mb: load_config_or_default!(
@@ -621,18 +617,15 @@
                 postgres.max_concurrency,
                 default_snapshots_recovery_postgres_max_concurrency
             ),
-<<<<<<< HEAD
-            snapshot_recover_object_store: load_config!(
-                general_config.snapshot_recovery,
-                object_store
-            ),
-=======
->>>>>>> 7940fa32
             pruning_enabled: general_config
                 .pruning
                 .as_ref()
                 .map(|a| a.enabled)
                 .unwrap_or_default(),
+            snapshot_recover_object_store: load_config!(
+                general_config.snapshot_recovery,
+                object_store
+            ),
             pruning_chunk_size: load_optional_config_or_default!(
                 general_config.pruning,
                 chunk_size,
@@ -651,13 +644,8 @@
             protective_reads_persistence_enabled: general_config
                 .db_config
                 .as_ref()
-<<<<<<< HEAD
-                .map(|a| a.experimental.reads_persistence_enabled)
-                .unwrap_or_default(),
-=======
                 .map(|a| a.experimental.protective_reads_persistence_enabled)
                 .unwrap_or(true),
->>>>>>> 7940fa32
             merkle_tree_processing_delay_ms: load_config_or_default!(
                 general_config.db_config,
                 experimental.processing_delay_ms,
@@ -957,14 +945,10 @@
             .api_config
             .as_ref()
             .context("Api config is required")?;
-<<<<<<< HEAD
-        let db_config = general.db_config.as_ref().context("Database config")?;
-=======
         let db_config = general
             .db_config
             .as_ref()
             .context("Database config is required")?;
->>>>>>> 7940fa32
         Ok(RequiredENConfig {
             l1_chain_id: en_config.l1_chain_id,
             l2_chain_id: en_config.l2_chain_id,
@@ -1274,10 +1258,7 @@
         };
         let observability = ObservabilityENConfig::from_configs(&general_config)?;
         let experimental = ExperimentalENConfig::from_configs(&general_config)?;
-<<<<<<< HEAD
-=======
-
->>>>>>> 7940fa32
+
         let api_component = ApiComponentConfig::from_configs(&general_config);
         let tree_component = TreeComponentConfig::from_configs(&general_config);
 
