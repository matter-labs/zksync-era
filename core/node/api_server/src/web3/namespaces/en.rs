--- conflicted
+++ resolved
@@ -1,15 +1,9 @@
 use anyhow::Context as _;
-<<<<<<< HEAD
-=======
-use zksync_config::GenesisConfig;
->>>>>>> d1bac66e
 use zksync_consensus_roles::validator;
 use zksync_dal::{CoreDal, DalError};
 use zksync_types::{
-    api::{en, EcosystemContracts},
-    protocol_version::ProtocolSemanticVersion,
-    tokens::TokenInfo,
-    Address, L1BatchNumber, L2BlockNumber,
+    api::en, protocol_version::ProtocolSemanticVersion, tokens::TokenInfo, Address, L1BatchNumber,
+    L2BlockNumber,
 };
 use zksync_web3_decl::{
     error::Web3Error,
@@ -155,31 +149,10 @@
     }
 
     #[tracing::instrument(skip(self))]
-<<<<<<< HEAD
-    pub async fn get_ecosystem_contracts_impl(&self) -> Result<EcosystemContractsDto, Web3Error> {
-        Ok(self
-            .state
-            .api_config
-            .l1_bridgehub_proxy_addr
-            .map(|bridgehub_proxy_addr| EcosystemContractsDto {
-                bridgehub_proxy_addr,
-                state_transition_proxy_addr: self
-                    .state
-                    .api_config
-                    .l1_state_transition_proxy_addr
-                    .unwrap(),
-                transparent_proxy_admin_addr: self
-                    .state
-                    .api_config
-                    .l1_transparent_proxy_admin_addr
-                    .unwrap(),
-                l1_bytecodes_supplier_addr: self.state.api_config.l1_bytecodes_supplier_addr,
-                l1_wrapped_base_token_store: self.state.api_config.l1_wrapped_base_token_store,
-            })
-            .context("Shared bridge doesn't supported")?)
-=======
-    pub async fn get_l1_ecosystem_contracts_impl(&self) -> Result<EcosystemContracts, Web3Error> {
-        Ok(EcosystemContracts {
+    pub async fn get_l1_ecosystem_contracts_impl(
+        &self,
+    ) -> Result<EcosystemContractsDto, Web3Error> {
+        Ok(EcosystemContractsDto {
             bridgehub_proxy_addr: self
                 .state
                 .api_config
@@ -191,8 +164,8 @@
                 .api_config
                 .l1_ecosystem_contracts
                 .state_transition_proxy_addr,
-            // Return backward compatible zero address.Meanwhile this value is useless for external users
-            transparent_proxy_admin_addr: Some(Address::zero()),
+            // Return backward compatible zero address. Meanwhile, this value is useless for external users.
+            transparent_proxy_admin_addr: Address::zero(),
             l1_bytecodes_supplier_addr: self.state.api_config.l1_bytecodes_supplier_addr,
             l1_wrapped_base_token_store: self.state.api_config.l1_wrapped_base_token_store,
             server_notifier_addr: self
@@ -201,7 +174,6 @@
                 .l1_ecosystem_contracts
                 .server_notifier_addr,
         })
->>>>>>> d1bac66e
     }
 
     #[tracing::instrument(skip(self))]
