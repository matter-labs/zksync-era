use std::num::NonZeroUsize;

use rand::{distributions::Distribution, Rng};
use zksync_basic_types::{
    basic_fri_types::CircuitIdRoundTuple,
    commitment::L1BatchCommitmentMode,
    network::Network,
    protocol_version::{ProtocolSemanticVersion, ProtocolVersionId, VersionPatch},
    L1ChainId, L2ChainId,
};
use zksync_consensus_utils::EncodeDist;

use crate::configs::{self, eth_sender::PubdataSendingMode};

trait Sample {
    fn sample(rng: &mut (impl Rng + ?Sized)) -> Self;
}

impl Sample for Network {
    fn sample(rng: &mut (impl Rng + ?Sized)) -> Network {
        type T = Network;
        match rng.gen_range(0..8) {
            0 => T::Mainnet,
            1 => T::Rinkeby,
            2 => T::Ropsten,
            3 => T::Goerli,
            4 => T::Sepolia,
            5 => T::Localhost,
            6 => T::Unknown,
            _ => T::Test,
        }
    }
}

impl Distribution<configs::chain::FeeModelVersion> for EncodeDist {
    fn sample<R: Rng + ?Sized>(&self, rng: &mut R) -> configs::chain::FeeModelVersion {
        type T = configs::chain::FeeModelVersion;
        match rng.gen_range(0..2) {
            0 => T::V1,
            _ => T::V2,
        }
    }
}

impl Distribution<configs::ApiConfig> for EncodeDist {
    fn sample<R: Rng + ?Sized>(&self, rng: &mut R) -> configs::ApiConfig {
        configs::ApiConfig {
            web3_json_rpc: self.sample(rng),
            prometheus: self.sample(rng),
            healthcheck: self.sample(rng),
            merkle_tree: self.sample(rng),
        }
    }
}

impl Distribution<configs::api::Web3JsonRpcConfig> for EncodeDist {
    fn sample<R: Rng + ?Sized>(&self, rng: &mut R) -> configs::api::Web3JsonRpcConfig {
        configs::api::Web3JsonRpcConfig {
            http_port: self.sample(rng),
            http_url: self.sample(rng),
            ws_port: self.sample(rng),
            ws_url: self.sample(rng),
            req_entities_limit: self.sample(rng),
            filters_disabled: self.sample(rng),
            filters_limit: self.sample(rng),
            subscriptions_limit: self.sample(rng),
            pubsub_polling_interval: self.sample(rng),
            max_nonce_ahead: self.sample(rng),
            gas_price_scale_factor: self.sample(rng),
            request_timeout: self.sample_opt(|| self.sample(rng)),
            account_pks: self.sample_opt(|| self.sample_range(rng).map(|_| rng.gen()).collect()),
            estimate_gas_scale_factor: self.sample(rng),
            estimate_gas_acceptable_overestimation: self.sample(rng),
            max_tx_size: self.sample(rng),
            vm_execution_cache_misses_limit: self.sample(rng),
            vm_concurrency_limit: self.sample(rng),
            factory_deps_cache_size_mb: self.sample(rng),
            initial_writes_cache_size_mb: self.sample(rng),
            latest_values_cache_size_mb: self.sample(rng),
            fee_history_limit: self.sample(rng),
            max_batch_request_size: self.sample(rng),
            max_response_body_size_mb: self.sample(rng),
            max_response_body_size_overrides_mb: [
                (
                    "eth_call",
                    NonZeroUsize::new(self.sample(rng)).unwrap_or(NonZeroUsize::MAX),
                ),
                (
                    "zks_getProof",
                    NonZeroUsize::new(self.sample(rng)).unwrap_or(NonZeroUsize::MAX),
                ),
            ]
            .into_iter()
            .collect(),
            websocket_requests_per_minute_limit: self.sample(rng),
            tree_api_url: self.sample(rng),
            mempool_cache_update_interval: self.sample(rng),
            mempool_cache_size: self.sample(rng),
            whitelisted_tokens_for_aa: self.sample_range(rng).map(|_| rng.gen()).collect(),
        }
    }
}

impl Distribution<configs::api::HealthCheckConfig> for EncodeDist {
    fn sample<R: Rng + ?Sized>(&self, rng: &mut R) -> configs::api::HealthCheckConfig {
        configs::api::HealthCheckConfig {
            port: self.sample(rng),
            slow_time_limit_ms: self.sample(rng),
            hard_time_limit_ms: self.sample(rng),
        }
    }
}

impl Distribution<configs::api::ContractVerificationApiConfig> for EncodeDist {
    fn sample<R: Rng + ?Sized>(&self, rng: &mut R) -> configs::api::ContractVerificationApiConfig {
        configs::api::ContractVerificationApiConfig {
            port: self.sample(rng),
            url: self.sample(rng),
        }
    }
}

impl Distribution<configs::api::MerkleTreeApiConfig> for EncodeDist {
    fn sample<R: Rng + ?Sized>(&self, rng: &mut R) -> configs::api::MerkleTreeApiConfig {
        configs::api::MerkleTreeApiConfig {
            port: self.sample(rng),
        }
    }
}

impl Distribution<configs::PrometheusConfig> for EncodeDist {
    fn sample<R: Rng + ?Sized>(&self, rng: &mut R) -> configs::PrometheusConfig {
        configs::PrometheusConfig {
            listener_port: self.sample(rng),
            pushgateway_url: self.sample(rng),
            push_interval_ms: self.sample(rng),
        }
    }
}

impl Distribution<configs::chain::NetworkConfig> for EncodeDist {
    fn sample<R: Rng + ?Sized>(&self, rng: &mut R) -> configs::chain::NetworkConfig {
        configs::chain::NetworkConfig {
            network: Sample::sample(rng),
            zksync_network: self.sample(rng),
            zksync_network_id: L2ChainId::max(),
        }
    }
}

impl Distribution<configs::chain::StateKeeperConfig> for EncodeDist {
    #[allow(deprecated)]
    fn sample<R: Rng + ?Sized>(&self, rng: &mut R) -> configs::chain::StateKeeperConfig {
        configs::chain::StateKeeperConfig {
            transaction_slots: self.sample(rng),
            block_commit_deadline_ms: self.sample(rng),
            l2_block_commit_deadline_ms: self.sample(rng),
            l2_block_seal_queue_capacity: self.sample(rng),
            l2_block_max_payload_size: self.sample(rng),
            max_single_tx_gas: self.sample(rng),
            max_allowed_l2_tx_gas_limit: self.sample(rng),
            reject_tx_at_geometry_percentage: self.sample(rng),
            reject_tx_at_eth_params_percentage: self.sample(rng),
            reject_tx_at_gas_percentage: self.sample(rng),
            close_block_at_geometry_percentage: self.sample(rng),
            close_block_at_eth_params_percentage: self.sample(rng),
            close_block_at_gas_percentage: self.sample(rng),
            minimal_l2_gas_price: self.sample(rng),
            compute_overhead_part: self.sample(rng),
            pubdata_overhead_part: self.sample(rng),
            batch_overhead_l1_gas: self.sample(rng),
            max_gas_per_batch: self.sample(rng),
            max_pubdata_per_batch: self.sample(rng),
            fee_model_version: self.sample(rng),
            validation_computational_gas_limit: self.sample(rng),
            save_call_traces: self.sample(rng),
            max_circuits_per_batch: self.sample(rng),
            // These values are not involved into files serialization skip them
            fee_account_addr: None,
            bootloader_hash: None,
            default_aa_hash: None,
            l1_batch_commit_data_generator_mode: Default::default(),
        }
    }
}

impl Distribution<configs::chain::OperationsManagerConfig> for EncodeDist {
    fn sample<R: Rng + ?Sized>(&self, rng: &mut R) -> configs::chain::OperationsManagerConfig {
        configs::chain::OperationsManagerConfig {
            delay_interval: self.sample(rng),
        }
    }
}

impl Distribution<configs::chain::CircuitBreakerConfig> for EncodeDist {
    fn sample<R: Rng + ?Sized>(&self, rng: &mut R) -> configs::chain::CircuitBreakerConfig {
        configs::chain::CircuitBreakerConfig {
            sync_interval_ms: self.sample(rng),
            http_req_max_retry_number: self.sample(rng),
            http_req_retry_interval_sec: self.sample(rng),
            replication_lag_limit_sec: self.sample(rng),
        }
    }
}

impl Distribution<configs::chain::MempoolConfig> for EncodeDist {
    fn sample<R: Rng + ?Sized>(&self, rng: &mut R) -> configs::chain::MempoolConfig {
        configs::chain::MempoolConfig {
            sync_interval_ms: self.sample(rng),
            sync_batch_size: self.sample(rng),
            capacity: self.sample(rng),
            stuck_tx_timeout: self.sample(rng),
            remove_stuck_txs: self.sample(rng),
            delay_interval: self.sample(rng),
        }
    }
}

impl Distribution<configs::ContractVerifierConfig> for EncodeDist {
    fn sample<R: Rng + ?Sized>(&self, rng: &mut R) -> configs::ContractVerifierConfig {
        configs::ContractVerifierConfig {
            compilation_timeout: self.sample(rng),
            polling_interval: self.sample(rng),
            prometheus_port: self.sample(rng),
            threads_per_server: self.sample(rng),
            port: self.sample(rng),
            url: self.sample(rng),
        }
    }
}

impl Distribution<configs::ContractsConfig> for EncodeDist {
    fn sample<R: Rng + ?Sized>(&self, g: &mut R) -> configs::ContractsConfig {
        configs::ContractsConfig {
            governance_addr: g.gen(),
            verifier_addr: g.gen(),
            default_upgrade_addr: g.gen(),
            diamond_proxy_addr: g.gen(),
            validator_timelock_addr: g.gen(),
            l1_erc20_bridge_proxy_addr: g.gen(),
            l2_erc20_bridge_addr: g.gen(),
            l1_shared_bridge_proxy_addr: g.gen(),
            l2_shared_bridge_addr: g.gen(),
            l1_weth_bridge_proxy_addr: g.gen(),
            l2_weth_bridge_addr: g.gen(),
            l2_testnet_paymaster_addr: g.gen(),
            l1_multicall3_addr: g.gen(),
            base_token_addr: g.gen(),
            ecosystem_contracts: self.sample(g),
<<<<<<< HEAD
=======
            user_facing_bridgehub_proxy_addr: g.gen(),
            user_facing_diamond_proxy_addr: g.gen(),
>>>>>>> 8b8d427f
            l2_native_token_vault_proxy_addr: g.gen(),
        }
    }
}

impl Distribution<configs::database::MerkleTreeMode> for EncodeDist {
    fn sample<R: Rng + ?Sized>(&self, rng: &mut R) -> configs::database::MerkleTreeMode {
        type T = configs::database::MerkleTreeMode;
        match rng.gen_range(0..2) {
            0 => T::Full,
            _ => T::Lightweight,
        }
    }
}

impl Distribution<configs::database::MerkleTreeConfig> for EncodeDist {
    fn sample<R: Rng + ?Sized>(&self, rng: &mut R) -> configs::database::MerkleTreeConfig {
        configs::database::MerkleTreeConfig {
            path: self.sample(rng),
            mode: self.sample(rng),
            multi_get_chunk_size: self.sample(rng),
            block_cache_size_mb: self.sample(rng),
            memtable_capacity_mb: self.sample(rng),
            stalled_writes_timeout_sec: self.sample(rng),
            max_l1_batches_per_iter: self.sample(rng),
        }
    }
}

impl Distribution<configs::ExperimentalDBConfig> for EncodeDist {
    fn sample<R: Rng + ?Sized>(&self, rng: &mut R) -> configs::ExperimentalDBConfig {
        configs::ExperimentalDBConfig {
            state_keeper_db_block_cache_capacity_mb: self.sample(rng),
            state_keeper_db_max_open_files: self.sample(rng),
        }
    }
}

impl Distribution<configs::database::DBConfig> for EncodeDist {
    fn sample<R: Rng + ?Sized>(&self, rng: &mut R) -> configs::database::DBConfig {
        configs::database::DBConfig {
            state_keeper_db_path: self.sample(rng),
            merkle_tree: self.sample(rng),
            experimental: self.sample(rng),
        }
    }
}

impl Distribution<configs::database::PostgresConfig> for EncodeDist {
    fn sample<R: Rng + ?Sized>(&self, rng: &mut R) -> configs::database::PostgresConfig {
        configs::database::PostgresConfig {
            max_connections: self.sample(rng),
            max_connections_master: self.sample(rng),
            acquire_timeout_sec: self.sample(rng),
            statement_timeout_sec: self.sample(rng),
            long_connection_threshold_ms: self.sample(rng),
            slow_query_threshold_ms: self.sample(rng),
            test_server_url: self.sample(rng),
            test_prover_url: self.sample(rng),
        }
    }
}

impl Distribution<configs::EthConfig> for EncodeDist {
    fn sample<R: Rng + ?Sized>(&self, rng: &mut R) -> configs::EthConfig {
        configs::EthConfig {
            sender: self.sample(rng),
            gas_adjuster: self.sample(rng),
            watcher: self.sample(rng),
        }
    }
}

impl Distribution<configs::eth_sender::ProofSendingMode> for EncodeDist {
    fn sample<R: Rng + ?Sized>(&self, rng: &mut R) -> configs::eth_sender::ProofSendingMode {
        type T = configs::eth_sender::ProofSendingMode;
        match rng.gen_range(0..3) {
            0 => T::OnlyRealProofs,
            1 => T::OnlySampledProofs,
            _ => T::SkipEveryProof,
        }
    }
}

impl Distribution<configs::eth_sender::ProofLoadingMode> for EncodeDist {
    fn sample<R: Rng + ?Sized>(&self, rng: &mut R) -> configs::eth_sender::ProofLoadingMode {
        type T = configs::eth_sender::ProofLoadingMode;
        match rng.gen_range(0..2) {
            0 => T::OldProofFromDb,
            _ => T::FriProofFromGcs,
        }
    }
}

impl Distribution<configs::eth_sender::PubdataSendingMode> for EncodeDist {
    fn sample<R: Rng + ?Sized>(&self, rng: &mut R) -> configs::eth_sender::PubdataSendingMode {
        type T = configs::eth_sender::PubdataSendingMode;
        match rng.gen_range(0..2) {
            0 => T::Calldata,
            _ => T::Blobs,
        }
    }
}

impl Distribution<configs::eth_sender::SenderConfig> for EncodeDist {
    fn sample<R: Rng + ?Sized>(&self, rng: &mut R) -> configs::eth_sender::SenderConfig {
        configs::eth_sender::SenderConfig {
            aggregated_proof_sizes: self.sample_collect(rng),
            wait_confirmations: self.sample(rng),
            tx_poll_period: self.sample(rng),
            aggregate_tx_poll_period: self.sample(rng),
            max_txs_in_flight: self.sample(rng),
            proof_sending_mode: self.sample(rng),
            max_aggregated_tx_gas: self.sample(rng),
            max_eth_tx_data_size: self.sample(rng),
            max_aggregated_blocks_to_commit: self.sample(rng),
            max_aggregated_blocks_to_execute: self.sample(rng),
            aggregated_block_commit_deadline: self.sample(rng),
            aggregated_block_prove_deadline: self.sample(rng),
            aggregated_block_execute_deadline: self.sample(rng),
            timestamp_criteria_max_allowed_lag: self.sample(rng),
            l1_batch_min_age_before_execute_seconds: self.sample(rng),
            max_acceptable_priority_fee_in_gwei: self.sample(rng),
            pubdata_sending_mode: PubdataSendingMode::Calldata,
            ignore_db_nonce: None,
        }
    }
}

impl Distribution<configs::eth_sender::GasAdjusterConfig> for EncodeDist {
    fn sample<R: Rng + ?Sized>(&self, rng: &mut R) -> configs::eth_sender::GasAdjusterConfig {
        configs::eth_sender::GasAdjusterConfig {
            default_priority_fee_per_gas: self.sample(rng),
            max_base_fee_samples: self.sample(rng),
            pricing_formula_parameter_a: self.sample(rng),
            pricing_formula_parameter_b: self.sample(rng),
            internal_l1_pricing_multiplier: self.sample(rng),
            internal_enforced_l1_gas_price: self.sample(rng),
            internal_enforced_pubdata_price: self.sample(rng),
            poll_period: self.sample(rng),
            max_l1_gas_price: self.sample(rng),
            num_samples_for_blob_base_fee_estimate: self.sample(rng),
            internal_pubdata_pricing_multiplier: self.sample(rng),
            max_blob_base_fee: self.sample(rng),
        }
    }
}

impl Distribution<configs::EthWatchConfig> for EncodeDist {
    fn sample<R: Rng + ?Sized>(&self, rng: &mut R) -> configs::EthWatchConfig {
        configs::EthWatchConfig {
            confirmations_for_eth_event: self.sample(rng),
            eth_node_poll_interval: self.sample(rng),
        }
    }
}

impl Distribution<configs::FriProofCompressorConfig> for EncodeDist {
    fn sample<R: Rng + ?Sized>(&self, rng: &mut R) -> configs::FriProofCompressorConfig {
        configs::FriProofCompressorConfig {
            compression_mode: self.sample(rng),
            prometheus_listener_port: self.sample(rng),
            prometheus_pushgateway_url: self.sample(rng),
            prometheus_push_interval_ms: self.sample(rng),
            generation_timeout_in_secs: self.sample(rng),
            max_attempts: self.sample(rng),
            universal_setup_path: self.sample(rng),
            universal_setup_download_url: self.sample(rng),
            verify_wrapper_proof: self.sample(rng),
        }
    }
}

impl Distribution<configs::fri_prover::SetupLoadMode> for EncodeDist {
    fn sample<R: Rng + ?Sized>(&self, rng: &mut R) -> configs::fri_prover::SetupLoadMode {
        type T = configs::fri_prover::SetupLoadMode;
        match rng.gen_range(0..2) {
            0 => T::FromDisk,
            _ => T::FromMemory,
        }
    }
}

impl Distribution<configs::FriProverConfig> for EncodeDist {
    fn sample<R: Rng + ?Sized>(&self, rng: &mut R) -> configs::FriProverConfig {
        configs::FriProverConfig {
            setup_data_path: self.sample(rng),
            prometheus_port: self.sample(rng),
            max_attempts: self.sample(rng),
            generation_timeout_in_secs: self.sample(rng),
            setup_load_mode: self.sample(rng),
            specialized_group_id: self.sample(rng),
            queue_capacity: self.sample(rng),
            witness_vector_receiver_port: self.sample(rng),
            zone_read_url: self.sample(rng),
            shall_save_to_public_bucket: self.sample(rng),
            availability_check_interval_in_secs: self.sample(rng),
            prover_object_store: self.sample(rng),
            public_object_store: self.sample(rng),
        }
    }
}

impl Distribution<configs::FriProverGatewayConfig> for EncodeDist {
    fn sample<R: Rng + ?Sized>(&self, rng: &mut R) -> configs::FriProverGatewayConfig {
        configs::FriProverGatewayConfig {
            api_url: self.sample(rng),
            api_poll_duration_secs: self.sample(rng),
            prometheus_listener_port: self.sample(rng),
            prometheus_pushgateway_url: self.sample(rng),
            prometheus_push_interval_ms: self.sample(rng),
        }
    }
}

impl Sample for CircuitIdRoundTuple {
    fn sample(rng: &mut (impl Rng + ?Sized)) -> CircuitIdRoundTuple {
        CircuitIdRoundTuple {
            circuit_id: rng.gen(),
            aggregation_round: rng.gen(),
        }
    }
}

impl Distribution<configs::fri_prover_group::FriProverGroupConfig> for EncodeDist {
    fn sample<R: Rng + ?Sized>(
        &self,
        rng: &mut R,
    ) -> configs::fri_prover_group::FriProverGroupConfig {
        configs::fri_prover_group::FriProverGroupConfig {
            group_0: self
                .sample_range(rng)
                .map(|_| Sample::sample(rng))
                .collect(),
            group_1: self
                .sample_range(rng)
                .map(|_| Sample::sample(rng))
                .collect(),
            group_2: self
                .sample_range(rng)
                .map(|_| Sample::sample(rng))
                .collect(),
            group_3: self
                .sample_range(rng)
                .map(|_| Sample::sample(rng))
                .collect(),
            group_4: self
                .sample_range(rng)
                .map(|_| Sample::sample(rng))
                .collect(),
            group_5: self
                .sample_range(rng)
                .map(|_| Sample::sample(rng))
                .collect(),
            group_6: self
                .sample_range(rng)
                .map(|_| Sample::sample(rng))
                .collect(),
            group_7: self
                .sample_range(rng)
                .map(|_| Sample::sample(rng))
                .collect(),
            group_8: self
                .sample_range(rng)
                .map(|_| Sample::sample(rng))
                .collect(),
            group_9: self
                .sample_range(rng)
                .map(|_| Sample::sample(rng))
                .collect(),
            group_10: self
                .sample_range(rng)
                .map(|_| Sample::sample(rng))
                .collect(),
            group_11: self
                .sample_range(rng)
                .map(|_| Sample::sample(rng))
                .collect(),
            group_12: self
                .sample_range(rng)
                .map(|_| Sample::sample(rng))
                .collect(),
            group_13: self
                .sample_range(rng)
                .map(|_| Sample::sample(rng))
                .collect(),
            group_14: self
                .sample_range(rng)
                .map(|_| Sample::sample(rng))
                .collect(),
        }
    }
}

impl Distribution<configs::FriWitnessGeneratorConfig> for EncodeDist {
    fn sample<R: Rng + ?Sized>(&self, rng: &mut R) -> configs::FriWitnessGeneratorConfig {
        configs::FriWitnessGeneratorConfig {
            generation_timeout_in_secs: self.sample(rng),
            basic_generation_timeout_in_secs: self.sample(rng),
            leaf_generation_timeout_in_secs: self.sample(rng),
            node_generation_timeout_in_secs: self.sample(rng),
            recursion_tip_generation_timeout_in_secs: self.sample(rng),
            scheduler_generation_timeout_in_secs: self.sample(rng),
            max_attempts: self.sample(rng),
            last_l1_batch_to_process: self.sample(rng),
            shall_save_to_public_bucket: self.sample(rng),
        }
    }
}

impl Distribution<configs::FriWitnessVectorGeneratorConfig> for EncodeDist {
    fn sample<R: Rng + ?Sized>(&self, rng: &mut R) -> configs::FriWitnessVectorGeneratorConfig {
        configs::FriWitnessVectorGeneratorConfig {
            max_prover_reservation_duration_in_secs: self.sample(rng),
            prover_instance_wait_timeout_in_secs: self.sample(rng),
            prover_instance_poll_time_in_milli_secs: self.sample(rng),
            prometheus_listener_port: self.sample(rng),
            prometheus_pushgateway_url: self.sample(rng),
            prometheus_push_interval_ms: self.sample(rng),
            specialized_group_id: self.sample(rng),
        }
    }
}

impl Distribution<configs::house_keeper::HouseKeeperConfig> for EncodeDist {
    fn sample<R: Rng + ?Sized>(&self, rng: &mut R) -> configs::house_keeper::HouseKeeperConfig {
        configs::house_keeper::HouseKeeperConfig {
            l1_batch_metrics_reporting_interval_ms: self.sample(rng),
            gpu_prover_queue_reporting_interval_ms: self.sample(rng),
            prover_job_retrying_interval_ms: self.sample(rng),
            prover_stats_reporting_interval_ms: self.sample(rng),
            witness_job_moving_interval_ms: self.sample(rng),
            witness_generator_stats_reporting_interval_ms: self.sample(rng),
            prover_db_pool_size: self.sample(rng),
            witness_generator_job_retrying_interval_ms: self.sample(rng),
            proof_compressor_job_retrying_interval_ms: self.sample(rng),
            proof_compressor_stats_reporting_interval_ms: self.sample(rng),
            prover_job_archiver_archiving_interval_ms: self.sample(rng),
            prover_job_archiver_archive_after_secs: self.sample(rng),
            fri_gpu_prover_archiver_archiving_interval_ms: self.sample(rng),
            fri_gpu_prover_archiver_archive_after_secs: self.sample(rng),
        }
    }
}

impl Distribution<configs::object_store::ObjectStoreMode> for EncodeDist {
    fn sample<R: Rng + ?Sized>(&self, rng: &mut R) -> configs::object_store::ObjectStoreMode {
        type T = configs::object_store::ObjectStoreMode;
        match rng.gen_range(0..4) {
            0 => T::GCS {
                bucket_base_url: self.sample(rng),
            },
            1 => T::GCSWithCredentialFile {
                bucket_base_url: self.sample(rng),
                gcs_credential_file_path: self.sample(rng),
            },
            2 => T::FileBacked {
                file_backed_base_path: self.sample(rng),
            },
            _ => T::GCSAnonymousReadOnly {
                bucket_base_url: self.sample(rng),
            },
        }
    }
}

impl Distribution<configs::ObjectStoreConfig> for EncodeDist {
    fn sample<R: Rng + ?Sized>(&self, rng: &mut R) -> configs::ObjectStoreConfig {
        configs::ObjectStoreConfig {
            mode: self.sample(rng),
            max_retries: self.sample(rng),
            local_mirror_path: self.sample(rng),
        }
    }
}

impl Distribution<configs::ProofDataHandlerConfig> for EncodeDist {
    fn sample<R: Rng + ?Sized>(&self, rng: &mut R) -> configs::ProofDataHandlerConfig {
        configs::ProofDataHandlerConfig {
            http_port: self.sample(rng),
            proof_generation_timeout_in_secs: self.sample(rng),
            tee_support: self.sample(rng),
        }
    }
}

impl Distribution<configs::SnapshotsCreatorConfig> for EncodeDist {
    fn sample<R: Rng + ?Sized>(&self, rng: &mut R) -> configs::SnapshotsCreatorConfig {
        configs::SnapshotsCreatorConfig {
            storage_logs_chunk_size: self.sample(rng),
            concurrent_queries_count: self.sample(rng),
            object_store: self.sample(rng),
        }
    }
}

impl Distribution<configs::ObservabilityConfig> for EncodeDist {
    fn sample<R: Rng + ?Sized>(&self, rng: &mut R) -> configs::ObservabilityConfig {
        configs::ObservabilityConfig {
            sentry_url: self.sample(rng),
            sentry_environment: self.sample(rng),
            log_format: self.sample(rng),
            opentelemetry: self.sample(rng),
            log_directives: self.sample(rng),
        }
    }
}

impl Distribution<configs::OpentelemetryConfig> for EncodeDist {
    fn sample<R: Rng + ?Sized>(&self, rng: &mut R) -> configs::OpentelemetryConfig {
        configs::OpentelemetryConfig {
            level: self.sample(rng),
            endpoint: self.sample(rng),
        }
    }
}

impl Distribution<configs::GenesisConfig> for EncodeDist {
    fn sample<R: Rng + ?Sized>(&self, rng: &mut R) -> configs::GenesisConfig {
        configs::GenesisConfig {
            protocol_version: Some(ProtocolSemanticVersion {
                minor: ProtocolVersionId::try_from(
                    rng.gen_range(0..(ProtocolVersionId::latest() as u16)),
                )
                .unwrap(),
                patch: VersionPatch(rng.gen()),
            }),
            genesis_root_hash: rng.gen(),
            rollup_last_leaf_index: self.sample(rng),
            genesis_commitment: rng.gen(),
            bootloader_hash: rng.gen(),
            default_aa_hash: rng.gen(),
            fee_account: rng.gen(),
            l1_chain_id: L1ChainId(self.sample(rng)),
            l2_chain_id: L2ChainId::default(),
            recursion_node_level_vk_hash: rng.gen(),
            recursion_leaf_level_vk_hash: rng.gen(),
            recursion_scheduler_level_vk_hash: rng.gen(),
            recursion_circuits_set_vks_hash: rng.gen(),
            dummy_verifier: rng.gen(),
            l1_batch_commit_data_generator_mode: match rng.gen_range(0..2) {
                0 => L1BatchCommitmentMode::Rollup,
                _ => L1BatchCommitmentMode::Validium,
            },
        }
    }
}

impl Distribution<configs::EcosystemContracts> for EncodeDist {
    fn sample<R: Rng + ?Sized>(&self, rng: &mut R) -> configs::EcosystemContracts {
        configs::EcosystemContracts {
            bridgehub_proxy_addr: rng.gen(),
            state_transition_proxy_addr: rng.gen(),
            transparent_proxy_admin_addr: rng.gen(),
        }
    }
}

impl Distribution<configs::consensus::WeightedValidator> for EncodeDist {
    fn sample<R: Rng + ?Sized>(&self, rng: &mut R) -> configs::consensus::WeightedValidator {
        use configs::consensus::{ValidatorPublicKey, WeightedValidator};
        WeightedValidator {
            key: ValidatorPublicKey(self.sample(rng)),
            weight: self.sample(rng),
        }
    }
}

impl Distribution<configs::consensus::GenesisSpec> for EncodeDist {
    fn sample<R: Rng + ?Sized>(&self, rng: &mut R) -> configs::consensus::GenesisSpec {
        use configs::consensus::{GenesisSpec, ProtocolVersion, ValidatorPublicKey};
        GenesisSpec {
            chain_id: L2ChainId::default(),
            protocol_version: ProtocolVersion(self.sample(rng)),
            validators: self.sample_collect(rng),
            leader: ValidatorPublicKey(self.sample(rng)),
        }
    }
}

impl Distribution<configs::consensus::ConsensusConfig> for EncodeDist {
    fn sample<R: Rng + ?Sized>(&self, rng: &mut R) -> configs::consensus::ConsensusConfig {
        use configs::consensus::{ConsensusConfig, Host, NodePublicKey};
        ConsensusConfig {
            server_addr: self.sample(rng),
            public_addr: Host(self.sample(rng)),
            max_payload_size: self.sample(rng),
            gossip_dynamic_inbound_limit: self.sample(rng),
            gossip_static_inbound: self
                .sample_range(rng)
                .map(|_| NodePublicKey(self.sample(rng)))
                .collect(),
            gossip_static_outbound: self
                .sample_range(rng)
                .map(|_| (NodePublicKey(self.sample(rng)), Host(self.sample(rng))))
                .collect(),
            genesis_spec: self.sample(rng),
        }
    }
}

impl Distribution<configs::consensus::ConsensusSecrets> for EncodeDist {
    fn sample<R: Rng + ?Sized>(&self, rng: &mut R) -> configs::consensus::ConsensusSecrets {
        use configs::consensus::{ConsensusSecrets, NodeSecretKey, ValidatorSecretKey};
        ConsensusSecrets {
            validator_key: self.sample_opt(|| ValidatorSecretKey(String::into(self.sample(rng)))),
            node_key: self.sample_opt(|| NodeSecretKey(String::into(self.sample(rng)))),
        }
    }
}

impl Distribution<configs::secrets::L1Secrets> for EncodeDist {
    fn sample<R: Rng + ?Sized>(&self, rng: &mut R) -> configs::secrets::L1Secrets {
        use configs::secrets::L1Secrets;
        L1Secrets {
            l1_rpc_url: format!("localhost:{}", rng.gen::<u16>()).parse().unwrap(),
        }
    }
}

impl Distribution<configs::secrets::DatabaseSecrets> for EncodeDist {
    fn sample<R: Rng + ?Sized>(&self, rng: &mut R) -> configs::secrets::DatabaseSecrets {
        use configs::secrets::DatabaseSecrets;
        DatabaseSecrets {
            server_url: Some(format!("localhost:{}", rng.gen::<u16>()).parse().unwrap()),
            server_replica_url: Some(format!("localhost:{}", rng.gen::<u16>()).parse().unwrap()),
            prover_url: Some(format!("localhost:{}", rng.gen::<u16>()).parse().unwrap()),
        }
    }
}

impl Distribution<configs::secrets::Secrets> for EncodeDist {
    fn sample<R: Rng + ?Sized>(&self, rng: &mut R) -> configs::secrets::Secrets {
        use configs::secrets::Secrets;
        Secrets {
            consensus: self.sample_opt(|| self.sample(rng)),
            database: self.sample_opt(|| self.sample(rng)),
            l1: self.sample_opt(|| self.sample(rng)),
        }
    }
}<|MERGE_RESOLUTION|>--- conflicted
+++ resolved
@@ -247,11 +247,8 @@
             l1_multicall3_addr: g.gen(),
             base_token_addr: g.gen(),
             ecosystem_contracts: self.sample(g),
-<<<<<<< HEAD
-=======
             user_facing_bridgehub_proxy_addr: g.gen(),
             user_facing_diamond_proxy_addr: g.gen(),
->>>>>>> 8b8d427f
             l2_native_token_vault_proxy_addr: g.gen(),
         }
     }
