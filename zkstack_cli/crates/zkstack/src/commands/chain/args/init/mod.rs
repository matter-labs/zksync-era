--- conflicted
+++ resolved
@@ -51,11 +51,8 @@
     #[clap(long, short, action, help = MSG_NO_GENESIS)]
     pub no_genesis: bool,
     #[clap(long, default_value_t = false, default_missing_value = "true")]
-<<<<<<< HEAD
+    pub skip_priority_txs: bool,
     pub pause_deposits: bool,
-=======
-    pub skip_priority_txs: bool,
->>>>>>> 6d1f753f
 }
 
 impl InitArgs {
@@ -131,13 +128,9 @@
             l1_rpc_url,
             no_port_reallocation: self.no_port_reallocation,
             validium_config,
-<<<<<<< HEAD
-            make_permanent_rollup: self.make_permanent_rollup.unwrap_or(false),
-            pause_deposits: self.pause_deposits,
-=======
             make_permanent_rollup: self.make_permanent_rollup,
             skip_priority_txs: self.skip_priority_txs,
->>>>>>> 6d1f753f
+            pause_deposits: self.pause_deposits,
         }
     }
 }
@@ -151,9 +144,6 @@
     pub no_port_reallocation: bool,
     pub validium_config: Option<ValidiumType>,
     pub make_permanent_rollup: bool,
-<<<<<<< HEAD
+    pub skip_priority_txs: bool,
     pub pause_deposits: bool,
-=======
-    pub skip_priority_txs: bool,
->>>>>>> 6d1f753f
 }