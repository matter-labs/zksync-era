--- conflicted
+++ resolved
@@ -6,17 +6,11 @@
 use zksync_multivm::{
     interface::{
         executor::{BatchExecutor, BatchExecutorFactory},
-<<<<<<< HEAD
         storage::{ReadStorage, StoragePtr, StorageView, StorageViewStats},
+        utils::DivergenceHandler,
         BatchTransactionExecutionResult, BytecodeCompressionError, CompressedBytecodeInfo,
         ExecutionResult, FinishedL1Batch, Halt, L1BatchEnv, L2BlockEnv, SystemEnv, VmFactory,
         VmInterface, VmInterfaceHistoryEnabled,
-=======
-        storage::{ReadStorage, StorageView, StorageViewStats},
-        utils::DivergenceHandler,
-        BatchTransactionExecutionResult, ExecutionResult, FinishedL1Batch, Halt, L1BatchEnv,
-        L2BlockEnv, SystemEnv, VmInterface, VmInterfaceHistoryEnabled,
->>>>>>> 7aa5721d
     },
     tracers::CallTracer,
     vm_fast,
@@ -71,11 +65,8 @@
     optional_bytecode_compression: bool,
     fast_vm_mode: FastVmMode,
     observe_storage_metrics: bool,
-<<<<<<< HEAD
+    divergence_handler: Option<DivergenceHandler>,
     _tracer: PhantomData<Tr>,
-=======
-    divergence_handler: Option<DivergenceHandler>,
->>>>>>> 7aa5721d
 }
 
 impl<Tr: BatchTracer> MainBatchExecutorFactory<Tr> {
@@ -84,11 +75,8 @@
             optional_bytecode_compression,
             fast_vm_mode: FastVmMode::Old,
             observe_storage_metrics: false,
-<<<<<<< HEAD
+            divergence_handler: None,
             _tracer: PhantomData,
-=======
-            divergence_handler: None,
->>>>>>> 7aa5721d
         }
     }
 
@@ -276,9 +264,9 @@
         let mut batch_finished = false;
         let mut prev_storage_stats = StorageViewStats::default();
 
-        if let VmInstance::ShadowedVmFast(vm) = &mut vm {
+        if let BatchVm::Fast(FastVmInstance::Shadowed(shadowed)) = &mut vm {
             if let Some(handler) = self.divergence_handler.take() {
-                vm.set_divergence_handler(handler);
+                shadowed.set_divergence_handler(handler);
             }
         }
 
