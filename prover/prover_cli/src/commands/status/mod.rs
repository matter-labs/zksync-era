--- conflicted
+++ resolved
@@ -15,12 +15,8 @@
 impl StatusCommand {
     pub(crate) async fn run(self, config: ProverCLIConfig) -> anyhow::Result<()> {
         match self {
-<<<<<<< HEAD
-            StatusCommand::Batch(args) => batch::run(args).await,
+            StatusCommand::Batch(args) => batch::run(args, config).await,
             StatusCommand::L1 => l1::run().await,
-=======
-            StatusCommand::Batch(args) => batch::run(args, config).await,
->>>>>>> 620c8802
         }
     }
 }