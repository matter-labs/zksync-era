--- conflicted
+++ resolved
@@ -295,13 +295,8 @@
 
     /// Splits this patch set by the first nibble of the contained keys.
     pub fn split(self) -> [Self; SUBTREE_COUNT] {
-<<<<<<< HEAD
-        let mut parts = [(); SUBTREE_COUNT].map(|_| Self {
+        let mut parts = [(); SUBTREE_COUNT].map(|()| Self {
             root_version: self.root_version,
-=======
-        let mut parts = [(); SUBTREE_COUNT].map(|()| Self {
-            version: self.version,
->>>>>>> 0fac66f5
             changes_by_nibble_count: vec![HashMap::new(); self.changes_by_nibble_count.len()],
         });
 
