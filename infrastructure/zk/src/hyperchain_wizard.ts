--- conflicted
+++ resolved
@@ -696,13 +696,9 @@
     );
 }
 
-<<<<<<< HEAD
-async function initDemo(cmd: Command) {
-=======
 async function configDemoHyperchain(cmd: Command) {
     fs.existsSync('/etc/env/demo.env') && fs.unlinkSync('/etc/env/demo.env');
     fs.existsSync('/etc/hyperchains/hyperchain-demo.yml') && fs.unlinkSync('/etc/hyperchains/hyperchain-demo.yml');
->>>>>>> 20d71a41
     await compileConfig('demo');
     env.set('demo');
 
@@ -711,7 +707,6 @@
     wrapEnvModify('ETH_SENDER_SENDER_PROOF_SENDING_MODE', 'SkipEveryProof');
     wrapEnvModify('ETH_SENDER_SENDER_L1_BATCH_MIN_AGE_BEFORE_EXECUTE_SECONDS', '20');
 
-<<<<<<< HEAD
     const richWalletsRaw = await fetch(
         'https://raw.githubusercontent.com/matter-labs/local-setup/main/rich-wallets.json'
     );
@@ -737,17 +732,6 @@
         skipSubmodulesCheckout: false,
         skipEnvSetup: cmd.skipEnvSetup,
         skipPlonkStep: true,
-=======
-    const deployerPrivateKey = process.env.DEPLOYER_PRIVATE_KEY;
-    const governorPrivateKey = process.env.GOVERNOR_PRIVATE_KEY;
-    const governorAddress = process.env.GOVERNOR_ADDRESS;
-    const deployL2Weth = true;
-    const deployTestTokens = true;
-
-    const initArgs: InitArgs = {
-        skipSubmodulesCheckout: false,
-        skipEnvSetup: true,
->>>>>>> 20d71a41
         deployerL1ContractInputArgs: ['--private-key', deployerPrivateKey, '--governor-address', governorAddress],
         governorPrivateKeyArgs: ['--private-key', governorPrivateKey],
         deployerL2ContractInput: {
@@ -763,21 +747,11 @@
 
     await init(initArgs);
 
-<<<<<<< HEAD
     env.mergeInitToEnv();
 
     if (cmd.prover) {
         await setupProver(cmd.prover === 'gpu' ? ProverType.GPU : ProverType.CPU);
     }
-=======
-    if (cmd.prover) {
-        await setupProver(cmd.prover === 'GPU' ? ProverType.GPU : ProverType.CPU);
-    }
-
-    env.mergeInitToEnv();
-
-    await _generateDockerImages();
->>>>>>> 20d71a41
 }
 
 function printReadme() {
@@ -832,13 +806,7 @@
     .action(setupHyperchainProver);
 initHyperchainCommand
     .command('demo')
-<<<<<<< HEAD
     .option('--prover <value>', 'Add a cpu or gpu prover to the hyperchain')
     .option('--skip-env-setup', 'Run env setup automatically (pull docker containers, etc)')
     .description('Spin up a demo hyperchain with default settings for testing purposes')
-    .action(initDemo);
-=======
-    .option('--prover <type>', 'Includes CPU or GPU prover')
-    .description('Configures and spins up a Hyperchain with default configurations')
-    .action(configDemoHyperchain);
->>>>>>> 20d71a41
+    .action(configDemoHyperchain);