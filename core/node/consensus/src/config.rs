//! Configuration utilities for the consensus component.
use std::collections::{BTreeMap, HashMap};

use anyhow::Context as _;
use secrecy::{ExposeSecret as _, SecretString};
use zksync_concurrency::net;
use zksync_config::{
    configs,
    configs::consensus::{ConsensusConfig, ConsensusSecrets, Host, NodePublicKey},
};
use zksync_consensus_crypto::{Text, TextFmt};
use zksync_consensus_executor as executor;
use zksync_consensus_network as network;
use zksync_consensus_roles::{node, validator};
use zksync_dal::consensus_dal;
use zksync_types::ethabi;

fn read_secret_text<T: TextFmt>(text: Option<&SecretString>) -> anyhow::Result<Option<T>> {
    text.map(|text| Text::new(text.expose_secret()).decode())
        .transpose()
        .map_err(|_| anyhow::format_err!("invalid format"))
}

pub(super) fn validator_key(
    secrets: &ConsensusSecrets,
) -> anyhow::Result<Option<validator::SecretKey>> {
    read_secret_text(secrets.validator_key.as_ref())
}

/// Consensus genesis specification.
/// It is a digest of the `validator::Genesis`,
/// which allows to initialize genesis (if not present)
/// decide whether a hard fork is necessary (if present).
#[derive(Debug, PartialEq)]
pub(super) struct GenesisSpec {
    pub(super) chain_id: validator::ChainId,
    pub(super) protocol_version: validator::ProtocolVersion,
    pub(super) validators: Option<validator::Schedule>,
    pub(super) registry_address: Option<ethabi::Address>,
    pub(super) seed_peers: BTreeMap<node::PublicKey, net::Host>,
}

impl GenesisSpec {
    pub(super) fn from_global_config(cfg: &consensus_dal::GlobalConfig) -> Self {
        Self {
            chain_id: cfg.genesis.chain_id,
            protocol_version: cfg.genesis.protocol_version,
            validators: cfg.genesis.validators_schedule.clone(),
            registry_address: cfg.registry_address,
            seed_peers: cfg.seed_peers.clone(),
        }
    }

    pub(super) fn parse(x: &configs::consensus::GenesisSpec) -> anyhow::Result<Self> {
<<<<<<< HEAD
        let validators: Vec<_> = x
            .validators
            .iter()
            .enumerate()
            .map(|(i, (key, weight))| {
                Ok(validator::ValidatorInfo {
                    key: Text::new(&key.0).decode().context("key").context(i)?,
                    weight: *weight,
                    leader: true,
                })
            })
            .collect::<anyhow::Result<_>>()
            .context("validators")?;

        let schedule = if validators.is_empty() {
=======
        let schedule = if x.validators.is_empty() || x.leader.is_none() {
>>>>>>> d0c61e84
            None
        } else {
            let leader = x.leader.as_ref().unwrap(); // safe to unwrap because of the check above

            let validators: Vec<_> = x
                .validators
                .iter()
                .enumerate()
                .map(|(i, (key, weight))| {
                    Ok(validator::ValidatorInfo {
                        key: Text::new(&key.0).decode().context("key").context(i)?,
                        weight: *weight,
                        leader: key == leader,
                    })
                })
                .collect::<anyhow::Result<_>>()
                .context("validators")?;

            Some(
                validator::Schedule::new(validators, validator::LeaderSelection::default())
                    .context("schedule")?,
            )
        };

        anyhow::ensure!(
            schedule.is_some() || x.registry_address.is_some(),
            "either validators or registry_address must be present"
        );

        Ok(Self {
            chain_id: validator::ChainId(x.chain_id.as_u64()),
            protocol_version: validator::ProtocolVersion(x.protocol_version.0),
            validators: schedule,
            registry_address: x.registry_address,
            seed_peers: x
                .seed_peers
                .iter()
                .map(|(key, addr)| {
                    anyhow::Ok((
                        Text::new(&key.0)
                            .decode::<node::PublicKey>()
                            .context("key")?,
                        net::Host(addr.0.clone()),
                    ))
                })
                .collect::<Result<_, _>>()
                .context("seed_peers")?,
        })
    }
}

pub(super) fn node_key(secrets: &ConsensusSecrets) -> anyhow::Result<Option<node::SecretKey>> {
    read_secret_text(secrets.node_key.as_ref())
}

pub(super) fn executor(
    cfg: &ConsensusConfig,
    secrets: &ConsensusSecrets,
    global_config: &consensus_dal::GlobalConfig,
    build_version: Option<semver::Version>,
) -> anyhow::Result<executor::Config> {
    // Always connect to seed peers.
    // Once we implement dynamic peer discovery,
    // we won't establish a persistent connection to seed peers
    // but rather just ask them for more peers.
    let mut gossip_static_outbound: HashMap<_, _> = global_config
        .seed_peers
        .iter()
        .map(|(k, v)| (k.clone(), v.clone()))
        .collect();
    {
        let mut append = |key: &NodePublicKey, addr: &Host| {
            gossip_static_outbound.insert(
                Text::new(&key.0).decode().context("key")?,
                net::Host(addr.0.clone()),
            );
            anyhow::Ok(())
        };
        for (i, (k, v)) in cfg.gossip_static_outbound.iter().enumerate() {
            append(k, v).with_context(|| format!("gossip_static_outbound[{i}]"))?;
        }
    }

    let mut rpc = executor::RpcConfig::default();
    rpc.get_block_rate = cfg.rpc().get_block_rate();

    let debug_page = cfg
        .debug_page_addr
        .map(|addr| network::debug_page::Config { addr });
    let validator_key = validator_key(secrets).context("validator_key")?;
    tracing::info!(
        "private validator key {:?}",
        validator_key.as_ref().unwrap().encode()
    );
    tracing::info!(
        "public validator key {:?}",
        validator_key.as_ref().unwrap().public()
    );

    Ok(executor::Config {
        build_version,
        server_addr: cfg.server_addr,
        public_addr: net::Host(cfg.public_addr.0.clone()),
        max_payload_size: cfg.max_payload_size.0 as usize,
        view_timeout: cfg.view_timeout.try_into().context("view_timeout")?,
        node_key: node_key(secrets)
            .context("node_key")?
            .context("missing node_key")?,
        validator_key,
        gossip_dynamic_inbound_limit: cfg.gossip_dynamic_inbound_limit,
        gossip_static_inbound: cfg
            .gossip_static_inbound
            .iter()
            .enumerate()
            .map(|(i, x)| Text::new(&x.0).decode().context(i))
            .collect::<Result<_, _>>()
            .context("gossip_static_inbound")?,
        gossip_static_outbound,
        rpc,
        debug_page,
    })
}<|MERGE_RESOLUTION|>--- conflicted
+++ resolved
@@ -52,25 +52,7 @@
     }
 
     pub(super) fn parse(x: &configs::consensus::GenesisSpec) -> anyhow::Result<Self> {
-<<<<<<< HEAD
-        let validators: Vec<_> = x
-            .validators
-            .iter()
-            .enumerate()
-            .map(|(i, (key, weight))| {
-                Ok(validator::ValidatorInfo {
-                    key: Text::new(&key.0).decode().context("key").context(i)?,
-                    weight: *weight,
-                    leader: true,
-                })
-            })
-            .collect::<anyhow::Result<_>>()
-            .context("validators")?;
-
-        let schedule = if validators.is_empty() {
-=======
         let schedule = if x.validators.is_empty() || x.leader.is_none() {
->>>>>>> d0c61e84
             None
         } else {
             let leader = x.leader.as_ref().unwrap(); // safe to unwrap because of the check above
@@ -83,7 +65,7 @@
                     Ok(validator::ValidatorInfo {
                         key: Text::new(&key.0).decode().context("key").context(i)?,
                         weight: *weight,
-                        leader: key == leader,
+                        leader: true,
                     })
                 })
                 .collect::<anyhow::Result<_>>()
