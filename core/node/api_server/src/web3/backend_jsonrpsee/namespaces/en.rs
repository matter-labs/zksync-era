--- conflicted
+++ resolved
@@ -1,17 +1,12 @@
 use zksync_config::GenesisConfig;
-<<<<<<< HEAD
-use zksync_types::{api::en, tokens::TokenInfo, Address, L2BlockNumber};
-=======
 use zksync_types::{
     api::{en, EcosystemContracts},
     tokens::TokenInfo,
     Address, L2BlockNumber,
 };
->>>>>>> 4f3bfe6b
 use zksync_web3_decl::{
     jsonrpsee::core::{async_trait, RpcResult},
     namespaces::EnNamespaceServer,
-    types::EcosystemContracts,
 };
 
 use crate::web3::namespaces::EnNamespace;
