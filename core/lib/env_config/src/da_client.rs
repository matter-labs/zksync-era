--- conflicted
+++ resolved
@@ -6,14 +6,9 @@
             AvailClientConfig, AvailSecrets, AVAIL_FULL_CLIENT_NAME, AVAIL_GAS_RELAY_CLIENT_NAME,
         },
         celestia::CelestiaSecrets,
-<<<<<<< HEAD
         eigen::EigenSecrets,
         DAClientConfig, AVAIL_CLIENT_CONFIG_NAME, CELESTIA_CLIENT_CONFIG_NAME,
         EIGEN_CLIENT_CONFIG_NAME, OBJECT_STORE_CLIENT_CONFIG_NAME,
-=======
-        DAClientConfig, AVAIL_CLIENT_CONFIG_NAME, CELESTIA_CLIENT_CONFIG_NAME,
-        OBJECT_STORE_CLIENT_CONFIG_NAME,
->>>>>>> d88b8754
     },
     secrets::DataAvailabilitySecrets,
     AvailConfig,
@@ -39,10 +34,7 @@
                 },
             }),
             CELESTIA_CLIENT_CONFIG_NAME => Self::Celestia(envy_load("da_celestia_config", "DA_")?),
-<<<<<<< HEAD
             EIGEN_CLIENT_CONFIG_NAME => Self::Eigen(envy_load("da_eigen_config", "DA_")?),
-=======
->>>>>>> d88b8754
             OBJECT_STORE_CLIENT_CONFIG_NAME => {
                 Self::ObjectStore(envy_load("da_object_store", "DA_")?)
             }
@@ -76,7 +68,6 @@
             }
             CELESTIA_CLIENT_CONFIG_NAME => {
                 let private_key = env::var("DA_SECRETS_PRIVATE_KEY")
-<<<<<<< HEAD
                     .map_err(|e| anyhow::format_err!("Celestia private key not found: {}", e))?
                     .parse()
                     .map_err(|e| anyhow::format_err!("failed to parse the private key: {}", e))?;
@@ -89,13 +80,6 @@
                     .map_err(|e| anyhow::format_err!("failed to parse the private key: {}", e))?;
                 Self::Eigen(EigenSecrets { private_key })
             }
-=======
-                    .map_err(|e| anyhow::format_err!("private key not found: {}", e))?
-                    .parse()
-                    .map_err(|e| anyhow::format_err!("failed to parse the auth token: {}", e))?;
-                Self::Celestia(CelestiaSecrets { private_key })
-            }
->>>>>>> d88b8754
 
             _ => anyhow::bail!("Unknown DA client name: {}", client_tag),
         };
@@ -114,11 +98,7 @@
             },
             object_store::ObjectStoreMode::GCS,
         },
-<<<<<<< HEAD
         AvailConfig, CelestiaConfig, EigenConfig, ObjectStoreConfig,
-=======
-        AvailConfig, CelestiaConfig, ObjectStoreConfig,
->>>>>>> d88b8754
     };
 
     use super::*;
@@ -264,7 +244,6 @@
     }
 
     #[test]
-<<<<<<< HEAD
     fn from_env_eigen_client() {
         let mut lock = MUTEX.lock();
         let config = r#"
@@ -285,8 +264,6 @@
     }
 
     #[test]
-=======
->>>>>>> d88b8754
     fn from_env_celestia_secrets() {
         let mut lock = MUTEX.lock();
         let config = r#"
