use std::path::Path;

use anyhow::Context;
use common::{
<<<<<<< HEAD
    config::global_config,
    contracts::build_l2_contracts,
=======
    cmd::Cmd,
>>>>>>> 6d73800b
    forge::{Forge, ForgeScriptArgs},
    spinner::Spinner,
};
use config::{
    forge_interface::{
        deploy_l2_contracts::{
            input::DeployL2ContractsInput,
            output::{
                ConsensusRegistryOutput, DefaultL2UpgradeOutput, InitializeBridgeOutput,
                Multicall3Output,
            },
        },
        script_params::DEPLOY_L2_CONTRACTS_SCRIPT_PARAMS,
    },
    traits::{ReadConfig, SaveConfig, SaveConfigWithBasePath},
    ChainConfig, ContractsConfig, EcosystemConfig,
};
use xshell::Shell;

use crate::{
    messages::{
        MSG_CHAIN_NOT_INITIALIZED, MSG_DEPLOYING_L2_CONTRACT_SPINNER,
        MSG_L1_SECRETS_MUST_BE_PRESENTED,
    },
    utils::forge::{check_the_balance, fill_forge_private_key},
};

pub enum Deploy2ContractsOption {
    All,
    Upgrader,
    InitiailizeBridges,
    ConsensusRegistry,
}

pub async fn run(
    args: ForgeScriptArgs,
    shell: &Shell,
    deploy_option: Deploy2ContractsOption,
) -> anyhow::Result<()> {
    let ecosystem_config = EcosystemConfig::from_file(shell)?;
    let chain_config = ecosystem_config
        .load_current_chain()
        .context(MSG_CHAIN_NOT_INITIALIZED)?;

    let mut contracts = chain_config.get_contracts_config()?;

    let spinner = Spinner::new(MSG_DEPLOYING_L2_CONTRACT_SPINNER);

    match deploy_option {
        Deploy2ContractsOption::All => {
            deploy_l2_contracts(
                shell,
                &chain_config,
                &ecosystem_config,
                &mut contracts,
                args,
            )
            .await?;
        }
        Deploy2ContractsOption::Upgrader => {
            deploy_upgrader(
                shell,
                &chain_config,
                &ecosystem_config,
                &mut contracts,
                args,
            )
            .await?;
        }
        Deploy2ContractsOption::ConsensusRegistry => {
            deploy_consensus_registry(
                shell,
                &chain_config,
                &ecosystem_config,
                &mut contracts,
                args,
            )
            .await?;
        }
        Deploy2ContractsOption::InitiailizeBridges => {
            initialize_bridges(
                shell,
                &chain_config,
                &ecosystem_config,
                &mut contracts,
                args,
            )
            .await?
        }
    }

    contracts.save_with_base_path(shell, &chain_config.configs)?;
    spinner.finish();

    Ok(())
}

/// Build the L2 contracts, deploy one or all of them with `forge`, then update the config
/// by reading one or all outputs written by the deploy scripts.
async fn build_and_deploy(
    shell: &Shell,
    chain_config: &ChainConfig,
    ecosystem_config: &EcosystemConfig,
    forge_args: ForgeScriptArgs,
    signature: Option<&str>,
    mut update_config: impl FnMut(&Shell, &Path) -> anyhow::Result<()>,
) -> anyhow::Result<()> {
    build_l2_contracts(shell.clone(), ecosystem_config.link_to_code.clone())?;
    call_forge(shell, chain_config, ecosystem_config, forge_args, signature).await?;
    update_config(
        shell,
        &DEPLOY_L2_CONTRACTS_SCRIPT_PARAMS.output(&chain_config.link_to_code),
    )?;
    Ok(())
}

pub async fn initialize_bridges(
    shell: &Shell,
    chain_config: &ChainConfig,
    ecosystem_config: &EcosystemConfig,
    contracts_config: &mut ContractsConfig,
    forge_args: ForgeScriptArgs,
) -> anyhow::Result<()> {
    let signature = if let Some(true) = chain_config.legacy_bridge {
        Some("runDeployLegacySharedBridge")
    } else {
        Some("runDeploySharedBridge")
    };
    build_and_deploy(
        shell,
        chain_config,
        ecosystem_config,
        forge_args,
        signature,
        |shell, out| {
            contracts_config.set_l2_shared_bridge(&InitializeBridgeOutput::read(shell, out)?)
        },
    )
    .await
}

pub async fn deploy_upgrader(
    shell: &Shell,
    chain_config: &ChainConfig,
    ecosystem_config: &EcosystemConfig,
    contracts_config: &mut ContractsConfig,
    forge_args: ForgeScriptArgs,
) -> anyhow::Result<()> {
    build_and_deploy(
        shell,
        chain_config,
        ecosystem_config,
        forge_args,
        Some("runDefaultUpgrader"),
        |shell, out| {
            contracts_config.set_default_l2_upgrade(&DefaultL2UpgradeOutput::read(shell, out)?)
        },
    )
    .await
}

pub async fn deploy_consensus_registry(
    shell: &Shell,
    chain_config: &ChainConfig,
    ecosystem_config: &EcosystemConfig,
    contracts_config: &mut ContractsConfig,
    forge_args: ForgeScriptArgs,
) -> anyhow::Result<()> {
    build_and_deploy(
        shell,
        chain_config,
        ecosystem_config,
        forge_args,
        Some("runDeployConsensusRegistry"),
        |shell, out| {
            contracts_config.set_consensus_registry(&ConsensusRegistryOutput::read(shell, out)?)
        },
    )
    .await
}

pub async fn deploy_l2_contracts(
    shell: &Shell,
    chain_config: &ChainConfig,
    ecosystem_config: &EcosystemConfig,
    contracts_config: &mut ContractsConfig,
    forge_args: ForgeScriptArgs,
) -> anyhow::Result<()> {
    let signature = if let Some(true) = chain_config.legacy_bridge {
        Some("runWithLegacyBridge")
    } else {
        None
    };
    build_and_deploy(
        shell,
        chain_config,
        ecosystem_config,
        forge_args,
        signature,
        |shell, out| {
            contracts_config.set_l2_shared_bridge(&InitializeBridgeOutput::read(shell, out)?)?;
            contracts_config.set_default_l2_upgrade(&DefaultL2UpgradeOutput::read(shell, out)?)?;
            contracts_config.set_consensus_registry(&ConsensusRegistryOutput::read(shell, out)?)?;
            contracts_config.set_multicall3(&Multicall3Output::read(shell, out)?)?;
            Ok(())
        },
    )
    .await
}

async fn call_forge(
    shell: &Shell,
    chain_config: &ChainConfig,
    ecosystem_config: &EcosystemConfig,
    forge_args: ForgeScriptArgs,
    signature: Option<&str>,
) -> anyhow::Result<()> {
    let input = DeployL2ContractsInput::new(chain_config, ecosystem_config.era_chain_id)?;
    let foundry_contracts_path = chain_config.path_to_foundry();
    let secrets = chain_config.get_secrets_config()?;
    input.save(
        shell,
        DEPLOY_L2_CONTRACTS_SCRIPT_PARAMS.input(&chain_config.link_to_code),
    )?;

    let mut forge = Forge::new(&foundry_contracts_path)
        .script(
            &DEPLOY_L2_CONTRACTS_SCRIPT_PARAMS.script(),
            forge_args.clone(),
        )
        .with_ffi()
        .with_rpc_url(
            secrets
                .l1
                .context(MSG_L1_SECRETS_MUST_BE_PRESENTED)?
                .l1_rpc_url
                .expose_str()
                .to_string(),
        )
        .with_broadcast();

    if let Some(signature) = signature {
        forge = forge.with_signature(signature);
    }

    forge = fill_forge_private_key(
        forge,
        ecosystem_config.get_wallets()?.governor_private_key(),
    )?;

    check_the_balance(&forge).await?;
    forge.run(shell)?;
    Ok(())
}<|MERGE_RESOLUTION|>--- conflicted
+++ resolved
@@ -2,12 +2,8 @@
 
 use anyhow::Context;
 use common::{
-<<<<<<< HEAD
     config::global_config,
     contracts::build_l2_contracts,
-=======
-    cmd::Cmd,
->>>>>>> 6d73800b
     forge::{Forge, ForgeScriptArgs},
     spinner::Spinner,
 };
