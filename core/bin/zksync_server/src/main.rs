--- conflicted
+++ resolved
@@ -310,10 +310,7 @@
         observability: ObservabilityConfig::from_env().ok(),
         snapshot_creator: SnapshotsCreatorConfig::from_env().ok(),
         protective_reads_writer_config: ProtectiveReadsWriterConfig::from_env().ok(),
-<<<<<<< HEAD
         base_token_config: BaseTokenConfig::from_env().ok(),
-=======
         core_object_store: ObjectStoreConfig::from_env().ok(),
->>>>>>> 4c187558
     })
 }