use zksync_test_contracts::{DeployContractsTx, TestContract, TxType};
use zksync_types::{
    get_code_key, get_known_code_key, get_nonce_key, h256_to_u256,
    system_contracts::{DEPLOYMENT_NONCE_INCREMENT, TX_NONCE_INCREMENT},
    utils::storage_key_for_eth_balance,
    U256,
};

use super::{default_pubdata_builder, tester::VmTesterBuilder, TestedVm};
use crate::{
    interface::{InspectExecutionMode, TxExecutionMode, VmInterfaceExt},
    vm_latest::utils::fee::get_batch_base_fee,
};

pub(crate) fn test_default_aa_interaction<VM: TestedVm>() {
    // In this test, we aim to test whether a simple account interaction (without any fee logic)
    // will work. The account will try to deploy a simple contract from integration tests.
    let mut vm = VmTesterBuilder::new()
        .with_empty_in_memory_storage()
        .with_execution_mode(TxExecutionMode::VerifyExecute)
        .with_rich_accounts(1)
        .build::<VM>();

    let counter = TestContract::counter().bytecode;
    let account = &mut vm.rich_accounts[0];
    let DeployContractsTx {
        tx,
        bytecode_hash,
        address,
    } = account.get_deploy_tx(counter, None, TxType::L2);
    let maximal_fee = tx.gas_limit() * get_batch_base_fee(&vm.l1_batch_env);

    vm.vm.push_transaction(tx);
    let result = vm.vm.execute(InspectExecutionMode::OneTx);
    assert!(!result.result.is_failed(), "Transaction wasn't successful");

<<<<<<< HEAD
    let batch_result = vm.vm.finish_batch(default_pubdata_builder());
    assert!(
        !batch_result.block_tip_execution_result.result.is_failed(),
        "Batch tip execution wasn't successful"
    );

=======
    vm.vm.finish_batch(default_pubdata_builder());
>>>>>>> eee74297
    vm.vm.get_current_execution_state();

    // Both deployment and ordinary nonce should be incremented by one.
    let account_nonce_key = get_nonce_key(&account.address);
    let expected_nonce = TX_NONCE_INCREMENT + DEPLOYMENT_NONCE_INCREMENT;

    // The code hash of the deployed contract should be marked as republished.
    let known_codes_key = get_known_code_key(&bytecode_hash);

    // The contract should be deployed successfully.
    let account_code_key = get_code_key(&address);

    let operator_balance_key = storage_key_for_eth_balance(&vm.l1_batch_env.fee_account);
    let expected_fee = maximal_fee
        - U256::from(result.refunds.gas_refunded)
            * U256::from(get_batch_base_fee(&vm.l1_batch_env));

    let expected_slots = [
        (account_nonce_key, expected_nonce),
        (known_codes_key, 1.into()),
        (account_code_key, h256_to_u256(bytecode_hash)),
        (operator_balance_key, expected_fee),
    ];
    vm.vm.verify_required_storage(&expected_slots);
}<|MERGE_RESOLUTION|>--- conflicted
+++ resolved
@@ -34,16 +34,12 @@
     let result = vm.vm.execute(InspectExecutionMode::OneTx);
     assert!(!result.result.is_failed(), "Transaction wasn't successful");
 
-<<<<<<< HEAD
     let batch_result = vm.vm.finish_batch(default_pubdata_builder());
     assert!(
         !batch_result.block_tip_execution_result.result.is_failed(),
         "Batch tip execution wasn't successful"
     );
 
-=======
-    vm.vm.finish_batch(default_pubdata_builder());
->>>>>>> eee74297
     vm.vm.get_current_execution_state();
 
     // Both deployment and ordinary nonce should be incremented by one.
