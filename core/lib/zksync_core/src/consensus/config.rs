//! Configuration utilities for the consensus component.
use std::collections::{BTreeMap, BTreeSet};

use anyhow::Context as _;
use zksync_concurrency::net;
use zksync_consensus_crypto::{read_required_text, Text, TextFmt};
use zksync_consensus_executor as executor;
use zksync_consensus_roles::{node, validator};
use zksync_protobuf::{required, ProtoFmt};

use crate::{
    consensus::{fetcher::P2PConfig, MainNodeConfig},
    proto::consensus as proto,
};

fn read_optional_secret_text<T: TextFmt>(text: &Option<String>) -> anyhow::Result<Option<T>> {
    text.as_ref()
        .map(|t| Text::new(t).decode())
        .transpose()
        .map_err(|_| anyhow::format_err!("invalid format"))
}

/// Config (shared between main node and external node).
#[derive(Clone, Debug, PartialEq)]
pub struct Config {
    /// Local socket address to listen for the incoming connections.
    pub server_addr: std::net::SocketAddr,
    /// Public address of this node (should forward to `server_addr`)
    /// that will be advertised to peers, so that they can connect to this
    /// node.
    pub public_addr: net::Host,

    /// Validators participating in consensus.
    pub validators: validator::ValidatorSet,

    /// Maximal allowed size of the payload in bytes.
    pub max_payload_size: usize,

    /// Limit on the number of inbound connections outside
    /// of the `static_inbound` set.
    pub gossip_dynamic_inbound_limit: usize,
    /// Inbound gossip connections that should be unconditionally accepted.
    pub gossip_static_inbound: BTreeSet<node::PublicKey>,
    /// Outbound gossip connections that the node should actively try to
    /// establish and maintain.
    pub gossip_static_outbound: BTreeMap<node::PublicKey, net::Host>,
}

impl Config {
    pub fn main_node(&self, secrets: &Secrets) -> anyhow::Result<MainNodeConfig> {
        Ok(MainNodeConfig {
            executor: self.executor_config(secrets.node_key.clone().context("missing node_key")?),
            validator_key: secrets
                .validator_key
                .clone()
                .context("missing validator_key")?,
        })
    }

    pub fn p2p(&self, secrets: &Secrets) -> anyhow::Result<P2PConfig> {
        Ok(self.executor_config(secrets.node_key.clone().context("missing node_key")?))
    }

    fn executor_config(&self, node_key: node::SecretKey) -> executor::Config {
        executor::Config {
            server_addr: self.server_addr,
<<<<<<< HEAD
            public_addr: self.public_addr.into(),
=======
            public_addr: self.public_addr.clone(),
>>>>>>> 132a1691
            max_payload_size: self.max_payload_size,
            node_key,
            gossip_dynamic_inbound_limit: self.gossip_dynamic_inbound_limit,
            gossip_static_inbound: self.gossip_static_inbound.clone().into_iter().collect(),
            gossip_static_outbound: self
                .gossip_static_outbound
                .clone()
                .into_iter()
                .map(|(key, address)| (key, address.into()))
                .collect(),
        }
    }
}

impl ProtoFmt for Config {
    type Proto = proto::Config;
    fn read(r: &Self::Proto) -> anyhow::Result<Self> {
        let validators = r
            .validators
            .iter()
            .enumerate()
            .map(|(i, v)| {
                Text::new(v)
                    .decode()
                    .with_context(|| format!("validators[{i}]"))
            })
            .collect::<Result<Vec<_>, _>>()?;
        let validators = validator::ValidatorSet::new(validators).context("validators")?;

        let mut gossip_static_inbound = BTreeSet::new();
        for (i, v) in r.gossip_static_inbound.iter().enumerate() {
            gossip_static_inbound.insert(
                Text::new(v)
                    .decode()
                    .with_context(|| format!("gossip_static_inbound[{i}]"))?,
            );
        }
        let mut gossip_static_outbound = BTreeMap::new();
        for (i, e) in r.gossip_static_outbound.iter().enumerate() {
            let key = read_required_text(&e.key)
                .with_context(|| format!("gossip_static_outbound[{i}].key"))?;
            let addr = net::Host(
                required(&e.addr)
                    .with_context(|| format!("gossip_static_outbound[{i}].addr"))?
                    .clone(),
            );
            gossip_static_outbound.insert(key, addr);
        }
        Ok(Self {
            server_addr: read_required_text(&r.server_addr).context("server_addr")?,
            public_addr: net::Host(required(&r.public_addr).context("public_addr")?.clone()),
            validators,
            max_payload_size: required(&r.max_payload_size)
                .and_then(|x| Ok((*x).try_into()?))
                .context("max_payload_size")?,
            gossip_dynamic_inbound_limit: required(&r.gossip_dynamic_inbound_limit)
                .and_then(|x| Ok((*x).try_into()?))
                .context("gossip_dynamic_inbound_limit")?,
            gossip_static_inbound,
            gossip_static_outbound,
        })
    }

    fn build(&self) -> Self::Proto {
        Self::Proto {
            server_addr: Some(self.server_addr.encode()),
            public_addr: Some(self.public_addr.0.clone()),
            validators: self.validators.iter().map(TextFmt::encode).collect(),
            max_payload_size: Some(self.max_payload_size.try_into().unwrap()),
            gossip_static_inbound: self
                .gossip_static_inbound
                .iter()
                .map(TextFmt::encode)
                .collect(),
            gossip_static_outbound: self
                .gossip_static_outbound
                .iter()
                .map(|(key, addr)| proto::NodeAddr {
                    key: Some(TextFmt::encode(key)),
                    addr: Some(addr.0.clone()),
                })
                .collect(),
            gossip_dynamic_inbound_limit: Some(
                self.gossip_dynamic_inbound_limit.try_into().unwrap(),
            ),
        }
    }
}

#[derive(Debug)]
pub struct Secrets {
    pub validator_key: Option<validator::SecretKey>,
    pub node_key: Option<node::SecretKey>,
}

impl ProtoFmt for Secrets {
    type Proto = proto::Secrets;
    fn read(r: &Self::Proto) -> anyhow::Result<Self> {
        Ok(Self {
            validator_key: read_optional_secret_text(&r.validator_key).context("validator_key")?,
            node_key: read_optional_secret_text(&r.node_key).context("node_key")?,
        })
    }

    fn build(&self) -> Self::Proto {
        Self::Proto {
            validator_key: self.validator_key.as_ref().map(TextFmt::encode),
            node_key: self.node_key.as_ref().map(TextFmt::encode),
        }
    }
}<|MERGE_RESOLUTION|>--- conflicted
+++ resolved
@@ -64,11 +64,7 @@
     fn executor_config(&self, node_key: node::SecretKey) -> executor::Config {
         executor::Config {
             server_addr: self.server_addr,
-<<<<<<< HEAD
-            public_addr: self.public_addr.into(),
-=======
             public_addr: self.public_addr.clone(),
->>>>>>> 132a1691
             max_payload_size: self.max_payload_size,
             node_key,
             gossip_dynamic_inbound_limit: self.gossip_dynamic_inbound_limit,
@@ -77,7 +73,7 @@
                 .gossip_static_outbound
                 .clone()
                 .into_iter()
-                .map(|(key, address)| (key, address.into()))
+                .map(|(key, address)| (key, address))
                 .collect(),
         }
     }
