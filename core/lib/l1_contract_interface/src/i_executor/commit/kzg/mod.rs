--- conflicted
+++ resolved
@@ -281,13 +281,8 @@
         })
         .collect::<Vec<_>>();
 
-<<<<<<< HEAD
-    // If length of `pubdata_input` is less than or equal to `ZK_SYNC_BYTES_PER_BLOB` (126976)
-    // then only one blob will be used and 32 zero bytes will be used as a commitment for the second blob.
-=======
     // Depending on the length of `pubdata_input`, we will sending the ceiling of
     // `pubdata_input / ZK_SYNC_BYTES_PER_BLOB (126976)` blobs. The rest of the blob commitments will be 32 zero bytes.
->>>>>>> 1c13f7f2
     blob_commitments.resize(num_blobs, H256::zero());
     blob_commitments
 }