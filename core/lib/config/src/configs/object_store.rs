use std::path::PathBuf;

use serde::Deserialize;
use smart_config::{DescribeConfig, DeserializeConfig};

// TODO: remove `#[derive(Deserialize)]` once env-based config in EN is reworked

/// Configuration for the object store
#[derive(Debug, Clone, PartialEq, Deserialize, DescribeConfig, DeserializeConfig)]
pub struct ObjectStoreConfig {
    #[config(flatten)]
    #[serde(flatten)]
    pub mode: ObjectStoreMode,
    #[config(default_t = 5)]
    #[serde(default = "ObjectStoreConfig::default_max_retries")]
    pub max_retries: u16,
    /// Path to local directory that will be used to mirror store objects locally. If not specified, no mirroring will be used.
    /// The directory layout is identical to [`ObjectStoreMode::FileBacked`].
    ///
    /// Mirroring is primarily useful for local development and testing; it might not provide substantial performance benefits
    /// if the Internet connection used by the app is fast enough.
    ///
    /// **Important.** Mirroring logic assumes that objects in the underlying store are immutable. If this is not the case,
    /// the mirrored objects may become stale.
    pub local_mirror_path: Option<PathBuf>,
}

impl ObjectStoreConfig {
    const fn default_max_retries() -> u16 {
        5
    }

    pub fn for_tests() -> Self {
        Self {
            mode: ObjectStoreMode::FileBacked {
                file_backed_base_path: "./artifacts".into(),
            },
            max_retries: 5,
            local_mirror_path: None,
        }
    }
}

#[derive(Debug, Clone, PartialEq, Deserialize, DescribeConfig, DeserializeConfig)]
#[config(tag = "mode")]
#[serde(tag = "mode")]
pub enum ObjectStoreMode {
    #[config(alias = "Gcs")]
    GCS { bucket_base_url: String },
    #[config(alias = "GcsAnonymousReadOnly")]
    GCSAnonymousReadOnly { bucket_base_url: String },
    #[config(alias = "GcsWithCredentialFile")]
    GCSWithCredentialFile {
        bucket_base_url: String,
        gcs_credential_file_path: String,
    },
    S3AnonymousReadOnly {
        bucket_base_url: String,
        endpoint: Option<String>,
        region: Option<String>,
    },
    S3WithCredentialFile {
        bucket_base_url: String,
        s3_credential_file_path: String,
        endpoint: Option<String>,
        region: Option<String>,
    },
    #[config(default)]
<<<<<<< HEAD
    FileBacked {
        file_backed_base_path: PathBuf,
    },
=======
    FileBacked { file_backed_base_path: PathBuf },
>>>>>>> c8b7f658
}

#[cfg(test)]
mod tests {
    use smart_config::{
<<<<<<< HEAD
        testing::{test, test_complete},
=======
        testing::{test, test_complete, Tester},
>>>>>>> c8b7f658
        Environment, Yaml,
    };

    use super::*;

    fn expected_gcs_config(bucket_base_url: &str) -> ObjectStoreConfig {
        ObjectStoreConfig {
            mode: ObjectStoreMode::GCSWithCredentialFile {
                bucket_base_url: bucket_base_url.to_owned(),
                gcs_credential_file_path: "/path/to/credentials.json".to_owned(),
            },
            max_retries: 5,
            local_mirror_path: Some("/var/cache".into()),
        }
    }

    #[test]
    fn parsing_from_env() {
        let env = r#"
            OBJECT_STORE_BUCKET_BASE_URL="/base/url"
            OBJECT_STORE_MODE="GCSWithCredentialFile"
            OBJECT_STORE_GCS_CREDENTIAL_FILE_PATH="/path/to/credentials.json"
            OBJECT_STORE_MAX_RETRIES="5"
            OBJECT_STORE_LOCAL_MIRROR_PATH="/var/cache"
        "#;
        let env = Environment::from_dotenv("test.env", env)
            .unwrap()
            .strip_prefix("OBJECT_STORE_");

        let config: ObjectStoreConfig = test_complete(env).unwrap();
        assert_eq!(config, expected_gcs_config("/base/url"));
    }

    #[test]
    fn file_backed_from_env() {
        let env = r#"
            OBJECT_STORE_MODE="FileBacked"
            OBJECT_STORE_FILE_BACKED_BASE_PATH="artifacts"
        "#;
        let env = Environment::from_dotenv("test.env", env)
            .unwrap()
            .strip_prefix("OBJECT_STORE_");

        let config: ObjectStoreConfig = test(env).unwrap();
        assert_eq!(
            config.mode,
            ObjectStoreMode::FileBacked {
                file_backed_base_path: "artifacts".into(),
            }
        );
    }

    #[test]
    fn public_bucket_from_env() {
        let env = r#"
            PUBLIC_OBJECT_STORE_BUCKET_BASE_URL="/public_base_url"
            PUBLIC_OBJECT_STORE_MODE="GCSAnonymousReadOnly"
            PUBLIC_OBJECT_STORE_MAX_RETRIES="3"
            PUBLIC_OBJECT_STORE_LOCAL_MIRROR_PATH=/var/cache
        "#;
        let env = Environment::from_dotenv("test.env", env)
            .unwrap()
            .strip_prefix("PUBLIC_OBJECT_STORE_");

        let config: ObjectStoreConfig = test_complete(env).unwrap();
        assert_eq!(config.max_retries, 3);
        assert_eq!(
            config.mode,
            ObjectStoreMode::GCSAnonymousReadOnly {
                bucket_base_url: "/public_base_url".to_owned(),
            }
        );
    }

    #[test]
    fn file_backed_from_yaml() {
        let yaml = r#"
          # Read by old system
          file_backed:
            file_backed_base_path: ./chains/era/artifacts/

          mode: FileBacked
          file_backed_base_path: ./chains/era/artifacts/
          max_retries: 10
          local_mirror_path: /var/cache
        "#;
        let yaml = Yaml::new("test.yml", serde_yaml::from_str(yaml).unwrap()).unwrap();
        let config: ObjectStoreConfig = test_complete(yaml).unwrap();
        assert_eq!(
            config.mode,
            ObjectStoreMode::FileBacked {
                file_backed_base_path: "./chains/era/artifacts/".into(),
            }
        );
    }
<<<<<<< HEAD
=======

    #[test]
    fn public_bucket_from_yaml_with_enum_coercion() {
        let yaml = r#"
          gcs_anonymous_read_only:
            bucket_base_url: /public_base_url
          max_retries: 3
        "#;
        let yaml = Yaml::new("test.yml", serde_yaml::from_str(yaml).unwrap()).unwrap();
        let config: ObjectStoreConfig = Tester::default().coerce_serde_enums().test(yaml).unwrap();
        assert_eq!(config.max_retries, 3);
        assert_eq!(
            config.mode,
            ObjectStoreMode::GCSAnonymousReadOnly {
                bucket_base_url: "/public_base_url".to_owned(),
            }
        );
    }
>>>>>>> c8b7f658
}<|MERGE_RESOLUTION|>--- conflicted
+++ resolved
@@ -66,23 +66,13 @@
         region: Option<String>,
     },
     #[config(default)]
-<<<<<<< HEAD
-    FileBacked {
-        file_backed_base_path: PathBuf,
-    },
-=======
     FileBacked { file_backed_base_path: PathBuf },
->>>>>>> c8b7f658
 }
 
 #[cfg(test)]
 mod tests {
     use smart_config::{
-<<<<<<< HEAD
-        testing::{test, test_complete},
-=======
         testing::{test, test_complete, Tester},
->>>>>>> c8b7f658
         Environment, Yaml,
     };
 
@@ -178,8 +168,6 @@
             }
         );
     }
-<<<<<<< HEAD
-=======
 
     #[test]
     fn public_bucket_from_yaml_with_enum_coercion() {
@@ -198,5 +186,4 @@
             }
         );
     }
->>>>>>> c8b7f658
 }