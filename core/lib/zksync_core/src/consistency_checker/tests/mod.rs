--- conflicted
+++ resolved
@@ -125,10 +125,6 @@
 
 #[test_casing(2, [DeploymentMode::Rollup, DeploymentMode::Validium])]
 #[test]
-<<<<<<< HEAD
-fn build_commit_tx_input_data_is_correct() {
-    let contract = zksync_contracts::state_transition_chain_contract();
-=======
 fn build_commit_tx_input_data_is_correct(deployment_mode: DeploymentMode) {
     let l1_batch_commit_data_generator: Arc<dyn L1BatchCommitDataGenerator> = match deployment_mode
     {
@@ -136,8 +132,7 @@
         DeploymentMode::Rollup => Arc::new(ValidiumModeL1BatchCommitDataGenerator {}),
     };
 
-    let contract = zksync_contracts::zksync_contract();
->>>>>>> 0a13602e
+    let contract = zksync_contracts::state_transition_chain_contract();
     let commit_function = contract.function("commitBatches").unwrap();
     let batches = vec![
         create_l1_batch_with_metadata(1),
