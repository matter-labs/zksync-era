use std::path::{Path, PathBuf};

use serde::Serialize;
use xshell::Shell;
use zkstack_cli_common::yaml::merge_yaml;
use zksync_basic_types::{pubdata_da::PubdataSendingMode, settlement::SettlementMode};

use crate::{
    consensus::{ConsensusConfigPatch, ConsensusGenesisSpecs},
    da::AvailConfig,
    raw::{PatchedConfig, RawConfig},
    ChainConfig, ObjectStoreConfig, ObjectStoreMode,
};

pub struct RocksDbs {
    pub state_keeper: PathBuf,
    pub merkle_tree: PathBuf,
    pub protective_reads: PathBuf,
    pub basic_witness_input_producer: PathBuf,
}

pub struct FileArtifacts {
    pub prover_object_store: PathBuf,
    pub snapshot: PathBuf,
    pub core_object_store: PathBuf,
}

impl FileArtifacts {
    /// Currently all artifacts are stored in one path, but we keep an opportunity to update this paths
    pub fn new(path: PathBuf) -> Self {
        Self {
            prover_object_store: path.clone(),
            snapshot: path.clone(),
            core_object_store: path.clone(),
        }
    }
}

#[derive(Debug)]
pub struct EthSenderLimits {
    pub max_aggregated_tx_gas: u64,
    pub max_eth_tx_data_size: u64,
}

<<<<<<< HEAD
#[derive(Debug, Serialize)]
pub enum CloudConnectionMode {
    GCP,
    #[serde(rename = "LOCAL")] // match name in file-based configs
    Local,
}

#[derive(Debug)]
pub struct GeneralConfig(RawConfig);

impl GeneralConfig {
    pub async fn read(shell: &Shell, path: PathBuf) -> anyhow::Result<Self> {
        RawConfig::read(shell, path).await.map(Self)
    }

    pub fn patched(self) -> GeneralConfigPatch {
        GeneralConfigPatch(self.0.patched())
    }

    /// Obtains HTTP RPC URL for the main node based on its general config. The URL will have 127.0.0.1 host.
    pub fn l2_http_url(&self) -> anyhow::Result<String> {
        self.0.get("api.web3_json_rpc.http_url")
    }

    /// Obtains WS RPC URL for the main node based on its general config. The URL will have 127.0.0.1 host.
    pub fn l2_ws_url(&self) -> anyhow::Result<String> {
        self.0.get("api.web3_json_rpc.ws_url")
    }

    pub fn healthcheck_url(&self) -> anyhow::Result<String> {
        let port = self.0.get::<u16>("api.healthcheck.port")?;
        Ok(format!("http://127.0.0.1:{port}/health"))
    }

    pub fn contract_verifier_url(&self) -> anyhow::Result<String> {
        let port = self.0.get::<u16>("contract_verifier.port")?;
        Ok(format!("http://127.0.0.1:{port}"))
    }

    pub fn contract_verifier_prometheus_port(&self) -> anyhow::Result<u16> {
        self.0.get("contract_verifier.prometheus_port")
    }

    pub fn proof_data_handler_url(&self) -> anyhow::Result<Option<String>> {
        let port = self.0.get_opt::<u16>("data_handler.http_port")?;
        Ok(port.map(|port| format!("http://127.0.0.1:{port}")))
    }

    pub fn da_client_type(&self) -> Option<&str> {
        self.0.get_raw("da_client").and_then(|val| {
            let val = val.as_mapping()?;
            if val.len() == 1 {
                val.keys().next()?.as_str()
            } else {
                None
            }
        })
    }

    pub fn test_core_database_url(&self) -> anyhow::Result<String> {
        self.0.get::<String>("postgres.test.server_url")
    }

    pub fn test_prover_database_url(&self) -> anyhow::Result<String> {
        self.0.get::<String>("postgres.test.prover_url")
    }

    pub fn consensus_public_addr(&self) -> anyhow::Result<String> {
        self.0.get("consensus.public_addr")
    }

    pub fn raw_consensus_genesis_spec(&self) -> Option<&serde_yaml::Value> {
        self.0.get_raw("consensus.genesis_spec")
    }
}

#[derive(Debug)]
#[must_use = "Must be `save()`d for changes to take effect"]
pub struct GeneralConfigPatch(PatchedConfig);

impl GeneralConfigPatch {
    pub fn set_rocks_db_config(&mut self, rocks_dbs: RocksDbs) -> anyhow::Result<()> {
        self.0
            .insert_path("db.state_keeper_db_path", &rocks_dbs.state_keeper)?;
        self.0
            .insert_path("db.merkle_tree.path", &rocks_dbs.merkle_tree)?;
        self.0.insert_path(
            "protective_reads_writer.db_path",
            &rocks_dbs.protective_reads,
        )?;
        self.0.insert_path(
            "basic_witness_input_producer.db_path",
            &rocks_dbs.basic_witness_input_producer,
        )?;
        Ok(())
    }

    pub fn set_file_artifacts(&mut self, file_artifacts: FileArtifacts) -> anyhow::Result<()> {
        set_file_backed_path_if_selected(
            &mut self.0,
            "prover.prover_object_store",
            &file_artifacts.prover_object_store,
        )?;
        set_file_backed_path_if_selected(
            &mut self.0,
            "prover.public_object_store",
            &file_artifacts.public_object_store,
        )?;
        set_file_backed_path_if_selected(
            &mut self.0,
            "snapshot_creator.object_store",
            &file_artifacts.snapshot,
        )?;
        set_file_backed_path_if_selected(
            &mut self.0,
            "snapshot_recovery.object_store",
            &file_artifacts.snapshot,
        )?;
        set_file_backed_path_if_selected(
            &mut self.0,
            "core_object_store",
            &file_artifacts.core_object_store,
        )?;
        Ok(())
    }

    pub fn extract_consensus(
        &mut self,
        shell: &Shell,
        path: PathBuf,
    ) -> anyhow::Result<ConsensusConfigPatch> {
        let raw_consensus: serde_yaml::Mapping = self.0.base().get("consensus")?;
        self.0.remove("consensus");
        let mut new_config = PatchedConfig::empty(shell, path);
        new_config.extend(raw_consensus);
        Ok(ConsensusConfigPatch(new_config))
    }

    pub fn set_consensus_specs(&mut self, specs: ConsensusGenesisSpecs) -> anyhow::Result<()> {
        self.0
            .insert("consensus.genesis_spec.chain_id", specs.chain_id.as_u64())?;
        self.0
            .insert("consensus.genesis_spec.protocol_version", 1_u64)?;
        self.0
            .insert_yaml("consensus.genesis_spec.validators", specs.validators)?;
        self.0
            .insert_yaml("consensus.genesis_spec.attesters", specs.attesters)?;
        self.0
            .insert("consensus.genesis_spec.leader", specs.leader)?;
        Ok(())
    }

    pub fn set_prover_gateway_url(&mut self, url: String) -> anyhow::Result<()> {
        self.0.insert("prover_gateway.api_url", url)
    }

    pub fn proof_compressor_setup_download_url(&self) -> anyhow::Result<String> {
        self.0
            .base()
            .get("proof_compressor.universal_setup_download_url")
    }

    pub fn set_proof_compressor_setup_path(&mut self, path: &Path) -> anyhow::Result<()> {
        self.0
            .insert_path("proof_compressor.universal_setup_path", path)
    }

    pub fn set_prover_setup_path(&mut self, path: &Path) -> anyhow::Result<()> {
        self.0.insert_path("prover.setup_data_path", path)
    }

    pub fn set_settlement_mode(&mut self, mode: SettlementMode) -> anyhow::Result<()> {
        self.0.insert_yaml("eth.gas_adjuster.settlement_mode", mode)
    }

    pub fn set_pubdata_sending_mode(&mut self, mode: PubdataSendingMode) -> anyhow::Result<()> {
        // `PubdataSendingMode` has differing `serde` and file-based config serializations, hence
        // we supply a raw string value.
        let raw_mode = match mode {
            PubdataSendingMode::Blobs => "BLOBS",
            PubdataSendingMode::Calldata => "CALLDATA",
            PubdataSendingMode::RelayedL2Calldata => "RELAYED_L2_CALLDATA",
            PubdataSendingMode::Custom => "CUSTOM",
        };

        self.0.insert("eth.sender.pubdata_sending_mode", raw_mode)
    }

    pub fn set_eth_sender_confirmations(&mut self, confirmations: usize) -> anyhow::Result<()> {
        self.0
            .insert("eth.sender.wait_confirmations", confirmations)
    }

    pub fn set_eth_sender_limits(&mut self, limits: EthSenderLimits) -> anyhow::Result<()> {
        self.0.insert(
            "eth.sender.max_aggregated_tx_gas",
            limits.max_aggregated_tx_gas,
        )?;
        self.0.insert(
            "eth.sender.max_eth_tx_data_size",
            limits.max_eth_tx_data_size,
        )
    }

    pub fn remove_da_client(&mut self) {
        self.0.remove("da_client");
    }

    pub fn set_avail_client(&mut self, client: &AvailConfig) -> anyhow::Result<()> {
        self.0.insert_yaml("da_client.avail", client)
    }

    fn set_object_store(&mut self, prefix: &str, config: &ObjectStoreConfig) -> anyhow::Result<()> {
        self.0
            .insert(&format!("{prefix}.max_retries"), config.max_retries)?;
        match &config.mode {
            ObjectStoreMode::FileBacked {
                file_backed_base_path,
            } => {
                self.0.insert_yaml(
                    &format!("{prefix}.file_backed.file_backed_base_path"),
                    file_backed_base_path,
                )?;
            }
            ObjectStoreMode::GCSWithCredentialFile {
                bucket_base_url,
                gcs_credential_file_path,
            } => {
                self.0.insert(
                    &format!("{prefix}.gcs_with_credential_file.bucket_base_url"),
                    bucket_base_url.clone(),
                )?;
                self.0.insert(
                    &format!("{prefix}.gcs_with_credential_file.gcs_credential_file_path"),
                    gcs_credential_file_path.clone(),
                )?;
            }
        }
        Ok(())
    }

    pub fn set_prover_object_store(&mut self, config: &ObjectStoreConfig) -> anyhow::Result<()> {
        self.set_object_store("prover.prover_object_store", config)
    }

    pub fn set_public_prover_object_store(
        &mut self,
        config: &ObjectStoreConfig,
    ) -> anyhow::Result<()> {
        self.set_object_store("prover.public_object_store", config)
    }

    pub fn set_save_proofs_to_public_bucket(
        &mut self,
        save_to_public_bucket: bool,
    ) -> anyhow::Result<()> {
        self.0
            .insert("prover.shall_save_to_public_bucket", save_to_public_bucket)
    }

    pub fn set_prover_cloud_type(&mut self, cloud_type: CloudConnectionMode) -> anyhow::Result<()> {
        self.0.insert_yaml("prover.cloud_type", cloud_type)
    }

    pub async fn save(self) -> anyhow::Result<()> {
        self.0.save().await
    }
=======
pub fn set_file_artifacts(
    config: &mut PatchedConfig,
    file_artifacts: FileArtifacts,
) -> anyhow::Result<()> {
    set_file_backed_path_if_selected(
        config,
        "prover.prover_object_store",
        &file_artifacts.prover_object_store,
    )?;
    set_file_backed_path_if_selected(
        config,
        "snapshot_creator.object_store",
        &file_artifacts.snapshot,
    )?;
    set_file_backed_path_if_selected(
        config,
        "snapshot_recovery.object_store",
        &file_artifacts.snapshot,
    )?;
    set_file_backed_path_if_selected(
        config,
        "core_object_store",
        &file_artifacts.core_object_store,
    )?;
    Ok(())
>>>>>>> d44ceca9
}

fn set_file_backed_path_if_selected(
    config: &mut PatchedConfig,
    prefix: &str,
    path: &Path,
) -> anyhow::Result<()> {
    let container = config.base().get_raw(&format!("{prefix}.file_backed"));
    if matches!(container, Some(serde_yaml::Value::Mapping(_))) {
        config.insert_path(&format!("{prefix}.file_backed.file_backed_base_path"), path)?;
    }
    Ok(())
}

pub fn override_config(shell: &Shell, path: PathBuf, chain: &ChainConfig) -> anyhow::Result<()> {
    let chain_config_path = chain.path_to_general_config();
    let override_config = serde_yaml::from_str(&shell.read_file(path)?)?;
    let mut chain_config = serde_yaml::from_str(&shell.read_file(chain_config_path.clone())?)?;
    merge_yaml(&mut chain_config, override_config, true)?;
    shell.write_file(chain_config_path, serde_yaml::to_string(&chain_config)?)?;
    Ok(())
}<|MERGE_RESOLUTION|>--- conflicted
+++ resolved
@@ -42,7 +42,6 @@
     pub max_eth_tx_data_size: u64,
 }
 
-<<<<<<< HEAD
 #[derive(Debug, Serialize)]
 pub enum CloudConnectionMode {
     GCP,
@@ -89,6 +88,11 @@
     pub fn proof_data_handler_url(&self) -> anyhow::Result<Option<String>> {
         let port = self.0.get_opt::<u16>("data_handler.http_port")?;
         Ok(port.map(|port| format!("http://127.0.0.1:{port}")))
+    }
+
+    pub fn prover_gateway_ws_url(&self) -> anyhow::Result<Option<String>> {
+        let port = self.0.get_opt::<u16>("prover_gateway.ws_port")?;
+        Ok(port.map(|port| format!("ws://127.0.0.1:{port}")))
     }
 
     pub fn da_client_type(&self) -> Option<&str> {
@@ -145,11 +149,6 @@
             &mut self.0,
             "prover.prover_object_store",
             &file_artifacts.prover_object_store,
-        )?;
-        set_file_backed_path_if_selected(
-            &mut self.0,
-            "prover.public_object_store",
-            &file_artifacts.public_object_store,
         )?;
         set_file_backed_path_if_selected(
             &mut self.0,
@@ -197,6 +196,10 @@
 
     pub fn set_prover_gateway_url(&mut self, url: String) -> anyhow::Result<()> {
         self.0.insert("prover_gateway.api_url", url)
+    }
+
+    pub fn set_proof_data_handler_url(&mut self, url: String) -> anyhow::Result<()> {
+        self.0.insert("data_handler.api_url", url)
     }
 
     pub fn proof_compressor_setup_download_url(&self) -> anyhow::Result<String> {
@@ -310,33 +313,6 @@
     pub async fn save(self) -> anyhow::Result<()> {
         self.0.save().await
     }
-=======
-pub fn set_file_artifacts(
-    config: &mut PatchedConfig,
-    file_artifacts: FileArtifacts,
-) -> anyhow::Result<()> {
-    set_file_backed_path_if_selected(
-        config,
-        "prover.prover_object_store",
-        &file_artifacts.prover_object_store,
-    )?;
-    set_file_backed_path_if_selected(
-        config,
-        "snapshot_creator.object_store",
-        &file_artifacts.snapshot,
-    )?;
-    set_file_backed_path_if_selected(
-        config,
-        "snapshot_recovery.object_store",
-        &file_artifacts.snapshot,
-    )?;
-    set_file_backed_path_if_selected(
-        config,
-        "core_object_store",
-        &file_artifacts.core_object_store,
-    )?;
-    Ok(())
->>>>>>> d44ceca9
 }
 
 fn set_file_backed_path_if_selected(
