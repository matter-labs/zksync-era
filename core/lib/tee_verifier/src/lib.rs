//! Tee verifier
//!
//! Verifies that a L1Batch has the expected root hash after
//! executing the VM and verifying all the accessed memory slots by their
//! merkle path.

use std::{cell::RefCell, rc::Rc};

use anyhow::Context;
use zksync_crypto::hasher::blake2::Blake2Hasher;
use zksync_merkle_tree::{
    BlockOutputWithProofs, TreeInstruction, TreeLogEntry, TreeLogEntryWithProof, ValueHash,
};
use zksync_multivm::{
    interface::{FinishedL1Batch, L2BlockEnv, VmInterface},
    vm_latest::HistoryEnabled,
    VmInstance,
};
<<<<<<< HEAD
use zksync_object_store::{serialize_using_bincode, Bucket, StoredObject};
use zksync_prover_interface::inputs::{StorageLogMetadata, WitnessInputMerklePaths};
=======
use zksync_prover_interface::inputs::{
    PrepareBasicCircuitsJob, StorageLogMetadata, V1TeeVerifierInput,
};
>>>>>>> f8df34d9
use zksync_state::{InMemoryStorage, StorageView, WriteStorage};
use zksync_types::{block::L2BlockExecutionData, L1BatchNumber, StorageLog, H256};
use zksync_utils::bytecode::hash_bytecode;
use zksync_vm_utils::execute_tx;

<<<<<<< HEAD
/// Version 1 of the data used as input for the TEE verifier.
#[derive(Debug, Clone, Serialize, Deserialize, PartialEq)]
pub struct V1TeeVerifierInput {
    merkle_paths: WitnessInputMerklePaths,
    l2_blocks_execution_data: Vec<L2BlockExecutionData>,
    l1_batch_env: L1BatchEnv,
    system_env: SystemEnv,
    used_contracts: Vec<(H256, Vec<u8>)>,
=======
/// A structure to hold the result of verification.
pub struct VerificationResult {
    /// The root hash of the batch that was verified.
    pub value_hash: ValueHash,
    /// The batch number that was verified.
    pub batch_number: L1BatchNumber,
>>>>>>> f8df34d9
}

/// A trait for the computations that can be verified in TEE.
pub trait Verify {
    fn verify(self) -> anyhow::Result<VerificationResult>;
}

<<<<<<< HEAD
impl TeeVerifierInput {
    pub fn new(
        merkle_paths: WitnessInputMerklePaths,
        l2_blocks_execution_data: Vec<L2BlockExecutionData>,
        l1_batch_env: L1BatchEnv,
        system_env: SystemEnv,
        used_contracts: Vec<(H256, Vec<u8>)>,
    ) -> Self {
        TeeVerifierInput::V1(V1TeeVerifierInput {
            merkle_paths,
            l2_blocks_execution_data,
            l1_batch_env,
            system_env,
            used_contracts,
        })
    }

=======
impl Verify for V1TeeVerifierInput {
>>>>>>> f8df34d9
    /// Verify that the L1Batch produces the expected root hash
    /// by executing the VM and verifying the merkle paths of all
    /// touch storage slots.
    ///
    /// # Errors
    ///
    /// Returns a verbose error of the failure, because any error is
    /// not actionable.
<<<<<<< HEAD
    pub fn verify(self) -> anyhow::Result<()> {
        let TeeVerifierInput::V1(V1TeeVerifierInput {
            merkle_paths: prepare_basic_circuits_job,
            l2_blocks_execution_data,
            l1_batch_env,
            system_env,
            used_contracts,
        }) = self
        else {
            tracing::error!("TeeVerifierInput variant not supported");
            anyhow::bail!("TeeVerifierInput variant not supported");
        };

        let old_root_hash = l1_batch_env.previous_batch_hash.unwrap();
        let l2_chain_id = system_env.chain_id;
        let enumeration_index = prepare_basic_circuits_job.next_enumeration_index();
=======
    fn verify(self) -> anyhow::Result<VerificationResult> {
        let old_root_hash = self.l1_batch_env.previous_batch_hash.unwrap();
        let l2_chain_id = self.system_env.chain_id;
        let enumeration_index = self.prepare_basic_circuits_job.next_enumeration_index();
>>>>>>> f8df34d9

        let mut raw_storage = InMemoryStorage::with_custom_system_contracts_and_chain_id(
            l2_chain_id,
            hash_bytecode,
            Vec::with_capacity(0),
        );

        for (hash, bytes) in self.used_contracts.into_iter() {
            tracing::trace!("raw_storage.store_factory_dep({hash}, bytes)");
            raw_storage.store_factory_dep(hash, bytes)
        }

        let block_output_with_proofs =
            get_bowp_and_set_initial_values(self.prepare_basic_circuits_job, &mut raw_storage);

        let storage_view = Rc::new(RefCell::new(StorageView::new(&raw_storage)));

        let batch_number = self.l1_batch_env.number;
        let vm = VmInstance::new(self.l1_batch_env, self.system_env, storage_view);

        let vm_out = execute_vm(self.l2_blocks_execution_data, vm)?;

        let instructions: Vec<TreeInstruction> =
            generate_tree_instructions(enumeration_index, &block_output_with_proofs, vm_out)?;

        block_output_with_proofs
            .verify_proofs(&Blake2Hasher, old_root_hash, &instructions)
            .context("Failed to verify_proofs {l1_batch_number} correctly!")?;

        Ok(VerificationResult {
            value_hash: block_output_with_proofs.root_hash().unwrap(),
            batch_number,
        })
    }
}

<<<<<<< HEAD
    /// Sets the initial storage values and returns `BlockOutputWithProofs`
    fn get_bowp_and_set_initial_values(
        merkle_paths: WitnessInputMerklePaths,
        raw_storage: &mut InMemoryStorage,
    ) -> BlockOutputWithProofs {
        let logs = merkle_paths
            .into_merkle_paths()
            .map(
                |StorageLogMetadata {
                     root_hash,
                     merkle_paths,
                     is_write,
                     first_write,
                     leaf_enumeration_index,
                     value_read,
                     leaf_hashed_key: leaf_storage_key,
                     ..
                 }| {
                    let root_hash = root_hash.into();
                    let merkle_path = merkle_paths.into_iter().map(|x| x.into()).collect();
                    let base: TreeLogEntry = match (is_write, first_write, leaf_enumeration_index) {
                        (false, _, 0) => TreeLogEntry::ReadMissingKey,
                        (false, _, _) => {
                            // This is a special U256 here, which needs `to_little_endian`
                            let mut hashed_key = [0_u8; 32];
                            leaf_storage_key.to_little_endian(&mut hashed_key);
                            raw_storage.set_value_hashed_enum(
                                hashed_key.into(),
                                leaf_enumeration_index,
                                value_read.into(),
                            );
                            TreeLogEntry::Read {
                                leaf_index: leaf_enumeration_index,
                                value: value_read.into(),
                            }
=======
/// Sets the initial storage values and returns `BlockOutputWithProofs`
fn get_bowp_and_set_initial_values(
    prepare_basic_circuits_job: PrepareBasicCircuitsJob,
    raw_storage: &mut InMemoryStorage,
) -> BlockOutputWithProofs {
    let logs = prepare_basic_circuits_job
        .into_merkle_paths()
        .map(
            |StorageLogMetadata {
                 root_hash,
                 merkle_paths,
                 is_write,
                 first_write,
                 leaf_enumeration_index,
                 value_read,
                 leaf_hashed_key: leaf_storage_key,
                 ..
             }| {
                let root_hash = root_hash.into();
                let merkle_path = merkle_paths.into_iter().map(|x| x.into()).collect();
                let base: TreeLogEntry = match (is_write, first_write, leaf_enumeration_index) {
                    (false, _, 0) => TreeLogEntry::ReadMissingKey,
                    (false, _, _) => {
                        // This is a special U256 here, which needs `to_little_endian`
                        let mut hashed_key = [0_u8; 32];
                        leaf_storage_key.to_little_endian(&mut hashed_key);
                        raw_storage.set_value_hashed_enum(
                            hashed_key.into(),
                            leaf_enumeration_index,
                            value_read.into(),
                        );
                        TreeLogEntry::Read {
                            leaf_index: leaf_enumeration_index,
                            value: value_read.into(),
>>>>>>> f8df34d9
                        }
                    }
                    (true, true, _) => TreeLogEntry::Inserted,
                    (true, false, _) => {
                        // This is a special U256 here, which needs `to_little_endian`
                        let mut hashed_key = [0_u8; 32];
                        leaf_storage_key.to_little_endian(&mut hashed_key);
                        raw_storage.set_value_hashed_enum(
                            hashed_key.into(),
                            leaf_enumeration_index,
                            value_read.into(),
                        );
                        TreeLogEntry::Updated {
                            leaf_index: leaf_enumeration_index,
                            previous_value: value_read.into(),
                        }
                    }
                };
                TreeLogEntryWithProof {
                    base,
                    merkle_path,
                    root_hash,
                }
            },
        )
        .collect();

    BlockOutputWithProofs {
        logs,
        leaf_count: 0,
    }
}

/// Executes the VM and returns `FinishedL1Batch` on success.
fn execute_vm<S: WriteStorage>(
    l2_blocks_execution_data: Vec<L2BlockExecutionData>,
    mut vm: VmInstance<S, HistoryEnabled>,
) -> anyhow::Result<FinishedL1Batch> {
    let next_l2_blocks_data = l2_blocks_execution_data.iter().skip(1);

    let l2_blocks_data = l2_blocks_execution_data.iter().zip(next_l2_blocks_data);

    for (l2_block_data, next_l2_block_data) in l2_blocks_data {
        tracing::trace!(
            "Started execution of l2_block: {:?}, executing {:?} transactions",
            l2_block_data.number,
            l2_block_data.txs.len(),
        );
        for tx in &l2_block_data.txs {
            tracing::trace!("Started execution of tx: {tx:?}");
            execute_tx(tx, &mut vm)
                .context("failed to execute transaction in TeeVerifierInputProducer")?;
            tracing::trace!("Finished execution of tx: {tx:?}");
        }
        vm.start_new_l2_block(L2BlockEnv::from_l2_block_data(next_l2_block_data));

        tracing::trace!("Finished execution of l2_block: {:?}", l2_block_data.number);
    }

    Ok(vm.finish_batch())
}

/// Map `LogQuery` and `TreeLogEntry` to a `TreeInstruction`
fn map_log_tree(
    storage_log: &StorageLog,
    tree_log_entry: &TreeLogEntry,
    idx: &mut u64,
) -> anyhow::Result<TreeInstruction> {
    let key = storage_log.key.hashed_key_u256();
    Ok(match (storage_log.is_write(), *tree_log_entry) {
        (true, TreeLogEntry::Updated { leaf_index, .. }) => {
            TreeInstruction::write(key, leaf_index, H256(storage_log.value.into()))
        }
        (true, TreeLogEntry::Inserted) => {
            let leaf_index = *idx;
            *idx += 1;
            TreeInstruction::write(key, leaf_index, H256(storage_log.value.into()))
        }
        (false, TreeLogEntry::Read { value, .. }) => {
            if storage_log.value != value {
                tracing::error!(
                    "Failed to map LogQuery to TreeInstruction: {:#?} != {:#?}",
                    storage_log.value,
                    value
                );
                anyhow::bail!(
                    "Failed to map LogQuery to TreeInstruction: {:#?} != {:#?}",
                    storage_log.value,
                    value
                );
            }
            TreeInstruction::Read(key)
        }
        (false, TreeLogEntry::ReadMissingKey { .. }) => TreeInstruction::Read(key),
        _ => {
            tracing::error!("Failed to map LogQuery to TreeInstruction");
            anyhow::bail!("Failed to map LogQuery to TreeInstruction");
        }
    })
}

/// Generates the `TreeInstruction`s from the VM executions.
fn generate_tree_instructions(
    mut idx: u64,
    bowp: &BlockOutputWithProofs,
    vm_out: FinishedL1Batch,
) -> anyhow::Result<Vec<TreeInstruction>> {
    vm_out
        .final_execution_state
        .deduplicated_storage_logs
        .into_iter()
        .zip(bowp.logs.iter())
        .map(|(log_query, tree_log_entry)| map_log_tree(&log_query, &tree_log_entry.base, &mut idx))
        .collect::<Result<Vec<_>, _>>()
}

#[cfg(test)]
mod tests {
    use zksync_basic_types::U256;
    use zksync_contracts::{BaseSystemContracts, SystemContractCode};
    use zksync_multivm::interface::{L1BatchEnv, SystemEnv, TxExecutionMode};
    use zksync_object_store::StoredObject;
    use zksync_prover_interface::inputs::TeeVerifierInput;

    use super::*;

    #[test]
    fn test_v1_serialization() {
<<<<<<< HEAD
        let tvi = TeeVerifierInput::new(
            WitnessInputMerklePaths::new(0),
=======
        let tvi = V1TeeVerifierInput::new(
            PrepareBasicCircuitsJob::new(0),
>>>>>>> f8df34d9
            vec![],
            L1BatchEnv {
                previous_batch_hash: Some(H256([1; 32])),
                number: Default::default(),
                timestamp: 0,
                fee_input: Default::default(),
                fee_account: Default::default(),
                enforced_base_fee: None,
                first_l2_block: L2BlockEnv {
                    number: 0,
                    timestamp: 0,
                    prev_block_hash: H256([1; 32]),
                    max_virtual_blocks_to_create: 0,
                },
            },
            SystemEnv {
                zk_porter_available: false,
                version: Default::default(),
                base_system_smart_contracts: BaseSystemContracts {
                    bootloader: SystemContractCode {
                        code: vec![U256([1; 4])],
                        hash: H256([1; 32]),
                    },
                    default_aa: SystemContractCode {
                        code: vec![U256([1; 4])],
                        hash: H256([1; 32]),
                    },
                },
                bootloader_gas_limit: 0,
                execution_mode: TxExecutionMode::VerifyExecute,
                default_validation_computational_gas_limit: 0,
                chain_id: Default::default(),
            },
            vec![(H256([1; 32]), vec![0, 1, 2, 3, 4])],
        );
        let tvi = TeeVerifierInput::new(tvi);
        let serialized = <TeeVerifierInput as StoredObject>::serialize(&tvi)
            .expect("Failed to serialize TeeVerifierInput.");
        let deserialized: TeeVerifierInput =
            <TeeVerifierInput as StoredObject>::deserialize(serialized)
                .expect("Failed to deserialize TeeVerifierInput.");

        assert_eq!(tvi, deserialized);
    }
}<|MERGE_RESOLUTION|>--- conflicted
+++ resolved
@@ -16,36 +16,20 @@
     vm_latest::HistoryEnabled,
     VmInstance,
 };
-<<<<<<< HEAD
-use zksync_object_store::{serialize_using_bincode, Bucket, StoredObject};
-use zksync_prover_interface::inputs::{StorageLogMetadata, WitnessInputMerklePaths};
-=======
 use zksync_prover_interface::inputs::{
-    PrepareBasicCircuitsJob, StorageLogMetadata, V1TeeVerifierInput,
+    StorageLogMetadata, V1TeeVerifierInput, WitnessInputMerklePaths,
 };
->>>>>>> f8df34d9
 use zksync_state::{InMemoryStorage, StorageView, WriteStorage};
 use zksync_types::{block::L2BlockExecutionData, L1BatchNumber, StorageLog, H256};
 use zksync_utils::bytecode::hash_bytecode;
 use zksync_vm_utils::execute_tx;
 
-<<<<<<< HEAD
-/// Version 1 of the data used as input for the TEE verifier.
-#[derive(Debug, Clone, Serialize, Deserialize, PartialEq)]
-pub struct V1TeeVerifierInput {
-    merkle_paths: WitnessInputMerklePaths,
-    l2_blocks_execution_data: Vec<L2BlockExecutionData>,
-    l1_batch_env: L1BatchEnv,
-    system_env: SystemEnv,
-    used_contracts: Vec<(H256, Vec<u8>)>,
-=======
 /// A structure to hold the result of verification.
 pub struct VerificationResult {
     /// The root hash of the batch that was verified.
     pub value_hash: ValueHash,
     /// The batch number that was verified.
     pub batch_number: L1BatchNumber,
->>>>>>> f8df34d9
 }
 
 /// A trait for the computations that can be verified in TEE.
@@ -53,27 +37,7 @@
     fn verify(self) -> anyhow::Result<VerificationResult>;
 }
 
-<<<<<<< HEAD
-impl TeeVerifierInput {
-    pub fn new(
-        merkle_paths: WitnessInputMerklePaths,
-        l2_blocks_execution_data: Vec<L2BlockExecutionData>,
-        l1_batch_env: L1BatchEnv,
-        system_env: SystemEnv,
-        used_contracts: Vec<(H256, Vec<u8>)>,
-    ) -> Self {
-        TeeVerifierInput::V1(V1TeeVerifierInput {
-            merkle_paths,
-            l2_blocks_execution_data,
-            l1_batch_env,
-            system_env,
-            used_contracts,
-        })
-    }
-
-=======
 impl Verify for V1TeeVerifierInput {
->>>>>>> f8df34d9
     /// Verify that the L1Batch produces the expected root hash
     /// by executing the VM and verifying the merkle paths of all
     /// touch storage slots.
@@ -82,29 +46,10 @@
     ///
     /// Returns a verbose error of the failure, because any error is
     /// not actionable.
-<<<<<<< HEAD
-    pub fn verify(self) -> anyhow::Result<()> {
-        let TeeVerifierInput::V1(V1TeeVerifierInput {
-            merkle_paths: prepare_basic_circuits_job,
-            l2_blocks_execution_data,
-            l1_batch_env,
-            system_env,
-            used_contracts,
-        }) = self
-        else {
-            tracing::error!("TeeVerifierInput variant not supported");
-            anyhow::bail!("TeeVerifierInput variant not supported");
-        };
-
-        let old_root_hash = l1_batch_env.previous_batch_hash.unwrap();
-        let l2_chain_id = system_env.chain_id;
-        let enumeration_index = prepare_basic_circuits_job.next_enumeration_index();
-=======
     fn verify(self) -> anyhow::Result<VerificationResult> {
         let old_root_hash = self.l1_batch_env.previous_batch_hash.unwrap();
         let l2_chain_id = self.system_env.chain_id;
-        let enumeration_index = self.prepare_basic_circuits_job.next_enumeration_index();
->>>>>>> f8df34d9
+        let enumeration_index = self.witness_input_merkle_paths.next_enumeration_index();
 
         let mut raw_storage = InMemoryStorage::with_custom_system_contracts_and_chain_id(
             l2_chain_id,
@@ -118,7 +63,7 @@
         }
 
         let block_output_with_proofs =
-            get_bowp_and_set_initial_values(self.prepare_basic_circuits_job, &mut raw_storage);
+            get_bowp_and_set_initial_values(self.witness_input_merkle_paths, &mut raw_storage);
 
         let storage_view = Rc::new(RefCell::new(StorageView::new(&raw_storage)));
 
@@ -141,49 +86,12 @@
     }
 }
 
-<<<<<<< HEAD
-    /// Sets the initial storage values and returns `BlockOutputWithProofs`
-    fn get_bowp_and_set_initial_values(
-        merkle_paths: WitnessInputMerklePaths,
-        raw_storage: &mut InMemoryStorage,
-    ) -> BlockOutputWithProofs {
-        let logs = merkle_paths
-            .into_merkle_paths()
-            .map(
-                |StorageLogMetadata {
-                     root_hash,
-                     merkle_paths,
-                     is_write,
-                     first_write,
-                     leaf_enumeration_index,
-                     value_read,
-                     leaf_hashed_key: leaf_storage_key,
-                     ..
-                 }| {
-                    let root_hash = root_hash.into();
-                    let merkle_path = merkle_paths.into_iter().map(|x| x.into()).collect();
-                    let base: TreeLogEntry = match (is_write, first_write, leaf_enumeration_index) {
-                        (false, _, 0) => TreeLogEntry::ReadMissingKey,
-                        (false, _, _) => {
-                            // This is a special U256 here, which needs `to_little_endian`
-                            let mut hashed_key = [0_u8; 32];
-                            leaf_storage_key.to_little_endian(&mut hashed_key);
-                            raw_storage.set_value_hashed_enum(
-                                hashed_key.into(),
-                                leaf_enumeration_index,
-                                value_read.into(),
-                            );
-                            TreeLogEntry::Read {
-                                leaf_index: leaf_enumeration_index,
-                                value: value_read.into(),
-                            }
-=======
 /// Sets the initial storage values and returns `BlockOutputWithProofs`
 fn get_bowp_and_set_initial_values(
-    prepare_basic_circuits_job: PrepareBasicCircuitsJob,
+    witness_input_merkle_paths: WitnessInputMerklePaths,
     raw_storage: &mut InMemoryStorage,
 ) -> BlockOutputWithProofs {
-    let logs = prepare_basic_circuits_job
+    let logs = witness_input_merkle_paths
         .into_merkle_paths()
         .map(
             |StorageLogMetadata {
@@ -212,7 +120,6 @@
                         TreeLogEntry::Read {
                             leaf_index: leaf_enumeration_index,
                             value: value_read.into(),
->>>>>>> f8df34d9
                         }
                     }
                     (true, true, _) => TreeLogEntry::Inserted,
@@ -341,13 +248,8 @@
 
     #[test]
     fn test_v1_serialization() {
-<<<<<<< HEAD
-        let tvi = TeeVerifierInput::new(
-            WitnessInputMerklePaths::new(0),
-=======
         let tvi = V1TeeVerifierInput::new(
             PrepareBasicCircuitsJob::new(0),
->>>>>>> f8df34d9
             vec![],
             L1BatchEnv {
                 previous_batch_hash: Some(H256([1; 32])),
