use std::{env, path::PathBuf};

use anyhow::Context as _;
use clap::{Parser, Subcommand};
use tokio::{
    fs,
    io::{self, AsyncReadExt},
};
use zksync_block_reverter::{
    eth_client::{
        clients::{Client, PKSigningClient, L1},
        contracts_loader::{get_settlement_layer_from_l1, load_settlement_layer_contracts},
    },
    BlockReverter, BlockReverterEthConfig, NodeRole,
};
use zksync_config::{
    configs::{
        wallets::Wallets, BasicWitnessInputProducerConfig, DatabaseSecrets, L1Secrets,
        ObservabilityConfig, ProtectiveReadsWriterConfig,
    },
    full_config_schema,
    sources::ConfigFilePaths,
    ConfigRepository, ContractsConfig, DBConfig, EthConfig, GenesisConfigWrapper, ParseResultExt,
    PostgresConfig,
};
<<<<<<< HEAD
=======
use zksync_contracts::getters_facet_contract;
use zksync_core_leftovers::temp_config_store::read_yaml_repr;
>>>>>>> 4f3bfe6b
use zksync_dal::{ConnectionPool, Core};
use zksync_object_store::ObjectStoreFactory;
use zksync_protobuf_config::proto;
use zksync_types::{settlement::SettlementLayer, Address, L1BatchNumber, L2_BRIDGEHUB_ADDRESS};

#[derive(Debug, Parser)]
#[command(author = "Matter Labs", version, about = "Block revert utility", long_about = None)]
struct Cli {
    #[command(subcommand)]
    command: Command,
    /// Path to yaml config. If set, it will be used instead of env vars
    #[arg(long, global = true)]
    config_path: Option<PathBuf>,
    /// Path to yaml contracts config. If set, it will be used instead of env vars
    #[arg(long, global = true)]
    contracts_config_path: Option<PathBuf>,
    /// Path to yaml secrets config. If set, it will be used instead of env vars
    #[arg(long, global = true)]
    secrets_path: Option<PathBuf>,
    /// Path to yaml wallets config. If set, it will be used instead of env vars
    #[arg(long, global = true)]
    wallets_path: Option<PathBuf>,
    /// Path to yaml genesis config. If set, it will be used instead of env vars
    #[arg(long, global = true)]
    genesis_path: Option<PathBuf>,
    /// Path to yaml config of the chain on top of gateway.
    /// It should be skipped in case a chain is not settling on top of Gateway.
    #[arg(long, global = true)]
    gateway_chain_path: Option<PathBuf>,
}

#[derive(Debug, Subcommand)]
enum Command {
    /// Displays suggested values to use.
    #[command(name = "print-suggested-values")]
    Display {
        /// Displays the values as a JSON object, so that they are machine-readable.
        #[arg(long)]
        json: bool,
        /// Operator address.
        #[arg(long = "operator-address")]
        operator_address: Address,
    },
    /// Sends revert transaction to L1.
    #[command(name = "send-eth-transaction")]
    SendEthTransaction {
        /// L1 batch number used to revert to.
        #[arg(long)]
        l1_batch_number: u32,
        /// Priority fee used for the reverting Ethereum transaction.
        // We operate only by priority fee because we want to use base fee from Ethereum
        // and send transaction as soon as possible without any resend logic
        #[arg(long)]
        priority_fee_per_gas: Option<u64>,
        /// Nonce used for reverting Ethereum transaction.
        #[arg(long)]
        nonce: u64,
    },

    /// Rolls back internal database state to a previous L1 batch.
    #[command(name = "rollback-db")]
    RollbackDB {
        /// L1 batch number used to roll back to.
        #[arg(long)]
        l1_batch_number: u32,
        /// Flag that specifies if Postgres DB should be rolled back.
        #[arg(long)]
        rollback_postgres: bool,
        /// Flag that specifies if RocksDB with tree should be rolled back.
        #[arg(long)]
        rollback_tree: bool,
        /// Flag that specifies if RocksDB with state keeper cache should be rolled back.
        #[arg(long)]
        rollback_sk_cache: bool,
        /// Flag that specifies if RocksDBs with vm runners' caches should be rolled back.
        #[arg(long)]
        rollback_vm_runners_cache: bool,
        /// Flag that specifies if snapshot files in GCS should be rolled back.
        #[arg(long, requires = "rollback_postgres")]
        rollback_snapshots: bool,
        /// Flag that allows to roll back already executed blocks. It's ultra dangerous and required only for fixing external nodes.
        #[arg(long)]
        allow_executed_block_reversion: bool,
    },

    /// Clears failed L1 transactions.
    #[command(name = "clear-failed-transactions")]
    ClearFailedL1Transactions,
}

#[tokio::main]
async fn main() -> anyhow::Result<()> {
    let opts = Cli::parse();

    let config_file_paths = ConfigFilePaths {
        general: opts.config_path,
        secrets: opts.secrets_path,
        wallets: opts.wallets_path,
        genesis: opts.genesis_path,
        contracts: opts.contracts_config_path,
        ..ConfigFilePaths::default()
    };
    let config_sources =
        tokio::task::spawn_blocking(|| config_file_paths.into_config_sources("")).await??;

    let observability_config =
        ObservabilityConfig::from_sources(config_sources.clone()).context("ObservabilityConfig")?;
    // FIXME: why manual wiring?
    let logs = zksync_vlog::Logs::try_from(observability_config.clone())
        .context("logs")?
        .disable_default_logs(); // It's a CLI application, so we only need to show logs that were actually requested.
    let sentry: Option<zksync_vlog::Sentry> =
        TryFrom::try_from(observability_config.clone()).context("sentry")?;
    let opentelemetry: Option<zksync_vlog::OpenTelemetry> =
        TryFrom::try_from(observability_config.clone()).context("opentelemetry")?;
    let _guard = zksync_vlog::ObservabilityBuilder::new()
        .with_logs(Some(logs))
        .with_sentry(sentry)
        .with_opentelemetry(opentelemetry)
        .build();

<<<<<<< HEAD
    let schema = full_config_schema(false);
    let repo = ConfigRepository::new(&schema).with_all(config_sources);
    let wallets_config: Option<Wallets> = repo.single()?.parse_opt().log_all_errors()?;
    let genesis_config = repo
        .single::<GenesisConfigWrapper>()?
        .parse()
        .log_all_errors()?
        .genesis;
    let eth_sender: EthConfig = repo.single()?.parse().log_all_errors()?;
    let db_config: DBConfig = repo.single()?.parse().log_all_errors()?;
    let protective_reads_writer_config: ProtectiveReadsWriterConfig =
        repo.single()?.parse().log_all_errors()?;
    let basic_witness_input_producer_config: BasicWitnessInputProducerConfig =
        repo.single()?.parse().log_all_errors()?;
    let contracts: ContractsConfig = repo.single()?.parse().log_all_errors()?;
    let postgres_config: PostgresConfig = repo.single()?.parse().log_all_errors()?;
    let database_secrets: DatabaseSecrets = repo.single()?.parse().log_all_errors()?;
    let l1_secrets: L1Secrets = repo.single()?.parse().log_all_errors()?;

    let default_priority_fee_per_gas = eth_sender.gas_adjuster.default_priority_fee_per_gas;
=======
    let general_config: Option<GeneralConfig> = if let Some(path) = opts.config_path {
        Some(
            read_yaml_repr::<zksync_protobuf_config::proto::general::GeneralConfig>(&path)
                .context("failed decoding general YAML config")?,
        )
    } else {
        None
    };
    let wallets_config: Option<Wallets> = if let Some(path) = opts.wallets_path {
        Some(
            read_yaml_repr::<zksync_protobuf_config::proto::wallets::Wallets>(&path)
                .context("failed decoding wallets YAML config")?,
        )
    } else {
        None
    };
    let genesis_config: Option<GenesisConfig> = if let Some(path) = opts.genesis_path {
        Some(
            read_yaml_repr::<zksync_protobuf_config::proto::genesis::Genesis>(&path)
                .context("failed decoding genesis YAML config")?,
        )
    } else {
        None
    };

    let eth_sender = match &general_config {
        Some(general_config) => general_config
            .eth
            .clone()
            .context("Failed to find eth config")?,
        None => EthConfig::from_env().context("EthConfig::from_env()")?,
    };
    let db_config = match &general_config {
        Some(general_config) => general_config
            .db_config
            .clone()
            .context("Failed to find eth config")?,
        None => DBConfig::from_env().context("DBConfig::from_env()")?,
    };
    let protective_reads_writer_config = match &general_config {
        Some(general_config) => general_config
            .protective_reads_writer_config
            .clone()
            .context("Failed to find eth config")?,
        None => ProtectiveReadsWriterConfig::from_env()
            .context("ProtectiveReadsWriterConfig::from_env()")?,
    };
    let basic_witness_input_producer_config = match &general_config {
        Some(general_config) => general_config
            .basic_witness_input_producer_config
            .clone()
            .context("Failed to find eth config")?,
        None => BasicWitnessInputProducerConfig::from_env()
            .context("BasicWitnessInputProducerConfig::from_env()")?,
    };
    let contracts = match opts.contracts_config_path {
        Some(path) => read_yaml_repr::<proto::contracts::Contracts>(&path)
            .context("failed decoding contracts YAML config")?,
        None => ContractsConfig::from_env().context("ContractsConfig::from_env()")?,
    };
    let secrets_config = if let Some(path) = opts.secrets_path {
        Some(
            read_yaml_repr::<proto::secrets::Secrets>(&path)
                .context("failed decoding secrets YAML config")?,
        )
    } else {
        None
    };

    let gas_adjuster = eth_sender.gas_adjuster.context("gas_adjuster")?;
    let default_priority_fee_per_gas = gas_adjuster.default_priority_fee_per_gas;
>>>>>>> 4f3bfe6b

    let zksync_network_id = match &genesis_config {
        Some(genesis_config) => genesis_config.l2_chain_id,
        None => env::var("CHAIN_ETH_ZKSYNC_NETWORK_ID")
            .context("`CHAIN_ETH_ZKSYNC_NETWORK_ID` env var is not set")?
            .parse()
            .map_err(|_| anyhow::anyhow!("`CHAIN_ETH_ZKSYNC_NETWORK_ID` env var is invalid"))?,
    };

    let l1_client: Client<L1> = Client::http(l1_secrets.l1_rpc_url)
        .context("Ethereum client")?
        .build();

    let sl_l1_contracts = load_settlement_layer_contracts(
        &l1_client,
        contracts.bridgehub_proxy_addr,
        zksync_network_id,
        None,
    )
    .await?
    // If None has been returned, in case of pre v27 upgrade, use the contracts from configs
    .unwrap_or_else(|| contracts.settlement_layer_specific_contracts());
    let settlement_mode = get_settlement_layer_from_l1(
        &l1_client,
        sl_l1_contracts.chain_contracts_config.diamond_proxy_addr,
        &getters_facet_contract(),
    )
    .await?;

    let (client, contracts, chain_id) = match settlement_mode {
        SettlementLayer::L1(chain_id) => (l1_client, sl_l1_contracts, chain_id),
        SettlementLayer::Gateway(chain_id) => {
            let gateway_client: Client<L1> = Client::http(
                l1_secrets
                    .gateway_rpc_url
                    .context("Gateway url is not presented in config")?,
            )
            .context("Gateway client")?
            .build();

            let sl_contracts = load_settlement_layer_contracts(
                &gateway_client,
                L2_BRIDGEHUB_ADDRESS,
                zksync_network_id,
                None,
            )
            .await?
            .context("No chain has been deployed")?;
            (gateway_client, sl_contracts, chain_id)
        }
    };

    let sl_diamond_proxy = contracts.chain_contracts_config.diamond_proxy_addr;
    let sl_validator_timelock = contracts
        .ecosystem_contracts
        .validator_timelock_addr
        .expect("Should be presented");

    let config = BlockReverterEthConfig::new(
        &eth_sender,
        sl_diamond_proxy,
        sl_validator_timelock,
        zksync_network_id,
        settlement_mode,
    )?;

    let connection_pool = ConnectionPool::<Core>::builder(
        database_secrets.master_url()?,
        postgres_config.max_connections()?,
    )
    .build()
    .await
    .context("failed to build a connection pool")?;
    let mut block_reverter = BlockReverter::new(NodeRole::Main, connection_pool);

    match opts.command {
        Command::Display {
            json,
            operator_address,
        } => {
<<<<<<< HEAD
            let eth_client_url = l1_secrets
                .l1_rpc_url
                .context("L1 RPC URL is not specified")?;
            let eth_client = Client::<L1>::http(eth_client_url)
                .context("Ethereum client")?
                .build();

=======
>>>>>>> 4f3bfe6b
            let suggested_values = block_reverter
                .suggested_values(&client, &config, operator_address)
                .await?;
            if json {
                println!("{}", serde_json::to_string(&suggested_values)?);
            } else {
                println!("Suggested values for reversion: {:#?}", suggested_values);
            }
        }
        Command::SendEthTransaction {
            l1_batch_number,
            priority_fee_per_gas,
            nonce,
        } => {
<<<<<<< HEAD
            let eth_client_url = l1_secrets
                .l1_rpc_url
                .context("L1 RPC URL is not specified")?;
            let eth_client = Client::http(eth_client_url)
                .context("Ethereum client")?
                .build();
=======
>>>>>>> 4f3bfe6b
            let reverter_private_key = if let Some(wallets_config) = wallets_config {
                wallets_config
                    .operator
                    .context("operator private key not present")?
                    .private_key()
                    .to_owned()
            } else {
                #[allow(deprecated)]
                eth_sender
<<<<<<< HEAD
                    .sender
=======
                    .get_eth_sender_config_for_sender_layer_data_layer()
                    .context("eth_sender_config")?
>>>>>>> 4f3bfe6b
                    .private_key()
                    .context("eth_sender_config.private_key")?
                    .context("eth_sender_config.private_key is not set")?
            };

            let priority_fee_per_gas = priority_fee_per_gas.unwrap_or(default_priority_fee_per_gas);
            let sl_client = PKSigningClient::new_raw(
                reverter_private_key,
<<<<<<< HEAD
                contracts.l1.diamond_proxy_addr,
=======
                sl_diamond_proxy,
>>>>>>> 4f3bfe6b
                priority_fee_per_gas,
                chain_id,
                Box::new(client),
            );

            block_reverter
                .send_ethereum_revert_transaction(
                    &sl_client,
                    &config,
                    L1BatchNumber(l1_batch_number),
                    nonce,
                )
                .await?;
        }
        Command::RollbackDB {
            l1_batch_number,
            rollback_postgres,
            rollback_tree,
            rollback_sk_cache,
            rollback_vm_runners_cache,
            rollback_snapshots,
            allow_executed_block_reversion,
        } => {
            if !rollback_tree && rollback_postgres {
                println!("You want to roll back Postgres DB without rolling back tree.");
                println!(
                    "If the tree is not yet rolled back to this L1 batch, then the only way \
                     to make it synced with Postgres will be to completely rebuild it."
                );
                println!("Are you sure? Print y/n");

                let mut input = [0u8];
                io::stdin().read_exact(&mut input).await.unwrap();
                if input[0] != b'y' && input[0] != b'Y' {
                    std::process::exit(0);
                }
            }

            if allow_executed_block_reversion {
                println!("You want to roll back already executed blocks. It's impossible to restore them for the main node");
                println!("Make sure you are doing it ONLY for external node");
                println!("Are you sure? Print y/n");

                let mut input = [0u8];
                io::stdin().read_exact(&mut input).await.unwrap();
                if input[0] != b'y' && input[0] != b'Y' {
                    std::process::exit(0);
                }
                block_reverter.allow_rolling_back_executed_batches();
            }

            if rollback_postgres {
                block_reverter.enable_rolling_back_postgres();
                if rollback_snapshots {
                    let object_store_config = repo
                        .get("snapshot_creator.object_store")
                        .context("no snapshots object store config")?
                        .parse()
                        .log_all_errors()?;
                    block_reverter.enable_rolling_back_snapshot_objects(
                        ObjectStoreFactory::new(object_store_config)
                            .create_store()
                            .await?,
                    );
                }
            }
            if rollback_tree {
                block_reverter.enable_rolling_back_merkle_tree(db_config.merkle_tree.path);
            }
            if rollback_sk_cache {
                block_reverter.add_rocksdb_storage_path_to_rollback(db_config.state_keeper_db_path);
            }

            if rollback_vm_runners_cache {
                let cache_exists = fs::try_exists(&protective_reads_writer_config.db_path)
                    .await
                    .with_context(|| {
                        format!(
                            "cannot check whether storage cache path {:?} exists",
                            protective_reads_writer_config.db_path
                        )
                    })?;
                if cache_exists {
                    block_reverter.add_rocksdb_storage_path_to_rollback(
                        protective_reads_writer_config.db_path,
                    );
                }

                let cache_exists = fs::try_exists(&basic_witness_input_producer_config.db_path)
                    .await
                    .with_context(|| {
                        format!(
                            "cannot check whether storage cache path {:?} exists",
                            basic_witness_input_producer_config.db_path
                        )
                    })?;
                if cache_exists {
                    block_reverter.add_rocksdb_storage_path_to_rollback(
                        basic_witness_input_producer_config.db_path,
                    );
                }
            }

            block_reverter
                .roll_back(L1BatchNumber(l1_batch_number))
                .await?;
        }
        Command::ClearFailedL1Transactions => {
            block_reverter.clear_failed_l1_transactions().await?;
        }
    }
    Ok(())
}<|MERGE_RESOLUTION|>--- conflicted
+++ resolved
@@ -15,22 +15,16 @@
 };
 use zksync_config::{
     configs::{
-        wallets::Wallets, BasicWitnessInputProducerConfig, DatabaseSecrets, L1Secrets,
-        ObservabilityConfig, ProtectiveReadsWriterConfig,
+        wallets::Wallets, BasicWitnessInputProducerConfig, DatabaseSecrets, GenesisConfigWrapper,
+        L1Secrets, ObservabilityConfig, ProtectiveReadsWriterConfig,
     },
     full_config_schema,
     sources::ConfigFilePaths,
-    ConfigRepository, ContractsConfig, DBConfig, EthConfig, GenesisConfigWrapper, ParseResultExt,
-    PostgresConfig,
+    ConfigRepository, ContractsConfig, DBConfig, EthConfig, ParseResultExt, PostgresConfig,
 };
-<<<<<<< HEAD
-=======
 use zksync_contracts::getters_facet_contract;
-use zksync_core_leftovers::temp_config_store::read_yaml_repr;
->>>>>>> 4f3bfe6b
 use zksync_dal::{ConnectionPool, Core};
 use zksync_object_store::ObjectStoreFactory;
-use zksync_protobuf_config::proto;
 use zksync_types::{settlement::SettlementLayer, Address, L1BatchNumber, L2_BRIDGEHUB_ADDRESS};
 
 #[derive(Debug, Parser)]
@@ -149,7 +143,6 @@
         .with_opentelemetry(opentelemetry)
         .build();
 
-<<<<<<< HEAD
     let schema = full_config_schema(false);
     let repo = ConfigRepository::new(&schema).with_all(config_sources);
     let wallets_config: Option<Wallets> = repo.single()?.parse_opt().log_all_errors()?;
@@ -170,79 +163,6 @@
     let l1_secrets: L1Secrets = repo.single()?.parse().log_all_errors()?;
 
     let default_priority_fee_per_gas = eth_sender.gas_adjuster.default_priority_fee_per_gas;
-=======
-    let general_config: Option<GeneralConfig> = if let Some(path) = opts.config_path {
-        Some(
-            read_yaml_repr::<zksync_protobuf_config::proto::general::GeneralConfig>(&path)
-                .context("failed decoding general YAML config")?,
-        )
-    } else {
-        None
-    };
-    let wallets_config: Option<Wallets> = if let Some(path) = opts.wallets_path {
-        Some(
-            read_yaml_repr::<zksync_protobuf_config::proto::wallets::Wallets>(&path)
-                .context("failed decoding wallets YAML config")?,
-        )
-    } else {
-        None
-    };
-    let genesis_config: Option<GenesisConfig> = if let Some(path) = opts.genesis_path {
-        Some(
-            read_yaml_repr::<zksync_protobuf_config::proto::genesis::Genesis>(&path)
-                .context("failed decoding genesis YAML config")?,
-        )
-    } else {
-        None
-    };
-
-    let eth_sender = match &general_config {
-        Some(general_config) => general_config
-            .eth
-            .clone()
-            .context("Failed to find eth config")?,
-        None => EthConfig::from_env().context("EthConfig::from_env()")?,
-    };
-    let db_config = match &general_config {
-        Some(general_config) => general_config
-            .db_config
-            .clone()
-            .context("Failed to find eth config")?,
-        None => DBConfig::from_env().context("DBConfig::from_env()")?,
-    };
-    let protective_reads_writer_config = match &general_config {
-        Some(general_config) => general_config
-            .protective_reads_writer_config
-            .clone()
-            .context("Failed to find eth config")?,
-        None => ProtectiveReadsWriterConfig::from_env()
-            .context("ProtectiveReadsWriterConfig::from_env()")?,
-    };
-    let basic_witness_input_producer_config = match &general_config {
-        Some(general_config) => general_config
-            .basic_witness_input_producer_config
-            .clone()
-            .context("Failed to find eth config")?,
-        None => BasicWitnessInputProducerConfig::from_env()
-            .context("BasicWitnessInputProducerConfig::from_env()")?,
-    };
-    let contracts = match opts.contracts_config_path {
-        Some(path) => read_yaml_repr::<proto::contracts::Contracts>(&path)
-            .context("failed decoding contracts YAML config")?,
-        None => ContractsConfig::from_env().context("ContractsConfig::from_env()")?,
-    };
-    let secrets_config = if let Some(path) = opts.secrets_path {
-        Some(
-            read_yaml_repr::<proto::secrets::Secrets>(&path)
-                .context("failed decoding secrets YAML config")?,
-        )
-    } else {
-        None
-    };
-
-    let gas_adjuster = eth_sender.gas_adjuster.context("gas_adjuster")?;
-    let default_priority_fee_per_gas = gas_adjuster.default_priority_fee_per_gas;
->>>>>>> 4f3bfe6b
 
     let zksync_network_id = match &genesis_config {
         Some(genesis_config) => genesis_config.l2_chain_id,
@@ -252,13 +172,13 @@
             .map_err(|_| anyhow::anyhow!("`CHAIN_ETH_ZKSYNC_NETWORK_ID` env var is invalid"))?,
     };
 
-    let l1_client: Client<L1> = Client::http(l1_secrets.l1_rpc_url)
+    let l1_client: Client<L1> = Client::http(l1_secrets.l1_rpc_url.context("no L1 RPC URL")?)
         .context("Ethereum client")?
         .build();
 
     let sl_l1_contracts = load_settlement_layer_contracts(
         &l1_client,
-        contracts.bridgehub_proxy_addr,
+        contracts.ecosystem_contracts.bridgehub_proxy_addr,
         zksync_network_id,
         None,
     )
@@ -323,16 +243,6 @@
             json,
             operator_address,
         } => {
-<<<<<<< HEAD
-            let eth_client_url = l1_secrets
-                .l1_rpc_url
-                .context("L1 RPC URL is not specified")?;
-            let eth_client = Client::<L1>::http(eth_client_url)
-                .context("Ethereum client")?
-                .build();
-
-=======
->>>>>>> 4f3bfe6b
             let suggested_values = block_reverter
                 .suggested_values(&client, &config, operator_address)
                 .await?;
@@ -347,15 +257,6 @@
             priority_fee_per_gas,
             nonce,
         } => {
-<<<<<<< HEAD
-            let eth_client_url = l1_secrets
-                .l1_rpc_url
-                .context("L1 RPC URL is not specified")?;
-            let eth_client = Client::http(eth_client_url)
-                .context("Ethereum client")?
-                .build();
-=======
->>>>>>> 4f3bfe6b
             let reverter_private_key = if let Some(wallets_config) = wallets_config {
                 wallets_config
                     .operator
@@ -365,12 +266,8 @@
             } else {
                 #[allow(deprecated)]
                 eth_sender
-<<<<<<< HEAD
-                    .sender
-=======
                     .get_eth_sender_config_for_sender_layer_data_layer()
                     .context("eth_sender_config")?
->>>>>>> 4f3bfe6b
                     .private_key()
                     .context("eth_sender_config.private_key")?
                     .context("eth_sender_config.private_key is not set")?
@@ -379,11 +276,7 @@
             let priority_fee_per_gas = priority_fee_per_gas.unwrap_or(default_priority_fee_per_gas);
             let sl_client = PKSigningClient::new_raw(
                 reverter_private_key,
-<<<<<<< HEAD
-                contracts.l1.diamond_proxy_addr,
-=======
                 sl_diamond_proxy,
->>>>>>> 4f3bfe6b
                 priority_fee_per_gas,
                 chain_id,
                 Box::new(client),
