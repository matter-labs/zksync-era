postgres:
  max_connections: 100
  statement_timeout_sec: 300
  test:
    server_url: postgres://postgres:notsecurepassword@localhost:5433/zksync_local_test
    prover_url: postgres://postgres:notsecurepassword@localhost:5433/prover_local_test
db:
  state_keeper_db_path: ./db/main/state_keeper
  merkle_tree:
    multi_get_chunk_size: 1000
    block_cache_size_mb: 32
    memtable_capacity_mb: 512
    stalled_writes_timeout_sec: 50
    max_l1_batches_per_iter: 50
    path: "./db/main/tree"
    mode: FULL
  experimental:
    state_keeper_db_block_cache_capacity_mb: 128

api:
  prometheus:
    listener_port: 3312
    pushgateway_url: http://127.0.0.1:9091
    push_interval_ms: 100
  healthcheck:
    port: 3071
  merkle_tree:
    port: 3072
  web3_json_rpc:
    http_port: 3050
    http_url: http://127.0.0.1:3050
    ws_port: 3051
    ws_url: ws://127.0.0.1:3051
    req_entities_limit: 10000
    filters_disabled: false
    filters_limit: 10000
    subscriptions_limit: 10000
    pubsub_polling_interval: 200
    max_nonce_ahead: 50
    gas_price_scale_factor: 1.2
    request_timeout: 10
    account_pks:
      - 0xac0974bec39a17e36ba4a6b4d238ff944bacb478cbed5efcae784d7bf4f2ff80
      - 0x59c6995e998f97a5a0044966f0945389dc9e86dae88c7a8412f4603b6b78690d
      - 0x5de4111afa1a4b94908f83103eb1f1706367c2e68ca870fc3fb9a804cdab365a
      - 0x7c852118294e51e653712a81e05800f419141751be58f605c371e15141b007a6
      - 0x47e179ec197488593b187f80a00eb0da91f1b9d0b13f8733639f19c30a34926a
      - 0x8b3a350cf5c34c9194ca85829a2df0ec3153be0318b5e2d3348e872092edffba
      - 0x92db14e403b83dfe3df233f83dfa3a0d7096f21ca9b0d6d6b8d88b2b4ec1564e
      - 0x4bbbf85ce3377467afe5d46f804f221813b2bb87f24d81f60f1fcdbf7cbf4356
      - 0xdbda1821b80551c9d65939329250298aa3472ba22feea921c0cf5d620ea67b97
      - 0x2a871d0798f97d79848a013d4936a73bf4cc922c825d33c1cf7073dff6d409c6
      - 0xf214f2b2cd398c806f84e317254e0f0b801d0643303237d97a22a48e01628897
      - 0x701b615bbdfb9de65240bc28bd21bbc0d996645a3dd57e7b12bc2bdf6f192c82
      - 0xa267530f49f8280200edf313ee7af6b827f2a8bce2897751d06a843f644967b1
      - 0x47c99abed3324a2707c28affff1267e45918ec8c3f20b8aa892e8b065d2942dd
      - 0xc526ee95bf44d8fc405a158bb884d9d1238d99f0612e9f33d006bb0789009aaa
      - 0x8166f546bab6da521a8369cab06c5d2b9e46670292d85c875ee9ec20e84ffb61
      - 0xea6c44ac03bff858b476bba40716402b03e41b8e97e276d1baec7c37d42484a0
      - 0x689af8efa8c651a91ad287602527f3af2fe9f6501a7ac4b061667b5a93e037fd
      - 0xde9be858da4a475276426320d5e9262ecfc3ba460bfac56360bfa6c4c28b4ee0
      - 0xdf57089febbacf7ba0bc227dafbffa9fc08a93fdc68e1e42411a14efcf23656e
    estimate_gas_scale_factor: 1.2
    estimate_gas_acceptable_overestimation: 1000
    max_tx_size: 1000000
    api_namespaces: [ eth,net,web3,zks,pubsub ]
    max_response_body_size_overrides:
      - method: eth_getTransactionReceipt # no size specified, meaning no size limit
      - method: zks_getProof
        size_mb: 64
state_keeper:
  transaction_slots: 250
  max_allowed_l2_tx_gas_limit: 4000000000
  block_commit_deadline_ms: 2500
  miniblock_commit_deadline_ms: 1000
  miniblock_seal_queue_capacity: 10
  miniblock_max_payload_size: 1000000
  max_single_tx_gas: 6000000
  close_block_at_geometry_percentage: 0.95
  close_block_at_eth_params_percentage: 0.95
  close_block_at_gas_percentage: 0.95
  reject_tx_at_geometry_percentage: 0.95
  reject_tx_at_eth_params_percentage: 0.95
  reject_tx_at_gas_percentage: 0.95
  minimal_l2_gas_price: 100000000
  compute_overhead_part: 0
  pubdata_overhead_part: 1
  batch_overhead_l1_gas: 800000
  max_gas_per_batch: 200000000
  max_pubdata_per_batch: 100000
  fee_model_version: V1
  validation_computational_gas_limit: 300000
  save_call_traces: true
  max_circuits_per_batch: 24100
mempool:
  delay_interval: 100
  sync_interval_ms: 10
  sync_batch_size: 1000
  capacity: 10000000
  stuck_tx_timeout: 86400
  remove_stuck_txs: true

operations_manager:
  delay_interval: 100
contract_verifier:
  compilation_timeout: 30
  polling_interval: 1000
  prometheus_port: 3314
  port: 3070
  url: http://127.0.0.1:3070
  threads_per_server: 128

circuit_breaker:
  sync_interval_ms: 30000
  http_req_max_retry_number: 5
  replication_lag_limit_sec: 100
  http_req_retry_interval_sec: 2
eth:
  sender:
    wait_confirmations: 1
    tx_poll_period: 1
    aggregate_tx_poll_period: 1
    max_txs_in_flight: 30
    proof_sending_mode: SKIP_EVERY_PROOF
    max_aggregated_blocks_to_commit: 1
    max_aggregated_blocks_to_execute: 10
    aggregated_block_commit_deadline: 1
    aggregated_block_prove_deadline: 10
    aggregated_block_execute_deadline: 10
    timestamp_criteria_max_allowed_lag: 30
    max_eth_tx_data_size: 120000
    aggregated_proof_sizes: [ 1 ]
    max_aggregated_tx_gas: 4000000
    max_acceptable_priority_fee_in_gwei: 100000000000
    pubdata_sending_mode: BLOBS
  gas_adjuster:
    default_priority_fee_per_gas: 1000000000
    max_base_fee_samples: 10000
    pricing_formula_parameter_a: 1.5
    pricing_formula_parameter_b: 1.0005
    internal_l1_pricing_multiplier: 0.8
    num_samples_for_blob_base_fee_estimate: 10
    internal_pubdata_pricing_multiplier: 1.0
    poll_period: 5
  watcher:
    confirmations_for_eth_event: 0
    eth_node_poll_interval: 300


snapshot_creator:
  object_store:
    file_backed:
      file_backed_base_path: artifacts
    max_retries: 10
  concurrent_queries_count: 1
  storage_logs_chunk_size: 2


prover:
  prover_object_store:
    file_backed:
      file_backed_base_path: artifacts
    max_retries: 10
  public_object_store:
    file_backed:
      file_backed_base_path: artifacts
    max_retries: 10
  setup_data_path: vk_setup_data_generator_server_fri/data
  prometheus_port: 3315
  max_attempts: 10
  generation_timeout_in_secs: 600
  setup_load_mode: FROM_DISK
  specialized_group_id: 100
  queue_capacity: 10
  witness_vector_receiver_port: 3316
  availability_check_interval_in_secs: 10000
  zone_read_url: http://metadata.google.internal/computeMetadata/v1/instance/zone
  shall_save_to_public_bucket: true
witness_generator:
  generation_timeout_in_secs: 900
  max_attempts: 10
  shall_save_to_public_bucket: true
witness_vector_generator:
  prover_instance_wait_timeout_in_secs: 200
  prover_instance_poll_time_in_milli_secs: 250
  prometheus_listener_port: 3314
  prometheus_pushgateway_url: http://127.0.0.1:9091
  prometheus_push_interval_ms: 100
  specialized_group_id: 100
  max_prover_reservation_duration_in_secs: 1000
data_handler:
  http_port: 3320
  proof_generation_timeout_in_secs: 18000
  tee_support: true
prover_gateway:
  api_url: http://127.0.0.1:3320
  api_poll_duration_secs: 1000
  prometheus_listener_port: 3314
  prometheus_pushgateway_url: http://127.0.0.1:9091
  prometheus_push_interval_ms: 100
proof_compressor:
  compression_mode: 1
  prometheus_listener_port: 3321
  prometheus_pushgateway_url: http://127.0.0.1:9091
  prometheus_push_interval_ms: 100
  generation_timeout_in_secs: 3600
  max_attempts: 5
  universal_setup_path: keys/setup/setup_2^24.key
  universal_setup_download_url: https://storage.googleapis.com/matterlabs-setup-keys-us/setup-keys/setup_2^24.key
  verify_wrapper_proof: true
prover_group:
  group_0:
    - circuit_id: 1
      aggregation_round: 4
    - circuit_id: 2
      aggregation_round: 2
    - circuit_id: 255
      aggregation_round: 0
  group_1:
    - circuit_id: 1
      aggregation_round: 0
  group_2:
    - circuit_id: 2
      aggregation_round: 0
    - circuit_id: 4
      aggregation_round: 0
    - circuit_id: 6
      aggregation_round: 0
    - circuit_id: 9
      aggregation_round: 0
  group_3:
    - circuit_id: 3
      aggregation_round: 0
  group_4:
    - circuit_id: 11
      aggregation_round: 0
    - circuit_id: 12
      aggregation_round: 0
    - circuit_id: 13
      aggregation_round: 0
  group_5:
    - circuit_id: 5
      aggregation_round: 0
  group_6:
    - circuit_id: 3
      aggregation_round: 1
  group_7:
    - circuit_id: 7
      aggregation_round: 0
  group_8:
    - circuit_id: 8
      aggregation_round: 0
  group_9:
    - circuit_id: 12
      aggregation_round: 1
    - circuit_id: 13
      aggregation_round: 1
    - circuit_id: 14
      aggregation_round: 1
    - circuit_id: 15
      aggregation_round: 1
  group_10:
    - circuit_id: 10
      aggregation_round: 0
  group_11:
    - circuit_id: 7
      aggregation_round: 1
    - circuit_id: 8
      aggregation_round: 1
    - circuit_id: 10
      aggregation_round: 1
    - circuit_id: 11
      aggregation_round: 1
  group_12:
    - circuit_id: 4
      aggregation_round: 1
    - circuit_id: 5
      aggregation_round: 1
    - circuit_id: 6
      aggregation_round: 1
    - circuit_id: 9
      aggregation_round: 1
  group_13:
    - circuit_id: 14
      aggregation_round: 0
    - circuit_id: 15
      aggregation_round: 0
    - circuit_id: 255
      aggregation_round: 0
  group_14:
    - circuit_id: 16
      aggregation_round: 1
    - circuit_id: 17
      aggregation_round: 1
    - circuit_id: 18
      aggregation_round: 1

house_keeper:
  l1_batch_metrics_reporting_interval_ms: 10000
  gpu_prover_queue_reporting_interval_ms: 10000
  prover_job_retrying_interval_ms: 30000
  witness_generator_job_retrying_interval_ms: 30000
  witness_generator_stats_reporting_interval_ms: 10000
  witness_job_moving_interval_ms: 40000
  prover_db_pool_size: 2
  prover_stats_reporting_interval_ms: 5000
  proof_compressor_job_retrying_interval_ms: 30000
  proof_compressor_stats_reporting_interval_ms: 10000
  prover_job_archiver_archiving_interval_ms: 1800000
  prover_job_archiver_archive_after_secs: 172800
  fri_gpu_prover_archiver_archiving_interval_ms: 86400000
  fri_gpu_prover_archiver_archive_after_secs: 172800

prometheus:
  listener_port: 3312
  pushgateway_url: http://127.0.0.1:9091
  push_interval_ms: 100

observability:
  log_format: plain
  log_directives: "zksync_node_test_utils=info,zksync_state_keeper=info,zksync_reorg_detector=info,zksync_consistency_checker=info,zksync_metadata_calculator=info,zksync_node_sync=info,zksync_node_consensus=info,zksync_contract_verification_server=info,zksync_node_api_server=info,zksync_tee_verifier_input_producer=info,zksync_node_framework=info,zksync_block_reverter=info,zksync_commitment_generator=info,zksync_node_db_pruner=info,zksync_eth_sender=info,zksync_node_fee_model=info,zksync_node_genesis=info,zksync_house_keeper=info,zksync_proof_data_handler=info,zksync_shared_metrics=info,zksync_node_test_utils=info,zksync_vm_runner=info,zksync_consensus_bft=info,zksync_consensus_network=info,zksync_consensus_storage=info,zksync_core_leftovers=debug,zksync_server=debug,zksync_contract_verifier=debug,zksync_dal=info,zksync_db_connection=info,zksync_eth_client=info,zksync_eth_watch=debug,zksync_storage=info,zksync_db_manager=info,zksync_merkle_tree=info,zksync_state=debug,zksync_utils=debug,zksync_queued_job_processor=info,zksync_types=info,zksync_mempool=debug,loadnext=info,vm=info,zksync_object_store=info,zksync_external_node=info,zksync_witness_generator=info,zksync_prover_fri=info,zksync_witness_vector_generator=info,zksync_web3_decl=debug,zksync_health_check=debug,zksync_proof_fri_compressor=info,vise_exporter=debug,snapshots_creator=debug"
  sentry:
    url: unset
    panic_interval: 1800
    error_interval: 10800
    environment: localhost
  opentelemetry:
    endpoint: unset
    level: debug

protective_reads_writer:
  db_path: "./db/main/protective_reads"
  window_size: 3
  first_processed_batch: 0

<<<<<<< HEAD
snapshot_recovery:
  enabled: true
  postgres:
    max_concurrency: 10
  tree:
    chunk_size: 200000
    parallel_persistence_buffer: 1
pruning:
  enabled: true
  chunk_size: 10
  removal_delay_sec: 60
  data_retention_sec: 3600

commitment_generator:
  max_parallelism: 10
=======

core_object_store:
  file_backed:
    file_backed_base_path: artifacts
  max_retries: 10
>>>>>>> 2f528ec8
<|MERGE_RESOLUTION|>--- conflicted
+++ resolved
@@ -333,7 +333,6 @@
   window_size: 3
   first_processed_batch: 0
 
-<<<<<<< HEAD
 snapshot_recovery:
   enabled: true
   postgres:
@@ -349,10 +348,9 @@
 
 commitment_generator:
   max_parallelism: 10
-=======
+
 
 core_object_store:
   file_backed:
     file_backed_base_path: artifacts
-  max_retries: 10
->>>>>>> 2f528ec8
+  max_retries: 10