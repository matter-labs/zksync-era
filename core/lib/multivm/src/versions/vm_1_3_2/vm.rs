--- conflicted
+++ resolved
@@ -180,11 +180,7 @@
             // It's not applicable for vm 1.3.2
             deduplicated_events_logs: vec![],
             storage_refunds: vec![],
-<<<<<<< HEAD
-            pubdata_costs: vec![],
-=======
             pubdata_costs: Vec::new(),
->>>>>>> 76f38c91
         }
     }
 
