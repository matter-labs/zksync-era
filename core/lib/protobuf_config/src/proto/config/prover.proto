syntax = "proto3";

import "zksync/config/object_store.proto";

package zksync.config.prover;

message ProofCompressor {
    optional uint32 compression_mode = 1; // required; u8
    optional uint32 prometheus_listener_port = 2; // required; u16
    optional string prometheus_pushgateway_url = 3; // required
    optional uint64 prometheus_push_interval_ms = 4; // optional; ms
    optional uint32 generation_timeout_in_secs = 5; // required; s
    optional uint32 max_attempts = 6; // required
    optional string universal_setup_path = 7; // required; fs path
    optional string universal_setup_download_url = 8; // required
    optional bool verify_wrapper_proof = 9; // required
}

enum SetupLoadMode {
    FROM_DISK = 0;
    FROM_MEMORY = 1;
}

message Prover {
    optional string setup_data_path = 1; // required; fs path?
    optional uint32 prometheus_port = 2; // required; u16
    optional uint32 max_attempts = 3; // required
    optional uint32 generation_timeout_in_secs = 4; // required; s
    optional SetupLoadMode setup_load_mode = 7; // required
    optional uint32 specialized_group_id = 8; // required; u8
    optional uint64 queue_capacity = 10; // required
    optional uint32 witness_vector_receiver_port = 11; // required; u16
    optional string zone_read_url = 12; // required
    optional uint32 availability_check_interval_in_secs = 21; // optional; s
    optional bool shall_save_to_public_bucket = 13; // required
    optional config.object_store.ObjectStore object_store = 20;
    reserved 5, 6, 9; reserved "base_layer_circuit_ids_to_be_verified", "recursive_layer_circuit_ids_to_be_verified", "witness_vector_generator_thread_count";
}


message CircuitIdRoundTuple {
    optional uint32 circuit_id = 1; // required; u8
    optional uint32 aggregation_round = 2; // required; u8
}

message ProverGroup {
    repeated CircuitIdRoundTuple group_0 = 1;
    repeated CircuitIdRoundTuple group_1 = 2;
    repeated CircuitIdRoundTuple group_2 = 3;
    repeated CircuitIdRoundTuple group_3 = 4;
    repeated CircuitIdRoundTuple group_4 = 5;
    repeated CircuitIdRoundTuple group_5 = 6;
    repeated CircuitIdRoundTuple group_6 = 7;
    repeated CircuitIdRoundTuple group_7 = 8;
    repeated CircuitIdRoundTuple group_8 = 9;
    repeated CircuitIdRoundTuple group_9 = 10;
    repeated CircuitIdRoundTuple group_10 = 11;
    repeated CircuitIdRoundTuple group_11 = 12;
    repeated CircuitIdRoundTuple group_12 = 13;
    repeated CircuitIdRoundTuple group_13 = 14;
    repeated CircuitIdRoundTuple group_14 = 15;
}

message ProverGateway {
    optional string api_url = 1; // required
    optional uint32 api_poll_duration_secs = 2; // required; s
    optional uint32 prometheus_listener_port = 3; // required; u16
    optional string prometheus_pushgateway_url = 4; // required
    optional uint64 prometheus_push_interval_ms = 5; // optional; ms
}


message WitnessGenerator {
    optional uint32 generation_timeout_in_secs = 1; // required;
    optional uint32 max_attempts = 2; // required;
    optional uint32 last_l1_batch_to_process = 5; // optional
    optional bool shall_save_to_public_bucket = 7; // required
    optional uint32 basic_generation_timeout_in_secs = 8; // optional;
    optional uint32 leaf_generation_timeout_in_secs = 9; // optional;
    optional uint32 node_generation_timeout_in_secs = 10; // optional;
    optional uint32 scheduler_generation_timeout_in_secs = 11; // optional;
<<<<<<< HEAD
    optional uint32 recursion_tip_timeout_in_secs = 12; // optional;
=======
    reserved 3, 4, 6;
    reserved "dump_arguments_for_blocks", "force_process_block", "blocks_proving_percentage";
>>>>>>> a784ea64
}

message WitnessVectorGenerator {
    optional uint32 max_prover_reservation_duration_in_secs = 1; // required; s
    optional uint32 prover_instance_wait_timeout_in_secs = 2; // required; s
    optional uint32 prover_instance_poll_time_in_milli_secs = 3; // required; ms
    optional uint32 prometheus_listener_port = 4; // required; u16
    optional string prometheus_pushgateway_url = 5; // required
    optional uint64 prometheus_push_interval_ms = 6; // optional; ms
    optional uint32 specialized_group_id = 7; // required; u8
}


message ProofDataHandler {
    optional uint32 http_port = 1; // required; u16
    optional uint32 proof_generation_timeout_in_secs = 2; // required; s
}<|MERGE_RESOLUTION|>--- conflicted
+++ resolved
@@ -79,12 +79,9 @@
     optional uint32 leaf_generation_timeout_in_secs = 9; // optional;
     optional uint32 node_generation_timeout_in_secs = 10; // optional;
     optional uint32 scheduler_generation_timeout_in_secs = 11; // optional;
-<<<<<<< HEAD
     optional uint32 recursion_tip_timeout_in_secs = 12; // optional;
-=======
     reserved 3, 4, 6;
     reserved "dump_arguments_for_blocks", "force_process_block", "blocks_proving_percentage";
->>>>>>> a784ea64
 }
 
 message WitnessVectorGenerator {
