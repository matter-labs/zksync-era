name: Workflow template for CI jobs for Core Components
on:
  workflow_call:
    inputs:
      compilers:
        description: "JSON of required compilers and their versions"
        type: string
        required: false
        default: '[{ "zksolc": ["1.3.14", "1.3.16", "1.3.17", "1.3.1", "1.3.7", "1.3.18", "1.3.19", "1.3.21"] } , { "zkvyper": ["1.3.13"] }]'

jobs:
  # FIXME: restore the lint job
  # lint:
  #   name: lint
  #   uses: ./.github/workflows/ci-core-lint-reusable.yml
  unit-tests:
    runs-on: [matterlabs-ci-runner]

    steps:
      - uses: actions/checkout@a5ac7e51b41094c92402da3b24376905380afc29 # v4
        with:
          submodules: "recursive"
          fetch-depth: 0

      - name: Setup environment
        run: |
          echo ZKSYNC_HOME=$(pwd) >> $GITHUB_ENV
          echo $(pwd)/bin >> $GITHUB_PATH
          echo IN_DOCKER=1 >> .env

      # TODO: Remove when we after upgrade of hardhat-plugins
      - name: pre-download compilers
        run: |
          # Download needed versions of vyper compiler
          # Not sanitized due to unconventional path and tags
          mkdir -p ./hardhat-nodejs/compilers-v2/vyper/linux
          wget -nv -O ./hardhat-nodejs/compilers-v2/vyper/linux/0.3.10 https://github.com/vyperlang/vyper/releases/download/v0.3.10/vyper.0.3.10+commit.91361694.linux
          wget -nv -O ./hardhat-nodejs/compilers-v2/vyper/linux/0.3.3 https://github.com/vyperlang/vyper/releases/download/v0.3.3/vyper.0.3.3+commit.48e326f0.linux
          chmod +x  ./hardhat-nodejs/compilers-v2/vyper/linux/0.3.10
          chmod +x  ./hardhat-nodejs/compilers-v2/vyper/linux/0.3.3

          COMPILERS_JSON='${{ inputs.compilers }}'
          echo "$COMPILERS_JSON" | jq -r '.[] | to_entries[] | .key as $compiler | .value[] | "\(.),\($compiler)"' | while IFS=, read -r version compiler; do
            mkdir -p "./hardhat-nodejs/compilers-v2/$compiler"
            wget -nv -O "./hardhat-nodejs/compilers-v2/$compiler/${compiler}-v${version}" "https://github.com/matter-labs/${compiler}-bin/releases/download/v${version}/${compiler}-linux-amd64-musl-v${version}"
            chmod +x "./hardhat-nodejs/compilers-v2/$compiler/${compiler}-v${version}"
          done

      - name: Start services
        run: |
          ci_localnet_up
          ci_run sccache --start-server

      - name: Init
        run: |
          ci_run zk
          ci_run run_retried rustup show
          ci_run zk run yarn
          ci_run zk db setup
          ci_run zk compiler all
          ci_run zk contract build

      # FIXME: enable contract tests once tehy are stable
      #- name: Contracts unit tests
      #  run: ci_run yarn l1-contracts test

      - name: Rust unit tests
        run: ci_run zk test rust

  # FIXME: support loadtest together with sync layer.
  loadtest:
    runs-on: [matterlabs-ci-runner]

    steps:
      - uses: actions/checkout@a5ac7e51b41094c92402da3b24376905380afc29 # v4
        with:
          submodules: "recursive"
          fetch-depth: 0

      - name: Setup environment
        run: |
          echo ZKSYNC_HOME=$(pwd) >> $GITHUB_ENV
          echo $(pwd)/bin >> $GITHUB_PATH
          echo IN_DOCKER=1 >> .env

      - name: Loadtest configuration
        run: |
          echo EXPECTED_TX_COUNT="16000" >> .env
          echo FAIL_FAST=true >> .env
          echo IN_DOCKER=1 >> .env
          echo DATABASE_MERKLE_TREE_MODE=lightweight >> .env

      - name: Start services
        run: |
          ci_localnet_up
          ci_run sccache --start-server

      - name: Init
        run: |
          ci_run git config --global --add safe.directory /usr/src/zksync
          ci_run git config --global --add safe.directory /usr/src/zksync/sdk/binaryen
          ci_run git config --global --add safe.directory /usr/src/zksync/contracts/system-contracts
          ci_run git config --global --add safe.directory /usr/src/zksync/contracts

          ci_run zk
          ci_run zk init --local-legacy-bridge-testing

      # `sleep 60` because we need to wait until server added all the tokens
      - name: Run server
        run: |
          ci_run zk server --uring --components api,tree,eth,state_keeper,housekeeper,commitment_generator,vm_runner_protective_reads &>server.log &
          ci_run sleep 60

      - name: Deploy legacy era contracts
        run: ci_run zk contract setup-legacy-bridge-era

      - name: Perform loadtest
        run: ci_run zk run loadtest

      - name: Show server.log logs
        if: always()
        run: ci_run cat server.log || true

      - name: Show sccache logs
        if: always()
        run: |
          ci_run sccache --show-stats || true
          ci_run cat /tmp/sccache_log.txt || true

  integration:
    name: Integration (consensus=${{ matrix.consensus }}, base_token=${{ matrix.base_token }}, sync_layer = ${{ matrix.sync_layer }})
    strategy:
      # In matrix jobs, fail-fast is true by default.
      # To be consistent with the rest of the workflow we disable it explicitly.
      fail-fast: false
      matrix:
        # FIXME: support consensus tests for SL migration
        consensus: [false]
        # FIXME: support custom tokens
        base_token: ["Eth"]
        # FIXME: run tests even when not using synclayer
        sync_layer: [true]
    env:
      SERVER_COMPONENTS: "api,tree,eth,state_keeper,housekeeper,commitment_generator,vm_runner_protective_reads${{ matrix.consensus && ',consensus' || '' }}"

    runs-on: [matterlabs-ci-runner]
    steps:
      - uses: actions/checkout@a5ac7e51b41094c92402da3b24376905380afc29 # v4
        with:
          submodules: "recursive"
          fetch-depth: 0

      - name: Setup environment
        run: |
          echo ZKSYNC_HOME=$(pwd) >> $GITHUB_ENV
          echo $(pwd)/bin >> $GITHUB_PATH
          echo IN_DOCKER=1 >> .env
          echo RUN_CONTRACT_VERIFICATION_TEST=true >> .env
          echo ZKSYNC_DEBUG_LOGS=true >> .env

      - name: Download zksolc/solc and zkvyper/vyper
        run: |
          sudo apt update && sudo apt install wget -y

          mkdir -p $(pwd)/etc/solc-bin/0.8.23
          wget https://github.com/ethereum/solc-bin/raw/gh-pages/linux-amd64/solc-linux-amd64-v0.8.23%2Bcommit.f704f362
          mv solc-linux-amd64-v0.8.23+commit.f704f362 $(pwd)/etc/solc-bin/0.8.23/solc
          chmod +x $(pwd)/etc/solc-bin/0.8.23/solc

          mkdir -p $(pwd)/etc/solc-bin/zkVM-0.8.23-1.0.0
          wget https://github.com/matter-labs/era-solidity/releases/download/0.8.23-1.0.0/solc-linux-amd64-0.8.23-1.0.0 -O $(pwd)/etc/solc-bin/zkVM-0.8.23-1.0.0/solc
          chmod +x $(pwd)/etc/solc-bin/zkVM-0.8.23-1.0.0/solc

          mkdir -p $(pwd)/etc/zksolc-bin/v1.3.21
          wget https://github.com/matter-labs/zksolc-bin/raw/main/linux-amd64/zksolc-linux-amd64-musl-v1.3.21
          mv zksolc-linux-amd64-musl-v1.3.21 $(pwd)/etc/zksolc-bin/v1.3.21/zksolc
          chmod +x $(pwd)/etc/zksolc-bin/v1.3.21/zksolc

          mkdir -p $(pwd)/etc/vyper-bin/0.3.10
          wget -O vyper0.3.10 https://github.com/vyperlang/vyper/releases/download/v0.3.10/vyper.0.3.10%2Bcommit.91361694.linux
          mv vyper0.3.10 $(pwd)/etc/vyper-bin/0.3.10/vyper
          chmod +x $(pwd)/etc/vyper-bin/0.3.10/vyper

          mkdir -p $(pwd)/etc/zkvyper-bin/v1.3.13
          wget https://github.com/matter-labs/zkvyper-bin/raw/main/linux-amd64/zkvyper-linux-amd64-musl-v1.3.13
          mv zkvyper-linux-amd64-musl-v1.3.13 $(pwd)/etc/zkvyper-bin/v1.3.13/zkvyper
          chmod +x $(pwd)/etc/zkvyper-bin/v1.3.13/zkvyper

      - name: Start services
        run: |
          ci_localnet_up
          ci_run pre_download_compilers.sh
          ci_run sccache --start-server

      - name: Init
        run: |
          ci_run git config --global --add safe.directory /usr/src/zksync
          ci_run git config --global --add safe.directory /usr/src/zksync/sdk/binaryen
          ci_run git config --global --add safe.directory /usr/src/zksync/contracts/system-contracts
          ci_run git config --global --add safe.directory /usr/src/zksync/contracts
          ci_run zk
          ci_run run_retried rustup show
          if [[ "${{ matrix.deployment_mode }}" == "Validium" ]]; then
            ci_run zk env dev_validium_docker
            ci_run zk config compile dev_validium_docker
          else
            ci_run zk config compile
          fi
          ci_run zk init ${{ matrix.base_token == 'Custom' && '--base-token-name BAT' || ''}} ${{ matrix.deployment_mode == 'Validium' && '--validium-mode' || ''}}

      # `sleep 5` because we need to wait until server started properly
      - name: Run server
        run: |
          ci_run zk server --use-node-framework --components=$SERVER_COMPONENTS &>server.log &
          ci_run sleep 5

      - name: Run contract verifier
        run: |
          ci_run zk contract_verifier &>contract_verifier.log &
          ci_run sleep 2

      # FIXME: do this only when the sync layer is true
      - name: Prepare the server to be the synclayer
        run: |
          ci_run zk dev2 supply-rich-wallets
          ci_run zk contract build --zkSync
          ci_run zk contract prepare-sync-layer 
          ci_run zk contract register-sync-layer-counterpart

      # Note that the server will live only for 120s. Since we'll need to restart it 
      # before migrating it to the sync layer, we'll need to turn it off and update the config
      #
      # FIXME: The `zk server --clear-l1-txs-history` is needed to clear the history of transactions on the server side.
      # It is a workaround and shouild be removed before prod. 
      - name: Prepare launch sync-layer based chain
        run: |
          ci_run zk config prepare-l1-hyperchain --env-name test-chain --chain-id 320
          ci_run zk env test-chain
          ci_run zk config compile test-chain --diff 5
          ci_run zk init hyper
          ci_run zk server --time-to-live 120 &>server2.log
          ci_run zk contract migrate-to-sync-layer 
          ci_run zk contract prepare-sync-layer-validators
          ci_run zk contract update-config-for-sync-layer
          ci_run zk server --clear-l1-txs-history
          ci_run sleep 120
          ci_run zk server >> server2.log 2>&1 &
          ci_run sleep 5

      - name: Server integration tests
        run: ci_run zk test i server

<<<<<<< HEAD
=======
      # FIXME: restore snapshot test
>>>>>>> ea5eec5e
      # - name: Snapshot recovery test
      #   # We use `yarn` directly because the test launches `zk` commands in both server and EN envs.
      #   # An empty topmost environment helps avoid a mess when redefining env vars shared between both envs
      #   # (e.g., DATABASE_URL).
<<<<<<< HEAD
      #   #
      #   # Since `base_token` doesn't meaningfully influence the test, we use it as a flag for
      #   # enabling / disabling tree during pruning.
      #   run: |
      #     if [[ "${{ matrix.deployment_mode }}" == "Validium" ]]; then
      #       ci_run zk config compile ext-node-validium
      #       ci_run zk config compile ext-node-validium-docker
      #     fi
      #     ENABLE_CONSENSUS=${{ matrix.consensus }} \
      #     DEPLOYMENT_MODE=${{ matrix.deployment_mode }} \
      #     DISABLE_TREE_DURING_PRUNING=${{ matrix.base_token == 'Eth' }} \
      #     ETH_CLIENT_WEB3_URL="http://reth:8545" \
      #     PASSED_ENV_VARS="ENABLE_CONSENSUS,DEPLOYMENT_MODE,DISABLE_TREE_DURING_PRUNING,ETH_CLIENT_WEB3_URL" \
      #       ci_run yarn recovery-test snapshot-recovery-test

      # - name: Genesis recovery test
      #   run: |
      #     ENABLE_CONSENSUS=${{ matrix.consensus }} \
      #     DEPLOYMENT_MODE=${{ matrix.deployment_mode }} \
      #     ETH_CLIENT_WEB3_URL="http://reth:8545" \
      #     PASSED_ENV_VARS="ENABLE_CONSENSUS,DEPLOYMENT_MODE,ETH_CLIENT_WEB3_URL" \
      #       ci_run yarn recovery-test genesis-recovery-test
=======
      #   run: |
      #     ENABLE_CONSENSUS=${{ matrix.consensus }} DEPLOYMENT_MODE=Rollup PASSED_ENV_VARS="ENABLE_CONSENSUS,DEPLOYMENT_MODE" ci_run yarn snapshot-recovery-test snapshot-recovery-test
>>>>>>> ea5eec5e

      # FIXME: restore fee proj tests
      # - name: Fee projection tests
      #   run: ci_run zk test i fees

      # FIXME: restore revert tests
      # - name: Run revert test
      #   run: |
      #     ci_run pkill zksync_server || true
      #     ci_run sleep 2
      #     ENABLE_CONSENSUS=${{ matrix.consensus }} DEPLOYMENT_MODE=Rollup PASSED_ENV_VARS="ENABLE_CONSENSUS,DEPLOYMENT_MODE" ci_run zk test i revert

      # FIXME: restore upgrade test for SL
      #   # This test should be the last one as soon as it
      #   # finished bootloader will be different
      # - name: Run upgrade test
      #   run: |
      #     ci_run pkill zksync_server || true
      #     ci_run sleep 10
      #     ci_run zk test i upgrade

      - name: Show server.log logs
        if: always()
        run: ci_run cat server.log || true
      
      - name: Show server2.log logs
        if: always()
        run: ci_run cat server2.log || true

      - name: Show contract_verifier.log logs
        if: always()
        run: ci_run cat contract_verifier.log || true

      - name: Show snapshot-creator.log logs
        if: always()
        run: ci_run cat core/tests/recovery-test/snapshot-creator.log || true
      - name: Show snapshot-recovery.log logs
        if: always()
        run: ci_run cat core/tests/recovery-test/snapshot-recovery.log || true
      - name: Show genesis-recovery.log logs
        if: always()
        run: ci_run cat core/tests/recovery-test/genesis-recovery.log || true

      - name: Show revert.log logs
        if: always()
        run: ci_run cat core/tests/revert-test/revert.log || true

      - name: Show upgrade.log logs
        if: always()
        run: ci_run cat core/tests/upgrade-test/upgrade.log || true

      - name: Show sccache logs
        if: always()
        run: |
          ci_run sccache --show-stats || true
          ci_run cat /tmp/sccache_log.txt || true

  # FIXME: restore tests with EN and sync layer
  # external-node:
  #   name: External node (consensus=${{ matrix.consensus }}, base_token=${{ matrix.base_token }})
  #   strategy:
  #     fail-fast: false
  #     matrix:
  #       consensus: [false, true]
  #       base_token: ["Eth", "Custom"]
  #   runs-on: [matterlabs-ci-runner]

<<<<<<< HEAD
    # env:
    #   SERVER_COMPONENTS: "api,tree,eth,state_keeper,housekeeper,commitment_generator,vm_runner_protective_reads${{ matrix.consensus && ',consensus' || '' }}"
    #   EXT_NODE_FLAGS: "${{ matrix.consensus && '-- --enable-consensus' || '' }}"

    # steps:
    #   - name: Checkout code # Checks out the repository under $GITHUB_WORKSPACE, so the job can access it.
    #     uses: actions/checkout@a5ac7e51b41094c92402da3b24376905380afc29 # v4
    #     with:
    #       submodules: "recursive"
    #       fetch-depth: 0
=======
  #   env:
  #     SERVER_COMPONENTS: "api,tree,eth,state_keeper,housekeeper,basic_witness_input_producer,commitment_generator${{ matrix.consensus && ',consensus' || '' }}"
  #     EXT_NODE_FLAGS: "${{ matrix.consensus && '-- --enable-consensus' || '' }}"

  #   steps:
  #     - name: Checkout code # Checks out the repository under $GITHUB_WORKSPACE, so the job can access it.
  #       uses: actions/checkout@ac593985615ec2ede58e132d2e21d2b1cbd6127c # v3
  #       with:
  #         submodules: "recursive"
  #         fetch-depth: 0
>>>>>>> ea5eec5e

  #     - name: Setup environment
  #       run: |
  #         echo ZKSYNC_HOME=$(pwd) >> $GITHUB_ENV
  #         echo $(pwd)/bin >> $GITHUB_PATH
  #         echo IN_DOCKER=1 >> .env
  #         echo RUN_CONTRACT_VERIFICATION_TEST=true >> .env
  #         echo ZKSYNC_DEBUG_LOGS=true >> .env

<<<<<<< HEAD
      # - name: Start services
      #   run: |
      #     ci_localnet_up
      #     ci_run pre_download_compilers.sh
      #     ci_run sccache --start-server

  #     - name: Init
  #       run: |
  #         ci_run git config --global --add safe.directory /usr/src/zksync
  #         ci_run git config --global --add safe.directory /usr/src/zksync/sdk/binaryen
  #         ci_run git config --global --add safe.directory /usr/src/zksync/contracts/system-contracts
  #         ci_run git config --global --add safe.directory /usr/src/zksync/contracts
  #         ci_run zk
  #         ci_run zk config compile
  #         ci_run zk init ${{ matrix.base_token == 'Custom' && '--base-token-name BAT' || ''}}
=======
  #     - name: Start services
  #       run: |
  #         ci_localnet_up
  #         ci_run sccache --start-server

      # - name: Init
      #   run: |
      #     ci_run git config --global --add safe.directory /usr/src/zksync
      #     ci_run git config --global --add safe.directory /usr/src/zksync/sdk/binaryen
      #     ci_run git config --global --add safe.directory /usr/src/zksync/contracts/system-contracts
      #     ci_run git config --global --add safe.directory /usr/src/zksync/contracts
      #     ci_run zk
      #     ci_run run_retried rustup show
      #     if [[ "${{ matrix.deployment_mode }}" == "Rollup" ]]; then
      #       ci_run zk config compile
      #     elif [[ "${{ matrix.deployment_mode }}" == "Validium" ]]; then
      #       ci_run zk env dev_validium_docker
      #       ci_run zk config compile dev_validium_docker
      #     fi
      #     ci_run zk init ${{ matrix.base_token == 'Custom' && '--base-token-name BAT' || ''}} ${{ matrix.deployment_mode == 'Validium' && '--validium-mode' || ''}}
>>>>>>> ea5eec5e

  #     # `sleep 30` because we need to wait until server started properly
  #     - name: Run server
  #       run: |
  #         ci_run zk server --components=$SERVER_COMPONENTS &>>server.log &
  #         ci_run sleep 30

  #     - name: Run external node
  #       run: |
  #         ci_run zk env ext-node-docker
  #         ci_run zk db setup
  #         ci_run zk external-node $EXT_NODE_FLAGS &>>ext-node.log &
  #         ci_run sleep 30

  #     - name: Integration tests
  #       run: ci_run zk test i server --testPathIgnorePatterns 'contract-verification|snapshots-creator'

  #     - name: Run revert test
  #       run: |
  #         ENABLE_CONSENSUS=${{ matrix.consensus }} DEPLOYMENT_MODE=Rollup PASSED_ENV_VARS="ENABLE_CONSENSUS,DEPLOYMENT_MODE" ci_run zk test i revert-en
  #         # test terminates the nodes, so we restart them.
  #         ZKSYNC_ENV=docker ci_run zk server --components=$SERVER_COMPONENTS &>>server.log &
  #         ZKSYNC_ENV=ext-node-docker ci_run zk external-node $EXT_NODE_FLAGS &>>ext-node.log &
  #         ci_run sleep 30

  #     - name: Run upgrade test
  #       run: |
  #         ci_run zk env docker
  #         CHECK_EN_URL="http://0.0.0.0:3060" ci_run zk test i upgrade

  #     - name: Show server.log logs
  #       if: always()
  #       run: ci_run cat server.log || true

  #     - name: Show ext-node.log logs
  #       if: always()
  #       run: ci_run cat ext-node.log || true

  #     - name: Show contract_verifier.log logs
  #       if: always()
  #       run: ci_run cat ext-node.log || true

  #     - name: Show revert_main.log logs
  #       if: always()
  #       run: ci_run cat core/tests/revert-test/revert_main.log || true

  #     - name: Show revert_ext.log logs
  #       if: always()
  #       run: ci_run cat core/tests/revert-test/revert_ext.log || true

  #     - name: Show upgrade.log logs
  #       if: always()
  #       run: ci_run cat core/tests/upgrade-test/upgrade.log || true

<<<<<<< HEAD
      # - name: Show sccache logs
      #   if: always()
      #   run: |
      #     ci_run sccache --show-stats || true
      #     ci_run cat /tmp/sccache_log.txt || true
=======
  #     - name: Show sccache logs
  #       if: always()
  #       run: |
  #         ci_run sccache --show-stats
  #         ci_run cat /tmp/sccache_log.txt
>>>>>>> ea5eec5e
<|MERGE_RESOLUTION|>--- conflicted
+++ resolved
@@ -250,15 +250,11 @@
       - name: Server integration tests
         run: ci_run zk test i server
 
-<<<<<<< HEAD
-=======
       # FIXME: restore snapshot test
->>>>>>> ea5eec5e
       # - name: Snapshot recovery test
       #   # We use `yarn` directly because the test launches `zk` commands in both server and EN envs.
       #   # An empty topmost environment helps avoid a mess when redefining env vars shared between both envs
       #   # (e.g., DATABASE_URL).
-<<<<<<< HEAD
       #   #
       #   # Since `base_token` doesn't meaningfully influence the test, we use it as a flag for
       #   # enabling / disabling tree during pruning.
@@ -281,10 +277,6 @@
       #     ETH_CLIENT_WEB3_URL="http://reth:8545" \
       #     PASSED_ENV_VARS="ENABLE_CONSENSUS,DEPLOYMENT_MODE,ETH_CLIENT_WEB3_URL" \
       #       ci_run yarn recovery-test genesis-recovery-test
-=======
-      #   run: |
-      #     ENABLE_CONSENSUS=${{ matrix.consensus }} DEPLOYMENT_MODE=Rollup PASSED_ENV_VARS="ENABLE_CONSENSUS,DEPLOYMENT_MODE" ci_run yarn snapshot-recovery-test snapshot-recovery-test
->>>>>>> ea5eec5e
 
       # FIXME: restore fee proj tests
       # - name: Fee projection tests
@@ -352,7 +344,6 @@
   #       base_token: ["Eth", "Custom"]
   #   runs-on: [matterlabs-ci-runner]
 
-<<<<<<< HEAD
     # env:
     #   SERVER_COMPONENTS: "api,tree,eth,state_keeper,housekeeper,commitment_generator,vm_runner_protective_reads${{ matrix.consensus && ',consensus' || '' }}"
     #   EXT_NODE_FLAGS: "${{ matrix.consensus && '-- --enable-consensus' || '' }}"
@@ -363,18 +354,6 @@
     #     with:
     #       submodules: "recursive"
     #       fetch-depth: 0
-=======
-  #   env:
-  #     SERVER_COMPONENTS: "api,tree,eth,state_keeper,housekeeper,basic_witness_input_producer,commitment_generator${{ matrix.consensus && ',consensus' || '' }}"
-  #     EXT_NODE_FLAGS: "${{ matrix.consensus && '-- --enable-consensus' || '' }}"
-
-  #   steps:
-  #     - name: Checkout code # Checks out the repository under $GITHUB_WORKSPACE, so the job can access it.
-  #       uses: actions/checkout@ac593985615ec2ede58e132d2e21d2b1cbd6127c # v3
-  #       with:
-  #         submodules: "recursive"
-  #         fetch-depth: 0
->>>>>>> ea5eec5e
 
   #     - name: Setup environment
   #       run: |
@@ -384,27 +363,11 @@
   #         echo RUN_CONTRACT_VERIFICATION_TEST=true >> .env
   #         echo ZKSYNC_DEBUG_LOGS=true >> .env
 
-<<<<<<< HEAD
       # - name: Start services
       #   run: |
       #     ci_localnet_up
       #     ci_run pre_download_compilers.sh
       #     ci_run sccache --start-server
-
-  #     - name: Init
-  #       run: |
-  #         ci_run git config --global --add safe.directory /usr/src/zksync
-  #         ci_run git config --global --add safe.directory /usr/src/zksync/sdk/binaryen
-  #         ci_run git config --global --add safe.directory /usr/src/zksync/contracts/system-contracts
-  #         ci_run git config --global --add safe.directory /usr/src/zksync/contracts
-  #         ci_run zk
-  #         ci_run zk config compile
-  #         ci_run zk init ${{ matrix.base_token == 'Custom' && '--base-token-name BAT' || ''}}
-=======
-  #     - name: Start services
-  #       run: |
-  #         ci_localnet_up
-  #         ci_run sccache --start-server
 
       # - name: Init
       #   run: |
@@ -421,7 +384,6 @@
       #       ci_run zk config compile dev_validium_docker
       #     fi
       #     ci_run zk init ${{ matrix.base_token == 'Custom' && '--base-token-name BAT' || ''}} ${{ matrix.deployment_mode == 'Validium' && '--validium-mode' || ''}}
->>>>>>> ea5eec5e
 
   #     # `sleep 30` because we need to wait until server started properly
   #     - name: Run server
@@ -476,16 +438,8 @@
   #       if: always()
   #       run: ci_run cat core/tests/upgrade-test/upgrade.log || true
 
-<<<<<<< HEAD
       # - name: Show sccache logs
       #   if: always()
       #   run: |
       #     ci_run sccache --show-stats || true
-      #     ci_run cat /tmp/sccache_log.txt || true
-=======
-  #     - name: Show sccache logs
-  #       if: always()
-  #       run: |
-  #         ci_run sccache --show-stats
-  #         ci_run cat /tmp/sccache_log.txt
->>>>>>> ea5eec5e
+      #     ci_run cat /tmp/sccache_log.txt || true