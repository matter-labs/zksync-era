--- conflicted
+++ resolved
@@ -145,13 +145,8 @@
         from_miniblock: MiniblockNumber,
         to_miniblock: MiniblockNumber,
         rt_handle: &Handle,
-<<<<<<< HEAD
         connection: &mut ServerProcessor<'_>,
-    ) {
-=======
-        connection: &mut StorageProcessor<'_>,
     ) -> anyhow::Result<()> {
->>>>>>> bd98dc79
         const MAX_MINIBLOCKS_LAG: u32 = 5;
 
         tracing::debug!(
