--- conflicted
+++ resolved
@@ -336,28 +336,11 @@
         gen_l2_tx_with_timestamp(account2, Nonce(0), unix_timestamp_ms() + 2),
         gen_l2_tx(account3, Nonce(1)),
     ];
-<<<<<<< HEAD
-    mempool.insert_without_constraints(transactions, HashMap::new());
-    // the mempool is full. Accounts with non-sequential nonces got stashed
-    assert_eq!(
-        HashSet::<_>::from_iter(mempool.get_mempool_info().purged_accounts),
-        HashSet::<_>::from_iter(vec![account1, account2]),
-    );
-    // verify that existing good-to-go transactions and new ones got picked
-    mempool.insert_without_constraints(
-        vec![gen_l2_tx_with_timestamp(
-            account1,
-            Nonce(0),
-            unix_timestamp_ms() + 1,
-        )],
-        HashMap::new(),
-=======
-    mempool.insert(transactions, HashMap::new());
+    mempool.insert_without_constraints(transactions, HashMap::new());
     // Mempool is full. Accounts with non-sequential nonces and some accounts with lowest score should be purged.
     assert_eq!(
         HashSet::<_>::from_iter(mempool.get_mempool_info().purged_accounts),
         HashSet::from([account2, account3]),
->>>>>>> 0757ecd5
     );
     // verify that good-to-go transactions are kept.
     for _ in 0..3 {
@@ -401,6 +384,7 @@
             mempool
                 .next_transaction(&L2TxFilter::default())
                 .unwrap()
+                .0
                 .initiator_account(),
             account0
         );
