use std::{collections::HashSet, rc::Rc};

use zksync_types::{vm::VmVersion, Transaction};
use zksync_utils::{bytecode::hash_bytecode, h256_to_u256};
use zksync_vm_interface::{pubdata::PubdataBuilder, InspectExecutionMode};

use crate::{
    glue::{history_mode::HistoryMode, GlueInto},
    interface::{
        storage::StoragePtr, BytecodeCompressionError, BytecodeCompressionResult, FinishedL1Batch,
<<<<<<< HEAD
        L1BatchEnv, L2BlockEnv, SystemEnv, TxExecutionMode, VmExecutionResultAndLogs, VmFactory,
        VmInterface, VmInterfaceHistoryEnabled, VmMemoryMetrics,
=======
        L1BatchEnv, L2BlockEnv, PushTransactionResult, SystemEnv, TxExecutionMode, VmExecutionMode,
        VmExecutionResultAndLogs, VmFactory, VmInterface, VmInterfaceHistoryEnabled,
        VmMemoryMetrics,
>>>>>>> 7241ae13
    },
    tracers::old::TracerDispatcher,
    utils::bytecode,
    vm_m6::{storage::Storage, vm_instance::MultiVMSubversion, VmInstance},
};

#[derive(Debug)]
pub struct Vm<S: Storage, H: HistoryMode> {
    pub(crate) vm: VmInstance<S, H::VmM6Mode>,
    pub(crate) system_env: SystemEnv,
}

impl<S: Storage, H: HistoryMode> Vm<S, H> {
    pub fn new_with_subversion(
        batch_env: L1BatchEnv,
        system_env: SystemEnv,
        storage: StoragePtr<S>,
        vm_sub_version: MultiVMSubversion,
    ) -> Self {
        let oracle_tools = crate::vm_m6::OracleTools::new(storage.clone(), H::VmM6Mode::default());
        let block_properties = zk_evm_1_3_1::block_properties::BlockProperties {
            default_aa_code_hash: h256_to_u256(
                system_env.base_system_smart_contracts.default_aa.hash,
            ),
            zkporter_is_available: false,
        };
        let inner_vm = crate::vm_m6::vm_with_bootloader::init_vm_with_gas_limit(
            vm_sub_version,
            oracle_tools,
            batch_env.glue_into(),
            block_properties,
            system_env.execution_mode.glue_into(),
            &system_env.base_system_smart_contracts.clone().glue_into(),
            system_env.bootloader_gas_limit,
        );
        Self {
            vm: inner_vm,
            system_env,
        }
    }

    pub(crate) fn record_vm_memory_metrics(&self) -> VmMemoryMetrics {
        VmMemoryMetrics {
            event_sink_inner: self.vm.state.event_sink.get_size(),
            event_sink_history: self.vm.state.event_sink.get_history_size(),
            memory_inner: self.vm.state.memory.get_size(),
            memory_history: self.vm.state.memory.get_history_size(),
            decommittment_processor_inner: self.vm.state.decommittment_processor.get_size(),
            decommittment_processor_history: self
                .vm
                .state
                .decommittment_processor
                .get_history_size(),
            storage_inner: self.vm.state.storage.get_size(),
            storage_history: self.vm.state.storage.get_history_size(),
        }
    }
}

impl<S: Storage, H: HistoryMode> VmInterface for Vm<S, H> {
    type TracerDispatcher = TracerDispatcher;

    fn push_transaction(&mut self, tx: Transaction) -> PushTransactionResult {
        let compressed_bytecodes =
            crate::vm_m6::vm_with_bootloader::push_transaction_to_bootloader_memory(
                &mut self.vm,
                &tx,
                self.system_env.execution_mode.glue_into(),
                None,
            );
        PushTransactionResult {
            compressed_bytecodes: compressed_bytecodes.into(),
        }
    }

    fn inspect(
        &mut self,
        tracer: &mut Self::TracerDispatcher,
        execution_mode: InspectExecutionMode,
    ) -> VmExecutionResultAndLogs {
        if let Some(storage_invocations) = tracer.storage_invocations {
            self.vm
                .execution_mode
                .set_invocation_limit(storage_invocations);
        }

        match execution_mode {
            InspectExecutionMode::OneTx => match self.system_env.execution_mode {
                TxExecutionMode::VerifyExecute => {
                    let enable_call_tracer = tracer.call_tracer.is_some();
                    let result = self.vm.execute_next_tx(
                        self.system_env.default_validation_computational_gas_limit,
                        enable_call_tracer,
                    );
                    if let (Ok(result), Some(call_tracer)) = (&result, &tracer.call_tracer) {
                        call_tracer.set(result.call_traces.clone()).unwrap();
                    }
                    result.glue_into()
                }
                TxExecutionMode::EstimateFee | TxExecutionMode::EthCall => self
                    .vm
                    .execute_till_block_end(
                        crate::vm_m6::vm_with_bootloader::BootloaderJobType::TransactionExecution,
                    )
                    .glue_into(),
            },
            InspectExecutionMode::Bootloader => self.vm.execute_block_tip().glue_into(),
        }
    }

    fn start_new_l2_block(&mut self, _l2_block_env: L2BlockEnv) {
        // Do nothing, because vm 1.3.2 doesn't support L2 blocks
    }

    fn inspect_transaction_with_bytecode_compression(
        &mut self,
        tracer: &mut Self::TracerDispatcher,
        tx: Transaction,
        with_compression: bool,
    ) -> (BytecodeCompressionResult<'_>, VmExecutionResultAndLogs) {
        if let Some(storage_invocations) = tracer.storage_invocations {
            self.vm
                .execution_mode
                .set_invocation_limit(storage_invocations);
        }

        let compressed_bytecodes: Vec<_>;
        let bytecodes = if with_compression {
            let deps = &tx.execute.factory_deps;
            let mut deps_hashes = HashSet::with_capacity(deps.len());
            let mut bytecode_hashes = vec![];
            let filtered_deps = deps.iter().filter_map(|bytecode| {
                let bytecode_hash = hash_bytecode(bytecode);
                let is_known = !deps_hashes.insert(bytecode_hash)
                    || self.vm.is_bytecode_exists(&bytecode_hash);

                if is_known {
                    None
                } else {
                    bytecode_hashes.push(bytecode_hash);
                    bytecode::compress(bytecode.clone()).ok()
                }
            });
            compressed_bytecodes = filtered_deps.collect();

            crate::vm_m6::vm_with_bootloader::push_transaction_to_bootloader_memory(
                &mut self.vm,
                &tx,
                self.system_env.execution_mode.glue_into(),
                Some(compressed_bytecodes.clone()),
            );
            bytecode_hashes
        } else {
            compressed_bytecodes = vec![];
            crate::vm_m6::vm_with_bootloader::push_transaction_to_bootloader_memory(
                &mut self.vm,
                &tx,
                self.system_env.execution_mode.glue_into(),
                Some(vec![]),
            );
            vec![]
        };

        // Even that call tracer is supported here, we don't use it.
        let result = match self.system_env.execution_mode {
            TxExecutionMode::VerifyExecute => {
                let enable_call_tracer = tracer.call_tracer.is_some();
                let result = self.vm.execute_next_tx(
                    self.system_env.default_validation_computational_gas_limit,
                    enable_call_tracer,
                );
                if let (Ok(result), Some(call_tracer)) = (&result, &tracer.call_tracer) {
                    call_tracer.set(result.call_traces.clone()).unwrap();
                }
                result.glue_into()
            }
            TxExecutionMode::EstimateFee | TxExecutionMode::EthCall => self
                .vm
                .execute_till_block_end(
                    crate::vm_m6::vm_with_bootloader::BootloaderJobType::TransactionExecution,
                )
                .glue_into(),
        };
        if bytecodes
            .iter()
            .any(|info| !self.vm.is_bytecode_exists(info))
        {
            (
                Err(BytecodeCompressionError::BytecodeCompressionFailed),
                result,
            )
        } else {
            (Ok(compressed_bytecodes.into()), result)
        }
    }

    fn finish_batch(
        &mut self,
        _pubdata_builder: Option<Rc<dyn PubdataBuilder>>,
    ) -> FinishedL1Batch {
        self.vm
            .execute_till_block_end(
                crate::vm_m6::vm_with_bootloader::BootloaderJobType::BlockPostprocessing,
            )
            .glue_into()
    }
}

impl<S: Storage, H: HistoryMode> VmFactory<S> for Vm<S, H> {
    fn new(batch_env: L1BatchEnv, system_env: SystemEnv, storage: StoragePtr<S>) -> Self {
        let vm_version: VmVersion = system_env.version.into();
        let vm_sub_version = match vm_version {
            VmVersion::M6Initial => MultiVMSubversion::V1,
            VmVersion::M6BugWithCompressionFixed => MultiVMSubversion::V2,
            _ => panic!("Unsupported protocol version for vm_m6: {:?}", vm_version),
        };
        Self::new_with_subversion(batch_env, system_env, storage, vm_sub_version)
    }
}

impl<S: Storage> VmInterfaceHistoryEnabled for Vm<S, crate::vm_latest::HistoryEnabled> {
    fn make_snapshot(&mut self) {
        self.vm.save_current_vm_as_snapshot()
    }

    fn rollback_to_the_latest_snapshot(&mut self) {
        self.vm.rollback_to_latest_snapshot_popping();
    }

    fn pop_snapshot_no_rollback(&mut self) {
        self.vm.pop_snapshot_no_rollback();
    }
}<|MERGE_RESOLUTION|>--- conflicted
+++ resolved
@@ -8,14 +8,9 @@
     glue::{history_mode::HistoryMode, GlueInto},
     interface::{
         storage::StoragePtr, BytecodeCompressionError, BytecodeCompressionResult, FinishedL1Batch,
-<<<<<<< HEAD
-        L1BatchEnv, L2BlockEnv, SystemEnv, TxExecutionMode, VmExecutionResultAndLogs, VmFactory,
-        VmInterface, VmInterfaceHistoryEnabled, VmMemoryMetrics,
-=======
-        L1BatchEnv, L2BlockEnv, PushTransactionResult, SystemEnv, TxExecutionMode, VmExecutionMode,
+        L1BatchEnv, L2BlockEnv, PushTransactionResult, SystemEnv, TxExecutionMode,
         VmExecutionResultAndLogs, VmFactory, VmInterface, VmInterfaceHistoryEnabled,
         VmMemoryMetrics,
->>>>>>> 7241ae13
     },
     tracers::old::TracerDispatcher,
     utils::bytecode,
