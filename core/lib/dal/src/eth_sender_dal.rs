--- conflicted
+++ resolved
@@ -42,11 +42,8 @@
                 from_addr = $1
                 AND is_gateway = $2
                 AND eth_txs_history.finality_status != 'finalized'
-<<<<<<< HEAD
-=======
             ORDER BY
                 eth_txs.id
->>>>>>> e0b13cad
             "#,
             operator_address.as_bytes(),
             is_gateway,
@@ -416,11 +413,7 @@
             )
             VALUES
             ($1, $2, $3, $4, $5, NOW(), NOW(), $6, $7, $8, $9, NOW(), FALSE, 'pending')
-<<<<<<< HEAD
-            ON CONFLICT (tx_hash) DO NOTHING
-=======
             ON CONFLICT (tx_hash) DO UPDATE SET sent_at_block = $9
->>>>>>> e0b13cad
             RETURNING
             id
             "#,
@@ -667,16 +660,11 @@
             .fetch_one(transaction.conn())
             .await?;
 
-            // TODO mark finality status correspondingly
             // Insert a "sent transaction".
             let eth_history_id = sqlx::query_scalar!(
                 "INSERT INTO eth_txs_history \
                 (eth_tx_id, base_fee_per_gas, priority_fee_per_gas, tx_hash, signed_raw_tx, created_at, updated_at, confirmed_at, sent_successfully, finality_status) \
-<<<<<<< HEAD
-                VALUES ($1, 0, 0, $2, '\\x00', now(), now(), $3, TRUE, 'finalized') \
-=======
                 VALUES ($1, 0, 0, $2, '\\x00', now(), now(), $3, TRUE, $4) \
->>>>>>> e0b13cad
                 RETURNING id",
                 eth_tx_id,
                 tx_hash,
