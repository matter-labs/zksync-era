#![doc = include_str!("../doc/FriWitnessGeneratorDal.md")]
use std::{collections::HashMap, convert::TryFrom, str::FromStr, time::Duration};

use sqlx::Row;
use zksync_basic_types::{
    basic_fri_types::{AggregationRound, Eip4844Blobs},
    protocol_version::ProtocolVersionId,
    prover_dal::{
        BasicWitnessGeneratorJobInfo, JobCountStatistics, LeafAggregationJobMetadata,
        LeafWitnessGeneratorJobInfo, NodeAggregationJobMetadata, NodeWitnessGeneratorJobInfo,
        SchedulerWitnessGeneratorJobInfo, StuckJobs, WitnessJobStatus,
    },
    L1BatchNumber,
};
use zksync_db_connection::{connection::Connection, metrics::MethodLatency};

use crate::{duration_to_naive_time, pg_interval_from_duration, Prover};

#[derive(Debug)]
pub struct FriWitnessGeneratorDal<'a, 'c> {
    pub(crate) storage: &'a mut Connection<'c, Prover>,
}

#[derive(Debug, strum::Display, strum::EnumString, strum::AsRefStr)]
pub enum FriWitnessJobStatus {
    #[strum(serialize = "failed")]
    Failed,
    #[strum(serialize = "skipped")]
    Skipped,
    #[strum(serialize = "successful")]
    Successful,
    #[strum(serialize = "in_progress")]
    InProgress,
    #[strum(serialize = "queued")]
    Queued,
}

impl FriWitnessGeneratorDal<'_, '_> {
    pub async fn save_witness_inputs(
        &mut self,
        block_number: L1BatchNumber,
        object_key: &str,
        protocol_version_id: ProtocolVersionId,
        eip_4844_blobs: Eip4844Blobs,
    ) {
        let blobs_raw = eip_4844_blobs.encode();
        sqlx::query!(
            r#"
            INSERT INTO
                witness_inputs_fri (
                    l1_batch_number,
                    merkle_tree_paths_blob_url,
                    protocol_version,
                    eip_4844_blobs,
                    status,
                    created_at,
                    updated_at
                )
            VALUES
                ($1, $2, $3, $4, 'queued', NOW(), NOW())
            ON CONFLICT (l1_batch_number) DO NOTHING
            "#,
            i64::from(block_number.0),
            object_key,
            protocol_version_id as i32,
            blobs_raw,
        )
        .fetch_optional(self.storage.conn())
        .await
        .unwrap();
    }

    /// Gets the next job to be executed. Returns the batch number and its corresponding blobs.
    /// The blobs arrive from core via prover gateway, as pubdata, this method loads the blobs.
    pub async fn get_next_basic_circuit_witness_job(
        &mut self,
        last_l1_batch_to_process: u32,
        protocol_version: ProtocolVersionId,
        picked_by: &str,
    ) -> Option<(L1BatchNumber, Eip4844Blobs)> {
        sqlx::query!(
            r#"
            UPDATE witness_inputs_fri
            SET
                status = 'in_progress',
                attempts = attempts + 1,
                updated_at = NOW(),
                processing_started_at = NOW(),
                picked_by = $3
            WHERE
                l1_batch_number = (
                    SELECT
                        l1_batch_number
                    FROM
                        witness_inputs_fri
                    WHERE
                        l1_batch_number <= $1
                        AND status = 'queued'
                        AND protocol_version = $2
                    ORDER BY
                        l1_batch_number ASC
                    LIMIT
                        1
                    FOR UPDATE
                        SKIP LOCKED
                )
            RETURNING
                witness_inputs_fri.*
            "#,
            i64::from(last_l1_batch_to_process),
            protocol_version as i32,
            picked_by,
        )
        .fetch_optional(self.storage.conn())
        .await
        .unwrap()
        .map(|row| {
            (
                L1BatchNumber(row.l1_batch_number as u32),
                Eip4844Blobs::decode(&row.eip_4844_blobs.unwrap_or_else(|| {
                    panic!(
                        "missing eip 4844 blobs from the database for batch {}",
                        row.l1_batch_number
                    )
                }))
                .expect("failed to decode EIP4844 blobs"),
            )
        })
    }

    pub async fn get_basic_circuit_witness_job_attempts(
        &mut self,
        l1_batch_number: L1BatchNumber,
    ) -> sqlx::Result<Option<u32>> {
        let attempts = sqlx::query!(
            r#"
            SELECT
                attempts
            FROM
                witness_inputs_fri
            WHERE
                l1_batch_number = $1
            "#,
            i64::from(l1_batch_number.0)
        )
        .fetch_optional(self.storage.conn())
        .await?
        .map(|row| row.attempts as u32);

        Ok(attempts)
    }

    pub async fn mark_witness_job(
        &mut self,
        status: FriWitnessJobStatus,
        block_number: L1BatchNumber,
    ) {
        sqlx::query!(
            r#"
            UPDATE witness_inputs_fri
            SET
                status = $1,
                updated_at = NOW()
            WHERE
                l1_batch_number = $2
            "#,
            status.to_string(),
            i64::from(block_number.0)
        )
        .execute(self.storage.conn())
        .await
        .unwrap();
    }

    pub async fn mark_witness_job_as_successful(
        &mut self,
        block_number: L1BatchNumber,
        time_taken: Duration,
    ) {
        sqlx::query!(
            r#"
            UPDATE witness_inputs_fri
            SET
                status = 'successful',
                updated_at = NOW(),
                time_taken = $1
            WHERE
                l1_batch_number = $2
            "#,
            duration_to_naive_time(time_taken),
            i64::from(block_number.0)
        )
        .execute(self.storage.conn())
        .await
        .unwrap();
    }

    pub async fn mark_witness_job_failed(&mut self, error: &str, block_number: L1BatchNumber) {
        sqlx::query!(
            r#"
            UPDATE witness_inputs_fri
            SET
                status = 'failed',
                error = $1,
                updated_at = NOW()
            WHERE
                l1_batch_number = $2
            "#,
            error,
            i64::from(block_number.0)
        )
        .execute(self.storage.conn())
        .await
        .unwrap();
    }

    pub async fn mark_leaf_aggregation_job_failed(&mut self, error: &str, id: u32) {
        sqlx::query!(
            r#"
            UPDATE leaf_aggregation_witness_jobs_fri
            SET
                status = 'failed',
                error = $1,
                updated_at = NOW()
            WHERE
                id = $2
            "#,
            error,
            i64::from(id)
        )
        .execute(self.storage.conn())
        .await
        .unwrap();
    }

    pub async fn mark_leaf_aggregation_as_successful(&mut self, id: u32, time_taken: Duration) {
        sqlx::query!(
            r#"
            UPDATE leaf_aggregation_witness_jobs_fri
            SET
                status = 'successful',
                updated_at = NOW(),
                time_taken = $1
            WHERE
                id = $2
            "#,
            duration_to_naive_time(time_taken),
            i64::from(id)
        )
        .execute(self.storage.conn())
        .await
        .unwrap();
    }

    pub async fn requeue_stuck_jobs(
        &mut self,
        processing_timeout: Duration,
        max_attempts: u32,
    ) -> Vec<StuckJobs> {
        let processing_timeout = pg_interval_from_duration(processing_timeout);
        sqlx::query!(
            r#"
            UPDATE witness_inputs_fri
            SET
                status = 'queued',
                updated_at = NOW(),
                processing_started_at = NOW()
            WHERE
                (
                    status = 'in_progress'
                    AND processing_started_at <= NOW() - $1::INTERVAL
                    AND attempts < $2
                )
                OR (
                    status = 'in_gpu_proof'
                    AND processing_started_at <= NOW() - $1::INTERVAL
                    AND attempts < $2
                )
                OR (
                    status = 'failed'
                    AND attempts < $2
                )
            RETURNING
                l1_batch_number,
                status,
                attempts
            "#,
            &processing_timeout,
            max_attempts as i32,
        )
        .fetch_all(self.storage.conn())
        .await
        .unwrap()
        .into_iter()
        .map(|row| StuckJobs {
            id: row.l1_batch_number as u64,
            status: row.status,
            attempts: row.attempts as u64,
        })
        .collect()
    }

    /// Responsible for creating the jobs to be processed, after a basic witness generator run.
    /// It will create as follows:
    /// - all prover jobs for aggregation round 0 identified in the basic witness generator run
    /// - all leaf aggregation jobs for the batch
    /// - all node aggregation jobs at depth 0 for the batch
    /// - the recursion tip witness job
    /// - the scheduler witness job
    /// NOTE: Not all batches have all circuits, so it's possible we'll be missing some aggregation jobs (for circuits not present in the batch).
    pub async fn create_aggregation_jobs(
        &mut self,
        block_number: L1BatchNumber,
        closed_form_inputs_and_urls: &Vec<(u8, String, usize)>,
        scheduler_partial_input_blob_url: &str,
        base_layer_to_recursive_layer_circuit_id: fn(u8) -> u8,
        protocol_version_id: ProtocolVersionId,
    ) {
        {
            let latency = MethodLatency::new("create_aggregation_jobs_fri");
            for (circuit_id, closed_form_inputs_url, number_of_basic_circuits) in
                closed_form_inputs_and_urls
            {
                sqlx::query!(
                    r#"
                    INSERT INTO
                        leaf_aggregation_witness_jobs_fri (
                            l1_batch_number,
                            circuit_id,
                            closed_form_inputs_blob_url,
                            number_of_basic_circuits,
                            protocol_version,
                            status,
                            created_at,
                            updated_at
                        )
                    VALUES
                        ($1, $2, $3, $4, $5, 'waiting_for_proofs', NOW(), NOW())
                    ON CONFLICT (l1_batch_number, circuit_id) DO
                    UPDATE
                    SET
                        updated_at = NOW()
                    "#,
                    i64::from(block_number.0),
                    i16::from(*circuit_id),
                    closed_form_inputs_url,
                    *number_of_basic_circuits as i32,
                    protocol_version_id as i32,
                )
                .execute(self.storage.conn())
                .await
                .unwrap();

                self.insert_node_aggregation_jobs(
                    block_number,
                    base_layer_to_recursive_layer_circuit_id(*circuit_id),
                    None,
                    0,
                    "",
                    protocol_version_id,
                )
                .await;
            }

            sqlx::query!(
                r#"
                INSERT INTO
                    recursion_tip_witness_jobs_fri (
                        l1_batch_number,
                        status,
                        number_of_final_node_jobs,
                        protocol_version,
                        created_at,
                        updated_at
                    )
                VALUES
                    ($1, 'waiting_for_proofs', $2, $3, NOW(), NOW())
                ON CONFLICT (l1_batch_number) DO
                UPDATE
                SET
                    updated_at = NOW()
                "#,
                block_number.0 as i64,
                closed_form_inputs_and_urls.len() as i32,
                protocol_version_id as i32,
            )
            .execute(self.storage.conn())
            .await
            .unwrap();

            sqlx::query!(
                r#"
                INSERT INTO
                    scheduler_witness_jobs_fri (
                        l1_batch_number,
                        scheduler_partial_input_blob_url,
                        protocol_version,
                        status,
                        created_at,
                        updated_at
                    )
                VALUES
                    ($1, $2, $3, 'waiting_for_proofs', NOW(), NOW())
                ON CONFLICT (l1_batch_number) DO
                UPDATE
                SET
                    updated_at = NOW()
                "#,
                i64::from(block_number.0),
                scheduler_partial_input_blob_url,
                protocol_version_id as i32,
            )
            .execute(self.storage.conn())
            .await
            .unwrap();

            drop(latency);
        }
    }

    pub async fn get_next_leaf_aggregation_job(
        &mut self,
        protocol_version: ProtocolVersionId,
        picked_by: &str,
    ) -> Option<LeafAggregationJobMetadata> {
        let row = sqlx::query!(
            r#"
            UPDATE leaf_aggregation_witness_jobs_fri
            SET
                status = 'in_progress',
                attempts = attempts + 1,
                updated_at = NOW(),
                processing_started_at = NOW(),
                picked_by = $2
            WHERE
                id = (
                    SELECT
                        id
                    FROM
                        leaf_aggregation_witness_jobs_fri
                    WHERE
                        status = 'queued'
                        AND protocol_version = $1
                    ORDER BY
                        l1_batch_number ASC,
                        id ASC
                    LIMIT
                        1
                    FOR UPDATE
                        SKIP LOCKED
                )
            RETURNING
                leaf_aggregation_witness_jobs_fri.*
            "#,
            protocol_version as i32,
            picked_by,
        )
        .fetch_optional(self.storage.conn())
        .await
        .unwrap()?;

        let block_number = L1BatchNumber(row.l1_batch_number as u32);
        let proof_job_ids = self
            .prover_job_ids_for(
                block_number,
                row.circuit_id as u8,
                AggregationRound::BasicCircuits,
                0,
            )
            .await;
        Some(LeafAggregationJobMetadata {
            id: row.id as u32,
            block_number,
            circuit_id: row.circuit_id as u8,
            prover_job_ids_for_proofs: proof_job_ids,
        })
    }

    pub async fn get_leaf_aggregation_job_attempts(
        &mut self,
        id: u32,
    ) -> sqlx::Result<Option<u32>> {
        let attempts = sqlx::query!(
            r#"
            SELECT
                attempts
            FROM
                leaf_aggregation_witness_jobs_fri
            WHERE
                id = $1
            "#,
            i64::from(id)
        )
        .fetch_optional(self.storage.conn())
        .await
        .unwrap()
        .map(|row| row.attempts as u32);

        Ok(attempts)
    }

    async fn prover_job_ids_for(
        &mut self,
        block_number: L1BatchNumber,
        circuit_id: u8,
        round: AggregationRound,
        depth: u16,
    ) -> Vec<u32> {
        sqlx::query!(
            r#"
            SELECT
                id
            FROM
                prover_jobs_fri
            WHERE
                l1_batch_number = $1
                AND circuit_id = $2
                AND aggregation_round = $3
                AND depth = $4
                AND status = 'successful'
            ORDER BY
                sequence_number ASC;
            "#,
            i64::from(block_number.0),
            i16::from(circuit_id),
            round as i16,
            i32::from(depth)
        )
        .fetch_all(self.storage.conn())
        .await
        .unwrap()
        .into_iter()
        .map(|row| row.id as u32)
        .collect::<_>()
    }

    pub async fn move_leaf_aggregation_jobs_from_waiting_to_queued(&mut self) -> Vec<(i64, u8)> {
        sqlx::query!(
                r#"
                UPDATE leaf_aggregation_witness_jobs_fri
                SET
                    status = 'queued'
                WHERE
                    (l1_batch_number, circuit_id) IN (
                        SELECT
                            prover_jobs_fri.l1_batch_number,
                            prover_jobs_fri.circuit_id
                        FROM
                            prover_jobs_fri
                            JOIN leaf_aggregation_witness_jobs_fri lawj ON prover_jobs_fri.l1_batch_number = lawj.l1_batch_number
                            AND prover_jobs_fri.circuit_id = lawj.circuit_id
                        WHERE
                            lawj.status = 'waiting_for_proofs'
                            AND prover_jobs_fri.status = 'successful'
                            AND prover_jobs_fri.aggregation_round = 0
                        GROUP BY
                            prover_jobs_fri.l1_batch_number,
                            prover_jobs_fri.circuit_id,
                            lawj.number_of_basic_circuits
                        HAVING
                            COUNT(*) = lawj.number_of_basic_circuits
                    )
                RETURNING
                    l1_batch_number,
                    circuit_id;
                "#,
        )
        .fetch_all(self.storage.conn())
        .await
        .unwrap()
        .into_iter()
        .map(|row| (row.l1_batch_number, row.circuit_id as u8))
        .collect()
    }

    pub async fn update_node_aggregation_jobs_url(
        &mut self,
        block_number: L1BatchNumber,
        circuit_id: u8,
        number_of_dependent_jobs: usize,
        depth: u16,
        url: String,
    ) {
        sqlx::query!(
            r#"
            UPDATE node_aggregation_witness_jobs_fri
            SET
                aggregations_url = $1,
                number_of_dependent_jobs = $5,
                updated_at = NOW()
            WHERE
                l1_batch_number = $2
                AND circuit_id = $3
                AND depth = $4
            "#,
            url,
            i64::from(block_number.0),
            i16::from(circuit_id),
            i32::from(depth),
            number_of_dependent_jobs as i32,
        )
        .execute(self.storage.conn())
        .await
        .unwrap();
    }

    pub async fn get_next_node_aggregation_job(
        &mut self,
        protocol_version: ProtocolVersionId,
        picked_by: &str,
    ) -> Option<NodeAggregationJobMetadata> {
        let row = sqlx::query!(
            r#"
            UPDATE node_aggregation_witness_jobs_fri
            SET
                status = 'in_progress',
                attempts = attempts + 1,
                updated_at = NOW(),
                processing_started_at = NOW(),
                picked_by = $2
            WHERE
                id = (
                    SELECT
                        id
                    FROM
                        node_aggregation_witness_jobs_fri
                    WHERE
                        status = 'queued'
                        AND protocol_version = $1
                    ORDER BY
                        l1_batch_number ASC,
                        depth ASC,
                        id ASC
                    LIMIT
                        1
                    FOR UPDATE
                        SKIP LOCKED
                )
            RETURNING
                node_aggregation_witness_jobs_fri.*
            "#,
            protocol_version as i32,
            picked_by,
        )
        .fetch_optional(self.storage.conn())
        .await
        .unwrap()?;
        let depth = row.depth as u16;

        let round = match depth {
            // Zero depth implies this is the first time we are performing node aggregation,
            // i.e we load proofs from previous round that is leaf aggregation.
            0 => AggregationRound::LeafAggregation,
            _ => AggregationRound::NodeAggregation,
        };

        let block_number = L1BatchNumber(row.l1_batch_number as u32);
        let prover_job_ids = self
            .prover_job_ids_for(block_number, row.circuit_id as u8, round, depth)
            .await;
        Some(NodeAggregationJobMetadata {
            id: row.id as u32,
            block_number,
            circuit_id: row.circuit_id as u8,
            depth,
            prover_job_ids_for_proofs: prover_job_ids,
        })
    }

    pub async fn get_node_aggregation_job_attempts(
        &mut self,
        id: u32,
    ) -> sqlx::Result<Option<u32>> {
        let attempts = sqlx::query!(
            r#"
            SELECT
                attempts
            FROM
                node_aggregation_witness_jobs_fri
            WHERE
                id = $1
            "#,
            i64::from(id)
        )
        .fetch_optional(self.storage.conn())
        .await
        .unwrap()
        .map(|row| row.attempts as u32);

        Ok(attempts)
    }

    pub async fn mark_node_aggregation_job_failed(&mut self, error: &str, id: u32) {
        sqlx::query!(
            r#"
            UPDATE node_aggregation_witness_jobs_fri
            SET
                status = 'failed',
                error = $1,
                updated_at = NOW()
            WHERE
                id = $2
            "#,
            error,
            i64::from(id)
        )
        .execute(self.storage.conn())
        .await
        .unwrap();
    }

    pub async fn mark_node_aggregation_as_successful(&mut self, id: u32, time_taken: Duration) {
        sqlx::query!(
            r#"
            UPDATE node_aggregation_witness_jobs_fri
            SET
                status = 'successful',
                updated_at = NOW(),
                time_taken = $1
            WHERE
                id = $2
            "#,
            duration_to_naive_time(time_taken),
            i64::from(id)
        )
        .execute(self.storage.conn())
        .await
        .unwrap();
    }

    pub async fn insert_node_aggregation_jobs(
        &mut self,
        block_number: L1BatchNumber,
        circuit_id: u8,
        number_of_dependent_jobs: Option<i32>,
        depth: u16,
        aggregations_url: &str,
        protocol_version_id: ProtocolVersionId,
    ) {
        sqlx::query!(
            r#"
            INSERT INTO
                node_aggregation_witness_jobs_fri (
                    l1_batch_number,
                    circuit_id,
                    depth,
                    aggregations_url,
                    number_of_dependent_jobs,
                    protocol_version,
                    status,
                    created_at,
                    updated_at
                )
            VALUES
                ($1, $2, $3, $4, $5, $6, 'waiting_for_proofs', NOW(), NOW())
            ON CONFLICT (l1_batch_number, circuit_id, depth) DO
            UPDATE
            SET
                updated_at = NOW()
            "#,
            i64::from(block_number.0),
            i16::from(circuit_id),
            i32::from(depth),
            aggregations_url,
            number_of_dependent_jobs,
            protocol_version_id as i32,
        )
        .fetch_optional(self.storage.conn())
        .await
        .unwrap();
    }

    pub async fn move_depth_zero_node_aggregation_jobs(&mut self) -> Vec<(i64, u8, u16)> {
        sqlx::query!(
                r#"
                UPDATE node_aggregation_witness_jobs_fri
                SET
                    status = 'queued'
                WHERE
                    (l1_batch_number, circuit_id, depth) IN (
                        SELECT
                            prover_jobs_fri.l1_batch_number,
                            prover_jobs_fri.circuit_id,
                            prover_jobs_fri.depth
                        FROM
                            prover_jobs_fri
                            JOIN node_aggregation_witness_jobs_fri nawj ON prover_jobs_fri.l1_batch_number = nawj.l1_batch_number
                            AND prover_jobs_fri.circuit_id = nawj.circuit_id
                            AND prover_jobs_fri.depth = nawj.depth
                        WHERE
                            nawj.status = 'waiting_for_proofs'
                            AND prover_jobs_fri.status = 'successful'
                            AND prover_jobs_fri.aggregation_round = 1
                            AND prover_jobs_fri.depth = 0
                        GROUP BY
                            prover_jobs_fri.l1_batch_number,
                            prover_jobs_fri.circuit_id,
                            prover_jobs_fri.depth,
                            nawj.number_of_dependent_jobs
                        HAVING
                            COUNT(*) = nawj.number_of_dependent_jobs
                    )
                RETURNING
                    l1_batch_number,
                    circuit_id,
                    depth;
                "#,
        )
        .fetch_all(self.storage.conn())
        .await
        .unwrap()
        .into_iter()
        .map(|row| (row.l1_batch_number, row.circuit_id as u8, row.depth as u16))
        .collect()
    }

    pub async fn move_depth_non_zero_node_aggregation_jobs(&mut self) -> Vec<(i64, u8, u16)> {
        sqlx::query!(
                r#"
                UPDATE node_aggregation_witness_jobs_fri
                SET
                    status = 'queued'
                WHERE
                    (l1_batch_number, circuit_id, depth) IN (
                        SELECT
                            prover_jobs_fri.l1_batch_number,
                            prover_jobs_fri.circuit_id,
                            prover_jobs_fri.depth
                        FROM
                            prover_jobs_fri
                            JOIN node_aggregation_witness_jobs_fri nawj ON prover_jobs_fri.l1_batch_number = nawj.l1_batch_number
                            AND prover_jobs_fri.circuit_id = nawj.circuit_id
                            AND prover_jobs_fri.depth = nawj.depth
                        WHERE
                            nawj.status = 'waiting_for_proofs'
                            AND prover_jobs_fri.status = 'successful'
                            AND prover_jobs_fri.aggregation_round = 2
                        GROUP BY
                            prover_jobs_fri.l1_batch_number,
                            prover_jobs_fri.circuit_id,
                            prover_jobs_fri.depth,
                            nawj.number_of_dependent_jobs
                        HAVING
                            COUNT(*) = nawj.number_of_dependent_jobs
                    )
                RETURNING
                    l1_batch_number,
                    circuit_id,
                    depth;
                "#,
        )
        .fetch_all(self.storage.conn())
        .await
        .unwrap()
        .into_iter()
        .map(|row| (row.l1_batch_number, row.circuit_id as u8, row.depth as u16))
        .collect()
    }

    pub async fn move_recursion_tip_jobs_from_waiting_to_queued(&mut self) -> Vec<u64> {
        sqlx::query!(
            r#"
            UPDATE recursion_tip_witness_jobs_fri
            SET
                status = 'queued'
            WHERE
                l1_batch_number IN (
                    SELECT
                        prover_jobs_fri.l1_batch_number
                    FROM
                        prover_jobs_fri
                        JOIN recursion_tip_witness_jobs_fri rtwj ON prover_jobs_fri.l1_batch_number = rtwj.l1_batch_number
                    WHERE
                        rtwj.status = 'waiting_for_proofs'
                        AND prover_jobs_fri.status = 'successful'
                        AND prover_jobs_fri.aggregation_round = $1
                        AND prover_jobs_fri.is_node_final_proof = true
                    GROUP BY
                        prover_jobs_fri.l1_batch_number,
                        rtwj.number_of_final_node_jobs
                    HAVING
                        COUNT(*) = rtwj.number_of_final_node_jobs
                )
            RETURNING
                l1_batch_number;
            "#,
            AggregationRound::NodeAggregation as i64,
    )
    .fetch_all(self.storage.conn())
    .await
    .unwrap()
    .into_iter()
    .map(|row| (row.l1_batch_number as u64))
    .collect()
    }

    pub async fn move_scheduler_jobs_from_waiting_to_queued(&mut self) -> Vec<u64> {
        sqlx::query!(
            r#"
            UPDATE scheduler_witness_jobs_fri
            SET
                status = 'queued'
            WHERE
                l1_batch_number IN (
                    SELECT
                        prover_jobs_fri.l1_batch_number
                    FROM
                        prover_jobs_fri
                        JOIN scheduler_witness_jobs_fri swj ON prover_jobs_fri.l1_batch_number = swj.l1_batch_number
                    WHERE
                        swj.status = 'waiting_for_proofs'
                        AND prover_jobs_fri.status = 'successful'
                        AND prover_jobs_fri.aggregation_round = $1
                )
            RETURNING
                l1_batch_number;
            "#,
            AggregationRound::RecursionTip as i64,
        )
        .fetch_all(self.storage.conn())
        .await
        .unwrap()
        .into_iter()
        .map(|row| (row.l1_batch_number as u64))
        .collect()
    }

    pub async fn requeue_stuck_leaf_aggregations_jobs(
        &mut self,
        processing_timeout: Duration,
        max_attempts: u32,
    ) -> Vec<StuckJobs> {
        let processing_timeout = pg_interval_from_duration(processing_timeout);
        sqlx::query!(
            r#"
            UPDATE leaf_aggregation_witness_jobs_fri
            SET
                status = 'queued',
                updated_at = NOW(),
                processing_started_at = NOW()
            WHERE
                (
                    status = 'in_progress'
                    AND processing_started_at <= NOW() - $1::INTERVAL
                    AND attempts < $2
                )
                OR (
                    status = 'failed'
                    AND attempts < $2
                )
            RETURNING
                id,
                status,
                attempts
            "#,
            &processing_timeout,
            max_attempts as i32,
        )
        .fetch_all(self.storage.conn())
        .await
        .unwrap()
        .into_iter()
        .map(|row| StuckJobs {
            id: row.id as u64,
            status: row.status,
            attempts: row.attempts as u64,
        })
        .collect()
    }

    pub async fn requeue_stuck_node_aggregations_jobs(
        &mut self,
        processing_timeout: Duration,
        max_attempts: u32,
    ) -> Vec<StuckJobs> {
        let processing_timeout = pg_interval_from_duration(processing_timeout);
        sqlx::query!(
            r#"
            UPDATE node_aggregation_witness_jobs_fri
            SET
                status = 'queued',
                updated_at = NOW(),
                processing_started_at = NOW()
            WHERE
                (
                    status = 'in_progress'
                    AND processing_started_at <= NOW() - $1::INTERVAL
                    AND attempts < $2
                )
                OR (
                    status = 'failed'
                    AND attempts < $2
                )
            RETURNING
                id,
                status,
                attempts
            "#,
            &processing_timeout,
            max_attempts as i32,
        )
        .fetch_all(self.storage.conn())
        .await
        .unwrap()
        .into_iter()
        .map(|row| StuckJobs {
            id: row.id as u64,
            status: row.status,
            attempts: row.attempts as u64,
        })
        .collect()
    }

    pub async fn requeue_stuck_recursion_tip_jobs(
        &mut self,
        processing_timeout: Duration,
        max_attempts: u32,
    ) -> Vec<StuckJobs> {
        let processing_timeout = pg_interval_from_duration(processing_timeout);
        sqlx::query!(
            r#"
            UPDATE recursion_tip_witness_jobs_fri
            SET
                status = 'queued',
                updated_at = NOW(),
                processing_started_at = NOW()
            WHERE
                (
                    status = 'in_progress'
                    AND processing_started_at <= NOW() - $1::INTERVAL
                    AND attempts < $2
                )
                OR (
                    status = 'failed'
                    AND attempts < $2
                )
            RETURNING
                l1_batch_number,
                status,
                attempts
            "#,
            &processing_timeout,
            max_attempts as i32,
        )
        .fetch_all(self.storage.conn())
        .await
        .unwrap()
        .into_iter()
        .map(|row| StuckJobs {
            id: row.l1_batch_number as u64,
            status: row.status,
            attempts: row.attempts as u64,
        })
        .collect()
    }

    pub async fn get_next_recursion_tip_witness_job(
        &mut self,
        protocol_version: ProtocolVersionId,
        picked_by: &str,
    ) -> Option<L1BatchNumber> {
        sqlx::query!(
            r#"
            UPDATE recursion_tip_witness_jobs_fri
            SET
                status = 'in_progress',
                attempts = attempts + 1,
                updated_at = NOW(),
                processing_started_at = NOW(),
                picked_by = $2
            WHERE
                l1_batch_number = (
                    SELECT
                        l1_batch_number
                    FROM
                    recursion_tip_witness_jobs_fri
                    WHERE
                        status = 'queued'
                        AND protocol_version = $1
                    ORDER BY
                        l1_batch_number ASC
                    LIMIT
                        1
                    FOR UPDATE
                        SKIP LOCKED
                )
            RETURNING
                recursion_tip_witness_jobs_fri.l1_batch_number
            "#,
            protocol_version as i32,
            picked_by,
        )
        .fetch_optional(self.storage.conn())
        .await
        .unwrap()
        .map(|row| L1BatchNumber(row.l1_batch_number as u32))
    }

    pub async fn mark_scheduler_jobs_as_queued(&mut self, l1_batch_number: i64) {
        sqlx::query!(
            r#"
            UPDATE scheduler_witness_jobs_fri
            SET
                status = 'queued'
            WHERE
                l1_batch_number = $1
                AND status != 'successful'
                AND status != 'in_progress'
            "#,
            l1_batch_number
        )
        .execute(self.storage.conn())
        .await
        .unwrap();
    }

    pub async fn requeue_stuck_scheduler_jobs(
        &mut self,
        processing_timeout: Duration,
        max_attempts: u32,
    ) -> Vec<StuckJobs> {
        let processing_timeout = pg_interval_from_duration(processing_timeout);
        sqlx::query!(
            r#"
            UPDATE scheduler_witness_jobs_fri
            SET
                status = 'queued',
                updated_at = NOW(),
                processing_started_at = NOW()
            WHERE
                (
                    status = 'in_progress'
                    AND processing_started_at <= NOW() - $1::INTERVAL
                    AND attempts < $2
                )
                OR (
                    status = 'failed'
                    AND attempts < $2
                )
            RETURNING
                l1_batch_number,
                status,
                attempts
            "#,
            &processing_timeout,
            max_attempts as i32,
        )
        .fetch_all(self.storage.conn())
        .await
        .unwrap()
        .into_iter()
        .map(|row| StuckJobs {
            id: row.l1_batch_number as u64,
            status: row.status,
            attempts: row.attempts as u64,
        })
        .collect()
    }

    pub async fn get_next_scheduler_witness_job(
        &mut self,
        protocol_version: ProtocolVersionId,
        picked_by: &str,
    ) -> Option<L1BatchNumber> {
        sqlx::query!(
            r#"
            UPDATE scheduler_witness_jobs_fri
            SET
                status = 'in_progress',
                attempts = attempts + 1,
                updated_at = NOW(),
                processing_started_at = NOW(),
                picked_by = $2
            WHERE
                l1_batch_number = (
                    SELECT
                        l1_batch_number
                    FROM
                        scheduler_witness_jobs_fri
                    WHERE
                        status = 'queued'
                        AND protocol_version = $1
                    ORDER BY
                        l1_batch_number ASC
                    LIMIT
                        1
                    FOR UPDATE
                        SKIP LOCKED
                )
            RETURNING
                scheduler_witness_jobs_fri.*
            "#,
            protocol_version as i32,
            picked_by,
        )
        .fetch_optional(self.storage.conn())
        .await
        .unwrap()
        .map(|row| L1BatchNumber(row.l1_batch_number as u32))
    }

    pub async fn get_recursion_tip_witness_job_attempts(
        &mut self,
        l1_batch_number: L1BatchNumber,
    ) -> sqlx::Result<Option<u32>> {
        let attempts = sqlx::query!(
            r#"
            SELECT
                attempts
            FROM
                recursion_tip_witness_jobs_fri
            WHERE
                l1_batch_number = $1
            "#,
            l1_batch_number.0 as i64
        )
        .fetch_optional(self.storage.conn())
        .await?
        .map(|row| row.attempts as u32);

        Ok(attempts)
    }

    pub async fn get_scheduler_witness_job_attempts(
        &mut self,
        l1_batch_number: L1BatchNumber,
    ) -> sqlx::Result<Option<u32>> {
        let attempts = sqlx::query!(
            r#"
            SELECT
                attempts
            FROM
                scheduler_witness_jobs_fri
            WHERE
                l1_batch_number = $1
            "#,
            i64::from(l1_batch_number.0)
        )
        .fetch_optional(self.storage.conn())
        .await?
        .map(|row| row.attempts as u32);

        Ok(attempts)
    }

    pub async fn mark_recursion_tip_job_as_successful(
        &mut self,
        l1_batch_number: L1BatchNumber,
        time_taken: Duration,
    ) {
        sqlx::query!(
            r#"
            UPDATE recursion_tip_witness_jobs_fri
            SET
                status = 'successful',
                updated_at = NOW(),
                time_taken = $1
            WHERE
                l1_batch_number = $2
            "#,
            duration_to_naive_time(time_taken),
            l1_batch_number.0 as i64
        )
        .execute(self.storage.conn())
        .await
        .unwrap();
    }

    pub async fn mark_scheduler_job_as_successful(
        &mut self,
        block_number: L1BatchNumber,
        time_taken: Duration,
    ) {
        sqlx::query!(
            r#"
            UPDATE scheduler_witness_jobs_fri
            SET
                status = 'successful',
                updated_at = NOW(),
                time_taken = $1
            WHERE
                l1_batch_number = $2
            "#,
            duration_to_naive_time(time_taken),
            i64::from(block_number.0)
        )
        .execute(self.storage.conn())
        .await
        .unwrap();
    }

    pub async fn mark_recursion_tip_job_failed(
        &mut self,
        error: &str,
        l1_batch_number: L1BatchNumber,
    ) {
        sqlx::query!(
            r#"
            UPDATE recursion_tip_witness_jobs_fri
            SET
                status = 'failed',
                error = $1,
                updated_at = NOW()
            WHERE
                l1_batch_number = $2
            "#,
            error,
            l1_batch_number.0 as i64
        )
        .execute(self.storage.conn())
        .await
        .unwrap();
    }

    pub async fn mark_scheduler_job_failed(&mut self, error: &str, block_number: L1BatchNumber) {
        sqlx::query!(
            r#"
            UPDATE scheduler_witness_jobs_fri
            SET
                status = 'failed',
                error = $1,
                updated_at = NOW()
            WHERE
                l1_batch_number = $2
            "#,
            error,
            i64::from(block_number.0)
        )
        .execute(self.storage.conn())
        .await
        .unwrap();
    }

    pub async fn get_witness_jobs_stats(
        &mut self,
        aggregation_round: AggregationRound,
    ) -> JobCountStatistics {
        let table_name = Self::input_table_name_for(aggregation_round);
        let sql = format!(
            r#"
                SELECT COUNT(*) as "count", status as "status"
                FROM {}
                GROUP BY status
                "#,
            table_name
        );
        let mut results: HashMap<String, i64> = sqlx::query(&sql)
            .fetch_all(self.storage.conn())
            .await
            .unwrap()
            .into_iter()
            .map(|row| (row.get("status"), row.get::<i64, &str>("count")))
            .collect::<HashMap<String, i64>>();

        JobCountStatistics {
            queued: results.remove("queued").unwrap_or(0i64) as usize,
            in_progress: results.remove("in_progress").unwrap_or(0i64) as usize,
            failed: results.remove("failed").unwrap_or(0i64) as usize,
            successful: results.remove("successful").unwrap_or(0i64) as usize,
        }
    }

    fn input_table_name_for(aggregation_round: AggregationRound) -> &'static str {
        match aggregation_round {
            AggregationRound::BasicCircuits => "witness_inputs_fri",
            AggregationRound::LeafAggregation => "leaf_aggregation_witness_jobs_fri",
            AggregationRound::NodeAggregation => "node_aggregation_witness_jobs_fri",
            AggregationRound::RecursionTip => "recursion_tip_witness_jobs_fri",
            AggregationRound::Scheduler => "scheduler_witness_jobs_fri",
        }
    }

    pub async fn protocol_version_for_l1_batch(
        &mut self,
        l1_batch_number: L1BatchNumber,
    ) -> ProtocolVersionId {
        sqlx::query!(
            r#"
            SELECT
                protocol_version
            FROM
                witness_inputs_fri
            WHERE
                l1_batch_number = $1
            "#,
            i64::from(l1_batch_number.0)
        )
        .fetch_one(self.storage.conn())
        .await
        .unwrap()
        .protocol_version
        .map(|id| ProtocolVersionId::try_from(id as u16).unwrap())
        .unwrap()
    }

    pub async fn get_basic_witness_generator_job_for_batch(
        &mut self,
        l1_batch_number: L1BatchNumber,
    ) -> Option<BasicWitnessGeneratorJobInfo> {
        sqlx::query!(
            r#"
            SELECT
                *
            FROM
                witness_inputs_fri
            WHERE
                l1_batch_number = $1
            "#,
            i64::from(l1_batch_number.0)
        )
        .fetch_optional(self.storage.conn())
        .await
        .unwrap()
        .map(|row| BasicWitnessGeneratorJobInfo {
            l1_batch_number,
            merkle_tree_paths_blob_url: row.merkle_tree_paths_blob_url,
            attempts: row.attempts as u32,
            status: WitnessJobStatus::from_str(&row.status).unwrap(),
            error: row.error,
            created_at: row.created_at,
            updated_at: row.updated_at,
            processing_started_at: row.processing_started_at,
            time_taken: row.time_taken,
            is_blob_cleaned: row.is_blob_cleaned,
            protocol_version: row.protocol_version,
            picked_by: row.picked_by,
            eip_4844_blobs: row
                .eip_4844_blobs
                .as_deref()
                .map(Eip4844Blobs::decode)
                .transpose()
                .unwrap(),
        })
    }

    pub async fn get_leaf_witness_generator_jobs_for_batch(
        &mut self,
        l1_batch_number: L1BatchNumber,
    ) -> Vec<LeafWitnessGeneratorJobInfo> {
        sqlx::query!(
            r#"
            SELECT
                *
            FROM
                leaf_aggregation_witness_jobs_fri
            WHERE
                l1_batch_number = $1
            "#,
            i64::from(l1_batch_number.0)
        )
        .fetch_all(self.storage.conn())
        .await
        .unwrap()
        .iter()
        .map(|row| LeafWitnessGeneratorJobInfo {
            id: row.id as u32,
            l1_batch_number,
            circuit_id: row.circuit_id as u32,
            closed_form_inputs_blob_url: row.closed_form_inputs_blob_url.clone(),
            attempts: row.attempts as u32,
            status: WitnessJobStatus::from_str(&row.status).unwrap(),
            error: row.error.clone(),
            created_at: row.created_at,
            updated_at: row.updated_at,
            processing_started_at: row.processing_started_at,
            time_taken: row.time_taken,
            is_blob_cleaned: row.is_blob_cleaned,
            protocol_version: row.protocol_version,
            picked_by: row.picked_by.clone(),
            number_of_basic_circuits: row.number_of_basic_circuits,
        })
        .collect()
    }

    pub async fn get_node_witness_generator_jobs_for_batch(
        &mut self,
        l1_batch_number: L1BatchNumber,
    ) -> Vec<NodeWitnessGeneratorJobInfo> {
        sqlx::query!(
            r#"
            SELECT
                *
            FROM
                node_aggregation_witness_jobs_fri
            WHERE
                l1_batch_number = $1
            "#,
            i64::from(l1_batch_number.0)
        )
        .fetch_all(self.storage.conn())
        .await
        .unwrap()
        .iter()
        .map(|row| NodeWitnessGeneratorJobInfo {
            id: row.id as u32,
            l1_batch_number,
            circuit_id: row.circuit_id as u32,
            depth: row.depth as u32,
            status: WitnessJobStatus::from_str(&row.status).unwrap(),
            attempts: row.attempts as u32,
            aggregations_url: row.aggregations_url.clone(),
            processing_started_at: row.processing_started_at,
            time_taken: row.time_taken,
            error: row.error.clone(),
            created_at: row.created_at,
            updated_at: row.updated_at,
            number_of_dependent_jobs: row.number_of_dependent_jobs,
            protocol_version: row.protocol_version,
            picked_by: row.picked_by.clone(),
        })
        .collect()
    }

    pub async fn get_scheduler_witness_generator_jobs_for_batch(
        &mut self,
        l1_batch_number: L1BatchNumber,
<<<<<<< HEAD
    ) -> Option<SchedulerWitnessGeneratorJobInfo> {
=======
    ) -> Vec<SchedulerWitnessGeneratorJobInfo> {
>>>>>>> 97452af6
        sqlx::query!(
            r#"
            SELECT
                *
            FROM
                scheduler_witness_jobs_fri
            WHERE
                l1_batch_number = $1
            "#,
            i64::from(l1_batch_number.0)
        )
<<<<<<< HEAD
        .fetch_optional(self.storage.conn())
        .await
        .unwrap()
=======
        .fetch_all(self.storage.conn())
        .await
        .unwrap()
        .iter()
>>>>>>> 97452af6
        .map(|row| SchedulerWitnessGeneratorJobInfo {
            l1_batch_number,
            scheduler_partial_input_blob_url: row.scheduler_partial_input_blob_url.clone(),
            status: WitnessJobStatus::from_str(&row.status).unwrap(),
            processing_started_at: row.processing_started_at,
            time_taken: row.time_taken,
            error: row.error.clone(),
            created_at: row.created_at,
            updated_at: row.updated_at,
            attempts: row.attempts as u32,
            protocol_version: row.protocol_version,
            picked_by: row.picked_by.clone(),
        })
<<<<<<< HEAD
=======
        .collect()
>>>>>>> 97452af6
    }
}<|MERGE_RESOLUTION|>--- conflicted
+++ resolved
@@ -1514,11 +1514,7 @@
     pub async fn get_scheduler_witness_generator_jobs_for_batch(
         &mut self,
         l1_batch_number: L1BatchNumber,
-<<<<<<< HEAD
     ) -> Option<SchedulerWitnessGeneratorJobInfo> {
-=======
-    ) -> Vec<SchedulerWitnessGeneratorJobInfo> {
->>>>>>> 97452af6
         sqlx::query!(
             r#"
             SELECT
@@ -1530,16 +1526,9 @@
             "#,
             i64::from(l1_batch_number.0)
         )
-<<<<<<< HEAD
         .fetch_optional(self.storage.conn())
         .await
         .unwrap()
-=======
-        .fetch_all(self.storage.conn())
-        .await
-        .unwrap()
-        .iter()
->>>>>>> 97452af6
         .map(|row| SchedulerWitnessGeneratorJobInfo {
             l1_batch_number,
             scheduler_partial_input_blob_url: row.scheduler_partial_input_blob_url.clone(),
@@ -1553,9 +1542,5 @@
             protocol_version: row.protocol_version,
             picked_by: row.picked_by.clone(),
         })
-<<<<<<< HEAD
-=======
-        .collect()
->>>>>>> 97452af6
     }
 }