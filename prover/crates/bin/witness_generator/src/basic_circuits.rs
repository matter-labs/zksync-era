use std::{
    collections::{hash_map::DefaultHasher, HashSet},
    hash::{Hash, Hasher},
    sync::Arc,
    time::Instant,
};

use anyhow::Context as _;
use async_trait::async_trait;
use circuit_definitions::{
    circuit_definitions::base_layer::ZkSyncBaseLayerStorage,
    encodings::recursion_request::RecursionQueueSimulator,
    zkevm_circuits::fsm_input_output::ClosedFormInputCompactFormWitness,
};
use tokio::sync::Semaphore;
use tracing::Instrument;
use zkevm_test_harness::geometry_config::get_geometry_config;
use zksync_config::configs::FriWitnessGeneratorConfig;
use zksync_multivm::vm_latest::{
    constants::MAX_CYCLES_FOR_TX, HistoryDisabled, StorageOracle as VmStorageOracle,
};
use zksync_object_store::ObjectStore;
use zksync_prover_dal::{ConnectionPool, Prover, ProverDal};
use zksync_prover_fri_types::{
    circuit_definitions::{
        boojum::{
            field::goldilocks::{GoldilocksExt2, GoldilocksField},
            gadgets::recursion::recursive_tree_hasher::CircuitGoldilocksPoseidon2Sponge,
        },
        zkevm_circuits::scheduler::{
            block_header::BlockAuxilaryOutputWitness, input::SchedulerCircuitInstanceWitness,
        },
    },
    get_current_pod_name,
    keys::ClosedFormInputKey,
    AuxOutputWitnessWrapper,
};
use zksync_prover_fri_utils::get_recursive_layer_circuit_id_for_base_layer;
use zksync_prover_interface::inputs::WitnessInputData;
use zksync_queued_job_processor::JobProcessor;
use zksync_state::{StorageView, WitnessStorage};
use zksync_types::{
    basic_fri_types::AggregationRound, protocol_version::ProtocolSemanticVersion, Address,
    L1BatchNumber, BOOTLOADER_ADDRESS,
};

use crate::{
    metrics::WITNESS_GENERATOR_METRICS,
    precalculated_merkle_paths_provider::PrecalculatedMerklePathsProvider,
    storage_oracle::StorageOracle,
    utils::{
        expand_bootloader_contents, save_circuit, ClosedFormInputWrapper,
        SchedulerPartialInputWrapper, KZG_TRUSTED_SETUP_FILE,
    },
};

pub struct BasicCircuitArtifacts {
    circuit_urls: Vec<(u8, String)>,
    queue_urls: Vec<(u8, String, usize)>,
    scheduler_witness: SchedulerCircuitInstanceWitness<
        GoldilocksField,
        CircuitGoldilocksPoseidon2Sponge,
        GoldilocksExt2,
    >,
    aux_output_witness: BlockAuxilaryOutputWitness<GoldilocksField>,
}

#[derive(Debug)]
struct BlobUrls {
    circuit_ids_and_urls: Vec<(u8, String)>,
    closed_form_inputs_and_urls: Vec<(u8, String, usize)>,
    scheduler_witness_url: String,
}

#[derive(Clone)]
pub struct BasicWitnessGeneratorJob {
    block_number: L1BatchNumber,
    job: WitnessInputData,
}

#[derive(Debug)]
pub struct BasicWitnessGenerator {
    config: Arc<FriWitnessGeneratorConfig>,
    object_store: Arc<dyn ObjectStore>,
    public_blob_store: Option<Arc<dyn ObjectStore>>,
    prover_connection_pool: ConnectionPool<Prover>,
    protocol_version: ProtocolSemanticVersion,
}

impl BasicWitnessGenerator {
    pub fn new(
        config: FriWitnessGeneratorConfig,
        object_store: Arc<dyn ObjectStore>,
        public_blob_store: Option<Arc<dyn ObjectStore>>,
        prover_connection_pool: ConnectionPool<Prover>,
        protocol_version: ProtocolSemanticVersion,
    ) -> Self {
        Self {
            config: Arc::new(config),
            object_store,
            public_blob_store,
            prover_connection_pool,
            protocol_version,
        }
    }

    async fn process_job_impl(
        object_store: Arc<dyn ObjectStore>,
        basic_job: BasicWitnessGeneratorJob,
        started_at: Instant,
        max_circuits_in_flight: usize,
    ) -> Option<BasicCircuitArtifacts> {
        let BasicWitnessGeneratorJob { block_number, job } = basic_job;

        tracing::info!(
            "Starting witness generation of type {:?} for block {}",
            AggregationRound::BasicCircuits,
            block_number.0
        );

        Some(
            process_basic_circuits_job(
                object_store,
                started_at,
                block_number,
                job,
                max_circuits_in_flight,
            )
            .await,
        )
    }
}

#[async_trait]
impl JobProcessor for BasicWitnessGenerator {
    type Job = BasicWitnessGeneratorJob;
    type JobId = L1BatchNumber;
    // The artifact is optional to support skipping blocks when sampling is enabled.
    type JobArtifacts = Option<BasicCircuitArtifacts>;

    const SERVICE_NAME: &'static str = "fri_basic_circuit_witness_generator";

    async fn get_next_job(&self) -> anyhow::Result<Option<(Self::JobId, Self::Job)>> {
        let mut prover_connection = self.prover_connection_pool.connection().await?;
        let last_l1_batch_to_process = self.config.last_l1_batch_to_process();
        let pod_name = get_current_pod_name();
        match prover_connection
            .fri_witness_generator_dal()
            .get_next_basic_circuit_witness_job(
                last_l1_batch_to_process,
                self.protocol_version,
                &pod_name,
            )
            .await
        {
            Some(block_number) => {
                tracing::info!(
                    "Processing FRI basic witness-gen for block {}",
                    block_number
                );
                let started_at = Instant::now();
                let job = get_artifacts(block_number, &*self.object_store).await;

                WITNESS_GENERATOR_METRICS.blob_fetch_time[&AggregationRound::BasicCircuits.into()]
                    .observe(started_at.elapsed());

                Ok(Some((block_number, job)))
            }
            None => Ok(None),
        }
    }

    async fn save_failure(&self, job_id: L1BatchNumber, _started_at: Instant, error: String) -> () {
        self.prover_connection_pool
            .connection()
            .await
            .unwrap()
            .fri_witness_generator_dal()
            .mark_witness_job_failed(&error, job_id)
            .await;
    }

    #[allow(clippy::async_yields_async)]
    async fn process_job(
        &self,
        _job_id: &Self::JobId,
        job: BasicWitnessGeneratorJob,
        started_at: Instant,
    ) -> tokio::task::JoinHandle<anyhow::Result<Option<BasicCircuitArtifacts>>> {
        let object_store = Arc::clone(&self.object_store);
<<<<<<< HEAD
        let current_handle = tokio::runtime::Handle::current();
        tokio::task::spawn_blocking(move || {
            let block_number = job.block_number;
            Ok(current_handle.block_on(
                Self::process_job_impl(object_store, job, started_at)
                    .instrument(tracing::info_span!("basic_circuit", %block_number)),
            ))
=======
        let max_circuits_in_flight = self.config.max_circuits_in_flight;
        tokio::spawn(async move {
            let block_number = job.block_number;
            Ok(
                Self::process_job_impl(object_store, job, started_at, max_circuits_in_flight)
                    .instrument(tracing::info_span!("basic_circuit", %block_number))
                    .await,
            )
>>>>>>> 22cf820a
        })
    }

    #[tracing::instrument(skip_all, fields(l1_batch = %job_id))]
    async fn save_result(
        &self,
        job_id: L1BatchNumber,
        started_at: Instant,
        optional_artifacts: Option<BasicCircuitArtifacts>,
    ) -> anyhow::Result<()> {
        match optional_artifacts {
            None => Ok(()),
            Some(artifacts) => {
                let blob_started_at = Instant::now();
                let scheduler_witness_url = save_scheduler_artifacts(
                    job_id,
                    artifacts.scheduler_witness,
                    artifacts.aux_output_witness,
                    &*self.object_store,
                    self.public_blob_store.as_deref(),
                    self.config.shall_save_to_public_bucket,
                )
                .await;

                WITNESS_GENERATOR_METRICS.blob_save_time[&AggregationRound::BasicCircuits.into()]
                    .observe(blob_started_at.elapsed());

                update_database(
                    &self.prover_connection_pool,
                    started_at,
                    job_id,
                    BlobUrls {
                        circuit_ids_and_urls: artifacts.circuit_urls,
                        closed_form_inputs_and_urls: artifacts.queue_urls,
                        scheduler_witness_url,
                    },
                )
                .await;
                Ok(())
            }
        }
    }

    fn max_attempts(&self) -> u32 {
        self.config.max_attempts
    }

    async fn get_job_attempts(&self, job_id: &L1BatchNumber) -> anyhow::Result<u32> {
        let mut prover_storage = self
            .prover_connection_pool
            .connection()
            .await
            .context("failed to acquire DB connection for BasicWitnessGenerator")?;
        prover_storage
            .fri_witness_generator_dal()
            .get_basic_circuit_witness_job_attempts(*job_id)
            .await
            .map(|attempts| attempts.unwrap_or(0))
            .context("failed to get job attempts for BasicWitnessGenerator")
    }
}

#[tracing::instrument(skip_all, fields(l1_batch = %block_number))]
async fn process_basic_circuits_job(
    object_store: Arc<dyn ObjectStore>,
    started_at: Instant,
    block_number: L1BatchNumber,
    job: WitnessInputData,
    max_circuits_in_flight: usize,
) -> BasicCircuitArtifacts {
    let (circuit_urls, queue_urls, scheduler_witness, aux_output_witness) =
        generate_witness(block_number, object_store, job, max_circuits_in_flight).await;
    WITNESS_GENERATOR_METRICS.witness_generation_time[&AggregationRound::BasicCircuits.into()]
        .observe(started_at.elapsed());
    tracing::info!(
        "Witness generation for block {} is complete in {:?}",
        block_number.0,
        started_at.elapsed()
    );

    BasicCircuitArtifacts {
        circuit_urls,
        queue_urls,
        scheduler_witness,
        aux_output_witness,
    }
}

#[tracing::instrument(skip_all, fields(l1_batch = %block_number))]
async fn update_database(
    prover_connection_pool: &ConnectionPool<Prover>,
    started_at: Instant,
    block_number: L1BatchNumber,
    blob_urls: BlobUrls,
) {
    let mut connection = prover_connection_pool
        .connection()
        .await
        .expect("failed to get database connection");
    let mut transaction = connection
        .start_transaction()
        .await
        .expect("failed to get database transaction");
    let protocol_version_id = transaction
        .fri_witness_generator_dal()
        .protocol_version_for_l1_batch(block_number)
        .await;
    transaction
        .fri_prover_jobs_dal()
        .insert_prover_jobs(
            block_number,
            blob_urls.circuit_ids_and_urls,
            AggregationRound::BasicCircuits,
            0,
            protocol_version_id,
        )
        .await;
    transaction
        .fri_witness_generator_dal()
        .create_aggregation_jobs(
            block_number,
            &blob_urls.closed_form_inputs_and_urls,
            &blob_urls.scheduler_witness_url,
            get_recursive_layer_circuit_id_for_base_layer,
            protocol_version_id,
        )
        .await;
    transaction
        .fri_witness_generator_dal()
        .mark_witness_job_as_successful(block_number, started_at.elapsed())
        .await;
    transaction
        .commit()
        .await
        .expect("failed to commit database transaction");
}

#[tracing::instrument(skip_all, fields(l1_batch = %block_number))]
async fn get_artifacts(
    block_number: L1BatchNumber,
    object_store: &dyn ObjectStore,
) -> BasicWitnessGeneratorJob {
    let job = object_store.get(block_number).await.unwrap();
    BasicWitnessGeneratorJob { block_number, job }
}

#[tracing::instrument(skip_all, fields(l1_batch = %block_number))]
async fn save_scheduler_artifacts(
    block_number: L1BatchNumber,
    scheduler_partial_input: SchedulerCircuitInstanceWitness<
        GoldilocksField,
        CircuitGoldilocksPoseidon2Sponge,
        GoldilocksExt2,
    >,
    aux_output_witness: BlockAuxilaryOutputWitness<GoldilocksField>,
    object_store: &dyn ObjectStore,
    public_object_store: Option<&dyn ObjectStore>,
    shall_save_to_public_bucket: bool,
) -> String {
    let aux_output_witness_wrapper = AuxOutputWitnessWrapper(aux_output_witness);
    if shall_save_to_public_bucket {
        public_object_store
            .expect("public_object_store shall not be empty while running with shall_save_to_public_bucket config")
            .put(block_number, &aux_output_witness_wrapper)
            .await
            .unwrap();
    }
    object_store
        .put(block_number, &aux_output_witness_wrapper)
        .await
        .unwrap();
    let wrapper = SchedulerPartialInputWrapper(scheduler_partial_input);
    object_store.put(block_number, &wrapper).await.unwrap()
}

#[tracing::instrument(skip_all, fields(l1_batch = %block_number, circuit_id = %circuit_id))]
async fn save_recursion_queue(
    block_number: L1BatchNumber,
    circuit_id: u8,
    recursion_queue_simulator: RecursionQueueSimulator<GoldilocksField>,
    closed_form_inputs: Vec<ClosedFormInputCompactFormWitness<GoldilocksField>>,
    object_store: Arc<dyn ObjectStore>,
) -> (u8, String, usize) {
    let key = ClosedFormInputKey {
        block_number,
        circuit_id,
    };
    let basic_circuit_count = closed_form_inputs.len();
    let closed_form_inputs = closed_form_inputs
        .iter()
        .map(|x| ZkSyncBaseLayerStorage::from_inner(circuit_id, x.clone()))
        .collect();
    let wrapper = ClosedFormInputWrapper(closed_form_inputs, recursion_queue_simulator);
    let blob_url = object_store.put(key, &wrapper).await.unwrap();
    (circuit_id, blob_url, basic_circuit_count)
}

type Witness = (
    Vec<(u8, String)>,
    Vec<(u8, String, usize)>,
    SchedulerCircuitInstanceWitness<
        GoldilocksField,
        CircuitGoldilocksPoseidon2Sponge,
        GoldilocksExt2,
    >,
    BlockAuxilaryOutputWitness<GoldilocksField>,
);

#[tracing::instrument(skip_all, fields(l1_batch = %block_number))]
async fn generate_witness(
    block_number: L1BatchNumber,
    object_store: Arc<dyn ObjectStore>,
    input: WitnessInputData,
    max_circuits_in_flight: usize,
) -> Witness {
    let bootloader_contents = expand_bootloader_contents(
        &input.vm_run_data.initial_heap_content,
        input.vm_run_data.protocol_version,
    );

    let tree = PrecalculatedMerklePathsProvider::new(
        input.merkle_paths,
        input.previous_batch_metadata.root_hash.0,
    );
    let geometry_config = get_geometry_config();
    let mut hasher = DefaultHasher::new();
    geometry_config.hash(&mut hasher);
    tracing::info!(
        "generating witness for block {} using geometry config hash: {}",
        input.vm_run_data.l1_batch_number.0,
        hasher.finish()
    );

    let (circuit_sender, mut circuit_receiver) = tokio::sync::mpsc::channel(1);
    let (queue_sender, mut queue_receiver) = tokio::sync::mpsc::channel(1);

    let make_circuits_span = tracing::info_span!("make_circuits");
    let make_circuits_span_copy = make_circuits_span.clone();
    // Blocking call from harness that does the CPU heavy lifting.
    // Provides circuits and recursion queue via callback functions and returns scheduler witnesses.
    // Circuits are "streamed" one by one as they're being generated.
    let make_circuits_handle = tokio::task::spawn_blocking(move || {
        let span = tracing::info_span!(parent: make_circuits_span_copy, "make_circuits_blocking");

        let witness_storage = WitnessStorage::new(input.vm_run_data.witness_block_state);
        let storage_view = StorageView::new(witness_storage).to_rc_ptr();

        let vm_storage_oracle: VmStorageOracle<StorageView<WitnessStorage>, HistoryDisabled> =
            VmStorageOracle::new(storage_view.clone());
        let storage_oracle = StorageOracle::new(
            vm_storage_oracle,
            input.vm_run_data.storage_refunds,
            input.vm_run_data.pubdata_costs,
        );

        let path = KZG_TRUSTED_SETUP_FILE
            .path()
            .to_str()
            .expect("Path to KZG trusted setup is not a UTF-8 string");

        let (scheduler_witness, block_witness) = zkevm_test_harness::external_calls::run(
            Address::zero(),
            BOOTLOADER_ADDRESS,
            input.vm_run_data.bootloader_code,
            bootloader_contents,
            false,
            input.vm_run_data.default_account_code_hash,
            // NOTE: this will be evm_simulator_code_hash in future releases
            input.vm_run_data.default_account_code_hash,
            input.vm_run_data.used_bytecodes,
            Vec::default(),
            MAX_CYCLES_FOR_TX as usize,
            geometry_config,
            storage_oracle,
            tree,
            path,
            input.eip_4844_blobs.blobs(),
            |circuit| {
                let parent_span = span.clone();
                tracing::info_span!(parent: parent_span, "send_circuit").in_scope(|| {
                    circuit_sender
                        .blocking_send(circuit)
                        .expect("failed to send circuit from harness");
                });
            },
            |a, b, c| {
                queue_sender
                    .blocking_send((a as u8, b, c))
                    .expect("failed to send recursion queue from harness")
            },
        );
        (scheduler_witness, block_witness)
    })
    .instrument(make_circuits_span);

    let mut save_circuit_handles = vec![];

    let save_circuits_span = tracing::info_span!("save_circuits");

    // Future which receives circuits and saves them async.
    let circuit_receiver_handle = async {
        // Ordering determines how we compose the circuit proofs in Leaf Aggregation Round.
        // Sequence is used to determine circuit ordering (the sequencing of instructions) .
        // If the order is tampered with, proving will fail (as the proof would be computed for a different sequence of instruction).
        let mut circuit_sequence = 0;

        let semaphore = Arc::new(Semaphore::new(max_circuits_in_flight));

        while let Some(circuit) = circuit_receiver
            .recv()
            .instrument(tracing::info_span!("wait_for_circuit"))
            .await
        {
            let sequence = circuit_sequence;
            circuit_sequence += 1;
            let object_store = object_store.clone();
            let semaphore = semaphore.clone();
            let permit = semaphore
                .acquire_owned()
                .await
                .expect("failed to get permit for running save circuit task");
            save_circuit_handles.push(tokio::task::spawn(async move {
                let (circuit_id, circuit_url) =
                    save_circuit(block_number, circuit, sequence, object_store).await;
                drop(permit);
                (circuit_id, circuit_url)
            }));
        }
    }
    .instrument(save_circuits_span);

    let mut save_queue_handles = vec![];

    let save_queues_span = tracing::info_span!("save_queues");

    // Future which receives recursion queues and saves them async.
    // Note that this section needs no semaphore as there's # of circuit ids (16) queues at most.
    // All queues combined are < 10MB.
    let queue_receiver_handle = async {
        while let Some((circuit_id, queue, inputs)) = queue_receiver
            .recv()
            .instrument(tracing::info_span!("wait_for_queue"))
            .await
        {
            let object_store = object_store.clone();
            save_queue_handles.push(tokio::task::spawn(save_recursion_queue(
                block_number,
                circuit_id,
                queue,
                inputs,
                object_store,
            )));
        }
    }
    .instrument(save_queues_span);

    let (witnesses, _, _) = tokio::join!(
        make_circuits_handle,
        circuit_receiver_handle,
        queue_receiver_handle
    );
    let (mut scheduler_witness, block_aux_witness) = witnesses.unwrap();

    // Harness returns recursion queues for all circuits, but for proving only the queues that have circuits matter.
    // `circuits_present` stores which circuits exist and is used to filter queues in `recursion_urls` later.
    let mut circuits_present = HashSet::<u8>::new();

    let circuit_urls = futures::future::join_all(save_circuit_handles)
        .await
        .into_iter()
        .map(|result| {
            let (circuit_id, circuit_url) = result.expect("failed to save circuit");
            circuits_present.insert(circuit_id);
            (circuit_id, circuit_url)
        })
        .collect();

    let recursion_urls = futures::future::join_all(save_queue_handles)
        .await
        .into_iter()
        .map(|result| result.expect("failed to save queue"))
        .filter(|(circuit_id, _, _)| circuits_present.contains(circuit_id))
        .collect();

    scheduler_witness.previous_block_meta_hash = input.previous_batch_metadata.meta_hash.0;
    scheduler_witness.previous_block_aux_hash = input.previous_batch_metadata.aux_hash.0;

    (
        circuit_urls,
        recursion_urls,
        scheduler_witness,
        block_aux_witness,
    )
}<|MERGE_RESOLUTION|>--- conflicted
+++ resolved
@@ -188,24 +188,15 @@
         started_at: Instant,
     ) -> tokio::task::JoinHandle<anyhow::Result<Option<BasicCircuitArtifacts>>> {
         let object_store = Arc::clone(&self.object_store);
-<<<<<<< HEAD
+        let max_circuits_in_flight = self.config.max_circuits_in_flight;
         let current_handle = tokio::runtime::Handle::current();
-        tokio::task::spawn_blocking(move || {
+        tokio::spawn_blocking(move || {
             let block_number = job.block_number;
             Ok(current_handle.block_on(
-                Self::process_job_impl(object_store, job, started_at)
+                Self::process_job_impl(object_store, job, started_at, max_circuits_in_flight)
                     .instrument(tracing::info_span!("basic_circuit", %block_number)),
-            ))
-=======
-        let max_circuits_in_flight = self.config.max_circuits_in_flight;
-        tokio::spawn(async move {
-            let block_number = job.block_number;
-            Ok(
-                Self::process_job_impl(object_store, job, started_at, max_circuits_in_flight)
-                    .instrument(tracing::info_span!("basic_circuit", %block_number))
-                    .await,
+                )
             )
->>>>>>> 22cf820a
         })
     }
 
