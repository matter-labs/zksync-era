/**
 * This suite contains tests displaying prices for some of the most common operations under various L1 gas prices.
 *
 * IMPORTANT: this test affects the internal state of the server and so
 * it should never be run in parallel with other tests.
 *
 * Locally, for maximal representation the test should be run with batches of size 1.
 * However, we do not want to overload the CI for such purposes and so the job of the CI would be to make
 * sure that the test is maintained does not get broken.
 *
 */
import fs from 'node:fs/promises';
import { TestContextOwner, TestMaster } from '../src';

import * as zksync from 'zksync-ethers';
import * as ethers from 'ethers';
import { DataAvailabityMode, Token } from '../src/types';
import { SYSTEM_CONTEXT_ADDRESS, getTestContract } from '../src/helpers';
<<<<<<< HEAD
import { sendTransfers } from '../src/context-owner';
import { Reporter } from '../src/reporter';
=======
import { loadConfig, shouldLoadConfigFromFile } from 'utils/build/file-configs';
import { logsTestPath } from 'utils/build/logs';
import path from 'path';
import { NodeSpawner, Node, NodeType } from '../src/utils';
import { deleteInternalEnforcedL1GasPrice, deleteInternalEnforcedPubdataPrice, setTransactionSlots } from './utils';
import { killPidWithAllChilds } from 'utils/build/kill';

declare global {
    var __ZKSYNC_TEST_CONTEXT_OWNER__: TestContextOwner;
}
>>>>>>> e7ead760

const UINT32_MAX = 2n ** 32n - 1n;
const MAX_GAS_PER_PUBDATA = 50_000n;

// The L1 gas prices under which the test will be conducted.
// For CI we use only 2 gas prices to not slow it down too much.
const L1_GAS_PRICES_TO_TEST = process.env.CI
    ? [
          5_000_000_000n, // 5 gwei
          10_000_000_000n // 10 gwei
      ]
    : [
          1_000_000_000n, // 1 gwei
          5_000_000_000n, // 5 gwei
          10_000_000_000n, // 10 gwei
          25_000_000_000n, // 25 gwei
          50_000_000_000n, // 50 gwei
          100_000_000_000n, // 100 gwei
          200_000_000_000n, // 200 gwei
          400_000_000_000n, // 400 gwei
          800_000_000_000n, // 800 gwei
          1_000_000_000_000n, // 1000 gwei
          2_000_000_000_000n // 2000 gwei
      ];

// Unless `RUN_FEE_TEST` is provided, skip the test suit
const testFees = process.env.RUN_FEE_TEST ? describe : describe.skip;

testFees('Test fees', function () {
    let testMaster: TestMaster;
    let alice: zksync.Wallet;

    let tokenDetails: Token;
    let aliceErc20: zksync.Contract;
    let isETHBasedChain: boolean;

<<<<<<< HEAD
=======
    let mainLogs: fs.FileHandle;
    let baseTokenAddress: string;
    let ethClientWeb3Url: string;
    let apiWeb3JsonRpcHttpUrl: string;
    let mainNodeSpawner: NodeSpawner;
    let mainNode: Node<NodeType.MAIN>;

    const fileConfig = shouldLoadConfigFromFile();
    const pathToHome = path.join(__dirname, '../../../..');
    const enableConsensus = process.env.ENABLE_CONSENSUS == 'true';

    async function logsPath(chain: string | undefined, name: string): Promise<string> {
        chain = chain ? chain : 'default';
        return await logsTestPath(chain, 'logs/server/fees', name);
    }

>>>>>>> e7ead760
    beforeAll(async () => {
        testMaster = TestMaster.getInstance(__filename);
        let l2Node = testMaster.environment().l2NodePid;
        if (l2Node !== undefined) {
            await killPidWithAllChilds(l2Node, 9);
        }

        if (!fileConfig.loadFromFile) {
            ethClientWeb3Url = process.env.ETH_CLIENT_WEB3_URL!;
            apiWeb3JsonRpcHttpUrl = process.env.API_WEB3_JSON_RPC_HTTP_URL!;
            baseTokenAddress = process.env.CONTRACTS_BASE_TOKEN_ADDR!;
        } else {
            const generalConfig = loadConfig({
                pathToHome,
                chain: fileConfig.chain,
                config: 'general.yaml'
            });
            const secretsConfig = loadConfig({
                pathToHome,
                chain: fileConfig.chain,
                config: 'secrets.yaml'
            });
            const contractsConfig = loadConfig({
                pathToHome,
                chain: fileConfig.chain,
                config: 'contracts.yaml'
            });

            ethClientWeb3Url = secretsConfig.l1.l1_rpc_url;
            apiWeb3JsonRpcHttpUrl = generalConfig.api.web3_json_rpc.http_url;
            baseTokenAddress = contractsConfig.l1.base_token_addr;
        }

        const pathToMainLogs = await logsPath(fileConfig.chain, 'server.log');
        mainLogs = await fs.open(pathToMainLogs, 'a');
        console.log(`Writing server logs to ${pathToMainLogs}`);

        mainNodeSpawner = new NodeSpawner(pathToHome, mainLogs, fileConfig, {
            enableConsensus,
            ethClientWeb3Url,
            apiWeb3JsonRpcHttpUrl,
            baseTokenAddress
        });

        mainNode = await mainNodeSpawner.spawnMainNode();

        alice = testMaster.mainAccount();
        tokenDetails = testMaster.environment().erc20Token;
        aliceErc20 = new ethers.Contract(tokenDetails.l1Address, zksync.utils.IERC20, alice.ethWallet());

        const mainWallet = new zksync.Wallet(
            testMaster.environment().mainWalletPK,
            alice._providerL2(),
            alice._providerL1()
        );

        const bridgehub = await mainWallet.getBridgehubContract();
        const chainId = testMaster.environment().l2ChainId;
        const baseTokenAddress = await bridgehub.baseToken(chainId);
        isETHBasedChain = baseTokenAddress == zksync.utils.ETH_ADDRESS_IN_CONTRACTS;

        // On non ETH based chains the standard deposit is not enough to run all this tests
        if (!isETHBasedChain) {
            const depositTx = await mainWallet.deposit({
                token: baseTokenAddress,
                amount: ethers.parseEther('100'),
                approveERC20: true,
                approveBaseERC20: true
            });
            await depositTx.wait();
            await Promise.all(
                await sendTransfers(
                    zksync.utils.ETH_ADDRESS,
                    mainWallet,
                    { alice: alice.privateKey },
                    ethers.parseEther('100'),
                    undefined,
                    undefined,
                    new Reporter()
                )
            );
        }
    });

    test('Test all fees', async () => {
        const receiver = ethers.Wallet.createRandom().address;

        // Getting ETH price in gas.
        const feeTestL1Receipt = await (
            await alice.ethWallet().sendTransaction({
                to: receiver,
                value: 1n
            })
        ).wait();

        if (feeTestL1Receipt === null) {
            throw new Error('Failed to send ETH transaction');
        }

        const feeTestL1ReceiptERC20 = await (
            await alice.ethWallet().sendTransaction({
                to: aliceErc20.getAddress(),
                data: aliceErc20.interface.encodeFunctionData('transfer', [receiver, 1n])
            })
        ).wait();

        if (feeTestL1ReceiptERC20 === null) {
            throw new Error('Failed to send ERC20 transaction');
        }

        // Warming up slots for the receiver
        await (
            await alice.sendTransaction({
                to: receiver,
                value: BigInt(1)
            })
        ).wait();

        await (
            await alice.sendTransaction({
                data: aliceErc20.interface.encodeFunctionData('transfer', [receiver, 1n]),
                to: tokenDetails.l2Address
            })
        ).wait();

        let reports = [
            'ETH transfer (to new):\n\n',
            'ETH transfer (to old):\n\n',
            'ERC20 transfer (to new):\n\n',
            'ERC20 transfer (to old):\n\n'
        ];
        for (const gasPrice of L1_GAS_PRICES_TO_TEST) {
            // For the sake of simplicity, we'll use the same pubdata price as the L1 gas price.
            await mainNode.killAndWaitForShutdown();
            mainNode = await mainNodeSpawner.spawnMainNode(gasPrice.toString(), gasPrice.toString());

            reports = await appendResults(
                alice,
                [feeTestL1Receipt, feeTestL1Receipt, feeTestL1ReceiptERC20, feeTestL1ReceiptERC20],
                // We always regenerate new addresses for transaction requests in order to estimate the cost for a new account
                [
                    {
                        to: ethers.Wallet.createRandom().address,
                        value: 1n
                    },
                    {
                        to: receiver,
                        value: 1n
                    },
                    {
                        data: aliceErc20.interface.encodeFunctionData('transfer', [
                            ethers.Wallet.createRandom().address,
                            1n
                        ]),
                        to: tokenDetails.l2Address
                    },
                    {
                        data: aliceErc20.interface.encodeFunctionData('transfer', [receiver, 1n]),
                        to: tokenDetails.l2Address
                    }
                ],
                gasPrice,
                reports
            );
        }

        console.log(`Full report: \n\n${reports.join('\n\n')}`);
    });

    test('Test gas price expected value', async () => {
        const receiver = ethers.Wallet.createRandom().address;
        const l1GasPrice = 2_000_000_000n; /// set to 2 gwei

        await setFeeParams(alice._providerL2(), {
            newL1GasPrice: l1GasPrice.toString(),
            newPubdataPrice: l1GasPrice.toString(),
            customBaseToken: !isETHBasedChain
        });

        const receipt = await (
            await alice.sendTransaction({
                to: receiver,
                value: BigInt(1)
            })
        ).wait();

        const feeParams = await alice._providerL2().getFeeParams();
        const feeConfig = feeParams.V2.config;
        // type is missing conversion_ratio field
        const conversionRatio: { numerator: bigint; denominator: bigint } = (feeParams.V2 as any)['conversion_ratio'];
        if (isETHBasedChain) {
            expect(conversionRatio.numerator).toBe(1); //number not bigint for some reason
            expect(conversionRatio.denominator).toBe(1);
        } else {
            expect(conversionRatio.numerator).toBeGreaterThan(1n);
        }

        // the minimum + compute overhead of 0.01gwei in validium mode
        const expectedETHGasPrice =
            feeConfig.minimal_l2_gas_price +
            (feeConfig.compute_overhead_part * feeParams.V2.l1_gas_price * feeConfig.batch_overhead_l1_gas) /
                feeConfig.max_gas_per_batch;
        const expectedConvertedGasPrice =
            (expectedETHGasPrice * conversionRatio.numerator) / conversionRatio.denominator;

        expect(receipt.gasPrice).toBe(BigInt(expectedConvertedGasPrice));
    });

    test('Test base token ratio fluctuations', async () => {
        const l1GasPrice = 2_000_000_000n; /// set to 2 gwei

        if (isETHBasedChain) return;

        await setFeeParams(alice._providerL2(), {
            newL1GasPrice: l1GasPrice.toString(),
            newPubdataPrice: l1GasPrice.toString(),
            customBaseToken: true,
            externalPriceApiClientForcedNumerator: 300,
            externalPriceApiClientForcedDenominator: 100,
            externalPriceApiClientForcedFluctuation: 20,
            baseTokenPricePollingIntervalMs: 1000,
            baseTokenAdjusterL1UpdateDeviationPercentage: 0
        });

        const beginFeeParams = await alice._providerL2().getFeeParams();
        const mainContract = await alice.getMainContract();
        const beginL1Nominator = await mainContract.baseTokenGasPriceMultiplierNominator();
        let changedL2 = false;
        let changedL1 = false;
        for (let i = 0; i < 20; i++) {
            await utils.sleep(0.5);
            const newFeeParams = await alice._providerL2().getFeeParams();
            // we need any as FeeParams is missing existing conversion_ratio field

            if (
                ((newFeeParams.V2 as any)['conversion_ratio'].numerator as number) !=
                ((beginFeeParams.V2 as any)['conversion_ratio'].numerator as number)
            ) {
                // @ts-ignore
                const diff =
                    (newFeeParams.V2 as any)['conversion_ratio'].numerator -
                    (beginFeeParams.V2 as any)['conversion_ratio'].numerator;
                // Deviation is 20%, Adding 5% extra for any arithmetic precision issues, 25%*300 = 75
                expect(diff).toBeLessThan(75);
                expect(diff).toBeGreaterThan(-75);
                changedL2 = true;
                break;
            }
        }
        expect(changedL2).toBeTruthy();
        for (let i = 0; i < 10; i++) {
            const newL1Nominator = await mainContract.baseTokenGasPriceMultiplierNominator();
            if (newL1Nominator != beginL1Nominator) {
                const diff = newL1Nominator - beginL1Nominator;
                expect(diff).toBeLessThan(75); // as above
                expect(diff).toBeGreaterThan(-75);
                changedL1 = true;
                break;
            }
            await utils.sleep(0.5);
        }

        expect(changedL1).toBeTruthy();
    });

    test('Test gas consumption under large L1 gas price', async () => {
        if (testMaster.environment().l1BatchCommitDataGeneratorMode === DataAvailabityMode.Validium) {
            // We skip this test for Validium mode, since L1 gas price has little impact on the gasLimit in this mode.
            return;
        }

        // In this test we check that the server works fine when the required gasLimit is over u32::MAX.
        // Under normal server behavior, the maximal gas spent on pubdata is around 120kb * 2^20 gas/byte = ~120 * 10^9 gas.

        // In this test we will set gas per pubdata byte to its maximum value, while publishing a large L1->L2 message.

        const minimalL2GasPrice = testMaster.environment().minimalL2GasPrice;

        // We want the total gas limit to be over u32::MAX, so we need the gas per pubdata to be 50k.
        //
        // Note, that in case, any sort of overhead is present in the l2 fair gas price calculation, the final
        // gas per pubdata may be lower than 50_000. Here we assume that it is not the case, but we'll double check
        // that the gasLimit is indeed over u32::MAX, which is the most important tested property.
        const requiredPubdataPrice = minimalL2GasPrice * 100_000n;

<<<<<<< HEAD
        await setFeeParams(alice._providerL2(), {
            newL1GasPrice: requiredPubdataPrice.toString(),
            newPubdataPrice: requiredPubdataPrice.toString()
        });
=======
        await mainNode.killAndWaitForShutdown();
        mainNode = await mainNodeSpawner.spawnMainNode(
            requiredPubdataPrice.toString(),
            requiredPubdataPrice.toString()
        );
>>>>>>> e7ead760

        const l1Messenger = new ethers.Contract(zksync.utils.L1_MESSENGER_ADDRESS, zksync.utils.L1_MESSENGER, alice);

        // Firstly, let's test a successful transaction.
        const largeData = ethers.randomBytes(90_000);
        const tx = await l1Messenger.sendToL1(largeData, { type: 0 });
        expect(tx.gasLimit > UINT32_MAX).toBeTruthy();
        const receipt = await tx.wait();
        console.log(`Gas used ${receipt.gasUsed}`);
        expect(receipt.gasUsed > UINT32_MAX).toBeTruthy();

        // Let's also check that the same transaction would work as eth_call
        const systemContextArtifact = getTestContract('ISystemContext');
        const systemContext = new ethers.Contract(SYSTEM_CONTEXT_ADDRESS, systemContextArtifact.abi, alice.provider);
        const systemContextGasPerPubdataByte = await systemContext.gasPerPubdataByte();
        expect(systemContextGasPerPubdataByte).toEqual(MAX_GAS_PER_PUBDATA);

        const dataHash = await l1Messenger.sendToL1.staticCall(largeData, { type: 0 });
        expect(dataHash).toEqual(ethers.keccak256(largeData));

        // Secondly, let's test an unsuccessful transaction with large refund.

        // The size of the data has increased, so the previous gas limit is not enough.
        const largerData = ethers.randomBytes(91_000);
        const gasToPass = receipt.gasUsed;
        const unsuccessfulTx = await l1Messenger.sendToL1(largerData, {
            gasLimit: gasToPass,
            type: 0
        });

        try {
            await unsuccessfulTx.wait();
            throw new Error('The transaction should have reverted');
        } catch {
            const receipt = await alice.provider.getTransactionReceipt(unsuccessfulTx.hash);
            expect(gasToPass - receipt!.gasUsed > UINT32_MAX).toBeTruthy();
        }
    });

    afterAll(async () => {
        await testMaster.deinitialize();
        await mainNode.killAndWaitForShutdown();
        // Returning the pubdata price to the default one
<<<<<<< HEAD
        await setFeeParams(alice._providerL2(), { disconnect: true });
=======
>>>>>>> e7ead760

        // Restore defaults
        setTransactionSlots(pathToHome, fileConfig, 8192);
        deleteInternalEnforcedL1GasPrice(pathToHome, fileConfig);
        deleteInternalEnforcedPubdataPrice(pathToHome, fileConfig);
        mainNode = await mainNodeSpawner.spawnMainNode();
        __ZKSYNC_TEST_CONTEXT_OWNER__.setL2NodePid(mainNode.proc.pid!);
    });
});

async function appendResults(
    sender: zksync.Wallet,
    originalL1Receipts: ethers.TransactionReceipt[],
    transactionRequests: ethers.TransactionRequest[],
    newL1GasPrice: bigint,
    reports: string[]
): Promise<string[]> {
<<<<<<< HEAD
    // For the sake of simplicity, we'll use the same pubdata price as the L1 gas prifeesce.
    await setFeeParams(sender._providerL2(), {
        newL1GasPrice: newL1GasPrice.toString(),
        newPubdataPrice: newL1GasPrice.toString()
    });

=======
>>>>>>> e7ead760
    if (originalL1Receipts.length !== reports.length && originalL1Receipts.length !== transactionRequests.length) {
        throw new Error('The array of receipts and reports have different length');
    }

    const results = [];

    for (let i = 0; i < originalL1Receipts.length; i++) {
        const receipt = originalL1Receipts[i];
        const request = transactionRequests[i];
        const oldReport = reports[i];

        results.push(await updateReport(sender, receipt, request, newL1GasPrice, oldReport));
    }

    return results;
}

async function updateReport(
    sender: zksync.Wallet,
    l1Receipt: ethers.TransactionReceipt,
    transactionRequest: ethers.TransactionRequest,
    newL1GasPrice: bigint,
    oldReport: string
): Promise<string> {
    const expectedL1Price = +ethers.formatEther(l1Receipt.gasUsed * newL1GasPrice);

    const estimatedL2GasPrice = await sender.provider.getGasPrice();
    const estimatedL2GasLimit = await sender.estimateGas(transactionRequest);
    const estimatedPrice = estimatedL2GasPrice * estimatedL2GasLimit;

    const balanceBefore = await sender.getBalance();
    const transaction = await sender.sendTransaction(transactionRequest);
    console.log(`Sending transaction: ${transaction.hash}`);
    await transaction.wait();
    const balanceAfter = await sender.getBalance();
    const balanceDiff = balanceBefore - balanceAfter;

    const l2PriceAsNumber = +ethers.formatEther(balanceDiff);
    const l2EstimatedPriceAsNumber = +ethers.formatEther(estimatedPrice);

    const gasReport = `Gas price ${newL1GasPrice / 1000000000n} gwei:
    L1 cost ${expectedL1Price},
    L2 estimated cost: ${l2EstimatedPriceAsNumber}
    Estimated Gain: ${expectedL1Price / l2EstimatedPriceAsNumber}
    L2 cost: ${l2PriceAsNumber},
    Gain: ${expectedL1Price / l2PriceAsNumber}\n`;
    console.log(gasReport);

    return oldReport + gasReport;
<<<<<<< HEAD
}

async function killServerAndWaitForShutdown(provider: zksync.Provider) {
    await utils.exec('pkill --signal SIGINT zksync_server');
    // Wait until it's really stopped.
    let iter = 0;
    while (iter < 30) {
        try {
            await provider.getBlockNumber();
            await utils.sleep(2);
            iter += 1;
        } catch (_) {
            // When exception happens, we assume that server died.
            return;
        }
    }
    // It's going to panic anyway, since the server is a singleton entity, so better to exit early.
    throw new Error("Server didn't stop after a kill request");
}

async function setFeeParams(
    provider: zksync.Provider,
    options: {
        newL1GasPrice?: string;
        newPubdataPrice?: string;
        customBaseToken?: boolean;
        externalPriceApiClientForcedNumerator?: number;
        externalPriceApiClientForcedDenominator?: number;
        externalPriceApiClientForcedFluctuation?: number;
        baseTokenPricePollingIntervalMs?: number;
        baseTokenAdjusterL1UpdateDeviationPercentage?: number;
        disconnect?: boolean;
    }
) {
    // Make sure server isn't running.
    try {
        await killServerAndWaitForShutdown(provider);
    } catch (_) {}

    // Run server in background.
    let command = 'zk server --components api,tree,eth,state_keeper,da_dispatcher,vm_runner_protective_reads';
    if (options.customBaseToken) command += ',base_token_ratio_persister';
    command = `DATABASE_MERKLE_TREE_MODE=full ${command}`;

    if (options.newPubdataPrice !== undefined) {
        command = `ETH_SENDER_GAS_ADJUSTER_INTERNAL_ENFORCED_PUBDATA_PRICE=${options.newPubdataPrice} ${command}`;
    }

    if (options.newL1GasPrice !== undefined) {
        // We need to ensure that each transaction gets into its own batch for more fair comparison.
        command = `ETH_SENDER_GAS_ADJUSTER_INTERNAL_ENFORCED_L1_GAS_PRICE=${options.newL1GasPrice}  ${command}`;
    }

    const testMode = options.newPubdataPrice || options.newL1GasPrice;
    if (testMode) {
        // We need to ensure that each transaction gets into its own batch for more fair comparison.
        command = `CHAIN_STATE_KEEPER_TRANSACTION_SLOTS=1 ${command}`;
    }

    if (options.externalPriceApiClientForcedNumerator !== undefined) {
        command = `EXTERNAL_PRICE_API_CLIENT_FORCED_NUMERATOR=${options.externalPriceApiClientForcedNumerator} ${command}`;
    }

    if (options.externalPriceApiClientForcedDenominator !== undefined) {
        command = `EXTERNAL_PRICE_API_CLIENT_FORCED_DENOMINATOR=${options.externalPriceApiClientForcedDenominator} ${command}`;
    }

    if (options.externalPriceApiClientForcedFluctuation !== undefined) {
        command = `EXTERNAL_PRICE_API_CLIENT_FORCED_FLUCTUATION=${options.externalPriceApiClientForcedFluctuation} ${command}`;
    }

    if (options.baseTokenPricePollingIntervalMs !== undefined) {
        const cacheUpdateInterval = options.baseTokenPricePollingIntervalMs / 2;
        // To reduce price polling interval we also need to reduce base token receipt checking and tx sending sleeps as they are blocking the poller. Also cache update needs to be reduced appropriately.
        command = `BASE_TOKEN_ADJUSTER_L1_RECEIPT_CHECKING_SLEEP_MS=${options.baseTokenPricePollingIntervalMs} BASE_TOKEN_ADJUSTER_L1_TX_SENDING_SLEEP_MS=${options.baseTokenPricePollingIntervalMs} BASE_TOKEN_ADJUSTER_PRICE_POLLING_INTERVAL_MS=${options.baseTokenPricePollingIntervalMs} BASE_TOKEN_ADJUSTER_PRICE_CACHE_UPDATE_INTERVAL_MS=${cacheUpdateInterval} ${command}`;
    }

    if (options.baseTokenAdjusterL1UpdateDeviationPercentage !== undefined) {
        command = `BASE_TOKEN_ADJUSTER_L1_UPDATE_DEVIATION_PERCENTAGE=${options.baseTokenAdjusterL1UpdateDeviationPercentage} ${command}`;
    }

    const zkSyncServer = utils.background({ command, stdio: [null, logs, logs] });

    if (options.disconnect) {
        zkSyncServer.unref();
    }

    // Server may need some time to recompile if it's a cold run, so wait for it.
    let iter = 0;
    let mainContract;
    while (iter < 30 && !mainContract) {
        try {
            mainContract = await provider.getMainContractAddress();
        } catch (_) {
            await utils.sleep(2);
            iter += 1;
        }
    }
    if (!mainContract) {
        throw new Error('Server did not start');
    }

    await utils.sleep(10);
=======
>>>>>>> e7ead760
}<|MERGE_RESOLUTION|>--- conflicted
+++ resolved
@@ -16,21 +16,18 @@
 import * as ethers from 'ethers';
 import { DataAvailabityMode, Token } from '../src/types';
 import { SYSTEM_CONTEXT_ADDRESS, getTestContract } from '../src/helpers';
-<<<<<<< HEAD
-import { sendTransfers } from '../src/context-owner';
-import { Reporter } from '../src/reporter';
-=======
 import { loadConfig, shouldLoadConfigFromFile } from 'utils/build/file-configs';
 import { logsTestPath } from 'utils/build/logs';
 import path from 'path';
 import { NodeSpawner, Node, NodeType } from '../src/utils';
 import { deleteInternalEnforcedL1GasPrice, deleteInternalEnforcedPubdataPrice, setTransactionSlots } from './utils';
 import { killPidWithAllChilds } from 'utils/build/kill';
+import { sendTransfers } from '../src/context-owner';
+import { Reporter } from '../src/reporter';
 
 declare global {
     var __ZKSYNC_TEST_CONTEXT_OWNER__: TestContextOwner;
 }
->>>>>>> e7ead760
 
 const UINT32_MAX = 2n ** 32n - 1n;
 const MAX_GAS_PER_PUBDATA = 50_000n;
@@ -67,8 +64,6 @@
     let aliceErc20: zksync.Contract;
     let isETHBasedChain: boolean;
 
-<<<<<<< HEAD
-=======
     let mainLogs: fs.FileHandle;
     let baseTokenAddress: string;
     let ethClientWeb3Url: string;
@@ -85,7 +80,6 @@
         return await logsTestPath(chain, 'logs/server/fees', name);
     }
 
->>>>>>> e7ead760
     beforeAll(async () => {
         testMaster = TestMaster.getInstance(__filename);
         let l2Node = testMaster.environment().l2NodePid;
@@ -371,18 +365,11 @@
         // that the gasLimit is indeed over u32::MAX, which is the most important tested property.
         const requiredPubdataPrice = minimalL2GasPrice * 100_000n;
 
-<<<<<<< HEAD
-        await setFeeParams(alice._providerL2(), {
-            newL1GasPrice: requiredPubdataPrice.toString(),
-            newPubdataPrice: requiredPubdataPrice.toString()
-        });
-=======
         await mainNode.killAndWaitForShutdown();
         mainNode = await mainNodeSpawner.spawnMainNode(
             requiredPubdataPrice.toString(),
             requiredPubdataPrice.toString()
         );
->>>>>>> e7ead760
 
         const l1Messenger = new ethers.Contract(zksync.utils.L1_MESSENGER_ADDRESS, zksync.utils.L1_MESSENGER, alice);
 
@@ -426,10 +413,6 @@
         await testMaster.deinitialize();
         await mainNode.killAndWaitForShutdown();
         // Returning the pubdata price to the default one
-<<<<<<< HEAD
-        await setFeeParams(alice._providerL2(), { disconnect: true });
-=======
->>>>>>> e7ead760
 
         // Restore defaults
         setTransactionSlots(pathToHome, fileConfig, 8192);
@@ -447,15 +430,6 @@
     newL1GasPrice: bigint,
     reports: string[]
 ): Promise<string[]> {
-<<<<<<< HEAD
-    // For the sake of simplicity, we'll use the same pubdata price as the L1 gas prifeesce.
-    await setFeeParams(sender._providerL2(), {
-        newL1GasPrice: newL1GasPrice.toString(),
-        newPubdataPrice: newL1GasPrice.toString()
-    });
-
-=======
->>>>>>> e7ead760
     if (originalL1Receipts.length !== reports.length && originalL1Receipts.length !== transactionRequests.length) {
         throw new Error('The array of receipts and reports have different length');
     }
@@ -505,110 +479,4 @@
     console.log(gasReport);
 
     return oldReport + gasReport;
-<<<<<<< HEAD
-}
-
-async function killServerAndWaitForShutdown(provider: zksync.Provider) {
-    await utils.exec('pkill --signal SIGINT zksync_server');
-    // Wait until it's really stopped.
-    let iter = 0;
-    while (iter < 30) {
-        try {
-            await provider.getBlockNumber();
-            await utils.sleep(2);
-            iter += 1;
-        } catch (_) {
-            // When exception happens, we assume that server died.
-            return;
-        }
-    }
-    // It's going to panic anyway, since the server is a singleton entity, so better to exit early.
-    throw new Error("Server didn't stop after a kill request");
-}
-
-async function setFeeParams(
-    provider: zksync.Provider,
-    options: {
-        newL1GasPrice?: string;
-        newPubdataPrice?: string;
-        customBaseToken?: boolean;
-        externalPriceApiClientForcedNumerator?: number;
-        externalPriceApiClientForcedDenominator?: number;
-        externalPriceApiClientForcedFluctuation?: number;
-        baseTokenPricePollingIntervalMs?: number;
-        baseTokenAdjusterL1UpdateDeviationPercentage?: number;
-        disconnect?: boolean;
-    }
-) {
-    // Make sure server isn't running.
-    try {
-        await killServerAndWaitForShutdown(provider);
-    } catch (_) {}
-
-    // Run server in background.
-    let command = 'zk server --components api,tree,eth,state_keeper,da_dispatcher,vm_runner_protective_reads';
-    if (options.customBaseToken) command += ',base_token_ratio_persister';
-    command = `DATABASE_MERKLE_TREE_MODE=full ${command}`;
-
-    if (options.newPubdataPrice !== undefined) {
-        command = `ETH_SENDER_GAS_ADJUSTER_INTERNAL_ENFORCED_PUBDATA_PRICE=${options.newPubdataPrice} ${command}`;
-    }
-
-    if (options.newL1GasPrice !== undefined) {
-        // We need to ensure that each transaction gets into its own batch for more fair comparison.
-        command = `ETH_SENDER_GAS_ADJUSTER_INTERNAL_ENFORCED_L1_GAS_PRICE=${options.newL1GasPrice}  ${command}`;
-    }
-
-    const testMode = options.newPubdataPrice || options.newL1GasPrice;
-    if (testMode) {
-        // We need to ensure that each transaction gets into its own batch for more fair comparison.
-        command = `CHAIN_STATE_KEEPER_TRANSACTION_SLOTS=1 ${command}`;
-    }
-
-    if (options.externalPriceApiClientForcedNumerator !== undefined) {
-        command = `EXTERNAL_PRICE_API_CLIENT_FORCED_NUMERATOR=${options.externalPriceApiClientForcedNumerator} ${command}`;
-    }
-
-    if (options.externalPriceApiClientForcedDenominator !== undefined) {
-        command = `EXTERNAL_PRICE_API_CLIENT_FORCED_DENOMINATOR=${options.externalPriceApiClientForcedDenominator} ${command}`;
-    }
-
-    if (options.externalPriceApiClientForcedFluctuation !== undefined) {
-        command = `EXTERNAL_PRICE_API_CLIENT_FORCED_FLUCTUATION=${options.externalPriceApiClientForcedFluctuation} ${command}`;
-    }
-
-    if (options.baseTokenPricePollingIntervalMs !== undefined) {
-        const cacheUpdateInterval = options.baseTokenPricePollingIntervalMs / 2;
-        // To reduce price polling interval we also need to reduce base token receipt checking and tx sending sleeps as they are blocking the poller. Also cache update needs to be reduced appropriately.
-        command = `BASE_TOKEN_ADJUSTER_L1_RECEIPT_CHECKING_SLEEP_MS=${options.baseTokenPricePollingIntervalMs} BASE_TOKEN_ADJUSTER_L1_TX_SENDING_SLEEP_MS=${options.baseTokenPricePollingIntervalMs} BASE_TOKEN_ADJUSTER_PRICE_POLLING_INTERVAL_MS=${options.baseTokenPricePollingIntervalMs} BASE_TOKEN_ADJUSTER_PRICE_CACHE_UPDATE_INTERVAL_MS=${cacheUpdateInterval} ${command}`;
-    }
-
-    if (options.baseTokenAdjusterL1UpdateDeviationPercentage !== undefined) {
-        command = `BASE_TOKEN_ADJUSTER_L1_UPDATE_DEVIATION_PERCENTAGE=${options.baseTokenAdjusterL1UpdateDeviationPercentage} ${command}`;
-    }
-
-    const zkSyncServer = utils.background({ command, stdio: [null, logs, logs] });
-
-    if (options.disconnect) {
-        zkSyncServer.unref();
-    }
-
-    // Server may need some time to recompile if it's a cold run, so wait for it.
-    let iter = 0;
-    let mainContract;
-    while (iter < 30 && !mainContract) {
-        try {
-            mainContract = await provider.getMainContractAddress();
-        } catch (_) {
-            await utils.sleep(2);
-            iter += 1;
-        }
-    }
-    if (!mainContract) {
-        throw new Error('Server did not start');
-    }
-
-    await utils.sleep(10);
-=======
->>>>>>> e7ead760
 }