--- conflicted
+++ resolved
@@ -12,19 +12,12 @@
 publish = false
 
 [dependencies]
-<<<<<<< HEAD
 zksync_config = { workspace = true, features = ["observability_ext", "cli"] }
-zksync_eth_client.workspace = true
-=======
-zksync_config = { workspace = true, features = ["observability_ext"] }
 zksync_circuit_breaker = { workspace = true, features = ["node_framework"] }
 zksync_dal = { workspace = true, features = ["node_framework"] }
-zksync_env_config.workspace = true
 zksync_web3_decl = { workspace = true, features = ["node_framework"] }
 zksync_eth_client = { workspace = true, features = ["node_framework"] }
 zksync_object_store = { workspace = true, features = ["node_framework"] }
-zksync_protobuf_config.workspace = true
->>>>>>> 76a80eb6
 zksync_storage.workspace = true
 zksync_state.workspace = true
 zksync_types.workspace = true
