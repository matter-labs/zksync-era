--- conflicted
+++ resolved
@@ -5,28 +5,6 @@
 use zksync_web3_decl::namespaces::SnapshotsNamespaceClient;
 
 use super::*;
-<<<<<<< HEAD
-use crate::utils::testonly::{create_l1_batch, create_l1_batch_metadata};
-
-async fn seal_l1_batch(
-    storage: &mut StorageProcessor<'_>,
-    number: L1BatchNumber,
-) -> anyhow::Result<()> {
-    let header = create_l1_batch(number.0);
-    storage.blocks_dal().insert_mock_l1_batch(&header).await?;
-    storage
-        .blocks_dal()
-        .mark_miniblocks_as_executed_in_l1_batch(number)
-        .await?;
-    let metadata = create_l1_batch_metadata(number.0);
-    storage
-        .blocks_dal()
-        .save_l1_batch_metadata(number, &metadata, H256::zero(), false)
-        .await?;
-    Ok(())
-}
-=======
->>>>>>> d3796129
 
 #[derive(Debug)]
 struct SnapshotBasicsTest {
