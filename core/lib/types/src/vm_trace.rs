--- conflicted
+++ resolved
@@ -101,8 +101,6 @@
     pub revert_reason: Option<String>,
     /// Subcalls.
     pub calls: Vec<LegacyCall>,
-<<<<<<< HEAD
-=======
 }
 
 /// Represents a call in the VM trace.
@@ -133,7 +131,6 @@
     pub revert_reason: Option<String>,
     /// Subcalls.
     pub calls: Vec<Call>,
->>>>>>> 604925f6
 }
 
 /// Represents a call in the VM trace.
@@ -180,8 +177,6 @@
             error: legacy_call.error,
             revert_reason: legacy_call.revert_reason,
             calls: legacy_call.calls.into_iter().map(Into::into).collect(),
-<<<<<<< HEAD
-=======
         }
     }
 }
@@ -201,7 +196,6 @@
             error: legacy_call.error,
             revert_reason: legacy_call.revert_reason,
             calls: legacy_call.calls,
->>>>>>> 604925f6
         }
     }
 }
@@ -215,8 +209,6 @@
     fn try_from(call: Call) -> Result<Self, LegacyCallConversionOverflowError> {
         let calls: Result<Vec<LegacyCall>, LegacyCallConversionOverflowError> =
             call.calls.into_iter().map(LegacyCall::try_from).collect();
-<<<<<<< HEAD
-=======
         Ok(Self {
             r#type: call.r#type,
             from: call.from,
@@ -247,7 +239,6 @@
     type Error = LegacyCallConversionOverflowError;
 
     fn try_from(call: Call) -> Result<Self, LegacyCallConversionOverflowError> {
->>>>>>> 604925f6
         Ok(Self {
             r#type: call.r#type,
             from: call.from,
@@ -269,7 +260,7 @@
             output: call.output,
             error: call.error,
             revert_reason: call.revert_reason,
-            calls: calls?,
+            calls: call.calls,
         })
     }
 }
