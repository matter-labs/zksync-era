use std::{collections::HashSet, net::Ipv4Addr, str::FromStr, sync::Arc, time::Duration};

use anyhow::Context as _;
use clap::Parser;
use metrics::EN_METRICS;
use prometheus_exporter::PrometheusExporterConfig;
use tokio::{
    sync::{oneshot, watch, RwLock},
    task::{self, JoinHandle},
};
use zksync_concurrency::{ctx, scope};
use zksync_config::configs::{
    api::MerkleTreeApiConfig, chain::L1BatchCommitDataGeneratorMode, database::MerkleTreeMode,
};
use zksync_core::{
    api_server::{
        execution_sandbox::VmConcurrencyLimiter,
        healthcheck::HealthCheckHandle,
        tree::{TreeApiClient, TreeApiHttpClient},
        tx_sender::{proxy::TxProxy, ApiContracts, TxSenderBuilder},
        web3::{mempool_cache::MempoolCache, ApiBuilder, Namespace},
    },
    block_reverter::{BlockReverter, BlockReverterFlags, L1ExecutedBatchesRevert, NodeRole},
    commitment_generator::CommitmentGenerator,
    consensus,
    consistency_checker::ConsistencyChecker,
    eth_sender::l1_batch_commit_data_generator::{
        L1BatchCommitDataGenerator, RollupModeL1BatchCommitDataGenerator,
        ValidiumModeL1BatchCommitDataGenerator,
    },
    l1_gas_price::MainNodeFeeParamsFetcher,
    metadata_calculator::{MetadataCalculator, MetadataCalculatorConfig},
    reorg_detector::{self, ReorgDetector},
    setup_sigint_handler,
    state_keeper::{
        seal_criteria::NoopSealer, AsyncRocksdbCache, BatchExecutor, MainBatchExecutor,
        OutputHandler, StateKeeperPersistence, ZkSyncStateKeeper,
    },
    sync_layer::{
        batch_status_updater::BatchStatusUpdater, external_io::ExternalIO, ActionQueue, SyncState,
    },
    utils::ensure_l1_batch_commit_data_generation_mode,
};
use zksync_dal::{metrics::PostgresMetrics, ConnectionPool, Core, CoreDal};
use zksync_db_connection::{
    connection_pool::ConnectionPoolBuilder, healthcheck::ConnectionPoolHealthCheck,
};
use zksync_eth_client::{clients::QueryClient, EthInterface};
use zksync_health_check::{AppHealthCheck, HealthStatus, ReactiveHealthCheck};
use zksync_state::PostgresStorageCaches;
use zksync_storage::RocksDB;
use zksync_types::L2ChainId;
use zksync_utils::wait_for_tasks::ManagedTasks;
use zksync_web3_decl::{
    client::{BoxedL2Client, L2Client},
    jsonrpsee,
    namespaces::EnNamespaceClient,
};

use crate::{
    config::{observability::observability_config_from_env, ExternalNodeConfig},
    helpers::MainNodeHealthCheck,
    init::ensure_storage_initialized,
    metrics::RUST_METRICS,
};

mod config;
mod helpers;
mod init;
mod metadata;
mod metrics;
#[cfg(test)]
mod tests;
mod version_sync_task;

/// Creates the state keeper configured to work in the external node mode.
#[allow(clippy::too_many_arguments)]
async fn build_state_keeper(
    action_queue: ActionQueue,
    state_keeper_db_path: String,
    config: &ExternalNodeConfig,
    connection_pool: ConnectionPool<Core>,
    main_node_client: BoxedL2Client,
    output_handler: OutputHandler,
    stop_receiver: watch::Receiver<bool>,
    chain_id: L2ChainId,
    task_handles: &mut Vec<task::JoinHandle<anyhow::Result<()>>>,
) -> anyhow::Result<ZkSyncStateKeeper> {
    // We only need call traces on the external node if the `debug_` namespace is enabled.
    let save_call_traces = config.optional.api_namespaces().contains(&Namespace::Debug);

    let (storage_factory, task) = AsyncRocksdbCache::new(
        connection_pool.clone(),
        state_keeper_db_path,
        config.optional.enum_index_migration_chunk_size,
    );
    let mut stop_receiver_clone = stop_receiver.clone();
    task_handles.push(tokio::task::spawn(async move {
        let result = task.run(stop_receiver_clone.clone()).await;
        stop_receiver_clone.changed().await?;
        result
    }));
    let batch_executor_base: Box<dyn BatchExecutor> = Box::new(MainBatchExecutor::new(
        Arc::new(storage_factory),
        save_call_traces,
        true,
    ));

    let io = ExternalIO::new(
        connection_pool,
        action_queue,
        Box::new(main_node_client.for_component("external_io")),
        chain_id,
    )
    .await
    .context("Failed initializing I/O for external node state keeper")?;

    Ok(ZkSyncStateKeeper::new(
        stop_receiver,
        Box::new(io),
        batch_executor_base,
        output_handler,
        Arc::new(NoopSealer),
    ))
}

async fn run_tree(
    task_futures: &mut Vec<JoinHandle<anyhow::Result<()>>>,
    config: &ExternalNodeConfig,
    api_config: Option<&MerkleTreeApiConfig>,
    app_health: &AppHealthCheck,
    stop_receiver: watch::Receiver<bool>,
    tree_pool: ConnectionPool<Core>,
) -> anyhow::Result<Arc<dyn TreeApiClient>> {
    let metadata_calculator_config = MetadataCalculatorConfig {
        db_path: config.required.merkle_tree_path.clone(),
        max_open_files: config.optional.merkle_tree_max_open_files,
        mode: MerkleTreeMode::Lightweight,
        delay_interval: config.optional.metadata_calculator_delay(),
        max_l1_batches_per_iter: config.optional.max_l1_batches_per_tree_iter,
        multi_get_chunk_size: config.optional.merkle_tree_multi_get_chunk_size,
        block_cache_capacity: config.optional.merkle_tree_block_cache_size(),
        include_indices_and_filters_in_block_cache: config
            .optional
            .merkle_tree_include_indices_and_filters_in_block_cache,
        memtable_capacity: config.optional.merkle_tree_memtable_capacity(),
        stalled_writes_timeout: config.optional.merkle_tree_stalled_writes_timeout(),
    };
    let metadata_calculator = MetadataCalculator::new(metadata_calculator_config, None)
        .await
        .context("failed initializing metadata calculator")?;
    let tree_reader = Arc::new(metadata_calculator.tree_reader());
    app_health.insert_component(metadata_calculator.tree_health_check());

    if let Some(api_config) = api_config {
        let address = (Ipv4Addr::UNSPECIFIED, api_config.port).into();
        let tree_reader = metadata_calculator.tree_reader();
        let stop_receiver = stop_receiver.clone();
        task_futures.push(tokio::spawn(async move {
            tree_reader
                .wait()
                .await
                .run_api_server(address, stop_receiver)
                .await
        }));
    }

    let tree_handle = task::spawn(metadata_calculator.run(tree_pool, stop_receiver));

    task_futures.push(tree_handle);
    Ok(tree_reader)
}

#[allow(clippy::too_many_arguments)]
async fn run_core(
    config: &ExternalNodeConfig,
    connection_pool: ConnectionPool<Core>,
    main_node_client: BoxedL2Client,
    eth_client: Arc<dyn EthInterface>,
    task_handles: &mut Vec<task::JoinHandle<anyhow::Result<()>>>,
    app_health: &AppHealthCheck,
    stop_receiver: watch::Receiver<bool>,
    fee_params_fetcher: Arc<MainNodeFeeParamsFetcher>,
    singleton_pool_builder: &ConnectionPoolBuilder<Core>,
) -> anyhow::Result<SyncState> {
    // Create components.
    let sync_state = SyncState::default();
    app_health.insert_custom_component(Arc::new(sync_state.clone()));
    let (action_queue_sender, action_queue) = ActionQueue::new();

    let (persistence, miniblock_sealer) = StateKeeperPersistence::new(
        connection_pool.clone(),
        config.remote.l2_erc20_bridge_addr,
        config.optional.miniblock_seal_queue_capacity,
    );
    task_handles.push(tokio::spawn(miniblock_sealer.run()));

    let mut persistence = persistence.with_tx_insertion();
    if !config.optional.protective_reads_persistence_enabled {
        // **Important:** Disabling protective reads persistence is only sound if the node will never
        // run a full Merkle tree.
        tracing::warn!("Disabling persisting protective reads; this should be safe, but is considered an experimental option at the moment");
        persistence = persistence.without_protective_reads();
    }

    let output_handler =
        OutputHandler::new(Box::new(persistence)).with_handler(Box::new(sync_state.clone()));
    let state_keeper = build_state_keeper(
        action_queue,
        config.required.state_cache_path.clone(),
        config,
        connection_pool.clone(),
        main_node_client.clone(),
        output_handler,
        stop_receiver.clone(),
        config.remote.l2_chain_id,
        task_handles,
    )
    .await?;

    task_handles.push(tokio::spawn({
        let config = config.consensus.clone();
        let secrets =
            config::read_consensus_secrets().context("config::read_consensus_secrets()")?;
        let cfg = match (config, secrets) {
            (Some(cfg), Some(secrets)) => Some((cfg, secrets)),
            (Some(_), None) => {
                anyhow::bail!("Consensus config is specified, but secrets are missing")
            }
            (None, _) => {
                // Secrets may be unconditionally embedded in some environments, but they are unused
                // unless a consensus config is provided.
                None
            }
        };

        let pool = connection_pool.clone();
        let sync_state = sync_state.clone();
        let main_node_client = main_node_client.clone();
        let mut stop_receiver = stop_receiver.clone();
        async move {
            // We instantiate the root context here, since the consensus task is the only user of the
            // structured concurrency framework.
            // Note, however, that awaiting for the `stop_receiver` is related to the root context behavior,
            // not the consensus task itself. There may have been any number of tasks running in the root context,
            // but we only need to wait for stop signal once, and it will be propagated to all child contexts.
            let ctx = ctx::root();
            scope::run!(&ctx, |ctx, s| async move {
                s.spawn_bg(consensus::era::run_fetcher(
                    ctx,
                    cfg,
                    pool,
                    sync_state,
                    main_node_client,
                    action_queue_sender,
                ));
                ctx.wait(stop_receiver.wait_for(|stop| *stop)).await??;
                Ok(())
            })
            .await
            .context("consensus actor")
        }
    }));

<<<<<<< HEAD
    let fee_address_migration_handle =
        task::spawn(state_keeper.run_fee_address_migration(connection_pool.clone()));
=======
    let reorg_detector = ReorgDetector::new(main_node_client.clone(), connection_pool.clone());
    app_health.insert_component(reorg_detector.health_check().clone());
    task_handles.push(tokio::spawn({
        let stop = stop_receiver.clone();
        async move {
            reorg_detector
                .run(stop)
                .await
                .context("reorg_detector.run()")
        }
    }));

>>>>>>> 7c8ae403
    let sk_handle = task::spawn(state_keeper.run());
    let fee_params_fetcher_handle =
        tokio::spawn(fee_params_fetcher.clone().run(stop_receiver.clone()));
    let remote_diamond_proxy_addr = config.remote.diamond_proxy_addr;
    let diamond_proxy_addr = if let Some(addr) = config.optional.contracts_diamond_proxy_addr {
        anyhow::ensure!(
            addr == remote_diamond_proxy_addr,
            "Diamond proxy address {addr:?} specified in config doesn't match one returned \
            by main node ({remote_diamond_proxy_addr:?})"
        );
        addr
    } else {
        tracing::info!(
            "Diamond proxy address is not specified in config; will use address \
            returned by main node: {remote_diamond_proxy_addr:?}"
        );
        remote_diamond_proxy_addr
    };

    ensure_l1_batch_commit_data_generation_mode(
        config.optional.l1_batch_commit_data_generator_mode,
        diamond_proxy_addr,
        eth_client.as_ref(),
    )
    .await?;

    let l1_batch_commit_data_generator: Arc<dyn L1BatchCommitDataGenerator> = match config
        .optional
        .l1_batch_commit_data_generator_mode
    {
        L1BatchCommitDataGeneratorMode::Rollup => Arc::new(RollupModeL1BatchCommitDataGenerator {}),
        L1BatchCommitDataGeneratorMode::Validium => {
            Arc::new(ValidiumModeL1BatchCommitDataGenerator {})
        }
    };

    let consistency_checker = ConsistencyChecker::new(
        eth_client,
        10, // TODO (BFT-97): Make it a part of a proper EN config
        singleton_pool_builder
            .build()
            .await
            .context("failed to build connection pool for ConsistencyChecker")?,
        l1_batch_commit_data_generator,
    )
    .context("cannot initialize consistency checker")?
    .with_diamond_proxy_addr(diamond_proxy_addr);

    app_health.insert_component(consistency_checker.health_check().clone());
    let consistency_checker_handle = tokio::spawn(consistency_checker.run(stop_receiver.clone()));

    let batch_status_updater = BatchStatusUpdater::new(
        main_node_client.clone(),
        singleton_pool_builder
            .build()
            .await
            .context("failed to build a connection pool for BatchStatusUpdater")?,
    );
    app_health.insert_component(batch_status_updater.health_check());

    let commitment_generator_pool = singleton_pool_builder
        .build()
        .await
        .context("failed to build a commitment_generator_pool")?;
    let commitment_generator = CommitmentGenerator::new(commitment_generator_pool);
    app_health.insert_component(commitment_generator.health_check());
    let commitment_generator_handle = tokio::spawn(commitment_generator.run(stop_receiver.clone()));

    let updater_handle = task::spawn(batch_status_updater.run(stop_receiver.clone()));

    task_handles.extend([
        sk_handle,
        fee_params_fetcher_handle,
        consistency_checker_handle,
        commitment_generator_handle,
        updater_handle,
    ]);

    Ok(sync_state)
}

#[allow(clippy::too_many_arguments)]
async fn run_api(
    task_handles: &mut Vec<JoinHandle<anyhow::Result<()>>>,
    config: &ExternalNodeConfig,
    app_health: &AppHealthCheck,
    connection_pool: ConnectionPool<Core>,
    stop_receiver: watch::Receiver<bool>,
    sync_state: SyncState,
    tree_reader: Option<Arc<dyn TreeApiClient>>,
<<<<<<< HEAD
    task_futures: &mut Vec<JoinHandle<anyhow::Result<()>>>,
    main_node_client: BoxedL2Client,
=======
    main_node_client: L2Client,
>>>>>>> 7c8ae403
    singleton_pool_builder: ConnectionPoolBuilder<Core>,
    fee_params_fetcher: Arc<MainNodeFeeParamsFetcher>,
    components: &HashSet<Component>,
) -> anyhow::Result<()> {
    let tree_reader = match tree_reader {
        Some(tree_reader) => {
            if let Some(url) = &config.api_component.tree_api_url {
                tracing::warn!(
                    "Tree component is run locally; the specified tree API URL {url} is ignored"
                );
            }
            Some(tree_reader)
        }
        None => config
            .api_component
            .tree_api_url
            .as_ref()
            .map(|url| Arc::new(TreeApiHttpClient::new(url)) as Arc<dyn TreeApiClient>),
    };
    if tree_reader.is_none() {
        tracing::info!(
            "Tree reader is not set; `zks_getProof` RPC method will be unavailable. To enable, \
             either specify `tree_api_url` for the API component, or run the tree in the same process as API"
        );
    }

<<<<<<< HEAD
    let (
        tx_sender,
        vm_barrier,
        cache_update_handle,
        proxy_cache_updater_handle,
        whitelisted_tokens_update_handle,
    ) = {
        let tx_proxy = TxProxy::new(main_node_client.clone());
        let proxy_cache_updater_pool = singleton_pool_builder
            .build()
            .await
            .context("failed to build a proxy_cache_updater_pool")?;
        let proxy_cache_updater_handle = tokio::spawn(
            tx_proxy
                .run_account_nonce_sweeper(proxy_cache_updater_pool.clone(), stop_receiver.clone()),
        );
=======
    let tx_proxy = TxProxy::new(main_node_client.clone());
    let proxy_cache_updater_pool = singleton_pool_builder
        .build()
        .await
        .context("failed to build a tree_pool")?;
    task_handles.push(tokio::spawn(tx_proxy.run_account_nonce_sweeper(
        proxy_cache_updater_pool.clone(),
        stop_receiver.clone(),
    )));
>>>>>>> 7c8ae403

    let tx_sender_builder = TxSenderBuilder::new(
        config.clone().into(),
        connection_pool.clone(),
        Arc::new(tx_proxy),
    );

    if config.optional.transactions_per_sec_limit.is_some() {
        tracing::warn!("`transactions_per_sec_limit` option is deprecated and ignored");
    };

<<<<<<< HEAD
        let max_concurrency = config.optional.vm_concurrency_limit;
        let (vm_concurrency_limiter, vm_barrier) = VmConcurrencyLimiter::new(max_concurrency);
        let mut storage_caches = PostgresStorageCaches::new(
            config.optional.factory_deps_cache_size() as u64,
            config.optional.initial_writes_cache_size() as u64,
        );
        let latest_values_cache_size = config.optional.latest_values_cache_size() as u64;
        let cache_update_handle = (latest_values_cache_size > 0).then(|| {
            task::spawn(
                storage_caches
                    .configure_storage_values_cache(
                        latest_values_cache_size,
                        connection_pool.clone(),
                    )
                    .run(stop_receiver.clone()),
            )
        });

        let whitelisted_tokens_for_aa_cache = Arc::new(RwLock::new(Vec::new()));
        let whitelisted_tokens_for_aa_cache_clone = whitelisted_tokens_for_aa_cache.clone();
        let mut stop_receiver_for_task = stop_receiver.clone();
        let whitelisted_tokens_update_task = task::spawn(async move {
            while !*stop_receiver_for_task.borrow_and_update() {
                match main_node_client.whitelisted_tokens_for_aa().await {
                    Ok(tokens) => {
                        *whitelisted_tokens_for_aa_cache_clone.write().await = tokens;
                    }
                    Err(jsonrpsee::core::client::Error::Call(error))
                        if error.code() == jsonrpsee::types::error::METHOD_NOT_FOUND_CODE =>
                    {
                        // Method is not supported by the main node, do nothing.
                    }
                    Err(err) => {
                        tracing::error!(
                            "Failed to query `whitelisted_tokens_for_aa`, error: {err:?}"
                        );
                    }
                }
=======
    let max_concurrency = config.optional.vm_concurrency_limit;
    let (vm_concurrency_limiter, vm_barrier) = VmConcurrencyLimiter::new(max_concurrency);
    let mut storage_caches = PostgresStorageCaches::new(
        config.optional.factory_deps_cache_size() as u64,
        config.optional.initial_writes_cache_size() as u64,
    );
    let latest_values_cache_size = config.optional.latest_values_cache_size() as u64;
    let cache_update_handle = (latest_values_cache_size > 0).then(|| {
        task::spawn(
            storage_caches
                .configure_storage_values_cache(latest_values_cache_size, connection_pool.clone())
                .run(stop_receiver.clone()),
        )
    });
    task_handles.extend(cache_update_handle);
>>>>>>> 7c8ae403

    let whitelisted_tokens_for_aa_cache = Arc::new(RwLock::new(Vec::new()));
    let whitelisted_tokens_for_aa_cache_clone = whitelisted_tokens_for_aa_cache.clone();
    let mut stop_receiver_for_task = stop_receiver.clone();
    task_handles.push(task::spawn(async move {
        while !*stop_receiver_for_task.borrow_and_update() {
            match main_node_client.whitelisted_tokens_for_aa().await {
                Ok(tokens) => {
                    *whitelisted_tokens_for_aa_cache_clone.write().await = tokens;
                }
                Err(jsonrpsee::core::client::Error::Call(error))
                    if error.code() == jsonrpsee::types::error::METHOD_NOT_FOUND_CODE =>
                {
                    // Method is not supported by the main node, do nothing.
                }
                Err(err) => {
                    tracing::error!("Failed to query `whitelisted_tokens_for_aa`, error: {err:?}");
                }
            }
<<<<<<< HEAD
            Ok(())
        });

        let tx_sender = tx_sender_builder
            .with_whitelisted_tokens_for_aa(whitelisted_tokens_for_aa_cache)
            .build(
                fee_params_fetcher,
                Arc::new(vm_concurrency_limiter),
                ApiContracts::load_from_disk(), // TODO (BFT-138): Allow to dynamically reload API contracts
                storage_caches,
            )
            .await;
        (
            tx_sender,
            vm_barrier,
            cache_update_handle,
            proxy_cache_updater_handle,
            whitelisted_tokens_update_task,
=======

            // Error here corresponds to a timeout w/o `stop_receiver` changed; we're OK with this.
            tokio::time::timeout(Duration::from_secs(60), stop_receiver_for_task.changed())
                .await
                .ok();
        }
        Ok(())
    }));

    let tx_sender = tx_sender_builder
        .with_whitelisted_tokens_for_aa(whitelisted_tokens_for_aa_cache)
        .build(
            fee_params_fetcher,
            Arc::new(vm_concurrency_limiter),
            ApiContracts::load_from_disk(), // TODO (BFT-138): Allow to dynamically reload API contracts
            storage_caches,
>>>>>>> 7c8ae403
        )
        .await;

    let mempool_cache = MempoolCache::new(config.optional.mempool_cache_size);
    let mempool_cache_update_task = mempool_cache.update_task(
        connection_pool.clone(),
        config.optional.mempool_cache_update_interval(),
    );
    task_handles.push(tokio::spawn(
        mempool_cache_update_task.run(stop_receiver.clone()),
    ));

    if components.contains(&Component::HttpApi) {
<<<<<<< HEAD
        let mut builder =
            ApiBuilder::jsonrpsee_backend(config.clone().into(), connection_pool.clone())
                .http(config.required.http_port)
                .with_filter_limit(config.optional.filters_limit)
                .with_batch_request_size_limit(config.optional.max_batch_request_size)
                .with_response_body_size_limit(config.optional.max_response_body_size())
                .with_tx_sender(tx_sender.clone())
                .with_vm_barrier(vm_barrier.clone())
                .with_sync_state(sync_state.clone())
                .enable_api_namespaces(config.optional.api_namespaces());
        if let Some(tree_reader) = &tree_reader {
            builder = builder.with_tree_api(tree_reader.clone());
        }
=======
        let builder = ApiBuilder::jsonrpsee_backend(config.clone().into(), connection_pool.clone())
            .http(config.required.http_port)
            .with_filter_limit(config.optional.filters_limit)
            .with_batch_request_size_limit(config.optional.max_batch_request_size)
            .with_response_body_size_limit(config.optional.max_response_body_size())
            .with_tx_sender(tx_sender.clone())
            .with_vm_barrier(vm_barrier.clone())
            .with_tree_api(tree_reader.clone())
            .with_sync_state(sync_state.clone())
            .with_mempool_cache(mempool_cache.clone())
            .enable_api_namespaces(config.optional.api_namespaces());
>>>>>>> 7c8ae403

        let http_server_handles = builder
            .build()
            .context("failed to build HTTP JSON-RPC server")?
            .run(stop_receiver.clone())
            .await
            .context("Failed initializing HTTP JSON-RPC server")?;
        app_health.insert_component(http_server_handles.health_check);
        task_handles.extend(http_server_handles.tasks);
    }

    if components.contains(&Component::WsApi) {
<<<<<<< HEAD
        let mut builder =
            ApiBuilder::jsonrpsee_backend(config.clone().into(), connection_pool.clone())
                .ws(config.required.ws_port)
                .with_filter_limit(config.optional.filters_limit)
                .with_subscriptions_limit(config.optional.subscriptions_limit)
                .with_batch_request_size_limit(config.optional.max_batch_request_size)
                .with_response_body_size_limit(config.optional.max_response_body_size())
                .with_polling_interval(config.optional.polling_interval())
                .with_tx_sender(tx_sender)
                .with_vm_barrier(vm_barrier)
                .with_sync_state(sync_state)
                .enable_api_namespaces(config.optional.api_namespaces());
        if let Some(tree_reader) = tree_reader {
            builder = builder.with_tree_api(tree_reader);
        }
=======
        let builder = ApiBuilder::jsonrpsee_backend(config.clone().into(), connection_pool.clone())
            .ws(config.required.ws_port)
            .with_filter_limit(config.optional.filters_limit)
            .with_subscriptions_limit(config.optional.subscriptions_limit)
            .with_batch_request_size_limit(config.optional.max_batch_request_size)
            .with_response_body_size_limit(config.optional.max_response_body_size())
            .with_polling_interval(config.optional.polling_interval())
            .with_tx_sender(tx_sender)
            .with_vm_barrier(vm_barrier)
            .with_tree_api(tree_reader)
            .with_sync_state(sync_state)
            .with_mempool_cache(mempool_cache)
            .enable_api_namespaces(config.optional.api_namespaces());
>>>>>>> 7c8ae403

        let ws_server_handles = builder
            .build()
            .context("failed to build WS JSON-RPC server")?
            .run(stop_receiver.clone())
            .await
            .context("Failed initializing WS JSON-RPC server")?;
        app_health.insert_component(ws_server_handles.health_check);
        task_handles.extend(ws_server_handles.tasks);
    }

    Ok(())
}

#[allow(clippy::too_many_arguments)]
async fn init_tasks(
    config: &ExternalNodeConfig,
    connection_pool: ConnectionPool<Core>,
    main_node_client: BoxedL2Client,
    eth_client: Arc<dyn EthInterface>,
    task_handles: &mut Vec<JoinHandle<anyhow::Result<()>>>,
    app_health: &AppHealthCheck,
    stop_receiver: watch::Receiver<bool>,
    components: &HashSet<Component>,
) -> anyhow::Result<()> {
    let protocol_version_update_task =
        EN_METRICS.run_protocol_version_updates(connection_pool.clone(), stop_receiver.clone());
    task_handles.push(tokio::spawn(protocol_version_update_task));
    let singleton_pool_builder = ConnectionPool::singleton(&config.postgres.database_url);

    // Run the components.
    let tree_pool = singleton_pool_builder
        .build()
        .await
        .context("failed to build a tree_pool")?;

    if !components.contains(&Component::Tree) {
        anyhow::ensure!(
            !components.contains(&Component::TreeApi),
            "Merkle tree API cannot be started without a tree component"
        );
    }
    // Create a tree reader. If the list of requested components has the tree itself, then
    // we can get this tree's reader and use it right away. Otherwise, if configuration has
    // specified address of another instance hosting tree API, create a tree reader to that
    // remote API. A tree reader is necessary for `zks_getProof` method to work.
    let tree_reader: Option<Arc<dyn TreeApiClient>> = if components.contains(&Component::Tree) {
        let tree_api_config = if components.contains(&Component::TreeApi) {
            Some(MerkleTreeApiConfig {
                port: config
                    .tree_component
                    .api_port
                    .context("should contain tree api port")?,
            })
        } else {
            None
        };
        Some(
            run_tree(
                task_handles,
                config,
                tree_api_config.as_ref(),
                app_health,
                stop_receiver.clone(),
                tree_pool,
            )
            .await?,
        )
    } else {
        None
    };

    let fee_params_fetcher = Arc::new(MainNodeFeeParamsFetcher::new(main_node_client.clone()));

    let sync_state = if components.contains(&Component::Core) {
        run_core(
            config,
            connection_pool.clone(),
            main_node_client.clone(),
            eth_client,
            task_handles,
            app_health,
            stop_receiver.clone(),
            fee_params_fetcher.clone(),
            &singleton_pool_builder,
        )
        .await?
    } else {
        let sync_state = SyncState::default();

        task_handles.push(tokio::spawn(sync_state.clone().run_updater(
            connection_pool.clone(),
            main_node_client.clone(),
            stop_receiver.clone(),
        )));

        sync_state
    };

    if components.contains(&Component::HttpApi) || components.contains(&Component::WsApi) {
        run_api(
            task_handles,
            config,
            app_health,
            connection_pool,
            stop_receiver.clone(),
            sync_state,
            tree_reader,
            main_node_client,
            singleton_pool_builder,
            fee_params_fetcher.clone(),
            components,
        )
        .await?;
    }

    if let Some(port) = config.optional.prometheus_port {
        let (prometheus_health_check, prometheus_health_updater) =
            ReactiveHealthCheck::new("prometheus_exporter");
        app_health.insert_component(prometheus_health_check);
        task_handles.push(tokio::spawn(async move {
            prometheus_health_updater.update(HealthStatus::Ready.into());
            let result = PrometheusExporterConfig::pull(port)
                .run(stop_receiver)
                .await;
            drop(prometheus_health_updater);
            result
        }));
    }

    Ok(())
}

async fn shutdown_components(
    stop_sender: watch::Sender<bool>,
    tasks: ManagedTasks,
    healthcheck_handle: HealthCheckHandle,
) -> anyhow::Result<()> {
    stop_sender.send(true).ok();
    task::spawn_blocking(RocksDB::await_rocksdb_termination)
        .await
        .context("error waiting for RocksDB instances to drop")?;
    // Increase timeout because of complicated graceful shutdown procedure for API servers.
    tasks.complete(Duration::from_secs(30)).await;
    healthcheck_handle.stop().await;
    Ok(())
}

/// External node for zkSync Era.
#[derive(Debug, Parser)]
#[command(author = "Matter Labs", version)]
struct Cli {
    /// Revert the pending L1 batch and exit.
    #[arg(long)]
    revert_pending_l1_batch: bool,
    /// Enables consensus-based syncing instead of JSON-RPC based one. This is an experimental and incomplete feature;
    /// do not use unless you know what you're doing.
    #[arg(long)]
    enable_consensus: bool,
    /// Enables application-level snapshot recovery. Required to start a node that was recovered from a snapshot,
    /// or to initialize a node from a snapshot. Has no effect if a node that was initialized from a Postgres dump
    /// or was synced from genesis.
    ///
    /// This is an experimental and incomplete feature; do not use unless you know what you're doing.
    #[arg(long)]
    enable_snapshots_recovery: bool,
    /// Comma-separated list of components to launch.
    #[arg(long, default_value = "all")]
    components: ComponentsToRun,
}

#[derive(Debug, Clone, Copy, PartialEq, Hash, Eq)]
pub enum Component {
    HttpApi,
    WsApi,
    Tree,
    TreeApi,
    Core,
}

impl Component {
    fn components_from_str(s: &str) -> anyhow::Result<&[Component]> {
        match s {
            "api" => Ok(&[Component::HttpApi, Component::WsApi]),
            "http_api" => Ok(&[Component::HttpApi]),
            "ws_api" => Ok(&[Component::WsApi]),
            "tree" => Ok(&[Component::Tree]),
            "tree_api" => Ok(&[Component::TreeApi]),
            "core" => Ok(&[Component::Core]),
            "all" => Ok(&[
                Component::HttpApi,
                Component::WsApi,
                Component::Tree,
                Component::Core,
            ]),
            other => Err(anyhow::anyhow!("{other} is not a valid component name")),
        }
    }
}

#[derive(Debug, Clone)]
struct ComponentsToRun(HashSet<Component>);

impl FromStr for ComponentsToRun {
    type Err = anyhow::Error;

    fn from_str(s: &str) -> Result<Self, Self::Err> {
        let components = s
            .split(',')
            .try_fold(HashSet::new(), |mut acc, component_str| {
                let components = Component::components_from_str(component_str.trim())?;
                acc.extend(components);
                Ok::<_, Self::Err>(acc)
            })?;
        Ok(Self(components))
    }
}

#[tokio::main]
async fn main() -> anyhow::Result<()> {
    // Initial setup.
    let opt = Cli::parse();

    let observability_config =
        observability_config_from_env().context("ObservabilityConfig::from_env()")?;
    let log_format: vlog::LogFormat = observability_config
        .log_format
        .parse()
        .context("Invalid log format")?;

    let mut builder = vlog::ObservabilityBuilder::new().with_log_format(log_format);
    if let Some(sentry_url) = &observability_config.sentry_url {
        builder = builder
            .with_sentry_url(sentry_url)
            .expect("Invalid Sentry URL")
            .with_sentry_environment(observability_config.sentry_environment);
    }
    let _guard = builder.build();

    // Report whether sentry is running after the logging subsystem was initialized.
    if let Some(sentry_url) = observability_config.sentry_url {
        tracing::info!("Sentry configured with URL: {sentry_url}");
    } else {
        tracing::info!("No sentry URL was provided");
    }

    let mut config = ExternalNodeConfig::collect()
        .await
        .context("Failed to load external node config")?;
    if !opt.enable_consensus {
        config.consensus = None;
    }
    if let Some(threshold) = config.optional.slow_query_threshold() {
        ConnectionPool::<Core>::global_config().set_slow_query_threshold(threshold)?;
    }
    if let Some(threshold) = config.optional.long_connection_threshold() {
        ConnectionPool::<Core>::global_config().set_long_connection_threshold(threshold)?;
    }

    RUST_METRICS.initialize();
    EN_METRICS.observe_config(&config);

    let connection_pool = ConnectionPool::<Core>::builder(
        &config.postgres.database_url,
        config.postgres.max_connections,
    )
    .build()
    .await
    .context("failed to build a connection_pool")?;

    let main_node_url = config
        .required
        .main_node_url()
        .expect("Main node URL is incorrect");
    tracing::info!("Main node URL is: {main_node_url}");
    let main_node_client = L2Client::http(&main_node_url)
        .context("Failed creating JSON-RPC client for main node")?
        .with_allowed_requests_per_second(config.optional.main_node_rate_limit_rps)
        .build();
    let main_node_client = BoxedL2Client::new(main_node_client);

    let eth_client_url = config
        .required
        .eth_client_url()
        .context("L1 client URL is incorrect")?;
    let eth_client = Arc::new(QueryClient::new(&eth_client_url)?);

    run_node(
        (),
        &opt,
        &config,
        connection_pool,
        main_node_client,
        eth_client,
    )
    .await
}

/// Environment for the node encapsulating its interactions. Used in EN tests to mock signal sending etc.
trait NodeEnvironment {
    /// Sets the SIGINT handler, returning a future that will resolve when a signal is sent.
    fn setup_sigint_handler(&mut self) -> oneshot::Receiver<()>;

    /// Sets the application health of the node.
    fn set_app_health(&mut self, health: Arc<AppHealthCheck>);
}

impl NodeEnvironment for () {
    fn setup_sigint_handler(&mut self) -> oneshot::Receiver<()> {
        setup_sigint_handler()
    }

    fn set_app_health(&mut self, _health: Arc<AppHealthCheck>) {
        // Do nothing
    }
}

async fn run_node(
    mut env: impl NodeEnvironment,
    opt: &Cli,
    config: &ExternalNodeConfig,
    connection_pool: ConnectionPool<Core>,
    main_node_client: BoxedL2Client,
    eth_client: Arc<dyn EthInterface>,
) -> anyhow::Result<()> {
    tracing::warn!("The external node is in the alpha phase, and should be used with caution.");
    tracing::info!("Started the external node");
    let (stop_sender, stop_receiver) = watch::channel(false);

    let app_health = Arc::new(AppHealthCheck::new(
        config.optional.healthcheck_slow_time_limit(),
        config.optional.healthcheck_hard_time_limit(),
    ));
    app_health.insert_custom_component(Arc::new(MainNodeHealthCheck::from(
        main_node_client.clone(),
    )));
    app_health.insert_custom_component(Arc::new(ConnectionPoolHealthCheck::new(
        connection_pool.clone(),
    )));

    // Start the health check server early into the node lifecycle so that its health can be monitored from the very start.
    let healthcheck_handle = HealthCheckHandle::spawn_server(
        ([0, 0, 0, 0], config.required.healthcheck_port).into(),
        app_health.clone(),
    );
    // Start scraping Postgres metrics before store initialization as well.
    let pool_for_metrics = connection_pool.clone();
    let mut stop_receiver_for_metrics = stop_receiver.clone();
    let metrics_task = tokio::spawn(async move {
        tokio::select! {
            () = PostgresMetrics::run_scraping(pool_for_metrics, Duration::from_secs(60)) => {
                tracing::warn!("Postgres metrics scraping unexpectedly stopped");
            }
            _ = stop_receiver_for_metrics.changed() => {
                tracing::info!("Stop signal received, Postgres metrics scraping is shutting down");
            }
        }
        Ok(())
    });

    let version_sync_task_pool = connection_pool.clone();
    let version_sync_task_main_node_client = main_node_client.clone();
    let mut stop_receiver_for_version_sync = stop_receiver.clone();
    let version_sync_task = tokio::spawn(async move {
        version_sync_task::sync_versions(
            version_sync_task_pool,
            version_sync_task_main_node_client,
        )
        .await?;

        stop_receiver_for_version_sync.changed().await.ok();
        Ok(())
    });
    let mut task_handles = vec![metrics_task, version_sync_task];

    // Make sure that the node storage is initialized either via genesis or snapshot recovery.
    ensure_storage_initialized(
        &connection_pool,
        main_node_client.clone(),
        &app_health,
        config.remote.l2_chain_id,
        opt.enable_snapshots_recovery,
    )
    .await?;
    let sigint_receiver = env.setup_sigint_handler();

    // Revert the storage if needed.
    let reverter = BlockReverter::new(
        NodeRole::External,
        config.required.state_cache_path.clone(),
        config.required.merkle_tree_path.clone(),
        None,
        connection_pool.clone(),
        L1ExecutedBatchesRevert::Allowed,
    );

    let mut reorg_detector = ReorgDetector::new(main_node_client.clone(), connection_pool.clone());
    // We're checking for the reorg in the beginning because we expect that if reorg is detected during
    // the node lifecycle, the node will exit the same way as it does with any other critical error,
    // and would restart. Then, on the 2nd launch reorg would be detected here, then processed and the node
    // will be able to operate normally afterwards.
    match reorg_detector.check_consistency().await {
        Ok(()) => {}
        Err(reorg_detector::Error::ReorgDetected(last_correct_l1_batch)) => {
            tracing::info!("Rolling back to l1 batch number {last_correct_l1_batch}");
            reverter
                .rollback_db(last_correct_l1_batch, BlockReverterFlags::all())
                .await;
            tracing::info!("Rollback successfully completed");
        }
        Err(err) => return Err(err).context("reorg_detector.check_consistency()"),
    }
    if opt.revert_pending_l1_batch {
        tracing::info!("Rolling pending L1 batch back..");
        let mut connection = connection_pool.connection().await?;
        let sealed_l1_batch_number = connection
            .blocks_dal()
            .get_sealed_l1_batch_number()
            .await?
            .context(
                "Cannot roll back pending L1 batch since there are no L1 batches in Postgres",
            )?;
        drop(connection);

        tracing::info!("Rolling back to l1 batch number {sealed_l1_batch_number}");
        reverter
            .rollback_db(sealed_l1_batch_number, BlockReverterFlags::all())
            .await;
        tracing::info!("Rollback successfully completed");
    }

    app_health.insert_component(reorg_detector.health_check().clone());
    task_handles.push(tokio::spawn({
        let stop = stop_receiver.clone();
        async move {
            reorg_detector
                .run(stop)
                .await
                .context("reorg_detector.run()")
        }
    }));

    init_tasks(
        config,
        connection_pool,
        main_node_client,
        eth_client,
        &mut task_handles,
        &app_health,
        stop_receiver.clone(),
        &opt.components.0,
    )
    .await
    .context("init_tasks")?;

    env.set_app_health(app_health);

    let mut tasks = ManagedTasks::new(task_handles);
    tokio::select! {
        _ = tasks.wait_single() => {},
        _ = sigint_receiver => {
            tracing::info!("Stop signal received, shutting down");
        },
    };

    // Reaching this point means that either some actor exited unexpectedly or we received a stop signal.
    // Broadcast the stop signal to all actors and exit.
    shutdown_components(stop_sender, tasks, healthcheck_handle).await?;
    tracing::info!("Stopped");
    Ok(())
}<|MERGE_RESOLUTION|>--- conflicted
+++ resolved
@@ -262,23 +262,6 @@
         }
     }));
 
-<<<<<<< HEAD
-    let fee_address_migration_handle =
-        task::spawn(state_keeper.run_fee_address_migration(connection_pool.clone()));
-=======
-    let reorg_detector = ReorgDetector::new(main_node_client.clone(), connection_pool.clone());
-    app_health.insert_component(reorg_detector.health_check().clone());
-    task_handles.push(tokio::spawn({
-        let stop = stop_receiver.clone();
-        async move {
-            reorg_detector
-                .run(stop)
-                .await
-                .context("reorg_detector.run()")
-        }
-    }));
-
->>>>>>> 7c8ae403
     let sk_handle = task::spawn(state_keeper.run());
     let fee_params_fetcher_handle =
         tokio::spawn(fee_params_fetcher.clone().run(stop_receiver.clone()));
@@ -369,12 +352,7 @@
     stop_receiver: watch::Receiver<bool>,
     sync_state: SyncState,
     tree_reader: Option<Arc<dyn TreeApiClient>>,
-<<<<<<< HEAD
-    task_futures: &mut Vec<JoinHandle<anyhow::Result<()>>>,
     main_node_client: BoxedL2Client,
-=======
-    main_node_client: L2Client,
->>>>>>> 7c8ae403
     singleton_pool_builder: ConnectionPoolBuilder<Core>,
     fee_params_fetcher: Arc<MainNodeFeeParamsFetcher>,
     components: &HashSet<Component>,
@@ -401,34 +379,15 @@
         );
     }
 
-<<<<<<< HEAD
-    let (
-        tx_sender,
-        vm_barrier,
-        cache_update_handle,
-        proxy_cache_updater_handle,
-        whitelisted_tokens_update_handle,
-    ) = {
-        let tx_proxy = TxProxy::new(main_node_client.clone());
-        let proxy_cache_updater_pool = singleton_pool_builder
-            .build()
-            .await
-            .context("failed to build a proxy_cache_updater_pool")?;
-        let proxy_cache_updater_handle = tokio::spawn(
-            tx_proxy
-                .run_account_nonce_sweeper(proxy_cache_updater_pool.clone(), stop_receiver.clone()),
-        );
-=======
     let tx_proxy = TxProxy::new(main_node_client.clone());
     let proxy_cache_updater_pool = singleton_pool_builder
         .build()
         .await
-        .context("failed to build a tree_pool")?;
+        .context("failed to build a proxy_cache_updater_pool")?;
     task_handles.push(tokio::spawn(tx_proxy.run_account_nonce_sweeper(
         proxy_cache_updater_pool.clone(),
         stop_receiver.clone(),
     )));
->>>>>>> 7c8ae403
 
     let tx_sender_builder = TxSenderBuilder::new(
         config.clone().into(),
@@ -440,46 +399,6 @@
         tracing::warn!("`transactions_per_sec_limit` option is deprecated and ignored");
     };
 
-<<<<<<< HEAD
-        let max_concurrency = config.optional.vm_concurrency_limit;
-        let (vm_concurrency_limiter, vm_barrier) = VmConcurrencyLimiter::new(max_concurrency);
-        let mut storage_caches = PostgresStorageCaches::new(
-            config.optional.factory_deps_cache_size() as u64,
-            config.optional.initial_writes_cache_size() as u64,
-        );
-        let latest_values_cache_size = config.optional.latest_values_cache_size() as u64;
-        let cache_update_handle = (latest_values_cache_size > 0).then(|| {
-            task::spawn(
-                storage_caches
-                    .configure_storage_values_cache(
-                        latest_values_cache_size,
-                        connection_pool.clone(),
-                    )
-                    .run(stop_receiver.clone()),
-            )
-        });
-
-        let whitelisted_tokens_for_aa_cache = Arc::new(RwLock::new(Vec::new()));
-        let whitelisted_tokens_for_aa_cache_clone = whitelisted_tokens_for_aa_cache.clone();
-        let mut stop_receiver_for_task = stop_receiver.clone();
-        let whitelisted_tokens_update_task = task::spawn(async move {
-            while !*stop_receiver_for_task.borrow_and_update() {
-                match main_node_client.whitelisted_tokens_for_aa().await {
-                    Ok(tokens) => {
-                        *whitelisted_tokens_for_aa_cache_clone.write().await = tokens;
-                    }
-                    Err(jsonrpsee::core::client::Error::Call(error))
-                        if error.code() == jsonrpsee::types::error::METHOD_NOT_FOUND_CODE =>
-                    {
-                        // Method is not supported by the main node, do nothing.
-                    }
-                    Err(err) => {
-                        tracing::error!(
-                            "Failed to query `whitelisted_tokens_for_aa`, error: {err:?}"
-                        );
-                    }
-                }
-=======
     let max_concurrency = config.optional.vm_concurrency_limit;
     let (vm_concurrency_limiter, vm_barrier) = VmConcurrencyLimiter::new(max_concurrency);
     let mut storage_caches = PostgresStorageCaches::new(
@@ -495,7 +414,6 @@
         )
     });
     task_handles.extend(cache_update_handle);
->>>>>>> 7c8ae403
 
     let whitelisted_tokens_for_aa_cache = Arc::new(RwLock::new(Vec::new()));
     let whitelisted_tokens_for_aa_cache_clone = whitelisted_tokens_for_aa_cache.clone();
@@ -515,26 +433,6 @@
                     tracing::error!("Failed to query `whitelisted_tokens_for_aa`, error: {err:?}");
                 }
             }
-<<<<<<< HEAD
-            Ok(())
-        });
-
-        let tx_sender = tx_sender_builder
-            .with_whitelisted_tokens_for_aa(whitelisted_tokens_for_aa_cache)
-            .build(
-                fee_params_fetcher,
-                Arc::new(vm_concurrency_limiter),
-                ApiContracts::load_from_disk(), // TODO (BFT-138): Allow to dynamically reload API contracts
-                storage_caches,
-            )
-            .await;
-        (
-            tx_sender,
-            vm_barrier,
-            cache_update_handle,
-            proxy_cache_updater_handle,
-            whitelisted_tokens_update_task,
-=======
 
             // Error here corresponds to a timeout w/o `stop_receiver` changed; we're OK with this.
             tokio::time::timeout(Duration::from_secs(60), stop_receiver_for_task.changed())
@@ -551,7 +449,6 @@
             Arc::new(vm_concurrency_limiter),
             ApiContracts::load_from_disk(), // TODO (BFT-138): Allow to dynamically reload API contracts
             storage_caches,
->>>>>>> 7c8ae403
         )
         .await;
 
@@ -565,7 +462,6 @@
     ));
 
     if components.contains(&Component::HttpApi) {
-<<<<<<< HEAD
         let mut builder =
             ApiBuilder::jsonrpsee_backend(config.clone().into(), connection_pool.clone())
                 .http(config.required.http_port)
@@ -575,23 +471,11 @@
                 .with_tx_sender(tx_sender.clone())
                 .with_vm_barrier(vm_barrier.clone())
                 .with_sync_state(sync_state.clone())
+                .with_mempool_cache(mempool_cache.clone())
                 .enable_api_namespaces(config.optional.api_namespaces());
         if let Some(tree_reader) = &tree_reader {
             builder = builder.with_tree_api(tree_reader.clone());
         }
-=======
-        let builder = ApiBuilder::jsonrpsee_backend(config.clone().into(), connection_pool.clone())
-            .http(config.required.http_port)
-            .with_filter_limit(config.optional.filters_limit)
-            .with_batch_request_size_limit(config.optional.max_batch_request_size)
-            .with_response_body_size_limit(config.optional.max_response_body_size())
-            .with_tx_sender(tx_sender.clone())
-            .with_vm_barrier(vm_barrier.clone())
-            .with_tree_api(tree_reader.clone())
-            .with_sync_state(sync_state.clone())
-            .with_mempool_cache(mempool_cache.clone())
-            .enable_api_namespaces(config.optional.api_namespaces());
->>>>>>> 7c8ae403
 
         let http_server_handles = builder
             .build()
@@ -604,7 +488,6 @@
     }
 
     if components.contains(&Component::WsApi) {
-<<<<<<< HEAD
         let mut builder =
             ApiBuilder::jsonrpsee_backend(config.clone().into(), connection_pool.clone())
                 .ws(config.required.ws_port)
@@ -616,25 +499,11 @@
                 .with_tx_sender(tx_sender)
                 .with_vm_barrier(vm_barrier)
                 .with_sync_state(sync_state)
+                .with_mempool_cache(mempool_cache)
                 .enable_api_namespaces(config.optional.api_namespaces());
         if let Some(tree_reader) = tree_reader {
             builder = builder.with_tree_api(tree_reader);
         }
-=======
-        let builder = ApiBuilder::jsonrpsee_backend(config.clone().into(), connection_pool.clone())
-            .ws(config.required.ws_port)
-            .with_filter_limit(config.optional.filters_limit)
-            .with_subscriptions_limit(config.optional.subscriptions_limit)
-            .with_batch_request_size_limit(config.optional.max_batch_request_size)
-            .with_response_body_size_limit(config.optional.max_response_body_size())
-            .with_polling_interval(config.optional.polling_interval())
-            .with_tx_sender(tx_sender)
-            .with_vm_barrier(vm_barrier)
-            .with_tree_api(tree_reader)
-            .with_sync_state(sync_state)
-            .with_mempool_cache(mempool_cache)
-            .enable_api_namespaces(config.optional.api_namespaces());
->>>>>>> 7c8ae403
 
         let ws_server_handles = builder
             .build()
