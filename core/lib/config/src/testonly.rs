--- conflicted
+++ resolved
@@ -299,12 +299,9 @@
             virtual_blocks_per_miniblock: g.gen(),
             upload_witness_inputs_to_gcs: g.gen(),
             enum_index_migration_chunk_size: g.gen(),
-<<<<<<< HEAD
-            l1_batch_commit_data_generator_mode: g.gen(),
-=======
             bootloader_hash: g.gen(),
             default_aa_hash: g.gen(),
->>>>>>> e26091a1
+            l1_batch_commit_data_generator_mode: g.gen(),
         }
     }
 }
