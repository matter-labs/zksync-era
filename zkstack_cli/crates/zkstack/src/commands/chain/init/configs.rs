--- conflicted
+++ resolved
@@ -1,15 +1,12 @@
 use anyhow::Context;
+use secrecy::ExposeSecret;
 use xshell::Shell;
 use zkstack_cli_common::logger;
 use zkstack_cli_config::{
     copy_configs, set_l1_rpc_url, traits::SaveConfigWithBasePath, update_from_chain_config,
     ChainConfig, ContractsConfig, EcosystemConfig,
 };
-<<<<<<< HEAD
 use zksync_types::Address;
-=======
-use zksync_config::configs::DataAvailabilitySecrets;
->>>>>>> f06cb798
 
 use crate::{
     commands::{
@@ -64,7 +61,6 @@
         )?;
     }
 
-<<<<<<< HEAD
     let mut general_config = chain_config.get_general_config().await?.patched();
     let prover_data_handler_port = general_config
         .base()
@@ -75,50 +71,20 @@
 
     let consensus_keys = generate_consensus_keys();
     set_genesis_specs(&mut general_config, chain_config, &consensus_keys)?;
-    general_config.save().await?;
-=======
-    let consensus_keys = generate_consensus_keys();
 
-    // Initialize secrets config
-    let mut secrets = chain_config.get_secrets_config()?;
-    set_l1_rpc_url(&mut secrets, init_args.l1_rpc_url.clone())?;
-    secrets.consensus = Some(get_consensus_secrets(&consensus_keys));
-
-    let mut general_config = chain_config.get_general_config()?;
-
-    if general_config.proof_data_handler_config.is_some() && general_config.prover_gateway.is_some()
-    {
-        let proof_data_handler_config = general_config.proof_data_handler_config.clone().unwrap();
-        let mut prover_gateway = general_config.prover_gateway.clone().unwrap();
-
-        prover_gateway.api_url =
-            format!("http://127.0.0.1:{}", proof_data_handler_config.http_port);
-
-        general_config.prover_gateway = Some(prover_gateway);
-    }
-
-    let mut consensus_config = general_config
-        .consensus_config
-        .context(MSG_CONSENSUS_CONFIG_MISSING_ERR)?;
-
-    consensus_config.genesis_spec = Some(get_genesis_specs(chain_config, &consensus_keys));
-
-    general_config.consensus_config = Some(consensus_config);
-    if let Some(validium_config) = init_args.validium_config.clone() {
+    if let Some(validium_config) = &init_args.validium_config {
         match validium_config {
             ValidiumType::NoDA => {
-                general_config.da_client_config = None;
+                general_config.remove("da_client");
             }
-            ValidiumType::Avail((avail_config, avail_secrets)) => {
-                general_config.da_client_config = Some(avail_config.into());
-                secrets.data_availability = Some(DataAvailabilitySecrets::Avail(avail_secrets));
+            ValidiumType::Avail((avail_config, _)) => {
+                // FIXME: this doesn't serialize config in the Protobuf-compatible way (of course it doesn't)
+                general_config.insert_yaml("da_client.avail", avail_config)?;
             }
         }
     }
 
-    secrets.save_with_base_path(shell, &chain_config.configs)?;
-    general_config.save_with_base_path(shell, &chain_config.configs)?;
->>>>>>> f06cb798
+    general_config.save().await?;
 
     // Initialize genesis config
     let mut genesis_config = chain_config.get_genesis_config().await?.patched();
@@ -132,22 +98,31 @@
     contracts_config.l1.chain_admin_addr = Address::zero();
     contracts_config.l1.base_token_addr = chain_config.base_token.address;
     contracts_config.l1.base_token_asset_id = Some(encode_ntv_asset_id(
-        genesis_config.l1_chain_id.0.into(),
+        chain_config.l1_network.chain_id().into(),
         contracts_config.l1.base_token_addr,
     ));
     contracts_config.save_with_base_path(shell, &chain_config.configs)?;
 
-<<<<<<< HEAD
     // Initialize secrets config
     let mut secrets = chain_config.get_secrets_config().await?.patched();
     set_l1_rpc_url(&mut secrets, init_args.l1_rpc_url.clone())?;
     set_consensus_secrets(&mut secrets, &consensus_keys)?;
+    if let Some(validium_config) = &init_args.validium_config {
+        match validium_config {
+            ValidiumType::NoDA => { /* Do nothing */ }
+            ValidiumType::Avail((_, avail_secrets)) => {
+                if let Some(seed_phrase) = &avail_secrets.seed_phrase {
+                    secrets.insert_yaml("da.avail.seed_phrase", seed_phrase.0.expose_secret())?;
+                }
+                if let Some(api_key) = &avail_secrets.gas_relay_api_key {
+                    secrets.insert_yaml("da.avail.gas_relay_api_key", api_key.0.expose_secret())?;
+                }
+            }
+        }
+    }
     secrets.save().await?;
 
     genesis::database::update_configs(init_args.genesis_args.clone(), shell, chain_config).await?;
-=======
-    genesis::database::update_configs(init_args.genesis_args.clone(), shell, chain_config)?;
->>>>>>> f06cb798
 
     update_portal_config(shell, chain_config)
         .await
