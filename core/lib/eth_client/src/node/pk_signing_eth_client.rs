--- conflicted
+++ resolved
@@ -98,13 +98,8 @@
         });
 
         let signing_client_for_gateway = match input.gateway_client {
-<<<<<<< HEAD
             SettlementLayerClient::Gateway(gateway_client) => {
-                let private_key = self.wallets.operator.private_key();
-=======
-            SettlementLayerClient::L2(gateway_client) => {
                 let private_key = self.operator.private_key();
->>>>>>> b7aeab64
                 let l2_chain_id = gateway_client
                     .fetch_chain_id()
                     .await
