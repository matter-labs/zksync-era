//! Utilities for the on-chain operations, such as `Deposit` and `FullExit`.

use std::time::{Duration, Instant};

use serde_json::{Map, Value};
use zksync_eth_client::{
    clients::{QueryClient, SigningClient},
    BoundEthInterface, CallFunctionArgs, Error, EthInterface, Options,
};
use zksync_eth_signer::EthereumSigner;
use zksync_types::{
    api::BridgeAddresses,
    ethabi,
    l1::L1Tx,
    network::Network,
    url::SensitiveUrl,
    web3::{contract::Tokenize, TransactionReceipt},
    Address, L1ChainId, L1TxCommonData, H160, H256, REQUIRED_L1_TO_L2_GAS_PER_PUBDATA_BYTE, U256,
};
use zksync_web3_decl::namespaces::{EthNamespaceClient, ZksNamespaceClient};

use crate::sdk::{
    error::ClientError,
    ethabi::Bytes,
    operations::SyncTransactionHandle,
    utils::{is_token_eth, load_contract},
};

const IERC20_INTERFACE: &str = include_str!("../abi/IERC20.json");
const HYPERCHAIN_INTERFACE: &str = include_str!("../abi/IZkSyncHyperchain.json");
const L1_ERC20_BRIDGE_INTERFACE: &str = include_str!("../abi/IL1ERC20Bridge.json");
const RAW_ERC20_DEPOSIT_GAS_LIMIT: &str = include_str!("DepositERC20GasLimit.json");

// The `gasPerPubdata` to be used in L1->L2 requests. It may be almost any number, but here we 800
// as an optimal one. In the future, it will be estimated.
const L1_TO_L2_GAS_PER_PUBDATA: u32 = 800;

/// Returns `ethabi::Contract` object for an interface of a hyperchain
pub fn hyperchain_contract() -> ethabi::Contract {
    load_contract(HYPERCHAIN_INTERFACE)
}

/// Returns `ethabi::Contract` object for ERC-20 smart contract interface.
pub fn ierc20_contract() -> ethabi::Contract {
    load_contract(IERC20_INTERFACE)
}

pub fn l1_erc20_bridge_contract() -> ethabi::Contract {
    load_contract(L1_ERC20_BRIDGE_INTERFACE)
}

/// `EthereumProvider` gains access to on-chain operations, such as deposits and full exits.
/// Methods to interact with Ethereum return corresponding Ethereum transaction hash.
/// In order to monitor transaction execution, an Ethereum node `web3` API is exposed
/// via `EthereumProvider::web3` method.
#[derive(Debug)]
pub struct EthereumProvider<S: EthereumSigner> {
    eth_client: SigningClient<S>,
    default_bridges: BridgeAddresses,
    erc20_abi: ethabi::Contract,
    l1_erc20_bridge_abi: ethabi::Contract,
    confirmation_timeout: Duration,
    polling_interval: Duration,
}

// TODO (SMA-1623): create a way to pass `Options` (e.g. `nonce`, `gas_limit`, `priority_fee_per_gas`)
// into methods that perform L1 transactions. The unit is wei.
pub const DEFAULT_PRIORITY_FEE: u64 = 2_000_000_000;

impl<S: EthereumSigner> EthereumProvider<S> {
    /// Creates a new Ethereum provider.
    pub async fn new<P>(
        provider: &P,
        eth_web3_url: impl AsRef<str>,
        eth_signer: S,
        eth_addr: H160,
    ) -> Result<Self, ClientError>
    where
        P: ZksNamespaceClient + Sync,
    {
        let l1_chain_id = provider.l1_chain_id().await?;
        let l1_chain_id = u64::try_from(l1_chain_id).map_err(|_| {
            ClientError::MalformedResponse(
                "Chain id overflow - Expected chain id to be in range 0..2^64".to_owned(),
            )
        })?;

        let contract_address = provider.get_main_contract().await?;
        let default_bridges = provider
            .get_bridge_contracts()
            .await
            .map_err(|err| ClientError::NetworkError(err.to_string()))?;

        let eth_web3_url = eth_web3_url
            .as_ref()
            .parse::<SensitiveUrl>()
            .map_err(|err| ClientError::NetworkError(err.to_string()))?;
        let query_client = QueryClient::new(eth_web3_url)
            .map_err(|err| ClientError::NetworkError(err.to_string()))?;
        let eth_client = SigningClient::new(
            Box::new(query_client).for_component("provider"),
            hyperchain_contract(),
            eth_addr,
            eth_signer,
            contract_address,
            DEFAULT_PRIORITY_FEE.into(),
            L1ChainId(l1_chain_id),
        );
        let erc20_abi = ierc20_contract();
        let l1_erc20_bridge_abi = l1_erc20_bridge_contract();

        Ok(Self {
            eth_client,
            default_bridges,
            erc20_abi,
            l1_erc20_bridge_abi,
            confirmation_timeout: Duration::from_secs(10),
            polling_interval: Duration::from_secs(1),
        })
    }

    /// Exposes Ethereum node `web3` API.
    pub fn client(&self) -> &dyn BoundEthInterface {
        &self.eth_client
    }

    pub fn query_client(&self) -> &dyn EthInterface {
        self.eth_client.as_ref()
    }

    /// Returns the zkSync contract address.
    pub fn contract_address(&self) -> H160 {
        self.client().contract_addr()
    }

    /// Returns the Ethereum account balance.
    pub async fn balance(&self) -> Result<U256, ClientError> {
        self.client()
            .sender_eth_balance()
            .await
            .map_err(|err| ClientError::NetworkError(err.to_string()))
    }

    /// Returns the ERC20 token account balance.
    pub async fn erc20_balance(
        &self,
        address: Address,
        token_address: Address,
    ) -> Result<U256, ClientError> {
        CallFunctionArgs::new("balanceOf", address)
            .for_contract(token_address, &self.erc20_abi)
            .call(self.query_client())
            .await
            .map_err(|err| match err {
                Error::EthereumGateway(err) => ClientError::NetworkError(err.to_string()),
                _ => ClientError::MalformedResponse(err.to_string()),
            })
    }

    /// Returns the pending nonce for the Ethereum account.
    pub async fn nonce(&self) -> Result<U256, ClientError> {
        self.client()
            .pending_nonce()
            .await
            .map_err(|err| ClientError::NetworkError(err.to_string()))
    }

    /// Checks whether ERC20 of a certain token deposit is approved for account.
    pub async fn is_erc20_deposit_approved(
        &self,
        token_address: Address,
        bridge: Option<Address>,
    ) -> Result<bool, ClientError> {
        self.is_limited_erc20_deposit_approved(token_address, U256::from(2).pow(255.into()), bridge)
            .await
    }

    pub async fn l2_token_address(
        &self,
        l1_token_address: Address,
        bridge: Option<Address>,
    ) -> Result<Address, ClientError> {
        // TODO(EVM-571): This should be moved to the shared bridge, which does not have `l2_token_address` on L1. Use L2 contracts instead.
        let bridge = bridge.unwrap_or(self.default_bridges.l1_erc20_default_bridge.unwrap());
        CallFunctionArgs::new("l2TokenAddress", l1_token_address)
            .for_contract(bridge, &self.l1_erc20_bridge_abi)
            .call(self.query_client())
            .await
            .map_err(|err| match err {
                Error::EthereumGateway(err) => ClientError::NetworkError(err.to_string()),
                _ => ClientError::MalformedResponse(err.to_string()),
            })
    }

    /// Checks whether ERC20 of a certain token deposit with limit is approved for account.
    pub async fn is_limited_erc20_deposit_approved(
        &self,
        token_address: Address,
        erc20_approve_threshold: U256,
        bridge: Option<Address>,
    ) -> Result<bool, ClientError> {
        // TODO(EVM-571): This should be moved to the shared bridge,
        let bridge = bridge.unwrap_or(self.default_bridges.l1_erc20_default_bridge.unwrap());
        let current_allowance = self
            .client()
            .allowance_on_account(token_address, bridge, &self.erc20_abi)
            .await
            .map_err(|err| ClientError::NetworkError(err.to_string()))?;

        Ok(current_allowance >= erc20_approve_threshold)
    }

    /// Sends a transaction to ERC20 token contract to approve the ERC20 deposit.
    pub async fn approve_erc20_token_deposits(
        &self,
        token_address: Address,
        bridge: Option<Address>,
    ) -> Result<H256, ClientError> {
        self.limited_approve_erc20_token_deposits(token_address, U256::max_value(), bridge)
            .await
    }

    /// Sends a transaction to ERC20 token contract to approve the limited ERC20 deposit.
    pub async fn limited_approve_erc20_token_deposits(
        &self,
        token_address: Address,
        max_erc20_approve_amount: U256,
        bridge: Option<Address>,
    ) -> Result<H256, ClientError> {
        // TODO(EVM-571): This should be moved to the shared bridge,
        let bridge = bridge.unwrap_or(self.default_bridges.l1_erc20_default_bridge.unwrap());
        let contract_function = self
            .erc20_abi
            .function("approve")
            .expect("failed to get function parameters");
        let params = (bridge, max_erc20_approve_amount);
        let data = contract_function
            .encode_input(&params.into_tokens())
            .expect("failed to encode parameters");

        let signed_tx = self
            .client()
            .sign_prepared_tx_for_addr(
                data,
                token_address,
                Options {
                    gas: Some(300_000.into()),
                    ..Default::default()
                },
            )
            .await
            .map_err(|_| ClientError::IncorrectCredentials)?;

        let transaction_hash = self
            .query_client()
            .send_raw_tx(signed_tx.raw_tx)
            .await
            .map_err(|err| ClientError::NetworkError(err.to_string()))?;

        Ok(transaction_hash)
    }

    /// Performs a transfer of funds from one Ethereum account to another.
    /// Note: This operation is performed on Ethereum, and not related to zkSync directly.
    pub async fn transfer(
        &self,
        token_address: Address,
        amount: U256,
        to: H160,
        options: Option<Options>,
    ) -> Result<H256, ClientError> {
        let signed_tx = if is_token_eth(token_address) {
            let options = Options {
                value: Some(amount),
                gas: Some(300_000.into()),
                ..options.unwrap_or_default()
            };
            self.client()
                .sign_prepared_tx_for_addr(Vec::new(), to, options)
                .await
                .map_err(|_| ClientError::IncorrectCredentials)?
        } else {
            let contract_function = self
                .erc20_abi
                .function("transfer")
                .expect("failed to get function parameters");
            let params = (to, amount);
            let data = contract_function
                .encode_input(&params.into_tokens())
                .expect("failed to encode parameters");

            self.client()
                .sign_prepared_tx_for_addr(
                    data,
                    token_address,
                    Options {
                        gas: Some(300_000.into()),
                        ..options.unwrap_or_default()
                    },
                )
                .await
                .map_err(|_| ClientError::IncorrectCredentials)?
        };

        let transaction_hash = self
            .query_client()
            .send_raw_tx(signed_tx.raw_tx)
            .await
            .map_err(|err| ClientError::NetworkError(err.to_string()))?;

        Ok(transaction_hash)
    }

    pub async fn mint_erc20(
        &self,
        token_address: Address,
        amount: U256,
        to: H160,
    ) -> Result<H256, ClientError> {
        let signed_tx = {
            let contract_function = self
                .erc20_abi
                .function("mint")
                .expect("failed to get function parameters");
            let params = (to, amount);
            let data = contract_function
                .encode_input(&params.into_tokens())
                .expect("failed to encode parameters");

            self.eth_client
                .sign_prepared_tx_for_addr(
                    data,
                    token_address,
                    Options {
                        gas: Some(100_000.into()),
                        ..Default::default()
                    },
                )
                .await
                .map_err(|_| ClientError::IncorrectCredentials)?
        };

        let transaction_hash = self
            .query_client()
            .send_raw_tx(signed_tx.raw_tx)
            .await
            .map_err(|err| ClientError::NetworkError(err.to_string()))?;

        Ok(transaction_hash)
    }

    pub async fn base_cost(
        &self,
        gas_limit: U256,
        gas_per_pubdata_byte: u32,
        gas_price: Option<U256>,
    ) -> Result<U256, Error> {
        let gas_price = if let Some(gas_price) = gas_price {
            gas_price
        } else {
            self.query_client().get_gas_price().await?
        };
        let args = CallFunctionArgs::new(
            "l2TransactionBaseCost",
            (gas_price, gas_limit, U256::from(gas_per_pubdata_byte)),
        );
<<<<<<< HEAD
        args.for_contract(self.eth_client.contract_addr(), self.eth_client.contract())
            .call(self.query_client())
            .await
=======
        let res = self.client().call_main_contract_function(args).await?;
        Ok(U256::from_tokens(res)?)
>>>>>>> 8d914ff2
    }

    #[allow(clippy::too_many_arguments)]
    pub async fn request_execute(
        &self,
        contract_address: Address,
        l2_value: U256,
        calldata: Bytes,
        gas_limit: U256,
        factory_deps: Option<Vec<Bytes>>,
        operator_tip: Option<U256>,
        gas_price: Option<U256>,
        refund_recipient: Address,
    ) -> Result<H256, ClientError> {
        let operator_tip = operator_tip.unwrap_or_default();
        let factory_deps = factory_deps.unwrap_or_default();
        let gas_price = if let Some(gas_price) = gas_price {
            gas_price
        } else {
            self.query_client()
                .get_gas_price()
                .await
                .map_err(|e| ClientError::NetworkError(e.to_string()))?
        };
        let base_cost = self
            .base_cost(gas_limit, L1_TO_L2_GAS_PER_PUBDATA, Some(gas_price))
            .await
            .map_err(|e| ClientError::NetworkError(e.to_string()))?;
        let value = base_cost + operator_tip + l2_value;
        let tx_data = self.client().encode_tx_data(
            "requestL2Transaction",
            (
                contract_address,
                l2_value,
                calldata,
                gas_limit,
                U256::from(L1_TO_L2_GAS_PER_PUBDATA),
                factory_deps,
                refund_recipient,
            )
                .into_tokens(),
        );

        let tx = self
            .client()
            .sign_prepared_tx(
                tx_data,
                Options::with(|f| {
                    f.gas = Some(U256::from(300000));
                    f.value = Some(value);
                    f.gas_price = Some(gas_price)
                }),
            )
            .await
            .map_err(|e| ClientError::NetworkError(e.to_string()))?;

        let tx_hash = self
            .query_client()
            .send_raw_tx(tx.raw_tx)
            .await
            .map_err(|e| ClientError::NetworkError(e.to_string()))?;

        Ok(tx_hash)
    }

    /// Performs a deposit in zkSync network.
    /// For ERC20 tokens, a deposit must be approved beforehand via the `EthereumProvider::approve_erc20_token_deposits` method.
    #[allow(clippy::too_many_arguments)]
    pub async fn deposit(
        &self,
        l1_token_address: Address,
        amount: U256,
        to: Address,
        operator_tip: Option<U256>,
        bridge_address: Option<Address>,
        eth_options: Option<Options>,
    ) -> Result<H256, ClientError> {
        let operator_tip = operator_tip.unwrap_or_default();

        let is_eth_deposit = l1_token_address == Address::zero();

        // Calculate the gas limit for transaction: it may vary for different tokens.
        let gas_limit = if is_eth_deposit {
            400_000u64
        } else {
            let gas_limits: Map<String, Value> = serde_json::from_str(RAW_ERC20_DEPOSIT_GAS_LIMIT)
                .map_err(|_| ClientError::Other)?;
            let address_str = format!("{:?}", l1_token_address);
            let is_mainnet = Network::from_chain_id(self.client().chain_id()) == Network::Mainnet;
            if is_mainnet && gas_limits.contains_key(&address_str) {
                2 * gas_limits
                    .get(&address_str)
                    .unwrap()
                    .as_u64()
                    .ok_or(ClientError::Other)?
            } else {
                600000u64
            }
        };

        let mut options = eth_options.unwrap_or_default();

        // If the user has already provided `max_fee_per_gas` or `gas_price`, we will use
        // it to calculate the base cost for the transaction
        let gas_price = if let Some(max_fee_per_gas) = options.max_fee_per_gas {
            max_fee_per_gas
        } else if let Some(gas_price) = options.gas_price {
            gas_price
        } else {
            let gas_price = self
                .query_client()
                .get_gas_price()
                .await
                .map_err(|e| ClientError::NetworkError(e.to_string()))?;

            options.gas_price = Some(gas_price);

            gas_price
        };

        // TODO (PLA-85): Add gas estimations for deposits in Rust SDK
        let l2_gas_limit = U256::from(6_000_000u32);

        let base_cost: U256 = self
            .base_cost(
                l2_gas_limit,
                REQUIRED_L1_TO_L2_GAS_PER_PUBDATA_BYTE as u32,
                Some(gas_price),
            )
            .await
            .map_err(|e| ClientError::NetworkError(e.to_string()))?;

        // Calculate the amount of ether to be sent in the transaction.
        let total_value = if is_eth_deposit {
            // Both fee component and the deposit amount are represented as `msg.value`.
            base_cost + operator_tip + amount
        } else {
            // ERC20 token, `msg.value` is used only for the fee.
            base_cost + operator_tip
        };

        options.value = Some(total_value);
        options.gas = Some(gas_limit.into());

        let transaction_hash = if is_eth_deposit {
            self.request_execute(
                to,
                amount,
                Default::default(),
                l2_gas_limit,
                None,
                None,
                Some(gas_price),
                Default::default(),
            )
            .await?
        } else {
            // TODO(EVM-571): This should be moved to the shared bridge, and the `requestL2Transaction` method
            let bridge_address =
                bridge_address.unwrap_or(self.default_bridges.l1_erc20_default_bridge.unwrap());
            let contract_function = self
                .l1_erc20_bridge_abi
                .function("deposit")
                .expect("failed to get function parameters");
            let params = (
                to,
                l1_token_address,
                amount,
                l2_gas_limit,
                U256::from(L1_TO_L2_GAS_PER_PUBDATA),
            );
            let data = contract_function
                .encode_input(&params.into_tokens())
                .expect("failed to encode parameters");

            let signed_tx = self
                .eth_client
                .sign_prepared_tx_for_addr(data, bridge_address, options)
                .await
                .map_err(|_| ClientError::IncorrectCredentials)?;
            self.query_client()
                .send_raw_tx(signed_tx.raw_tx)
                .await
                .map_err(|err| ClientError::NetworkError(err.to_string()))?
        };

        Ok(transaction_hash)
    }

    /// Sets the timeout to wait for transactions to appear in the Ethereum network.
    /// By default it is set to 10 seconds.
    pub fn set_confirmation_timeout(&mut self, timeout: Duration) {
        self.confirmation_timeout = timeout;
    }

    pub fn set_polling_interval(&mut self, polling_interval: Duration) {
        self.polling_interval = polling_interval;
    }

    /// Waits until the transaction is confirmed by the Ethereum blockchain.
    pub async fn wait_for_tx(&self, tx_hash: H256) -> Result<TransactionReceipt, ClientError> {
        let mut poller = tokio::time::interval(self.polling_interval);

        let start = Instant::now();
        loop {
            if let Some(receipt) = self
                .query_client()
                .tx_receipt(tx_hash)
                .await
                .map_err(|err| ClientError::NetworkError(err.to_string()))?
            {
                return Ok(receipt);
            }

            if start.elapsed() > self.confirmation_timeout {
                return Err(ClientError::OperationTimeout);
            }
            poller.tick().await;
        }
    }
}

/// Trait describes the ability to receive the priority operation from this holder.
pub trait PriorityOpHolder {
    /// Returns the priority operation if exists.
    fn priority_op(&self) -> Option<L1TxCommonData>;

    /// Returns the handle for the priority operation.
    fn priority_op_handle<'a, P>(&self, provider: &'a P) -> Option<SyncTransactionHandle<'a, P>>
    where
        P: EthNamespaceClient + Sync,
    {
        self.priority_op()
            .map(|op| SyncTransactionHandle::new(op.hash(), provider))
    }
}

impl PriorityOpHolder for TransactionReceipt {
    fn priority_op(&self) -> Option<L1TxCommonData> {
        self.logs
            .iter()
            .find_map(|op| L1Tx::try_from(op.clone()).ok().map(|tx| tx.common_data))
    }
}<|MERGE_RESOLUTION|>--- conflicted
+++ resolved
@@ -364,14 +364,9 @@
             "l2TransactionBaseCost",
             (gas_price, gas_limit, U256::from(gas_per_pubdata_byte)),
         );
-<<<<<<< HEAD
         args.for_contract(self.eth_client.contract_addr(), self.eth_client.contract())
             .call(self.query_client())
             .await
-=======
-        let res = self.client().call_main_contract_function(args).await?;
-        Ok(U256::from_tokens(res)?)
->>>>>>> 8d914ff2
     }
 
     #[allow(clippy::too_many_arguments)]
