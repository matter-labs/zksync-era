--- conflicted
+++ resolved
@@ -34,13 +34,8 @@
             shell,
             no_deps,
             ecosystem_config,
-<<<<<<< HEAD
             test_timeout: Duration::from_secs(timeout.unwrap_or(240)),
-            test_name: None,
-=======
-            test_timeout: Duration::from_secs(240),
             test_suites: vec![],
->>>>>>> 48c3f89c
             test_pattern: None,
         })
     }
@@ -117,12 +112,8 @@
 
 pub async fn run(shell: &Shell, args: IntegrationArgs) -> anyhow::Result<()> {
     logger::info(msg_integration_tests_run(args.external_node));
-<<<<<<< HEAD
     let mut command = IntegrationTestRunner::new(shell, args.no_deps, args.timeout)?
-=======
-    let mut command = IntegrationTestRunner::new(shell, args.no_deps)?
         .with_test_suites(args.suite.iter().map(String::as_str))
->>>>>>> 48c3f89c
         .with_test_pattern(args.test_pattern.as_deref())
         .build_command()
         .await?;
