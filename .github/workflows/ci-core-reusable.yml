--- conflicted
+++ resolved
@@ -367,27 +367,7 @@
 
       - name: Run integration tests
         run: |
-<<<<<<< HEAD
-          PASSED_ENV_VARS="RUN_CONTRACT_VERIFICATION_TEST" \
-          ci_run zkstack dev test integration --no-deps --ignore-prerequisites --chain era &> ${{ env.INTEGRATION_TESTS_LOGS_DIR }}/rollup.log &
-          PID1=$!
-
-          ci_run zkstack dev test integration --no-deps --ignore-prerequisites --chain validium &> ${{ env.INTEGRATION_TESTS_LOGS_DIR }}/validium.log &
-          PID2=$!
-
-          ci_run zkstack dev test integration --no-deps --ignore-prerequisites --chain custom_token &> ${{ env.INTEGRATION_TESTS_LOGS_DIR }}/custom_token.log &
-          PID3=$!
-
-          ci_run zkstack dev test integration --no-deps --ignore-prerequisites --chain consensus &> ${{ env.INTEGRATION_TESTS_LOGS_DIR }}/consensus.log &
-          PID4=$!
-
-          wait $PID1
-          wait $PID2
-          wait $PID3
-          wait $PID4
-=======
-          ci_run ./bin/run_on_all_chains.sh "zk_supervisor test integration --no-deps --ignore-prerequisites" ${{ env.CHAINS }} ${{ env.INTEGRATION_TESTS_LOGS_DIR }}
->>>>>>> d4ee72cf
+          ci_run ./bin/run_on_all_chains.sh "zkstack dev test integration --no-deps --ignore-prerequisites" ${{ env.CHAINS }} ${{ env.INTEGRATION_TESTS_LOGS_DIR }}
 
       - name: Init external nodes
         run: |
@@ -409,50 +389,11 @@
 
       - name: Run recovery tests (from snapshot)
         run: |
-<<<<<<< HEAD
-
-          ci_run zkstack dev test recovery --snapshot --no-deps --ignore-prerequisites --verbose --chain era &> ${{ env.SNAPSHOT_RECOVERY_LOGS_DIR }}/rollup.log &
-          PID1=$!
-
-          ci_run zkstack dev test recovery --snapshot --no-deps --ignore-prerequisites --verbose --chain validium &> ${{ env.SNAPSHOT_RECOVERY_LOGS_DIR }}/validium.log &
-          PID2=$!
-
-          ci_run zkstack dev test recovery --snapshot --no-deps --ignore-prerequisites --verbose --chain custom_token &> ${{ env.SNAPSHOT_RECOVERY_LOGS_DIR }}/custom_token.log &
-          PID3=$!
-
-          ci_run zkstack dev test recovery --snapshot --no-deps --ignore-prerequisites --verbose --chain consensus &> ${{ env.SNAPSHOT_RECOVERY_LOGS_DIR }}/consensus.log &
-          PID4=$!
-
-          wait $PID1
-          wait $PID2
-          wait $PID3
-          wait $PID4
+          ci_run ./bin/run_on_all_chains.sh "zkstack dev test recovery --snapshot --no-deps --ignore-prerequisites --verbose" ${{ env.CHAINS }} ${{ env.INTEGRATION_TESTS_LOGS_DIR }}
 
       - name: Run recovery tests (from genesis)
         run: |
-          ci_run zkstack dev test recovery --no-deps --no-kill --ignore-prerequisites --verbose --chain era &> ${{ env.GENESIS_RECOVERY_LOGS_DIR }}/rollup.log &
-          PID1=$!
-
-          ci_run zkstack dev test recovery --no-deps --no-kill --ignore-prerequisites --verbose --chain validium &> ${{ env.GENESIS_RECOVERY_LOGS_DIR }}/validium.log &
-          PID2=$!
-
-          ci_run zkstack dev test recovery --no-deps --no-kill --ignore-prerequisites --verbose --chain custom_token &> ${{ env.GENESIS_RECOVERY_LOGS_DIR }}/custom_token.log &
-          PID3=$!
-
-          ci_run zkstack dev test recovery --no-deps --no-kill --ignore-prerequisites --verbose --chain consensus &> ${{ env.GENESIS_RECOVERY_LOGS_DIR }}/consensus.log &
-          PID4=$!
-
-          wait $PID1
-          wait $PID2
-          wait $PID3
-          wait $PID4
-=======
-          ci_run ./bin/run_on_all_chains.sh "zk_supervisor test recovery --snapshot --no-deps --ignore-prerequisites --verbose" ${{ env.CHAINS }} ${{ env.INTEGRATION_TESTS_LOGS_DIR }}
-
-      - name: Run recovery tests (from genesis)
-        run: |
-          ci_run ./bin/run_on_all_chains.sh "zk_supervisor test recovery --no-deps --no-kill --ignore-prerequisites --verbose" ${{ env.CHAINS }} ${{ env.INTEGRATION_TESTS_LOGS_DIR }}
->>>>>>> d4ee72cf
+          ci_run ./bin/run_on_all_chains.sh "zkstack dev test recovery --no-deps --no-kill --ignore-prerequisites --verbose" ${{ env.CHAINS }} ${{ env.INTEGRATION_TESTS_LOGS_DIR }}
 
       - name: Run external node server
         run: |
@@ -463,78 +404,19 @@
 
       - name: Run integration tests en
         run: |
-<<<<<<< HEAD
-          ci_run zkstack dev test integration --no-deps --ignore-prerequisites --external-node --chain era &> ${{ env.INTEGRATION_TESTS_EN_LOGS_DIR }}/rollup.log &
-          PID1=$!
-
-          ci_run zkstack dev test integration --no-deps --ignore-prerequisites --external-node --chain validium &> ${{ env.INTEGRATION_TESTS_EN_LOGS_DIR }}/validium.log &
-          PID2=$!
-
-          ci_run zkstack dev test integration --no-deps --ignore-prerequisites --external-node --chain custom_token &> ${{ env.INTEGRATION_TESTS_EN_LOGS_DIR }}/custom_token.log &
-          PID3=$!
-
-          ci_run zkstack dev test integration --no-deps --ignore-prerequisites --external-node --chain consensus &> ${{ env.INTEGRATION_TESTS_EN_LOGS_DIR }}/consensus.log &
-          PID4=$!
-
-          wait $PID1
-          wait $PID2
-          wait $PID3
-          wait $PID4
-=======
-          ci_run ./bin/run_on_all_chains.sh "zk_supervisor test integration --no-deps --ignore-prerequisites --external-node" ${{ env.CHAINS }} ${{ env.INTEGRATION_TESTS_LOGS_DIR }}
->>>>>>> d4ee72cf
+          ci_run ./bin/run_on_all_chains.sh "zkstack dev test integration --no-deps --ignore-prerequisites --external-node" ${{ env.CHAINS }} ${{ env.INTEGRATION_TESTS_LOGS_DIR }}
 
       - name: Fee projection tests
         run: |
           ci_run killall -INT zksync_server || true
-<<<<<<< HEAD
-          
-          ci_run zkstack dev test fees --no-deps --no-kill --chain era &> ${{ env.FEES_LOGS_DIR }}/era.log &
-          PID1=$!
-          
-          ci_run zkstack dev test fees --no-deps --no-kill --chain validium &> ${{ env.FEES_LOGS_DIR }}/validium.log &
-          PID2=$!
-          
-          ci_run zkstack dev test fees --no-deps --no-kill --chain custom_token &> ${{ env.FEES_LOGS_DIR }}/custom_token.log &
-          PID3=$!
-          
-          ci_run zkstack dev test fees --no-deps --no-kill --chain consensus &> ${{ env.FEES_LOGS_DIR }}/consensus.log &
-          PID4=$!
-          
-          wait $PID1
-          wait $PID2
-          wait $PID3
-          wait $PID4
-=======
-          ci_run ./bin/run_on_all_chains.sh "zk_supervisor test fees --no-deps --no-kill" ${{ env.CHAINS }} ${{ env.INTEGRATION_TESTS_LOGS_DIR }}
->>>>>>> d4ee72cf
+          ci_run ./bin/run_on_all_chains.sh "zkstack dev test fees --no-deps --no-kill" ${{ env.CHAINS }} ${{ env.INTEGRATION_TESTS_LOGS_DIR }}
 
       - name: Run revert tests
         run: |
           ci_run killall -INT zksync_server || true
           ci_run killall -INT zksync_external_node || true
 
-<<<<<<< HEAD
-          ci_run zkstack dev test revert --no-deps --external-node --no-kill --ignore-prerequisites --chain era &> ${{ env.REVERT_LOGS_DIR }}/rollup.log &
-          PID1=$!
-
-          ci_run zkstack dev test revert --no-deps --external-node --no-kill --ignore-prerequisites --chain validium &> ${{ env.REVERT_LOGS_DIR }}/validium.log &
-          PID2=$!
-
-          ci_run zkstack dev test revert --no-deps --external-node --no-kill --ignore-prerequisites --chain custom_token &> ${{ env.REVERT_LOGS_DIR }}/custom_token.log &
-          PID3=$!
-
-          ci_run zkstack dev test revert --no-deps --external-node --no-kill --ignore-prerequisites --chain consensus &> ${{ env.REVERT_LOGS_DIR }}/consensus.log &
-          PID4=$!
-
-          wait $PID1
-          wait $PID2
-          wait $PID3
-          wait $PID4
-
-=======
-          ci_run ./bin/run_on_all_chains.sh "zk_supervisor test revert --no-deps --external-node --no-kill --ignore-prerequisites" ${{ env.CHAINS }} ${{ env.INTEGRATION_TESTS_LOGS_DIR }}
->>>>>>> d4ee72cf
+          ci_run ./bin/run_on_all_chains.sh "zkstack dev test revert --no-deps --external-node --no-kill --ignore-prerequisites" ${{ env.CHAINS }} ${{ env.INTEGRATION_TESTS_LOGS_DIR }}
 
       # Upgrade tests should run last, because as soon as they
       # finish the bootloader will be different
