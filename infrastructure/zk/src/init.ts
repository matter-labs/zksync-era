--- conflicted
+++ resolved
@@ -51,15 +51,9 @@
     await announced('Deploying L1 verifier', contract.deployVerifier([]));
     await announced('Reloading env', env.reload());
     await announced('Running server genesis setup', server.genesisFromSources());
-<<<<<<< HEAD
-    await announced('Deploying L1 contracts', contract.redeployL1([]));
-    await announced('Initializing validator', contract.initializeValidator());
-    await announced('Initialize L1 allow list', contract.initializeL1AllowList());
-=======
-    await announced('Deploying L1 contracts', contract.redeployL1(deployerL1ContractInputArgs));
+    await announced('Deploying L1 contracts', contract.redeployL1(governorPrivateKeyArgs));
     await announced('Initializing validator', contract.initializeValidator(governorPrivateKeyArgs));
-    await announced('Initialize L1 allow list ', contract.initializeL1AllowList(governorPrivateKeyArgs));
->>>>>>> 0d952d43
+    await announced('Initialize L1 allow list', contract.initializeL1AllowList(governorPrivateKeyArgs));
     await announced(
         'Deploying L2 contracts',
         contract.deployL2(
@@ -72,10 +66,7 @@
     if (deployerL2ContractInput.includeL2WETH) {
         await announced('Initializing L2 WETH token', contract.initializeWethToken(governorPrivateKeyArgs));
     }
-<<<<<<< HEAD
-    await announced('Initializing governance', contract.initializeGovernance());
-=======
->>>>>>> 0d952d43
+    await announced('Initializing governance', contract.initializeGovernance(governorPrivateKeyArgs));
 }
 
 // A smaller version of `init` that "resets" the localhost environment, for which `init` was already called before.
