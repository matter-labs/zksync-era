--- conflicted
+++ resolved
@@ -399,32 +399,11 @@
     }
 }
 
-<<<<<<< HEAD
-impl RandomConfig for configs::house_keeper::HouseKeeperConfig {
-    fn sample(g: &mut Gen<impl Rng>) -> Self {
-        Self {
-            l1_batch_metrics_reporting_interval_ms: g.gen(),
-            gpu_prover_queue_reporting_interval_ms: g.gen(),
-            prover_job_retrying_interval_ms: g.gen(),
-            prover_stats_reporting_interval_ms: g.gen(),
-            witness_job_moving_interval_ms: g.gen(),
-            witness_generator_stats_reporting_interval_ms: g.gen(),
-            fri_witness_job_moving_interval_ms: g.gen(),
-            fri_prover_job_retrying_interval_ms: g.gen(),
-            fri_witness_generator_job_retrying_interval_ms: g.gen(),
-            prover_db_pool_size: g.gen(),
-            fri_prover_stats_reporting_interval_ms: g.gen(),
-            fri_proof_compressor_job_retrying_interval_ms: g.gen(),
-            fri_proof_compressor_stats_reporting_interval_ms: g.gen(),
-            fri_prover_job_archiver_reporting_interval_ms: g.gen(),
-            fri_prover_job_archiver_archiving_interval_secs: g.gen(),
-=======
 impl Distribution<configs::ETHWatchConfig> for EncodeDist {
     fn sample<R: Rng + ?Sized>(&self, rng: &mut R) -> configs::ETHWatchConfig {
         configs::ETHWatchConfig {
             confirmations_for_eth_event: self.sample(rng),
             eth_node_poll_interval: self.sample(rng),
->>>>>>> 3fa6141d
         }
     }
 }
@@ -606,6 +585,8 @@
             fri_prover_stats_reporting_interval_ms: self.sample(rng),
             fri_proof_compressor_job_retrying_interval_ms: self.sample(rng),
             fri_proof_compressor_stats_reporting_interval_ms: self.sample(rng),
+            fri_prover_job_archiver_reporting_interval_ms: g.gen(),
+            fri_prover_job_archiver_archiving_interval_secs: g.gen(),
         }
     }
 }
