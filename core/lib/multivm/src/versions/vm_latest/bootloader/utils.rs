use zksync_types::{ethabi, h256_to_u256, InteropRoot, ProtocolVersionId, U256};

use super::tx::BootloaderTx;
use crate::{
    interface::{
        pubdata::{PubdataBuilder, PubdataInput},
        BootloaderMemory, CompressedBytecodeInfo, TxExecutionMode,
    },
    utils::bytecode,
    vm_latest::{
        bootloader::l2_block::BootloaderL2Block,
        constants::{
            get_bootloader_tx_description_offset, get_compressed_bytecodes_offset,
            get_interop_blocks_begin_offset, get_interop_root_offset,
            get_operator_provided_l1_messenger_pubdata_offset, get_operator_refunds_offset,
            get_tx_description_offset, get_tx_operator_l2_block_info_offset,
            get_tx_overhead_offset, get_tx_trusted_gas_limit_offset,
            BOOTLOADER_TX_DESCRIPTION_SIZE, INTEROP_ROOT_SLOTS_SIZE,
            OPERATOR_PROVIDED_L1_MESSENGER_PUBDATA_SLOTS, TX_OPERATOR_SLOTS_PER_L2_BLOCK_INFO,
        },
        MultiVmSubversion,
    },
};

pub struct NewBlockConfig {
    pub number_of_applied_interop_roots: usize,
    pub block_index_in_batch: usize,
}

pub(super) struct L2BlockApplicationConfig {
    pub tx_index: usize,
    pub subversion: MultiVmSubversion,
    pub new_block_config: Option<NewBlockConfig>,
}

impl L2BlockApplicationConfig {
    pub fn should_start_new_l2_block(&self) -> bool {
        self.new_block_config.is_some()
    }
}

pub(super) fn get_memory_for_compressed_bytecodes(
    compressed_bytecodes: &[CompressedBytecodeInfo],
) -> Vec<U256> {
    let memory_addition: Vec<_> = compressed_bytecodes
        .iter()
        .flat_map(bytecode::encode_call)
        .collect();
    bytecode::bytes_to_be_words(&memory_addition)
}

#[allow(clippy::too_many_arguments)]
pub(super) fn apply_tx_to_memory(
    memory: &mut BootloaderMemory,
    bootloader_tx: &BootloaderTx,
    bootloader_l2_block: &BootloaderL2Block,
    tx_offset: usize,
    compressed_bytecodes_size: usize,
    execution_mode: TxExecutionMode,
    config: L2BlockApplicationConfig,
) -> (usize, usize) {
    let bootloader_description_offset = get_bootloader_tx_description_offset(config.subversion)
        + BOOTLOADER_TX_DESCRIPTION_SIZE * config.tx_index;
    let tx_description_offset = get_tx_description_offset(config.subversion) + tx_offset;

    memory.push((
        bootloader_description_offset,
        assemble_tx_meta(execution_mode, true),
    ));

    memory.push((
        bootloader_description_offset + 1,
        U256::from_big_endian(&(32 * tx_description_offset).to_be_bytes()),
    ));

    let refund_offset = get_operator_refunds_offset(config.subversion) + config.tx_index;
    memory.push((refund_offset, bootloader_tx.refund.into()));

    let overhead_offset = get_tx_overhead_offset(config.subversion) + config.tx_index;
    memory.push((overhead_offset, bootloader_tx.gas_overhead.into()));

    let trusted_gas_limit_offset =
        get_tx_trusted_gas_limit_offset(config.subversion) + config.tx_index;
    memory.push((trusted_gas_limit_offset, bootloader_tx.trusted_gas_limit));

    memory.extend(
        (tx_description_offset..tx_description_offset + bootloader_tx.encoded_len())
            .zip(bootloader_tx.encoded.clone()),
    );

    // Note, +1 is moving for pointer
    let compressed_bytecodes_offset =
        get_compressed_bytecodes_offset(config.subversion) + 1 + compressed_bytecodes_size;

    let applied_interop_roots = apply_l2_block_inner(memory, bootloader_l2_block, config);

    let encoded_compressed_bytecodes =
        get_memory_for_compressed_bytecodes(&bootloader_tx.compressed_bytecodes);
    let compressed_bytecodes_encoding = encoded_compressed_bytecodes.len();

    memory.extend(
        (compressed_bytecodes_offset
            ..compressed_bytecodes_offset + encoded_compressed_bytecodes.len())
            .zip(encoded_compressed_bytecodes),
    );

    (compressed_bytecodes_encoding, applied_interop_roots)
}

// Returns the number of applied interop roots
pub(crate) fn apply_l2_block(
    memory: &mut BootloaderMemory,
    bootloader_l2_block: &BootloaderL2Block,
    tx_index: usize,
    subversion: MultiVmSubversion,
    new_block_config: Option<NewBlockConfig>,
) -> usize {
    apply_l2_block_inner(
        memory,
        bootloader_l2_block,
        L2BlockApplicationConfig {
            tx_index,
            subversion,
            new_block_config,
        },
    )
}

fn apply_l2_block_inner(
    memory: &mut BootloaderMemory,
    bootloader_l2_block: &BootloaderL2Block,
    config: L2BlockApplicationConfig,
) -> usize {
    // Since L2 block information start from the `TX_OPERATOR_L2_BLOCK_INFO_OFFSET` and each
    // L2 block info takes `TX_OPERATOR_SLOTS_PER_L2_BLOCK_INFO` slots, the position where the L2 block info
    // for this transaction needs to be written is:

    let block_position = get_tx_operator_l2_block_info_offset(config.subversion)
        + config.tx_index * TX_OPERATOR_SLOTS_PER_L2_BLOCK_INFO;

    memory.push((block_position, bootloader_l2_block.number.into()));
    memory.push((block_position + 1, bootloader_l2_block.timestamp.into()));
    memory.push((
        block_position + 2,
        h256_to_u256(bootloader_l2_block.prev_block_hash),
    ));
    memory.push((
        block_position + 3,
        if config.should_start_new_l2_block() {
            bootloader_l2_block.max_virtual_blocks_to_create.into()
        } else {
            U256::zero()
        },
    ));

    if config.subversion < MultiVmSubversion::Interop || !config.should_start_new_l2_block() {
        return 0;
    }

    let new_block_config = config.new_block_config.as_ref().unwrap();
    for (offset, interop_root) in bootloader_l2_block.interop_roots.iter().enumerate() {
        apply_interop_root(
            memory,
            new_block_config.number_of_applied_interop_roots + offset,
            interop_root.clone(),
            config.subversion,
            bootloader_l2_block.number,
        );
    }

    apply_interop_root_number_in_block_number(
        memory,
        config.subversion,
        bootloader_l2_block.interop_roots.len(),
        new_block_config.block_index_in_batch,
    );

    bootloader_l2_block.interop_roots.len()
}

fn apply_interop_root(
    memory: &mut BootloaderMemory,
    interop_root_offset: usize,
    interop_root: InteropRoot,
    subversion: MultiVmSubversion,
    l2_block_number: u32,
) {
    let interop_root_slot = get_interop_root_offset(subversion);
    // Convert the byte array into U256 words
    let mut u256_words: Vec<U256> = vec![
        U256::from(l2_block_number),
        U256::from(interop_root.chain_id.as_u64()),
        U256::from(interop_root.block_number),
        U256::from(interop_root.sides.len()),
    ];

    u256_words.extend(
        interop_root
            .sides
            .iter()
            .map(|hash| U256::from(hash.as_bytes())),
    );
    let start_slot = interop_root_slot + interop_root_offset * INTEROP_ROOT_SLOTS_SIZE;
    memory.extend((start_slot..).zip(u256_words));
}

fn apply_interop_root_number_in_block_number(
    memory: &mut BootloaderMemory,
    subversion: MultiVmSubversion,
    number_of_interop_roots: usize,
    block_index_in_batch: usize,
) {
    let first_empty_slot = get_interop_blocks_begin_offset(subversion) + block_index_in_batch;
    let number_of_interop_roots_plus_one: U256 = (number_of_interop_roots + 1).into();
<<<<<<< HEAD
    memory.extend(vec![(first_empty_slot, number_of_interop_roots_plus_one)]);
=======
    memory.push((first_empty_slot, number_of_interop_roots_plus_one));
>>>>>>> 8ad81883
}

fn bootloader_memory_input(
    pubdata_builder: &dyn PubdataBuilder,
    input: &PubdataInput,
    protocol_version: ProtocolVersionId,
) -> Vec<u8> {
    let l2_da_validator_address = pubdata_builder.l2_da_validator();
    let operator_input = pubdata_builder.l1_messenger_operator_input(input, protocol_version);

    ethabi::encode(&[
        ethabi::Token::Address(l2_da_validator_address),
        ethabi::Token::Bytes(operator_input),
    ])
}

pub(crate) fn apply_pubdata_to_memory(
    memory: &mut BootloaderMemory,
    pubdata_builder: &dyn PubdataBuilder,
    pubdata_information: &PubdataInput,
    protocol_version: ProtocolVersionId,
    subversion: MultiVmSubversion,
) {
    let (l1_messenger_pubdata_start_slot, pubdata) = match subversion {
        MultiVmSubversion::SmallBootloaderMemory | MultiVmSubversion::IncreasedBootloaderMemory => {
            // Skipping two slots as they will be filled by the bootloader itself:
            // - One slot is for the selector of the call to the L1Messenger.
            // - The other slot is for the 0x20 offset for the calldata.
            let l1_messenger_pubdata_start_slot =
                get_operator_provided_l1_messenger_pubdata_offset(subversion) + 2;

            // Need to skip first word as it represents array offset
            // while bootloader expects only [len || data]
            let pubdata = ethabi::encode(&[ethabi::Token::Bytes(
                pubdata_builder.l1_messenger_operator_input(pubdata_information, protocol_version),
            )])[32..]
                .to_vec();

            assert!(
                pubdata.len() / 32 <= OPERATOR_PROVIDED_L1_MESSENGER_PUBDATA_SLOTS - 2,
                "The encoded pubdata is too big"
            );

            (l1_messenger_pubdata_start_slot, pubdata)
        }
        MultiVmSubversion::Gateway
        | MultiVmSubversion::EvmEmulator
        | MultiVmSubversion::EcPrecompiles
        | MultiVmSubversion::Interop => {
            // Skipping the first slot as it will be filled by the bootloader itself:
            // It is for the selector of the call to the L1Messenger.
            let l1_messenger_pubdata_start_slot =
                get_operator_provided_l1_messenger_pubdata_offset(subversion) + 1;

            let pubdata =
                bootloader_memory_input(pubdata_builder, pubdata_information, protocol_version);

            assert!(
                // Note that unlike the previous version, the difference is `1`, since now it also includes the offset
                pubdata.len() / 32 < OPERATOR_PROVIDED_L1_MESSENGER_PUBDATA_SLOTS,
                "The encoded pubdata is too big"
            );

            (l1_messenger_pubdata_start_slot, pubdata)
        }
    };

    pubdata
        .chunks(32)
        .enumerate()
        .for_each(|(slot_offset, value)| {
            memory.push((
                l1_messenger_pubdata_start_slot + slot_offset,
                U256::from(value),
            ))
        });
}

/// Forms a word that contains meta information for the transaction execution.
///
/// # Current layout
///
/// - 0 byte (MSB): server-side tx execution mode
///   In the server, we may want to execute different parts of the transaction in the different context
///   For example, when checking validity, we don't want to actually execute transaction and have side effects.
///
///   Possible values:
///     - 0x00: validate & execute (normal mode)
///     - 0x02: execute but DO NOT validate
///
/// - 31 byte (LSB): whether to execute transaction or not (at all).
pub(super) fn assemble_tx_meta(execution_mode: TxExecutionMode, execute_tx: bool) -> U256 {
    let mut output = [0u8; 32];

    // Set 0 byte (execution mode)
    output[0] = match execution_mode {
        TxExecutionMode::VerifyExecute => 0x00,
        TxExecutionMode::EstimateFee => 0x00,
        TxExecutionMode::EthCall => 0x02,
    };

    // Set 31 byte (marker for tx execution)
    output[31] = u8::from(execute_tx);

    U256::from_big_endian(&output)
}<|MERGE_RESOLUTION|>--- conflicted
+++ resolved
@@ -212,11 +212,7 @@
 ) {
     let first_empty_slot = get_interop_blocks_begin_offset(subversion) + block_index_in_batch;
     let number_of_interop_roots_plus_one: U256 = (number_of_interop_roots + 1).into();
-<<<<<<< HEAD
-    memory.extend(vec![(first_empty_slot, number_of_interop_roots_plus_one)]);
-=======
     memory.push((first_empty_slot, number_of_interop_roots_plus_one));
->>>>>>> 8ad81883
 }
 
 fn bootloader_memory_input(
