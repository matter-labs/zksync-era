use std::{num::NonZeroUsize, time::Duration};

<<<<<<< HEAD
use smart_config::{
    de::{Optional, Serde},
    DescribeConfig, DeserializeConfig,
};
use zksync_basic_types::{
    commitment::L1BatchCommitmentMode, url::SensitiveUrl, L1ChainId, L2ChainId, SLChainId,
};
=======
use serde::Deserialize;
use zksync_basic_types::{url::SensitiveUrl, L1ChainId, L2ChainId, SLChainId};
>>>>>>> 9a48dd87

/// Temporary config for initializing external node, will be completely replaced by consensus config later
#[derive(Debug, Clone, PartialEq, DescribeConfig, DeserializeConfig)]
pub struct ENConfig {
    // Genesis
    #[config(with = Serde![int])]
    pub l2_chain_id: L2ChainId,
    #[config(with = Serde![int])]
    pub l1_chain_id: L1ChainId,
<<<<<<< HEAD
    #[config(default, with = Serde![str])]
    pub l1_batch_commit_data_generator_mode: L1BatchCommitmentMode,
=======
>>>>>>> 9a48dd87

    // Main node configuration
    #[config(secret, with = Serde![str])]
    pub main_node_url: SensitiveUrl,
    #[config(default_t = NonZeroUsize::new(100).unwrap())]
    pub main_node_rate_limit_rps: NonZeroUsize,
    #[config(secret, with = Optional(Serde![str]))]
    pub gateway_url: Option<SensitiveUrl>,
    pub bridge_addresses_refresh_interval: Option<Duration>,
    #[config(with = Optional(Serde![int]))]
    pub gateway_chain_id: Option<SLChainId>,
}

#[cfg(test)]
mod tests {
    use smart_config::{ConfigRepository, ConfigSchema, Environment, Yaml};

    use super::*;

    fn expected_config() -> ENConfig {
        ENConfig {
            l2_chain_id: L2ChainId::from(271),
            l1_chain_id: L1ChainId(9),
            gateway_chain_id: Some(SLChainId(123)),
            l1_batch_commit_data_generator_mode: L1BatchCommitmentMode::Rollup,
            main_node_url: "http://127.0.0.1:3050/".parse().unwrap(),
            main_node_rate_limit_rps: NonZeroUsize::new(200).unwrap(),
            gateway_url: None,
            bridge_addresses_refresh_interval: Some(Duration::from_secs(15)),
        }
    }

    fn create_schema() -> ConfigSchema {
        let mut schema = ConfigSchema::default();
        schema
            .insert(&ENConfig::DESCRIPTION, "external_node")
            .unwrap()
            .push_alias("")
            .unwrap();
        schema
    }

    #[test]
    fn parsing_from_env() {
        let env = r#"
            EN_L1_CHAIN_ID=9
            EN_L2_CHAIN_ID=271
            EN_GATEWAY_CHAIN_ID=123
            EN_MAIN_NODE_URL=http://127.0.0.1:3050/
            EN_MAIN_NODE_RATE_LIMIT_RPS=200
            EN_L1_BATCH_COMMIT_DATA_GENERATOR_MODE=Rollup
            EN_BRIDGE_ADDRESSES_REFRESH_INTERVAL="15s"
        "#;
        let env = Environment::from_dotenv("test.env", env)
            .unwrap()
            .strip_prefix("EN_");

        let schema = create_schema();
        let repo = ConfigRepository::new(&schema).with(env);
        let config: ENConfig = repo.single().unwrap().parse().unwrap();
        assert_eq!(config, expected_config());
    }

    #[test]
    fn parsing_from_yaml() {
        let yaml = r#"
            main_node_url: http://127.0.0.1:3050/
            main_node_rate_limit_rps: 200
            gateway_url: null
            l2_chain_id: 271
            l1_chain_id: 9
            gateway_chain_id: 123
            l1_batch_commit_data_generator_mode: Rollup
            bridge_addresses_refresh_interval: '15s'
        "#;
        let yaml = Yaml::new("test.yml", serde_yaml::from_str(yaml).unwrap()).unwrap();

        let schema = create_schema();
        let repo = ConfigRepository::new(&schema).with(yaml);
        let config: ENConfig = repo.single().unwrap().parse().unwrap();
        assert_eq!(config, expected_config());
    }

    #[test]
    fn parsing_from_canonical_yaml() {
        let yaml = r#"
          external_node:
            main_node_url: http://127.0.0.1:3050/
            main_node_rate_limit_rps: 200
            gateway_url: null
            l2_chain_id: 271
            l1_chain_id: 9
            gateway_chain_id: 123
            l1_batch_commit_data_generator_mode: Rollup
            bridge_addresses_refresh_interval: '15s'
        "#;
        let yaml = Yaml::new("test.yml", serde_yaml::from_str(yaml).unwrap()).unwrap();

        let schema = create_schema();
        let repo = ConfigRepository::new(&schema).with(yaml);
        let config: ENConfig = repo.single().unwrap().parse().unwrap();
        assert_eq!(config, expected_config());
    }
}<|MERGE_RESOLUTION|>--- conflicted
+++ resolved
@@ -1,17 +1,10 @@
 use std::{num::NonZeroUsize, time::Duration};
 
-<<<<<<< HEAD
 use smart_config::{
     de::{Optional, Serde},
     DescribeConfig, DeserializeConfig,
 };
-use zksync_basic_types::{
-    commitment::L1BatchCommitmentMode, url::SensitiveUrl, L1ChainId, L2ChainId, SLChainId,
-};
-=======
-use serde::Deserialize;
 use zksync_basic_types::{url::SensitiveUrl, L1ChainId, L2ChainId, SLChainId};
->>>>>>> 9a48dd87
 
 /// Temporary config for initializing external node, will be completely replaced by consensus config later
 #[derive(Debug, Clone, PartialEq, DescribeConfig, DeserializeConfig)]
@@ -21,11 +14,6 @@
     pub l2_chain_id: L2ChainId,
     #[config(with = Serde![int])]
     pub l1_chain_id: L1ChainId,
-<<<<<<< HEAD
-    #[config(default, with = Serde![str])]
-    pub l1_batch_commit_data_generator_mode: L1BatchCommitmentMode,
-=======
->>>>>>> 9a48dd87
 
     // Main node configuration
     #[config(secret, with = Serde![str])]
@@ -50,7 +38,6 @@
             l2_chain_id: L2ChainId::from(271),
             l1_chain_id: L1ChainId(9),
             gateway_chain_id: Some(SLChainId(123)),
-            l1_batch_commit_data_generator_mode: L1BatchCommitmentMode::Rollup,
             main_node_url: "http://127.0.0.1:3050/".parse().unwrap(),
             main_node_rate_limit_rps: NonZeroUsize::new(200).unwrap(),
             gateway_url: None,
@@ -76,7 +63,6 @@
             EN_GATEWAY_CHAIN_ID=123
             EN_MAIN_NODE_URL=http://127.0.0.1:3050/
             EN_MAIN_NODE_RATE_LIMIT_RPS=200
-            EN_L1_BATCH_COMMIT_DATA_GENERATOR_MODE=Rollup
             EN_BRIDGE_ADDRESSES_REFRESH_INTERVAL="15s"
         "#;
         let env = Environment::from_dotenv("test.env", env)
@@ -98,7 +84,6 @@
             l2_chain_id: 271
             l1_chain_id: 9
             gateway_chain_id: 123
-            l1_batch_commit_data_generator_mode: Rollup
             bridge_addresses_refresh_interval: '15s'
         "#;
         let yaml = Yaml::new("test.yml", serde_yaml::from_str(yaml).unwrap()).unwrap();
@@ -119,7 +104,6 @@
             l2_chain_id: 271
             l1_chain_id: 9
             gateway_chain_id: 123
-            l1_batch_commit_data_generator_mode: Rollup
             bridge_addresses_refresh_interval: '15s'
         "#;
         let yaml = Yaml::new("test.yml", serde_yaml::from_str(yaml).unwrap()).unwrap();
