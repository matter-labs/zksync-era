--- conflicted
+++ resolved
@@ -404,23 +404,17 @@
     const INCONSISTENT_MSG: &'static str =
         "`AsyncTreeRecovery` is in inconsistent state, which could occur after one of its async methods was cancelled";
 
-<<<<<<< HEAD
-    pub fn new(db: RocksDBWrapper, recovered_version: u64, mode: MerkleTreeMode) -> Self {
-        const PERSISTENCE_BUFFER_CAPACITY: usize = 4;
-
-        let mut recovery = MerkleTreeRecovery::new(db, recovered_version);
-        recovery.parallelize_persistence(PERSISTENCE_BUFFER_CAPACITY);
-        Self {
-            inner: Some(recovery),
-=======
     pub fn new(
         db: RocksDBWrapper,
         recovered_version: u64,
         mode: MerkleTreeMode,
     ) -> anyhow::Result<Self> {
+        const PERSISTENCE_BUFFER_CAPACITY: usize = 4;
+
+        let mut recovery = MerkleTreeRecovery::new(db, recovered_version)?;
+        recovery.parallelize_persistence(PERSISTENCE_BUFFER_CAPACITY);
         Ok(Self {
-            inner: Some(MerkleTreeRecovery::new(db, recovered_version)?),
->>>>>>> 4b9e6fae
+            inner: Some(recovery),
             mode,
         })
     }
@@ -500,7 +494,6 @@
         Ok(())
     }
 
-<<<<<<< HEAD
     /// Waits until all pending chunks are persisted.
     pub async fn wait_for_persistence(&mut self) -> anyhow::Result<()> {
         let mut tree = self.inner.take().expect(Self::INCONSISTENT_MSG);
@@ -515,10 +508,7 @@
         Ok(())
     }
 
-    pub async fn finalize(self) -> AsyncTree {
-=======
     pub async fn finalize(self) -> anyhow::Result<AsyncTree> {
->>>>>>> 4b9e6fae
         let tree = self.inner.expect(Self::INCONSISTENT_MSG);
         let db = tokio::task::spawn_blocking(|| tree.finalize())
             .await
