--- conflicted
+++ resolved
@@ -3,6 +3,12 @@
     str::FromStr,
 };
 
+use crate::messages::{
+    msg_ecosystem_initialized, msg_initializing_chain, MSG_CHAIN_NOT_INITIALIZED,
+    MSG_DEPLOYING_ECOSYSTEM_CONTRACTS_SPINNER, MSG_DEPLOYING_ERC20, MSG_DEPLOYING_ERC20_SPINNER,
+    MSG_DISTRIBUTING_ETH_SPINNER, MSG_ECOSYSTEM_CONTRACTS_PATH_INVALID_ERR,
+    MSG_ECOSYSTEM_CONTRACTS_PATH_PROMPT, MSG_INITIALIZING_ECOSYSTEM, MSG_INTALLING_DEPS_SPINNER,
+};
 use anyhow::Context;
 use common::{
     cmd::Cmd,
@@ -12,29 +18,6 @@
     spinner::Spinner,
     Prompt,
 };
-<<<<<<< HEAD
-use xshell::{cmd, Shell};
-
-use super::args::init::{EcosystemArgsFinal, EcosystemInitArgs, EcosystemInitArgsFinal};
-use crate::messages::{
-    msg_ecosystem_initialized, msg_initializing_chain, MSG_CHAIN_NOT_INITIALIZED,
-    MSG_DEPLOYING_ECOSYSTEM_CONTRACTS_SPINNER, MSG_DEPLOYING_ERC20, MSG_DEPLOYING_ERC20_SPINNER,
-    MSG_DISTRIBUTING_ETH_SPINNER, MSG_ECOSYSTEM_CONTRACTS_PATH_INVALID_ERR,
-    MSG_ECOSYSTEM_CONTRACTS_PATH_PROMPT, MSG_INITIALIZING_ECOSYSTEM, MSG_INTALLING_DEPS_SPINNER,
-};
-use crate::{
-    accept_ownership::accept_owner,
-    commands::{
-        chain,
-        ecosystem::create_configs::{
-            create_erc20_deployment_config, create_initial_deployments_config,
-        },
-    },
-    forge_utils::fill_forge_private_key,
-};
-use crate::{consts::AMOUNT_FOR_DISTRIBUTION_TO_WALLETS, forge_utils::check_the_balance};
-=======
->>>>>>> 49a5c3ab
 use config::{
     forge_interface::{
         deploy_ecosystem::{
