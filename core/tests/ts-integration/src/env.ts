import * as path from 'path';
import * as fs from 'fs';
import * as ethers from 'ethers';
import * as zksync from 'zksync-web3';
import { TestEnvironment } from './types';
import { Reporter } from './reporter';

/**
 * Attempts to connect to server.
 * This function returns once connection can be established, or throws an exception in case of timeout.
 * It also waits for L2 ERC20 bridge to be deployed.
 *
 * This function is expected to be called *before* loading an environment via `loadTestEnvironment`,
 * because the latter expects server to be running and may throw otherwise.
 */
export async function waitForServer() {
    const reporter = new Reporter();
    // Server startup may take a lot of time on the staging.
    const attemptIntervalMs = 1000;
    const maxAttempts = 20 * 60; // 20 minutes

    const l2NodeUrl = ensureVariable(
        process.env.ZKSYNC_WEB3_API_URL || process.env.API_WEB3_JSON_RPC_HTTP_URL,
        'L2 node URL'
    );
    const l2Provider = new zksync.Provider(l2NodeUrl);

    reporter.startAction('Connecting to server');
    for (let i = 0; i < maxAttempts; ++i) {
        try {
            await l2Provider.getNetwork(); // Will throw if the server is not ready yet.
<<<<<<< HEAD
=======
            const bridgeAddress = (await l2Provider.getDefaultBridgeAddresses()).erc20L2;
            const code = await l2Provider.getCode(bridgeAddress);
            if (code == '0x') {
                throw Error('L2 ERC20 bridge is not deployed yet, server is not ready');
            }

            ready = true;
>>>>>>> 610064bf
            reporter.finishAction();
            reporter.warn('TODO (PLA-842): Connected to server, waiting 10 seconds for it to warm up');
            await zksync.utils.sleep(10 * 1000);
            return;
        } catch (e) {
            reporter.message(`Attempt #${i + 1} to check the server readiness failed`);
            await zksync.utils.sleep(attemptIntervalMs);
        }
    }
    throw new Error('Failed to wait for the server to start');
}

/**
 * Loads the test environment from the env variables.
 */
export async function loadTestEnvironment(): Promise<TestEnvironment> {
    const network = process.env.CHAIN_ETH_NETWORK || 'localhost';

    let mainWalletPK;
    if (network == 'localhost') {
        const testConfigPath = path.join(process.env.ZKSYNC_HOME!, `etc/test_config/constant`);
        const ethTestConfig = JSON.parse(fs.readFileSync(`${testConfigPath}/eth.json`, { encoding: 'utf-8' }));
        mainWalletPK = ethers.Wallet.fromMnemonic(ethTestConfig.test_mnemonic as string, "m/44'/60'/0'/0/0").privateKey;
    } else {
        mainWalletPK = ensureVariable(process.env.MASTER_WALLET_PK, 'Main wallet private key');
    }

    const l2NodeUrl = ensureVariable(
        process.env.ZKSYNC_WEB3_API_URL || process.env.API_WEB3_JSON_RPC_HTTP_URL,
        'L2 node URL'
    );
    const l1NodeUrl = ensureVariable(process.env.L1_RPC_ADDRESS || process.env.ETH_CLIENT_WEB3_URL, 'L1 node URL');
    const wsL2NodeUrl = ensureVariable(
        process.env.ZKSYNC_WEB3_WS_API_URL || process.env.API_WEB3_JSON_RPC_WS_URL,
        'WS L2 node URL'
    );
    const contractVerificationUrl = process.env.ZKSYNC_ENV!.startsWith('ext-node')
        ? process.env.API_CONTRACT_VERIFICATION_URL!
        : ensureVariable(process.env.API_CONTRACT_VERIFICATION_URL, 'Contract verification API');

    const tokens = getTokens(process.env.CHAIN_ETH_NETWORK || 'localhost');
    // wBTC is chosen because it has decimals different from ETH (8 instead of 18).
    // Using this token will help us to detect decimals-related errors.
    // but if it's not available, we'll use the first token from the list.
    let token = tokens.find((token: { symbol: string }) => token.symbol == 'wBTC')!;
    if (!token) {
        token = tokens[0];
    }
    const weth = tokens.find((token: { symbol: string }) => token.symbol == 'WETH')!;

    // `waitForServer` is expected to be executed. Otherwise this call may throw.
    const l2TokenAddress = await new zksync.Wallet(
        mainWalletPK,
        new zksync.Provider(l2NodeUrl),
        ethers.getDefaultProvider(l1NodeUrl)
    ).l2TokenAddress(token.address);

    const l2WethAddress = await new zksync.Wallet(
        mainWalletPK,
        new zksync.Provider(l2NodeUrl),
        ethers.getDefaultProvider(l1NodeUrl)
    ).l2TokenAddress(weth.address);

    return {
        network,
        mainWalletPK,
        l2NodeUrl,
        l1NodeUrl,
        wsL2NodeUrl,
        contractVerificationUrl,
        erc20Token: {
            name: token.name,
            symbol: token.symbol,
            decimals: token.decimals,
            l1Address: token.address,
            l2Address: l2TokenAddress
        },
        wethToken: {
            name: weth.name,
            symbol: weth.symbol,
            decimals: weth.decimals,
            l1Address: weth.address,
            l2Address: l2WethAddress
        }
    };
}

/**
 * Checks that variable is not `undefined`, throws an error otherwise.
 */
function ensureVariable(value: string | undefined, variableName: string): string {
    if (!value) {
        throw new Error(`${variableName} is not defined in the env`);
    }
    return value;
}

type L1Token = {
    name: string;
    symbol: string;
    decimals: number;
    address: string;
};

function getTokens(network: string): L1Token[] {
    const configPath = `${process.env.ZKSYNC_HOME}/etc/tokens/${network}.json`;
    if (!fs.existsSync(configPath)) {
        return [];
    }
    return JSON.parse(
        fs.readFileSync(configPath, {
            encoding: 'utf-8'
        })
    );
}<|MERGE_RESOLUTION|>--- conflicted
+++ resolved
@@ -29,19 +29,12 @@
     for (let i = 0; i < maxAttempts; ++i) {
         try {
             await l2Provider.getNetwork(); // Will throw if the server is not ready yet.
-<<<<<<< HEAD
-=======
             const bridgeAddress = (await l2Provider.getDefaultBridgeAddresses()).erc20L2;
             const code = await l2Provider.getCode(bridgeAddress);
             if (code == '0x') {
                 throw Error('L2 ERC20 bridge is not deployed yet, server is not ready');
             }
-
-            ready = true;
->>>>>>> 610064bf
             reporter.finishAction();
-            reporter.warn('TODO (PLA-842): Connected to server, waiting 10 seconds for it to warm up');
-            await zksync.utils.sleep(10 * 1000);
             return;
         } catch (e) {
             reporter.message(`Attempt #${i + 1} to check the server readiness failed`);
