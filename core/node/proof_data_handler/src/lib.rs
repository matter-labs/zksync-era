--- conflicted
+++ resolved
@@ -8,12 +8,8 @@
 use zksync_dal::{ConnectionPool, Core};
 use zksync_object_store::ObjectStore;
 use zksync_prover_interface::api::{
-<<<<<<< HEAD
     ProofGenerationDataRequest, ProofGenerationDataResponse, SubmitProofRequest,
-=======
-    ProofGenerationDataRequest, ProofGenerationDataResponse, RegisterTeeAttestationRequest,
-    SubmitProofRequest, SubmitProofResponse, SubmitTeeProofRequest, TeeProofGenerationDataRequest,
->>>>>>> 542c7a9c
+    SubmitProofResponse,
 };
 use zksync_types::{commitment::L1BatchCommitmentMode, L1BatchNumber};
 
@@ -23,13 +19,7 @@
     processor::{Processor, Readonly},
 };
 
-<<<<<<< HEAD
-=======
-#[cfg(test)]
-mod tests;
-
 mod client;
->>>>>>> 542c7a9c
 mod errors;
 mod metrics;
 mod processor;
@@ -39,27 +29,18 @@
     blob_store: Arc<dyn ObjectStore>,
     connection_pool: ConnectionPool<Core>,
     commitment_mode: L1BatchCommitmentMode,
-<<<<<<< HEAD
-=======
-    l2_chain_id: L2ChainId,
     api_mode: ApiMode,
->>>>>>> 542c7a9c
     mut stop_receiver: watch::Receiver<bool>,
 ) -> anyhow::Result<()> {
     let bind_address = SocketAddr::from(([0, 0, 0, 0], config.http_port));
     tracing::info!("Starting proof data handler server on {bind_address}");
-<<<<<<< HEAD
-    let app = create_proof_processing_router(blob_store, connection_pool, config, commitment_mode);
-=======
     let app = create_proof_processing_router(
         blob_store,
         connection_pool,
         config,
         api_mode,
         commitment_mode,
-        l2_chain_id,
     );
->>>>>>> 542c7a9c
 
     let listener = tokio::net::TcpListener::bind(bind_address)
         .await
@@ -84,17 +65,6 @@
     api_mode: ApiMode,
     commitment_mode: L1BatchCommitmentMode,
 ) -> Router {
-<<<<<<< HEAD
-    let get_proof_gen_processor = Processor::<Locking>::new(
-        blob_store.clone(),
-        connection_pool.clone(),
-        config.clone(),
-        commitment_mode,
-    );
-    let submit_proof_processor = get_proof_gen_processor.clone();
-    let router = Router::new()
-        .route(
-=======
     let mut router = Router::new();
 
     if api_mode == ApiMode::Legacy {
@@ -107,7 +77,6 @@
         let submit_proof_processor = get_proof_gen_processor.clone();
 
         router = router.route(
->>>>>>> 542c7a9c
             "/proof_generation_data",
             post(
                 // we use post method because the returned data is not idempotent,
