use std::{
<<<<<<< HEAD
    collections::HashSet,
    marker::PhantomData,
    sync::{Arc, Mutex},
=======
    collections::{BTreeSet, HashSet},
    marker::PhantomData,
    sync::Arc,
>>>>>>> 89eadd35
};

use once_cell::sync::OnceCell;
use zksync_system_constants::{
    ACCOUNT_CODE_STORAGE_ADDRESS, BOOTLOADER_ADDRESS, CONTRACT_DEPLOYER_ADDRESS,
    L2_BASE_TOKEN_ADDRESS, MSG_VALUE_SIMULATOR_ADDRESS, SYSTEM_CONTEXT_ADDRESS,
};
use zksync_types::{
    vm::VmVersion, web3::keccak256, AccountTreeId, Address, StorageKey, H256, U256,
};
<<<<<<< HEAD
use zksync_utils::{be_bytes_to_safe_address, u256_to_account_address, u256_to_h256};
use zksync_vm_interface::{
    tracer::{TimestampAsserterParams, ValidationTraces},
    L1BatchEnv,
};
=======
use zksync_utils::{address_to_u256, be_bytes_to_safe_address, u256_to_h256};
>>>>>>> 89eadd35

use self::types::{NewTrustedValidationItems, ValidationTracerMode};
use crate::{
    glue::tracers::IntoOldVmTracer,
    interface::{
        storage::{StoragePtr, WriteStorage},
        tracer::{ValidationParams, ViolatedValidationRule},
    },
};

mod types;
mod vm_1_4_1;
mod vm_1_4_2;
mod vm_boojum_integration;
mod vm_latest;
mod vm_refunds_enhancement;
mod vm_virtual_blocks;

/// Tracer that is used to ensure that the validation adheres to all the rules
/// to prevent DDoS attacks on the server.
#[derive(Debug, Clone)]
pub struct ValidationTracer<H> {
    validation_mode: ValidationTracerMode,
    auxilary_allowed_slots: BTreeSet<H256>,

    user_address: Address,
    #[allow(dead_code)]
    paymaster_address: Address,
    should_stop_execution: bool,
    trusted_slots: HashSet<(Address, U256)>,
    trusted_addresses: HashSet<Address>,
    trusted_address_slots: HashSet<(Address, U256)>,
    computational_gas_used: u32,
    computational_gas_limit: u32,
    timestamp_asserter_params: Option<TimestampAsserterParams>,
    vm_version: VmVersion,
    l1_batch_env: L1BatchEnv,
    pub result: Arc<OnceCell<ViolatedValidationRule>>,
    pub traces: Arc<Mutex<ValidationTraces>>,
    _marker: PhantomData<fn(H) -> H>,
}

type ValidationRoundResult = Result<NewTrustedValidationItems, ViolatedValidationRule>;

impl<H> ValidationTracer<H> {
    const MAX_ALLOWED_SLOT_OFFSET: u32 = 127;

    pub fn new(
        params: ValidationParams,
        vm_version: VmVersion,
        l1_batch_env: L1BatchEnv,
    ) -> (
        Self,
        Arc<OnceCell<ViolatedValidationRule>>,
        Arc<Mutex<ValidationTraces>>,
    ) {
        let result = Arc::new(OnceCell::new());
        let traces = Arc::new(Mutex::new(ValidationTraces::default()));
        (
            Self {
                validation_mode: ValidationTracerMode::NoValidation,
                auxilary_allowed_slots: Default::default(),

                should_stop_execution: false,
                user_address: params.user_address,
                paymaster_address: params.paymaster_address,
                trusted_slots: params.trusted_slots,
                trusted_addresses: params.trusted_addresses,
                trusted_address_slots: params.trusted_address_slots,
                computational_gas_used: 0,
                computational_gas_limit: params.computational_gas_limit,
                timestamp_asserter_params: params.timestamp_asserter_params.clone(),
                vm_version,
                result: result.clone(),
                traces: traces.clone(),
                _marker: Default::default(),
                l1_batch_env,
            },
            result,
            traces,
        )
    }

    fn process_validation_round_result(&mut self, result: ValidationRoundResult) {
        match result {
            Ok(NewTrustedValidationItems {
                new_allowed_slots,
                new_trusted_addresses,
            }) => {
                self.auxilary_allowed_slots.extend(new_allowed_slots);
                self.trusted_addresses.extend(new_trusted_addresses);
            }
            Err(err) => {
                if self.result.get().is_some() {
                    tracing::trace!("Validation error is already set, skipping");
                    return;
                }
                self.result.set(err).expect("Result should be empty");
            }
        }
    }

    // Checks whether such storage access is acceptable.
    fn is_allowed_storage_read<S: WriteStorage>(
        &self,
        storage: StoragePtr<S>,
        address: Address,
        key: U256,
        msg_sender: Address,
    ) -> bool {
        // If there are no restrictions, all storage reads are valid.
        // We also don't support the paymaster validation for now.
        if matches!(
            self.validation_mode,
            ValidationTracerMode::NoValidation | ValidationTracerMode::PaymasterTxValidation
        ) {
            return true;
        }

        // The pair of `MSG_VALUE_SIMULATOR_ADDRESS` & `L2_ETH_TOKEN_ADDRESS` simulates the behavior of transferring ETH
        // that is safe for the DDoS protection rules.
        if valid_eth_token_call(address, msg_sender) {
            return true;
        }

        if self.trusted_slots.contains(&(address, key))
            || self.trusted_addresses.contains(&address)
            || self.trusted_address_slots.contains(&(address, key))
        {
            return true;
        }

        if touches_allowed_context(address, key) {
            return true;
        }

        // The user is allowed to touch its own slots or slots semantically related to him.
        let from = u256_to_h256(key.saturating_sub(Self::MAX_ALLOWED_SLOT_OFFSET.into()));
        let to = u256_to_h256(key);
        let valid_users_slot = address == self.user_address
            || key == address_to_u256(&self.user_address)
            || self
                .auxilary_allowed_slots
                .range(from..=to)
                .next()
                .is_some();
        if valid_users_slot {
            return true;
        }

        if is_constant_code_hash(address, key, storage) {
            return true;
        }

        // Allow to read any storage slot from the timesttamp asserter contract
        if self.timestamp_asserter_params.as_ref().map(|x| x.address) == Some(msg_sender) {
            return true;
        }

        false
    }

    // Used to remember user-related fields (its balance/allowance/etc).
    // Note that it assumes that the length of the calldata is 64 bytes.
    fn slot_to_add_from_keccak_call(
        &self,
        calldata: &[u8],
        validated_address: Address,
    ) -> Option<H256> {
        assert_eq!(calldata.len(), 64);

        let (potential_address_bytes, potential_position_bytes) = calldata.split_at(32);
        let potential_address = be_bytes_to_safe_address(potential_address_bytes);

        // If the `validation_address` is equal to the `potential_address`,
        // then it is a request that could be used for mapping of kind `mapping(address => ...).`
        //
        // If the `potential_position_bytes` were already allowed before, then this keccak might be used
        // for ERC-20 allowance or any other of `mapping(address => mapping(...))`
        if potential_address == Some(validated_address)
            || self
                .auxilary_allowed_slots
                .contains(&H256::from_slice(potential_position_bytes))
        {
            // This is request that could be used for mapping of kind mapping(address => ...)

            // We could theoretically wait for the slot number to be returned by the
            // keccak256 precompile itself, but this would complicate the code even further
            // so let's calculate it here.
            let slot = keccak256(calldata);

            // Adding this slot to the allowed ones
            Some(H256(slot))
        } else {
            None
        }
    }

    pub fn params(&self) -> ValidationParams {
        ValidationParams {
            user_address: self.user_address,
            paymaster_address: self.paymaster_address,
            trusted_slots: self.trusted_slots.clone(),
            trusted_addresses: self.trusted_addresses.clone(),
            trusted_address_slots: self.trusted_address_slots.clone(),
            computational_gas_limit: self.computational_gas_limit,
            timestamp_asserter_params: self.timestamp_asserter_params.clone(),
        }
    }
}

fn touches_allowed_context(address: Address, key: U256) -> bool {
    // Context is not touched at all
    if address != SYSTEM_CONTEXT_ADDRESS {
        return false;
    }

    // Only `chain_id` is allowed to be touched.
    key == U256::from(0u32)
}

fn is_constant_code_hash<S: WriteStorage>(
    address: Address,
    key: U256,
    storage: StoragePtr<S>,
) -> bool {
    if address != ACCOUNT_CODE_STORAGE_ADDRESS {
        // Not a code hash
        return false;
    }

    let value = storage.borrow_mut().read_value(&StorageKey::new(
        AccountTreeId::new(address),
        u256_to_h256(key),
    ));

    value != H256::zero()
}

fn valid_eth_token_call(address: Address, msg_sender: Address) -> bool {
    let is_valid_caller = msg_sender == MSG_VALUE_SIMULATOR_ADDRESS
        || msg_sender == CONTRACT_DEPLOYER_ADDRESS
        || msg_sender == BOOTLOADER_ADDRESS;
    address == L2_BASE_TOKEN_ADDRESS && is_valid_caller
}

impl<H> IntoOldVmTracer for ValidationTracer<H> {}<|MERGE_RESOLUTION|>--- conflicted
+++ resolved
@@ -1,13 +1,7 @@
 use std::{
-<<<<<<< HEAD
-    collections::HashSet,
+    collections::{BTreeSet, HashSet},
     marker::PhantomData,
     sync::{Arc, Mutex},
-=======
-    collections::{BTreeSet, HashSet},
-    marker::PhantomData,
-    sync::Arc,
->>>>>>> 89eadd35
 };
 
 use once_cell::sync::OnceCell;
@@ -18,15 +12,11 @@
 use zksync_types::{
     vm::VmVersion, web3::keccak256, AccountTreeId, Address, StorageKey, H256, U256,
 };
-<<<<<<< HEAD
-use zksync_utils::{be_bytes_to_safe_address, u256_to_account_address, u256_to_h256};
+use zksync_utils::{address_to_u256, be_bytes_to_safe_address, u256_to_h256};
 use zksync_vm_interface::{
     tracer::{TimestampAsserterParams, ValidationTraces},
     L1BatchEnv,
 };
-=======
-use zksync_utils::{address_to_u256, be_bytes_to_safe_address, u256_to_h256};
->>>>>>> 89eadd35
 
 use self::types::{NewTrustedValidationItems, ValidationTracerMode};
 use crate::{
