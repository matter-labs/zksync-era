--- conflicted
+++ resolved
@@ -187,19 +187,7 @@
     }
 
     step('create snapshot', async () => {
-<<<<<<< HEAD
-        let command = '';
-        if (fileConfig.loadFromFile) {
-            command = `zk_supervisor snapshot create`;
-            command += ` --chain ${fileConfig.chain}`;
-        } else {
-            command = `zk run snapshots-creator`;
-        }
-
-        await executeCommandWithLogs(command, await logsPath('snapshot-creator.log'));
-=======
-        createSnapshot(fileConfig.loadFromFile);
->>>>>>> 5c6e3851
+        await createSnapshot(fileConfig.loadFromFile);
     });
 
     step('validate snapshot', async () => {
