--- conflicted
+++ resolved
@@ -305,14 +305,11 @@
     pub fn length(&self) -> usize {
         self.start_index + self.hashes.len()
     }
-<<<<<<< HEAD
-=======
 
     /// Returns index of the leftmost untrimmed leaf.
     pub fn start_index(&self) -> usize {
         self.start_index
     }
->>>>>>> d31dc159
 }
 
 fn tree_depth_by_size(tree_size: usize) -> usize {
