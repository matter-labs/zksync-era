use zksync_db_connection::{
    connection::Connection, error::DalResult, instrument::InstrumentExt, interpolate_query,
    match_query_as,
};
use zksync_system_constants::EMPTY_UNCLES_HASH;
use zksync_types::{
    api,
    debug_flat_call::CallTraceMeta,
    fee_model::BatchFeeInput,
    l2_to_l1_log::L2ToL1Log,
    web3::{BlockHeader, Bytes},
    Bloom, L1BatchNumber, L2BlockNumber, ProtocolVersionId, H160, H256, U256, U64,
};
use zksync_vm_interface::Call;

use crate::{
    models::{
        bigdecimal_to_u256, parse_protocol_version,
        storage_block::{
            ResolvedL1BatchForL2Block, StorageBlockDetails, StorageL1BatchDetails,
            LEGACY_BLOCK_GAS_LIMIT,
        },
        storage_transaction::CallTrace,
    },
    Core, CoreDal,
};

#[derive(Debug)]
pub struct BlocksWeb3Dal<'a, 'c> {
    pub(crate) storage: &'a mut Connection<'c, Core>,
}

impl BlocksWeb3Dal<'_, '_> {
    pub async fn get_api_block(
        &mut self,
        block_number: L2BlockNumber,
    ) -> DalResult<Option<api::Block<H256>>> {
        let rows = sqlx::query!(
            r#"
            SELECT
                miniblocks.hash AS block_hash,
                miniblocks.number,
                miniblocks.l1_batch_number,
                miniblocks.timestamp,
                miniblocks.base_fee_per_gas,
                miniblocks.gas_limit AS "block_gas_limit?",
                miniblocks.logs_bloom,
                prev_miniblock.hash AS "parent_hash?",
                l1_batches.timestamp AS "l1_batch_timestamp?",
                transactions.gas_limit AS "transaction_gas_limit?",
                transactions.refunded_gas AS "refunded_gas?",
                transactions.hash AS "tx_hash?"
            FROM
                miniblocks
            LEFT JOIN
                miniblocks prev_miniblock
                ON prev_miniblock.number = miniblocks.number - 1
            LEFT JOIN l1_batches ON l1_batches.number = miniblocks.l1_batch_number
            LEFT JOIN transactions ON transactions.miniblock_number = miniblocks.number
            WHERE
                miniblocks.number = $1
            ORDER BY
                transactions.index_in_block ASC
            "#,
            i64::from(block_number.0)
        )
        .instrument("get_api_block")
        .with_arg("block_number", &block_number)
        .fetch_all(self.storage)
        .await?;

        let block = rows.into_iter().fold(None, |prev_block, row| {
            let mut block = prev_block.unwrap_or_else(|| {
                // This code will be only executed for the first row in the DB response.
                // All other rows will only be used to extract relevant transactions.
                api::Block {
                    hash: H256::from_slice(&row.block_hash),
                    parent_hash: row
                        .parent_hash
                        .as_deref()
                        .map_or_else(H256::zero, H256::from_slice),
                    uncles_hash: EMPTY_UNCLES_HASH,
                    number: (row.number as u64).into(),
                    l1_batch_number: row.l1_batch_number.map(|number| (number as u64).into()),
                    base_fee_per_gas: bigdecimal_to_u256(row.base_fee_per_gas),
                    timestamp: (row.timestamp as u64).into(),
                    l1_batch_timestamp: row.l1_batch_timestamp.map(U256::from),
                    gas_limit: (row
                        .block_gas_limit
                        .unwrap_or(i64::from(LEGACY_BLOCK_GAS_LIMIT))
                        as u64)
                        .into(),
                    logs_bloom: row
                        .logs_bloom
                        .map(|b| Bloom::from_slice(&b))
                        .unwrap_or_default(),
                    ..api::Block::default()
                }
            });

            if let (Some(gas_limit), Some(refunded_gas)) =
                (row.transaction_gas_limit, row.refunded_gas)
            {
                block.gas_used += bigdecimal_to_u256(gas_limit) - U256::from(refunded_gas as u64);
            }
            if let Some(tx_hash) = &row.tx_hash {
                block.transactions.push(H256::from_slice(tx_hash));
            }

            Some(block)
        });

        Ok(block)
    }

    pub async fn get_block_tx_count(
        &mut self,
        block_number: L2BlockNumber,
    ) -> DalResult<Option<u64>> {
        let tx_count = sqlx::query_scalar!(
            r#"
            SELECT l1_tx_count + l2_tx_count AS tx_count FROM miniblocks
            WHERE number = $1
            "#,
            i64::from(block_number.0)
        )
        .instrument("get_block_tx_count")
        .with_arg("block_number", &block_number)
        .fetch_optional(self.storage)
        .await?
        .flatten();

        Ok(tx_count.map(|count| count as u64))
    }

    /// Returns hashes of blocks with numbers starting from `from_block` and the number of the last block.
    pub async fn get_block_hashes_since(
        &mut self,
        from_block: L2BlockNumber,
        limit: usize,
    ) -> DalResult<(Vec<H256>, Option<L2BlockNumber>)> {
        let rows = sqlx::query!(
            r#"
            SELECT
                number,
                hash
            FROM
                miniblocks
            WHERE
                number >= $1
            ORDER BY
                number ASC
            LIMIT
                $2
            "#,
            i64::from(from_block.0),
            limit as i32
        )
        .instrument("get_block_hashes_since")
        .with_arg("from_block", &from_block)
        .with_arg("limit", &limit)
        .fetch_all(self.storage)
        .await?;

        let last_block_number = rows.last().map(|row| L2BlockNumber(row.number as u32));
        let hashes = rows.iter().map(|row| H256::from_slice(&row.hash)).collect();
        Ok((hashes, last_block_number))
    }

    /// Returns hashes of blocks with numbers greater than `from_block` and the number of the last block.
    pub async fn get_block_headers_after(
        &mut self,
        from_block: L2BlockNumber,
    ) -> DalResult<Vec<BlockHeader>> {
        let blocks_rows: Vec<_> = sqlx::query!(
            r#"
            SELECT
                miniblocks.hash AS "block_hash",
                miniblocks.number AS "block_number",
                prev_miniblock.hash AS "parent_hash?",
                miniblocks.timestamp AS "block_timestamp",
                miniblocks.base_fee_per_gas AS "base_fee_per_gas",
                miniblocks.gas_limit AS "block_gas_limit?",
                miniblocks.logs_bloom AS "block_logs_bloom?",
                transactions.gas_limit AS "transaction_gas_limit?",
                transactions.refunded_gas AS "transaction_refunded_gas?"
            FROM
                miniblocks
            LEFT JOIN
                miniblocks prev_miniblock
                ON prev_miniblock.number = miniblocks.number - 1
            LEFT JOIN transactions ON transactions.miniblock_number = miniblocks.number
            WHERE
                miniblocks.number > $1
            ORDER BY
                miniblocks.number ASC,
                transactions.index_in_block ASC
            "#,
            i64::from(from_block.0),
        )
        .instrument("get_block_headers_after")
        .with_arg("from_block", &from_block)
        .fetch_all(self.storage)
        .await?;

        let mut headers_map = std::collections::HashMap::new();

        for row in blocks_rows.iter() {
            let entry = headers_map
                .entry(row.block_number)
                .or_insert_with(|| BlockHeader {
                    hash: Some(H256::from_slice(&row.block_hash)),
                    parent_hash: row
                        .parent_hash
                        .as_deref()
                        .map_or_else(H256::zero, H256::from_slice),
                    uncles_hash: EMPTY_UNCLES_HASH,
                    author: H160::zero(),
                    state_root: H256::zero(),
                    transactions_root: H256::zero(),
                    receipts_root: H256::zero(),
                    number: Some(U64::from(row.block_number)),
                    gas_used: U256::zero(),
                    gas_limit: (row
                        .block_gas_limit
                        .unwrap_or(i64::from(LEGACY_BLOCK_GAS_LIMIT))
                        as u64)
                        .into(),
                    base_fee_per_gas: Some(bigdecimal_to_u256(row.base_fee_per_gas.clone())),
                    extra_data: Bytes::default(),
                    logs_bloom: row
                        .block_logs_bloom
                        .as_ref()
                        .map(|b| Bloom::from_slice(b))
                        .unwrap_or_default(),
                    timestamp: U256::from(row.block_timestamp),
                    difficulty: U256::zero(),
                    mix_hash: None,
                    nonce: None,
                });

            if let (Some(gas_limit), Some(refunded_gas)) = (
                row.transaction_gas_limit.clone(),
                row.transaction_refunded_gas,
            ) {
                entry.gas_used += bigdecimal_to_u256(gas_limit) - U256::from(refunded_gas as u64);
            }
        }

        let mut headers: Vec<BlockHeader> = headers_map.into_values().collect();
        headers.sort_by_key(|header| header.number);

        Ok(headers)
    }

    pub async fn resolve_block_id(
        &mut self,
        block_id: api::BlockId,
    ) -> DalResult<Option<L2BlockNumber>> {
        struct BlockNumberRow {
            number: Option<i64>,
        }

        let query = match_query_as!(
            BlockNumberRow,
            [_],
            match (block_id) {
                api::BlockId::Hash(hash) => ("SELECT number FROM miniblocks WHERE hash = $1"; hash.as_bytes()),
                api::BlockId::Number(api::BlockNumber::Number(number)) => (
                    "SELECT number FROM miniblocks WHERE number = $1";
                    number.as_u64() as i64
                ),
                api::BlockId::Number(api::BlockNumber::Earliest) => (
                    "SELECT number FROM miniblocks WHERE number = 0";
                ),
                api::BlockId::Number(api::BlockNumber::Pending) => (
                    "
                    SELECT COALESCE(
                        (SELECT (MAX(number) + 1) AS number FROM miniblocks),
                        (SELECT (MAX(miniblock_number) + 1) AS number FROM snapshot_recovery),
                        0
                    ) AS number
                    ";
                ),
                api::BlockId::Number(api::BlockNumber::Latest | api::BlockNumber::Committed) => (
                    "SELECT MAX(number) AS number FROM miniblocks";
                ),
                api::BlockId::Number(api::BlockNumber::L1Committed) => (
                    "
                    SELECT COALESCE(
                        (
                            SELECT MAX(number) FROM miniblocks
                            WHERE l1_batch_number = (
                                SELECT number FROM l1_batches
                                JOIN eth_txs_history ON
                                    l1_batches.eth_commit_tx_id = eth_txs_history.eth_tx_id
                                WHERE
                                    finality_status = 'finalized'
                                ORDER BY number DESC LIMIT 1
                            )
                        ),
                        0
                    ) AS number
                    ";
                ),
<<<<<<< HEAD
                api::BlockId::Number(api::BlockNumber::Precommitted) => (
                    // This query is used to get the latest precommitted miniblock number.
                    // If feature is not enabled, return the latest committed miniblock number.
                    // GREATEST in postgress ignore nulls.
                    "
                    SELECT GREATEST(
                       (
                           SELECT MAX(number)
                           FROM miniblocks
                           WHERE eth_precommit_tx_id IS NOT NULL
                       ),
                       (
                           SELECT MAX(number)
                           FROM miniblocks
                           WHERE l1_batch_number =
                            (
                                 SELECT number
                                 FROM l1_batches
                                          JOIN eth_txs ON l1_batches.eth_commit_tx_id = eth_txs.id
                                 WHERE eth_txs.confirmed_eth_tx_history_id IS NOT NULL
                                 ORDER BY number DESC
                                 LIMIT 1
                            )
                       ),
                        0
                    ) AS number";
=======
                api::BlockId::Number(api::BlockNumber::FastFinalized) => (
                    "
                    SELECT COALESCE(
                        (
                            SELECT MAX(number) FROM miniblocks
                            WHERE l1_batch_number = (
                                SELECT number FROM l1_batches
                                JOIN eth_txs_history ON
                                    l1_batches.eth_execute_tx_id = eth_txs_history.eth_tx_id
                                WHERE
                                    eth_txs_history.finality_status = 'fast_finalized'
                                    OR
                                    eth_txs_history.finality_status = 'finalized'
                                ORDER BY number DESC LIMIT 1
                            )
                        ),
                        0
                    ) AS number
                    ";
>>>>>>> 165fc67a
                ),

                api::BlockId::Number(api::BlockNumber::Finalized) => (
                    "
                    SELECT COALESCE(
                        (
                            SELECT MAX(number) FROM miniblocks
                            WHERE l1_batch_number = (
                                SELECT number FROM l1_batches
                                JOIN eth_txs_history ON
                                    l1_batches.eth_execute_tx_id = eth_txs_history.eth_tx_id
                                WHERE
                                    eth_txs_history.finality_status = 'finalized'
                                ORDER BY number DESC LIMIT 1
                            )
                        ),
                        0
                    ) AS number
                    ";
                ),
            }
        );

        let row = query
            .instrument("resolve_block_id")
            .with_arg("block_id", &block_id)
            .fetch_optional(self.storage)
            .await?;
        let block_number = row
            .and_then(|row| row.number)
            .map(|number| L2BlockNumber(number as u32));
        Ok(block_number)
    }

    /// Returns L1 batch timestamp for either sealed or pending L1 batch.
    ///
    /// The correctness of the current implementation depends on the timestamp of an L1 batch always
    /// being equal to the timestamp of the first L2 block in the batch.
    pub async fn get_expected_l1_batch_timestamp(
        &mut self,
        l1_batch_number: &ResolvedL1BatchForL2Block,
    ) -> DalResult<Option<u64>> {
        if let Some(l1_batch) = l1_batch_number.block_l1_batch {
            Ok(sqlx::query!(
                r#"
                SELECT
                    timestamp
                FROM
                    miniblocks
                WHERE
                    l1_batch_number = $1
                ORDER BY
                    number
                LIMIT
                    1
                "#,
                i64::from(l1_batch.0)
            )
            .instrument("get_expected_l1_batch_timestamp#sealed_l2_block")
            .with_arg("l1_batch_number", &l1_batch_number)
            .fetch_optional(self.storage)
            .await?
            .map(|row| row.timestamp as u64))
        } else {
            // Got a pending L2 block. Searching the timestamp of the first pending L2 block using
            // `WHERE l1_batch_number IS NULL` is slow since it potentially locks the `miniblocks` table.
            // Instead, we determine its number using the previous L1 batch, taking into the account that
            // it may be stored in the `snapshot_recovery` table.
            let prev_l1_batch_number = if l1_batch_number.pending_l1_batch == L1BatchNumber(0) {
                return Ok(None); // We haven't created the genesis L2 block yet
            } else {
                l1_batch_number.pending_l1_batch - 1
            };

            Ok(sqlx::query!(
                r#"
                SELECT
                    timestamp
                FROM
                    miniblocks
                WHERE
                    number = COALESCE(
                        (
                            SELECT
                                MAX(number) + 1
                            FROM
                                miniblocks
                            WHERE
                                l1_batch_number = $1
                        ),
                        (
                            SELECT
                                MAX(miniblock_number) + 1
                            FROM
                                snapshot_recovery
                            WHERE
                                l1_batch_number = $1
                        )
                    )
                "#,
                i64::from(prev_l1_batch_number.0)
            )
            .instrument("get_expected_l1_batch_timestamp#pending_l2_block")
            .with_arg("l1_batch_number", &l1_batch_number)
            .fetch_optional(self.storage)
            .await?
            .map(|row| row.timestamp as u64))
        }
    }

    pub async fn get_l2_block_hash(
        &mut self,
        block_number: L2BlockNumber,
    ) -> DalResult<Option<H256>> {
        let hash = sqlx::query!(
            r#"
            SELECT
                hash
            FROM
                miniblocks
            WHERE
                number = $1
            "#,
            i64::from(block_number.0)
        )
        .instrument("get_l2_block_hash")
        .with_arg("block_number", &block_number)
        .fetch_optional(self.storage)
        .await?
        .map(|row| H256::from_slice(&row.hash));
        Ok(hash)
    }

    pub async fn get_l2_to_l1_logs(
        &mut self,
        l1_batch_number: L1BatchNumber,
    ) -> DalResult<Vec<L2ToL1Log>> {
        self.storage
            .blocks_dal()
            .get_l2_to_l1_logs_for_batch::<L2ToL1Log>(l1_batch_number)
            .await
    }

    pub async fn get_l1_batch_number_of_l2_block(
        &mut self,
        l2_block_number: L2BlockNumber,
    ) -> DalResult<Option<L1BatchNumber>> {
        let number: Option<i64> = sqlx::query!(
            r#"
            SELECT
                l1_batch_number
            FROM
                miniblocks
            WHERE
                number = $1
            "#,
            i64::from(l2_block_number.0)
        )
        .instrument("get_l1_batch_number_of_l2_block")
        .with_arg("l2_block_number", &l2_block_number)
        .fetch_optional(self.storage)
        .await?
        .and_then(|row| row.l1_batch_number);

        Ok(number.map(|number| L1BatchNumber(number as u32)))
    }

    pub async fn get_l2_block_range_of_l1_batch(
        &mut self,
        l1_batch_number: L1BatchNumber,
    ) -> DalResult<Option<(L2BlockNumber, L2BlockNumber)>> {
        let row = sqlx::query!(
            r#"
            SELECT
                MIN(miniblocks.number) AS "min?",
                MAX(miniblocks.number) AS "max?"
            FROM
                miniblocks
            WHERE
                l1_batch_number = $1
            "#,
            i64::from(l1_batch_number.0)
        )
        .instrument("get_l2_block_range_of_l1_batch")
        .with_arg("l1_batch_number", &l1_batch_number)
        .fetch_one(self.storage)
        .await?;

        Ok(match (row.min, row.max) {
            (Some(min), Some(max)) => Some((L2BlockNumber(min as u32), L2BlockNumber(max as u32))),
            (None, None) => None,
            _ => unreachable!(),
        })
    }

    pub async fn get_l1_batch_info_for_tx(
        &mut self,
        tx_hash: H256,
    ) -> DalResult<Option<(L1BatchNumber, u16)>> {
        let row = sqlx::query!(
            r#"
            SELECT
                l1_batch_number,
                l1_batch_tx_index
            FROM
                transactions
            WHERE
                hash = $1
            "#,
            tx_hash.as_bytes()
        )
        .instrument("get_l1_batch_info_for_tx")
        .with_arg("tx_hash", &tx_hash)
        .fetch_optional(self.storage)
        .await?;

        let result = row.and_then(|row| match (row.l1_batch_number, row.l1_batch_tx_index) {
            (Some(l1_batch_number), Some(l1_batch_tx_index)) => Some((
                L1BatchNumber(l1_batch_number as u32),
                l1_batch_tx_index as u16,
            )),
            _ => None,
        });
        Ok(result)
    }

    /// Returns call traces for all transactions in the specified L2 block in the order of their execution.
    pub async fn get_traces_for_l2_block(
        &mut self,
        block_number: L2BlockNumber,
    ) -> DalResult<Vec<(Call, CallTraceMeta)>> {
        let row = sqlx::query!(
            r#"
            SELECT
                protocol_version,
                hash
            FROM
                miniblocks
            WHERE
                number = $1
            "#,
            i64::from(block_number.0)
        )
        .try_map(|row| {
            row.protocol_version
                .map(parse_protocol_version)
                .transpose()
                .map(|val| (val, H256::from_slice(&row.hash)))
        })
        .instrument("get_traces_for_l2_block#get_l2_block_protocol_version_id")
        .with_arg("l2_block_number", &block_number)
        .fetch_optional(self.storage)
        .await?;
        let Some((protocol_version, block_hash)) = row else {
            return Ok(Vec::new());
        };

        let protocol_version =
            protocol_version.unwrap_or_else(ProtocolVersionId::last_potentially_undefined);

        Ok(sqlx::query_as!(
            CallTrace,
            r#"
            SELECT
                transactions.hash AS tx_hash,
                transactions.index_in_block AS tx_index_in_block,
                call_trace,
                transactions.error AS tx_error
            FROM
                call_traces
            INNER JOIN transactions ON tx_hash = transactions.hash
            WHERE
                transactions.miniblock_number = $1
            ORDER BY
                transactions.index_in_block
            "#,
            i64::from(block_number.0)
        )
        .instrument("get_traces_for_l2_block")
        .with_arg("block_number", &block_number)
        .fetch_all(self.storage)
        .await?
        .into_iter()
        .map(|mut call_trace| {
            let tx_hash = H256::from_slice(&call_trace.tx_hash);
            let index = call_trace.tx_index_in_block.unwrap_or_default() as usize;
            let meta = CallTraceMeta {
                index_in_block: index,
                tx_hash,
                block_number: block_number.0,
                block_hash,
                internal_error: call_trace.tx_error.take(),
            };
            (call_trace.into_call(protocol_version), meta)
        })
        .collect())
    }

    /// Returns `base_fee_per_gas` and `fair_pubdata_price` for L2 block range [min(newest_block - block_count + 1, 0), newest_block]
    /// in descending order of L2 block numbers.
    pub async fn get_fee_history(
        &mut self,
        newest_block: L2BlockNumber,
        block_count: u64,
    ) -> DalResult<(Vec<U256>, Vec<U256>)> {
        let result: Vec<_> = sqlx::query!(
            r#"
            SELECT
                base_fee_per_gas,
                l2_fair_gas_price,
                fair_pubdata_price,
                protocol_version,
                l1_gas_price
            FROM
                miniblocks
            WHERE
                number <= $1
            ORDER BY
                number DESC
            LIMIT
                $2
            "#,
            i64::from(newest_block.0),
            block_count as i64
        )
        .instrument("get_fee_history")
        .with_arg("newest_block", &newest_block)
        .with_arg("block_count", &block_count)
        .fetch_all(self.storage)
        .await?
        .into_iter()
        .map(|row| {
            let fee_input = BatchFeeInput::for_protocol_version(
                row.protocol_version
                    .map(|x| (x as u16).try_into().unwrap())
                    .unwrap_or_else(ProtocolVersionId::last_potentially_undefined),
                row.l2_fair_gas_price as u64,
                row.fair_pubdata_price.map(|x| x as u64),
                row.l1_gas_price as u64,
            );

            (
                bigdecimal_to_u256(row.base_fee_per_gas),
                U256::from(fee_input.fair_pubdata_price()),
            )
        })
        .collect();

        let (base_fee_per_gas, effective_pubdata_price): (Vec<U256>, Vec<U256>) =
            result.into_iter().unzip();

        Ok((base_fee_per_gas, effective_pubdata_price))
    }

    pub async fn get_block_details(
        &mut self,
        block_number: L2BlockNumber,
    ) -> DalResult<Option<api::BlockDetails>> {
        let storage_block_details = sqlx::query_as!(
            StorageBlockDetails,
            r#"
            SELECT
                miniblocks.number,
                COALESCE(
                    miniblocks.l1_batch_number,
                    (
                        SELECT
                            (MAX(number) + 1)
                        FROM
                            l1_batches
                        WHERE
                            is_sealed
                    )
                ) AS "l1_batch_number!",
                miniblocks.timestamp,
                miniblocks.l1_tx_count,
                miniblocks.l2_tx_count,
                miniblocks.hash AS "root_hash?",
                commit_tx.tx_hash AS "commit_tx_hash?",
                commit_tx.confirmed_at AS "committed_at?",
                commit_tx.finality_status AS "commit_tx_finality_status?",
                commit_tx_data.chain_id AS "commit_chain_id?",
                prove_tx.tx_hash AS "prove_tx_hash?",
                prove_tx.confirmed_at AS "proven_at?",
                prove_tx.finality_status AS "prove_tx_finality_status?",
                prove_tx_data.chain_id AS "prove_chain_id?",
                execute_tx.tx_hash AS "execute_tx_hash?",
                execute_tx.finality_status AS "execute_tx_finality_status?",
                execute_tx.confirmed_at AS "executed_at?",
                execute_tx_data.chain_id AS "execute_chain_id?",
                precommit_tx.tx_hash AS "precommit_tx_hash?",
                precommit_tx.confirmed_at AS "precommitted_at?",
                precommit_tx_data.chain_id AS "precommit_chain_id?",
                miniblocks.l1_gas_price,
                miniblocks.l2_fair_gas_price,
                miniblocks.fair_pubdata_price,
                miniblocks.bootloader_code_hash,
                miniblocks.default_aa_code_hash,
                l1_batches.evm_emulator_code_hash,
                miniblocks.protocol_version,
                miniblocks.fee_account_address
            FROM
                miniblocks
            LEFT JOIN l1_batches ON miniblocks.l1_batch_number = l1_batches.number
            LEFT JOIN eth_txs_history AS commit_tx
                ON (
                    l1_batches.eth_commit_tx_id = commit_tx.eth_tx_id
                    AND commit_tx.confirmed_at IS NOT NULL
                )
            LEFT JOIN eth_txs_history AS prove_tx
                ON (
                    l1_batches.eth_prove_tx_id = prove_tx.eth_tx_id
                    AND prove_tx.confirmed_at IS NOT NULL
                )
            LEFT JOIN eth_txs_history AS execute_tx
                ON (
                    l1_batches.eth_execute_tx_id = execute_tx.eth_tx_id
                    AND execute_tx.confirmed_at IS NOT NULL
                )
            LEFT JOIN eth_txs_history AS precommit_tx
                ON (
                    miniblocks.eth_precommit_tx_id = precommit_tx.eth_tx_id
                    AND precommit_tx.confirmed_at IS NOT NULL
                )
            LEFT JOIN eth_txs AS commit_tx_data
                ON (
                    l1_batches.eth_commit_tx_id = commit_tx_data.id
                    AND commit_tx_data.confirmed_eth_tx_history_id IS NOT NULL
                )
            LEFT JOIN eth_txs AS prove_tx_data
                ON (
                    l1_batches.eth_prove_tx_id = prove_tx_data.id
                    AND prove_tx_data.confirmed_eth_tx_history_id IS NOT NULL
                )
            LEFT JOIN eth_txs AS execute_tx_data
                ON (
                    l1_batches.eth_execute_tx_id = execute_tx_data.id
                    AND execute_tx_data.confirmed_eth_tx_history_id IS NOT NULL
                )
            LEFT JOIN eth_txs AS precommit_tx_data
                ON (
                    miniblocks.eth_precommit_tx_id = precommit_tx_data.id
                    AND precommit_tx_data.confirmed_eth_tx_history_id IS NOT NULL
                )
            WHERE
                miniblocks.number = $1
            "#,
            i64::from(block_number.0)
        )
        .instrument("get_block_details")
        .with_arg("block_number", &block_number)
        .report_latency()
        .fetch_optional(self.storage)
        .await?;

        Ok(storage_block_details.map(Into::into))
    }

    pub async fn get_l1_batch_details(
        &mut self,
        l1_batch_number: L1BatchNumber,
    ) -> DalResult<Option<api::L1BatchDetails>> {
        let l1_batch_details: Option<StorageL1BatchDetails> = sqlx::query_as!(
            StorageL1BatchDetails,
            r#"
            WITH
            mb AS (
                SELECT
                    l1_gas_price,
                    l2_fair_gas_price,
                    fair_pubdata_price
                FROM
                    miniblocks
                WHERE
                    l1_batch_number = $1
                LIMIT
                    1
            )
            
            SELECT
                l1_batches.number,
                l1_batches.timestamp,
                l1_batches.l1_tx_count,
                l1_batches.l2_tx_count,
                l1_batches.hash AS "root_hash?",
                commit_tx.tx_hash AS "commit_tx_hash?",
                commit_tx.finality_status AS "commit_tx_finality_status?",
                commit_tx.confirmed_at AS "committed_at?",
                commit_tx_data.chain_id AS "commit_chain_id?",
                prove_tx.tx_hash AS "prove_tx_hash?",
                prove_tx.finality_status AS "prove_tx_finality_status?",
                prove_tx.confirmed_at AS "proven_at?",
                prove_tx_data.chain_id AS "prove_chain_id?",
                execute_tx.tx_hash AS "execute_tx_hash?",
                execute_tx.finality_status AS "execute_tx_finality_status?",
                execute_tx.confirmed_at AS "executed_at?",
                execute_tx_data.chain_id AS "execute_chain_id?",
                precommit_tx.tx_hash AS "precommit_tx_hash?",
                precommit_tx.confirmed_at AS "precommitted_at?",
                precommit_tx_data.chain_id AS "precommit_chain_id?",
                mb.l1_gas_price,
                mb.l2_fair_gas_price,
                mb.fair_pubdata_price,
                l1_batches.bootloader_code_hash,
                l1_batches.default_aa_code_hash,
                l1_batches.evm_emulator_code_hash
            FROM
                l1_batches
            INNER JOIN mb ON TRUE
            LEFT JOIN eth_txs_history AS commit_tx
                ON (
                    l1_batches.eth_commit_tx_id = commit_tx.eth_tx_id
                    AND commit_tx.confirmed_at IS NOT NULL
                )
            LEFT JOIN eth_txs_history AS prove_tx
                ON (
                    l1_batches.eth_prove_tx_id = prove_tx.eth_tx_id
                    AND prove_tx.confirmed_at IS NOT NULL
                )
            LEFT JOIN eth_txs_history AS execute_tx
                ON (
                    l1_batches.eth_execute_tx_id = execute_tx.eth_tx_id
                    AND execute_tx.confirmed_at IS NOT NULL
                )
            LEFT JOIN eth_txs_history AS precommit_tx
                ON (
                    l1_batches.final_precommit_eth_tx_id = precommit_tx.eth_tx_id
                    AND precommit_tx.confirmed_at IS NOT NULL
                )
            
            LEFT JOIN eth_txs AS commit_tx_data
                ON (
                    l1_batches.eth_commit_tx_id = commit_tx_data.id
                    AND commit_tx_data.confirmed_eth_tx_history_id IS NOT NULL
                )
            LEFT JOIN eth_txs AS prove_tx_data
                ON (
                    l1_batches.eth_prove_tx_id = prove_tx_data.id
                    AND prove_tx_data.confirmed_eth_tx_history_id IS NOT NULL
                )
            LEFT JOIN eth_txs AS execute_tx_data
                ON (
                    l1_batches.eth_execute_tx_id = execute_tx_data.id
                    AND execute_tx_data.confirmed_eth_tx_history_id IS NOT NULL
                )
            LEFT JOIN eth_txs AS precommit_tx_data
                ON (
                    l1_batches.final_precommit_eth_tx_id = precommit_tx_data.id
                    AND precommit_tx_data.confirmed_eth_tx_history_id IS NOT NULL
                )
            WHERE
                l1_batches.number = $1
            "#,
            i64::from(l1_batch_number.0)
        )
        .instrument("get_l1_batch_details")
        .with_arg("l1_batch_number", &l1_batch_number)
        .report_latency()
        .fetch_optional(self.storage)
        .await?;

        Ok(l1_batch_details.map(Into::into))
    }
}

#[cfg(test)]
mod tests {
    use zksync_types::{
        aggregated_operations::{AggregatedActionType, L1BatchAggregatedActionType},
        block::{L2BlockHasher, L2BlockHeader},
        eth_sender::EthTxFinalityStatus,
        Address, L2BlockNumber, ProtocolVersion, ProtocolVersionId,
    };
    use zksync_vm_interface::{tracer::ValidationTraces, TransactionExecutionMetrics};

    use super::*;
    use crate::{
        tests::{
            create_l1_batch_header, create_l2_block_header, create_snapshot_recovery,
            mock_execution_result, mock_l2_transaction,
        },
        ConnectionPool, Core, CoreDal,
    };

    #[tokio::test]
    async fn getting_web3_block_and_tx_count() {
        let connection_pool = ConnectionPool::<Core>::test_pool().await;
        let mut conn = connection_pool.connection().await.unwrap();
        conn.blocks_dal()
            .delete_l2_blocks(L2BlockNumber(0))
            .await
            .unwrap();
        conn.protocol_versions_dal()
            .save_protocol_version_with_tx(&ProtocolVersion::default())
            .await
            .unwrap();
        let header = L2BlockHeader {
            l1_tx_count: 3,
            l2_tx_count: 5,
            ..create_l2_block_header(0)
        };
        conn.blocks_dal().insert_l2_block(&header).await.unwrap();

        let block_hash = L2BlockHasher::new(L2BlockNumber(0), 0, H256::zero())
            .finalize(ProtocolVersionId::latest());
        let block = conn.blocks_web3_dal().get_api_block(L2BlockNumber(0)).await;
        let block = block.unwrap().unwrap();
        assert!(block.transactions.is_empty());
        assert_eq!(block.number, U64::zero());
        assert_eq!(block.hash, block_hash);

        let tx_count = conn
            .blocks_web3_dal()
            .get_block_tx_count(L2BlockNumber(0))
            .await;
        assert_eq!(tx_count.unwrap(), Some(8));

        let block = conn.blocks_web3_dal().get_api_block(L2BlockNumber(1)).await;
        assert!(block.unwrap().is_none());

        let tx_count = conn
            .blocks_web3_dal()
            .get_block_tx_count(L2BlockNumber(1))
            .await;
        assert_eq!(tx_count.unwrap(), None);
    }

    #[tokio::test]
    async fn resolving_earliest_block_id() {
        let connection_pool = ConnectionPool::<Core>::test_pool().await;
        let mut conn = connection_pool.connection().await.unwrap();

        let l2_block_number = conn
            .blocks_web3_dal()
            .resolve_block_id(api::BlockId::Number(api::BlockNumber::Earliest))
            .await;
        assert_eq!(l2_block_number.unwrap(), None);

        conn.protocol_versions_dal()
            .save_protocol_version_with_tx(&ProtocolVersion::default())
            .await
            .unwrap();
        conn.blocks_dal()
            .insert_l2_block(&create_l2_block_header(0))
            .await
            .unwrap();

        let l2_block_number = conn
            .blocks_web3_dal()
            .resolve_block_id(api::BlockId::Number(api::BlockNumber::Earliest))
            .await;
        assert_eq!(l2_block_number.unwrap(), Some(L2BlockNumber(0)));
    }

    #[tokio::test]
    async fn resolving_latest_block_id() {
        let connection_pool = ConnectionPool::<Core>::test_pool().await;
        let mut conn = connection_pool.connection().await.unwrap();
        conn.protocol_versions_dal()
            .save_protocol_version_with_tx(&ProtocolVersion::default())
            .await
            .unwrap();

        let l2_block_number = conn
            .blocks_web3_dal()
            .resolve_block_id(api::BlockId::Number(api::BlockNumber::Latest))
            .await
            .unwrap();
        assert_eq!(l2_block_number, None);
        let l2_block_number = conn
            .blocks_web3_dal()
            .resolve_block_id(api::BlockId::Number(api::BlockNumber::Pending))
            .await
            .unwrap();
        assert_eq!(l2_block_number, Some(L2BlockNumber(0)));

        conn.blocks_dal()
            .insert_l2_block(&create_l2_block_header(0))
            .await
            .unwrap();

        let l2_block_number = conn
            .blocks_web3_dal()
            .resolve_block_id(api::BlockId::Number(api::BlockNumber::Latest))
            .await;
        assert_eq!(l2_block_number.unwrap(), Some(L2BlockNumber(0)));

        let l2_block_number = conn
            .blocks_web3_dal()
            .resolve_block_id(api::BlockId::Number(api::BlockNumber::Number(0.into())))
            .await;
        assert_eq!(l2_block_number.unwrap(), Some(L2BlockNumber(0)));
        let l2_block_number = conn
            .blocks_web3_dal()
            .resolve_block_id(api::BlockId::Number(api::BlockNumber::Number(1.into())))
            .await;
        assert_eq!(l2_block_number.unwrap(), None);

        conn.blocks_dal()
            .insert_l2_block(&create_l2_block_header(1))
            .await
            .unwrap();
        let l2_block_number = conn
            .blocks_web3_dal()
            .resolve_block_id(api::BlockId::Number(api::BlockNumber::Latest))
            .await;
        assert_eq!(l2_block_number.unwrap(), Some(L2BlockNumber(1)));

        let l2_block_number = conn
            .blocks_web3_dal()
            .resolve_block_id(api::BlockId::Number(api::BlockNumber::Pending))
            .await;
        assert_eq!(l2_block_number.unwrap(), Some(L2BlockNumber(2)));

        let l2_block_number = conn
            .blocks_web3_dal()
            .resolve_block_id(api::BlockId::Number(api::BlockNumber::Number(1.into())))
            .await;
        assert_eq!(l2_block_number.unwrap(), Some(L2BlockNumber(1)));
    }

    #[tokio::test]
    async fn resolving_pending_block_id_for_snapshot_recovery() {
        let connection_pool = ConnectionPool::<Core>::test_pool().await;
        let mut conn = connection_pool.connection().await.unwrap();
        let snapshot_recovery = create_snapshot_recovery();
        conn.snapshot_recovery_dal()
            .insert_initial_recovery_status(&snapshot_recovery)
            .await
            .unwrap();

        let l2_block_number = conn
            .blocks_web3_dal()
            .resolve_block_id(api::BlockId::Number(api::BlockNumber::Pending))
            .await
            .unwrap();
        assert_eq!(l2_block_number, Some(L2BlockNumber(43)));
    }

    #[tokio::test]
    async fn resolving_l1_committed_block_id() {
        let connection_pool = ConnectionPool::<Core>::test_pool().await;
        let mut conn = connection_pool.connection().await.unwrap();
        conn.protocol_versions_dal()
            .save_protocol_version_with_tx(&ProtocolVersion::default())
            .await
            .unwrap();

        let l2_block_header = create_l2_block_header(1);
        conn.blocks_dal()
            .insert_l2_block(&l2_block_header)
            .await
            .unwrap();

        let l1_batch_header = create_l1_batch_header(0);

        conn.blocks_dal()
            .insert_mock_l1_batch(&l1_batch_header)
            .await
            .unwrap();
        conn.blocks_dal()
            .mark_l2_blocks_as_executed_in_l1_batch(l1_batch_header.number)
            .await
            .unwrap();

        let resolved_l2_block_number = conn
            .blocks_web3_dal()
            .resolve_block_id(api::BlockId::Number(api::BlockNumber::L1Committed))
            .await
            .unwrap();
        assert_eq!(resolved_l2_block_number, Some(L2BlockNumber(0)));

        let mocked_commit_eth_tx = conn
            .eth_sender_dal()
            .save_eth_tx(
                0,
                vec![],
                AggregatedActionType::L1Batch(L1BatchAggregatedActionType::Commit),
                Address::default(),
                None,
                None,
                None,
                false,
            )
            .await
            .unwrap();
        let tx_hash = H256::random();
        conn.eth_sender_dal()
            .insert_tx_history(
                mocked_commit_eth_tx.id,
                0,
                0,
                None,
                None,
                tx_hash,
                &[],
                0,
                None,
            )
            .await
            .unwrap();
        conn.eth_sender_dal()
            .confirm_tx(tx_hash, EthTxFinalityStatus::Finalized, U256::zero(), 0)
            .await
            .unwrap();
        conn.blocks_dal()
            .set_eth_tx_id(
                l1_batch_header.number..=l1_batch_header.number,
                mocked_commit_eth_tx.id,
                L1BatchAggregatedActionType::Commit,
            )
            .await
            .unwrap();

        let resolved_l2_block_number = conn
            .blocks_web3_dal()
            .resolve_block_id(api::BlockId::Number(api::BlockNumber::L1Committed))
            .await
            .unwrap();

        assert_eq!(resolved_l2_block_number, Some(l2_block_header.number));
    }

    #[tokio::test]
    async fn resolving_block_by_hash() {
        let connection_pool = ConnectionPool::<Core>::test_pool().await;
        let mut conn = connection_pool.connection().await.unwrap();
        conn.protocol_versions_dal()
            .save_protocol_version_with_tx(&ProtocolVersion::default())
            .await
            .unwrap();
        conn.blocks_dal()
            .insert_l2_block(&create_l2_block_header(0))
            .await
            .unwrap();

        let hash = L2BlockHasher::new(L2BlockNumber(0), 0, H256::zero())
            .finalize(ProtocolVersionId::latest());
        let l2_block_number = conn
            .blocks_web3_dal()
            .resolve_block_id(api::BlockId::Hash(hash))
            .await;
        assert_eq!(l2_block_number.unwrap(), Some(L2BlockNumber(0)));

        let hash = L2BlockHasher::new(L2BlockNumber(1), 1, H256::zero())
            .finalize(ProtocolVersionId::latest());
        let l2_block_number = conn
            .blocks_web3_dal()
            .resolve_block_id(api::BlockId::Hash(hash))
            .await;
        assert_eq!(l2_block_number.unwrap(), None);
    }

    #[tokio::test]
    async fn getting_traces_for_block() {
        let connection_pool = ConnectionPool::<Core>::test_pool().await;
        let mut conn = connection_pool.connection().await.unwrap();
        conn.protocol_versions_dal()
            .save_protocol_version_with_tx(&ProtocolVersion::default())
            .await
            .unwrap();
        conn.blocks_dal()
            .insert_l2_block(&create_l2_block_header(1))
            .await
            .unwrap();

        let transactions = [mock_l2_transaction(), mock_l2_transaction()];
        let mut tx_results = vec![];
        for (i, tx) in transactions.into_iter().enumerate() {
            conn.transactions_dal()
                .insert_transaction_l2(
                    &tx,
                    TransactionExecutionMetrics::default(),
                    ValidationTraces::default(),
                )
                .await
                .unwrap();
            let mut tx_result = mock_execution_result(tx);
            tx_result.call_traces.push(Call {
                from: Address::from_low_u64_be(i as u64),
                to: Address::from_low_u64_be(i as u64 + 1),
                value: i.into(),
                ..Call::default()
            });
            tx_results.push(tx_result);
        }
        conn.transactions_dal()
            .mark_txs_as_executed_in_l2_block(
                L2BlockNumber(1),
                &tx_results,
                1.into(),
                ProtocolVersionId::latest(),
                false,
            )
            .await
            .unwrap();

        let traces = conn
            .blocks_web3_dal()
            .get_traces_for_l2_block(L2BlockNumber(1))
            .await
            .unwrap();
        assert_eq!(traces.len(), 2);
        for ((trace, meta), tx_result) in traces.iter().zip(&tx_results) {
            let expected_trace = tx_result.call_trace().unwrap();
            assert_eq!(tx_result.hash, meta.tx_hash);
            assert_eq!(*trace, expected_trace);
        }
    }
}<|MERGE_RESOLUTION|>--- conflicted
+++ resolved
@@ -303,7 +303,6 @@
                     ) AS number
                     ";
                 ),
-<<<<<<< HEAD
                 api::BlockId::Number(api::BlockNumber::Precommitted) => (
                     // This query is used to get the latest precommitted miniblock number.
                     // If feature is not enabled, return the latest committed miniblock number.
@@ -330,7 +329,7 @@
                        ),
                         0
                     ) AS number";
-=======
+                ),
                 api::BlockId::Number(api::BlockNumber::FastFinalized) => (
                     "
                     SELECT COALESCE(
@@ -350,7 +349,6 @@
                         0
                     ) AS number
                     ";
->>>>>>> 165fc67a
                 ),
 
                 api::BlockId::Number(api::BlockNumber::Finalized) => (
