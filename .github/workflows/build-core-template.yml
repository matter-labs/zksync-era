name: Build Core images
on:
  workflow_call:
    secrets:
      DOCKERHUB_USER:
        description: "DOCKERHUB_USER"
        required: true
      DOCKERHUB_TOKEN:
        description: "DOCKERHUB_TOKEN"
        required: true
    inputs:
      image_tag_suffix:
        description: "Optional suffix to override tag name generation"
        type: string
        required: false
      compilers:
        description: 'JSON of required compilers and their versions'
        type: string
        required: false
        default: '[{ "zksolc": ["1.3.14", "1.3.16", "1.3.17", "1.3.1", "1.3.7", "1.3.18", "1.3.19", "1.3.21"] } , { "zkvyper": ["1.3.13"] }]'
      en_alpha_release:
        description: 'Flag that determins if EN release should be marked as alpha'
        type: boolean
        required: false
        default: false
      action:
        type: string
        required: false
        default: "do nothing"

jobs:
  prepare-contracts:
    name: Prepare contracts
    runs-on: matterlabs-ci-runner-high-performance
    steps:
      - uses: actions/checkout@11bd71901bbe5b1630ceea73d27597364c9af683 # v4.2.2
        with:
          submodules: "recursive"

      - name: Prepare ENV
        shell: bash
        run: |
          echo ZKSYNC_HOME=$(pwd) >> $GITHUB_ENV
          echo CI=1 >> $GITHUB_ENV
          echo $(pwd)/bin >> $GITHUB_PATH
          echo $HOME/.local/bin >> $GITHUB_PATH
          echo CI=1 >> .env
          echo IN_DOCKER=1 >> .env

      - name: Download contracts
        shell: bash
        run: |
          commit_sha=$(git submodule status contracts | awk '{print $1}' | tr -d '-')
          page=1
          filtered_tag=""
          while [ true ]; do
            echo "Page: $page"
            tags=$(run_retried curl -s -H "Authorization: Bearer ${{ secrets.GITHUB_TOKEN }}" -H "Accept: application/vnd.github+json" \
              "https://api.github.com/repos/matter-labs/era-contracts/tags?per_page=100&page=${page}" | jq .)
            if [ $(jq length <<<"$tags") -eq 0 ]; then
              echo "No tag found on all pages."
              echo "BUILD_CONTRACTS=true" >> "$GITHUB_ENV"
              exit 0
            fi
            filtered_tag=$(jq -r --arg commit_sha "$commit_sha" 'map(select(.commit.sha == $commit_sha)) | .[].name' <<<"$tags")
            if [[ ! -z "$filtered_tag" ]]; then
              echo "BUILD_CONTRACTS=false" >> "$GITHUB_ENV"
              break
            fi
            ((page++))
          done
          echo "Contracts tag is: ${filtered_tag}"
          mkdir -p ./contracts
          run_retried curl -s -LO https://github.com/matter-labs/era-contracts/releases/download/${filtered_tag}/l1-contracts.tar.gz
          run_retried curl -s -LO https://github.com/matter-labs/era-contracts/releases/download/${filtered_tag}/l2-contracts.tar.gz
          run_retried curl -s -LO https://github.com/matter-labs/era-contracts/releases/download/${filtered_tag}/system-contracts.tar.gz
          tar -C ./contracts -zxf l1-contracts.tar.gz
          tar -C ./contracts -zxf l2-contracts.tar.gz
          tar -C ./contracts -zxf system-contracts.tar.gz

      - name: Install Apt dependencies
        if: env.BUILD_CONTRACTS == 'true'
        shell: bash
        run: |
          sudo apt-get update && sudo apt-get install -y libssl-dev pkg-config

      - name: Install Node
        if: env.BUILD_CONTRACTS == 'true'
        uses: actions/setup-node@cdca7365b2dadb8aad0a33bc7601856ffabcc48e # v4.3.0
        with:
          node-version: 20
          cache: 'npm'

      - name: Install Yarn
        if: env.BUILD_CONTRACTS == 'true'
        run: npm install -g yarn

      - name: Setup rust
        if: env.BUILD_CONTRACTS == 'true'
        uses: actions-rust-lang/setup-rust-toolchain@9399c7bb15d4c7d47b27263d024f0a4978346ba4 # v1.11.0
        with:
          toolchain: nightly-2024-09-01

      - name: Install foundry-zksync
        if: env.BUILD_CONTRACTS == 'true'
        run: |
          mkdir ./foundry-zksync
<<<<<<< HEAD
          curl -LO https://github.com/matter-labs/foundry-zksync/releases/download/nightly-34fe0bc655c6b15e869ffd465addde001f6b474d/foundry_nightly_linux_amd64.tar.gz
          tar zxf foundry_nightly_linux_amd64.tar.gz -C ./foundry-zksync
=======
          curl -LO https://github.com/matter-labs/foundry-zksync/releases/download/nightly-63d81adeceb7412682a2b6826f0564614bbbc6cc/foundry_zksync_nightly_linux_amd64.tar.gz
          tar zxf foundry_zksync_nightly_linux_amd64.tar.gz -C ./foundry-zksync
>>>>>>> ec900ccc
          chmod +x ./foundry-zksync/forge ./foundry-zksync/cast
          echo "$PWD/foundry-zksync" >> $GITHUB_PATH

      - name: Pre-download compilers
        if: env.BUILD_CONTRACTS == 'true'
        shell: bash
        run: |
          # Download needed versions of vyper compiler
          # Not sanitized due to unconventional path and tags
          mkdir -p ./hardhat-nodejs/compilers-v2/vyper/linux
          wget -nv -O ./hardhat-nodejs/compilers-v2/vyper/linux/0.3.10 https://github.com/vyperlang/vyper/releases/download/v0.3.10/vyper.0.3.10+commit.91361694.linux
          wget -nv -O ./hardhat-nodejs/compilers-v2/vyper/linux/0.3.3 https://github.com/vyperlang/vyper/releases/download/v0.3.3/vyper.0.3.3+commit.48e326f0.linux
          chmod +x  ./hardhat-nodejs/compilers-v2/vyper/linux/0.3.10
          chmod +x  ./hardhat-nodejs/compilers-v2/vyper/linux/0.3.3

          COMPILERS_JSON='${{ inputs.compilers }}'
          echo "$COMPILERS_JSON" | jq -r '.[] | to_entries[] | .key as $compiler | .value[] | "\(.),\($compiler)"' | while IFS=, read -r version compiler; do
            mkdir -p "./hardhat-nodejs/compilers-v2/$compiler"
            wget -nv -O "./hardhat-nodejs/compilers-v2/$compiler/${compiler}-v${version}" "https://github.com/matter-labs/${compiler}-bin/releases/download/v${version}/${compiler}-linux-amd64-musl-v${version}"
            chmod +x "./hardhat-nodejs/compilers-v2/$compiler/${compiler}-v${version}"
          done

      - name: Install zkstack
        if: env.BUILD_CONTRACTS == 'true'
        run: |
          ./zkstack_cli/zkstackup/install --path ./zkstack_cli/zkstackup/zkstackup
          zkstackup --local || true

      - name: build contracts
        if: env.BUILD_CONTRACTS == 'true'
        shell: bash
        run: |
          cp etc/tokens/{test,localhost}.json
          zkstack dev contracts

      - name: Upload contracts
        uses: actions/upload-artifact@ea165f8d65b6e75b540449e92b4886f43607fa02 # v4.6.2
        with:
          name: contacts
          path: |
            ./contracts

  prepare-proof-manager-contracts:
    name: Prepare proof manager contracts
    runs-on: matterlabs-ci-runner-high-performance
    steps:
      - uses: actions/checkout@11bd71901bbe5b1630ceea73d27597364c9af683 # v4.2.2
        with:
          submodules: "recursive"

      - name: Prepare ENV
        shell: bash
        run: |
          echo ZKSYNC_HOME=$(pwd) >> $GITHUB_ENV
          echo CI=1 >> $GITHUB_ENV
          echo $(pwd)/bin >> $GITHUB_PATH
          echo $HOME/.local/bin >> $GITHUB_PATH
          echo CI=1 >> .env
          echo IN_DOCKER=1 >> .env

      - name: Clone & checkout proof manager contracts
        working-directory: ./proof-manager-contracts
        shell: bash
        run: |
          # for now these contracts will be pinned to specific commit
          git checkout cc7a521
          git submodule update --init --recursive
      
      - name: Install foundry-zksync
        run: |
          mkdir ./foundry-zksync
          # downloading newer version of foundry-zksync since the latest nightly is not working
          curl -LO https://github.com/matter-labs/foundry-zksync/releases/download/foundry-zksync-v0.0.24/foundry_zksync_v0.0.24_linux_amd64.tar.gz
          tar zxf foundry_zksync_v0.0.24_linux_amd64.tar.gz -C ./foundry-zksync
          chmod +x ./foundry-zksync/forge
          echo "$PWD/foundry-zksync" >> $GITHUB_PATH

      - name: Build proof manager contracts(with zksync)
        working-directory: ./proof-manager-contracts
        shell: bash
        run: |
          forge --version
          forge build --zksync

      - name: Upload contracts(with zksync)
        uses: actions/upload-artifact@ea165f8d65b6e75b540449e92b4886f43607fa02 # v4.6.2
        with:
          name: proof-manager-contracts-zkout
          path: |
            ./proof-manager-contracts/zkout

      - name: Build proof manager contracts
        working-directory: ./proof-manager-contracts
        shell: bash
        run: |
          forge --version
          forge build

      - name: Upload contracts
        uses: actions/upload-artifact@ea165f8d65b6e75b540449e92b4886f43607fa02 # v4.6.2
        with:
          name: proof-manager-contracts-out
          path: |
            ./proof-manager-contracts/out
          
  build-images:
    name: Build and Push Docker Images
    needs: [prepare-contracts, prepare-proof-manager-contracts]
    env:
      IMAGE_TAG_SUFFIX: ${{ inputs.image_tag_suffix }}${{ (inputs.en_alpha_release && matrix.components == 'external-node') && '-alpha' || '' }}
    runs-on: ${{ fromJSON('["matterlabs-ci-runner-high-performance", "matterlabs-ci-runner-arm"]')[contains(matrix.platforms, 'arm')] }}
    permissions:
      packages: write
      contents: read
    strategy:
      matrix:
        components:
          - server-v2
          - external-node
          - snapshots-creator
        platforms:
          - linux/amd64
        include:
          - components: external-node
            platforms: linux/arm64

    steps:
      - uses: actions/checkout@11bd71901bbe5b1630ceea73d27597364c9af683 # v4.2.2
        with:
          submodules: "recursive"

      - name: Set up Docker Buildx
        uses: docker/setup-buildx-action@b5ca514318bd6ebac0fb2aedd5d36ec1b5c232a2 # v3.10.0

      - name: Setup env
        shell: bash
        run: |
          echo ZKSYNC_HOME=$(pwd) >> $GITHUB_ENV
          echo CI=1 >> $GITHUB_ENV
          echo $(pwd)/bin >> $GITHUB_PATH
          echo CI=1 >> .env
          echo IN_DOCKER=1 >> .env

      - name: Download setup key
        shell: bash
        run: |
          if [ -f "/setup_2^26.key" ]; then
            cp '/setup_2^26.key' './setup_2^26.key'
          else
            run_retried curl -LO https://storage.googleapis.com/matterlabs-setup-keys-us/setup-keys/setup_2\^26.key
          fi

      - name: Set env vars
        shell: bash
        run: |
          echo PLATFORM=$(echo ${{ matrix.platforms }} | tr '/' '-') >> $GITHUB_ENV
          if [ -n "${{ inputs.image_tag_suffix }}" ]; then
            echo IMAGE_TAG_SHA_TS="${{ env.IMAGE_TAG_SUFFIX }}" >> $GITHUB_ENV
          else
            echo IMAGE_TAG_SHA_TS=$(git rev-parse --short HEAD)-$(date +%s) >> $GITHUB_ENV
          fi

      - name: Download contracts
        uses: actions/download-artifact@95815c38cf2ff2164869cbab79da8d1f422bc89e # v4.2.1
        with:
          name: contacts
          path: |
            ./contracts

      - name: Download proof manager contracts output(zkout)
        uses: actions/download-artifact@95815c38cf2ff2164869cbab79da8d1f422bc89e # v4.2.1
        with:
          name: proof-manager-contracts-zkout
          path: |
            ./proof-manager-contracts/zkout

      - name: Download proof manager contracts output(out)
        uses: actions/download-artifact@95815c38cf2ff2164869cbab79da8d1f422bc89e # v4.2.1
        with:
          name: proof-manager-contracts-out
          path: |
            ./proof-manager-contracts/out

      - name: login to Docker registries
        if: ${{ inputs.action == 'push' }}
        shell: bash
        run: |
          docker login -u ${{ secrets.DOCKERHUB_USER }} -p ${{ secrets.DOCKERHUB_TOKEN }}
          gcloud auth configure-docker us-docker.pkg.dev -q

      - name: Login to GitHub Container Registry
        uses: docker/login-action@74a5d142397b4f367a81961eba4e8cd7edddf772 # v3.4.0
        if: ${{ inputs.action == 'push' }}
        with:
          registry: ghcr.io
          username: ${{ github.actor }}
          password: ${{ secrets.GITHUB_TOKEN }}

      - name: Build docker image
        uses: docker/build-push-action@471d1dc4e07e5cdedd4c2171150001c434f0b7a4 # v6.15.0
        with:
          context: .
          load: true
          platforms: ${{ matrix.platforms }}
          file: docker/${{ matrix.components }}/Dockerfile
          build-args: |
            SCCACHE_GCS_BUCKET=matterlabs-infra-sccache-storage
            SCCACHE_GCS_SERVICE_ACCOUNT=gha-ci-runners@matterlabs-infra.iam.gserviceaccount.com
            SCCACHE_GCS_RW_MODE=READ_WRITE
            RUSTC_WRAPPER=sccache
          tags: |
            us-docker.pkg.dev/matterlabs-infra/matterlabs-docker/${{ matrix.components }}:${{ env.IMAGE_TAG_SHA_TS }}-${{ env.PLATFORM }}
            ghcr.io/${{ github.repository_owner }}/${{ matrix.components }}:${{ env.IMAGE_TAG_SHA_TS }}-${{ env.PLATFORM }}
            matterlabs/${{ matrix.components }}:${{ env.IMAGE_TAG_SHA_TS }}-${{ env.PLATFORM }}

      - name: Push docker image
        if: ${{ inputs.action == 'push' }}
        run: |
          docker push us-docker.pkg.dev/matterlabs-infra/matterlabs-docker/${{ matrix.components }}:${{ env.IMAGE_TAG_SHA_TS }}-${{ env.PLATFORM }}
          docker push matterlabs/${{ matrix.components }}:${{ env.IMAGE_TAG_SHA_TS }}-${{ env.PLATFORM }}
          docker push ghcr.io/${{ github.repository_owner }}/${{ matrix.components }}:${{ env.IMAGE_TAG_SHA_TS }}-${{ env.PLATFORM }}

  create_manifest:
    name: Create release manifest
    runs-on: matterlabs-ci-runner
    needs: build-images
    if: ${{ inputs.action == 'push' }}
    strategy:
      matrix:
        component:
          - name: server-v2
            platform: linux/amd64
          - name: external-node
            platform: linux/amd64,linux/arm64
          - name: snapshots-creator
            platform: linux/amd64

    env:
      IMAGE_TAG_SUFFIX: ${{ inputs.image_tag_suffix }}${{ (inputs.en_alpha_release && matrix.component.name == 'external-node') && '-alpha' || '' }}
    steps:
      - uses: actions/checkout@11bd71901bbe5b1630ceea73d27597364c9af683 # v4

      - name: login to Docker registries
        run: |
          docker login -u ${{ secrets.DOCKERHUB_USER }} -p ${{ secrets.DOCKERHUB_TOKEN }}
          gcloud auth configure-docker us-docker.pkg.dev -q

      - name: Create Docker manifest
        run: |
          docker_repositories=("matterlabs/${{ matrix.component.name }}" "us-docker.pkg.dev/matterlabs-infra/matterlabs-docker/${{ matrix.component.name }}")
          platforms=${{ matrix.component.platform }}
          for repo in "${docker_repositories[@]}"; do
            platform_tags=""
            for platform in ${platforms//,/ }; do
              platform=$(echo $platform | tr '/' '-')
              platform_tags+=" --amend ${repo}:${IMAGE_TAG_SUFFIX}-${platform}"
            done
            for manifest in "${repo}:${IMAGE_TAG_SUFFIX}" "${repo}:2.0-${IMAGE_TAG_SUFFIX}" "${repo}:latest" "${repo}:latest2.0"; do
              docker manifest create ${manifest} ${platform_tags}
              docker manifest push ${manifest}
            done
          done<|MERGE_RESOLUTION|>--- conflicted
+++ resolved
@@ -105,13 +105,8 @@
         if: env.BUILD_CONTRACTS == 'true'
         run: |
           mkdir ./foundry-zksync
-<<<<<<< HEAD
-          curl -LO https://github.com/matter-labs/foundry-zksync/releases/download/nightly-34fe0bc655c6b15e869ffd465addde001f6b474d/foundry_nightly_linux_amd64.tar.gz
-          tar zxf foundry_nightly_linux_amd64.tar.gz -C ./foundry-zksync
-=======
           curl -LO https://github.com/matter-labs/foundry-zksync/releases/download/nightly-63d81adeceb7412682a2b6826f0564614bbbc6cc/foundry_zksync_nightly_linux_amd64.tar.gz
           tar zxf foundry_zksync_nightly_linux_amd64.tar.gz -C ./foundry-zksync
->>>>>>> ec900ccc
           chmod +x ./foundry-zksync/forge ./foundry-zksync/cast
           echo "$PWD/foundry-zksync" >> $GITHUB_PATH
 
