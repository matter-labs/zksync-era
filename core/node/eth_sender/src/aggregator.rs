use std::sync::Arc;

use zksync_config::configs::eth_sender::{ProofSendingMode, SenderConfig};
use zksync_contracts::BaseSystemContractsHashes;
use zksync_dal::{Connection, Core, CoreDal};
use zksync_l1_contract_interface::i_executor::methods::{ExecuteBatches, ProveBatches};
use zksync_object_store::{ObjectStore, ObjectStoreError};
use zksync_prover_interface::outputs::L1BatchProofForL1;
use zksync_types::{
    aggregated_operations::AggregatedActionType,
    commitment::{L1BatchCommitmentMode, L1BatchWithMetadata},
    helpers::unix_timestamp_ms,
    protocol_version::{L1VerifierConfig, ProtocolSemanticVersion},
    pubdata_da::PubdataDA,
    L1BatchNumber, ProtocolVersionId,
};

use super::{
    aggregated_operations::AggregatedOperation,
    publish_criterion::{
        DataSizeCriterion, GasCriterion, L1BatchPublishCriterion, NumberCriterion,
        TimestampDeadlineCriterion,
    },
};

#[derive(Debug)]
pub struct Aggregator {
    commit_criteria: Vec<Box<dyn L1BatchPublishCriterion>>,
    proof_criteria: Vec<Box<dyn L1BatchPublishCriterion>>,
    execute_criteria: Vec<Box<dyn L1BatchPublishCriterion>>,
    config: SenderConfig,
    blob_store: Arc<dyn ObjectStore>,
    /// If we are operating in 4844 mode we need to wait for commit transaction
    /// to get included before sending the respective prove and execute transactions.
    /// In non-4844 mode of operation we operate with the single address and this
    /// means no wait is needed: nonces will still provide the correct ordering of
    /// transactions.
    operate_4844_mode: bool,
    pubdata_da: PubdataDA,
    commitment_mode: L1BatchCommitmentMode,
}

impl Aggregator {
    pub fn new(
        config: SenderConfig,
        blob_store: Arc<dyn ObjectStore>,
        operate_4844_mode: bool,
        commitment_mode: L1BatchCommitmentMode,
    ) -> Self {
        let pubdata_da = config.pubdata_sending_mode.into();

        Self {
            commit_criteria: vec![
                Box::from(NumberCriterion {
                    op: AggregatedActionType::Commit,
                    limit: config.max_aggregated_blocks_to_commit,
                }),
                Box::from(GasCriterion::new(
                    AggregatedActionType::Commit,
                    config.max_aggregated_tx_gas,
                )),
                Box::from(DataSizeCriterion {
                    op: AggregatedActionType::Commit,
                    data_limit: config.max_eth_tx_data_size,
                    pubdata_da,
                    commitment_mode,
                }),
                Box::from(TimestampDeadlineCriterion {
                    op: AggregatedActionType::Commit,
                    deadline_seconds: config.aggregated_block_commit_deadline,
                    max_allowed_lag: Some(config.timestamp_criteria_max_allowed_lag),
                }),
            ],
            proof_criteria: vec![
                Box::from(NumberCriterion {
                    op: AggregatedActionType::PublishProofOnchain,
                    limit: *config.aggregated_proof_sizes.iter().max().unwrap() as u32,
                }),
                Box::from(GasCriterion::new(
                    AggregatedActionType::PublishProofOnchain,
                    config.max_aggregated_tx_gas,
                )),
                Box::from(TimestampDeadlineCriterion {
                    op: AggregatedActionType::PublishProofOnchain,
                    deadline_seconds: config.aggregated_block_prove_deadline,
                    // Currently, we can't use this functionality for proof criterion
                    // since we don't send dummy and real proofs in the same range,
                    // so even small ranges must be closed.
                    max_allowed_lag: None,
                }),
            ],
            execute_criteria: vec![
                Box::from(NumberCriterion {
                    op: AggregatedActionType::Execute,
                    limit: config.max_aggregated_blocks_to_execute,
                }),
                Box::from(GasCriterion::new(
                    AggregatedActionType::Execute,
                    config.max_aggregated_tx_gas,
                )),
                Box::from(TimestampDeadlineCriterion {
                    op: AggregatedActionType::Execute,
                    deadline_seconds: config.aggregated_block_execute_deadline,
                    max_allowed_lag: Some(config.timestamp_criteria_max_allowed_lag),
                }),
            ],
            config,
            blob_store,
            operate_4844_mode,
            pubdata_da,
            commitment_mode,
        }
    }

    pub async fn get_next_ready_operation(
        &mut self,
        storage: &mut Connection<'_, Core>,
        base_system_contracts_hashes: BaseSystemContractsHashes,
        protocol_version_id: ProtocolVersionId,
        l1_verifier_config: L1VerifierConfig,
    ) -> Option<AggregatedOperation> {
        let Some(last_sealed_l1_batch_number) = storage
            .blocks_dal()
            .get_sealed_l1_batch_number()
            .await
            .unwrap()
        else {
            return None; // No L1 batches in Postgres; no operations are ready yet
        };

        if let Some(op) = self
            .get_execute_operations(
                storage,
                self.config.max_aggregated_blocks_to_execute as usize,
                last_sealed_l1_batch_number,
            )
            .await
        {
            Some(AggregatedOperation::Execute(op))
        } else if let Some(op) = self
            .get_proof_operation(
                storage,
                *self.config.aggregated_proof_sizes.iter().max().unwrap(),
                last_sealed_l1_batch_number,
                l1_verifier_config,
            )
            .await
        {
            Some(AggregatedOperation::PublishProofOnchain(op))
        } else {
            self.get_commit_operation(
                storage,
                self.config.max_aggregated_blocks_to_commit as usize,
                last_sealed_l1_batch_number,
                base_system_contracts_hashes,
                protocol_version_id,
            )
            .await
        }
    }

    async fn get_execute_operations(
        &mut self,
        storage: &mut Connection<'_, Core>,
        limit: usize,
        last_sealed_l1_batch: L1BatchNumber,
    ) -> Option<ExecuteBatches> {
        let max_l1_batch_timestamp_millis = self
            .config
            .l1_batch_min_age_before_execute_seconds
            .map(|age| unix_timestamp_ms() - age * 1_000);
        let ready_for_execute_batches = storage
            .blocks_dal()
            .get_ready_for_execute_l1_batches(limit, max_l1_batch_timestamp_millis)
            .await
            .unwrap();
        let l1_batches = extract_ready_subrange(
            storage,
            &mut self.execute_criteria,
            ready_for_execute_batches,
            last_sealed_l1_batch,
        )
        .await;

        l1_batches.map(|l1_batches| ExecuteBatches { l1_batches })
    }

    async fn get_commit_operation(
        &mut self,
        storage: &mut Connection<'_, Core>,
        limit: usize,
        last_sealed_batch: L1BatchNumber,
        base_system_contracts_hashes: BaseSystemContractsHashes,
        protocol_version_id: ProtocolVersionId,
    ) -> Option<AggregatedOperation> {
        let mut blocks_dal = storage.blocks_dal();
        let last_committed_l1_batch = blocks_dal
            .get_last_committed_to_eth_l1_batch()
            .await
            .unwrap()?;

        let ready_for_commit_l1_batches = if protocol_version_id.is_pre_boojum() {
            blocks_dal
                .pre_boojum_get_ready_for_commit_l1_batches(
                    limit,
                    base_system_contracts_hashes.bootloader,
                    base_system_contracts_hashes.default_aa,
                    protocol_version_id,
                )
                .await
                .unwrap()
        } else {
            blocks_dal
                .get_ready_for_commit_l1_batches(
                    limit,
                    base_system_contracts_hashes.bootloader,
                    base_system_contracts_hashes.default_aa,
                    protocol_version_id,
                )
                .await
                .unwrap()
        };

        // Check that the L1 batches that are selected are sequential
        ready_for_commit_l1_batches
            .iter()
            .reduce(|last_batch, next_batch| {
                if last_batch.header.number + 1 == next_batch.header.number {
                    next_batch
                } else {
                    panic!("L1 batches prepared for commit are not sequential");
                }
            });

        let batches = extract_ready_subrange(
            storage,
            &mut self.commit_criteria,
            ready_for_commit_l1_batches,
            last_sealed_batch,
        )
        .await;

        batches.map(|batches| {
            AggregatedOperation::Commit(last_committed_l1_batch, batches, self.pubdata_da)
        })
    }

    async fn load_dummy_proof_operations(
        storage: &mut Connection<'_, Core>,
        limit: usize,
        is_4844_mode: bool,
    ) -> Vec<L1BatchWithMetadata> {
        let mut ready_for_proof_l1_batches = storage
            .blocks_dal()
            .get_ready_for_dummy_proof_l1_batches(limit)
            .await
            .unwrap();

        // need to find first batch with an unconfirmed commit transaction
        // and discard it and all the following ones.
        if is_4844_mode {
            let mut committed_batches = vec![];

            for batch in ready_for_proof_l1_batches.into_iter() {
                let Some(commit_tx_id) = storage
                    .blocks_dal()
                    .get_eth_commit_tx_id(batch.header.number)
                    .await
                    .unwrap()
                else {
                    break;
                };

                if storage
                    .eth_sender_dal()
                    .get_confirmed_tx_hash_by_eth_tx_id(commit_tx_id as u32)
                    .await
                    .unwrap()
                    .is_none()
                {
                    break;
                }
                committed_batches.push(batch);
            }

            ready_for_proof_l1_batches = committed_batches;
        }

        ready_for_proof_l1_batches
    }

    async fn load_real_proof_operation(
        storage: &mut Connection<'_, Core>,
        l1_verifier_config: L1VerifierConfig,
        blob_store: &dyn ObjectStore,
        is_4844_mode: bool,
    ) -> Option<ProveBatches> {
        let previous_proven_batch_number = storage
            .blocks_dal()
            .get_last_l1_batch_with_prove_tx()
            .await
            .unwrap();
        let batch_to_prove = previous_proven_batch_number + 1;

        // Return `None` if batch is not committed yet.
        let commit_tx_id = storage
            .blocks_dal()
            .get_eth_commit_tx_id(batch_to_prove)
            .await
            .unwrap()?;

        if is_4844_mode
            && storage
                .eth_sender_dal()
                .get_confirmed_tx_hash_by_eth_tx_id(commit_tx_id as u32)
                .await
                .unwrap()
                .is_none()
        {
            return None;
        }

        let minor_version = storage
            .blocks_dal()
            .get_batch_protocol_version_id(batch_to_prove)
            .await
            .unwrap()
<<<<<<< HEAD
            .unwrap();
        let required_patch_version = storage
            .protocol_versions_dal()
            .get_patch_version_for_vk(
                minor_version,
                l1_verifier_config.recursion_scheduler_level_vk_hash,
            )
            .await
            .unwrap();
        let Some(required_patch_version) = required_patch_version else {
            tracing::warn!("No patch version corresponds to the verification key on L1");
            return None;
        };
        let required_version = ProtocolSemanticVersion {
            minor: minor_version,
            patch: required_patch_version,
        };

        let proof = match proof_loading_mode {
            ProofLoadingMode::OldProofFromDb => {
                unreachable!("OldProofFromDb is not supported anymore")
            }
            ProofLoadingMode::FriProofFromGcs => {
                load_wrapped_fri_proofs_for_range(batch_to_prove, blob_store, required_version)
                    .await
            }
        };
        let Some(proof) = proof else {
=======
        {
            let verifier_config_for_next_batch = storage
                .protocol_versions_dal()
                .l1_verifier_config_for_version(version_id)
                .await
                .unwrap();
            if verifier_config_for_next_batch != l1_verifier_config {
                return None;
            }
        }
        let proofs =
            load_wrapped_fri_proofs_for_range(batch_to_prove, batch_to_prove, blob_store).await;

        if proofs.is_empty() {
>>>>>>> c156798c
            // The proof for the next L1 batch is not generated yet
            return None;
        };

        let previous_proven_batch_metadata = storage
            .blocks_dal()
            .get_l1_batch_metadata(previous_proven_batch_number)
            .await
            .unwrap()
            .unwrap_or_else(|| {
                panic!(
                    "L1 batch #{} with submitted proof is not complete in the DB",
                    previous_proven_batch_number
                );
            });
        let metadata_for_batch_being_proved = storage
            .blocks_dal()
            .get_l1_batch_metadata(previous_proven_batch_number + 1)
            .await
            .unwrap()
            .unwrap_or_else(|| {
                panic!(
                    "L1 batch #{} with generated proof is not complete in the DB",
                    previous_proven_batch_number + 1
                );
            });

        Some(ProveBatches {
            prev_l1_batch: previous_proven_batch_metadata,
            l1_batches: vec![metadata_for_batch_being_proved],
            proofs: vec![proof],
            should_verify: true,
        })
    }

    async fn prepare_dummy_proof_operation(
        &mut self,
        storage: &mut Connection<'_, Core>,
        ready_for_proof_l1_batches: Vec<L1BatchWithMetadata>,
        last_sealed_l1_batch: L1BatchNumber,
    ) -> Option<ProveBatches> {
        let batches = extract_ready_subrange(
            storage,
            &mut self.proof_criteria,
            ready_for_proof_l1_batches,
            last_sealed_l1_batch,
        )
        .await?;

        let prev_l1_batch_number = batches.first().map(|batch| batch.header.number - 1)?;
        let prev_batch = storage
            .blocks_dal()
            .get_l1_batch_metadata(prev_l1_batch_number)
            .await
            .unwrap()?;

        Some(ProveBatches {
            prev_l1_batch: prev_batch,
            l1_batches: batches,
            proofs: vec![],
            should_verify: false,
        })
    }

    async fn get_proof_operation(
        &mut self,
        storage: &mut Connection<'_, Core>,
        limit: usize,
        last_sealed_l1_batch: L1BatchNumber,
        l1_verifier_config: L1VerifierConfig,
    ) -> Option<ProveBatches> {
        match self.config.proof_sending_mode {
            ProofSendingMode::OnlyRealProofs => {
                Self::load_real_proof_operation(
                    storage,
                    l1_verifier_config,
                    &*self.blob_store,
                    self.operate_4844_mode,
                )
                .await
            }

            ProofSendingMode::SkipEveryProof => {
                let ready_for_proof_l1_batches =
                    Self::load_dummy_proof_operations(storage, limit, self.operate_4844_mode).await;
                self.prepare_dummy_proof_operation(
                    storage,
                    ready_for_proof_l1_batches,
                    last_sealed_l1_batch,
                )
                .await
            }

            ProofSendingMode::OnlySampledProofs => {
                // if there is a sampled proof then send it, otherwise check for skipped ones.
                if let Some(op) = Self::load_real_proof_operation(
                    storage,
                    l1_verifier_config,
                    &*self.blob_store,
                    self.operate_4844_mode,
                )
                .await
                {
                    Some(op)
                } else {
                    let ready_for_proof_batches = storage
                        .blocks_dal()
                        .get_skipped_for_proof_l1_batches(limit)
                        .await
                        .unwrap();
                    self.prepare_dummy_proof_operation(
                        storage,
                        ready_for_proof_batches,
                        last_sealed_l1_batch,
                    )
                    .await
                }
            }
        }
    }

    pub fn pubdata_da(&self) -> PubdataDA {
        self.pubdata_da
    }

    pub fn mode(&self) -> L1BatchCommitmentMode {
        self.commitment_mode
    }
}

async fn extract_ready_subrange(
    storage: &mut Connection<'_, Core>,
    publish_criteria: &mut [Box<dyn L1BatchPublishCriterion>],
    unpublished_l1_batches: Vec<L1BatchWithMetadata>,
    last_sealed_l1_batch: L1BatchNumber,
) -> Option<Vec<L1BatchWithMetadata>> {
    let mut last_l1_batch: Option<L1BatchNumber> = None;
    for criterion in publish_criteria {
        let l1_batch_by_criterion = criterion
            .last_l1_batch_to_publish(storage, &unpublished_l1_batches, last_sealed_l1_batch)
            .await;
        if let Some(l1_batch) = l1_batch_by_criterion {
            last_l1_batch = Some(last_l1_batch.map_or(l1_batch, |number| number.min(l1_batch)));
        }
    }

    let last_l1_batch = last_l1_batch?;
    Some(
        unpublished_l1_batches
            .into_iter()
            .take_while(|l1_batch| l1_batch.header.number <= last_l1_batch)
            .collect(),
    )
}

pub async fn load_wrapped_fri_proofs_for_range(
    l1_batch_number: L1BatchNumber,
    blob_store: &dyn ObjectStore,
    required_version: ProtocolSemanticVersion,
) -> Option<L1BatchProofForL1> {
    match blob_store.get((l1_batch_number, required_version)).await {
        Ok(proof) => return Some(proof),
        Err(ObjectStoreError::KeyNotFound(_)) => (), // do nothing, proof is not ready yet
        Err(err) => panic!(
            "Failed to load proof for batch {}: {}",
            l1_batch_number.0, err
        ),
    }

    // We also check file with deprecated name if patch number is 0.
    if required_version.patch.0 == 0 {
        match blob_store
            .get_by_encoded_key(format!("l1_batch_proof_{l1_batch_number}.bin"))
            .await
        {
            Ok(proof) => return Some(proof),
            Err(ObjectStoreError::KeyNotFound(_)) => (), // do nothing, proof is not ready yet
            Err(err) => panic!(
                "Failed to load proof for batch {}: {}",
                l1_batch_number.0, err
            ),
        }
    }

    None
}<|MERGE_RESOLUTION|>--- conflicted
+++ resolved
@@ -325,7 +325,6 @@
             .get_batch_protocol_version_id(batch_to_prove)
             .await
             .unwrap()
-<<<<<<< HEAD
             .unwrap();
         let required_patch_version = storage
             .protocol_versions_dal()
@@ -344,32 +343,9 @@
             patch: required_patch_version,
         };
 
-        let proof = match proof_loading_mode {
-            ProofLoadingMode::OldProofFromDb => {
-                unreachable!("OldProofFromDb is not supported anymore")
-            }
-            ProofLoadingMode::FriProofFromGcs => {
-                load_wrapped_fri_proofs_for_range(batch_to_prove, blob_store, required_version)
-                    .await
-            }
-        };
+        let proof =
+            load_wrapped_fri_proofs_for_range(batch_to_prove, blob_store, required_version).await;
         let Some(proof) = proof else {
-=======
-        {
-            let verifier_config_for_next_batch = storage
-                .protocol_versions_dal()
-                .l1_verifier_config_for_version(version_id)
-                .await
-                .unwrap();
-            if verifier_config_for_next_batch != l1_verifier_config {
-                return None;
-            }
-        }
-        let proofs =
-            load_wrapped_fri_proofs_for_range(batch_to_prove, batch_to_prove, blob_store).await;
-
-        if proofs.is_empty() {
->>>>>>> c156798c
             // The proof for the next L1 batch is not generated yet
             return None;
         };
