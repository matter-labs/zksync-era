//! Data access layer (DAL) for ZKsync Era.

// Linter settings.
#![warn(clippy::cast_lossless)]

pub use sqlx::{types::BigDecimal, Error as SqlxError};
use zksync_db_connection::connection::DbMarker;
pub use zksync_db_connection::{
    connection::{Connection, IsolationLevel},
    connection_pool::{ConnectionPool, ConnectionPoolBuilder},
    error::{DalError, DalResult},
};

use crate::{
    base_token_dal::BaseTokenDal, blocks_dal::BlocksDal, blocks_web3_dal::BlocksWeb3Dal,
    consensus_dal::ConsensusDal, contract_verification_dal::ContractVerificationDal,
    data_availability_dal::DataAvailabilityDal, eth_sender_dal::EthSenderDal,
<<<<<<< HEAD
    eth_watcher_dal::ProcessedEventsDal, events_dal::EventsDal, events_web3_dal::EventsWeb3Dal,
=======
    eth_watcher_dal::EthWatcherDal, events_dal::EventsDal, events_web3_dal::EventsWeb3Dal,
>>>>>>> f4631e44
    factory_deps_dal::FactoryDepsDal, proof_generation_dal::ProofGenerationDal,
    protocol_versions_dal::ProtocolVersionsDal,
    protocol_versions_web3_dal::ProtocolVersionsWeb3Dal, pruning_dal::PruningDal,
    snapshot_recovery_dal::SnapshotRecoveryDal, snapshots_creator_dal::SnapshotsCreatorDal,
    snapshots_dal::SnapshotsDal, storage_logs_dal::StorageLogsDal,
    storage_logs_dedup_dal::StorageLogsDedupDal, storage_web3_dal::StorageWeb3Dal,
    sync_dal::SyncDal, system_dal::SystemDal, tee_proof_generation_dal::TeeProofGenerationDal,
    tee_verifier_input_producer_dal::TeeVerifierInputProducerDal, tokens_dal::TokensDal,
    tokens_web3_dal::TokensWeb3Dal, transactions_dal::TransactionsDal,
    transactions_web3_dal::TransactionsWeb3Dal, vm_runner_dal::VmRunnerDal,
};

pub mod base_token_dal;
pub mod blocks_dal;
pub mod blocks_web3_dal;
pub mod consensus;
pub mod consensus_dal;
pub mod contract_verification_dal;
mod data_availability_dal;
pub mod eth_sender_dal;
pub mod eth_watcher_dal;
pub mod events_dal;
pub mod events_web3_dal;
pub mod factory_deps_dal;
pub mod helpers;
pub mod metrics;
mod models;
pub mod proof_generation_dal;
pub mod protocol_versions_dal;
pub mod protocol_versions_web3_dal;
pub mod pruning_dal;
pub mod snapshot_recovery_dal;
pub mod snapshots_creator_dal;
pub mod snapshots_dal;
pub mod storage_logs_dal;
pub mod storage_logs_dedup_dal;
pub mod storage_web3_dal;
pub mod sync_dal;
pub mod system_dal;
pub mod tee_proof_generation_dal;
pub mod tee_verifier_input_producer_dal;
pub mod tokens_dal;
pub mod tokens_web3_dal;
pub mod transactions_dal;
pub mod transactions_web3_dal;
pub mod vm_runner_dal;

pub mod eth_watcher_dal;

#[cfg(test)]
mod tests;

// This module is private and serves as a way to seal the trait.
mod private {
    pub trait Sealed {}
}

// Here we are making the trait sealed, because it should be public to function correctly, but we don't
// want to allow any other downstream implementations of this trait.
pub trait CoreDal<'a>: private::Sealed
where
    Self: 'a,
{
    fn transactions_dal(&mut self) -> TransactionsDal<'_, 'a>;

    fn transactions_web3_dal(&mut self) -> TransactionsWeb3Dal<'_, 'a>;

    fn tee_verifier_input_producer_dal(&mut self) -> TeeVerifierInputProducerDal<'_, 'a>;

    fn blocks_dal(&mut self) -> BlocksDal<'_, 'a>;

    fn blocks_web3_dal(&mut self) -> BlocksWeb3Dal<'_, 'a>;

    fn consensus_dal(&mut self) -> ConsensusDal<'_, 'a>;

    fn eth_sender_dal(&mut self) -> EthSenderDal<'_, 'a>;

    fn events_dal(&mut self) -> EventsDal<'_, 'a>;

    fn events_web3_dal(&mut self) -> EventsWeb3Dal<'_, 'a>;

    fn factory_deps_dal(&mut self) -> FactoryDepsDal<'_, 'a>;

    fn storage_web3_dal(&mut self) -> StorageWeb3Dal<'_, 'a>;

    fn storage_logs_dal(&mut self) -> StorageLogsDal<'_, 'a>;

    fn storage_logs_dedup_dal(&mut self) -> StorageLogsDedupDal<'_, 'a>;

    fn tokens_dal(&mut self) -> TokensDal<'_, 'a>;

    fn tokens_web3_dal(&mut self) -> TokensWeb3Dal<'_, 'a>;

    fn contract_verification_dal(&mut self) -> ContractVerificationDal<'_, 'a>;

    fn protocol_versions_dal(&mut self) -> ProtocolVersionsDal<'_, 'a>;

    fn protocol_versions_web3_dal(&mut self) -> ProtocolVersionsWeb3Dal<'_, 'a>;

    fn sync_dal(&mut self) -> SyncDal<'_, 'a>;

    fn proof_generation_dal(&mut self) -> ProofGenerationDal<'_, 'a>;

    fn tee_proof_generation_dal(&mut self) -> TeeProofGenerationDal<'_, 'a>;

    fn system_dal(&mut self) -> SystemDal<'_, 'a>;

    fn snapshots_dal(&mut self) -> SnapshotsDal<'_, 'a>;

    fn snapshots_creator_dal(&mut self) -> SnapshotsCreatorDal<'_, 'a>;

    fn snapshot_recovery_dal(&mut self) -> SnapshotRecoveryDal<'_, 'a>;

    fn pruning_dal(&mut self) -> PruningDal<'_, 'a>;

    fn data_availability_dal(&mut self) -> DataAvailabilityDal<'_, 'a>;

    fn vm_runner_dal(&mut self) -> VmRunnerDal<'_, 'a>;

    fn base_token_dal(&mut self) -> BaseTokenDal<'_, 'a>;
<<<<<<< HEAD
    fn processed_events_dal(&mut self) -> ProcessedEventsDal<'_, 'a>;
=======

    fn processed_events_dal(&mut self) -> EthWatcherDal<'_, 'a>;
>>>>>>> f4631e44
}

#[derive(Clone, Debug)]
pub struct Core;

// Implement the marker trait for the Core to be able to use it in Connection.
impl DbMarker for Core {}
// Implement the sealed trait for the struct itself.
impl private::Sealed for Connection<'_, Core> {}

impl<'a> CoreDal<'a> for Connection<'a, Core> {
    fn transactions_dal(&mut self) -> TransactionsDal<'_, 'a> {
        TransactionsDal { storage: self }
    }

    fn transactions_web3_dal(&mut self) -> TransactionsWeb3Dal<'_, 'a> {
        TransactionsWeb3Dal { storage: self }
    }

    fn tee_verifier_input_producer_dal(&mut self) -> TeeVerifierInputProducerDal<'_, 'a> {
        TeeVerifierInputProducerDal { storage: self }
    }

    fn blocks_dal(&mut self) -> BlocksDal<'_, 'a> {
        BlocksDal { storage: self }
    }

    fn blocks_web3_dal(&mut self) -> BlocksWeb3Dal<'_, 'a> {
        BlocksWeb3Dal { storage: self }
    }

    fn consensus_dal(&mut self) -> ConsensusDal<'_, 'a> {
        ConsensusDal { storage: self }
    }

    fn eth_sender_dal(&mut self) -> EthSenderDal<'_, 'a> {
        EthSenderDal { storage: self }
    }

    fn events_dal(&mut self) -> EventsDal<'_, 'a> {
        EventsDal { storage: self }
    }

    fn events_web3_dal(&mut self) -> EventsWeb3Dal<'_, 'a> {
        EventsWeb3Dal { storage: self }
    }

    fn factory_deps_dal(&mut self) -> FactoryDepsDal<'_, 'a> {
        FactoryDepsDal { storage: self }
    }

    fn storage_web3_dal(&mut self) -> StorageWeb3Dal<'_, 'a> {
        StorageWeb3Dal { storage: self }
    }

    fn storage_logs_dal(&mut self) -> StorageLogsDal<'_, 'a> {
        StorageLogsDal { storage: self }
    }

    fn storage_logs_dedup_dal(&mut self) -> StorageLogsDedupDal<'_, 'a> {
        StorageLogsDedupDal { storage: self }
    }

    fn tokens_dal(&mut self) -> TokensDal<'_, 'a> {
        TokensDal { storage: self }
    }

    fn tokens_web3_dal(&mut self) -> TokensWeb3Dal<'_, 'a> {
        TokensWeb3Dal { storage: self }
    }

    fn contract_verification_dal(&mut self) -> ContractVerificationDal<'_, 'a> {
        ContractVerificationDal { storage: self }
    }

    fn protocol_versions_dal(&mut self) -> ProtocolVersionsDal<'_, 'a> {
        ProtocolVersionsDal { storage: self }
    }

    fn protocol_versions_web3_dal(&mut self) -> ProtocolVersionsWeb3Dal<'_, 'a> {
        ProtocolVersionsWeb3Dal { storage: self }
    }

    fn sync_dal(&mut self) -> SyncDal<'_, 'a> {
        SyncDal { storage: self }
    }

    fn proof_generation_dal(&mut self) -> ProofGenerationDal<'_, 'a> {
        ProofGenerationDal { storage: self }
    }

    fn tee_proof_generation_dal(&mut self) -> TeeProofGenerationDal<'_, 'a> {
        TeeProofGenerationDal { storage: self }
    }

    fn system_dal(&mut self) -> SystemDal<'_, 'a> {
        SystemDal { storage: self }
    }

    fn snapshots_dal(&mut self) -> SnapshotsDal<'_, 'a> {
        SnapshotsDal { storage: self }
    }

    fn snapshots_creator_dal(&mut self) -> SnapshotsCreatorDal<'_, 'a> {
        SnapshotsCreatorDal { storage: self }
    }

    fn snapshot_recovery_dal(&mut self) -> SnapshotRecoveryDal<'_, 'a> {
        SnapshotRecoveryDal { storage: self }
    }

    fn pruning_dal(&mut self) -> PruningDal<'_, 'a> {
        PruningDal { storage: self }
    }

    fn data_availability_dal(&mut self) -> DataAvailabilityDal<'_, 'a> {
        DataAvailabilityDal { storage: self }
    }

    fn vm_runner_dal(&mut self) -> VmRunnerDal<'_, 'a> {
        VmRunnerDal { storage: self }
    }

    fn base_token_dal(&mut self) -> BaseTokenDal<'_, 'a> {
        BaseTokenDal { storage: self }
    }

<<<<<<< HEAD
    fn processed_events_dal(&mut self) -> ProcessedEventsDal<'_, 'a> {
        ProcessedEventsDal { storage: self }
=======
    fn processed_events_dal(&mut self) -> EthWatcherDal<'_, 'a> {
        EthWatcherDal { storage: self }
>>>>>>> f4631e44
    }
}<|MERGE_RESOLUTION|>--- conflicted
+++ resolved
@@ -15,11 +15,7 @@
     base_token_dal::BaseTokenDal, blocks_dal::BlocksDal, blocks_web3_dal::BlocksWeb3Dal,
     consensus_dal::ConsensusDal, contract_verification_dal::ContractVerificationDal,
     data_availability_dal::DataAvailabilityDal, eth_sender_dal::EthSenderDal,
-<<<<<<< HEAD
-    eth_watcher_dal::ProcessedEventsDal, events_dal::EventsDal, events_web3_dal::EventsWeb3Dal,
-=======
     eth_watcher_dal::EthWatcherDal, events_dal::EventsDal, events_web3_dal::EventsWeb3Dal,
->>>>>>> f4631e44
     factory_deps_dal::FactoryDepsDal, proof_generation_dal::ProofGenerationDal,
     protocol_versions_dal::ProtocolVersionsDal,
     protocol_versions_web3_dal::ProtocolVersionsWeb3Dal, pruning_dal::PruningDal,
@@ -67,8 +63,6 @@
 pub mod transactions_web3_dal;
 pub mod vm_runner_dal;
 
-pub mod eth_watcher_dal;
-
 #[cfg(test)]
 mod tests;
 
@@ -140,12 +134,8 @@
     fn vm_runner_dal(&mut self) -> VmRunnerDal<'_, 'a>;
 
     fn base_token_dal(&mut self) -> BaseTokenDal<'_, 'a>;
-<<<<<<< HEAD
-    fn processed_events_dal(&mut self) -> ProcessedEventsDal<'_, 'a>;
-=======
-
-    fn processed_events_dal(&mut self) -> EthWatcherDal<'_, 'a>;
->>>>>>> f4631e44
+
+    fn eth_watcher_dal(&mut self) -> EthWatcherDal<'_, 'a>;
 }
 
 #[derive(Clone, Debug)]
@@ -273,12 +263,7 @@
         BaseTokenDal { storage: self }
     }
 
-<<<<<<< HEAD
-    fn processed_events_dal(&mut self) -> ProcessedEventsDal<'_, 'a> {
-        ProcessedEventsDal { storage: self }
-=======
-    fn processed_events_dal(&mut self) -> EthWatcherDal<'_, 'a> {
+    fn eth_watcher_dal(&mut self) -> EthWatcherDal<'_, 'a> {
         EthWatcherDal { storage: self }
->>>>>>> f4631e44
     }
 }