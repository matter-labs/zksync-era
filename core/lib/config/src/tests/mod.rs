//! High-level tests for the config system.

use std::path::Path;

use crate::{
    configs::{
        da_client::avail::AvailClientConfig, object_store::ObjectStoreMode, wallets::Wallets,
        DataAvailabilitySecrets, GeneralConfig, GenesisConfigWrapper, Secrets,
    },
    full_config_schema,
    sources::ConfigFilePaths,
    ContractsConfig, DAClientConfig,
};

#[test]
fn pre_smart_config_files_can_be_parsed() {
    let config_dir = Path::new("./src/tests/pre_smart_config");
    let paths = ConfigFilePaths {
        general: Some(config_dir.join("general.yaml")),
        secrets: Some(config_dir.join("secrets.yaml")),
        contracts: Some(config_dir.join("contracts.yaml")),
        genesis: Some(config_dir.join("genesis.yaml")),
        wallets: Some(config_dir.join("wallets.yaml")),
        consensus: None,
        external_node: None,
    };
<<<<<<< HEAD
    let config_sources = paths.into_config_sources(None).unwrap();
    let schema = full_config_schema();
    let repo = config_sources.build_repository(&schema);
    let general = repo.single::<GeneralConfig>().unwrap().parse().unwrap();
=======
    let config_sources = paths.into_config_sources("###").unwrap();
    let schema = full_config_schema(false);
    let repo = config_sources.build_raw_repository(&schema);
    let general: GeneralConfig = repo.single().unwrap().parse().unwrap();
>>>>>>> a78531c3
    assert_general_config(general);
    let secrets: Secrets = repo.single().unwrap().parse().unwrap();
    assert_secrets(secrets);
    repo.single::<ContractsConfig>().unwrap().parse().unwrap();
    repo.single::<GenesisConfigWrapper>()
        .unwrap()
        .parse()
        .unwrap();
    repo.single::<Wallets>().unwrap().parse().unwrap();
}

// These checks aren't intended to be exhaustive; they mostly check parsing completeness.
fn assert_general_config(general: GeneralConfig) {
    assert_eq!(general.api_config.unwrap().web3_json_rpc.http_port, 3050);

    let snapshot_recovery_store = general.snapshot_recovery.unwrap().object_store.unwrap();
    let ObjectStoreMode::FileBacked {
        file_backed_base_path,
    } = &snapshot_recovery_store.mode
    else {
        panic!("unexpected store: {snapshot_recovery_store:?}");
    };
    assert_eq!(file_backed_base_path.as_os_str(), "artifacts");
    assert_eq!(snapshot_recovery_store.max_retries, 100);

    let da_client = general.da_client_config.unwrap();
    let DAClientConfig::Avail(da_client) = &da_client else {
        panic!("unexpected DA config: {da_client:?}");
    };
    assert_eq!(
        da_client.bridge_api_url,
        "https://turing-bridge-api.avail.so"
    );
    let AvailClientConfig::FullClient(client) = &da_client.config else {
        panic!("unexpected DA config: {da_client:?}");
    };
    assert_eq!(client.app_id, 123_456);
}

// These checks aren't intended to be exhaustive; they mostly check parsing completeness.
fn assert_secrets(secrets: Secrets) {
    let server_url = secrets.database.server_url.unwrap();
    assert_eq!(
        server_url.expose_str(),
        "postgres://postgres:notsecurepassword@localhost/zksync_local"
    );
    secrets.database.prover_url.unwrap();

    let l1_rpc_url = secrets.l1.l1_rpc_url.unwrap();
    assert_eq!(l1_rpc_url.expose_str(), "http://127.0.0.1:8545/");

    secrets.consensus.node_key.unwrap();
    secrets.consensus.validator_key.unwrap();

    let da_client = secrets.data_availability.unwrap();
    let DataAvailabilitySecrets::Avail(da_client) = da_client else {
        panic!("unexpected secrets: {da_client:?}");
    };
    da_client.gas_relay_api_key.unwrap();
}<|MERGE_RESOLUTION|>--- conflicted
+++ resolved
@@ -24,17 +24,10 @@
         consensus: None,
         external_node: None,
     };
-<<<<<<< HEAD
     let config_sources = paths.into_config_sources(None).unwrap();
     let schema = full_config_schema();
-    let repo = config_sources.build_repository(&schema);
-    let general = repo.single::<GeneralConfig>().unwrap().parse().unwrap();
-=======
-    let config_sources = paths.into_config_sources("###").unwrap();
-    let schema = full_config_schema(false);
     let repo = config_sources.build_raw_repository(&schema);
     let general: GeneralConfig = repo.single().unwrap().parse().unwrap();
->>>>>>> a78531c3
     assert_general_config(general);
     let secrets: Secrets = repo.single().unwrap().parse().unwrap();
     assert_secrets(secrets);
