use std::{collections::HashMap, fmt, rc::Rc};

use zk_evm_1_5_0::{
    aux_structures::LogQuery, zkevm_opcode_defs::system_params::INITIAL_FRAME_FORMAL_EH_LOCATION,
};
use zksync_contracts::SystemContractCode;
use zksync_types::{
    bytecode::BytecodeHash,
    h256_to_u256,
    l1::is_l1_tx_type,
    l2_to_l1_log::UserL2ToL1Log,
    u256_to_h256,
    utils::key_for_eth_balance,
    writes::{
        compression::compress_with_best_strategy, StateDiffRecord, BYTES_PER_DERIVED_KEY,
        BYTES_PER_ENUMERATION_INDEX,
    },
    AccountTreeId, StorageKey, StorageLog, StorageLogKind, StorageLogWithPreviousValue,
    Transaction, BOOTLOADER_ADDRESS, H160, H256, KNOWN_CODES_STORAGE_ADDRESS, L1_MESSENGER_ADDRESS,
    L2_BASE_TOKEN_ADDRESS, U256,
};
use zksync_vm2::{
    interface::{CallframeInterface, HeapId, StateInterface, Tracer},
    ExecutionEnd, FatPointer, Program, Settings, StorageSlot, VirtualMachine,
};

use super::{
    bootloader_state::{BootloaderState, BootloaderStateSnapshot},
    bytecode::compress_bytecodes,
    evm_deploy_tracer::DynamicBytecodes,
    hook::Hook,
    initial_bootloader_memory::bootloader_initial_memory,
    transaction_data::TransactionData,
    validation_tracer::ValidationMode,
    DefaultTracers, WithBuiltinTracers,
};
use crate::{
    glue::GlueInto,
    interface::{
        pubdata::{PubdataBuilder, PubdataInput},
        storage::{ImmutableStorageView, ReadStorage, StoragePtr, StorageView},
        BytecodeCompressionError, BytecodeCompressionResult, CurrentExecutionState,
        ExecutionResult, FinishedL1Batch, Halt, InspectExecutionMode, L1BatchEnv, L2BlockEnv,
        PushTransactionResult, Refunds, SystemEnv, TxRevertReason, VmEvent, VmExecutionLogs,
        VmExecutionMode, VmExecutionResultAndLogs, VmExecutionStatistics, VmFactory, VmInterface,
        VmInterfaceHistoryEnabled, VmRevertReason, VmTrackingContracts,
    },
    utils::events::extract_l2tol1logs_from_l1_messenger,
    vm_fast::{
        bootloader_state::utils::{apply_l2_block, apply_pubdata_to_memory},
        events::merge_events,
        refund::compute_refund,
        version::FastVmVersion,
    },
    vm_latest::constants::{
        get_result_success_first_slot, get_vm_hook_params_start_position, get_vm_hook_position,
        OPERATOR_REFUNDS_OFFSET, TX_GAS_LIMIT_OFFSET, VM_HOOK_PARAMS_COUNT,
    },
    VmVersion,
};

#[derive(Debug)]
struct VmRunResult {
    execution_result: ExecutionResult,
    /// `true` if VM execution has terminated (as opposed to being stopped on a hook, e.g. when executing a single transaction
    /// in a batch). Used for `execution_result == Revert { .. }` to understand whether VM logs should be reverted.
    execution_ended: bool,
    refunds: Refunds,
    /// This value is used in stats. It's defined in the old VM as the latest value used when computing refunds (see the refunds tracer for `vm_latest`).
    /// This is **not** equal to the pubdata diff before and after VM execution; e.g., when executing a batch tip,
    /// `pubdata_published` is always 0 (since no refunds are computed).
    pubdata_published: u32,
}

impl VmRunResult {
    fn should_ignore_vm_logs(&self) -> bool {
        match &self.execution_result {
            ExecutionResult::Success { .. } => false,
            ExecutionResult::Halt { .. } => true,
            // Logs generated during reverts should only be ignored if the revert has reached the root (bootloader) call frame,
            // which is only possible with `TxExecutionMode::EthCall`.
            ExecutionResult::Revert { .. } => self.execution_ended,
        }
    }
}

/// Fast VM wrapper.
///
/// The wrapper is parametric by the storage and tracer types. Besides the [`Tracer`] trait and implement [`Default`]
/// (the latter is necessary to complete batches). [`CircuitsTracer`] is currently always enabled;
/// you don't need to specify it explicitly.
pub struct Vm<S, Tr = DefaultTracers> {
    pub(crate) world: World<S, Tr>,
    pub(crate) inner: VirtualMachine<Tr, World<S, Tr>>,
    pub(crate) bootloader_state: BootloaderState,
    pub(crate) batch_env: L1BatchEnv,
    pub(crate) system_env: SystemEnv,
    snapshot: Option<VmSnapshot>,
    vm_version: FastVmVersion,
    #[cfg(test)]
    enforced_state_diffs: Option<Vec<StateDiffRecord>>,
}

impl<S: ReadStorage, Tr: Tracer> Vm<S, Tr> {
    pub fn custom(batch_env: L1BatchEnv, system_env: SystemEnv, storage: S) -> Self {
        let vm_version: FastVmVersion = VmVersion::from(system_env.version)
            .try_into()
            .unwrap_or_else(|_| {
                panic!(
                    "Protocol version {:?} is not supported by fast VM",
                    system_env.version
                )
            });

        let default_aa_code_hash = system_env.base_system_smart_contracts.default_aa.hash;
        let evm_emulator_hash = system_env
            .base_system_smart_contracts
            .evm_emulator
            .as_ref()
            .map(|evm| evm.hash)
            .unwrap_or(system_env.base_system_smart_contracts.default_aa.hash);

        let mut program_cache = HashMap::from([World::convert_system_contract_code(
            &system_env.base_system_smart_contracts.default_aa,
            false,
        )]);
        if let Some(evm_emulator) = &system_env.base_system_smart_contracts.evm_emulator {
            let (bytecode_hash, program) = World::convert_system_contract_code(evm_emulator, false);
            program_cache.insert(bytecode_hash, program);
        }

        let (_, bootloader) = World::convert_system_contract_code(
            &system_env.base_system_smart_contracts.bootloader,
            true,
        );
        let bootloader_memory = bootloader_initial_memory(&batch_env);

        let mut inner = VirtualMachine::new(
            BOOTLOADER_ADDRESS,
            bootloader,
            H160::zero(),
            &[],
            system_env.bootloader_gas_limit,
            Settings {
                default_aa_code_hash: default_aa_code_hash.into(),
                evm_interpreter_code_hash: evm_emulator_hash.into(),
                hook_address: get_vm_hook_position(vm_version.into()) * 32,
            },
        );

        inner.current_frame().set_stack_pointer(0);
        // The bootloader writes results to high addresses in its heap, so it makes sense to preallocate it.
        inner.current_frame().set_heap_bound(u32::MAX);
        inner.current_frame().set_aux_heap_bound(u32::MAX);
        inner
            .current_frame()
            .set_exception_handler(INITIAL_FRAME_FORMAL_EH_LOCATION);

        let mut this = Self {
            world: World::new(storage, program_cache),
            inner,
            bootloader_state: BootloaderState::new(
                system_env.execution_mode,
                bootloader_memory.clone(),
                batch_env.first_l2_block,
                system_env.version,
            ),
            system_env,
            batch_env,
            snapshot: None,
            vm_version,
            #[cfg(test)]
            enforced_state_diffs: None,
        };
        this.write_to_bootloader_heap(bootloader_memory);
        this
    }

    fn get_hook_params(&self) -> [U256; 3] {
        (get_vm_hook_params_start_position(self.vm_version.into())
            ..get_vm_hook_params_start_position(self.vm_version.into()) + VM_HOOK_PARAMS_COUNT)
            .map(|word| self.read_word_from_bootloader_heap(word as usize))
            .collect::<Vec<_>>()
            .try_into()
            .unwrap()
    }

    fn get_tx_result(&self) -> U256 {
        let tx_idx = self.bootloader_state.current_tx();
        let slot = get_result_success_first_slot(self.vm_version.into()) as usize + tx_idx;
        self.read_word_from_bootloader_heap(slot)
    }

    fn get_debug_log(&self) -> (String, String) {
        let hook_params = self.get_hook_params();
        let mut msg = u256_to_h256(hook_params[0]).as_bytes().to_vec();
        // Trim 0 byte padding at the end.
        while msg.last() == Some(&0) {
            msg.pop();
        }

        let data = hook_params[1];
        let msg = String::from_utf8(msg).expect("Invalid debug message");

        // For long data, it is better to use hex-encoding for greater readability
        let data_str = if data > U256::from(u64::MAX) {
            format!("0x{data:x}")
        } else {
            data.to_string()
        };
        (msg, data_str)
    }

    /// Should only be used when the bootloader is executing (e.g., when handling hooks).
    pub(crate) fn read_word_from_bootloader_heap(&self, word: usize) -> U256 {
        let start_address = word as u32 * 32;
        self.inner.read_heap_u256(HeapId::FIRST, start_address)
    }

    fn read_bytes_from_heap(&self, ptr: FatPointer) -> Vec<u8> {
        assert_eq!(ptr.offset, 0);
        (ptr.start..ptr.start + ptr.length)
            .map(|addr| self.inner.read_heap_byte(ptr.memory_page, addr))
            .collect()
    }

    pub(crate) fn has_previous_far_calls(&mut self) -> bool {
        let callframe_count = self.inner.number_of_callframes();
        (1..callframe_count).any(|i| !self.inner.callframe(i).is_near_call())
    }

    /// Should only be used when the bootloader is executing (e.g., when handling hooks).
    pub(crate) fn write_to_bootloader_heap(
        &mut self,
        memory: impl IntoIterator<Item = (usize, U256)>,
    ) {
        assert!(
            !self.has_previous_far_calls(),
            "Cannot write to bootloader heap when not in root call frame"
        );

        for (slot, value) in memory {
            let start_address = slot as u32 * 32;
            self.inner
                .write_heap_u256(HeapId::FIRST, start_address, value);
        }
    }

    pub(crate) fn insert_bytecodes<'a>(&mut self, bytecodes: impl IntoIterator<Item = &'a [u8]>) {
        for code in bytecodes {
            let hash = h256_to_u256(hash_bytecode(code));
            self.world.bytecode_cache.insert(hash, code.into());
        }
    }

    pub(crate) fn push_transaction_inner(
        &mut self,
        tx: zksync_types::Transaction,
        refund: u64,
        with_compression: bool,
    ) {
        let tx: TransactionData = tx.into();
        let overhead = tx.overhead_gas();

        self.insert_bytecodes(tx.factory_deps.iter().map(|dep| &dep[..]));

        let compressed_bytecodes = if is_l1_tx_type(tx.tx_type) || !with_compression {
            // L1 transactions do not need compression
            vec![]
        } else {
            compress_bytecodes(&tx.factory_deps, |hash| {
                self.inner
                    .world_diff()
                    .get_storage_state()
                    .get(&(KNOWN_CODES_STORAGE_ADDRESS, h256_to_u256(hash)))
                    .map(|x| !x.is_zero())
                    .unwrap_or_else(|| self.world.storage.is_bytecode_known(&hash))
            })
        };

        let trusted_ergs_limit = tx.trusted_ergs_limit();

        let memory = self.bootloader_state.push_tx(
            tx,
            overhead,
            refund,
            compressed_bytecodes,
            trusted_ergs_limit,
            self.system_env.chain_id,
        );

        self.write_to_bootloader_heap(memory);
    }

    #[cfg(test)]
    pub(super) fn enforce_state_diffs(&mut self, diffs: Vec<StateDiffRecord>) {
        self.enforced_state_diffs = Some(diffs);
    }

    fn compute_state_diffs(&mut self) -> Vec<StateDiffRecord> {
        #[cfg(test)]
        if let Some(enforced_diffs) = self.enforced_state_diffs.take() {
            return enforced_diffs;
        }

        let storage = &mut self.world.storage;
        let diffs =
            self.inner
                .world_diff()
                .get_storage_changes()
                .map(move |((address, key), change)| {
                    let storage_key =
                        StorageKey::new(AccountTreeId::new(address), u256_to_h256(key));
                    StateDiffRecord {
                        address,
                        key,
                        derived_key: LogQuery::derive_final_address_for_params(&address, &key),
                        enumeration_index: storage
                            .get_enumeration_index(&storage_key)
                            .unwrap_or_default(),
                        initial_value: change.before,
                        final_value: change.after,
                    }
                });
        diffs
            .filter(|diff| diff.address != L1_MESSENGER_ADDRESS)
            .collect()
    }

    pub(crate) fn decommitted_hashes(&self) -> impl Iterator<Item = U256> + '_ {
        self.inner.world_diff().decommitted_hashes()
    }

    pub(super) fn gas_remaining(&mut self) -> u32 {
        self.inner.current_frame().gas()
    }

    // visible for testing
    pub(super) fn get_current_execution_state(&self) -> CurrentExecutionState {
        let world_diff = self.inner.world_diff();
        let vm = &self.inner;
        let events = merge_events(vm.events(), self.batch_env.number);

        let user_l2_to_l1_logs = extract_l2tol1logs_from_l1_messenger(&events)
            .into_iter()
            .map(Into::into)
            .map(UserL2ToL1Log)
            .collect();

        CurrentExecutionState {
            events,
            deduplicated_storage_logs: world_diff
                .get_storage_changes()
                .map(|((address, key), change)| StorageLog {
                    key: StorageKey::new(AccountTreeId::new(address), u256_to_h256(key)),
                    value: u256_to_h256(change.after),
                    kind: StorageLogKind::RepeatedWrite, // Initialness doesn't matter here
                })
                .collect(),
            used_contract_hashes: self.decommitted_hashes().collect(),
            system_logs: vm.l2_to_l1_logs().map(GlueInto::glue_into).collect(),
            user_l2_to_l1_logs,
            storage_refunds: world_diff.storage_refunds().to_vec(),
            pubdata_costs: world_diff.pubdata_costs().to_vec(),
        }
    }
}

impl<S: ReadStorage, E, V: ValidationMode> Vm<S, WithBuiltinTracers<E, V>>
where
    WithBuiltinTracers<E, V>: Tracer,
{
    fn run(
        &mut self,
        execution_mode: VmExecutionMode,
        tracer: &mut WithBuiltinTracers<E, V>,
        track_refunds: bool,
        pubdata_builder: Option<&dyn PubdataBuilder>,
    ) -> VmRunResult {
        struct AccountValidationGasSplit {
            gas_given: u32,
            gas_hidden: u32,
        }
        let mut gas_left_for_account_validation =
            self.system_env.default_validation_computational_gas_limit;
        let mut account_validation_gas_split = None;

        let mut refunds = Refunds {
            gas_refunded: 0,
            operator_suggested_refund: 0,
        };
        let mut last_tx_result = None;
        let mut pubdata_before = self.inner.pubdata() as u32;
        let mut pubdata_published = 0;

        let (execution_result, execution_ended) = loop {
            let hook = match self.inner.run(&mut self.world, tracer) {
                ExecutionEnd::SuspendedOnHook(hook) => hook,
                ExecutionEnd::ProgramFinished(output) => {
                    break (ExecutionResult::Success { output }, true);
                }
                ExecutionEnd::Reverted(output) => {
                    let result = match TxRevertReason::parse_error(&output) {
                        TxRevertReason::TxReverted(output) => ExecutionResult::Revert { output },
                        TxRevertReason::Halt(reason) => ExecutionResult::Halt { reason },
                    };
                    break (result, true);
                }
                ExecutionEnd::Panicked => {
                    let reason = if self.gas_remaining() == 0 {
                        Halt::BootloaderOutOfGas
                    } else {
                        Halt::VMPanic
                    };
                    break (ExecutionResult::Halt { reason }, true);
                }
                ExecutionEnd::StoppedByTracer => {
                    break (
                        ExecutionResult::Halt {
                            reason: Halt::TracerCustom(
                                "Unexpectedly stopped by tracer".to_string(),
                            ),
                        },
                        false,
                    );
                }
            };

            let hook = Hook::from_u32(hook);
            match hook {
                Hook::AccountValidationEntered => {
                    assert!(
                        account_validation_gas_split.is_none(),
                        "Account validation can't be nested"
                    );
                    tracer.validation().account_validation_entered();

                    let gas = self.gas_remaining();
                    let gas_given = gas.min(gas_left_for_account_validation);
                    account_validation_gas_split = Some(AccountValidationGasSplit {
                        gas_given,
                        gas_hidden: gas - gas_given,
                    });
                    // As long as gasleft is allowed during account validation,
                    // the VM must not be used in the sequencer because a malicious
                    // account cause proving failure by checking if gasleft > 100k
                    self.inner.current_frame().set_gas(gas_given);
                }

                Hook::ValidationExited => {
                    tracer.validation().validation_exited();

                    if let Some(AccountValidationGasSplit {
                        gas_given,
                        gas_hidden,
                    }) = account_validation_gas_split.take()
                    {
                        let gas_left = self.inner.current_frame().gas();
                        gas_left_for_account_validation -= gas_given - gas_left;
                        self.inner.current_frame().set_gas(gas_left + gas_hidden);
                    }
                }

                Hook::ValidationStepEnded => {
                    if V::STOP_AFTER_VALIDATION {
                        break (ExecutionResult::Success { output: vec![] }, true);
                    }
                }

                Hook::TxHasEnded => {
                    if let VmExecutionMode::OneTx = execution_mode {
                        // The bootloader may invoke `TxHasEnded` hook without posting a tx result previously. One case when this can happen
                        // is estimating gas for L1 transactions, if a transaction runs out of gas during execution.
                        let tx_result = last_tx_result.take().unwrap_or_else(|| {
                            let tx_has_failed = self.get_tx_result().is_zero();
                            if tx_has_failed {
                                let output = VmRevertReason::General {
                                    msg: "Transaction reverted with empty reason. Possibly out of gas"
                                        .to_string(),
                                    data: vec![],
                                };
                                ExecutionResult::Revert { output }
                            } else {
                                ExecutionResult::Success { output: vec![] }
                            }
                        });
                        break (tx_result, false);
                    }
                }
                Hook::AskOperatorForRefund => {
                    if track_refunds {
                        let [bootloader_refund, gas_spent_on_pubdata, gas_per_pubdata_byte] =
                            self.get_hook_params();
                        let current_tx_index = self.bootloader_state.current_tx();
                        let tx_description_offset = self
                            .bootloader_state
                            .get_tx_description_offset(current_tx_index);
                        let tx_gas_limit = self
                            .read_word_from_bootloader_heap(
                                tx_description_offset + TX_GAS_LIMIT_OFFSET,
                            )
                            .as_u64();

                        let pubdata_after = self.inner.pubdata() as u32;
                        pubdata_published = pubdata_after.saturating_sub(pubdata_before);

                        refunds.operator_suggested_refund = compute_refund(
                            &self.batch_env,
                            bootloader_refund.as_u64(),
                            gas_spent_on_pubdata.as_u64(),
                            tx_gas_limit,
                            gas_per_pubdata_byte.low_u32(),
                            pubdata_published,
                            self.bootloader_state
                                .last_l2_block()
                                .txs
                                .last()
                                .unwrap()
                                .hash,
                        );

                        pubdata_before = pubdata_after;
                        let refund_value = refunds.operator_suggested_refund;
                        self.write_to_bootloader_heap([(
                            OPERATOR_REFUNDS_OFFSET + current_tx_index,
                            refund_value.into(),
                        )]);
                        self.bootloader_state
                            .set_refund_for_current_tx(refund_value);
                    }
                }
                Hook::NotifyAboutRefund => {
                    if track_refunds {
                        refunds.gas_refunded = self.get_hook_params()[0].low_u64()
                    }
                }
                Hook::PostResult => {
                    let result = self.get_hook_params()[0];
                    let value = self.get_hook_params()[1];
                    let fp = FatPointer::from(value);
                    let return_data = self.read_bytes_from_heap(fp);

                    last_tx_result = Some(if result.is_zero() {
                        ExecutionResult::Revert {
                            output: VmRevertReason::from(return_data.as_slice()),
                        }
                    } else {
                        ExecutionResult::Success {
                            output: return_data,
                        }
                    });
                }
                Hook::FinalBatchInfo => {
                    // set fictive l2 block
                    let txs_index = self.bootloader_state.free_tx_index();
                    let l2_block = self.bootloader_state.insert_fictive_l2_block();
                    let mut memory = vec![];
                    apply_l2_block(&mut memory, l2_block, txs_index);
                    self.write_to_bootloader_heap(memory);
                }
                Hook::PubdataRequested => {
                    if !matches!(execution_mode, VmExecutionMode::Batch) {
                        unreachable!("We do not provide the pubdata when executing the block tip or a single transaction");
                    }

                    let events = merge_events(self.inner.events(), self.batch_env.number);

                    let published_bytecodes = events
                        .iter()
                        .filter(|event| {
                            // Filter events from the l1 messenger contract that match the expected signature.
                            event.address == L1_MESSENGER_ADDRESS
                                && !event.indexed_topics.is_empty()
                                && event.indexed_topics[0]
                                    == VmEvent::L1_MESSENGER_BYTECODE_PUBLICATION_EVENT_SIGNATURE
                        })
                        .map(|event| {
                            let hash = U256::from_big_endian(&event.value[..32]);
                            self.world
                                .bytecode_cache
                                .get(&hash)
                                .expect("published unknown bytecode")
                                .clone()
                        })
                        .collect();

                    let pubdata_input = PubdataInput {
                        user_logs: extract_l2tol1logs_from_l1_messenger(&events),
                        l2_to_l1_messages: VmEvent::extract_long_l2_to_l1_messages(&events),
                        published_bytecodes,
                        state_diffs: self.compute_state_diffs(),
                    };

                    // Save the pubdata for the future initial bootloader memory building
                    self.bootloader_state
                        .set_pubdata_input(pubdata_input.clone());

                    // Apply the pubdata to the current memory
                    let mut memory_to_apply = vec![];

                    apply_pubdata_to_memory(
                        &mut memory_to_apply,
                        pubdata_builder.expect("`pubdata_builder` is required to finish batch"),
                        &pubdata_input,
                        self.system_env.version,
                    );
                    self.write_to_bootloader_heap(memory_to_apply);
                }

                Hook::PaymasterValidationEntered => { /* unused */ }
                Hook::DebugLog => {
                    let (log, log_arg) = self.get_debug_log();
                    let last_tx = self.bootloader_state.last_l2_block().txs.last();
                    let tx_hash = last_tx.map(|tx| tx.hash);
                    tracing::trace!(tx = ?tx_hash, "{log}: {log_arg}");
                }
                Hook::DebugReturnData | Hook::NearCallCatch => {
                    // These hooks are for debug purposes only
                }
            }
        };

        VmRunResult {
            execution_result,
            execution_ended,
            refunds,
            pubdata_published,
        }
    }

<<<<<<< HEAD
=======
    fn get_hook_params(&self) -> [U256; 3] {
        (get_vm_hook_params_start_position(self.vm_version.into())
            ..get_vm_hook_params_start_position(self.vm_version.into()) + VM_HOOK_PARAMS_COUNT)
            .map(|word| self.read_word_from_bootloader_heap(word as usize))
            .collect::<Vec<_>>()
            .try_into()
            .unwrap()
    }

    fn get_tx_result(&self) -> U256 {
        let tx_idx = self.bootloader_state.current_tx();
        let slot = get_result_success_first_slot(self.vm_version.into()) as usize + tx_idx;
        self.read_word_from_bootloader_heap(slot)
    }

    fn get_debug_log(&self) -> (String, String) {
        let hook_params = self.get_hook_params();
        let mut msg = u256_to_h256(hook_params[0]).as_bytes().to_vec();
        // Trim 0 byte padding at the end.
        while msg.last() == Some(&0) {
            msg.pop();
        }

        let data = hook_params[1];
        let msg = String::from_utf8(msg).expect("Invalid debug message");

        // For long data, it is better to use hex-encoding for greater readability
        let data_str = if data > U256::from(u64::MAX) {
            format!("0x{data:x}")
        } else {
            data.to_string()
        };
        (msg, data_str)
    }

    /// Should only be used when the bootloader is executing (e.g., when handling hooks).
    pub(crate) fn read_word_from_bootloader_heap(&self, word: usize) -> U256 {
        let start_address = word as u32 * 32;
        self.inner.read_heap_u256(HeapId::FIRST, start_address)
    }

    fn read_bytes_from_heap(&self, ptr: FatPointer) -> Vec<u8> {
        assert_eq!(ptr.offset, 0);
        (ptr.start..ptr.start + ptr.length)
            .map(|addr| self.inner.read_heap_byte(ptr.memory_page, addr))
            .collect()
    }

    pub(crate) fn has_previous_far_calls(&mut self) -> bool {
        let callframe_count = self.inner.number_of_callframes();
        (1..callframe_count).any(|i| !self.inner.callframe(i).is_near_call())
    }

    /// Should only be used when the bootloader is executing (e.g., when handling hooks).
    pub(crate) fn write_to_bootloader_heap(
        &mut self,
        memory: impl IntoIterator<Item = (usize, U256)>,
    ) {
        assert!(
            !self.has_previous_far_calls(),
            "Cannot write to bootloader heap when not in root call frame"
        );

        for (slot, value) in memory {
            let start_address = slot as u32 * 32;
            self.inner
                .write_heap_u256(HeapId::FIRST, start_address, value);
        }
    }

    pub(crate) fn insert_bytecodes<'a>(&mut self, bytecodes: impl IntoIterator<Item = &'a [u8]>) {
        for code in bytecodes {
            let hash = BytecodeHash::for_bytecode(code).value_u256();
            self.world.bytecode_cache.insert(hash, code.into());
        }
    }

    pub(crate) fn push_transaction_inner(
        &mut self,
        tx: zksync_types::Transaction,
        refund: u64,
        with_compression: bool,
    ) {
        let tx: TransactionData = tx.into();
        let overhead = tx.overhead_gas();

        self.insert_bytecodes(tx.factory_deps.iter().map(|dep| &dep[..]));

        let compressed_bytecodes = if is_l1_tx_type(tx.tx_type) || !with_compression {
            // L1 transactions do not need compression
            vec![]
        } else {
            compress_bytecodes(&tx.factory_deps, |hash| {
                self.inner
                    .world_diff()
                    .get_storage_state()
                    .get(&(KNOWN_CODES_STORAGE_ADDRESS, h256_to_u256(hash)))
                    .map(|x| !x.is_zero())
                    .unwrap_or_else(|| self.world.storage.is_bytecode_known(&hash))
            })
        };

        let trusted_ergs_limit = tx.trusted_ergs_limit();

        let memory = self.bootloader_state.push_tx(
            tx,
            overhead,
            refund,
            compressed_bytecodes,
            trusted_ergs_limit,
            self.system_env.chain_id,
        );

        self.write_to_bootloader_heap(memory);
    }

    #[cfg(test)]
    pub(super) fn enforce_state_diffs(&mut self, diffs: Vec<StateDiffRecord>) {
        self.enforced_state_diffs = Some(diffs);
    }

    fn compute_state_diffs(&mut self) -> Vec<StateDiffRecord> {
        #[cfg(test)]
        if let Some(enforced_diffs) = self.enforced_state_diffs.take() {
            return enforced_diffs;
        }

        let storage = &mut self.world.storage;
        let diffs =
            self.inner
                .world_diff()
                .get_storage_changes()
                .map(move |((address, key), change)| {
                    let storage_key =
                        StorageKey::new(AccountTreeId::new(address), u256_to_h256(key));
                    StateDiffRecord {
                        address,
                        key,
                        derived_key: LogQuery::derive_final_address_for_params(&address, &key),
                        enumeration_index: storage
                            .get_enumeration_index(&storage_key)
                            .unwrap_or_default(),
                        initial_value: change.before,
                        final_value: change.after,
                    }
                });
        diffs
            .filter(|diff| diff.address != L1_MESSENGER_ADDRESS)
            .collect()
    }

    pub(crate) fn decommitted_hashes(&self) -> impl Iterator<Item = U256> + '_ {
        self.inner.world_diff().decommitted_hashes()
    }

    pub(super) fn gas_remaining(&mut self) -> u32 {
        self.inner.current_frame().gas()
    }

    // visible for testing
    pub(super) fn get_current_execution_state(&self) -> CurrentExecutionState {
        let world_diff = self.inner.world_diff();
        let vm = &self.inner;
        let events = merge_events(vm.events(), self.batch_env.number);

        let user_l2_to_l1_logs = extract_l2tol1logs_from_l1_messenger(&events)
            .into_iter()
            .map(Into::into)
            .map(UserL2ToL1Log)
            .collect();

        CurrentExecutionState {
            events,
            deduplicated_storage_logs: world_diff
                .get_storage_changes()
                .map(|((address, key), change)| StorageLog {
                    key: StorageKey::new(AccountTreeId::new(address), u256_to_h256(key)),
                    value: u256_to_h256(change.after),
                    kind: StorageLogKind::RepeatedWrite, // Initialness doesn't matter here
                })
                .collect(),
            used_contract_hashes: self.decommitted_hashes().collect(),
            system_logs: vm.l2_to_l1_logs().map(GlueInto::glue_into).collect(),
            user_l2_to_l1_logs,
            storage_refunds: world_diff.storage_refunds().to_vec(),
            pubdata_costs: world_diff.pubdata_costs().to_vec(),
        }
    }

>>>>>>> 1edcabe0
    pub(crate) fn inspect_inner(
        &mut self,
        tracer: &mut WithBuiltinTracers<E, V>,
        execution_mode: VmExecutionMode,
        pubdata_builder: Option<&dyn PubdataBuilder>,
    ) -> VmExecutionResultAndLogs {
        let mut track_refunds = false;
        if matches!(execution_mode, VmExecutionMode::OneTx) {
            // Move the pointer to the next transaction
            self.bootloader_state.move_tx_to_execute_pointer();
            track_refunds = true;
        }

        let start = self.inner.world_diff().snapshot();
        let gas_before = self.gas_remaining();

        tracer.insert_dynamic_bytecodes_handle(self.world.dynamic_bytecodes.clone());

        let result = self.run(execution_mode, tracer, track_refunds, pubdata_builder);

        let ignore_world_diff =
            matches!(execution_mode, VmExecutionMode::OneTx) && result.should_ignore_vm_logs();

        // If the execution is halted, the VM changes are expected to be rolled back by the caller.
        // Earlier VMs return empty execution logs in this case, so we follow this behavior.
        // Likewise, if a revert has reached the bootloader frame (possible with `TxExecutionMode::EthCall`; otherwise, the bootloader catches reverts),
        // old VMs revert all logs; the new VM doesn't do that automatically, so we recreate this behavior here.
        let logs = if ignore_world_diff {
            VmExecutionLogs::default()
        } else {
            let storage_logs = self
                .inner
                .world_diff()
                .get_storage_changes_after(&start)
                .map(|((address, key), change)| StorageLogWithPreviousValue {
                    log: StorageLog {
                        key: StorageKey::new(AccountTreeId::new(address), u256_to_h256(key)),
                        value: u256_to_h256(change.after),
                        kind: if change.is_initial {
                            StorageLogKind::InitialWrite
                        } else {
                            StorageLogKind::RepeatedWrite
                        },
                    },
                    previous_value: u256_to_h256(change.before),
                })
                .collect();
            let events = merge_events(
                self.inner.world_diff().events_after(&start).iter().copied(),
                self.batch_env.number,
            );
            let user_l2_to_l1_logs = extract_l2tol1logs_from_l1_messenger(&events)
                .into_iter()
                .map(Into::into)
                .map(UserL2ToL1Log)
                .collect();
            let system_l2_to_l1_logs = self
                .inner
                .world_diff()
                .l2_to_l1_logs_after(&start)
                .iter()
                .map(|&log| log.glue_into())
                .collect();
            VmExecutionLogs {
                storage_logs,
                events,
                user_l2_to_l1_logs,
                system_l2_to_l1_logs,
                total_log_queries_count: 0, // This field is unused
            }
        };

        let gas_remaining = self.gas_remaining();
        let gas_used = gas_before - gas_remaining;

        // We need to filter out bytecodes the deployment of which may have been reverted; the tracer is not aware of reverts.
        // To do this, we check bytecodes against deployer events.
        let factory_deps_marked_as_known = VmEvent::extract_bytecodes_marked_as_known(&logs.events);
        let dynamic_factory_deps = self
            .world
            .decommit_dynamic_bytecodes(factory_deps_marked_as_known);

        VmExecutionResultAndLogs {
            result: result.execution_result,
            logs,
            // TODO (PLA-936): Fill statistics; investigate whether they should be zeroed on `Halt`
            statistics: VmExecutionStatistics {
                gas_used: gas_used.into(),
                gas_remaining,
                computational_gas_used: gas_used, // since 1.5.0, this always has the same value as `gas_used`
                pubdata_published: result.pubdata_published,
                circuit_statistic: tracer.circuit().circuit_statistic(),
                contracts_used: 0,
                cycles_used: 0,
                total_log_queries: 0,
            },
            refunds: result.refunds,
            dynamic_factory_deps,
        }
    }
}

impl<S, Tr: Tracer> VmFactory<StorageView<S>> for Vm<ImmutableStorageView<S>, Tr>
where
    S: ReadStorage,
{
    fn new(
        batch_env: L1BatchEnv,
        system_env: SystemEnv,
        storage: StoragePtr<StorageView<S>>,
    ) -> Self {
        let storage = ImmutableStorageView::new(storage);
        Self::custom(batch_env, system_env, storage)
    }
}

impl<S: ReadStorage, E: Tracer + Default, V: ValidationMode> VmInterface
    for Vm<S, WithBuiltinTracers<E, V>>
{
    type TracerDispatcher = WithBuiltinTracers<E, V>;

    fn push_transaction(&mut self, tx: Transaction) -> PushTransactionResult<'_> {
        self.push_transaction_inner(tx, 0, true);
        PushTransactionResult {
            compressed_bytecodes: self
                .bootloader_state
                .get_last_tx_compressed_bytecodes()
                .into(),
        }
    }

    fn inspect(
        &mut self,
        tracer: &mut Self::TracerDispatcher,
        execution_mode: InspectExecutionMode,
    ) -> VmExecutionResultAndLogs {
        self.inspect_inner(tracer, execution_mode.into(), None)
    }

    fn inspect_transaction_with_bytecode_compression(
        &mut self,
        tracer: &mut Self::TracerDispatcher,
        tx: zksync_types::Transaction,
        with_compression: bool,
    ) -> (BytecodeCompressionResult<'_>, VmExecutionResultAndLogs) {
        self.push_transaction_inner(tx, 0, with_compression);
        let result = self.inspect(tracer, InspectExecutionMode::OneTx);

        let compression_result = if self.has_unpublished_bytecodes() {
            Err(BytecodeCompressionError::BytecodeCompressionFailed)
        } else {
            Ok(self
                .bootloader_state
                .get_last_tx_compressed_bytecodes()
                .into())
        };
        (compression_result, result)
    }

    fn start_new_l2_block(&mut self, l2_block_env: L2BlockEnv) {
        self.bootloader_state.start_new_l2_block(l2_block_env)
    }

    fn finish_batch(&mut self, pubdata_builder: Rc<dyn PubdataBuilder>) -> FinishedL1Batch {
        let result = self.inspect_inner(
            &mut Default::default(),
            VmExecutionMode::Batch,
            Some(pubdata_builder.as_ref()),
        );
        let execution_state = self.get_current_execution_state();
        let bootloader_memory = self
            .bootloader_state
            .bootloader_memory(pubdata_builder.as_ref());
        FinishedL1Batch {
            block_tip_execution_result: result,
            final_execution_state: execution_state,
            final_bootloader_memory: Some(bootloader_memory),
            pubdata_input: Some(
                self.bootloader_state
                    .settlement_layer_pubdata(pubdata_builder.as_ref()),
            ),
            state_diffs: Some(
                self.bootloader_state
                    .get_pubdata_information()
                    .state_diffs
                    .to_vec(),
            ),
        }
    }
}

#[derive(Debug)]
struct VmSnapshot {
    bootloader_snapshot: BootloaderStateSnapshot,
}

impl<S: ReadStorage, Tr: Tracer> VmInterfaceHistoryEnabled for Vm<S, Tr>
where
    Self: VmInterface,
{
    fn make_snapshot(&mut self) {
        assert!(
            self.snapshot.is_none(),
            "cannot create a VM snapshot until a previous snapshot is rolled back to or popped"
        );

        self.inner.make_snapshot();
        self.snapshot = Some(VmSnapshot {
            bootloader_snapshot: self.bootloader_state.get_snapshot(),
        });
    }

    fn rollback_to_the_latest_snapshot(&mut self) {
        let VmSnapshot {
            bootloader_snapshot,
        } = self.snapshot.take().expect("no snapshots to rollback to");

        self.inner.rollback();
        self.bootloader_state.apply_snapshot(bootloader_snapshot);
    }

    fn pop_snapshot_no_rollback(&mut self) {
        self.inner.pop_snapshot();
        self.snapshot = None;
    }
}

impl<S: ReadStorage, Tr: Tracer> VmTrackingContracts for Vm<S, Tr>
where
    Self: VmInterface,
{
    fn used_contract_hashes(&self) -> Vec<H256> {
        self.decommitted_hashes().map(u256_to_h256).collect()
    }
}

impl<S: fmt::Debug, Tr: fmt::Debug> fmt::Debug for Vm<S, Tr> {
    fn fmt(&self, f: &mut fmt::Formatter<'_>) -> fmt::Result {
        f.debug_struct("Vm")
            .field("bootloader_state", &self.bootloader_state)
            .field("storage", &self.world.storage)
            .field("program_cache", &self.world.program_cache)
            .field("batch_env", &self.batch_env)
            .field("system_env", &self.system_env)
            .field("snapshot", &self.snapshot.as_ref().map(|_| ()))
            .finish()
    }
}

#[derive(Debug)]
pub(crate) struct World<S, T> {
    pub(crate) storage: S,
    dynamic_bytecodes: DynamicBytecodes,
    program_cache: HashMap<U256, Program<T, Self>>,
    pub(crate) bytecode_cache: HashMap<U256, Vec<u8>>,
}

impl<S: ReadStorage, T: Tracer> World<S, T> {
    fn new(storage: S, program_cache: HashMap<U256, Program<T, Self>>) -> Self {
        Self {
            storage,
            dynamic_bytecodes: DynamicBytecodes::default(),
            program_cache,
            bytecode_cache: HashMap::default(),
        }
    }

    fn convert_system_contract_code(
        code: &SystemContractCode,
        is_bootloader: bool,
    ) -> (U256, Program<T, Self>) {
        (
            h256_to_u256(code.hash),
            Program::new(&code.code, is_bootloader),
        )
    }

    fn decommit_dynamic_bytecodes(
        &self,
        candidate_hashes: impl Iterator<Item = H256>,
    ) -> HashMap<H256, Vec<u8>> {
        let bytecodes = candidate_hashes.filter_map(|hash| {
            let bytecode = self
                .dynamic_bytecodes
                .map(h256_to_u256(hash), <[u8]>::to_vec)?;
            Some((hash, bytecode))
        });
        bytecodes.collect()
    }
}

impl<S: ReadStorage, T: Tracer> zksync_vm2::StorageInterface for World<S, T> {
    fn read_storage(&mut self, contract: H160, key: U256) -> StorageSlot {
        let key = &StorageKey::new(AccountTreeId::new(contract), u256_to_h256(key));
        let value = U256::from_big_endian(self.storage.read_value(key).as_bytes());
        // `is_write_initial` value can be true even if the slot has previously been written to / has non-zero value!
        // This can happen during oneshot execution (i.e., executing a single transaction) since it emulates
        // execution starting in the middle of a batch in the general case. Hence, a slot that was first written to in the batch
        // must still be considered an initial write by the refund logic.
        let is_write_initial = self.storage.is_write_initial(key);
        StorageSlot {
            value,
            is_write_initial,
        }
    }

    fn read_storage_value(&mut self, contract: H160, key: U256) -> U256 {
        let key = &StorageKey::new(AccountTreeId::new(contract), u256_to_h256(key));
        U256::from_big_endian(self.storage.read_value(key).as_bytes())
    }

    fn cost_of_writing_storage(&mut self, slot: StorageSlot, new_value: U256) -> u32 {
        if slot.value == new_value {
            return 0;
        }

        // Since we need to publish the state diffs onchain, for each of the updated storage slot
        // we basically need to publish the following pair: `(<storage_key, compressed_new_value>)`.
        // For key we use the following optimization:
        //   - The first time we publish it, we use 32 bytes.
        //         Then, we remember a 8-byte id for this slot and assign it to it. We call this initial write.
        //   - The second time we publish it, we will use the 4/5 byte representation of this 8-byte instead of the 32
        //     bytes of the entire key.
        // For value compression, we use a metadata byte which holds the length of the value and the operation from the
        // previous state to the new state, and the compressed value. The maximum for this is 33 bytes.
        // Total bytes for initial writes then becomes 65 bytes and repeated writes becomes 38 bytes.
        let compressed_value_size = compress_with_best_strategy(slot.value, new_value).len() as u32;

        if slot.is_write_initial {
            (BYTES_PER_DERIVED_KEY as u32) + compressed_value_size
        } else {
            (BYTES_PER_ENUMERATION_INDEX as u32) + compressed_value_size
        }
    }

    fn is_free_storage_slot(&self, contract: &H160, key: &U256) -> bool {
        contract == &zksync_system_constants::SYSTEM_CONTEXT_ADDRESS
            || contract == &L2_BASE_TOKEN_ADDRESS
                && u256_to_h256(*key) == key_for_eth_balance(&BOOTLOADER_ADDRESS)
    }
}

/// It may look like that an append-only cache for EVM bytecodes / `Program`s can lead to the following scenario:
///
/// 1. A transaction deploys an EVM bytecode with hash `H`, then reverts.
/// 2. A following transaction in the same VM run queries a bytecode with hash `H` and gets it.
///
/// This would be incorrect behavior because bytecode deployments must be reverted along with transactions.
///
/// In reality, this cannot happen because both `decommit()` and `decommit_code()` calls perform storage-based checks
/// before a decommit:
///
/// - `decommit_code()` is called from the `CodeOracle` system contract, which checks that the decommitted bytecode is known.
/// - `decommit()` is called during far calls, which obtains address -> bytecode hash mapping beforehand.
///
/// Thus, if storage is reverted correctly, additional EVM bytecodes occupy the cache, but are unreachable.
impl<S: ReadStorage, T: Tracer> zksync_vm2::World<T> for World<S, T> {
    fn decommit(&mut self, hash: U256) -> Program<T, Self> {
        self.program_cache
            .entry(hash)
            .or_insert_with(|| {
                let cached = self
                    .bytecode_cache
                    .get(&hash)
                    .map(|code| Program::new(code, false))
                    .or_else(|| {
                        self.dynamic_bytecodes
                            .map(hash, |code| Program::new(code, false))
                    });

                if let Some(cached) = cached {
                    cached
                } else {
                    let code = self
                        .storage
                        .load_factory_dep(u256_to_h256(hash))
                        .unwrap_or_else(|| {
                            panic!("VM tried to decommit nonexistent bytecode: {hash:?}");
                        });
                    let program = Program::new(&code, false);
                    self.bytecode_cache.insert(hash, code);
                    program
                }
            })
            .clone()
    }

    fn decommit_code(&mut self, hash: U256) -> Vec<u8> {
        self.decommit(hash)
            .code_page()
            .as_ref()
            .iter()
            .flat_map(|u| {
                let mut buffer = [0u8; 32];
                u.to_big_endian(&mut buffer);
                buffer
            })
            .collect()
    }
}<|MERGE_RESOLUTION|>--- conflicted
+++ resolved
@@ -248,7 +248,7 @@
 
     pub(crate) fn insert_bytecodes<'a>(&mut self, bytecodes: impl IntoIterator<Item = &'a [u8]>) {
         for code in bytecodes {
-            let hash = h256_to_u256(hash_bytecode(code));
+            let hash = BytecodeHash::for_bytecode(code).value_u256();
             self.world.bytecode_cache.insert(hash, code.into());
         }
     }
@@ -628,198 +628,6 @@
         }
     }
 
-<<<<<<< HEAD
-=======
-    fn get_hook_params(&self) -> [U256; 3] {
-        (get_vm_hook_params_start_position(self.vm_version.into())
-            ..get_vm_hook_params_start_position(self.vm_version.into()) + VM_HOOK_PARAMS_COUNT)
-            .map(|word| self.read_word_from_bootloader_heap(word as usize))
-            .collect::<Vec<_>>()
-            .try_into()
-            .unwrap()
-    }
-
-    fn get_tx_result(&self) -> U256 {
-        let tx_idx = self.bootloader_state.current_tx();
-        let slot = get_result_success_first_slot(self.vm_version.into()) as usize + tx_idx;
-        self.read_word_from_bootloader_heap(slot)
-    }
-
-    fn get_debug_log(&self) -> (String, String) {
-        let hook_params = self.get_hook_params();
-        let mut msg = u256_to_h256(hook_params[0]).as_bytes().to_vec();
-        // Trim 0 byte padding at the end.
-        while msg.last() == Some(&0) {
-            msg.pop();
-        }
-
-        let data = hook_params[1];
-        let msg = String::from_utf8(msg).expect("Invalid debug message");
-
-        // For long data, it is better to use hex-encoding for greater readability
-        let data_str = if data > U256::from(u64::MAX) {
-            format!("0x{data:x}")
-        } else {
-            data.to_string()
-        };
-        (msg, data_str)
-    }
-
-    /// Should only be used when the bootloader is executing (e.g., when handling hooks).
-    pub(crate) fn read_word_from_bootloader_heap(&self, word: usize) -> U256 {
-        let start_address = word as u32 * 32;
-        self.inner.read_heap_u256(HeapId::FIRST, start_address)
-    }
-
-    fn read_bytes_from_heap(&self, ptr: FatPointer) -> Vec<u8> {
-        assert_eq!(ptr.offset, 0);
-        (ptr.start..ptr.start + ptr.length)
-            .map(|addr| self.inner.read_heap_byte(ptr.memory_page, addr))
-            .collect()
-    }
-
-    pub(crate) fn has_previous_far_calls(&mut self) -> bool {
-        let callframe_count = self.inner.number_of_callframes();
-        (1..callframe_count).any(|i| !self.inner.callframe(i).is_near_call())
-    }
-
-    /// Should only be used when the bootloader is executing (e.g., when handling hooks).
-    pub(crate) fn write_to_bootloader_heap(
-        &mut self,
-        memory: impl IntoIterator<Item = (usize, U256)>,
-    ) {
-        assert!(
-            !self.has_previous_far_calls(),
-            "Cannot write to bootloader heap when not in root call frame"
-        );
-
-        for (slot, value) in memory {
-            let start_address = slot as u32 * 32;
-            self.inner
-                .write_heap_u256(HeapId::FIRST, start_address, value);
-        }
-    }
-
-    pub(crate) fn insert_bytecodes<'a>(&mut self, bytecodes: impl IntoIterator<Item = &'a [u8]>) {
-        for code in bytecodes {
-            let hash = BytecodeHash::for_bytecode(code).value_u256();
-            self.world.bytecode_cache.insert(hash, code.into());
-        }
-    }
-
-    pub(crate) fn push_transaction_inner(
-        &mut self,
-        tx: zksync_types::Transaction,
-        refund: u64,
-        with_compression: bool,
-    ) {
-        let tx: TransactionData = tx.into();
-        let overhead = tx.overhead_gas();
-
-        self.insert_bytecodes(tx.factory_deps.iter().map(|dep| &dep[..]));
-
-        let compressed_bytecodes = if is_l1_tx_type(tx.tx_type) || !with_compression {
-            // L1 transactions do not need compression
-            vec![]
-        } else {
-            compress_bytecodes(&tx.factory_deps, |hash| {
-                self.inner
-                    .world_diff()
-                    .get_storage_state()
-                    .get(&(KNOWN_CODES_STORAGE_ADDRESS, h256_to_u256(hash)))
-                    .map(|x| !x.is_zero())
-                    .unwrap_or_else(|| self.world.storage.is_bytecode_known(&hash))
-            })
-        };
-
-        let trusted_ergs_limit = tx.trusted_ergs_limit();
-
-        let memory = self.bootloader_state.push_tx(
-            tx,
-            overhead,
-            refund,
-            compressed_bytecodes,
-            trusted_ergs_limit,
-            self.system_env.chain_id,
-        );
-
-        self.write_to_bootloader_heap(memory);
-    }
-
-    #[cfg(test)]
-    pub(super) fn enforce_state_diffs(&mut self, diffs: Vec<StateDiffRecord>) {
-        self.enforced_state_diffs = Some(diffs);
-    }
-
-    fn compute_state_diffs(&mut self) -> Vec<StateDiffRecord> {
-        #[cfg(test)]
-        if let Some(enforced_diffs) = self.enforced_state_diffs.take() {
-            return enforced_diffs;
-        }
-
-        let storage = &mut self.world.storage;
-        let diffs =
-            self.inner
-                .world_diff()
-                .get_storage_changes()
-                .map(move |((address, key), change)| {
-                    let storage_key =
-                        StorageKey::new(AccountTreeId::new(address), u256_to_h256(key));
-                    StateDiffRecord {
-                        address,
-                        key,
-                        derived_key: LogQuery::derive_final_address_for_params(&address, &key),
-                        enumeration_index: storage
-                            .get_enumeration_index(&storage_key)
-                            .unwrap_or_default(),
-                        initial_value: change.before,
-                        final_value: change.after,
-                    }
-                });
-        diffs
-            .filter(|diff| diff.address != L1_MESSENGER_ADDRESS)
-            .collect()
-    }
-
-    pub(crate) fn decommitted_hashes(&self) -> impl Iterator<Item = U256> + '_ {
-        self.inner.world_diff().decommitted_hashes()
-    }
-
-    pub(super) fn gas_remaining(&mut self) -> u32 {
-        self.inner.current_frame().gas()
-    }
-
-    // visible for testing
-    pub(super) fn get_current_execution_state(&self) -> CurrentExecutionState {
-        let world_diff = self.inner.world_diff();
-        let vm = &self.inner;
-        let events = merge_events(vm.events(), self.batch_env.number);
-
-        let user_l2_to_l1_logs = extract_l2tol1logs_from_l1_messenger(&events)
-            .into_iter()
-            .map(Into::into)
-            .map(UserL2ToL1Log)
-            .collect();
-
-        CurrentExecutionState {
-            events,
-            deduplicated_storage_logs: world_diff
-                .get_storage_changes()
-                .map(|((address, key), change)| StorageLog {
-                    key: StorageKey::new(AccountTreeId::new(address), u256_to_h256(key)),
-                    value: u256_to_h256(change.after),
-                    kind: StorageLogKind::RepeatedWrite, // Initialness doesn't matter here
-                })
-                .collect(),
-            used_contract_hashes: self.decommitted_hashes().collect(),
-            system_logs: vm.l2_to_l1_logs().map(GlueInto::glue_into).collect(),
-            user_l2_to_l1_logs,
-            storage_refunds: world_diff.storage_refunds().to_vec(),
-            pubdata_costs: world_diff.pubdata_costs().to_vec(),
-        }
-    }
-
->>>>>>> 1edcabe0
     pub(crate) fn inspect_inner(
         &mut self,
         tracer: &mut WithBuiltinTracers<E, V>,
