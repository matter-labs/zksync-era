use zksync_config::configs::chain::{
    CircuitBreakerConfig, MempoolConfig, NetworkConfig, OperationsManagerConfig, StateKeeperConfig,
};

use crate::{envy_load, FromEnv};

impl FromEnv for NetworkConfig {
    fn from_env() -> anyhow::Result<Self> {
        envy_load("network", "CHAIN_ETH_")
    }
}

impl FromEnv for StateKeeperConfig {
    fn from_env() -> anyhow::Result<Self> {
        envy_load("state_keeper", "CHAIN_STATE_KEEPER_")
    }
}

impl FromEnv for OperationsManagerConfig {
    fn from_env() -> anyhow::Result<Self> {
        envy_load("operations_manager", "CHAIN_OPERATIONS_MANAGER_")
    }
}

impl FromEnv for CircuitBreakerConfig {
    fn from_env() -> anyhow::Result<Self> {
        envy_load("circuit_breaker", "CHAIN_CIRCUIT_BREAKER_")
    }
}

impl FromEnv for MempoolConfig {
    fn from_env() -> anyhow::Result<Self> {
        envy_load("mempool", "CHAIN_MEMPOOL_")
    }
}

#[cfg(test)]
mod tests {
<<<<<<< HEAD
    use zksync_basic_types::{L2ChainId, U256};
    use zksync_config::configs::chain::FeeModelVersion;
=======
    use zksync_basic_types::L2ChainId;
    use zksync_config::configs::chain::{FeeModelVersion, L1BatchCommitDataGeneratorMode};
>>>>>>> 7a4cf0ca

    use super::*;
    use crate::test_utils::{addr, hash, EnvMutex};

    static MUTEX: EnvMutex = EnvMutex::new();
    const VALIDIUM_L1_BATCH_COMMIT_DATA_GENERATOR_MODE: &str = "Validium";
    const ROLLUP_L1_BATCH_COMMIT_DATA_GENERATOR_MODE: &str = "Rollup";

    fn expected_network_config() -> NetworkConfig {
        NetworkConfig {
            network: "localhost".parse().unwrap(),
            zksync_network: "localhost".to_string(),
            zksync_network_id: L2ChainId::from(270),
        }
    }

    #[test]
    fn network_from_env() {
        let mut lock = MUTEX.lock();
        let config = r#"
            CHAIN_ETH_NETWORK="localhost"
            CHAIN_ETH_ZKSYNC_NETWORK="localhost"
            CHAIN_ETH_ZKSYNC_NETWORK_ID=270
        "#;
        lock.set_env(config);

        let actual = NetworkConfig::from_env().unwrap();
        assert_eq!(actual, expected_network_config());
    }

    #[allow(deprecated)]
    fn expected_state_keeper_config(
        l1_batch_commit_data_generator_mode: L1BatchCommitDataGeneratorMode,
    ) -> StateKeeperConfig {
        StateKeeperConfig {
            transaction_slots: 50,
            block_commit_deadline_ms: 2500,
            l2_block_commit_deadline_ms: 1000,
            l2_block_seal_queue_capacity: 10,
            l2_block_max_payload_size: 1_000_000,
            max_single_tx_gas: 1_000_000,
            max_allowed_l2_tx_gas_limit: 2_000_000_000,
            close_block_at_eth_params_percentage: 0.2,
            close_block_at_gas_percentage: 0.8,
            close_block_at_geometry_percentage: 0.5,
            reject_tx_at_eth_params_percentage: 0.8,
            reject_tx_at_geometry_percentage: 0.3,
            fee_account_addr: Some(addr("de03a0B5963f75f1C8485B355fF6D30f3093BDE7")),
            reject_tx_at_gas_percentage: 0.5,
            minimal_l2_gas_price: U256::from(100000000),
            compute_overhead_part: 0.0,
            pubdata_overhead_part: 1.0,
            batch_overhead_l1_gas: 800_000,
            max_gas_per_batch: 200_000_000,
            max_pubdata_per_batch: 100_000,
            fee_model_version: FeeModelVersion::V2,
            validation_computational_gas_limit: 10_000_000,
            save_call_traces: false,
            bootloader_hash: Some(hash(
                "0x010007ede999d096c84553fb514d3d6ca76fbf39789dda76bfeda9f3ae06236e",
            )),
            default_aa_hash: Some(hash(
                "0x0100055b041eb28aff6e3a6e0f37c31fd053fc9ef142683b05e5f0aee6934066",
            )),
            l1_batch_commit_data_generator_mode,
            max_circuits_per_batch: 24100,
        }
    }

    fn state_keeper_config(l1_batch_commit_data_generator_mode: &str) -> String {
        format!(
            r#"
            CHAIN_STATE_KEEPER_TRANSACTION_SLOTS="50"
            CHAIN_STATE_KEEPER_FEE_ACCOUNT_ADDR="0xde03a0B5963f75f1C8485B355fF6D30f3093BDE7"
            CHAIN_STATE_KEEPER_MAX_SINGLE_TX_GAS="1000000"
            CHAIN_STATE_KEEPER_MAX_ALLOWED_L2_TX_GAS_LIMIT="2000000000"
            CHAIN_STATE_KEEPER_CLOSE_BLOCK_AT_GEOMETRY_PERCENTAGE="0.5"
            CHAIN_STATE_KEEPER_CLOSE_BLOCK_AT_GAS_PERCENTAGE="0.8"
            CHAIN_STATE_KEEPER_CLOSE_BLOCK_AT_ETH_PARAMS_PERCENTAGE="0.2"
            CHAIN_STATE_KEEPER_REJECT_TX_AT_GEOMETRY_PERCENTAGE="0.3"
            CHAIN_STATE_KEEPER_REJECT_TX_AT_ETH_PARAMS_PERCENTAGE="0.8"
            CHAIN_STATE_KEEPER_REJECT_TX_AT_GAS_PERCENTAGE="0.5"
            CHAIN_STATE_KEEPER_BLOCK_COMMIT_DEADLINE_MS="2500"
            CHAIN_STATE_KEEPER_MINIBLOCK_COMMIT_DEADLINE_MS="1000"
            CHAIN_STATE_KEEPER_MINIBLOCK_SEAL_QUEUE_CAPACITY="10"
            CHAIN_STATE_KEEPER_MINIBLOCK_MAX_PAYLOAD_SIZE="1000000"
            CHAIN_STATE_KEEPER_MINIMAL_L2_GAS_PRICE="100000000"
            CHAIN_STATE_KEEPER_COMPUTE_OVERHEAD_PART="0.0"
            CHAIN_STATE_KEEPER_PUBDATA_OVERHEAD_PART="1.0"
            CHAIN_STATE_KEEPER_BATCH_OVERHEAD_L1_GAS="800000"
            CHAIN_STATE_KEEPER_MAX_GAS_PER_BATCH="200000000"
            CHAIN_STATE_KEEPER_MAX_PUBDATA_PER_BATCH="100000"
            CHAIN_STATE_KEEPER_FEE_MODEL_VERSION="V2"
            CHAIN_STATE_KEEPER_VALIDATION_COMPUTATIONAL_GAS_LIMIT="10000000"
            CHAIN_STATE_KEEPER_SAVE_CALL_TRACES="false"
            CHAIN_STATE_KEEPER_BOOTLOADER_HASH=0x010007ede999d096c84553fb514d3d6ca76fbf39789dda76bfeda9f3ae06236e
            CHAIN_STATE_KEEPER_DEFAULT_AA_HASH=0x0100055b041eb28aff6e3a6e0f37c31fd053fc9ef142683b05e5f0aee6934066
            CHAIN_STATE_KEEPER_L1_BATCH_COMMIT_DATA_GENERATOR_MODE="{l1_batch_commit_data_generator_mode}"
        "#
        )
    }

    fn _state_keeper_from_env(config: &str, expected_config: StateKeeperConfig) {
        let mut lock = MUTEX.lock();
        lock.set_env(config);

        let actual = StateKeeperConfig::from_env().unwrap();
        assert_eq!(actual, expected_config);
    }

    #[test]
    fn state_keeper_from_env() {
        _state_keeper_from_env(
            &state_keeper_config(ROLLUP_L1_BATCH_COMMIT_DATA_GENERATOR_MODE),
            expected_state_keeper_config(L1BatchCommitDataGeneratorMode::Rollup),
        );
        _state_keeper_from_env(
            &state_keeper_config(VALIDIUM_L1_BATCH_COMMIT_DATA_GENERATOR_MODE),
            expected_state_keeper_config(L1BatchCommitDataGeneratorMode::Validium),
        );
    }

    fn expected_mempool_config() -> MempoolConfig {
        MempoolConfig {
            sync_interval_ms: 10,
            sync_batch_size: 1000,
            capacity: 1_000_000,
            stuck_tx_timeout: 10,
            remove_stuck_txs: true,
            delay_interval: 100,
        }
    }

    #[test]
    fn mempool_from_env() {
        let mut lock = MUTEX.lock();
        let config = r#"
            CHAIN_MEMPOOL_SYNC_INTERVAL_MS="10"
            CHAIN_MEMPOOL_SYNC_BATCH_SIZE="1000"
            CHAIN_MEMPOOL_STUCK_TX_TIMEOUT="10"
            CHAIN_MEMPOOL_REMOVE_STUCK_TXS="true"
            CHAIN_MEMPOOL_DELAY_INTERVAL="100"
            CHAIN_MEMPOOL_CAPACITY="1000000"
        "#;
        lock.set_env(config);

        let actual = MempoolConfig::from_env().unwrap();
        assert_eq!(actual, expected_mempool_config());
    }

    fn expected_circuit_breaker_config() -> CircuitBreakerConfig {
        CircuitBreakerConfig {
            sync_interval_ms: 1000,
            http_req_max_retry_number: 5,
            http_req_retry_interval_sec: 2,
            replication_lag_limit_sec: Some(10),
        }
    }

    #[test]
    fn circuit_breaker_from_env() {
        let mut lock = MUTEX.lock();
        let config = r#"
            CHAIN_CIRCUIT_BREAKER_SYNC_INTERVAL_MS="1000"
            CHAIN_CIRCUIT_BREAKER_HTTP_REQ_MAX_RETRY_NUMBER="5"
            CHAIN_CIRCUIT_BREAKER_HTTP_REQ_RETRY_INTERVAL_SEC="2"
            CHAIN_CIRCUIT_BREAKER_REPLICATION_LAG_LIMIT_SEC="10"
        "#;
        lock.set_env(config);

        let actual = CircuitBreakerConfig::from_env().unwrap();
        assert_eq!(actual, expected_circuit_breaker_config());
    }

    #[test]
    #[allow(deprecated)]
    fn default_state_keeper_mode() {
        assert_eq!(
            StateKeeperConfig::default().l1_batch_commit_data_generator_mode,
            L1BatchCommitDataGeneratorMode::Rollup
        );
    }
}<|MERGE_RESOLUTION|>--- conflicted
+++ resolved
@@ -36,13 +36,8 @@
 
 #[cfg(test)]
 mod tests {
-<<<<<<< HEAD
     use zksync_basic_types::{L2ChainId, U256};
-    use zksync_config::configs::chain::FeeModelVersion;
-=======
-    use zksync_basic_types::L2ChainId;
     use zksync_config::configs::chain::{FeeModelVersion, L1BatchCommitDataGeneratorMode};
->>>>>>> 7a4cf0ca
 
     use super::*;
     use crate::test_utils::{addr, hash, EnvMutex};
