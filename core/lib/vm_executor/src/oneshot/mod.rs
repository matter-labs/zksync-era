//! Oneshot VM executor.
//!
//! # Overview
//!
//! The root type of this module is [`MainOneshotExecutor`], a "default" [`OneshotExecutor`] implementation.
//! In addition to it, the module provides [`OneshotEnvParameters`] and [`BlockInfo`] / [`ResolvedBlockInfo`],
//! which can be used to prepare environment for `MainOneshotExecutor` (i.e., a [`OneshotEnv`] instance).

use std::{
    sync::Arc,
    time::{Duration, Instant},
};

use anyhow::Context;
use async_trait::async_trait;
use once_cell::sync::OnceCell;
use zksync_multivm::{
    interface::{
        executor::{OneshotExecutor, TransactionValidator},
<<<<<<< HEAD
        storage::{ReadStorage, StoragePtr, StorageView, WriteStorage},
        tracer::{ValidationError, ValidationParams, ValidationTraces},
        ExecutionResult, OneshotEnv, OneshotTracingParams, OneshotTransactionExecutionResult,
        StoredL2BlockEnv, TxExecutionArgs, TxExecutionMode, VmExecutionMode, VmInterface,
=======
        storage::{ReadStorage, StorageView, StorageWithOverrides},
        tracer::{ValidationError, ValidationParams},
        utils::{DivergenceHandler, ShadowVm},
        Call, ExecutionResult, InspectExecutionMode, OneshotEnv, OneshotTracingParams,
        OneshotTransactionExecutionResult, StoredL2BlockEnv, TxExecutionArgs, TxExecutionMode,
        VmFactory, VmInterface,
>>>>>>> 89eadd35
    },
    is_supported_by_fast_vm,
    tracers::{CallTracer, StorageInvocations, TracerDispatcher, ValidationTracer},
    utils::adjust_pubdata_price_for_tx,
    vm_latest::{HistoryDisabled, HistoryEnabled},
    zk_evm_latest::ethereum_types::U256,
    FastVmInstance, HistoryMode, LegacyVmInstance, MultiVMTracer,
};
use zksync_types::{
    block::pack_block_info,
    get_nonce_key,
    l2::L2Tx,
    utils::{decompose_full_nonce, nonces_to_full_nonce, storage_key_for_eth_balance},
    vm::FastVmMode,
    AccountTreeId, Nonce, StorageKey, Transaction, SYSTEM_CONTEXT_ADDRESS,
    SYSTEM_CONTEXT_CURRENT_L2_BLOCK_INFO_POSITION, SYSTEM_CONTEXT_CURRENT_TX_ROLLING_HASH_POSITION,
};
use zksync_utils::{h256_to_u256, u256_to_h256};

pub use self::{
    block::{BlockInfo, ResolvedBlockInfo},
    contracts::{
        BaseSystemContractsProvider, CallOrExecute, ContractsKind, EstimateGas,
        MultiVMBaseSystemContracts,
    },
    env::OneshotEnvParameters,
    mock::MockOneshotExecutor,
};

mod block;
mod contracts;
mod env;
mod metrics;
mod mock;
#[cfg(test)]
mod tests;

/// Main [`OneshotExecutor`] implementation used by the API server.
#[derive(Debug)]
pub struct MainOneshotExecutor {
    fast_vm_mode: FastVmMode,
    panic_on_divergence: bool,
    missed_storage_invocation_limit: usize,
    execution_latency_histogram: Option<&'static vise::Histogram<Duration>>,
}

impl MainOneshotExecutor {
    /// Creates a new executor with the specified limit of cache misses for storage read operations (an anti-DoS measure).
    /// The limit is applied for calls and gas estimations, but not during transaction validation.
    pub fn new(missed_storage_invocation_limit: usize) -> Self {
        Self {
            fast_vm_mode: FastVmMode::Old,
            panic_on_divergence: false,
            missed_storage_invocation_limit,
            execution_latency_histogram: None,
        }
    }

    /// Sets the fast VM mode used by this executor.
    pub fn set_fast_vm_mode(&mut self, fast_vm_mode: FastVmMode) {
        if !matches!(fast_vm_mode, FastVmMode::Old) {
            tracing::warn!(
                "Running new VM with modes {fast_vm_mode:?}; this can lead to incorrect node behavior"
            );
        }
        self.fast_vm_mode = fast_vm_mode;
    }

    /// Causes the VM to panic on divergence whenever it executes in the shadow mode. By default, a divergence is logged on `ERROR` level.
    pub fn panic_on_divergence(&mut self) {
        self.panic_on_divergence = true;
    }

    /// Sets a histogram for measuring VM execution latency.
    pub fn set_execution_latency_histogram(
        &mut self,
        histogram: &'static vise::Histogram<Duration>,
    ) {
        self.execution_latency_histogram = Some(histogram);
    }

    fn select_fast_vm_mode(
        &self,
        env: &OneshotEnv,
        tracing_params: &OneshotTracingParams,
    ) -> FastVmMode {
        if tracing_params.trace_calls || !is_supported_by_fast_vm(env.system.version) {
            FastVmMode::Old // the fast VM doesn't support call tracing or old protocol versions
        } else {
            self.fast_vm_mode
        }
    }
}

#[async_trait]
impl<S> OneshotExecutor<StorageWithOverrides<S>> for MainOneshotExecutor
where
    S: ReadStorage + Send + 'static,
{
    async fn inspect_transaction_with_bytecode_compression(
        &self,
        storage: StorageWithOverrides<S>,
        env: OneshotEnv,
        args: TxExecutionArgs,
        tracing_params: OneshotTracingParams,
    ) -> anyhow::Result<OneshotTransactionExecutionResult> {
        let missed_storage_invocation_limit = match env.system.execution_mode {
            // storage accesses are not limited for tx validation
            TxExecutionMode::VerifyExecute => usize::MAX,
            TxExecutionMode::EthCall | TxExecutionMode::EstimateFee => {
                self.missed_storage_invocation_limit
            }
        };
        let sandbox = VmSandbox {
            fast_vm_mode: self.select_fast_vm_mode(&env, &tracing_params),
            panic_on_divergence: self.panic_on_divergence,
            storage,
            env,
            execution_args: args,
            execution_latency_histogram: self.execution_latency_histogram,
        };

        tokio::task::spawn_blocking(move || {
            sandbox.execute_in_vm(|vm, transaction| {
                vm.inspect_transaction_with_bytecode_compression(
                    missed_storage_invocation_limit,
                    tracing_params,
                    transaction,
                    true,
                )
            })
        })
        .await
        .context("VM execution panicked")
    }
}

#[async_trait]
impl<S> TransactionValidator<StorageWithOverrides<S>> for MainOneshotExecutor
where
    S: ReadStorage + Send + 'static,
{
    async fn validate_transaction(
        &self,
        storage: StorageWithOverrides<S>,
        env: OneshotEnv,
        tx: L2Tx,
        validation_params: ValidationParams,
    ) -> anyhow::Result<Result<ValidationTraces, ValidationError>> {
        anyhow::ensure!(
            env.system.execution_mode == TxExecutionMode::VerifyExecute,
            "Unexpected execution mode for tx validation: {:?} (expected `VerifyExecute`)",
            env.system.execution_mode
        );

        let sandbox = VmSandbox {
            fast_vm_mode: FastVmMode::Old,
            panic_on_divergence: self.panic_on_divergence,
            storage,
            env,
            execution_args: TxExecutionArgs::for_validation(tx),
            execution_latency_histogram: self.execution_latency_histogram,
        };

        tokio::task::spawn_blocking(move || {
            let (validation_tracer, mut validation_result, validation_traces) =
                ValidationTracer::<HistoryDisabled>::new(
                    validation_params,
<<<<<<< HEAD
                    env.system.version.into(),
                    env.l1_batch.clone(),
=======
                    sandbox.env.system.version.into(),
>>>>>>> 89eadd35
                );
            let tracers = vec![validation_tracer.into_tracer_pointer()];

            let exec_result = sandbox.execute_in_vm(|vm, transaction| {
                let Vm::Legacy(vm) = vm else {
                    unreachable!("Fast VM is never used for validation yet");
                };
                vm.push_transaction(transaction);
                vm.inspect(&mut tracers.into(), InspectExecutionMode::OneTx)
            });
            let validation_result = Arc::make_mut(&mut validation_result)
                .take()
                .map_or(Ok(()), Err);

            match (exec_result.result, validation_result) {
                (_, Err(violated_rule)) => Err(ValidationError::ViolatedRule(violated_rule)),
                (ExecutionResult::Halt { reason }, _) => Err(ValidationError::FailedTx(reason)),
                _ => Ok(validation_traces.lock().unwrap().clone()),
            }
        })
        .await
        .context("VM execution panicked")
    }
}

#[derive(Debug)]
enum Vm<S: ReadStorage> {
    Legacy(LegacyVmInstance<S, HistoryDisabled>),
    Fast(FastVmInstance<S, ()>),
}

impl<S: ReadStorage> Vm<S> {
    fn inspect_transaction_with_bytecode_compression(
        &mut self,
        missed_storage_invocation_limit: usize,
        params: OneshotTracingParams,
        tx: Transaction,
        with_compression: bool,
    ) -> OneshotTransactionExecutionResult {
        let mut calls_result = Arc::<OnceCell<_>>::default();
        let (compression_result, tx_result) = match self {
            Self::Legacy(vm) => {
                let mut tracers = Self::create_legacy_tracers(
                    missed_storage_invocation_limit,
                    params.trace_calls.then(|| calls_result.clone()),
                );
                vm.inspect_transaction_with_bytecode_compression(&mut tracers, tx, with_compression)
            }
            Self::Fast(vm) => {
                assert!(
                    !params.trace_calls,
                    "Call tracing is not supported by fast VM yet"
                );
                let legacy_tracers = Self::create_legacy_tracers::<HistoryEnabled>(
                    missed_storage_invocation_limit,
                    None,
                );
                let mut full_tracer = (legacy_tracers.into(), ());
                vm.inspect_transaction_with_bytecode_compression(
                    &mut full_tracer,
                    tx,
                    with_compression,
                )
            }
        };

        OneshotTransactionExecutionResult {
            tx_result: Box::new(tx_result),
            compression_result: compression_result.map(drop),
            call_traces: Arc::make_mut(&mut calls_result).take().unwrap_or_default(),
        }
    }

    fn create_legacy_tracers<H: HistoryMode>(
        missed_storage_invocation_limit: usize,
        calls_result: Option<Arc<OnceCell<Vec<Call>>>>,
    ) -> TracerDispatcher<StorageView<S>, H> {
        let mut tracers = vec![];
        if let Some(calls_result) = calls_result {
            tracers.push(CallTracer::new(calls_result).into_tracer_pointer());
        }
        tracers
            .push(StorageInvocations::new(missed_storage_invocation_limit).into_tracer_pointer());
        tracers.into()
    }
}

/// Full parameters necessary to instantiate a VM for oneshot execution.
#[derive(Debug)]
struct VmSandbox<S> {
    fast_vm_mode: FastVmMode,
    panic_on_divergence: bool,
    storage: StorageWithOverrides<S>,
    env: OneshotEnv,
    execution_args: TxExecutionArgs,
    execution_latency_histogram: Option<&'static vise::Histogram<Duration>>,
}

impl<S: ReadStorage> VmSandbox<S> {
    /// This method is blocking.
    fn setup_storage(
        storage: &mut StorageWithOverrides<S>,
        execution_args: &TxExecutionArgs,
        current_block: Option<StoredL2BlockEnv>,
    ) {
        let storage_view_setup_started_at = Instant::now();
        if let Some(nonce) = execution_args.enforced_nonce {
            let nonce_key = get_nonce_key(&execution_args.transaction.initiator_account());
            let full_nonce = storage.read_value(&nonce_key);
            let (_, deployment_nonce) = decompose_full_nonce(h256_to_u256(full_nonce));
            let enforced_full_nonce = nonces_to_full_nonce(U256::from(nonce.0), deployment_nonce);
            storage.set_value(nonce_key, u256_to_h256(enforced_full_nonce));
        }

        let payer = execution_args.transaction.payer();
        let balance_key = storage_key_for_eth_balance(&payer);
        let mut current_balance = h256_to_u256(storage.read_value(&balance_key));
        current_balance += execution_args.added_balance;
        storage.set_value(balance_key, u256_to_h256(current_balance));

        // Reset L2 block info if necessary.
        if let Some(current_block) = current_block {
            let l2_block_info_key = StorageKey::new(
                AccountTreeId::new(SYSTEM_CONTEXT_ADDRESS),
                SYSTEM_CONTEXT_CURRENT_L2_BLOCK_INFO_POSITION,
            );
            let l2_block_info =
                pack_block_info(current_block.number.into(), current_block.timestamp);
            storage.set_value(l2_block_info_key, u256_to_h256(l2_block_info));

            let l2_block_txs_rolling_hash_key = StorageKey::new(
                AccountTreeId::new(SYSTEM_CONTEXT_ADDRESS),
                SYSTEM_CONTEXT_CURRENT_TX_ROLLING_HASH_POSITION,
            );
            storage.set_value(
                l2_block_txs_rolling_hash_key,
                current_block.txs_rolling_hash,
            );
        }

        let storage_view_setup_time = storage_view_setup_started_at.elapsed();
        // We don't want to emit too many logs.
        if storage_view_setup_time > Duration::from_millis(10) {
            tracing::debug!("Prepared the storage view (took {storage_view_setup_time:?})",);
        }
    }

    /// This method is blocking.
    fn execute_in_vm<T>(
        mut self,
        action: impl FnOnce(&mut Vm<StorageWithOverrides<S>>, Transaction) -> T,
    ) -> T {
        Self::setup_storage(
            &mut self.storage,
            &self.execution_args,
            self.env.current_block,
        );

        let protocol_version = self.env.system.version;
        let mode = self.env.system.execution_mode;
        if self.execution_args.adjust_pubdata_price {
            self.env.l1_batch.fee_input = adjust_pubdata_price_for_tx(
                self.env.l1_batch.fee_input,
                self.execution_args.transaction.gas_per_pubdata_byte_limit(),
                self.env.l1_batch.enforced_base_fee.map(U256::from),
                protocol_version.into(),
            );
        };

        let transaction = self.execution_args.transaction;
        let tx_id = format!(
            "{:?}-{}",
            transaction.initiator_account(),
            transaction.nonce().unwrap_or(Nonce(0))
        );

        let storage_view = StorageView::new(self.storage).to_rc_ptr();
        let mut vm = match self.fast_vm_mode {
            FastVmMode::Old => Vm::Legacy(LegacyVmInstance::new_with_specific_version(
                self.env.l1_batch,
                self.env.system,
                storage_view.clone(),
                protocol_version.into_api_vm_version(),
            )),
            FastVmMode::New => Vm::Fast(FastVmInstance::fast(
                self.env.l1_batch,
                self.env.system,
                storage_view.clone(),
            )),
            FastVmMode::Shadow => {
                let mut vm =
                    ShadowVm::new(self.env.l1_batch, self.env.system, storage_view.clone());
                if !self.panic_on_divergence {
                    let transaction = format!("{:?}", transaction);
                    let handler = DivergenceHandler::new(move |errors, _| {
                        tracing::error!(transaction, ?mode, "{errors}");
                    });
                    vm.set_divergence_handler(handler);
                }
                Vm::Fast(FastVmInstance::Shadowed(vm))
            }
        };

        let started_at = Instant::now();
        let result = action(&mut vm, transaction);
        let vm_execution_took = started_at.elapsed();

        if let Some(histogram) = self.execution_latency_histogram {
            histogram.observe(vm_execution_took);
        }

        match &vm {
            Vm::Legacy(vm) => {
                let memory_metrics = vm.record_vm_memory_metrics();
                metrics::report_vm_memory_metrics(
                    &tx_id,
                    &memory_metrics,
                    vm_execution_took,
                    &storage_view.borrow().stats(),
                );
            }
            Vm::Fast(_) => {
                // The new VM implementation doesn't have the same memory model as old ones, so it doesn't report memory metrics,
                // only storage-related ones.
                metrics::report_vm_storage_metrics(
                    &format!("Tx {tx_id}"),
                    vm_execution_took,
                    &storage_view.borrow().stats(),
                );
            }
        }
        result
    }
}<|MERGE_RESOLUTION|>--- conflicted
+++ resolved
@@ -17,19 +17,12 @@
 use zksync_multivm::{
     interface::{
         executor::{OneshotExecutor, TransactionValidator},
-<<<<<<< HEAD
-        storage::{ReadStorage, StoragePtr, StorageView, WriteStorage},
+        storage::{ReadStorage, StorageView, StorageWithOverrides},
         tracer::{ValidationError, ValidationParams, ValidationTraces},
-        ExecutionResult, OneshotEnv, OneshotTracingParams, OneshotTransactionExecutionResult,
-        StoredL2BlockEnv, TxExecutionArgs, TxExecutionMode, VmExecutionMode, VmInterface,
-=======
-        storage::{ReadStorage, StorageView, StorageWithOverrides},
-        tracer::{ValidationError, ValidationParams},
         utils::{DivergenceHandler, ShadowVm},
         Call, ExecutionResult, InspectExecutionMode, OneshotEnv, OneshotTracingParams,
         OneshotTransactionExecutionResult, StoredL2BlockEnv, TxExecutionArgs, TxExecutionMode,
         VmFactory, VmInterface,
->>>>>>> 89eadd35
     },
     is_supported_by_fast_vm,
     tracers::{CallTracer, StorageInvocations, TracerDispatcher, ValidationTracer},
@@ -185,6 +178,7 @@
             env.system.execution_mode
         );
 
+        let l1_batch_env = env.l1_batch.clone();
         let sandbox = VmSandbox {
             fast_vm_mode: FastVmMode::Old,
             panic_on_divergence: self.panic_on_divergence,
@@ -198,12 +192,8 @@
             let (validation_tracer, mut validation_result, validation_traces) =
                 ValidationTracer::<HistoryDisabled>::new(
                     validation_params,
-<<<<<<< HEAD
-                    env.system.version.into(),
-                    env.l1_batch.clone(),
-=======
                     sandbox.env.system.version.into(),
->>>>>>> 89eadd35
+                    l1_batch_env,
                 );
             let tracers = vec![validation_tracer.into_tracer_pointer()];
 
