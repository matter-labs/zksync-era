[package]
name = "zkstack"
version.workspace = true
edition.workspace = true
homepage.workspace = true
license.workspace = true
authors.workspace = true
exclude.workspace = true
repository.workspace = true
description.workspace = true
keywords.workspace = true

[dependencies]
anyhow.workspace = true
chrono.workspace = true
clap.workspace = true
clap_complete.workspace = true
clap-markdown.workspace = true
cliclack.workspace = true
zkstack_cli_common.workspace = true
zkstack_cli_config.workspace = true
dirs.workspace = true
ethers.workspace = true
futures.workspace = true
human-panic.workspace = true
lazy_static.workspace = true
secrecy.workspace = true
serde.workspace = true
serde_json.workspace = true
serde_yaml.workspace = true
slugify-rs.workspace = true
strum.workspace = true
sqruff-lib = "0.19.0"
thiserror.workspace = true
tokio.workspace = true
toml.workspace = true
zkstack_cli_types.workspace = true
url.workspace = true
xshell.workspace = true
zksync_basic_types.workspace = true
zksync_config.workspace = true
zksync_consensus_roles.workspace = true
zksync_consensus_crypto.workspace = true
zksync_protobuf.workspace = true
<<<<<<< HEAD
prost.workspace = true
reqwest = "0.12.8"
=======
zksync_protobuf_config.workspace = true
>>>>>>> f06cb798
zksync_types.workspace = true
zksync_web3_decl.workspace = true
zksync_system_constants.workspace = true
zksync_eth_client.workspace = true
zksync_contracts.workspace = true
prost.workspace = true
reqwest = "0.12.8"

[dev-dependencies]
rand.workspace = true
zksync_consensus_utils.workspace = true

[build-dependencies]
anyhow.workspace = true
clap_complete.workspace = true
dirs.workspace = true
ethers.workspace = true
<<<<<<< HEAD
xshell.workspace = true
=======
xshell.workspace = true
zksync_protobuf_build.workspace = true

[features]
# Features that allows gateway-chain related actions.
# These should be available for outside users until stabilized. 
gateway = []
>>>>>>> f06cb798
<|MERGE_RESOLUTION|>--- conflicted
+++ resolved
@@ -42,12 +42,6 @@
 zksync_consensus_roles.workspace = true
 zksync_consensus_crypto.workspace = true
 zksync_protobuf.workspace = true
-<<<<<<< HEAD
-prost.workspace = true
-reqwest = "0.12.8"
-=======
-zksync_protobuf_config.workspace = true
->>>>>>> f06cb798
 zksync_types.workspace = true
 zksync_web3_decl.workspace = true
 zksync_system_constants.workspace = true
@@ -65,14 +59,9 @@
 clap_complete.workspace = true
 dirs.workspace = true
 ethers.workspace = true
-<<<<<<< HEAD
 xshell.workspace = true
-=======
-xshell.workspace = true
-zksync_protobuf_build.workspace = true
 
 [features]
 # Features that allows gateway-chain related actions.
-# These should be available for outside users until stabilized. 
-gateway = []
->>>>>>> f06cb798
+# These should be available for outside users until stabilized.
+gateway = []