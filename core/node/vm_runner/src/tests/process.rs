use std::{collections::HashMap, sync::Arc};

use tempfile::TempDir;
use test_casing::test_casing;
use tokio::sync::{watch, RwLock};
use zksync_dal::{ConnectionPool, Core};
use zksync_node_genesis::{insert_genesis_batch, GenesisParams};
use zksync_state_keeper::MainBatchExecutor;
use zksync_test_account::Account;
use zksync_types::{L1BatchNumber, L2ChainId};

use super::*;
use crate::{ConcurrentOutputHandlerFactory, VmRunner, VmRunnerStorage};

#[test_casing(4, [(1, 1), (5, 1), (5, 3), (5, 5)])]
#[tokio::test(flavor = "multi_thread")]
async fn process_batches((batch_count, window): (u32, u32)) -> anyhow::Result<()> {
    let rocksdb_dir = TempDir::new()?;
    let connection_pool = ConnectionPool::<Core>::test_pool().await;
    let mut conn = connection_pool.connection().await.unwrap();
    let genesis_params = GenesisParams::mock();
    insert_genesis_batch(&mut conn, &genesis_params)
        .await
        .unwrap();
<<<<<<< HEAD
    let alice = Account::random();
    let bob = Account::random();
    let mut accounts = vec![alice, bob];
=======
    let mut accounts = vec![Account::random(), Account::random()];
>>>>>>> 1810b785
    fund(&mut conn, &accounts).await;

    store_l1_batches(
        &mut conn,
        1..=batch_count,
        genesis_params.base_system_contracts().hashes(),
        &mut accounts,
    )
    .await?;
    drop(conn);

    // Fill in missing storage logs for all batches so that running VM for all of them works correctly.
    storage_writer::write_storage_logs(connection_pool.clone()).await;

    let io = Arc::new(RwLock::new(IoMock {
        current: 0.into(),
        max: window,
    }));
    let (storage, task) = VmRunnerStorage::new(
        connection_pool.clone(),
        rocksdb_dir.path().to_str().unwrap().to_owned(),
        io.clone(),
        L2ChainId::default(),
    )
    .await?;
    let (_stop_sender, stop_receiver) = watch::channel(false);
    let storage_stop_receiver = stop_receiver.clone();
    tokio::task::spawn(async move { task.run(storage_stop_receiver).await.unwrap() });
    let test_factory = TestOutputFactory {
        delays: HashMap::new(),
    };
    let (output_factory, task) =
        ConcurrentOutputHandlerFactory::new(connection_pool.clone(), io.clone(), test_factory);
    let output_stop_receiver = stop_receiver.clone();
    tokio::task::spawn(async move { task.run(output_stop_receiver).await.unwrap() });

    let storage = Arc::new(storage);
    let batch_executor = MainBatchExecutor::new(false, false);
    let vm_runner = VmRunner::new(
        connection_pool,
        Box::new(io.clone()),
        storage,
        Box::new(output_factory),
        Box::new(batch_executor),
    );
    tokio::task::spawn(async move { vm_runner.run(&stop_receiver).await.unwrap() });

    wait::for_batch_progressively(io, L1BatchNumber(batch_count), TEST_TIMEOUT).await?;
    Ok(())
}<|MERGE_RESOLUTION|>--- conflicted
+++ resolved
@@ -22,13 +22,7 @@
     insert_genesis_batch(&mut conn, &genesis_params)
         .await
         .unwrap();
-<<<<<<< HEAD
-    let alice = Account::random();
-    let bob = Account::random();
-    let mut accounts = vec![alice, bob];
-=======
     let mut accounts = vec![Account::random(), Account::random()];
->>>>>>> 1810b785
     fund(&mut conn, &accounts).await;
 
     store_l1_batches(
