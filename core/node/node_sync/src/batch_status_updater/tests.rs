//! Tests for batch status updater.

use std::{future, sync::Arc};

use chrono::TimeZone;
use test_casing::{test_casing, Product};
use tokio::sync::{watch, Mutex};
use zksync_contracts::BaseSystemContractsHashes;
use zksync_node_genesis::{insert_genesis_batch, GenesisParams};
use zksync_node_test_utils::{create_l1_batch, create_l2_block, prepare_recovery_snapshot};
<<<<<<< HEAD
use zksync_types::{
    block::L1BatchTreeData,
    commitment::L1BatchCommitmentArtifacts,
    web3::{Log, TransactionReceipt},
    L2BlockNumber,
};
use zksync_web3_decl::client::{MockClient, L1};
=======
use zksync_types::{eth_sender::EthTxFinalityStatus, L2BlockNumber};
>>>>>>> 90f6959b

use super::*;
use crate::metrics::L1BatchStage;

async fn seal_l1_batch(storage: &mut Connection<'_, Core>, number: L1BatchNumber) {
    let mut storage = storage.start_transaction().await.unwrap();
    // Insert a mock L2 block so that `get_block_details()` will return values.
    let l2_block = create_l2_block(number.0);
    storage
        .blocks_dal()
        .insert_l2_block(&l2_block)
        .await
        .unwrap();

    let l1_batch = create_l1_batch(number.0);
    storage
        .blocks_dal()
        .insert_mock_l1_batch(&l1_batch)
        .await
        .unwrap();

    storage
        .blocks_dal()
        .save_l1_batch_tree_data(
            number,
            &L1BatchTreeData {
                hash: H256::zero(),
                rollup_last_leaf_index: 0,
            },
        )
        .await
        .unwrap();

    storage
        .blocks_dal()
        .save_l1_batch_commitment_artifacts(number, &L1BatchCommitmentArtifacts::default())
        .await
        .unwrap();

    storage
        .blocks_dal()
        .mark_l2_blocks_as_executed_in_l1_batch(number)
        .await
        .unwrap();
    storage.commit().await.unwrap();
}

/// Mapping `L1BatchNumber` -> `L1BatchStage` for a continuous range of numbers.
#[derive(Debug, Clone, Default, PartialEq)]
struct L1BatchStagesMap {
    first_batch_number: L1BatchNumber,
    stages: Vec<L1BatchStage>,
}

impl L1BatchStagesMap {
    fn empty(first_batch_number: L1BatchNumber, len: usize) -> Self {
        Self {
            first_batch_number,
            stages: vec![L1BatchStage::Open; len],
        }
    }

    fn new(first_batch_number: L1BatchNumber, stages: Vec<L1BatchStage>) -> Self {
        assert!(stages.windows(2).all(|window| {
            let [prev, next] = window else { unreachable!() };
            prev >= next
        }));
        Self {
            first_batch_number,
            stages,
        }
    }

    fn get(&self, number: L1BatchNumber) -> Option<L1BatchStage> {
        let index = number.0.checked_sub(self.first_batch_number.0)?;
        self.stages.get(index as usize).copied()
    }

    fn iter(&self) -> impl Iterator<Item = (L1BatchNumber, L1BatchStage)> + '_ {
        self.stages
            .iter()
            .enumerate()
            .map(|(i, &stage)| (self.first_batch_number + i as u32, stage))
    }

    fn update(&mut self, changes: &StatusChanges) {
        self.update_to_stage(&changes.commit, L1BatchStage::Committed);
        self.update_to_stage(&changes.prove, L1BatchStage::Proven);
        self.update_to_stage(&changes.execute, L1BatchStage::Executed);
    }

    fn update_to_stage(&mut self, batch_changes: &[BatchStatusChange], target: L1BatchStage) {
        for change in batch_changes {
            let number = change.number;
            let index = number
                .0
                .checked_sub(self.first_batch_number.0)
                .unwrap_or_else(|| panic!("stage is missing for L1 batch #{number}"));
            let stage = self
                .stages
                .get_mut(index as usize)
                .unwrap_or_else(|| panic!("stage is missing for L1 batch #{number}"));
            assert!(
                *stage < target,
                "Invalid update for L1 batch #{number}: {stage:?} -> {target:?}"
            );
            *stage = target;
        }
    }

    async fn assert_storage(&self, storage: &mut Connection<'_, Core>) {
        for (number, stage) in self.iter() {
            let local_details = storage
                .blocks_web3_dal()
                .get_l1_batch_details(L1BatchNumber(number.0))
                .await
                .unwrap()
                .unwrap_or_else(|| panic!("no details for block #{number}"));
            let expected_details = mock_batch_details(number.0, stage);

            assert_eq!(
                local_details.base.commit_tx_hash,
                expected_details.base.commit_tx_hash
            );
            assert_eq!(
                local_details.base.committed_at,
                expected_details.base.committed_at
            );
            assert_eq!(
                local_details.base.commit_chain_id,
                expected_details.base.commit_chain_id,
            );
            assert_eq!(
                local_details.base.prove_tx_hash,
                expected_details.base.prove_tx_hash
            );
            assert_eq!(
                local_details.base.proven_at,
                expected_details.base.proven_at
            );
            assert_eq!(
                local_details.base.prove_chain_id,
                expected_details.base.prove_chain_id,
            );
            assert_eq!(
                local_details.base.execute_tx_hash,
                expected_details.base.execute_tx_hash
            );
            assert_eq!(
                local_details.base.executed_at,
                expected_details.base.executed_at
            );
            assert_eq!(
                local_details.base.execute_chain_id,
                expected_details.base.execute_chain_id,
            );
        }
    }
}

fn mock_batch_details(number: u32, stage: L1BatchStage) -> api::L1BatchDetails {
    api::L1BatchDetails {
        number: L1BatchNumber(number),
        base: api::BlockDetailsBase {
            timestamp: number.into(),
            l1_tx_count: 0,
            l2_tx_count: 0,
            root_hash: Some(H256::zero()),
            status: api::BlockStatus::Sealed,
            commit_tx_hash: (stage >= L1BatchStage::Committed).then(|| {
                let mut h = [0u8; 32];
                h[0] = 1;
                h[28..].copy_from_slice(&number.to_be_bytes());
                H256::from(h)
            }),
            committed_at: (stage >= L1BatchStage::Committed)
                .then(|| Utc.timestamp_opt(100, 0).unwrap()),
<<<<<<< HEAD
            commit_chain_id: (stage >= L1BatchStage::Committed).then_some(SLChainId(1)),
            prove_tx_hash: (stage >= L1BatchStage::Proven).then(|| {
                let mut h = [0u8; 32];
                h[0] = 2;
                h[28..].copy_from_slice(&number.to_be_bytes());
                H256::from(h)
            }),
            proven_at: (stage >= L1BatchStage::Proven).then(|| Utc.timestamp_opt(200, 0).unwrap()),
            prove_chain_id: (stage >= L1BatchStage::Proven).then_some(SLChainId(1)),
            execute_tx_hash: (stage >= L1BatchStage::Executed).then(|| {
                let mut h = [0u8; 32];
                h[0] = 3;
                h[28..].copy_from_slice(&number.to_be_bytes());
                H256::from(h)
            }),
=======
            commit_tx_finality: Some(EthTxFinalityStatus::Finalized),
            commit_chain_id: (stage >= L1BatchStage::Committed).then_some(SLChainId(11)),
            prove_tx_hash: (stage >= L1BatchStage::Proven).then(|| H256::repeat_byte(2)),
            prove_tx_finality: Some(EthTxFinalityStatus::Finalized),
            proven_at: (stage >= L1BatchStage::Proven).then(|| Utc.timestamp_opt(200, 0).unwrap()),
            prove_chain_id: (stage >= L1BatchStage::Proven).then_some(SLChainId(22)),
            execute_tx_hash: (stage >= L1BatchStage::Executed).then(|| H256::repeat_byte(3)),
            execute_tx_finality: Some(EthTxFinalityStatus::Finalized),
>>>>>>> 90f6959b
            executed_at: (stage >= L1BatchStage::Executed)
                .then(|| Utc.timestamp_opt(300, 0).unwrap()),
            execute_chain_id: (stage >= L1BatchStage::Executed).then_some(SLChainId(1)),
            l1_gas_price: 1,
            l2_fair_gas_price: 2,
            fair_pubdata_price: None,
            base_system_contracts_hashes: BaseSystemContractsHashes::default(),
        },
    }
}

#[derive(Debug, Default)]
struct MockMainNodeClient(Arc<Mutex<L1BatchStagesMap>>);

impl From<L1BatchStagesMap> for MockMainNodeClient {
    fn from(map: L1BatchStagesMap) -> Self {
        Self(Arc::new(Mutex::new(map)))
    }
}

#[async_trait]
impl MainNodeClient for MockMainNodeClient {
    async fn batch_details(
        &self,
        number: L1BatchNumber,
    ) -> EnrichedClientResult<Option<api::L1BatchDetails>> {
        let map = self.0.lock().await;
        let Some(stage) = map.get(L1BatchNumber(number.0)) else {
            return Ok(None);
        };
        Ok(Some(mock_batch_details(number.0, stage)))
    }
}

fn mock_change(number: L1BatchNumber) -> BatchStatusChange {
    BatchStatusChange {
        number,
        l1_tx_hash: H256::zero(),
        happened_at: DateTime::default(),
        sl_chain_id: Some(SLChainId(0)),
    }
}

const MOCK_DIAMON_PROXY_ADDRESS: zksync_types::H160 = Address::repeat_byte(0x42);

fn new_mock_eth_interface() -> Box<dyn EthInterface> {
    let contract = zksync_contracts::hyperchain_contract();
    Box::new(
        MockClient::builder(L1::default())
            .method("eth_getTransactionReceipt", move |tx_hash: H256| {
                // Extract the batch number from the tx hash
                // The batch number is stored in the last 4 bytes
                let bytes = tx_hash.as_bytes();
                let tx_type = bytes[0]; // 1 for commit, 2 for prove, 3 for execute

                // Extract batch number from the last 4 bytes
                let mut batch_number_bytes = [0u8; 4];
                batch_number_bytes.copy_from_slice(&bytes[28..32]);
                let batch_number = u32::from_be_bytes(batch_number_bytes);

                let topics: Vec<H256> = match tx_type {
                    1 => {
                        //BlockCommit (index_topic_1 uint256 blockNumber, index_topic_2 bytes32 blockHash, index_topic_3 bytes32 commitment)
                        let event = contract.event("BlockCommit").unwrap();
                        vec![
                            event.signature(),
                            H256::from_low_u64_be(batch_number.into()),
                            H256::zero(),
                            H256::zero(),
                        ]
                    }
                    2 => {
                        // BlocksVerification (index_topic_1 uint256 previousLastVerifiedBlock, index_topic_2 uint256 currentLastVerifiedBlock
                        let event = contract.event("BlocksVerification").unwrap();
                        vec![
                            event.signature(),
                            H256::from_low_u64_be((batch_number - 1).into()),
                            H256::from_low_u64_be(batch_number.into()),
                        ]
                    }
                    3 => {
                        // BlockExecution (index_topic_1 uint256 blockNumber, index_topic_2 bytes32 blockHash, index_topic_3 bytes32 commitment)
                        let event = contract.event("BlockExecution").unwrap();
                        vec![
                            event.signature(),
                            H256::from_low_u64_be(batch_number.into()),
                            H256::zero(),
                            H256::zero(),
                        ]
                    }
                    _ => return Ok(None),
                };

                // Create a receipt with status 1 (success)
                let receipt = TransactionReceipt {
                    status: Some(U64::one()),
                    logs: vec![Log {
                        address: MOCK_DIAMON_PROXY_ADDRESS,
                        topics,
                        data: vec![].into(),
                        block_hash: None,
                        block_number: None,
                        transaction_hash: None,
                        transaction_index: None,
                        log_index: None,
                        transaction_log_index: None,
                        log_type: Some("Regular".to_string()),
                        removed: None,
                        block_timestamp: None,
                    }],
                    ..Default::default()
                };

                Ok(Some(receipt))
            })
            .build(),
    )
}

fn mock_updater(
    client: MockMainNodeClient,
    pool: ConnectionPool<Core>,
) -> (BatchStatusUpdater, mpsc::UnboundedReceiver<StatusChanges>) {
    let (changes_sender, changes_receiver) = mpsc::unbounded_channel();

    let mut updater = BatchStatusUpdater::from_parts(
        Box::new(client),
        new_mock_eth_interface(),
        MOCK_DIAMON_PROXY_ADDRESS,
        pool,
        Duration::from_millis(10),
        1u64.into(),
    );
    updater.changes_sender = changes_sender;
    (updater, changes_receiver)
}

#[tokio::test]
async fn updater_cursor_for_storage_with_genesis_block() {
    let pool = ConnectionPool::test_pool().await;
    let mut storage = pool.connection().await.unwrap();
    insert_genesis_batch(&mut storage, &GenesisParams::mock())
        .await
        .unwrap();
    for number in [1, 2] {
        seal_l1_batch(&mut storage, L1BatchNumber(number)).await;
    }

    let mut cursor = UpdaterCursor::new(&mut storage).await.unwrap();
    assert_eq!(cursor.last_committed_l1_batch, L1BatchNumber(0));
    assert_eq!(cursor.last_proven_l1_batch, L1BatchNumber(0));
    assert_eq!(cursor.last_executed_l1_batch, L1BatchNumber(0));

    let (updater, _) = mock_updater(MockMainNodeClient::default(), pool.clone());
    let changes = StatusChanges {
        commit: vec![mock_change(L1BatchNumber(1)), mock_change(L1BatchNumber(2))],
        prove: vec![mock_change(L1BatchNumber(1))],
        execute: vec![],
    };
    updater
        .apply_status_changes(&mut cursor, changes)
        .await
        .unwrap();

    assert_eq!(cursor.last_committed_l1_batch, L1BatchNumber(2));
    assert_eq!(cursor.last_proven_l1_batch, L1BatchNumber(1));
    assert_eq!(cursor.last_executed_l1_batch, L1BatchNumber(0));

    let restored_cursor = UpdaterCursor::new(&mut storage).await.unwrap();
    assert_eq!(restored_cursor, cursor);
}

#[tokio::test]
async fn updater_cursor_after_snapshot_recovery() {
    let pool = ConnectionPool::<Core>::test_pool().await;
    let mut storage = pool.connection().await.unwrap();
    prepare_recovery_snapshot(&mut storage, L1BatchNumber(23), L2BlockNumber(42), &[]).await;

    let cursor = UpdaterCursor::new(&mut storage).await.unwrap();
    assert_eq!(cursor.last_committed_l1_batch, L1BatchNumber(23));
    assert_eq!(cursor.last_proven_l1_batch, L1BatchNumber(23));
    assert_eq!(cursor.last_executed_l1_batch, L1BatchNumber(23));
}

#[test_casing(4, Product(([false, true], [false, true])))]
#[tokio::test]
async fn normal_updater_operation(snapshot_recovery: bool, async_batches: bool) {
    let pool = ConnectionPool::<Core>::test_pool().await;
    let mut storage = pool.connection().await.unwrap();
    let first_batch_number = if snapshot_recovery {
        prepare_recovery_snapshot(&mut storage, L1BatchNumber(23), L2BlockNumber(42), &[]).await;
        L1BatchNumber(24)
    } else {
        insert_genesis_batch(&mut storage, &GenesisParams::mock())
            .await
            .unwrap();
        L1BatchNumber(1)
    };

    let target_batch_stages = L1BatchStagesMap::new(
        first_batch_number,
        vec![
            L1BatchStage::Executed,
            L1BatchStage::Proven,
            L1BatchStage::Proven,
            L1BatchStage::Committed,
            L1BatchStage::Committed,
            L1BatchStage::Open,
        ],
    );
    let batch_numbers: Vec<_> = target_batch_stages
        .iter()
        .map(|(number, _)| number)
        .collect();

    if !async_batches {
        // Make all L1 batches present in the storage from the start.
        for &number in &batch_numbers {
            seal_l1_batch(&mut storage, number).await;
        }
    }

    let client = MockMainNodeClient::from(target_batch_stages.clone());
    let (updater, mut changes_receiver) = mock_updater(client, pool.clone());
    let (stop_sender, stop_receiver) = watch::channel(false);
    let updater_task = tokio::spawn(updater.run(stop_receiver));

    let batches_task = if async_batches {
        let pool = pool.clone();
        tokio::spawn(async move {
            let mut storage = pool.connection().await.unwrap();
            for &number in &batch_numbers {
                seal_l1_batch(&mut storage, number).await;
                tokio::time::sleep(Duration::from_millis(15)).await;
            }
        })
    } else {
        tokio::spawn(future::ready(()))
    };

    let mut observed_batch_stages =
        L1BatchStagesMap::empty(first_batch_number, target_batch_stages.stages.len());
    loop {
        let changes = changes_receiver.recv().await.unwrap();
        observed_batch_stages.update(&changes);
        if observed_batch_stages == target_batch_stages {
            break;
        }
    }

    batches_task.await.unwrap();
    target_batch_stages.assert_storage(&mut storage).await;
    stop_sender.send_replace(true);
    updater_task.await.unwrap().expect("updater failed");
}

#[test_casing(2, [false, true])]
#[tokio::test]
async fn updater_with_gradual_main_node_updates(snapshot_recovery: bool) {
    let pool = ConnectionPool::<Core>::test_pool().await;
    let mut storage = pool.connection().await.unwrap();
    let first_batch_number = if snapshot_recovery {
        prepare_recovery_snapshot(&mut storage, L1BatchNumber(23), L2BlockNumber(42), &[]).await;
        L1BatchNumber(24)
    } else {
        insert_genesis_batch(&mut storage, &GenesisParams::mock())
            .await
            .unwrap();
        L1BatchNumber(1)
    };

    let target_batch_stages = L1BatchStagesMap::new(
        first_batch_number,
        vec![
            L1BatchStage::Executed,
            L1BatchStage::Proven,
            L1BatchStage::Proven,
            L1BatchStage::Committed,
            L1BatchStage::Committed,
            L1BatchStage::Open,
        ],
    );
    let mut observed_batch_stages =
        L1BatchStagesMap::empty(first_batch_number, target_batch_stages.stages.len());

    for (number, _) in target_batch_stages.iter() {
        seal_l1_batch(&mut storage, number).await;
    }

    let client = MockMainNodeClient::from(observed_batch_stages.clone());

    // Gradually update information provided by the main node.
    let client_map = Arc::clone(&client.0);
    let final_stages = target_batch_stages.clone();
    let storage_task = tokio::spawn(async move {
        for max_stage in [
            L1BatchStage::Committed,
            L1BatchStage::Proven,
            L1BatchStage::Executed,
        ] {
            let mut client_map = client_map.lock().await;
            for (stage, &final_stage) in client_map.stages.iter_mut().zip(&final_stages.stages) {
                *stage = final_stage.min(max_stage);
            }
            drop(client_map);
            tokio::time::sleep(Duration::from_millis(15)).await;
        }
    });

    let (updater, mut changes_receiver) = mock_updater(client, pool.clone());
    let (stop_sender, stop_receiver) = watch::channel(false);
    let updater_task = tokio::spawn(updater.run(stop_receiver));

    loop {
        let changes = changes_receiver.recv().await.unwrap();
        observed_batch_stages.update(&changes);
        if observed_batch_stages == target_batch_stages {
            break;
        }
    }

    storage_task.await.unwrap();
    target_batch_stages.assert_storage(&mut storage).await;
    stop_sender.send_replace(true);
    updater_task.await.unwrap().expect("updater failed");

    drop(storage);
    test_resuming_updater(pool, target_batch_stages).await;
}

async fn test_resuming_updater(pool: ConnectionPool<Core>, initial_batch_stages: L1BatchStagesMap) {
    let target_batch_stages = L1BatchStagesMap::new(
        initial_batch_stages.first_batch_number,
        vec![L1BatchStage::Executed; 6],
    );

    let client = MockMainNodeClient::from(target_batch_stages.clone());
    let (updater, mut changes_receiver) = mock_updater(client, pool.clone());
    let (stop_sender, stop_receiver) = watch::channel(false);
    let updater_task = tokio::spawn(updater.run(stop_receiver));

    let mut observed_batch_stages = initial_batch_stages;
    loop {
        let changes = changes_receiver.recv().await.unwrap();
        observed_batch_stages.update(&changes);
        if observed_batch_stages == target_batch_stages {
            break;
        }
    }

    let mut storage = pool.connection().await.unwrap();
    target_batch_stages.assert_storage(&mut storage).await;
    stop_sender.send_replace(true);
    updater_task.await.unwrap().expect("updater failed");
}<|MERGE_RESOLUTION|>--- conflicted
+++ resolved
@@ -8,17 +8,14 @@
 use zksync_contracts::BaseSystemContractsHashes;
 use zksync_node_genesis::{insert_genesis_batch, GenesisParams};
 use zksync_node_test_utils::{create_l1_batch, create_l2_block, prepare_recovery_snapshot};
-<<<<<<< HEAD
 use zksync_types::{
     block::L1BatchTreeData,
     commitment::L1BatchCommitmentArtifacts,
+    eth_sender::EthTxFinalityStatus,
     web3::{Log, TransactionReceipt},
     L2BlockNumber,
 };
 use zksync_web3_decl::client::{MockClient, L1};
-=======
-use zksync_types::{eth_sender::EthTxFinalityStatus, L2BlockNumber};
->>>>>>> 90f6959b
 
 use super::*;
 use crate::metrics::L1BatchStage;
@@ -196,8 +193,8 @@
             }),
             committed_at: (stage >= L1BatchStage::Committed)
                 .then(|| Utc.timestamp_opt(100, 0).unwrap()),
-<<<<<<< HEAD
             commit_chain_id: (stage >= L1BatchStage::Committed).then_some(SLChainId(1)),
+            commit_tx_finality: Some(EthTxFinalityStatus::Finalized),
             prove_tx_hash: (stage >= L1BatchStage::Proven).then(|| {
                 let mut h = [0u8; 32];
                 h[0] = 2;
@@ -206,25 +203,17 @@
             }),
             proven_at: (stage >= L1BatchStage::Proven).then(|| Utc.timestamp_opt(200, 0).unwrap()),
             prove_chain_id: (stage >= L1BatchStage::Proven).then_some(SLChainId(1)),
+            prove_tx_finality: Some(EthTxFinalityStatus::Finalized),
             execute_tx_hash: (stage >= L1BatchStage::Executed).then(|| {
                 let mut h = [0u8; 32];
                 h[0] = 3;
                 h[28..].copy_from_slice(&number.to_be_bytes());
                 H256::from(h)
             }),
-=======
-            commit_tx_finality: Some(EthTxFinalityStatus::Finalized),
-            commit_chain_id: (stage >= L1BatchStage::Committed).then_some(SLChainId(11)),
-            prove_tx_hash: (stage >= L1BatchStage::Proven).then(|| H256::repeat_byte(2)),
-            prove_tx_finality: Some(EthTxFinalityStatus::Finalized),
-            proven_at: (stage >= L1BatchStage::Proven).then(|| Utc.timestamp_opt(200, 0).unwrap()),
-            prove_chain_id: (stage >= L1BatchStage::Proven).then_some(SLChainId(22)),
-            execute_tx_hash: (stage >= L1BatchStage::Executed).then(|| H256::repeat_byte(3)),
-            execute_tx_finality: Some(EthTxFinalityStatus::Finalized),
->>>>>>> 90f6959b
             executed_at: (stage >= L1BatchStage::Executed)
                 .then(|| Utc.timestamp_opt(300, 0).unwrap()),
             execute_chain_id: (stage >= L1BatchStage::Executed).then_some(SLChainId(1)),
+            execute_tx_finality: Some(EthTxFinalityStatus::Finalized),
             l1_gas_price: 1,
             l2_fair_gas_price: 2,
             fair_pubdata_price: None,
