use std::sync::Arc;

use zksync_dal::node::{MasterPool, PoolResource};
<<<<<<< HEAD
use zksync_eth_client::EthInterface;
use zksync_health_check::node::AppHealthCheckResource;
=======
use zksync_health_check::AppHealthCheck;
>>>>>>> cb2a1daf
use zksync_node_framework::{
    service::StopReceiver,
    task::{Task, TaskId},
    wiring_layer::{WiringError, WiringLayer},
    FromContext, IntoContext,
};
<<<<<<< HEAD
use zksync_shared_resources::contracts::SettlementLayerContractsResource;
use zksync_web3_decl::node::{MainNodeClientResource, SettlementLayerClient};
=======
use zksync_web3_decl::client::{DynClient, L2};
>>>>>>> cb2a1daf

use crate::batch_status_updater::BatchStatusUpdater;

#[derive(Debug, FromContext)]
pub struct Input {
<<<<<<< HEAD
    pub pool: PoolResource<MasterPool>,
    pub client: MainNodeClientResource,
    pub settlement_layer_client: SettlementLayerClient,
    pub sl_chain_contracts: SettlementLayerContractsResource,
=======
    pool: PoolResource<MasterPool>,
    main_node_client: Box<DynClient<L2>>,
>>>>>>> cb2a1daf
    #[context(default)]
    app_health: Arc<AppHealthCheck>,
}

#[derive(Debug, IntoContext)]
pub struct Output {
    #[context(task)]
    updater: BatchStatusUpdater,
}

/// Wiring layer for `BatchStatusUpdater`, part of the external node.
#[derive(Debug)]
pub struct BatchStatusUpdaterLayer;

#[async_trait::async_trait]
impl WiringLayer for BatchStatusUpdaterLayer {
    type Input = Input;
    type Output = Output;

    fn layer_name(&self) -> &'static str {
        "batch_status_updater_layer"
    }

    async fn wire(self, input: Self::Input) -> Result<Self::Output, WiringError> {
        let Input {
            pool,
<<<<<<< HEAD
            client,
            settlement_layer_client,
            sl_chain_contracts,
            app_health,
        } = input;

        let sl_client: Box<dyn EthInterface> = settlement_layer_client.into();

        let sl_chain_id = sl_client
            .fetch_chain_id()
            .await
            .map_err(WiringError::internal)?;

        let updater = BatchStatusUpdater::new(
            client.0,
            sl_client,
            sl_chain_contracts
                .0
                .chain_contracts_config
                .diamond_proxy_addr,
            pool.get().await?,
            sl_chain_id,
        );
=======
            main_node_client,
            app_health,
        } = input;

        let updater = BatchStatusUpdater::new(main_node_client, pool.get().await?);
>>>>>>> cb2a1daf

        // Insert healthcheck
        app_health
            .insert_component(updater.health_check())
            .map_err(WiringError::internal)?;

        Ok(Output { updater })
    }
}

#[async_trait::async_trait]
impl Task for BatchStatusUpdater {
    fn id(&self) -> TaskId {
        "batch_status_updater".into()
    }

    async fn run(self: Box<Self>, stop_receiver: StopReceiver) -> anyhow::Result<()> {
        (*self).run(stop_receiver.0).await?;
        Ok(())
    }
}<|MERGE_RESOLUTION|>--- conflicted
+++ resolved
@@ -1,38 +1,25 @@
 use std::sync::Arc;
 
 use zksync_dal::node::{MasterPool, PoolResource};
-<<<<<<< HEAD
 use zksync_eth_client::EthInterface;
 use zksync_health_check::node::AppHealthCheckResource;
-=======
-use zksync_health_check::AppHealthCheck;
->>>>>>> cb2a1daf
 use zksync_node_framework::{
     service::StopReceiver,
     task::{Task, TaskId},
     wiring_layer::{WiringError, WiringLayer},
     FromContext, IntoContext,
 };
-<<<<<<< HEAD
 use zksync_shared_resources::contracts::SettlementLayerContractsResource;
 use zksync_web3_decl::node::{MainNodeClientResource, SettlementLayerClient};
-=======
-use zksync_web3_decl::client::{DynClient, L2};
->>>>>>> cb2a1daf
 
 use crate::batch_status_updater::BatchStatusUpdater;
 
 #[derive(Debug, FromContext)]
 pub struct Input {
-<<<<<<< HEAD
     pub pool: PoolResource<MasterPool>,
     pub client: MainNodeClientResource,
     pub settlement_layer_client: SettlementLayerClient,
     pub sl_chain_contracts: SettlementLayerContractsResource,
-=======
-    pool: PoolResource<MasterPool>,
-    main_node_client: Box<DynClient<L2>>,
->>>>>>> cb2a1daf
     #[context(default)]
     app_health: Arc<AppHealthCheck>,
 }
@@ -59,7 +46,6 @@
     async fn wire(self, input: Self::Input) -> Result<Self::Output, WiringError> {
         let Input {
             pool,
-<<<<<<< HEAD
             client,
             settlement_layer_client,
             sl_chain_contracts,
@@ -83,13 +69,6 @@
             pool.get().await?,
             sl_chain_id,
         );
-=======
-            main_node_client,
-            app_health,
-        } = input;
-
-        let updater = BatchStatusUpdater::new(main_node_client, pool.get().await?);
->>>>>>> cb2a1daf
 
         // Insert healthcheck
         app_health
