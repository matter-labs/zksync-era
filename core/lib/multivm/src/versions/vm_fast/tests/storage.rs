<<<<<<< HEAD
use ethabi::Token;
use zksync_test_contracts::TestContract;
use zksync_types::{Address, Execute, U256};

=======
>>>>>>> c488c55d
use crate::{
    versions::testonly::storage::{test_storage_behavior, test_transient_storage_behavior},
    vm_fast::Vm,
};

<<<<<<< HEAD
fn test_storage(first_tx_calldata: Vec<u8>, second_tx_calldata: Vec<u8>) -> u32 {
    let bytecode = TestContract::storage_test().bytecode.to_vec();

    let test_contract_address = Address::random();

    // In this test, we aim to test whether a simple account interaction (without any fee logic)
    // will work. The account will try to deploy a simple contract from integration tests.
    let mut vm = VmTesterBuilder::new()
        .with_empty_in_memory_storage()
        .with_execution_mode(TxExecutionMode::VerifyExecute)
        .with_deployer()
        .with_random_rich_accounts(1)
        .with_custom_contracts(vec![ContractToDeploy::new(bytecode, test_contract_address)])
        .build();

    let account = &mut vm.rich_accounts[0];

    let tx1 = account.get_l2_tx_for_execute(
        Execute {
            contract_address: Some(test_contract_address),
            calldata: first_tx_calldata,
            value: 0.into(),
            factory_deps: vec![],
        },
        None,
    );

    let tx2 = account.get_l2_tx_for_execute(
        Execute {
            contract_address: Some(test_contract_address),
            calldata: second_tx_calldata,
            value: 0.into(),
            factory_deps: vec![],
        },
        None,
    );

    vm.vm.make_snapshot();
    vm.vm.push_transaction(tx1);
    let result = vm.vm.execute(VmExecutionMode::OneTx);
    assert!(!result.result.is_failed(), "First tx failed");
    vm.vm.pop_snapshot_no_rollback();

    // We rollback once because transient storage and rollbacks are a tricky combination.
    vm.vm.make_snapshot();
    vm.vm.push_transaction(tx2.clone());
    let result = vm.vm.execute(VmExecutionMode::OneTx);
    assert!(!result.result.is_failed(), "Second tx failed");
    vm.vm.rollback_to_the_latest_snapshot();

    vm.vm.make_snapshot();
    vm.vm.push_transaction(tx2);
    let result = vm.vm.execute(VmExecutionMode::OneTx);
    assert!(!result.result.is_failed(), "Second tx failed on second run");

    result.statistics.pubdata_published
}

fn test_storage_one_tx(second_tx_calldata: Vec<u8>) -> u32 {
    test_storage(vec![], second_tx_calldata)
}

#[test]
fn test_storage_behavior() {
    let contract = TestContract::storage_test();

    // In all of the tests below we provide the first tx to ensure that the tracers will not include
    // the statistics from the start of the bootloader and will only include those for the transaction itself.

    let base_pubdata = test_storage_one_tx(vec![]);
    let simple_test_pubdata =
        test_storage_one_tx(contract.function("simpleWrite").encode_input(&[]).unwrap());
    let resetting_write_pubdata = test_storage_one_tx(
        contract
            .function("resettingWrite")
            .encode_input(&[])
            .unwrap(),
    );
    let resetting_write_via_revert_pubdata = test_storage_one_tx(
        contract
            .function("resettingWriteViaRevert")
            .encode_input(&[])
            .unwrap(),
    );

    assert_eq!(simple_test_pubdata - base_pubdata, 65);
    assert_eq!(resetting_write_pubdata - base_pubdata, 34);
    assert_eq!(resetting_write_via_revert_pubdata - base_pubdata, 34);
}

#[test]
fn test_transient_storage_behavior() {
    let contract = TestContract::storage_test();

    let first_tstore_test = contract
        .function("testTransientStore")
        .encode_input(&[])
        .unwrap();
    // Second transaction checks that, as expected, the transient storage is cleared after the first transaction.
    let second_tstore_test = contract
        .function("assertTValue")
        .encode_input(&[Token::Uint(U256::zero())])
        .unwrap();

    test_storage(first_tstore_test, second_tstore_test);
=======
#[test]
fn storage_behavior() {
    test_storage_behavior::<Vm<_>>();
}

#[test]
fn transient_storage_behavior() {
    test_transient_storage_behavior::<Vm<_>>();
>>>>>>> c488c55d
}<|MERGE_RESOLUTION|>--- conflicted
+++ resolved
@@ -1,122 +1,8 @@
-<<<<<<< HEAD
-use ethabi::Token;
-use zksync_test_contracts::TestContract;
-use zksync_types::{Address, Execute, U256};
-
-=======
->>>>>>> c488c55d
 use crate::{
     versions::testonly::storage::{test_storage_behavior, test_transient_storage_behavior},
     vm_fast::Vm,
 };
 
-<<<<<<< HEAD
-fn test_storage(first_tx_calldata: Vec<u8>, second_tx_calldata: Vec<u8>) -> u32 {
-    let bytecode = TestContract::storage_test().bytecode.to_vec();
-
-    let test_contract_address = Address::random();
-
-    // In this test, we aim to test whether a simple account interaction (without any fee logic)
-    // will work. The account will try to deploy a simple contract from integration tests.
-    let mut vm = VmTesterBuilder::new()
-        .with_empty_in_memory_storage()
-        .with_execution_mode(TxExecutionMode::VerifyExecute)
-        .with_deployer()
-        .with_random_rich_accounts(1)
-        .with_custom_contracts(vec![ContractToDeploy::new(bytecode, test_contract_address)])
-        .build();
-
-    let account = &mut vm.rich_accounts[0];
-
-    let tx1 = account.get_l2_tx_for_execute(
-        Execute {
-            contract_address: Some(test_contract_address),
-            calldata: first_tx_calldata,
-            value: 0.into(),
-            factory_deps: vec![],
-        },
-        None,
-    );
-
-    let tx2 = account.get_l2_tx_for_execute(
-        Execute {
-            contract_address: Some(test_contract_address),
-            calldata: second_tx_calldata,
-            value: 0.into(),
-            factory_deps: vec![],
-        },
-        None,
-    );
-
-    vm.vm.make_snapshot();
-    vm.vm.push_transaction(tx1);
-    let result = vm.vm.execute(VmExecutionMode::OneTx);
-    assert!(!result.result.is_failed(), "First tx failed");
-    vm.vm.pop_snapshot_no_rollback();
-
-    // We rollback once because transient storage and rollbacks are a tricky combination.
-    vm.vm.make_snapshot();
-    vm.vm.push_transaction(tx2.clone());
-    let result = vm.vm.execute(VmExecutionMode::OneTx);
-    assert!(!result.result.is_failed(), "Second tx failed");
-    vm.vm.rollback_to_the_latest_snapshot();
-
-    vm.vm.make_snapshot();
-    vm.vm.push_transaction(tx2);
-    let result = vm.vm.execute(VmExecutionMode::OneTx);
-    assert!(!result.result.is_failed(), "Second tx failed on second run");
-
-    result.statistics.pubdata_published
-}
-
-fn test_storage_one_tx(second_tx_calldata: Vec<u8>) -> u32 {
-    test_storage(vec![], second_tx_calldata)
-}
-
-#[test]
-fn test_storage_behavior() {
-    let contract = TestContract::storage_test();
-
-    // In all of the tests below we provide the first tx to ensure that the tracers will not include
-    // the statistics from the start of the bootloader and will only include those for the transaction itself.
-
-    let base_pubdata = test_storage_one_tx(vec![]);
-    let simple_test_pubdata =
-        test_storage_one_tx(contract.function("simpleWrite").encode_input(&[]).unwrap());
-    let resetting_write_pubdata = test_storage_one_tx(
-        contract
-            .function("resettingWrite")
-            .encode_input(&[])
-            .unwrap(),
-    );
-    let resetting_write_via_revert_pubdata = test_storage_one_tx(
-        contract
-            .function("resettingWriteViaRevert")
-            .encode_input(&[])
-            .unwrap(),
-    );
-
-    assert_eq!(simple_test_pubdata - base_pubdata, 65);
-    assert_eq!(resetting_write_pubdata - base_pubdata, 34);
-    assert_eq!(resetting_write_via_revert_pubdata - base_pubdata, 34);
-}
-
-#[test]
-fn test_transient_storage_behavior() {
-    let contract = TestContract::storage_test();
-
-    let first_tstore_test = contract
-        .function("testTransientStore")
-        .encode_input(&[])
-        .unwrap();
-    // Second transaction checks that, as expected, the transient storage is cleared after the first transaction.
-    let second_tstore_test = contract
-        .function("assertTValue")
-        .encode_input(&[Token::Uint(U256::zero())])
-        .unwrap();
-
-    test_storage(first_tstore_test, second_tstore_test);
-=======
 #[test]
 fn storage_behavior() {
     test_storage_behavior::<Vm<_>>();
@@ -125,5 +11,4 @@
 #[test]
 fn transient_storage_behavior() {
     test_transient_storage_behavior::<Vm<_>>();
->>>>>>> c488c55d
 }