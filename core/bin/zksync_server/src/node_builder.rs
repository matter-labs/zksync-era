--- conflicted
+++ resolved
@@ -36,11 +36,8 @@
         object_store::ObjectStoreLayer,
         pk_signing_eth_client::PKSigningEthClientLayer,
         pools_layer::PoolsLayerBuilder,
-<<<<<<< HEAD
+        postgres_metrics::PostgresMetricsLayer,
         priority_tree::PriorityTreeLayer,
-=======
-        postgres_metrics::PostgresMetricsLayer,
->>>>>>> fe65319d
         prometheus_exporter::PrometheusExporterLayer,
         proof_data_handler::ProofDataHandlerLayer,
         query_eth_client::QueryEthClientLayer,
@@ -212,6 +209,9 @@
             self.contracts_config
                 .l2_shared_bridge_addr
                 .context("L2 shared bridge address")?,
+            self.contracts_config
+                .l2_native_token_vault_proxy_addr
+                .context("L2 native token vault proxy address")?,
             sk_config.l2_block_seal_queue_capacity,
         )
         .with_protective_reads_persistence_enabled(sk_config.protective_reads_persistence_enabled);
