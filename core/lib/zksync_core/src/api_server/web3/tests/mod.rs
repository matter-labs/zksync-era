use std::{sync::Arc, time::Instant};

use assert_matches::assert_matches;
use async_trait::async_trait;
use tokio::sync::watch;
use zksync_config::configs::{
    api::Web3JsonRpcConfig,
    chain::{NetworkConfig, StateKeeperConfig},
    ContractsConfig,
};
use zksync_dal::{transactions_dal::L2TxSubmissionResult, ConnectionPool};
use zksync_health_check::CheckHealth;
use zksync_state::PostgresStorageCaches;
use zksync_types::{
    block::MiniblockHeader, fee::TransactionExecutionMetrics, tx::IncludedTxLocation, Address,
    L1BatchNumber, VmEvent, H256, U64,
};
use zksync_web3_decl::{
    jsonrpsee::{core::ClientError as RpcError, http_client::HttpClient, types::error::ErrorCode},
    namespaces::{EthNamespaceClient, ZksNamespaceClient},
    types::FilterChanges,
};

use super::{metrics::ApiTransportLabel, *};
use crate::{
    api_server::tx_sender::TxSenderConfig,
    genesis::{ensure_genesis_state, GenesisParams},
<<<<<<< HEAD
    utils::testonly::{create_l2_transaction, create_miniblock},
=======
    l1_gas_price::L1GasPriceProvider,
    state_keeper::tests::create_l2_transaction,
>>>>>>> 2ff09b25
};

mod ws;

const TEST_TIMEOUT: Duration = Duration::from_secs(10);
const POLL_INTERVAL: Duration = Duration::from_millis(50);

/// Mock [`L1GasPriceProvider`] that returns a constant value.
#[derive(Debug)]
struct MockL1GasPriceProvider(u64);

impl L1GasPriceProvider for MockL1GasPriceProvider {
    fn estimate_effective_gas_price(&self) -> u64 {
        self.0
    }
}

impl ApiServerHandles {
    /// Waits until the server health check reports the ready state.
    pub(crate) async fn wait_until_ready(&self) {
        let started_at = Instant::now();
        loop {
            assert!(
                started_at.elapsed() <= TEST_TIMEOUT,
                "Timed out waiting for API server"
            );
            let health = self.health_check.check_health().await;
            if health.status().is_ready() {
                break;
            }
            tokio::time::sleep(POLL_INTERVAL).await;
        }
    }

    pub(crate) async fn shutdown(self) {
        let stop_server = async {
            for task in self.tasks {
                // FIXME(PLA-481): avoid these errors (by spawning notifier tasks on server runtime?)
                if let Err(err) = task.await.expect("Server panicked") {
                    let err = err.root_cause().to_string();
                    assert!(err.contains("Tokio 1.x context was found"));
                }
            }
        };
        tokio::time::timeout(TEST_TIMEOUT, stop_server)
            .await
            .unwrap();
    }
}

pub(crate) async fn spawn_http_server(
    network_config: &NetworkConfig,
    pool: ConnectionPool,
    stop_receiver: watch::Receiver<bool>,
) -> ApiServerHandles {
    spawn_server(
        ApiTransportLabel::Http,
        network_config,
        pool,
        stop_receiver,
        None,
    )
    .await
    .0
}

async fn spawn_ws_server(
    network_config: &NetworkConfig,
    pool: ConnectionPool,
    stop_receiver: watch::Receiver<bool>,
    websocket_requests_per_minute_limit: Option<NonZeroU32>,
) -> (ApiServerHandles, mpsc::UnboundedReceiver<PubSubEvent>) {
    spawn_server(
        ApiTransportLabel::Ws,
        network_config,
        pool,
        stop_receiver,
        websocket_requests_per_minute_limit,
    )
    .await
}

async fn spawn_server(
    transport: ApiTransportLabel,
    network_config: &NetworkConfig,
    pool: ConnectionPool,
    stop_receiver: watch::Receiver<bool>,
    websocket_requests_per_minute_limit: Option<NonZeroU32>,
) -> (ApiServerHandles, mpsc::UnboundedReceiver<PubSubEvent>) {
    let contracts_config = ContractsConfig::for_tests();
    let web3_config = Web3JsonRpcConfig::for_tests();
    let state_keeper_config = StateKeeperConfig::for_tests();
    let api_config = InternalApiConfig::new(network_config, &web3_config, &contracts_config);
    let tx_sender_config =
        TxSenderConfig::new(&state_keeper_config, &web3_config, api_config.l2_chain_id);

    let storage_caches = PostgresStorageCaches::new(1, 1);
    let gas_adjuster = Arc::new(MockL1GasPriceProvider(1));
    let (tx_sender, vm_barrier) = crate::build_tx_sender(
        &tx_sender_config,
        &web3_config,
        &state_keeper_config,
        pool.clone(),
        pool.clone(),
        gas_adjuster,
        storage_caches,
    )
    .await;
    let (pub_sub_events_sender, pub_sub_events_receiver) = mpsc::unbounded_channel();

    let server_builder = match transport {
        ApiTransportLabel::Http => ApiBuilder::jsonrpsee_backend(api_config, pool).http(0),
        ApiTransportLabel::Ws => {
            let mut builder = ApiBuilder::jsonrpsee_backend(api_config, pool)
                .ws(0)
                .with_subscriptions_limit(100);
            if let Some(websocket_requests_per_minute_limit) = websocket_requests_per_minute_limit {
                builder = builder
                    .with_websocket_requests_per_minute_limit(websocket_requests_per_minute_limit);
            }
            builder
        }
    };
    let server_handles = server_builder
        .with_threads(1)
        .with_polling_interval(POLL_INTERVAL)
        .with_tx_sender(tx_sender, vm_barrier)
        .with_pub_sub_events(pub_sub_events_sender)
        .enable_api_namespaces(Namespace::DEFAULT.to_vec())
        .build(stop_receiver)
        .await
        .expect("Failed spawning JSON-RPC server");
    (server_handles, pub_sub_events_receiver)
}

#[async_trait]
trait HttpTest {
    async fn test(&self, client: &HttpClient, pool: &ConnectionPool) -> anyhow::Result<()>;
}

async fn test_http_server(test: impl HttpTest) {
    let pool = ConnectionPool::test_pool().await;
    let network_config = NetworkConfig::for_tests();
    let mut storage = pool.access_storage().await.unwrap();
    if storage.blocks_dal().is_genesis_needed().await.unwrap() {
        ensure_genesis_state(
            &mut storage,
            network_config.zksync_network_id,
            &GenesisParams::mock(),
        )
        .await
        .unwrap();
    }
    drop(storage);

    let (stop_sender, stop_receiver) = watch::channel(false);
    let server_handles = spawn_http_server(&network_config, pool.clone(), stop_receiver).await;
    server_handles.wait_until_ready().await;

    let client = <HttpClient>::builder()
        .build(format!("http://{}/", server_handles.local_addr))
        .unwrap();
    test.test(&client, &pool).await.unwrap();

    stop_sender.send_replace(true);
    server_handles.shutdown().await;
}

fn assert_logs_match(actual_logs: &[api::Log], expected_logs: &[&VmEvent]) {
    assert_eq!(actual_logs.len(), expected_logs.len());
    for (actual_log, &expected_log) in actual_logs.iter().zip(expected_logs) {
        assert_eq!(actual_log.address, expected_log.address);
        assert_eq!(actual_log.topics, expected_log.indexed_topics);
        assert_eq!(actual_log.data.0, expected_log.value);
    }
}

async fn store_block(pool: &ConnectionPool) -> anyhow::Result<(MiniblockHeader, H256)> {
    let mut storage = pool.access_storage().await?;
    let new_tx = create_l2_transaction(1, 2);
    let new_tx_hash = new_tx.hash();
    let tx_submission_result = storage
        .transactions_dal()
        .insert_transaction_l2(new_tx, TransactionExecutionMetrics::default())
        .await;
    assert_matches!(tx_submission_result, L2TxSubmissionResult::Added);

    let new_miniblock = create_miniblock(1);
    storage
        .blocks_dal()
        .insert_miniblock(&new_miniblock)
        .await?;
    Ok((new_miniblock, new_tx_hash))
}

async fn store_events(
    storage: &mut StorageProcessor<'_>,
    miniblock_number: u32,
    start_idx: u32,
) -> anyhow::Result<(IncludedTxLocation, Vec<VmEvent>)> {
    let new_miniblock = create_miniblock(miniblock_number);
    storage
        .blocks_dal()
        .insert_miniblock(&new_miniblock)
        .await?;
    let tx_location = IncludedTxLocation {
        tx_hash: H256::repeat_byte(1),
        tx_index_in_miniblock: 0,
        tx_initiator_address: Address::repeat_byte(2),
    };
    let events = vec![
        // Matches address, doesn't match topics
        VmEvent {
            location: (L1BatchNumber(1), start_idx),
            address: Address::repeat_byte(23),
            indexed_topics: vec![],
            value: start_idx.to_le_bytes().to_vec(),
        },
        // Doesn't match address, matches topics
        VmEvent {
            location: (L1BatchNumber(1), start_idx + 1),
            address: Address::zero(),
            indexed_topics: vec![H256::repeat_byte(42)],
            value: (start_idx + 1).to_le_bytes().to_vec(),
        },
        // Doesn't match address or topics
        VmEvent {
            location: (L1BatchNumber(1), start_idx + 2),
            address: Address::zero(),
            indexed_topics: vec![H256::repeat_byte(1), H256::repeat_byte(42)],
            value: (start_idx + 2).to_le_bytes().to_vec(),
        },
        // Matches both address and topics
        VmEvent {
            location: (L1BatchNumber(1), start_idx + 3),
            address: Address::repeat_byte(23),
            indexed_topics: vec![H256::repeat_byte(42), H256::repeat_byte(111)],
            value: (start_idx + 3).to_le_bytes().to_vec(),
        },
    ];
    storage
        .events_dal()
        .save_events(
            MiniblockNumber(miniblock_number),
            &[(tx_location, events.iter().collect())],
        )
        .await;
    Ok((tx_location, events))
}

#[derive(Debug)]
struct HttpServerBasics;

#[async_trait]
impl HttpTest for HttpServerBasics {
    async fn test(&self, client: &HttpClient, _pool: &ConnectionPool) -> anyhow::Result<()> {
        let block_number = client.get_block_number().await?;
        assert_eq!(block_number, U64::from(0));

        let l1_batch_number = client.get_l1_batch_number().await?;
        assert_eq!(l1_batch_number, U64::from(0));

        let genesis_l1_batch = client
            .get_l1_batch_details(L1BatchNumber(0))
            .await?
            .context("No genesis L1 batch")?;
        assert!(genesis_l1_batch.base.root_hash.is_some());
        Ok(())
    }
}

#[tokio::test]
async fn http_server_basics() {
    test_http_server(HttpServerBasics).await;
}

#[derive(Debug)]
struct BasicFilterChanges;

#[async_trait]
impl HttpTest for BasicFilterChanges {
    async fn test(&self, client: &HttpClient, pool: &ConnectionPool) -> anyhow::Result<()> {
        let block_filter_id = client.new_block_filter().await?;
        let tx_filter_id = client.new_pending_transaction_filter().await?;

        let (new_miniblock, new_tx_hash) = store_block(pool).await?;

        let block_filter_changes = client.get_filter_changes(block_filter_id).await?;
        assert_matches!(
            block_filter_changes,
            FilterChanges::Hashes(hashes) if hashes == [new_miniblock.hash]
        );
        let block_filter_changes = client.get_filter_changes(block_filter_id).await?;
        assert_matches!(block_filter_changes, FilterChanges::Hashes(hashes) if hashes.is_empty());

        let tx_filter_changes = client.get_filter_changes(tx_filter_id).await?;
        assert_matches!(
            tx_filter_changes,
            FilterChanges::Hashes(hashes) if hashes == [new_tx_hash]
        );
        let tx_filter_changes = client.get_filter_changes(tx_filter_id).await?;
        assert_matches!(tx_filter_changes, FilterChanges::Hashes(hashes) if hashes.is_empty());

        // Check uninstalling the filter.
        let removed = client.uninstall_filter(block_filter_id).await?;
        assert!(removed);
        let removed = client.uninstall_filter(block_filter_id).await?;
        assert!(!removed);

        let err = client
            .get_filter_changes(block_filter_id)
            .await
            .unwrap_err();
        assert_matches!(err, RpcError::Call(err) if err.code() == ErrorCode::InvalidParams.code());
        Ok(())
    }
}

#[tokio::test]
async fn basic_filter_changes() {
    test_http_server(BasicFilterChanges).await;
}

#[derive(Debug)]
struct LogFilterChanges;

#[async_trait]
impl HttpTest for LogFilterChanges {
    async fn test(&self, client: &HttpClient, pool: &ConnectionPool) -> anyhow::Result<()> {
        let all_logs_filter_id = client.new_filter(Filter::default()).await?;
        let address_filter = Filter {
            address: Some(Address::repeat_byte(23).into()),
            ..Filter::default()
        };
        let address_filter_id = client.new_filter(address_filter).await?;
        let topics_filter = Filter {
            topics: Some(vec![Some(H256::repeat_byte(42).into())]),
            ..Filter::default()
        };
        let topics_filter_id = client.new_filter(topics_filter).await?;

        let mut storage = pool.access_storage().await?;
        let (_, events) = store_events(&mut storage, 1, 0).await?;
        drop(storage);
        let events: Vec<_> = events.iter().collect();

        let all_logs = client.get_filter_changes(all_logs_filter_id).await?;
        let FilterChanges::Logs(all_logs) = all_logs else {
            panic!("Unexpected getFilterChanges output: {:?}", all_logs);
        };
        assert_logs_match(&all_logs, &events);

        let address_logs = client.get_filter_changes(address_filter_id).await?;
        let FilterChanges::Logs(address_logs) = address_logs else {
            panic!("Unexpected getFilterChanges output: {:?}", address_logs);
        };
        assert_logs_match(&address_logs, &[events[0], events[3]]);

        let topics_logs = client.get_filter_changes(topics_filter_id).await?;
        let FilterChanges::Logs(topics_logs) = topics_logs else {
            panic!("Unexpected getFilterChanges output: {:?}", topics_logs);
        };
        assert_logs_match(&topics_logs, &[events[1], events[3]]);

        let new_all_logs = client.get_filter_changes(all_logs_filter_id).await?;
        let FilterChanges::Hashes(new_all_logs) = new_all_logs else {
            panic!("Unexpected getFilterChanges output: {:?}", new_all_logs);
        };
        assert!(new_all_logs.is_empty());
        Ok(())
    }
}

#[tokio::test]
async fn log_filter_changes() {
    test_http_server(LogFilterChanges).await;
}

#[derive(Debug)]
struct LogFilterChangesWithBlockBoundaries;

#[async_trait]
impl HttpTest for LogFilterChangesWithBlockBoundaries {
    async fn test(&self, client: &HttpClient, pool: &ConnectionPool) -> anyhow::Result<()> {
        let lower_bound_filter = Filter {
            from_block: Some(api::BlockNumber::Number(2.into())),
            ..Filter::default()
        };
        let lower_bound_filter_id = client.new_filter(lower_bound_filter).await?;
        let upper_bound_filter = Filter {
            to_block: Some(api::BlockNumber::Number(1.into())),
            ..Filter::default()
        };
        let upper_bound_filter_id = client.new_filter(upper_bound_filter).await?;
        let bounded_filter = Filter {
            from_block: Some(api::BlockNumber::Number(1.into())),
            to_block: Some(api::BlockNumber::Number(1.into())),
            ..Filter::default()
        };
        let bounded_filter_id = client.new_filter(bounded_filter).await?;

        let mut storage = pool.access_storage().await?;
        let (_, events) = store_events(&mut storage, 1, 0).await?;
        drop(storage);
        let events: Vec<_> = events.iter().collect();

        let lower_bound_logs = client.get_filter_changes(lower_bound_filter_id).await?;
        assert_matches!(
            lower_bound_logs,
            FilterChanges::Hashes(hashes) if hashes.is_empty()
        );
        // ^ Since `FilterChanges` is serialized w/o a tag, an empty array will be deserialized
        // as `Hashes(_)` (the first declared variant).

        let upper_bound_logs = client.get_filter_changes(upper_bound_filter_id).await?;
        let FilterChanges::Logs(upper_bound_logs) = upper_bound_logs else {
            panic!("Unexpected getFilterChanges output: {:?}", upper_bound_logs);
        };
        assert_logs_match(&upper_bound_logs, &events);
        let bounded_logs = client.get_filter_changes(bounded_filter_id).await?;
        let FilterChanges::Logs(bounded_logs) = bounded_logs else {
            panic!("Unexpected getFilterChanges output: {:?}", bounded_logs);
        };
        assert_eq!(bounded_logs, upper_bound_logs);

        // Add another miniblock with events to the storage.
        let mut storage = pool.access_storage().await?;
        let (_, new_events) = store_events(&mut storage, 2, 4).await?;
        drop(storage);
        let new_events: Vec<_> = new_events.iter().collect();

        let lower_bound_logs = client.get_filter_changes(lower_bound_filter_id).await?;
        let FilterChanges::Logs(lower_bound_logs) = lower_bound_logs else {
            panic!("Unexpected getFilterChanges output: {:?}", lower_bound_logs);
        };
        assert_logs_match(&lower_bound_logs, &new_events);

        let new_upper_bound_logs = client.get_filter_changes(upper_bound_filter_id).await?;
        assert_matches!(new_upper_bound_logs, FilterChanges::Hashes(hashes) if hashes.is_empty());
        let new_bounded_logs = client.get_filter_changes(bounded_filter_id).await?;
        assert_matches!(new_bounded_logs, FilterChanges::Hashes(hashes) if hashes.is_empty());

        // Add miniblock #3. It should not be picked up by the bounded and upper bound filters,
        // and should be picked up by the lower bound filter.
        let mut storage = pool.access_storage().await?;
        let (_, new_events) = store_events(&mut storage, 3, 8).await?;
        drop(storage);
        let new_events: Vec<_> = new_events.iter().collect();

        let bounded_logs = client.get_filter_changes(bounded_filter_id).await?;
        let FilterChanges::Hashes(bounded_logs) = bounded_logs else {
            panic!("Unexpected getFilterChanges output: {:?}", bounded_logs);
        };
        assert!(bounded_logs.is_empty());

        let upper_bound_logs = client.get_filter_changes(upper_bound_filter_id).await?;
        let FilterChanges::Hashes(upper_bound_logs) = upper_bound_logs else {
            panic!("Unexpected getFilterChanges output: {:?}", upper_bound_logs);
        };
        assert!(upper_bound_logs.is_empty());

        let lower_bound_logs = client.get_filter_changes(lower_bound_filter_id).await?;
        let FilterChanges::Logs(lower_bound_logs) = lower_bound_logs else {
            panic!("Unexpected getFilterChanges output: {:?}", lower_bound_logs);
        };
        assert_logs_match(&lower_bound_logs, &new_events);
        Ok(())
    }
}

#[tokio::test]
async fn log_filter_changes_with_block_boundaries() {
    test_http_server(LogFilterChangesWithBlockBoundaries).await;
}<|MERGE_RESOLUTION|>--- conflicted
+++ resolved
@@ -25,12 +25,8 @@
 use crate::{
     api_server::tx_sender::TxSenderConfig,
     genesis::{ensure_genesis_state, GenesisParams},
-<<<<<<< HEAD
+    l1_gas_price::L1GasPriceProvider,
     utils::testonly::{create_l2_transaction, create_miniblock},
-=======
-    l1_gas_price::L1GasPriceProvider,
-    state_keeper::tests::create_l2_transaction,
->>>>>>> 2ff09b25
 };
 
 mod ws;
