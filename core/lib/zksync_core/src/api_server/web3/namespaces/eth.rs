--- conflicted
+++ resolved
@@ -226,54 +226,37 @@
         block_id: BlockId,
         full_transactions: bool,
     ) -> Result<Option<Block<TransactionVariant>>, Web3Error> {
-<<<<<<< HEAD
-        let method_name = if full_transactions {
-            "get_block_with_txs"
-        } else {
-            "get_block"
-        };
-        let method_latency = API_METRICS.start_block_call(method_name, block_id);
+        self.current_method().set_block_id(block_id);
+        self.state.start_info.ensure_not_pruned(block_id)?;
 
         let mut storage = self
             .state
             .connection_pool
             .access_storage_tagged("api")
-            .await
-            .map_err(|err| internal_error(method_name, err))?;
+            .await?;
         let Some(block_number) = self
             .state
-            .resolve_block_unchecked(&mut storage, block_id, method_name)
+            .resolve_block_unchecked(&mut storage, block_id)
             .await?
         else {
             return Ok(None);
         };
         let Some(block) = storage
-=======
-        self.current_method().set_block_id(block_id);
-        self.state.start_info.ensure_not_pruned(block_id)?;
-
-        let block = self
-            .state
-            .connection_pool
-            .access_storage_tagged("api")
-            .await?
->>>>>>> 60d10609
             .blocks_web3_dal()
             .get_api_block(block_number)
             .await
-<<<<<<< HEAD
-            .map_err(|err| internal_error(method_name, err))?
+            .with_context(|| format!("get_api_block({block_number})"))?
         else {
-            method_latency.observe_without_diff();
             return Ok(None);
         };
+        self.set_block_diff(block_number);
 
         let transactions = if full_transactions {
             let mut transactions = storage
                 .transactions_web3_dal()
                 .get_transactions(&block.transactions, self.state.api_config.l2_chain_id)
                 .await
-                .map_err(|err| internal_error(method_name, err))?;
+                .context("get_transactions")?;
             if transactions.len() != block.transactions.len() {
                 let err = anyhow::anyhow!(
                     "storage inconsistency: get_api_block({block_number}) returned {} tx hashes, but get_transactions({:?}) \
@@ -282,7 +265,7 @@
                     block.transactions,
                     transactions.len()
                 );
-                return Err(internal_error(method_name, err));
+                return Err(err.into());
             }
             // We need to sort `transactions` by their index in block since `get_transactions()` returns
             // transactions in an arbitrary order.
@@ -301,17 +284,7 @@
                 .collect()
         };
 
-        let block_number = MiniblockNumber(block.number.as_u32());
-        self.report_latency_with_block_id(method_latency, block_number);
         Ok(Some(block.with_transactions(transactions)))
-=======
-            .context("get_block_by_web3_block_id")?;
-        if let Some(block) = &block {
-            let block_number = MiniblockNumber(block.number.as_u32());
-            self.set_block_diff(block_number);
-        }
-        Ok(block)
->>>>>>> 60d10609
     }
 
     #[tracing::instrument(skip(self))]
@@ -319,141 +292,70 @@
         &self,
         block_id: BlockId,
     ) -> Result<Option<U256>, Web3Error> {
-<<<<<<< HEAD
-        const METHOD_NAME: &str = "get_block_transaction_count";
-
-        let method_latency = API_METRICS.start_block_call(METHOD_NAME, block_id);
+        self.current_method().set_block_id(block_id);
+        self.state.start_info.ensure_not_pruned(block_id)?;
 
         let mut storage = self
             .state
             .connection_pool
             .access_storage_tagged("api")
-            .await
-            .map_err(|err| internal_error(METHOD_NAME, err))?;
+            .await?;
         let Some(block_number) = self
             .state
-            .resolve_block_unchecked(&mut storage, block_id, METHOD_NAME)
+            .resolve_block_unchecked(&mut storage, block_id)
             .await?
         else {
             return Ok(None);
         };
         let tx_count = storage
-=======
+            .blocks_web3_dal()
+            .get_block_tx_count(block_number)
+            .await
+            .with_context(|| format!("get_block_tx_count({block_number})"))?;
+
+        if tx_count.is_some() {
+            self.set_block_diff(block_number); // only report block diff for existing miniblocks
+        }
+        Ok(tx_count.map(Into::into))
+    }
+
+    #[tracing::instrument(skip(self))]
+    pub async fn get_block_receipts_impl(
+        &self,
+        block_id: BlockId,
+    ) -> Result<Option<Vec<TransactionReceipt>>, Web3Error> {
         self.current_method().set_block_id(block_id);
         self.state.start_info.ensure_not_pruned(block_id)?;
 
-        let tx_count = self
-            .state
-            .connection_pool
-            .access_storage_tagged("api")
-            .await?
->>>>>>> 60d10609
-            .blocks_web3_dal()
-            .get_block_tx_count(block_number)
-            .await
-<<<<<<< HEAD
-            .map_err(|err| internal_error(METHOD_NAME, err))?;
-
-        if tx_count.is_some() {
-            self.report_latency_with_block_id(method_latency, block_number);
-        } else {
-            method_latency.observe_without_diff();
-        }
-        Ok(tx_count.map(Into::into))
-=======
-            .context("get_block_tx_count")?;
-
-        if let Some((block_number, _)) = &tx_count {
-            self.set_block_diff(*block_number);
-        }
-        Ok(tx_count.map(|(_, count)| count))
->>>>>>> 60d10609
-    }
-
-    #[tracing::instrument(skip(self))]
-    pub async fn get_block_receipts_impl(
-        &self,
-        block_id: BlockId,
-<<<<<<< HEAD
-    ) -> Result<Option<Vec<TransactionReceipt>>, Web3Error> {
-        const METHOD_NAME: &str = "get_block_receipts";
-
-        let method_latency = API_METRICS.start_block_call(METHOD_NAME, block_id);
-
         let mut storage = self
             .state
             .connection_pool
             .access_storage_tagged("api")
-            .await
-            .map_err(|err| internal_error(METHOD_NAME, err))?;
+            .await?;
         let Some(block_number) = self
             .state
-            .resolve_block_unchecked(&mut storage, block_id, METHOD_NAME)
+            .resolve_block_unchecked(&mut storage, block_id)
             .await?
         else {
-            method_latency.observe_without_diff();
             return Ok(None);
         };
         let Some(block) = storage
             .blocks_web3_dal()
             .get_api_block(block_number)
             .await
-            .map_err(|err| internal_error(METHOD_NAME, err))?
+            .with_context(|| format!("get_api_block({block_number})"))?
         else {
-            method_latency.observe_without_diff();
             return Ok(None);
         };
+        self.set_block_diff(block_number); // only report block diff for existing miniblocks
 
         let mut receipts = storage
-=======
-    ) -> Result<Vec<TransactionReceipt>, Web3Error> {
-        self.current_method().set_block_id(block_id);
-        self.state.start_info.ensure_not_pruned(block_id)?;
-
-        let block = self
-            .state
-            .connection_pool
-            .access_storage_tagged("api")
-            .await?
-            .blocks_web3_dal()
-            .get_block_by_web3_block_id(block_id, false, self.state.api_config.l2_chain_id)
-            .await
-            .context("get_block_by_web3_block_id")?;
-        if let Some(block) = &block {
-            self.set_block_diff(block.number.as_u32().into());
-        }
-
-        let transactions: &[TransactionVariant] =
-            block.as_ref().map_or(&[], |block| &block.transactions);
-        let hashes: Vec<_> = transactions
-            .iter()
-            .map(|tx| match tx {
-                TransactionVariant::Full(tx) => tx.hash,
-                TransactionVariant::Hash(hash) => *hash,
-            })
-            .collect();
-
-        let mut receipts = self
-            .state
-            .connection_pool
-            .access_storage_tagged("api")
-            .await?
->>>>>>> 60d10609
             .transactions_web3_dal()
             .get_transaction_receipts(&block.transactions)
             .await
-<<<<<<< HEAD
-            .map_err(|err| internal_error(METHOD_NAME, err))?;
+            .with_context(|| format!("get_transaction_receipts({block_number})"))?;
         receipts.sort_unstable_by_key(|receipt| receipt.transaction_index);
-
-        self.report_latency_with_block_id(method_latency, block_number);
         Ok(Some(receipts))
-=======
-            .context("get_transaction_receipts")?;
-
-        receipts.sort_unstable_by_key(|receipt| receipt.transaction_index);
-        Ok(receipts)
->>>>>>> 60d10609
     }
 
     #[tracing::instrument(skip(self))]
@@ -568,23 +470,18 @@
         &self,
         id: TransactionId,
     ) -> Result<Option<Transaction>, Web3Error> {
-<<<<<<< HEAD
-        const METHOD_NAME: &str = "get_transaction";
-
-        let method_latency = API_METRICS.start_call(METHOD_NAME);
         let mut storage = self
             .state
             .connection_pool
             .access_storage_tagged("api")
-            .await
-            .map_err(|err| internal_error(METHOD_NAME, err))?;
+            .await?;
         let chain_id = self.state.api_config.l2_chain_id;
         let mut transaction = match id {
             TransactionId::Hash(hash) => storage
                 .transactions_web3_dal()
                 .get_transaction_by_hash(hash, chain_id)
                 .await
-                .map_err(|err| internal_error(METHOD_NAME, err)),
+                .with_context(|| format!("get_transaction_by_hash({hash:?})"))?,
 
             TransactionId::Block(block_id, idx) => {
                 let Ok(idx) = u32::try_from(idx) else {
@@ -592,9 +489,8 @@
                 };
                 let Some(block_number) = self
                     .state
-                    .resolve_block_unchecked(&mut storage, block_id, METHOD_NAME)
-                    .await
-                    .map_err(|err| internal_error(METHOD_NAME, err))?
+                    .resolve_block_unchecked(&mut storage, block_id)
+                    .await?
                 else {
                     return Ok(None);
                 };
@@ -603,20 +499,11 @@
                     .transactions_web3_dal()
                     .get_transaction_by_position(block_number, idx, chain_id)
                     .await
-                    .map_err(|err| internal_error(METHOD_NAME, err))
+                    .with_context(|| {
+                        format!("get_transaction_by_position({block_number}, {idx})")
+                    })?
             }
         };
-=======
-        let mut transaction = self
-            .state
-            .connection_pool
-            .access_storage_tagged("api")
-            .await?
-            .transactions_web3_dal()
-            .get_transaction(id, self.state.api_config.l2_chain_id)
-            .await
-            .context("get_transaction")?;
->>>>>>> 60d10609
 
         if transaction.is_none() {
             transaction = self.state.tx_sink().lookup_tx(id).await?;
