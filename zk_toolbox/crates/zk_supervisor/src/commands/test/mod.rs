use args::{
    integration::IntegrationArgs, recovery::RecoveryArgs, revert::RevertArgs, rust::RustArgs,
    upgrade::UpgradeArgs,
};
use clap::Subcommand;
use xshell::Shell;

use crate::messages::{
    MSG_BUILD_ABOUT, MSG_INTEGRATION_TESTS_ABOUT, MSG_L1_CONTRACTS_ABOUT, MSG_LOADTEST_ABOUT,
    MSG_PROVER_TEST_ABOUT, MSG_RECOVERY_TEST_ABOUT, MSG_REVERT_TEST_ABOUT, MSG_RUST_TEST_ABOUT,
    MSG_TEST_WALLETS_INFO, MSG_UPGRADE_TEST_ABOUT,
};

mod args;
mod build;
<<<<<<< HEAD
mod fees;
=======
mod db;
>>>>>>> 80b37b27
mod integration;
mod l1_contracts;
mod loadtest;
mod prover;
mod recovery;
mod revert;
mod rust;
mod upgrade;
mod utils;
mod wallet;

#[derive(Subcommand, Debug)]
pub enum TestCommands {
    #[clap(about = MSG_INTEGRATION_TESTS_ABOUT, alias = "i")]
    Integration(IntegrationArgs),
    #[clap(about = "Run fees test", alias = "i")]
    Fees(IntegrationArgs),
    #[clap(about = MSG_REVERT_TEST_ABOUT, alias = "r")]
    Revert(RevertArgs),
    #[clap(about = MSG_RECOVERY_TEST_ABOUT, alias = "rec")]
    Recovery(RecoveryArgs),
    #[clap(about = MSG_UPGRADE_TEST_ABOUT, alias = "u")]
    Upgrade(UpgradeArgs),
    #[clap(about = MSG_BUILD_ABOUT)]
    Build,
    #[clap(about = MSG_RUST_TEST_ABOUT, alias = "unit")]
    Rust(RustArgs),
    #[clap(about = MSG_L1_CONTRACTS_ABOUT, alias = "l1")]
    L1Contracts,
    #[clap(about = MSG_PROVER_TEST_ABOUT, alias = "p")]
    Prover,
    #[clap(about = MSG_TEST_WALLETS_INFO)]
    Wallet,
    #[clap(about = MSG_LOADTEST_ABOUT)]
    Loadtest,
}

pub async fn run(shell: &Shell, args: TestCommands) -> anyhow::Result<()> {
    match args {
        TestCommands::Integration(args) => integration::run(shell, args).await,
        TestCommands::Fees(args) => fees::run(shell, args).await,
        TestCommands::Revert(args) => revert::run(shell, args).await,
        TestCommands::Recovery(args) => recovery::run(shell, args).await,
        TestCommands::Upgrade(args) => upgrade::run(shell, args),
        TestCommands::Build => build::run(shell),
        TestCommands::Rust(args) => rust::run(shell, args).await,
        TestCommands::L1Contracts => l1_contracts::run(shell),
        TestCommands::Prover => prover::run(shell).await,
        TestCommands::Wallet => wallet::run(shell),
        TestCommands::Loadtest => loadtest::run(shell),
    }
}<|MERGE_RESOLUTION|>--- conflicted
+++ resolved
@@ -13,11 +13,8 @@
 
 mod args;
 mod build;
-<<<<<<< HEAD
+mod db;
 mod fees;
-=======
-mod db;
->>>>>>> 80b37b27
 mod integration;
 mod l1_contracts;
 mod loadtest;
