--- conflicted
+++ resolved
@@ -2,12 +2,8 @@
 use zksync_types::{Address, Execute, U256};
 
 use crate::{
-<<<<<<< HEAD
-    interface::{TxExecutionMode, VmExecutionMode, VmInterface},
+    interface::{TxExecutionMode, VmExecutionMode, VmInterface, VmInterfaceExt},
     versions::testonly::ContractToDeploy,
-=======
-    interface::{TxExecutionMode, VmExecutionMode, VmInterface, VmInterfaceExt},
->>>>>>> 6d18061d
     vm_fast::tests::{
         tester::{DeployContractsTx, TxType, VmTesterBuilder},
         utils::{read_expensive_contract, read_test_contract},
