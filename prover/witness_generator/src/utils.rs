use multivm::utils::get_used_bootloader_memory_bytes;
use zkevm_test_harness::{
    boojum::field::goldilocks::GoldilocksField, witness::full_block_artifact::BlockBasicCircuits,
};
use zksync_object_store::{
    serialize_using_bincode, AggregationsKey, Bucket, ClosedFormInputKey, FriCircuitKey,
    ObjectStore, StoredObject,
};
use zksync_prover_fri_types::{
    circuit_definitions::{
        boojum::{
            field::goldilocks::GoldilocksExt2,
            gadgets::recursion::recursive_tree_hasher::CircuitGoldilocksPoseidon2Sponge,
        },
        circuit_definitions::{
            base_layer::ZkSyncBaseLayerClosedFormInput,
            recursion_layer::ZkSyncRecursiveLayerCircuit,
        },
        encodings::recursion_request::RecursionQueueSimulator,
        zkevm_circuits::scheduler::input::SchedulerCircuitInstanceWitness,
        ZkSyncDefaultRoundFunction,
    },
    CircuitWrapper, FriProofWrapper,
};
<<<<<<< HEAD
use zksync_types::{proofs::AggregationRound, L1BatchNumber, U256};
=======
use zksync_types::{proofs::AggregationRound, L1BatchNumber, ProtocolVersionId, U256};
>>>>>>> dec608d5

pub fn expand_bootloader_contents(
    packed: &[(usize, U256)],
    protocol_version: ProtocolVersionId,
) -> Vec<u8> {
    let full_length = get_used_bootloader_memory_bytes(protocol_version.into());

    let mut result = vec![0u8; full_length];

    for (offset, value) in packed {
        value.to_big_endian(&mut result[(offset * 32)..(offset + 1) * 32]);
    }

    result
}

#[derive(serde::Serialize, serde::Deserialize)]
pub struct ClosedFormInputWrapper(
    pub(crate) Vec<ZkSyncBaseLayerClosedFormInput<GoldilocksField>>,
    pub(crate) RecursionQueueSimulator<GoldilocksField>,
);

impl StoredObject for ClosedFormInputWrapper {
    const BUCKET: Bucket = Bucket::LeafAggregationWitnessJobsFri;
    type Key<'a> = ClosedFormInputKey;

    fn encode_key(key: Self::Key<'_>) -> String {
        let ClosedFormInputKey {
            block_number,
            circuit_id,
        } = key;
        format!("closed_form_inputs_{block_number}_{circuit_id}.bin")
    }

    serialize_using_bincode!();
}

#[derive(serde::Serialize, serde::Deserialize)]
pub struct AggregationWrapper(
    pub  Vec<(
        u64,
        RecursionQueueSimulator<GoldilocksField>,
        ZkSyncRecursiveLayerCircuit,
    )>,
);

impl StoredObject for AggregationWrapper {
    const BUCKET: Bucket = Bucket::NodeAggregationWitnessJobsFri;
    type Key<'a> = AggregationsKey;

    fn encode_key(key: Self::Key<'_>) -> String {
        let AggregationsKey {
            block_number,
            circuit_id,
            depth,
        } = key;
        format!("aggregations_{block_number}_{circuit_id}_{depth}.bin")
    }

    serialize_using_bincode!();
}

#[derive(serde::Serialize, serde::Deserialize)]
pub struct SchedulerPartialInputWrapper(
    pub  SchedulerCircuitInstanceWitness<
        GoldilocksField,
        CircuitGoldilocksPoseidon2Sponge,
        GoldilocksExt2,
    >,
);

impl StoredObject for SchedulerPartialInputWrapper {
    const BUCKET: Bucket = Bucket::SchedulerWitnessJobsFri;
    type Key<'a> = L1BatchNumber;

    fn encode_key(key: Self::Key<'_>) -> String {
        format!("scheduler_witness_{key}.bin")
    }

    serialize_using_bincode!();
}

pub async fn save_base_prover_input_artifacts(
    block_number: L1BatchNumber,
    circuits: BlockBasicCircuits<GoldilocksField, ZkSyncDefaultRoundFunction>,
    object_store: &dyn ObjectStore,
    aggregation_round: AggregationRound,
) -> Vec<(u8, String)> {
    let circuits = circuits.into_flattened_set();
    let mut ids_and_urls = Vec::with_capacity(circuits.len());
    for (sequence_number, circuit) in circuits.into_iter().enumerate() {
        let circuit_id = circuit.numeric_circuit_type();
        let circuit_key = FriCircuitKey {
            block_number,
            sequence_number,
            circuit_id,
            aggregation_round,
            depth: 0,
        };
        let blob_url = object_store
            .put(circuit_key, &CircuitWrapper::Base(circuit))
            .await
            .unwrap();
        ids_and_urls.push((circuit_id, blob_url));
    }
    ids_and_urls
}

pub async fn save_recursive_layer_prover_input_artifacts(
    block_number: L1BatchNumber,
    aggregations: Vec<(
        u64,
        RecursionQueueSimulator<GoldilocksField>,
        ZkSyncRecursiveLayerCircuit,
    )>,
    aggregation_round: AggregationRound,
    depth: u16,
    object_store: &dyn ObjectStore,
    base_layer_circuit_id: Option<u8>,
) -> Vec<(u8, String)> {
    let mut ids_and_urls = Vec::with_capacity(aggregations.len());
    for (sequence_number, (_, _, circuit)) in aggregations.into_iter().enumerate() {
        let circuit_id = base_layer_circuit_id.unwrap_or_else(|| circuit.numeric_circuit_type());
        let circuit_key = FriCircuitKey {
            block_number,
            sequence_number,
            circuit_id,
            aggregation_round,
            depth,
        };
        let blob_url = object_store
            .put(circuit_key, &CircuitWrapper::Recursive(circuit))
            .await
            .unwrap();
        ids_and_urls.push((circuit_id, blob_url));
    }
    ids_and_urls
}

pub async fn save_node_aggregations_artifacts(
    block_number: L1BatchNumber,
    circuit_id: u8,
    depth: u16,
    aggregations: Vec<(
        u64,
        RecursionQueueSimulator<GoldilocksField>,
        ZkSyncRecursiveLayerCircuit,
    )>,
    object_store: &dyn ObjectStore,
) -> String {
    let key = AggregationsKey {
        block_number,
        circuit_id,
        depth,
    };
    object_store
        .put(key, &AggregationWrapper(aggregations))
        .await
        .unwrap()
}

pub async fn load_proofs_for_job_ids(
    job_ids: &[u32],
    object_store: &dyn ObjectStore,
) -> Vec<FriProofWrapper> {
    let mut proofs = Vec::with_capacity(job_ids.len());
    for &job_id in job_ids {
        proofs.push(object_store.get(job_id).await.unwrap());
    }
    proofs
}<|MERGE_RESOLUTION|>--- conflicted
+++ resolved
@@ -22,11 +22,7 @@
     },
     CircuitWrapper, FriProofWrapper,
 };
-<<<<<<< HEAD
-use zksync_types::{proofs::AggregationRound, L1BatchNumber, U256};
-=======
 use zksync_types::{proofs::AggregationRound, L1BatchNumber, ProtocolVersionId, U256};
->>>>>>> dec608d5
 
 pub fn expand_bootloader_contents(
     packed: &[(usize, U256)],
