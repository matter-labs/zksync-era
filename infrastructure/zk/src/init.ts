--- conflicted
+++ resolved
@@ -50,15 +50,9 @@
     runObservability,
     deploymentMode
 }: InitSetupOptions): Promise<void> => {
-<<<<<<< HEAD
     await announced(
         `Initializing in ${deploymentMode == contract.DeploymentMode.Validium ? 'Validium mode' : 'Roll-up mode'}`
     );
-=======
-    if (!skipSubmodulesCheckout) {
-        await announced('Checkout submodules', submoduleUpdate());
-    }
->>>>>>> 5136c1c4
     if (!process.env.CI && !skipEnvSetup) {
         await announced('Pulling images', docker.pull());
         await announced('Checking environment', checkEnv());
@@ -66,17 +60,14 @@
         await announced('Create volumes', createVolumes());
         await announced('Setting up containers', up(runObservability));
     }
-<<<<<<< HEAD
     if (!skipSubmodulesCheckout) {
         await announced('Checkout submodules', submoduleUpdate());
     }
     if (deploymentMode == DeploymentMode.Validium) {
         await announced('Checkout era-contracts for Validium mode', validiumSubmoduleCheckout());
     }
-=======
 
     await announced('Compiling JS packages', run.yarn());
->>>>>>> 5136c1c4
 
     await Promise.all([
         announced('Building L1 L2 contracts', contract.build()),
@@ -169,13 +160,10 @@
     await announced('Initializing governance', contract.initializeGovernance());
 };
 
-<<<<<<< HEAD
 export async function validiumSubmoduleCheckout() {
     await utils.exec(`cd contracts && git checkout origin/kl/without-1.5.0-merge-dev`);
 }
 
-=======
->>>>>>> 5136c1c4
 type InitSharedBridgeCmdActionOptions = InitSetupOptions;
 const initSharedBridgeCmdAction = async (options: InitSharedBridgeCmdActionOptions): Promise<void> => {
     await initSetup(options);
