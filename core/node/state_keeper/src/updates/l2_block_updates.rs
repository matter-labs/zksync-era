--- conflicted
+++ resolved
@@ -3,13 +3,8 @@
 use once_cell::sync::Lazy;
 use zksync_multivm::{
     interface::{
-<<<<<<< HEAD
-        CompressedBytecodeInfo, ExecutionResult, L2BlockEnv, TransactionExecutionResult,
+        Call, CompressedBytecodeInfo, ExecutionResult, L2BlockEnv, TransactionExecutionResult,
         TxExecutionStatus, VmEvent, VmExecutionMetrics, VmExecutionResultAndLogs,
-=======
-        Call, CompressedBytecodeInfo, ExecutionResult, L2BlockEnv, TransactionExecutionResult,
-        TxExecutionStatus, VmExecutionMetrics, VmExecutionResultAndLogs,
->>>>>>> 6243399a
     },
     vm_latest::TransactionVmExt,
 };
@@ -18,12 +13,7 @@
     block::{BlockGasCount, L2BlockHasher},
     ethabi,
     l2_to_l1_log::{SystemL2ToL1Log, UserL2ToL1Log},
-<<<<<<< HEAD
-    vm_trace::Call,
     L2BlockNumber, ProtocolVersionId, StorageLogWithPreviousValue, Transaction, H256,
-=======
-    L2BlockNumber, ProtocolVersionId, StorageLogWithPreviousValue, Transaction, VmEvent, H256,
->>>>>>> 6243399a
 };
 use zksync_utils::bytecode::hash_bytecode;
 
