--- conflicted
+++ resolved
@@ -6,19 +6,12 @@
 pub struct ProofDataHandlerConfig {
     pub http_port: u16,
     pub proof_generation_timeout_in_secs: u16,
-<<<<<<< HEAD
-=======
-    #[serde(skip)]
-    // ^ Filled in separately in `Self::from_env()`. We cannot use `serde(flatten)` because it
-    // doesn't work with `envy`: https://github.com/softprops/envy/issues/26
-    pub tee_config: TeeConfig,
     #[serde(default)]
     pub gateway_api_url: Option<String>,
     #[serde(default = "ProofDataHandlerConfig::default_proof_fetch_interval_in_secs")]
     pub proof_fetch_interval_in_secs: u16,
     #[serde(default = "ProofDataHandlerConfig::default_proof_gen_data_submit_interval_in_secs")]
     pub proof_gen_data_submit_interval_in_secs: u16,
->>>>>>> 542c7a9c
 }
 
 impl ProofDataHandlerConfig {
