use std::path::PathBuf;

use anyhow::Context;
use clap::Parser;
use ethers::{providers::Middleware, types::H160};
use serde::{Deserialize, Serialize};
use url::Url;
use zkstack_cli_common::{
    ethereum::get_ethers_provider, forge::ForgeScriptArgs, Prompt, PromptConfirm,
};
use zkstack_cli_types::L1Network;

use crate::{
    commands::chain::args::{genesis::GenesisArgs, init::da_configs::ValidiumTypeArgs},
    defaults::LOCAL_RPC_URL,
    messages::{
        MSG_BRIDGEHUB, MSG_DEPLOY_ECOSYSTEM_PROMPT, MSG_DEPLOY_ERC20_PROMPT, MSG_DEV_ARG_HELP,
<<<<<<< HEAD
        MSG_L1_RPC_URL_HELP, MSG_L1_RPC_URL_INVALID_ERR, MSG_NO_PORT_REALLOCATION_HELP,
        MSG_OBSERVABILITY_HELP, MSG_OBSERVABILITY_PROMPT, MSG_RPC_URL_PROMPT,
        MSG_SERVER_COMMAND_HELP, MSG_SERVER_DB_NAME_HELP, MSG_SERVER_DB_URL_HELP, MSG_ZKSYNC_OS,
=======
        MSG_L1_RPC_URL_HELP, MSG_L1_RPC_URL_INVALID_ERR, MSG_NO_GENESIS,
        MSG_NO_PORT_REALLOCATION_HELP, MSG_OBSERVABILITY_HELP, MSG_OBSERVABILITY_PROMPT,
        MSG_RPC_URL_PROMPT, MSG_SERVER_COMMAND_HELP, MSG_SERVER_DB_NAME_HELP,
        MSG_SERVER_DB_URL_HELP,
>>>>>>> 9034246a
    },
};

/// Check if L1 RPC is healthy by calling eth_chainId
async fn check_l1_rpc_health(l1_rpc_url: &str) -> anyhow::Result<()> {
    let l1_provider = get_ethers_provider(l1_rpc_url)?;
    let l1_chain_id = l1_provider.get_chainid().await?.as_u64();

    println!("✅ L1 RPC health check passed - chain ID: {}", l1_chain_id);
    Ok(())
}

#[derive(Debug, Clone, Serialize, Deserialize, Parser)]
pub struct EcosystemArgs {
    /// Path to ecosystem contracts
    #[clap(long)]
    pub ecosystem_contracts_path: Option<PathBuf>,
    #[clap(long, help = MSG_L1_RPC_URL_HELP)]
    pub l1_rpc_url: Option<String>,
}

impl EcosystemArgs {
    pub async fn fill_values_with_prompt(
        self,
        l1_network: L1Network,
        dev: bool,
    ) -> anyhow::Result<EcosystemArgsFinal> {
        let l1_rpc_url = self.l1_rpc_url.unwrap_or_else(|| {
            let mut prompt = Prompt::new(MSG_RPC_URL_PROMPT);
            if dev {
                return LOCAL_RPC_URL.to_string();
            }
            if l1_network == L1Network::Localhost {
                prompt = prompt.default(LOCAL_RPC_URL);
            }
            prompt
                .validate_with(|val: &String| -> Result<(), String> {
                    Url::parse(val)
                        .map(|_| ())
                        .map_err(|_| MSG_L1_RPC_URL_INVALID_ERR.to_string())
                })
                .ask()
        });

        // Check L1 RPC health after getting the URL
        println!("🔍 Checking L1 RPC health...");
        check_l1_rpc_health(&l1_rpc_url).await?;

        Ok(EcosystemArgsFinal {
            ecosystem_contracts_path: self.ecosystem_contracts_path,
            l1_rpc_url,
        })
    }
}

#[derive(Debug, Clone, Serialize, Deserialize)]
pub struct EcosystemArgsFinal {
    pub ecosystem_contracts_path: Option<PathBuf>,
    pub l1_rpc_url: String,
}

#[derive(Debug, Clone, Serialize, Deserialize, Parser)]
pub struct EcosystemInitArgs {
    /// Deploy ecosystem contracts
    #[clap(long, default_missing_value = "true", num_args = 0..=1)]
    pub deploy_ecosystem: Option<bool>,
    /// Deploy ERC20 contracts
    #[clap(long, default_missing_value = "true", num_args = 0..=1)]
    pub deploy_erc20: Option<bool>,
    #[clap(flatten)]
    #[serde(flatten)]
    pub ecosystem: EcosystemArgs,
    #[clap(flatten)]
    #[serde(flatten)]
    pub forge_args: ForgeScriptArgs,
    /// Deploy Paymaster contract
    #[clap(long, default_missing_value = "true", num_args = 0..=1)]
    pub deploy_paymaster: Option<bool>,
    #[clap(long, help = MSG_SERVER_DB_URL_HELP)]
    pub server_db_url: Option<Url>,
    #[clap(long, help = MSG_SERVER_DB_NAME_HELP)]
    pub server_db_name: Option<String>,
    #[clap(long, short, action)]
    pub dont_drop: bool,
    /// Initialize ecosystem only and skip chain initialization (chain can be initialized later with `chain init` subcommand)
    #[clap(long, default_value_t = false)]
    pub ecosystem_only: bool,
    #[clap(long, help = MSG_DEV_ARG_HELP)]
    pub dev: bool,
    #[clap(
        long, short = 'o', help = MSG_OBSERVABILITY_HELP, default_missing_value = "true", num_args = 0..=1
    )]
    pub observability: Option<bool>,
    #[clap(long, help = MSG_NO_PORT_REALLOCATION_HELP)]
    pub no_port_reallocation: bool,
    #[clap(long)]
    pub update_submodules: Option<bool>,
    #[clap(flatten)]
    pub validium_args: ValidiumTypeArgs,
    #[clap(long, default_missing_value = "false", num_args = 0..=1)]
    pub support_l2_legacy_shared_bridge_test: Option<bool>,
    #[clap(long, default_value = "false", num_args = 0..=1)]
    pub make_permanent_rollup: Option<bool>,
    #[clap(long, default_value_t = false)]
    pub skip_contract_compilation_override: bool,
    #[clap(long, help = MSG_SERVER_COMMAND_HELP)]
    pub server_command: Option<String>,
    #[clap(long, help = MSG_BRIDGEHUB)]
    pub bridgehub: Option<String>,
<<<<<<< HEAD
    #[clap(long, help = MSG_ZKSYNC_OS)]
    pub zksync_os: bool,
=======
    #[clap(long, short, action, help = MSG_NO_GENESIS)]
    pub no_genesis: bool,
>>>>>>> 9034246a
}

impl EcosystemInitArgs {
    pub fn get_genesis_args(&self) -> GenesisArgs {
        GenesisArgs {
            server_db_url: self.server_db_url.clone(),
            server_db_name: self.server_db_name.clone(),
            dev: self.dev,
            dont_drop: self.dont_drop,
            server_command: self.server_command.clone(),
        }
    }

    pub async fn fill_values_with_prompt(
        self,
        l1_network: L1Network,
    ) -> anyhow::Result<EcosystemInitArgsFinal> {
        let EcosystemInitArgs {
            forge_args,
            dev,
            ecosystem_only,
            no_port_reallocation,
            skip_contract_compilation_override,
            validium_args,
            support_l2_legacy_shared_bridge_test,
            bridgehub,
            zksync_os,
            ..
        } = self;

        let deploy_erc20 = if self.dev {
            true
        } else {
            self.deploy_erc20.unwrap_or_else(|| {
                PromptConfirm::new(MSG_DEPLOY_ERC20_PROMPT)
                    .default(true)
                    .ask()
            })
        };
        let ecosystem = self
            .ecosystem
            .fill_values_with_prompt(l1_network, self.dev)
            .await?;
        let observability = if self.dev {
            true
        } else {
            self.observability.unwrap_or_else(|| {
                PromptConfirm::new(MSG_OBSERVABILITY_PROMPT)
                    .default(true)
                    .ask()
            })
        };

        let deploy_ecosystem = self.deploy_ecosystem.unwrap_or_else(|| {
            if dev {
                true
            } else {
                PromptConfirm::new(MSG_DEPLOY_ECOSYSTEM_PROMPT)
                    .default(true)
                    .ask()
            }
        });

        let bridgehub_address = if let Some(ref addr_str) = bridgehub {
            Some(
                addr_str
                    .parse::<H160>()
                    .with_context(|| format!("Invalid bridgehub address format: {}", addr_str))?,
            )
        } else {
            None
        };

        Ok(EcosystemInitArgsFinal {
            deploy_erc20,
            observability,
            ecosystem,
            forge_args,
            dev,
            ecosystem_only,
            no_port_reallocation,
            skip_contract_compilation_override,
            validium_args,
            support_l2_legacy_shared_bridge_test: support_l2_legacy_shared_bridge_test
                .unwrap_or_default(),
            bridgehub_address,
            deploy_ecosystem,
            zksync_os,
        })
    }
}

#[derive(Debug, Clone, Serialize, Deserialize)]
pub struct EcosystemInitArgsFinal {
    pub deploy_erc20: bool,
    pub ecosystem: EcosystemArgsFinal,
    pub forge_args: ForgeScriptArgs,
    pub dev: bool,
    pub observability: bool,
    pub ecosystem_only: bool,
    pub no_port_reallocation: bool,
    pub skip_contract_compilation_override: bool,
    pub validium_args: ValidiumTypeArgs,
    pub support_l2_legacy_shared_bridge_test: bool,
    pub bridgehub_address: Option<H160>,
    pub deploy_ecosystem: bool,
    pub zksync_os: bool,
}

#[derive(Debug, Clone, Serialize, Deserialize, Parser)]
pub struct RegisterCTMArgs {
    #[clap(flatten)]
    #[serde(flatten)]
    pub ecosystem: EcosystemArgs,
    #[clap(flatten)]
    #[serde(flatten)]
    pub forge_args: ForgeScriptArgs,
    #[clap(long)]
    pub update_submodules: Option<bool>,
    #[clap(long, help = MSG_DEV_ARG_HELP)]
    pub dev: bool,
}

impl RegisterCTMArgs {
    pub async fn fill_values_with_prompt(
        self,
        l1_network: L1Network,
    ) -> anyhow::Result<RegisterCTMArgsFinal> {
        let RegisterCTMArgs {
            ecosystem,
            forge_args,
            update_submodules,
            dev,
        } = self;

        let ecosystem = ecosystem.fill_values_with_prompt(l1_network, dev).await?;

        Ok(RegisterCTMArgsFinal {
            ecosystem,
            forge_args,
            update_submodules,
        })
    }
}

#[derive(Debug, Serialize, Deserialize)]
pub struct RegisterCTMArgsFinal {
    pub ecosystem: EcosystemArgsFinal,
    pub forge_args: ForgeScriptArgs,
    pub update_submodules: Option<bool>,
}

impl From<EcosystemInitArgsFinal> for RegisterCTMArgsFinal {
    fn from(args: EcosystemInitArgsFinal) -> Self {
        RegisterCTMArgsFinal {
            ecosystem: args.ecosystem,
            forge_args: args.forge_args,
            update_submodules: None,
        }
    }
}

#[derive(Debug, Clone, Serialize, Deserialize, Parser)]
pub struct InitNewCTMArgs {
    #[clap(flatten)]
    #[serde(flatten)]
    pub ecosystem: EcosystemArgs,
    #[clap(flatten)]
    #[serde(flatten)]
    pub forge_args: ForgeScriptArgs,
    #[clap(long)]
    pub update_submodules: Option<bool>,
    #[clap(long, default_value_t = false)]
    pub skip_contract_compilation_override: bool,
    #[clap(long, default_missing_value = "false", num_args = 0..=1)]
    pub support_l2_legacy_shared_bridge_test: Option<bool>,
    #[clap(long, help = MSG_BRIDGEHUB)]
    pub bridgehub: Option<String>,
    #[clap(long, help = MSG_ZKSYNC_OS)]
    pub zksync_os: bool,
}

impl InitNewCTMArgs {
    pub async fn fill_values_with_prompt(
        self,
        l1_network: L1Network,
    ) -> anyhow::Result<InitNewCTMArgsFinal> {
        let InitNewCTMArgs {
            ecosystem,
            forge_args,
            update_submodules,
            skip_contract_compilation_override,
            support_l2_legacy_shared_bridge_test,
            bridgehub,
            zksync_os,
        } = self;

        // Fill ecosystem args
        let ecosystem = ecosystem.fill_values_with_prompt(l1_network, true).await?;

        // Parse bridgehub address
        let bridgehub_address = if let Some(ref addr_str) = bridgehub {
            Some(
                addr_str
                    .parse::<H160>()
                    .with_context(|| format!("Invalid bridgehub address format: {}", addr_str))?,
            )
        } else {
            None
        };

        Ok(InitNewCTMArgsFinal {
            ecosystem,
            forge_args,
            update_submodules,
            skip_contract_compilation_override,
            support_l2_legacy_shared_bridge_test: support_l2_legacy_shared_bridge_test
                .unwrap_or(false),
            bridgehub_address,
            zksync_os,
        })
    }
}

#[derive(Debug, Serialize, Deserialize)]
pub struct InitNewCTMArgsFinal {
    pub ecosystem: EcosystemArgsFinal,
    pub forge_args: ForgeScriptArgs,
    pub update_submodules: Option<bool>,
    pub skip_contract_compilation_override: bool,
    pub support_l2_legacy_shared_bridge_test: bool,
    pub bridgehub_address: Option<H160>,
    pub zksync_os: bool,
}

impl From<EcosystemInitArgsFinal> for InitNewCTMArgsFinal {
    fn from(args: EcosystemInitArgsFinal) -> Self {
        InitNewCTMArgsFinal {
            ecosystem: args.ecosystem,
            forge_args: args.forge_args,
            update_submodules: None,
            skip_contract_compilation_override: args.skip_contract_compilation_override,
            support_l2_legacy_shared_bridge_test: args.support_l2_legacy_shared_bridge_test,
            bridgehub_address: args.bridgehub_address,
            zksync_os: args.zksync_os,
        }
    }
}

#[derive(Debug, Clone, Serialize, Deserialize, Parser)]
pub struct InitCoreContractsArgs {
    #[clap(long, default_missing_value = "true", num_args = 0..=1)]
    pub deploy_erc20: Option<bool>,
    #[clap(flatten)]
    #[serde(flatten)]
    pub ecosystem: EcosystemArgs,
    #[clap(flatten)]
    #[serde(flatten)]
    pub forge_args: ForgeScriptArgs,
    #[clap(long, help = MSG_DEV_ARG_HELP)]
    pub dev: bool,
    #[clap(long)]
    pub update_submodules: Option<bool>,
    #[clap(long, default_value_t = false)]
    pub skip_contract_compilation_override: bool,
    #[clap(long, default_missing_value = "false", num_args = 0..=1)]
    pub support_l2_legacy_shared_bridge_test: Option<bool>,
}

impl InitCoreContractsArgs {
    pub async fn fill_values_with_prompt(
        self,
        l1_network: L1Network,
    ) -> anyhow::Result<InitCoreContractsArgsFinal> {
        let InitCoreContractsArgs {
            ecosystem,
            forge_args,
            dev,
            update_submodules,
            skip_contract_compilation_override,
            support_l2_legacy_shared_bridge_test,
            ..
        } = self;

        let deploy_erc20 = if self.dev {
            true
        } else {
            self.deploy_erc20.unwrap_or_else(|| {
                PromptConfirm::new(MSG_DEPLOY_ERC20_PROMPT)
                    .default(true)
                    .ask()
            })
        };

        let ecosystem = ecosystem.fill_values_with_prompt(l1_network, dev).await?;

        Ok(InitCoreContractsArgsFinal {
            deploy_erc20,
            ecosystem,
            forge_args,
            update_submodules,
            skip_contract_compilation_override,
            support_l2_legacy_shared_bridge_test: support_l2_legacy_shared_bridge_test
                .unwrap_or(false),
        })
    }
}

#[derive(Debug, Serialize, Deserialize)]
pub struct InitCoreContractsArgsFinal {
    pub deploy_erc20: bool,
    pub ecosystem: EcosystemArgsFinal,
    pub forge_args: ForgeScriptArgs,
    pub update_submodules: Option<bool>,
    pub skip_contract_compilation_override: bool,
    pub support_l2_legacy_shared_bridge_test: bool,
}

impl From<EcosystemInitArgsFinal> for InitCoreContractsArgsFinal {
    fn from(args: EcosystemInitArgsFinal) -> Self {
        InitCoreContractsArgsFinal {
            deploy_erc20: args.deploy_erc20,
            ecosystem: args.ecosystem,
            forge_args: args.forge_args,
            update_submodules: None,
            skip_contract_compilation_override: args.skip_contract_compilation_override,
            support_l2_legacy_shared_bridge_test: args.support_l2_legacy_shared_bridge_test,
        }
    }
}<|MERGE_RESOLUTION|>--- conflicted
+++ resolved
@@ -15,16 +15,10 @@
     defaults::LOCAL_RPC_URL,
     messages::{
         MSG_BRIDGEHUB, MSG_DEPLOY_ECOSYSTEM_PROMPT, MSG_DEPLOY_ERC20_PROMPT, MSG_DEV_ARG_HELP,
-<<<<<<< HEAD
-        MSG_L1_RPC_URL_HELP, MSG_L1_RPC_URL_INVALID_ERR, MSG_NO_PORT_REALLOCATION_HELP,
-        MSG_OBSERVABILITY_HELP, MSG_OBSERVABILITY_PROMPT, MSG_RPC_URL_PROMPT,
-        MSG_SERVER_COMMAND_HELP, MSG_SERVER_DB_NAME_HELP, MSG_SERVER_DB_URL_HELP, MSG_ZKSYNC_OS,
-=======
         MSG_L1_RPC_URL_HELP, MSG_L1_RPC_URL_INVALID_ERR, MSG_NO_GENESIS,
         MSG_NO_PORT_REALLOCATION_HELP, MSG_OBSERVABILITY_HELP, MSG_OBSERVABILITY_PROMPT,
         MSG_RPC_URL_PROMPT, MSG_SERVER_COMMAND_HELP, MSG_SERVER_DB_NAME_HELP,
-        MSG_SERVER_DB_URL_HELP,
->>>>>>> 9034246a
+        MSG_SERVER_DB_URL_HELP, MSG_ZKSYNC_OS,
     },
 };
 
@@ -134,13 +128,10 @@
     pub server_command: Option<String>,
     #[clap(long, help = MSG_BRIDGEHUB)]
     pub bridgehub: Option<String>,
-<<<<<<< HEAD
+    #[clap(long, short, action, help = MSG_NO_GENESIS)]
+    pub no_genesis: bool,
     #[clap(long, help = MSG_ZKSYNC_OS)]
     pub zksync_os: bool,
-=======
-    #[clap(long, short, action, help = MSG_NO_GENESIS)]
-    pub no_genesis: bool,
->>>>>>> 9034246a
 }
 
 impl EcosystemInitArgs {
