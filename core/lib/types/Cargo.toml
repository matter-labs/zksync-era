--- conflicted
+++ resolved
@@ -21,13 +21,8 @@
 codegen = { git = "https://github.com/matter-labs/solidity_plonk_verifier.git", branch = "dev" }
 zkevm_test_harness = { git = "https://github.com/matter-labs/era-zkevm_test_harness.git", branch = "v1.3.3" }
 zk_evm_1_4_1 = { package = "zk_evm", git = "https://github.com/matter-labs/era-zk_evm.git", branch = "v1.4.1" }
-<<<<<<< HEAD
 zk_evm_1_3_3 = { package = "zk_evm", git = "https://github.com/matter-labs/era-zk_evm.git", tag = "v1.3.3-rc2" }
 zksync_consensus_roles = { version = "0.1.0", git = "https://github.com/matter-labs/era-consensus.git", rev = "5727a3e0b22470bb90092388f9125bcb366df613" }
-=======
-zk_evm_1_4_0 = { package = "zk_evm", git = "https://github.com/matter-labs/era-zk_evm.git", branch = "v1.4.0" }
-zk_evm = { git = "https://github.com/matter-labs/era-zk_evm.git", tag = "v1.3.3-rc2" }
->>>>>>> f833b6c3
 zksync_protobuf = { version = "0.1.0", git = "https://github.com/matter-labs/era-consensus.git", rev = "5727a3e0b22470bb90092388f9125bcb366df613" }
 
 anyhow = "1.0.75"
