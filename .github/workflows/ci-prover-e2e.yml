--- conflicted
+++ resolved
@@ -37,31 +37,9 @@
           ci_run sccache --start-server
           ci_run git config --global --add safe.directory "*"
 
-<<<<<<< HEAD
-      - name: Checkout DualVerifier commit
-        working-directory: ./contracts
-        if: matrix.compressor-mode == 'fflonk'
-        run: |
-          git fetch
-          # Checkout the commit with the DualVerifier contract to test FFLONK interface
-          git checkout bcdd1cb05e8f4d9ec2dd41e2cc668cdfe30ee535
-          git submodule update --init --recursive
-          git rev-parse HEAD
-
       - name: Install yq
         run: sudo wget https://github.com/mikefarah/yq/releases/latest/download/yq_linux_amd64 -O /usr/local/bin/yq && sudo chmod a+x /usr/local/bin/yq
 
-      - name: Set new genesis for fflonk 
-        # Note, that while `Verifier` is not explicitly a part of the genesis state,
-        # it affects it indirectly as it is a part of the repo.
-        working-directory: ./etc/env/file_based
-        if: matrix.compressor-mode == 'fflonk'
-        run: |
-          yq -e -i '.genesis_root = "0xf15e1f51b54d18843eb6ff18532921165b3393910b489a7b58933220363d9204"' genesis.yaml
-          yq -e -i '.genesis_batch_commitment = "0xabfaad1553b5325624826db5b57de11b6be33285b9e0324665cce50d7f179a63"' genesis.yaml
-
-=======
->>>>>>> d44ceca9
       - name: Init
         run: |
           ci_run chmod -R +x ./bin
