--- conflicted
+++ resolved
@@ -126,11 +126,7 @@
 
     use zksync_eth_client::clients::MockEthereum;
     use zksync_types::{ethabi, U256};
-<<<<<<< HEAD
-    use zksync_web3_decl::{error::EnrichedClientError, jsonrpsee::types::ErrorObject};
-=======
-    use zksync_web3_decl::client::MockClient;
->>>>>>> e55b11fb
+    use zksync_web3_decl::{client::MockClient, jsonrpsee::types::ErrorObject};
 
     use super::*;
 
