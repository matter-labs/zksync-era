//! High-level sync layer tests.

use async_trait::async_trait;
use tokio::{sync::watch, task::JoinHandle};

use std::{
    collections::{HashMap, VecDeque},
    iter,
    time::{Duration, Instant},
};

use db_test_macro::db_test;
use zksync_config::configs::chain::NetworkConfig;
use zksync_contracts::{BaseSystemContractsHashes, SystemContractCode};
use zksync_dal::{ConnectionPool, StorageProcessor};
use zksync_types::{
    api, Address, L1BatchNumber, L2ChainId, MiniblockNumber, ProtocolVersionId, Transaction, H256,
};

use super::{
    fetcher::MainNodeFetcherCursor,
    sync_action::{ActionQueueSender, SyncAction},
    *,
};
use crate::{
    api_server::web3::tests::spawn_http_server,
    genesis::{ensure_genesis_state, GenesisParams},
    state_keeper::{
        tests::{create_l1_batch_metadata, create_l2_transaction, TestBatchExecutorBuilder},
        ZkSyncStateKeeper,
    },
};
<<<<<<< HEAD
use zksync_dal::ConnectionPool;
use zksync_types::{Address, L1BatchNumber, L2ChainId, MiniblockNumber, ProtocolVersionId, H256};
=======
>>>>>>> 9254c0df

const TEST_TIMEOUT: Duration = Duration::from_secs(10);
const POLL_INTERVAL: Duration = Duration::from_millis(50);

#[derive(Debug, Default)]
struct MockMainNodeClient {
    l2_blocks: Vec<api::en::SyncBlock>,
}

impl MockMainNodeClient {
    /// `miniblock_count` doesn't include a fictive miniblock. Returns hashes of generated transactions.
    fn push_l1_batch(&mut self, miniblock_count: u32) -> Vec<H256> {
        let l1_batch_number = self
            .l2_blocks
            .last()
            .map_or(L1BatchNumber(0), |block| block.l1_batch_number + 1);
        let number_offset = self.l2_blocks.len() as u32;

        let mut tx_hashes = vec![];
        let l2_blocks = (0..=miniblock_count).map(|number| {
            let is_fictive = number == miniblock_count;
            let transactions = if is_fictive {
                vec![]
            } else {
                let transaction = create_l2_transaction(10, 100);
                tx_hashes.push(transaction.hash());
                vec![transaction.into()]
            };
            let number = number + number_offset;

            api::en::SyncBlock {
                number: MiniblockNumber(number),
                l1_batch_number,
                last_in_batch: is_fictive,
                timestamp: number.into(),
                root_hash: Some(H256::repeat_byte(1)),
                l1_gas_price: 2,
                l2_fair_gas_price: 3,
                base_system_contracts_hashes: BaseSystemContractsHashes::default(),
                operator_address: Address::repeat_byte(2),
                transactions: Some(transactions),
                virtual_blocks: Some(!is_fictive as u32),
                hash: Some(H256::repeat_byte(1)),
                protocol_version: ProtocolVersionId::latest(),
            }
        });

        self.l2_blocks.extend(l2_blocks);
        tx_hashes
    }
}

#[async_trait]
impl MainNodeClient for MockMainNodeClient {
    async fn fetch_system_contract_by_hash(
        &self,
        _hash: H256,
    ) -> anyhow::Result<SystemContractCode> {
        anyhow::bail!("Not implemented");
    }

    async fn fetch_genesis_contract_bytecode(
        &self,
        _address: Address,
    ) -> anyhow::Result<Option<Vec<u8>>> {
        anyhow::bail!("Not implemented");
    }

    async fn fetch_protocol_version(
        &self,
        _protocol_version: ProtocolVersionId,
    ) -> anyhow::Result<api::ProtocolVersion> {
        anyhow::bail!("Not implemented");
    }

    async fn fetch_genesis_l1_batch_hash(&self) -> anyhow::Result<H256> {
        anyhow::bail!("Not implemented");
    }

    async fn fetch_l2_block_number(&self) -> anyhow::Result<MiniblockNumber> {
        if let Some(number) = self.l2_blocks.len().checked_sub(1) {
            Ok(MiniblockNumber(number as u32))
        } else {
            anyhow::bail!("Not implemented");
        }
    }

    async fn fetch_l2_block(
        &self,
        number: MiniblockNumber,
        with_transactions: bool,
    ) -> anyhow::Result<Option<api::en::SyncBlock>> {
        let Some(mut block) = self.l2_blocks.get(number.0 as usize).cloned() else {
            return Ok(None);
        };
        if !with_transactions {
            block.transactions = None;
        }
        Ok(Some(block))
    }
}

fn open_l1_batch(number: u32, timestamp: u64, first_miniblock_number: u32) -> SyncAction {
    SyncAction::OpenBatch {
        number: L1BatchNumber(number),
        timestamp,
        l1_gas_price: 2,
        l2_fair_gas_price: 3,
        operator_address: Default::default(),
        protocol_version: ProtocolVersionId::latest(),
        first_miniblock_info: (MiniblockNumber(first_miniblock_number), 1),
        prev_miniblock_hash: H256::default(),
    }
}

#[derive(Debug)]
struct StateKeeperHandles {
    actions_sender: ActionQueueSender,
    stop_sender: watch::Sender<bool>,
    sync_state: SyncState,
    task: JoinHandle<anyhow::Result<()>>,
}

impl StateKeeperHandles {
    async fn wait(self, mut condition: impl FnMut(&SyncState) -> bool) {
        let started_at = Instant::now();
        loop {
            assert!(
                started_at.elapsed() <= TEST_TIMEOUT,
                "Timed out waiting for miniblock to be sealed"
            );
            if self.task.is_finished() {
                match self.task.await {
                    Err(err) => panic!("State keeper panicked: {}", err),
                    Ok(Err(err)) => panic!("State keeper finished with an error: {}", err),
                    Ok(Ok(())) => unreachable!(),
                }
            }
            if condition(&self.sync_state) {
                break;
            }
            tokio::time::sleep(POLL_INTERVAL).await;
        }

        self.stop_sender.send_replace(true);
        self.task.await.unwrap().unwrap();
    }
}

async fn ensure_genesis(storage: &mut StorageProcessor<'_>) {
    if storage.blocks_dal().is_genesis_needed().await.unwrap() {
        ensure_genesis_state(storage, L2ChainId::default(), &GenesisParams::mock())
            .await
            .unwrap();
    }
}

/// `tx_hashes` are grouped by the L1 batch.
async fn run_state_keeper(pool: ConnectionPool, tx_hashes: &[&[H256]]) -> StateKeeperHandles {
    assert!(!tx_hashes.is_empty());
    assert!(tx_hashes.iter().all(|tx_hashes| !tx_hashes.is_empty()));

    ensure_genesis(&mut pool.access_storage().await.unwrap()).await;

    let (actions_sender, actions) = ActionQueue::new();
    let sync_state = SyncState::new();
    let io = ExternalIO::new(
        pool,
        actions,
        sync_state.clone(),
        Box::<MockMainNodeClient>::default(),
        Address::repeat_byte(1),
        u32::MAX,
        L2ChainId::default(),
    )
    .await;

    let (stop_sender, stop_receiver) = watch::channel(false);
    let mut batch_executor_base = TestBatchExecutorBuilder::default();
    for &tx_hashes_in_l1_batch in tx_hashes {
        batch_executor_base.push_successful_transactions(tx_hashes_in_l1_batch);
    }

    let state_keeper = ZkSyncStateKeeper::without_sealer(
        stop_receiver,
        Box::new(io),
        Box::new(batch_executor_base),
    );
    StateKeeperHandles {
        actions_sender,
        stop_sender,
        sync_state,
        task: tokio::spawn(state_keeper.run()),
    }
}

fn extract_tx_hashes<'a>(actions: impl IntoIterator<Item = &'a SyncAction>) -> Vec<H256> {
    actions
        .into_iter()
        .filter_map(|action| {
            if let SyncAction::Tx(tx) = action {
                Some(tx.hash())
            } else {
                None
            }
        })
        .collect()
}

#[tokio::test]
async fn external_io_basics() {
    let pool = ConnectionPool::test_pool().await;
    let open_l1_batch = open_l1_batch(1, 1, 1);
    let tx = create_l2_transaction(10, 100);
    let tx_hash = tx.hash();
    let tx = SyncAction::Tx(Box::new(tx.into()));
    let actions = vec![open_l1_batch, tx, SyncAction::SealMiniblock];

    let state_keeper = run_state_keeper(pool.clone(), &[&extract_tx_hashes(&actions)]).await;
    state_keeper.actions_sender.push_actions(actions).await;
    // Wait until the miniblock is sealed.
    state_keeper
        .wait(|state| state.get_local_block() == MiniblockNumber(1))
        .await;

    // Check that the miniblock is persisted.
    let mut storage = pool.access_storage().await.unwrap();
    let miniblock = storage
        .blocks_dal()
        .get_miniblock_header(MiniblockNumber(1))
        .await
        .unwrap()
        .expect("Miniblock #1 is not persisted");
    assert_eq!(miniblock.timestamp, 1);
    assert_eq!(miniblock.l1_gas_price, 2);
    assert_eq!(miniblock.l2_fair_gas_price, 3);
    assert_eq!(miniblock.l1_tx_count, 0);
    assert_eq!(miniblock.l2_tx_count, 1);

    let tx_receipt = storage
        .transactions_web3_dal()
        .get_transaction_receipt(tx_hash)
        .await
        .unwrap()
        .expect("Transaction not persisted");
    assert_eq!(tx_receipt.block_number, Some(1.into()));
    assert_eq!(tx_receipt.transaction_index, 0.into());
}

<<<<<<< HEAD
#[tokio::test]
async fn external_io_with_multiple_miniblocks() {
    let pool = ConnectionPool::test_pool().await;
=======
async fn run_state_keeper_with_multiple_miniblocks(pool: ConnectionPool) -> Vec<H256> {
>>>>>>> 9254c0df
    let open_l1_batch = open_l1_batch(1, 1, 1);
    let txs = (0..5).map(|_| {
        let tx = create_l2_transaction(10, 100);
        SyncAction::Tx(Box::new(tx.into()))
    });
    let first_miniblock_actions: Vec<_> = iter::once(open_l1_batch)
        .chain(txs)
        .chain([SyncAction::SealMiniblock])
        .collect();

    let open_miniblock = SyncAction::Miniblock {
        number: MiniblockNumber(2),
        timestamp: 2,
        virtual_blocks: 1,
    };
    let more_txs = (0..3).map(|_| {
        let tx = create_l2_transaction(10, 100);
        SyncAction::Tx(Box::new(tx.into()))
    });
    let second_miniblock_actions: Vec<_> = iter::once(open_miniblock)
        .chain(more_txs)
        .chain([SyncAction::SealMiniblock])
        .collect();

    let tx_hashes = extract_tx_hashes(
        first_miniblock_actions
            .iter()
            .chain(&second_miniblock_actions),
    );
    let state_keeper = run_state_keeper(pool, &[&tx_hashes]).await;
    state_keeper
        .actions_sender
        .push_actions(first_miniblock_actions)
        .await;
    state_keeper
        .actions_sender
        .push_actions(second_miniblock_actions)
        .await;
    // Wait until both miniblocks are sealed.
    state_keeper
        .wait(|state| state.get_local_block() == MiniblockNumber(2))
        .await;
    tx_hashes
}

#[db_test]
async fn external_io_with_multiple_miniblocks(pool: ConnectionPool) {
    let tx_hashes = run_state_keeper_with_multiple_miniblocks(pool.clone()).await;
    assert_eq!(tx_hashes.len(), 8);

    // Check that both miniblocks are persisted.
    let tx_hashes_by_miniblock = [(1, &tx_hashes[..5]), (2, &tx_hashes[5..])];
    let mut storage = pool.access_storage().await.unwrap();
    for (number, expected_tx_hashes) in tx_hashes_by_miniblock {
        let miniblock = storage
            .blocks_dal()
            .get_miniblock_header(MiniblockNumber(number))
            .await
            .unwrap()
            .unwrap_or_else(|| panic!("Miniblock #{} is not persisted", number));
        assert_eq!(miniblock.l2_tx_count, expected_tx_hashes.len() as u16);
        assert_eq!(miniblock.timestamp, u64::from(number));

        let sync_block = storage
            .sync_dal()
            .sync_block(MiniblockNumber(number), Address::repeat_byte(1), true)
            .await
            .unwrap()
            .unwrap_or_else(|| panic!("Sync block #{} is not persisted", number));

        let transactions = sync_block.transactions.unwrap();
        assert_eq!(transactions.len(), expected_tx_hashes.len());
        let tx_hashes: Vec<_> = transactions.iter().map(Transaction::hash).collect();
        assert_eq!(tx_hashes, expected_tx_hashes);
    }
    drop(storage);

    test_external_io_recovery(pool, tx_hashes).await;
}

async fn test_external_io_recovery(pool: ConnectionPool, mut tx_hashes: Vec<H256>) {
    let new_tx = create_l2_transaction(10, 100);
    tx_hashes.push(new_tx.hash());
    let new_tx = SyncAction::Tx(Box::new(new_tx.into()));

    let state_keeper = run_state_keeper(pool.clone(), &[&tx_hashes]).await;
    // Check that the state keeper state is restored.
    assert_eq!(
        state_keeper.sync_state.get_local_block(),
        MiniblockNumber(2)
    );

    // Send new actions and wait until the new miniblock is sealed.
    let open_miniblock = SyncAction::Miniblock {
        number: MiniblockNumber(3),
        timestamp: 3,
        virtual_blocks: 1,
    };
    let actions = vec![open_miniblock, new_tx, SyncAction::SealMiniblock];
    state_keeper.actions_sender.push_actions(actions).await;
    state_keeper
        .wait(|state| state.get_local_block() == MiniblockNumber(3))
        .await;

    let mut storage = pool.access_storage().await.unwrap();
    let miniblock = storage
        .blocks_dal()
        .get_miniblock_header(MiniblockNumber(3))
        .await
        .unwrap()
        .expect("Miniblock #3 is not persisted");
    assert_eq!(miniblock.l2_tx_count, 1);
    assert_eq!(miniblock.timestamp, 3);
}

async fn mock_l1_batch_hash_computation(pool: ConnectionPool, number: u32) {
    loop {
        let mut storage = pool.access_storage().await.unwrap();
        let last_l1_batch_number = storage
            .blocks_dal()
            .get_sealed_l1_batch_number()
            .await
            .unwrap();
        if last_l1_batch_number < L1BatchNumber(number) {
            tokio::time::sleep(POLL_INTERVAL).await;
            continue;
        }

        let metadata = create_l1_batch_metadata(number);
        storage
            .blocks_dal()
            .save_l1_batch_metadata(L1BatchNumber(1), &metadata, H256::zero())
            .await
            .unwrap();
        break;
    }
}

#[tokio::test]
async fn external_io_with_multiple_l1_batches() {
    let pool = ConnectionPool::test_pool().await;
    let l1_batch = open_l1_batch(1, 1, 1);
    let first_tx = create_l2_transaction(10, 100);
    let first_tx_hash = first_tx.hash();
    let first_tx = SyncAction::Tx(Box::new(first_tx.into()));
    let first_l1_batch_actions = vec![l1_batch, first_tx, SyncAction::SealMiniblock];

    let fictive_miniblock = SyncAction::Miniblock {
        number: MiniblockNumber(2),
        timestamp: 2,
        virtual_blocks: 0,
    };
    let seal_l1_batch = SyncAction::SealBatch { virtual_blocks: 0 };
    let fictive_miniblock_actions = vec![fictive_miniblock, seal_l1_batch];

    let l1_batch = open_l1_batch(2, 3, 3);
    let second_tx = create_l2_transaction(10, 100);
    let second_tx_hash = second_tx.hash();
    let second_tx = SyncAction::Tx(Box::new(second_tx.into()));
    let second_l1_batch_actions = vec![l1_batch, second_tx, SyncAction::SealMiniblock];

    let state_keeper = run_state_keeper(pool.clone(), &[&[first_tx_hash], &[second_tx_hash]]).await;
    state_keeper
        .actions_sender
        .push_actions(first_l1_batch_actions)
        .await;
    state_keeper
        .actions_sender
        .push_actions(fictive_miniblock_actions)
        .await;
    state_keeper
        .actions_sender
        .push_actions(second_l1_batch_actions)
        .await;

    let hash_task = tokio::spawn(mock_l1_batch_hash_computation(pool.clone(), 1));
    // Wait until the miniblocks are sealed.
    state_keeper
        .wait(|state| state.get_local_block() == MiniblockNumber(3))
        .await;
    hash_task.await.unwrap();

    let mut storage = pool.access_storage().await.unwrap();
    let l1_batch_header = storage
        .blocks_dal()
        .get_l1_batch_header(L1BatchNumber(1))
        .await
        .unwrap()
        .expect("L1 batch #1 is not persisted");
    assert_eq!(l1_batch_header.timestamp, 1);
    assert_eq!(l1_batch_header.l2_tx_count, 1);

    let (first_miniblock, last_miniblock) = storage
        .blocks_dal()
        .get_miniblock_range_of_l1_batch(L1BatchNumber(1))
        .await
        .unwrap()
        .expect("Miniblock range for L1 batch #1 is not persisted");
    assert_eq!(first_miniblock, MiniblockNumber(1));
    assert_eq!(last_miniblock, MiniblockNumber(2));

    let fictive_miniblock = storage
        .blocks_dal()
        .get_miniblock_header(MiniblockNumber(2))
        .await
        .unwrap()
        .expect("Fictive miniblock #2 is not persisted");
    assert_eq!(fictive_miniblock.timestamp, 2);
    assert_eq!(fictive_miniblock.l2_tx_count, 0);
}

#[db_test]
async fn fetcher_basics(pool: ConnectionPool) {
    let mut storage = pool.access_storage().await.unwrap();
    ensure_genesis(&mut storage).await;
    let fetcher_cursor = MainNodeFetcherCursor::new(&mut storage).await.unwrap();
    assert_eq!(fetcher_cursor.l1_batch, L1BatchNumber(0));
    assert_eq!(fetcher_cursor.miniblock, MiniblockNumber(1));
    drop(storage);

    let mut mock_client = MockMainNodeClient::default();
    mock_client.push_l1_batch(0);
    // ^ The genesis L1 batch will not be queried, so we're OK with filling it with non-authentic data
    let mut tx_hashes = VecDeque::from(mock_client.push_l1_batch(1));
    tx_hashes.extend(mock_client.push_l1_batch(2));

    let (actions_sender, mut actions) = ActionQueue::new();
    let (stop_sender, stop_receiver) = watch::channel(false);
    let sync_state = SyncState::default();
    let fetcher = fetcher_cursor.into_fetcher(
        Box::new(mock_client),
        actions_sender,
        sync_state.clone(),
        stop_receiver,
    );
    let fetcher_task = tokio::spawn(fetcher.run());

    // Check that sync_state is updated.
    while sync_state.get_main_node_block() < MiniblockNumber(5) {
        tokio::time::sleep(POLL_INTERVAL).await;
    }

    // Check generated actions. Some basic checks are performed by `ActionQueueSender`.
    let mut current_l1_batch_number = L1BatchNumber(0);
    let mut current_miniblock_number = MiniblockNumber(0);
    let mut tx_count_in_miniblock = 0;
    let started_at = Instant::now();
    loop {
        assert!(
            started_at.elapsed() <= TEST_TIMEOUT,
            "Timed out waiting for fetcher"
        );
        let Some(action) = actions.pop_action() else {
            tokio::time::sleep(POLL_INTERVAL).await;
            continue;
        };
        match action {
            SyncAction::OpenBatch { number, .. } => {
                current_l1_batch_number += 1;
                current_miniblock_number += 1; // First miniblock is implicitly opened
                tx_count_in_miniblock = 0;
                assert_eq!(number, current_l1_batch_number);
            }
            SyncAction::Miniblock { number, .. } => {
                current_miniblock_number += 1;
                tx_count_in_miniblock = 0;
                assert_eq!(number, current_miniblock_number);
            }
            SyncAction::SealBatch { virtual_blocks } => {
                assert_eq!(virtual_blocks, 0);
                assert_eq!(tx_count_in_miniblock, 0);
                if current_miniblock_number == MiniblockNumber(5) {
                    break;
                }
            }
            SyncAction::Tx(tx) => {
                assert_eq!(tx.hash(), tx_hashes.pop_front().unwrap());
                tx_count_in_miniblock += 1;
            }
            SyncAction::SealMiniblock => {
                assert_eq!(tx_count_in_miniblock, 1);
            }
        }
    }

    stop_sender.send_replace(true);
    fetcher_task.await.unwrap().unwrap();
}

#[db_test]
async fn fetcher_with_real_server(pool: ConnectionPool) {
    // Fill in transactions grouped in multiple miniblocks in the storage.
    let tx_hashes = run_state_keeper_with_multiple_miniblocks(pool.clone()).await;
    let mut tx_hashes = VecDeque::from(tx_hashes);

    // Start the API server.
    let network_config = NetworkConfig::from_env().unwrap();
    let (stop_sender, stop_receiver) = watch::channel(false);
    let server_handles =
        spawn_http_server(&network_config, pool.clone(), stop_receiver.clone()).await;
    server_handles.wait_until_ready().await;
    let server_addr = &server_handles.local_addr;

    // Start the fetcher connected to the API server.
    let sync_state = SyncState::default();
    let (actions_sender, mut actions) = ActionQueue::new();
    let client = <dyn MainNodeClient>::json_rpc(&format!("http://{server_addr}/")).unwrap();
    let fetcher_cursor = MainNodeFetcherCursor {
        miniblock: MiniblockNumber(1),
        l1_batch: L1BatchNumber(0),
    };
    let fetcher = fetcher_cursor.into_fetcher(
        Box::new(client),
        actions_sender,
        sync_state.clone(),
        stop_receiver,
    );
    let fetcher_task = tokio::spawn(fetcher.run());

    // Check generated actions.
    let mut current_miniblock_number = MiniblockNumber(0);
    let mut tx_count_in_miniblock = 0;
    let miniblock_number_to_tx_count = HashMap::from([(1, 5), (2, 3)]);
    let started_at = Instant::now();
    loop {
        assert!(
            started_at.elapsed() <= TEST_TIMEOUT,
            "Timed out waiting for fetcher actions"
        );
        let Some(action) = actions.pop_action() else {
            tokio::time::sleep(POLL_INTERVAL).await;
            continue;
        };
        match action {
            SyncAction::OpenBatch {
                number,
                first_miniblock_info,
                ..
            } => {
                assert_eq!(number, L1BatchNumber(1));
                current_miniblock_number += 1; // First miniblock is implicitly opened
                tx_count_in_miniblock = 0;
                assert_eq!(first_miniblock_info.0, current_miniblock_number);
            }
            SyncAction::SealBatch { .. } => unreachable!("L1 batches are not sealed in test"),
            SyncAction::Miniblock { number, .. } => {
                current_miniblock_number += 1;
                tx_count_in_miniblock = 0;
                assert_eq!(number, current_miniblock_number);
            }
            SyncAction::Tx(tx) => {
                assert_eq!(tx.hash(), tx_hashes.pop_front().unwrap());
                tx_count_in_miniblock += 1;
            }
            SyncAction::SealMiniblock => {
                assert_eq!(
                    tx_count_in_miniblock,
                    miniblock_number_to_tx_count[&current_miniblock_number]
                );
                if current_miniblock_number == MiniblockNumber(2) {
                    break;
                }
            }
        }
    }

    stop_sender.send_replace(true);
    fetcher_task.await.unwrap().unwrap();
    server_handles.shutdown().await;
}<|MERGE_RESOLUTION|>--- conflicted
+++ resolved
@@ -30,11 +30,7 @@
         ZkSyncStateKeeper,
     },
 };
-<<<<<<< HEAD
 use zksync_dal::ConnectionPool;
-use zksync_types::{Address, L1BatchNumber, L2ChainId, MiniblockNumber, ProtocolVersionId, H256};
-=======
->>>>>>> 9254c0df
 
 const TEST_TIMEOUT: Duration = Duration::from_secs(10);
 const POLL_INTERVAL: Duration = Duration::from_millis(50);
@@ -284,13 +280,7 @@
     assert_eq!(tx_receipt.transaction_index, 0.into());
 }
 
-<<<<<<< HEAD
-#[tokio::test]
-async fn external_io_with_multiple_miniblocks() {
-    let pool = ConnectionPool::test_pool().await;
-=======
 async fn run_state_keeper_with_multiple_miniblocks(pool: ConnectionPool) -> Vec<H256> {
->>>>>>> 9254c0df
     let open_l1_batch = open_l1_batch(1, 1, 1);
     let txs = (0..5).map(|_| {
         let tx = create_l2_transaction(10, 100);
