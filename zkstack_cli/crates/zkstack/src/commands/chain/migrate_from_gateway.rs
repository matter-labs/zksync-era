--- conflicted
+++ resolved
@@ -23,20 +23,9 @@
         script_params::GATEWAY_PREPARATION,
     },
     traits::{ReadConfig, SaveConfig},
-<<<<<<< HEAD
-    EcosystemConfig, EthSenderLimits,
-};
-use zkstack_cli_types::L1BatchCommitmentMode;
-use zksync_basic_types::{
-    pubdata_da::PubdataSendingMode, settlement::SettlementMode, L2ChainId, SLChainId, H256, U256,
-    U64,
-};
-=======
     EcosystemConfig,
 };
-use zksync_basic_types::{H256, U256, U64};
-use zksync_types::L2ChainId;
->>>>>>> d1bac66e
+use zksync_basic_types::{L2ChainId, H256, U256, U64};
 use zksync_web3_decl::client::{Client, L2};
 
 use crate::{
@@ -85,16 +74,6 @@
 
     let l1_url = chain_config.get_secrets_config().await?.l1_rpc_url()?;
 
-<<<<<<< HEAD
-    let genesis_config = chain_config.get_genesis_config().await?;
-
-    let is_rollup = matches!(
-        genesis_config.l1_batch_commitment_mode()?,
-        L1BatchCommitmentMode::Rollup
-    );
-
-=======
->>>>>>> d1bac66e
     let preparation_config_path = GATEWAY_PREPARATION.input(&ecosystem_config.link_to_code);
     let preparation_config = GatewayPreparationConfig::new(
         &gateway_chain_config,
@@ -104,13 +83,8 @@
     )?;
     preparation_config.save(shell, preparation_config_path)?;
 
-<<<<<<< HEAD
     let chain_contracts_config = chain_config.get_contracts_config()?;
     let gateway_chain_chain_config = chain_config.get_gateway_chain_config().await?;
-=======
-    let chain_contracts_config = chain_config.get_contracts_config().unwrap();
-    let gateway_chain_chain_config = chain_config.get_gateway_chain_config().unwrap();
->>>>>>> d1bac66e
     let chain_admin_addr = chain_contracts_config.l1.chain_admin_addr;
     let chain_access_control_restriction =
         chain_contracts_config.l1.access_control_restriction_addr;
@@ -125,11 +99,7 @@
                 (
                     chain_admin_addr,
                     chain_access_control_restriction.context("chain_access_control_restriction")?,
-<<<<<<< HEAD
                     gateway_chain_chain_config.chain_admin_addr()?,
-=======
-                    gateway_chain_chain_config.chain_admin_addr,
->>>>>>> d1bac66e
                     U256::from(chain_config.chain_id.as_u64()),
                 ),
             )
@@ -183,26 +153,6 @@
     )
     .await?;
 
-<<<<<<< HEAD
-    let mut gateway_chain_chain_config = gateway_chain_chain_config.patched();
-    gateway_chain_chain_config.set_gateway_chain_id(SLChainId(0))?;
-    gateway_chain_chain_config.save().await?;
-
-    let mut general_config = chain_config.get_general_config().await?.patched();
-    general_config.set_settlement_mode(SettlementMode::SettlesToL1)?;
-    if is_rollup {
-        general_config.set_pubdata_sending_mode(PubdataSendingMode::Blobs)?;
-    }
-    general_config.set_eth_sender_confirmations(0)?;
-
-    // Undoing what was changed during migration to gateway.
-    // TODO(EVM-925): maybe remove this logic.
-    general_config.set_eth_sender_limits(EthSenderLimits {
-        max_aggregated_tx_gas: 15_000_000,
-        max_eth_tx_data_size: 120_000,
-    })?;
-    general_config.save().await?;
-=======
     let l1_da_validator_addr = get_l1_da_validator(&chain_config)
         .await
         .context("l1_da_validator_addr")?;
@@ -224,7 +174,6 @@
     )
     .await?;
     spinner.finish();
->>>>>>> d1bac66e
     Ok(())
 }
 
