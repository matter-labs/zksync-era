--- conflicted
+++ resolved
@@ -32,18 +32,11 @@
         database::{MerkleTreeConfig, MerkleTreeMode},
         ContractsConfigReduced,
     },
-<<<<<<< HEAD
     ApiConfig, DBConfig, GenesisConfig, PostgresConfig,
-};
-use zksync_contracts::governance_contract;
-use zksync_dal::{healthcheck::ConnectionPoolHealthCheck, ConnectionPool};
-=======
-    ApiConfig, ContractsConfig, DBConfig, GenesisConfig, PostgresConfig,
 };
 use zksync_contracts::governance_contract;
 use zksync_dal::{metrics::PostgresMetrics, ConnectionPool, Core, CoreDal};
 use zksync_db_connection::healthcheck::ConnectionPoolHealthCheck;
->>>>>>> 4b634fd7
 use zksync_eth_client::{
     clients::{PKSigningClient, QueryClient},
     BoundEthInterface,
@@ -121,11 +114,7 @@
         .build()
         .await
         .context("failed to build connection_pool")?;
-<<<<<<< HEAD
-    let mut storage = pool.access_storage().await.context("access_storage()")?;
-=======
     let mut storage = pool.connection().await.context("connection()")?;
->>>>>>> 4b634fd7
 
     let params = GenesisParams::load_genesis_params(genesis_config)?;
     genesis::ensure_genesis_state(&mut storage, &params).await?;
@@ -234,12 +223,8 @@
 
 pub async fn initialize_components(
     configs: &TempConfigStore,
-<<<<<<< HEAD
     contracts_config: &ContractsConfigReduced,
-    components: Vec<Component>,
-=======
     components: &[Component],
->>>>>>> 4b634fd7
     secrets: &Secrets,
 ) -> anyhow::Result<(
     Vec<JoinHandle<anyhow::Result<()>>>,
