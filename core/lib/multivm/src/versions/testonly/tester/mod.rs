--- conflicted
+++ resolved
@@ -8,15 +8,6 @@
     writes::StateDiffRecord,
     Address, L1BatchNumber, StorageKey, Transaction, H256, U256,
 };
-<<<<<<< HEAD
-use zksync_vm_interface::{
-    pubdata::PubdataBuilder,
-    tracer::{ValidationParams, ViolatedValidationRule},
-    CurrentExecutionState, InspectExecutionMode, VmExecutionResultAndLogs,
-    VmInterfaceHistoryEnabled,
-};
-=======
->>>>>>> 00badcaa
 
 pub(crate) use self::transaction_test_info::{ExpectedError, TransactionTestInfo, TxModifier};
 use super::get_empty_storage;
@@ -24,6 +15,7 @@
     interface::{
         pubdata::{PubdataBuilder, PubdataInput},
         storage::{InMemoryStorage, StoragePtr, StorageView},
+        tracer::{ValidationParams, ViolatedValidationRule},
         CurrentExecutionState, InspectExecutionMode, L1BatchEnv, L2BlockEnv, SystemEnv,
         TxExecutionMode, VmExecutionResultAndLogs, VmFactory, VmInterfaceExt,
         VmInterfaceHistoryEnabled,
@@ -237,7 +229,9 @@
 
     /// Pushes a transaction with predefined refund value.
     fn push_transaction_with_refund(&mut self, tx: Transaction, refund: u64);
-<<<<<<< HEAD
+
+    /// Returns pubdata input.
+    fn pubdata_input(&self) -> PubdataInput;
 }
 
 pub(crate) trait TestedVmForValidation {
@@ -257,9 +251,4 @@
         computational_gas_limit: system.default_validation_computational_gas_limit,
         timestamp_asserter_params: None,
     }
-=======
-
-    /// Returns pubdata input.
-    fn pubdata_input(&self) -> PubdataInput;
->>>>>>> 00badcaa
 }