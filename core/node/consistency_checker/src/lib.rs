use std::{borrow::Cow, cmp::Ordering, collections::HashSet, fmt, time::Duration};

use anyhow::Context as _;
use serde::Serialize;
use tokio::sync::watch;
use zksync_contracts::{
    POST_BOOJUM_COMMIT_FUNCTION, POST_SHARED_BRIDGE_COMMIT_FUNCTION,
    POST_V26_GATEWAY_COMMIT_FUNCTION, PRE_BOOJUM_COMMIT_FUNCTION,
};
use zksync_dal::{Connection, ConnectionPool, Core, CoreDal};
use zksync_eth_client::{CallFunctionArgs, ContractCallError, EnrichedClientError, EthInterface};
use zksync_health_check::{Health, HealthStatus, HealthUpdater, ReactiveHealthCheck};
use zksync_l1_contract_interface::{
    i_executor::structures::{
        get_encoding_version, CommitBatchInfo, EncodingVersion, StoredBatchInfo,
        PUBDATA_SOURCE_BLOBS, PUBDATA_SOURCE_CALLDATA, PUBDATA_SOURCE_CUSTOM_PRE_GATEWAY,
    },
    Tokenizable,
};
use zksync_shared_metrics::{CheckerComponent, EN_METRICS};
use zksync_types::{
    commitment::{L1BatchCommitmentMode, L1BatchWithMetadata},
    ethabi,
    ethabi::{ParamType, Token},
    pubdata_da::PubdataSendingMode,
    settlement::SettlementLayer,
    try_stoppable, Address, L1BatchNumber, OrStopped, ProtocolVersionId, SLChainId, H256, U256,
};

pub mod node;
#[cfg(test)]
mod tests;

#[derive(Debug, thiserror::Error)]
enum CheckError {
    #[error("Web3 error communicating with L1")]
    Web3(#[from] EnrichedClientError),
    #[error("error calling L1 contract")]
    ContractCall(#[from] ContractCallError),
    /// Error that is caused by the main node providing incorrect information etc.
    #[error("failed validating commit transaction: {0}")]
    Validation(anyhow::Error),
    /// Error that is caused by violating invariants internal to *this* node (e.g., not having expected data in Postgres).
    #[error("internal error: {0}")]
    Internal(anyhow::Error),
}

impl CheckError {
    fn is_retriable(&self) -> bool {
        match self {
            Self::Web3(err) | Self::ContractCall(ContractCallError::EthereumGateway(err)) => {
                err.is_retryable()
            }
            _ => false,
        }
    }
}

/// Handler of life cycle events emitted by [`ConsistencyChecker`].
trait HandleConsistencyCheckerEvent: fmt::Debug + Send + Sync {
    fn initialize(&mut self);

    fn set_first_batch_to_check(&mut self, first_batch_to_check: L1BatchNumber);

    fn update_checked_batch(&mut self, last_checked_batch: L1BatchNumber);

    fn report_inconsistent_batch(&mut self, number: L1BatchNumber, err: &anyhow::Error);
}

/// Health details reported by [`ConsistencyChecker`].
#[derive(Debug, Default, Serialize)]
struct ConsistencyCheckerDetails {
    #[serde(skip_serializing_if = "Option::is_none")]
    first_checked_batch: Option<L1BatchNumber>,
    #[serde(skip_serializing_if = "Option::is_none")]
    last_checked_batch: Option<L1BatchNumber>,
    #[serde(skip_serializing_if = "Vec::is_empty")]
    inconsistent_batches: Vec<L1BatchNumber>,
}

impl ConsistencyCheckerDetails {
    fn health(&self) -> Health {
        let status = if self.inconsistent_batches.is_empty() {
            HealthStatus::Ready
        } else {
            HealthStatus::Affected
        };
        Health::from(status).with_details(self)
    }
}

/// Default [`HandleConsistencyCheckerEvent`] implementation that reports the batch number as a metric and via health check details.
#[derive(Debug)]
struct ConsistencyCheckerHealthUpdater {
    inner: HealthUpdater,
    current_details: ConsistencyCheckerDetails,
}

impl ConsistencyCheckerHealthUpdater {
    fn new() -> (ReactiveHealthCheck, Self) {
        let (health_check, health_updater) = ReactiveHealthCheck::new("consistency_checker");
        let this = Self {
            inner: health_updater,
            current_details: ConsistencyCheckerDetails::default(),
        };
        (health_check, this)
    }
}

impl HandleConsistencyCheckerEvent for ConsistencyCheckerHealthUpdater {
    fn initialize(&mut self) {
        self.inner.update(self.current_details.health());
    }

    fn set_first_batch_to_check(&mut self, first_batch_to_check: L1BatchNumber) {
        self.current_details.first_checked_batch = Some(first_batch_to_check);
        self.inner.update(self.current_details.health());
    }

    fn update_checked_batch(&mut self, last_checked_batch: L1BatchNumber) {
        tracing::info!("L1 batch #{last_checked_batch} is consistent with L1");
        EN_METRICS.last_correct_batch[&CheckerComponent::ConsistencyChecker]
            .set(last_checked_batch.0.into());
        self.current_details.last_checked_batch = Some(last_checked_batch);
        self.inner.update(self.current_details.health());
    }

    fn report_inconsistent_batch(&mut self, number: L1BatchNumber, err: &anyhow::Error) {
        tracing::warn!("L1 batch #{number} is inconsistent with L1: {err:?}");
        self.current_details.inconsistent_batches.push(number);
        self.inner.update(self.current_details.health());
    }
}

/// L1 commit data loaded from Postgres.
#[derive(Debug)]
struct LocalL1BatchCommitData {
    l1_batch: L1BatchWithMetadata,
    commit_tx_hash: H256,
    commit_chain_id: Option<SLChainId>,
    commitment_mode: L1BatchCommitmentMode,
}

impl LocalL1BatchCommitData {
    /// Returns `Ok(None)` if Postgres doesn't contain all data necessary to check L1 commitment
    /// for the specified batch.
    async fn new(
        storage: &mut Connection<'_, Core>,
        batch_number: L1BatchNumber,
    ) -> anyhow::Result<Option<Self>> {
        if storage
            .data_availability_dal()
            .l1_batch_missing_data_availability(batch_number)
            .await?
        {
            tracing::warn!(
                "L1 batch #{batch_number} is missing DA information, da_fetcher might be not started"
            );
            return Ok(None);
        }

        let Some(commit_tx_id) = storage
            .blocks_dal()
            .get_eth_commit_tx_id(batch_number)
            .await?
        else {
            return Ok(None);
        };

        let Some(pubdata_params) = storage
            .blocks_dal()
            .get_l1_batch_pubdata_params(batch_number)
            .await?
        else {
            return Ok(None);
        };

        let commit_tx_hash = storage
            .eth_sender_dal()
            .get_confirmed_tx_hash_by_eth_tx_id(commit_tx_id as u32)
            .await?
            .with_context(|| {
                format!("Commit tx hash not found in the database for tx id {commit_tx_id}")
            })?;

        let Some(l1_batch) = storage
            .blocks_dal()
            .get_l1_batch_metadata(batch_number)
            .await?
        else {
            return Ok(None);
        };

        let commit_chain_id = storage
            .eth_sender_dal()
            .get_batch_commit_chain_id(batch_number)
            .await?;

        let this = Self {
            l1_batch,
            commit_tx_hash,
            commitment_mode: pubdata_params.pubdata_type.into(),
            commit_chain_id,
        };
        let metadata = &this.l1_batch.metadata;

        // For Boojum batches, `bootloader_initial_content_commitment` and `events_queue_commitment`
        // are computed by the commitment generator.
        // I.e., for these batches, we may have partial metadata in Postgres, which would not be sufficient
        // to compute local L1 commitment.
        if !this.is_pre_boojum()
            && (metadata.bootloader_initial_content_commitment.is_none()
                || metadata.events_queue_commitment.is_none())
        {
            return Ok(None);
        }

        Ok(Some(this))
    }

    fn is_pre_boojum(&self) -> bool {
        self.l1_batch
            .header
            .protocol_version
            .is_none_or(|version| version.is_pre_boojum())
    }

    fn is_pre_shared_bridge(&self) -> bool {
        self.l1_batch
            .header
            .protocol_version
            .is_none_or(|version| version.is_pre_shared_bridge())
    }

    fn is_pre_v26_gateway(&self) -> bool {
        self.l1_batch
            .header
            .protocol_version
            .is_none_or(|version| version.is_pre_gateway())
    }

<<<<<<< HEAD
    fn is_pre_v29_interop(&self) -> bool {
        self.l1_batch
            .header
            .protocol_version
            .is_none_or(|version| version.is_pre_interop_fast_blocks())
=======
    fn get_encoding_version(&self) -> u8 {
        self.l1_batch
            .header
            .protocol_version
            .map_or(EncodingVersion::PreInterop.value(), get_encoding_version)
>>>>>>> 29672885
    }

    /// All returned errors are validation errors.
    fn verify_commitment(&self, reference: &ethabi::Token, is_gateway: bool) -> anyhow::Result<()> {
        let protocol_version = self
            .l1_batch
            .header
            .protocol_version
            .unwrap_or_else(ProtocolVersionId::last_potentially_undefined);
        let da = detect_da(
            protocol_version,
            reference,
            self.commitment_mode,
            is_gateway,
        )
        .context("cannot detect DA source from reference commitment token")?;

        let local_token =
            CommitBatchInfo::new(self.commitment_mode, &self.l1_batch, da).into_token();
        anyhow::ensure!(
            local_token == *reference,
            "Locally reproduced commitment differs from the reference obtained from L1; \
             local: {local_token:?}, reference: {reference:?}"
        );
        Ok(())
    }
}

/// Determines which DA source was used in the `reference` commitment. It's assumed that the commitment was created
/// using `CommitBatchInfo::into_token()`.
///
/// # Errors
///
/// Returns an error if `reference` is malformed.
pub fn detect_da(
    protocol_version: ProtocolVersionId,
    reference: &Token,
    commitment_mode: L1BatchCommitmentMode,
    is_gateway: bool,
) -> Result<PubdataSendingMode, ethabi::Error> {
    fn parse_error(message: impl Into<Cow<'static, str>>) -> ethabi::Error {
        ethabi::Error::Other(message.into())
    }

    if protocol_version.is_pre_1_4_2() {
        return Ok(PubdataSendingMode::Calldata);
    }

    let reference = match reference {
        Token::Tuple(tuple) => tuple,
        _ => {
            return Err(parse_error(format!(
                "reference has unexpected shape; expected a tuple, got {reference:?}"
            )))
        }
    };
    let Some(last_reference_token) = reference.last() else {
        return Err(parse_error("reference commitment data is empty"));
    };

    let last_reference_token = match last_reference_token {
        Token::Bytes(bytes) => bytes,
        _ => return Err(parse_error(format!(
            "last reference token has unexpected shape; expected bytes, got {last_reference_token:?}"
        ))),
    };

    if protocol_version.is_pre_gateway() {
        return match last_reference_token.first() {
            Some(&byte) if byte == PUBDATA_SOURCE_CALLDATA => Ok(PubdataSendingMode::Calldata),
            Some(&byte) if byte == PUBDATA_SOURCE_BLOBS => Ok(PubdataSendingMode::Blobs),
            Some(&byte) if byte == PUBDATA_SOURCE_CUSTOM_PRE_GATEWAY => Ok(PubdataSendingMode::Custom),
            Some(&byte) => Err(parse_error(format!(
                "unexpected first byte of the last reference token; expected one of [{PUBDATA_SOURCE_CALLDATA}, {PUBDATA_SOURCE_BLOBS}, {PUBDATA_SOURCE_CUSTOM_PRE_GATEWAY}], \
                    got {byte}"
            ))),
            None => Err(parse_error("last reference token is empty")),
        };
    }

    match commitment_mode {
        L1BatchCommitmentMode::Validium => {
            // `Calldata`, `RelayedL2Calldata` and `Blobs` are encoded exactly the same way,
            // token is just a `state_diff_hash` for them.
            // For `Custom` it's `state_diff_hash` followed by `da_inclusion_data`. We can't distinguish
            // between `Calldata`/`RelayedL2Calldata`/`Blobs`/`Custom` with empty `da_inclusion_data`,
            // but it's ok to just return a `Calldata` given they are all encoded the same.
            match last_reference_token.len().cmp(&32) {
                Ordering::Equal => Ok(PubdataSendingMode::Calldata),
                Ordering::Greater => Ok(PubdataSendingMode::Custom),
                Ordering::Less => Err(parse_error(
                    "unexpected last reference token len for post-gateway version validium",
                )),
            }
        }
        L1BatchCommitmentMode::Rollup => {
            // For rollup the format of this token (`operatorDAInput`) is:
            // 32 bytes - `state_diff_hash`
            // 32 bytes - hash of the full pubdata
            // 1 byte - number of blobs
            // 32 bytes for each blob - hashes of blobs
            // 1 byte - pubdata source
            // X bytes - blob/pubdata commitments

            let number_of_blobs = last_reference_token.get(64).copied().ok_or_else(|| {
                parse_error(format!(
                    "last reference token is too short; expected at least 65 bytes, got {}",
                    last_reference_token.len()
                ))
            })? as usize;

            match last_reference_token.get(65 + 32 * number_of_blobs) {
                Some(&byte) if byte == PUBDATA_SOURCE_CALLDATA => if is_gateway {
                    Ok(PubdataSendingMode::RelayedL2Calldata)
                } else {
                    Ok(PubdataSendingMode::Calldata)
                },
                Some(&byte) if byte == PUBDATA_SOURCE_BLOBS => Ok(PubdataSendingMode::Blobs),
                Some(&byte) => Err(parse_error(format!(
                    "unexpected first byte of the last reference token for rollup; expected one of [{PUBDATA_SOURCE_CALLDATA}, {PUBDATA_SOURCE_BLOBS}], \
                got {byte}"
                ))),
                None => Err(parse_error(format!("last reference token is too short; expected at least 65 bytes, got {}", last_reference_token.len()))),
            }
        }
    }
}

#[derive(Debug)]
pub struct SLChainAccess {
    client: Box<dyn EthInterface>,
    chain_id: SLChainId,
    diamond_proxy_addr: Option<Address>,
}

#[derive(Debug)]
pub struct ConsistencyChecker {
    /// ABI of the ZKsync contract
    contract: ethabi::Contract,
    /// How many past batches to check when starting
    max_batches_to_recheck: u32,
    sleep_interval: Duration,
    chain_data: SLChainAccess,
    settlement_layer: SettlementLayer,
    event_handler: Box<dyn HandleConsistencyCheckerEvent>,
    pool: ConnectionPool<Core>,
    health_check: ReactiveHealthCheck,
}

impl ConsistencyChecker {
    const DEFAULT_SLEEP_INTERVAL: Duration = Duration::from_secs(5);

    pub async fn new(
        sl_client: Box<dyn EthInterface>,
        max_batches_to_recheck: u32,
        pool: ConnectionPool<Core>,
        settlement_layer: SettlementLayer,
    ) -> anyhow::Result<Self> {
        let (health_check, health_updater) = ConsistencyCheckerHealthUpdater::new();
        let sl_chain_id = sl_client.fetch_chain_id().await?;
        let chain_data = SLChainAccess {
            client: sl_client,
            chain_id: sl_chain_id,
            diamond_proxy_addr: None,
        };

        Ok(Self {
            contract: zksync_contracts::hyperchain_contract(),
            max_batches_to_recheck,
            sleep_interval: Self::DEFAULT_SLEEP_INTERVAL,
            chain_data,
            settlement_layer,
            event_handler: Box::new(health_updater),
            pool,
            health_check,
        })
    }

    pub fn with_sl_diamond_proxy_addr(mut self, address: Address) -> Self {
        self.chain_data.diamond_proxy_addr = Some(address);
        self
    }

    /// Returns health check associated with this checker.
    pub fn health_check(&self) -> &ReactiveHealthCheck {
        &self.health_check
    }

    async fn check_commitments(
        &self,
        batch_number: L1BatchNumber,
        local: &LocalL1BatchCommitData,
    ) -> Result<(), CheckError> {
        let commit_tx_hash = local.commit_tx_hash;
        tracing::info!("Checking commit tx {commit_tx_hash} for L1 batch #{batch_number}");

        let commit_tx_status = self
            .chain_data
            .client
            .get_tx_status(commit_tx_hash)
            .await?
            .with_context(|| {
                format!(
                    "receipt for tx {commit_tx_hash:?} not found on target chain with id {}",
                    self.chain_data.chain_id
                )
            })
            .map_err(CheckError::Validation)?;
        if !commit_tx_status.success {
            let err = anyhow::anyhow!("main node gave us a failed commit tx {commit_tx_hash:?}");
            return Err(CheckError::Validation(err));
        }

        // We can't get tx calldata from the DB because it can be fake.
        let commit_tx = self
            .chain_data
            .client
            .get_tx(commit_tx_hash)
            .await?
            .with_context(|| format!("commit transaction {commit_tx_hash:?} not found on L1"))
            .map_err(CheckError::Internal)?; // we've got a transaction receipt previously, thus an internal error

        if let Some(diamond_proxy_addr) = self.chain_data.diamond_proxy_addr {
            let event = self
                .contract
                .event("BlockCommit")
                .context("`BlockCommit` event not found for ZKsync L1 contract")
                .map_err(CheckError::Internal)?;

            let committed_batch_numbers_by_logs =
                commit_tx_status.receipt.logs.into_iter().filter_map(|log| {
                    if log.address != diamond_proxy_addr {
                        return None;
                    }
                    let parsed_log = event
                        .parse_log_whole(ethabi::RawLog {
                            topics: log.topics,
                            data: log.data.0,
                        })
                        .ok()?;

                    parsed_log.params.into_iter().find_map(|param| {
                        (param.name == "batchNumber")
                            .then_some(param.value)
                            .and_then(ethabi::Token::into_uint)
                    })
                });
            let committed_batch_numbers_by_logs: HashSet<_> =
                committed_batch_numbers_by_logs.collect();
            tracing::debug!(
                "Commit transaction {commit_tx_hash:?} has `BlockCommit` event logs with the following batch numbers: \
                 {committed_batch_numbers_by_logs:?}"
            );

            if !committed_batch_numbers_by_logs.contains(&U256::from(batch_number.0)) {
                let err = anyhow::anyhow!(
                    "Commit transaction {commit_tx_hash:?} does not contain `BlockCommit` event log with batchNumber={batch_number}"
                );
                return Err(CheckError::Validation(err));
            }
        }

        let commit_function = if local.is_pre_boojum() {
            &*PRE_BOOJUM_COMMIT_FUNCTION
        } else if local.is_pre_shared_bridge() {
            &*POST_BOOJUM_COMMIT_FUNCTION
        } else if local.is_pre_v26_gateway() {
            &*POST_SHARED_BRIDGE_COMMIT_FUNCTION
        } else if local.is_pre_v29_interop() {
            &*POST_V26_GATEWAY_COMMIT_FUNCTION
        } else {
            self.contract
                .function("commitBatchesSharedBridge")
                .context("L1 contract does not have `commitBatchesSharedBridge` function")
                .map_err(CheckError::Internal)?
        };

        let commitment = Self::extract_commit_data(
            &commit_tx.input.0,
            commit_function,
            batch_number,
<<<<<<< HEAD
            local.is_pre_v26_gateway(),
=======
            local.is_pre_gateway(),
            local.get_encoding_version(),
>>>>>>> 29672885
        )
        .with_context(|| {
            format!("failed extracting commit data for transaction {commit_tx_hash:?}")
        })
        .map_err(CheckError::Validation)?;

        let is_gateway = self.settlement_layer.is_gateway();
        local
            .verify_commitment(&commitment, is_gateway)
            .map_err(CheckError::Validation)
    }

    /// All returned errors are validation errors.
    fn extract_commit_data(
        commit_tx_input_data: &[u8],
        commit_function: &ethabi::Function,
        batch_number: L1BatchNumber,
        pre_gateway: bool,
        encoding_version: u8,
    ) -> anyhow::Result<ethabi::Token> {
        let expected_solidity_selector = commit_function.short_signature();
        let actual_solidity_selector = &commit_tx_input_data[..4];
        anyhow::ensure!(
            expected_solidity_selector == actual_solidity_selector,
            "unexpected Solidity function selector: expected {expected_solidity_selector:?}, got {actual_solidity_selector:?}"
        );

        let mut commit_input_tokens = commit_function
            .decode_input(&commit_tx_input_data[4..])
            .context("Failed decoding calldata for L1 commit function")?;
        let mut commitments: Vec<Token>;
        if pre_gateway {
            commitments = commit_input_tokens
                .pop()
                .context("Unexpected signature for L1 commit function")?
                .into_array()
                .context("Unexpected signature for L1 commit function")?;
        } else {
            let commitments_popped = commit_input_tokens
                .pop()
                .context("Unexpected signature for L1 commit function: no tokens")?;
            let commitment_bytes = match commitments_popped {
                Token::Bytes(arr) => arr,
                _ => anyhow::bail!(
                    "Unexpected signature for L1 commit function: last token is not bytes"
                ),
            };
            let (version, encoded_data) = commitment_bytes.split_at(1);
            anyhow::ensure!(
                version[0] == encoding_version,
                "Unexpected encoding version: {}",
                version[0]
            );
            let decoded_data = ethabi::decode(
                &[
                    StoredBatchInfo::schema(),
                    ParamType::Array(Box::new(CommitBatchInfo::post_gateway_schema())),
                ],
                encoded_data,
            )
            .context("Failed to decode commitData")?;
            if let Some(Token::Array(batch_commitments)) = &decoded_data.get(1) {
                // Now you have access to `stored_batch_info` and `l1_batches_to_commit`
                // Process them as needed
                commitments = batch_commitments.clone();
            } else {
                anyhow::bail!("Unexpected data format");
            }
        }

        // Commit transactions usually publish multiple commitments at once, so we need to find
        // the one that corresponds to the batch we're checking.
        let first_batch_commitment = commitments
            .first()
            .context("L1 batch commitment is empty")?;
        let ethabi::Token::Tuple(first_batch_commitment) = first_batch_commitment else {
            anyhow::bail!("Unexpected signature for L1 commit function 3");
        };
        let first_batch_number = first_batch_commitment
            .first()
            .context("Unexpected signature for L1 commit function 4")?;
        let first_batch_number = first_batch_number
            .clone()
            .into_uint()
            .context("Unexpected signature for L1 commit function  5")?;
        let first_batch_number = usize::try_from(first_batch_number)
            .map_err(|_| anyhow::anyhow!("Integer overflow for L1 batch number"))?;
        // ^ `TryFrom` has `&str` error here, so we can't use `.context()`.

        let commitment = (batch_number.0 as usize)
            .checked_sub(first_batch_number)
            .and_then(|offset| {
                (offset < commitments.len()).then(|| commitments.swap_remove(offset))
            });
        commitment.with_context(|| {
            let actual_range = first_batch_number..(first_batch_number + commitments.len());
            format!(
                "Malformed commitment data; it should commit to L1 batch #{batch_number}, \
                 but it actually commits to batches #{actual_range:?}"
            )
        })
    }

    async fn last_committed_batch(&self) -> anyhow::Result<Option<L1BatchNumber>> {
        Ok(self
            .pool
            .connection()
            .await?
            .blocks_dal()
            .get_number_of_last_l1_batch_committed_finailized_on_eth()
            .await?)
    }

    async fn sanity_check_diamond_proxy_addr(&self) -> Result<(), CheckError> {
        let Some(address) = self.chain_data.diamond_proxy_addr else {
            return Ok(());
        };
        let chain_id = self.chain_data.chain_id;
        tracing::debug!(
            "Performing sanity checks for chain id {chain_id}, diamond proxy contract {address:?}"
        );

        let version: U256 = CallFunctionArgs::new("getProtocolVersion", ())
            .for_contract(address, &self.contract)
            .call(self.chain_data.client.as_ref())
            .await?;
        tracing::info!(
            "Checked chain id {chain_id}, diamond proxy {address:?} (protocol version: {version})"
        );
        Ok(())
    }

    pub async fn run(mut self, mut stop_receiver: watch::Receiver<bool>) -> anyhow::Result<()> {
        tracing::info!(
            "Starting consistency checker with  diamond proxy contract: {:?}, \
             sleep interval: {:?}, max historic L1 batches to check: {}",
            self.chain_data.diamond_proxy_addr,
            self.sleep_interval,
            self.max_batches_to_recheck
        );
        self.event_handler.initialize();

        while let Err(err) = self.sanity_check_diamond_proxy_addr().await {
            if err.is_retriable() {
                tracing::warn!(
                    "Transient error checking diamond proxy contract; will retry after a delay: {:#}",
                    anyhow::Error::from(err)
                );
                if tokio::time::timeout(self.sleep_interval, stop_receiver.changed())
                    .await
                    .is_ok()
                {
                    tracing::info!("Stop request received, consistency_checker is shutting down");
                    return Ok(());
                }
            } else {
                return Err(anyhow::Error::from(err)
                    .context("failed sanity-checking diamond proxy contract"));
            }
        }

        // It doesn't make sense to start the checker until we have at least one L1 batch with metadata.
        let earliest_l1_batch_number = try_stoppable!(
            wait_for_l1_batch_with_metadata(&self.pool, self.sleep_interval, &mut stop_receiver)
                .await
        );

        let last_committed_batch = self
            .last_committed_batch()
            .await?
            .unwrap_or(earliest_l1_batch_number);
        let first_batch_to_check: L1BatchNumber = last_committed_batch
            .0
            .saturating_sub(self.max_batches_to_recheck)
            .into();

        let last_processed_batch = self
            .pool
            .connection()
            .await?
            .blocks_dal()
            .get_consistency_checker_last_processed_l1_batch()
            .await?;

        // We shouldn't check batches not present in the storage, and skip the genesis batch since
        // it's not committed on L1.
        let first_batch_to_check = first_batch_to_check
            .max(earliest_l1_batch_number)
            .max(L1BatchNumber(last_processed_batch.0 + 1));
        tracing::info!(
            "Last committed L1 batch is #{last_committed_batch}; starting checks from L1 batch #{first_batch_to_check}"
        );
        self.event_handler
            .set_first_batch_to_check(first_batch_to_check);

        let mut batch_number = first_batch_to_check;
        while !*stop_receiver.borrow_and_update() {
            let mut storage = self.pool.connection().await?;
            // The batch might be already committed but not yet processed by the external node's tree
            // OR the batch might be processed by the external node's tree but not yet committed.
            // We need both.
            let local = LocalL1BatchCommitData::new(&mut storage, batch_number).await?;
            let Some(local) = local else {
                if tokio::time::timeout(self.sleep_interval, stop_receiver.changed())
                    .await
                    .is_ok()
                {
                    break;
                }
                continue;
            };
            drop(storage);

            if let Some(commit_chain_id) = local.commit_chain_id {
                if commit_chain_id != self.chain_data.chain_id {
                    if batch_number < last_committed_batch {
                        // It's ok to skip check for old batches.
                        tracing::info!(
                            "Skip checking batch #{batch_number}, it was committed to chain with id {commit_chain_id} \
                            while node is configured to check on chain with id {}",
                            self.chain_data.chain_id
                        );
                        batch_number += 1;
                        continue;
                    } else {
                        // Chain migrated to different SL, throw error so it can restart and reload SL data.
                        anyhow::bail!(
                            "Batch #{batch_number} was committed to chain with id {commit_chain_id} \
                            while node is configured to check chain with id {}. Error is thrown so node can restart and reload SL data. \
                            If node doesn't make any progress after restart, then it's bug, please contact developers.",
                            self.chain_data.chain_id
                        );
                    }
                }
            }

            match self.check_commitments(batch_number, &local).await {
                Ok(()) => {
                    let mut storage = self.pool.connection().await?;
                    storage
                        .blocks_dal()
                        .set_consistency_checker_last_processed_l1_batch(batch_number)
                        .await?;
                    self.event_handler.update_checked_batch(batch_number);
                    batch_number += 1;
                }
                Err(CheckError::Validation(err)) => {
                    self.event_handler
                        .report_inconsistent_batch(batch_number, &err);
                    let context = format!("L1 batch #{batch_number} is inconsistent with L1");
                    return Err(err.context(context));
                }
                Err(err) if err.is_retriable() => {
                    tracing::warn!(
                        "Transient error while verifying L1 batch #{batch_number}; will retry after a delay: {:#}",
                        anyhow::Error::from(err)
                    );
                    if tokio::time::timeout(self.sleep_interval, stop_receiver.changed())
                        .await
                        .is_ok()
                    {
                        break;
                    }
                }
                Err(other_err) => {
                    let context =
                        format!("failed verifying consistency of L1 batch #{batch_number}");
                    return Err(anyhow::Error::from(other_err).context(context));
                }
            }
        }

        tracing::info!("Stop request received, consistency_checker is shutting down");
        Ok(())
    }
}

/// Repeatedly polls the DB until there is an L1 batch with metadata. We may not have such a batch initially
/// if the DB is recovered from an application-level snapshot.
///
/// Returns the number of the *earliest* L1 batch with metadata, or `None` if a stop request is received.
async fn wait_for_l1_batch_with_metadata(
    pool: &ConnectionPool<Core>,
    poll_interval: Duration,
    stop_receiver: &mut watch::Receiver<bool>,
) -> Result<L1BatchNumber, OrStopped> {
    loop {
        if *stop_receiver.borrow() {
            return Err(OrStopped::Stopped);
        }

        let mut storage = pool.connection().await?;
        let sealed_l1_batch_number = storage
            .blocks_dal()
            .get_earliest_l1_batch_number_with_metadata()
            .await?;
        drop(storage);

        if let Some(number) = sealed_l1_batch_number {
            return Ok(number);
        }
        tracing::debug!(
            "No L1 batches with metadata are present in DB; trying again in {poll_interval:?}"
        );
        tokio::time::timeout(poll_interval, stop_receiver.changed())
            .await
            .ok();
    }
}<|MERGE_RESOLUTION|>--- conflicted
+++ resolved
@@ -239,19 +239,18 @@
             .is_none_or(|version| version.is_pre_gateway())
     }
 
-<<<<<<< HEAD
+    fn get_encoding_version(&self) -> u8 {
+        self.l1_batch
+            .header
+            .protocol_version
+            .map_or(EncodingVersion::PreInterop.value(), get_encoding_version)
+    }
+
     fn is_pre_v29_interop(&self) -> bool {
         self.l1_batch
             .header
             .protocol_version
             .is_none_or(|version| version.is_pre_interop_fast_blocks())
-=======
-    fn get_encoding_version(&self) -> u8 {
-        self.l1_batch
-            .header
-            .protocol_version
-            .map_or(EncodingVersion::PreInterop.value(), get_encoding_version)
->>>>>>> 29672885
     }
 
     /// All returned errors are validation errors.
@@ -533,12 +532,8 @@
             &commit_tx.input.0,
             commit_function,
             batch_number,
-<<<<<<< HEAD
             local.is_pre_v26_gateway(),
-=======
-            local.is_pre_gateway(),
             local.get_encoding_version(),
->>>>>>> 29672885
         )
         .with_context(|| {
             format!("failed extracting commit data for transaction {commit_tx_hash:?}")
