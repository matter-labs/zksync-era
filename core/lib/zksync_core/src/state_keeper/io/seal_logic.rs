--- conflicted
+++ resolved
@@ -8,34 +8,24 @@
 
 use itertools::Itertools;
 use multivm::interface::{FinishedL1Batch, L1BatchEnv};
-use zksync_dal::blocks_dal::ConsensusBlockFields;
-use zksync_dal::StorageProcessor;
+use zksync_dal::{blocks_dal::ConsensusBlockFields, StorageProcessor};
 use zksync_system_constants::ACCOUNT_CODE_STORAGE_ADDRESS;
 use zksync_types::{
     block::{unpack_block_info, L1BatchHeader, MiniblockHeader},
     event::{extract_added_tokens, extract_long_l2_to_l1_messages},
-<<<<<<< HEAD
-    l2_to_l1_log::{SystemL2ToL1Log, UserL2ToL1Log},
-=======
     l1::L1Tx,
     l2::L2Tx,
+    l2_to_l1_log::{SystemL2ToL1Log, UserL2ToL1Log},
     protocol_version::ProtocolUpgradeTx,
->>>>>>> 66e76b5f
     storage_writes_deduplicator::{ModifiedSlot, StorageWritesDeduplicator},
     tx::{
         tx_execution_info::DeduplicatedWritesMetrics, IncludedTxLocation,
         TransactionExecutionResult,
     },
     zkevm_test_harness::witness::sort_storage_access::sort_storage_access_queries,
-<<<<<<< HEAD
-    AccountTreeId, Address, ExecuteTransactionCommon, L1BatchNumber, LogQuery, MiniblockNumber,
-    StorageKey, StorageLog, StorageLogQuery, StorageValue, Transaction, VmEvent,
-    CURRENT_VIRTUAL_BLOCK_INFO_POSITION, H256, SYSTEM_CONTEXT_ADDRESS,
-=======
     AccountTreeId, Address, ExecuteTransactionCommon, L1BatchNumber, L1BlockNumber, LogQuery,
     MiniblockNumber, StorageKey, StorageLog, StorageLogQuery, StorageValue, Transaction, VmEvent,
-    H256,
->>>>>>> 66e76b5f
+    CURRENT_VIRTUAL_BLOCK_INFO_POSITION, H256, SYSTEM_CONTEXT_ADDRESS,
 };
 // TODO (SMA-1206): use seconds instead of milliseconds.
 use zksync_utils::{h256_to_u256, time::millis_since_epoch, u256_to_h256};
