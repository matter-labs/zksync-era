--- conflicted
+++ resolved
@@ -10,11 +10,8 @@
     namespaces::ZksNamespaceClient,
 };
 
-<<<<<<< HEAD
 use super::{erc_20_fetcher, L1GasPriceProvider};
-=======
 use crate::fee_model::BatchFeeModelInputProvider;
->>>>>>> 3564affb
 
 const SLEEP_INTERVAL: Duration = Duration::from_secs(5);
 
@@ -27,24 +24,16 @@
 #[derive(Debug)]
 pub struct MainNodeFeeParamsFetcher {
     client: HttpClient,
-<<<<<<< HEAD
-    gas_price: AtomicU64,
+    main_node_fee_params: RwLock<FeeParams>,
     erc20_value_in_wei: AtomicU64,
-=======
-    main_node_fee_params: RwLock<FeeParams>,
->>>>>>> 3564affb
 }
 
 impl MainNodeFeeParamsFetcher {
     pub fn new(main_node_url: &str) -> Self {
         Self {
             client: Self::build_client(main_node_url),
-<<<<<<< HEAD
-            gas_price: AtomicU64::new(1u64), // Start with 1 wei until the first update.
             erc20_value_in_wei: AtomicU64::new(1u64),
-=======
             main_node_fee_params: RwLock::new(FeeParams::sensible_v1_default()),
->>>>>>> 3564affb
         }
     }
 
