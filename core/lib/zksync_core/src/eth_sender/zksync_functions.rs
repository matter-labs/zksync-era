<<<<<<< HEAD
use zksync_contracts::{multicall_contract, state_transition_chain_contract, verifier_contract};
=======
use zksync_contracts::{hyperchain_contract, multicall_contract, verifier_contract};
>>>>>>> ae9ecc2b
use zksync_types::ethabi::{Contract, Function};

#[derive(Debug)]
pub(super) struct ZkSyncFunctions {
    pub(super) pre_shared_bridge_commit: Function,
    pub(super) post_shared_bridge_commit: Option<Function>,
    pub(super) pre_shared_bridge_prove: Function,
    pub(super) post_shared_bridge_prove: Option<Function>,
    pub(super) pre_shared_bridge_execute: Function,
    pub(super) post_shared_bridge_execute: Option<Function>,
    pub(super) get_l2_bootloader_bytecode_hash: Function,
    pub(super) get_l2_default_account_bytecode_hash: Function,
    pub(super) get_verifier: Function,
    pub(super) get_verifier_params: Function,
    pub(super) get_protocol_version: Function,

    pub(super) verifier_contract: Contract,
    pub(super) verification_key_hash: Function,

    pub(super) multicall_contract: Contract,
    pub(super) aggregate3: Function,
}

fn get_function(contract: &Contract, name: &str) -> Function {
    contract
        .functions
        .get(name)
        .cloned()
        .unwrap_or_else(|| panic!("{} function not found", name))
        .pop()
        .unwrap_or_else(|| panic!("{} function entry not found", name))
}

fn get_optional_function(contract: &Contract, name: &str) -> Option<Function> {
    contract
        .functions
        .get(name)
        .cloned()
        .map(|mut functions| functions.pop().unwrap())
}

impl Default for ZkSyncFunctions {
    fn default() -> Self {
<<<<<<< HEAD
        let zksync_contract = state_transition_chain_contract();
=======
        let zksync_contract = hyperchain_contract();
>>>>>>> ae9ecc2b
        let verifier_contract = verifier_contract();
        let multicall_contract = multicall_contract();

        let pre_shared_bridge_commit = get_function(&zksync_contract, "commitBatches");
        let post_shared_bridge_commit =
            get_optional_function(&zksync_contract, "commitBatchesSharedBridge");
        let pre_shared_bridge_prove = get_function(&zksync_contract, "proveBatches");
        let post_shared_bridge_prove =
            get_optional_function(&zksync_contract, "proveBatchesSharedBridge");
        let pre_shared_bridge_execute = get_function(&zksync_contract, "executeBatches");
        let post_shared_bridge_execute =
            get_optional_function(&zksync_contract, "executeBatchesSharedBridge");
        let get_l2_bootloader_bytecode_hash =
            get_function(&zksync_contract, "getL2BootloaderBytecodeHash");
        let get_l2_default_account_bytecode_hash =
            get_function(&zksync_contract, "getL2DefaultAccountBytecodeHash");
        let get_verifier = get_function(&zksync_contract, "getVerifier");
        let get_verifier_params = get_function(&zksync_contract, "getVerifierParams");
        let get_protocol_version = get_function(&zksync_contract, "getProtocolVersion");
        let aggregate3 = get_function(&multicall_contract, "aggregate3");
        let verification_key_hash = get_function(&verifier_contract, "verificationKeyHash");

        ZkSyncFunctions {
            pre_shared_bridge_commit,
            post_shared_bridge_commit,
            pre_shared_bridge_prove,
            post_shared_bridge_prove,
            pre_shared_bridge_execute,
            post_shared_bridge_execute,
            get_l2_bootloader_bytecode_hash,
            get_l2_default_account_bytecode_hash,
            get_verifier,
            get_verifier_params,
            get_protocol_version,
            verifier_contract,
            verification_key_hash,
            multicall_contract,
            aggregate3,
        }
    }
}<|MERGE_RESOLUTION|>--- conflicted
+++ resolved
@@ -1,8 +1,4 @@
-<<<<<<< HEAD
-use zksync_contracts::{multicall_contract, state_transition_chain_contract, verifier_contract};
-=======
 use zksync_contracts::{hyperchain_contract, multicall_contract, verifier_contract};
->>>>>>> ae9ecc2b
 use zksync_types::ethabi::{Contract, Function};
 
 #[derive(Debug)]
@@ -46,11 +42,7 @@
 
 impl Default for ZkSyncFunctions {
     fn default() -> Self {
-<<<<<<< HEAD
-        let zksync_contract = state_transition_chain_contract();
-=======
         let zksync_contract = hyperchain_contract();
->>>>>>> ae9ecc2b
         let verifier_contract = verifier_contract();
         let multicall_contract = multicall_contract();
 
