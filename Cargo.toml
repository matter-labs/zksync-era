--- conflicted
+++ resolved
@@ -215,18 +215,12 @@
 celestia-types = "0.6.1"
 bech32 = "0.11.0"
 ripemd = "0.1.3"
-<<<<<<< HEAD
 tonic = { version = "0.11.0", default-features = false }
 pbjson-types = "0.6.0"
 
 # Eigen
 tokio-stream = "0.1.16"
 
-=======
-tonic = "0.11.0"
-pbjson-types = "0.6.0"
-
->>>>>>> d88b8754
 # Here and below:
 # We *always* pin the latest version of protocol to disallow accidental changes in the execution logic.
 # However, for the historical version of protocol crates, we have lax requirements. Otherwise,
