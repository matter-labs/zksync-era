[workspace]
members = [
  # Binaries
  "bin/block_reverter",
  "bin/contract-verifier",
  "bin/custom_genesis_export",
  "bin/external_node",
  "bin/merkle_tree_consistency_checker",
  "bin/snapshots_creator",
  "bin/selector_generator",
  "bin/system-constants-generator",
  "bin/verified_sources_fetcher",
  "bin/zksync_server",
  "bin/genesis_generator",
  "bin/zksync_tee_prover",
  # Node services
  "node/node_framework",
  "node/proof_data_handler",
  "node/block_reverter",
  "node/commitment_generator",
  "node/house_keeper",
  "node/genesis",
  "node/shared_metrics",
  "node/db_pruner",
  "node/fee_model",
  "node/da_dispatcher",
  "node/eth_sender",
  "node/vm_runner",
  "node/test_utils",
  "node/state_keeper",
  "node/reorg_detector",
  "node/consistency_checker",
  "node/metadata_calculator",
  "node/node_sync",
  "node/node_storage_init",
  "node/consensus",
  "node/contract_verification_server",
  "node/api_server",
  "node/base_token_adjuster",
  "node/external_proof_integration_api",
  "node/logs_bloom_backfill",
  "node/da_clients",
  "node/gateway_migrator",
  "node/zk_os_tree_manager",
  # Libraries
  "lib/db_connection",
  "lib/zksync_core_leftovers",
  "lib/basic_types",
  "lib/config",
  "lib/constants",
  "lib/contract_verifier",
  "lib/contracts",
  "lib/circuit_breaker",
  "lib/dal",
  "lib/env_config",
  "lib/da_client",
  "lib/eth_client",
  "lib/eth_signer",
  "lib/l1_contract_interface",
  "lib/mempool",
  "lib/merkle_tree",
  "lib/mini_merkle_tree",
  "lib/node_framework_derive",
  "lib/object_store",
  "lib/prover_interface",
  "lib/queued_job_processor",
  "lib/state",
  "lib/storage",
  "lib/tee_verifier",
  "lib/types",
  "lib/protobuf_config",
  "lib/utils",
  "lib/vlog",
  "lib/multivm",
  "lib/vm_interface",
  "lib/vm_executor",
  "lib/web3_decl",
  "lib/snapshots_applier",
  "lib/crypto_primitives",
  "lib/external_price_api",
  "lib/task_management",
  "lib/zk_os_merkle_tree",
  "lib/test_contracts",
  # Test infrastructure
  "tests/loadnext",
  "tests/vm-benchmark",
]
resolver = "2"

exclude = []

# for `perf` profiling
[profile.perf]
inherits = "release"
debug = true

[workspace.package]
version = "27.1.0-non-semver-compat"
edition = "2021"
authors = ["The Matter Labs Team <hello@matterlabs.dev>"]
homepage = "https://zksync.io/"
repository = "https://github.com/matter-labs/zksync-era"
license = "MIT OR Apache-2.0"
keywords = ["blockchain", "zksync"]
categories = ["cryptography"]

[workspace.dependencies]
# "External" dependencies
anyhow = "1"
assert_matches = "1.5"
async-trait = "0.1"
async-recursion = "1"
aws-config = { version = "1.1.7", default-features = false, features = [
  "behavior-version-latest",
] }
aws-runtime = "1.5.5"
aws-sdk-s3 = "1.76.0"
axum = "0.7.5"
backon = "0.4.4"
bigdecimal = "0.4.5"
bincode = "1"
bip39 = "2.1.0"
blake2 = "0.10"
bytes = "1"
chrono = { version = "0.4", default-features = false }
clap = "4.2.2"
codegen = "0.2.0"
const-decoder = "0.4.0"
criterion = "0.4.0"
ctrlc = "3.1"
dashmap = "5.5.3"
derive_more = "1.0.0"
envy = "0.4"
ethabi = "18.0.0"
flate2 = "1.0.28"
fraction = "0.15.3"
futures = "0.3"
futures-util = "0.3"
glob = "0.3"
google-cloud-auth = "0.16.0"
google-cloud-storage = "0.20.0"
governor = "0.4.2"
hex = "0.4"
http = "1.1"
http-body-util = "0.1.2"
httpmock = "0.7.0"
hyper = "1.3"
insta = "1.29.0"
itertools = "0.10"
jsonrpsee = { version = "0.24", default-features = false }
leb128 = "0.2.5"
lru = { version = "0.12.1", default-features = false }
mini-moka = "0.10.0"
num_cpus = "1.13"
num_enum = "0.7.2"
octocrab = "0.41"
once_cell = "1"
opentelemetry = "0.24.0"
opentelemetry_sdk = "0.24.0"
opentelemetry-otlp = "0.17.0"
opentelemetry-semantic-conventions = "0.16.0"
opentelemetry-appender-tracing = "0.5"
pin-project-lite = "0.2.13"
pretty_assertions = "1"
prost = "0.12.6"
rand = "0.8"
rayon = "1.3.1"
regex = "1"
reqwest = "0.12"
rlp = "0.5"
rocksdb = "0.21"
rustc_version = "0.4.0"
rustls = "0.23"
secp256k1 = { version = "0.27.0", features = ["recovery", "global-context"] }
secrecy = "0.10.3"
semver = "1"
sentry = "0.31"
serde = "1"
serde_json = "1"
serde_with = "1"
serde_yaml = "0.9"
ciborium = "0.2"
sha2 = "0.10.8"
sha3 = "0.10.8"
sqlx = "0.8.1"
static_assertions = "1.1"
structopt = "0.3.20"
strum = "0.26"
tempfile = "3.0.2"
test-casing = "0.1.2"
test-log = "0.2.15"
thiserror = "1"
thread_local = "1.1"
tikv-jemallocator = "0.5"
tiny-keccak = "2"
tokio = "1"
tower = "0.4.13"
tower-http = "0.5.2"
tracing = "0.1"
tracing-subscriber = "0.3"
tracing-opentelemetry = "0.25.0"
time = "0.3.36" # Has to be same as used by `tracing-subscriber`
url = "2"
web3 = "0.19.0"
yab = "0.1.0"

# Proc-macro
syn = "2.0"
quote = "1.0"
proc-macro2 = "1.0"
trybuild = "1.0"

# "Internal" dependencies
vise = "0.2.0"
vise-exporter = "0.2.0"
foundry-compilers = { version = "0.11.6", git = "https://github.com/Moonsong-Labs/compilers.git", rev = "7c69695e5c75451f158dd2456bf8c94a7492ea0b" }

# DA clients' dependencies
# Avail
base58 = "0.2.0"
scale-encode = "0.5.0"
blake2b_simd = "1.0.2"
subxt-metadata = "0.39.0"
parity-scale-codec = { version = "3.6.9", default-features = false }
subxt-signer = { version = "0.39.0", default-features = false }

# Celestia
celestia-types = "0.6.1"
bech32 = "0.11.0"
ripemd = "0.1.3"
tonic = { version = "0.11.0", default-features = false }
pbjson-types = "0.6.0"

# Eigen
rust-eigenda-client = "0.1.1"

# Here and below:
# We *always* pin the latest version of protocol to disallow accidental changes in the execution logic.
# However, for the historical version of protocol crates, we have lax requirements. Otherwise,
# Bumping a crypto dependency like `boojum` would require us to republish all the historical packages.
circuit_encodings = "=0.151.3"
circuit_sequencer_api = "=0.151.3"
circuit_definitions = "=0.151.3"
crypto_codegen = { package = "zksync_solidity_vk_codegen", version = "=0.31.0" }
kzg = { package = "zksync_kzg", version = "=0.151.3" }
zk_evm_1_3_1 = { package = "zk_evm", version = "0.131.0-rc.2" }
zk_evm_1_3_3 = { package = "zk_evm", version = "0.133" }
zk_evm_1_4_0 = { package = "zk_evm", version = "0.140" }
zk_evm_1_4_1 = { package = "zk_evm", version = "0.141" }
zk_evm_1_5_0 = { package = "zk_evm", version = "=0.151.3" }
fflonk = "=0.31.0"
bellman = { package = "zksync_bellman", version = "=0.31.0" }

# New VM; pinned to a specific version because of instability
zksync_vm2 = "=0.3.0"

# Consensus dependencies.
zksync_concurrency = "=0.9.0"
zksync_consensus_bft = "=0.9.0"
zksync_consensus_crypto = "=0.9.0"
zksync_consensus_executor = "=0.9.0"
zksync_consensus_network = "=0.9.0"
zksync_consensus_roles = "=0.9.0"
zksync_consensus_storage = "=0.9.0"
zksync_consensus_utils = "=0.9.0"
zksync_protobuf = "=0.9.0"
zksync_protobuf_build = "=0.9.0"

# "Local" dependencies
zksync_multivm = { version = "27.1.0-non-semver-compat", path = "lib/multivm" }
zksync_vlog = { version = "27.1.0-non-semver-compat", path = "lib/vlog" }
zksync_vm_interface = { version = "27.1.0-non-semver-compat", path = "lib/vm_interface" }
zksync_vm_executor = { version = "27.1.0-non-semver-compat", path = "lib/vm_executor" }
zksync_basic_types = { version = "27.1.0-non-semver-compat", path = "lib/basic_types" }
zksync_circuit_breaker = { version = "27.1.0-non-semver-compat", path = "lib/circuit_breaker" }
zksync_config = { version = "27.1.0-non-semver-compat", path = "lib/config" }
zksync_contract_verifier_lib = { version = "27.1.0-non-semver-compat", path = "lib/contract_verifier" }
zksync_contracts = { version = "27.1.0-non-semver-compat", path = "lib/contracts" }
zksync_core_leftovers = { version = "27.1.0-non-semver-compat", path = "lib/zksync_core_leftovers" }
zksync_dal = { version = "27.1.0-non-semver-compat", path = "lib/dal" }
zksync_db_connection = { version = "27.1.0-non-semver-compat", path = "lib/db_connection" }
zksync_env_config = { version = "27.1.0-non-semver-compat", path = "lib/env_config" }
zksync_eth_client = { version = "27.1.0-non-semver-compat", path = "lib/eth_client" }
zksync_da_client = { version = "27.1.0-non-semver-compat", path = "lib/da_client" }
zksync_eth_signer = { version = "27.1.0-non-semver-compat", path = "lib/eth_signer" }
zksync_health_check = { version = "27.1.0-non-semver-compat", path = "lib/health_check" }
zksync_l1_contract_interface = { version = "27.1.0-non-semver-compat", path = "lib/l1_contract_interface" }
zksync_mempool = { version = "27.1.0-non-semver-compat", path = "lib/mempool" }
zksync_merkle_tree = { version = "27.1.0-non-semver-compat", path = "lib/merkle_tree" }
zksync_bin_metadata = { version = "=26.1.0-non-semver-compat", path = "lib/bin_metadata" }
zksync_mini_merkle_tree = { version = "27.1.0-non-semver-compat", path = "lib/mini_merkle_tree" }
zksync_object_store = { version = "27.1.0-non-semver-compat", path = "lib/object_store" }
zksync_protobuf_config = { version = "27.1.0-non-semver-compat", path = "lib/protobuf_config" }
zksync_prover_interface = { version = "27.1.0-non-semver-compat", path = "lib/prover_interface" }
zksync_queued_job_processor = { version = "27.1.0-non-semver-compat", path = "lib/queued_job_processor" }
zksync_snapshots_applier = { version = "27.1.0-non-semver-compat", path = "lib/snapshots_applier" }
zksync_state = { version = "27.1.0-non-semver-compat", path = "lib/state" }
zksync_storage = { version = "27.1.0-non-semver-compat", path = "lib/storage" }
zksync_system_constants = { version = "27.1.0-non-semver-compat", path = "lib/constants" }
zksync_tee_verifier = { version = "27.1.0-non-semver-compat", path = "lib/tee_verifier" }
zksync_test_contracts = { version = "27.1.0-non-semver-compat", path = "lib/test_contracts" }
zksync_types = { version = "27.1.0-non-semver-compat", path = "lib/types" }
zksync_utils = { version = "27.1.0-non-semver-compat", path = "lib/utils" }
zksync_web3_decl = { version = "27.1.0-non-semver-compat", path = "lib/web3_decl" }
zksync_crypto_primitives = { version = "27.1.0-non-semver-compat", path = "lib/crypto_primitives" }
zksync_external_price_api = { version = "27.1.0-non-semver-compat", path = "lib/external_price_api" }
zksync_task_management = { version = "27.1.0-non-semver-compat", path = "lib/task_management" }
zk_os_merkle_tree = { version = "27.1.0-non-semver-compat", path = "lib/zk_os_merkle_tree" }

# Framework and components
<<<<<<< HEAD
zksync_node_framework = { version = "26.7.0-non-semver-compat", path = "node/node_framework" }
zksync_node_framework_derive = { version = "26.7.0-non-semver-compat", path = "lib/node_framework_derive" }
zksync_eth_watch = { version = "26.7.0-non-semver-compat", path = "node/eth_watch" }
zksync_shared_metrics = { version = "26.7.0-non-semver-compat", path = "node/shared_metrics" }
zksync_proof_data_handler = { version = "26.7.0-non-semver-compat", path = "node/proof_data_handler" }
zksync_block_reverter = { version = "26.7.0-non-semver-compat", path = "node/block_reverter" }
zksync_commitment_generator = { version = "26.7.0-non-semver-compat", path = "node/commitment_generator" }
zksync_house_keeper = { version = "26.7.0-non-semver-compat", path = "node/house_keeper" }
zksync_node_genesis = { version = "26.7.0-non-semver-compat", path = "node/genesis" }
zksync_da_dispatcher = { version = "26.7.0-non-semver-compat", path = "node/da_dispatcher" }
zksync_da_clients = { version = "26.7.0-non-semver-compat", path = "node/da_clients" }
zksync_eth_sender = { version = "26.7.0-non-semver-compat", path = "node/eth_sender" }
zksync_node_db_pruner = { version = "26.7.0-non-semver-compat", path = "node/db_pruner" }
zksync_node_fee_model = { version = "26.7.0-non-semver-compat", path = "node/fee_model" }
zksync_vm_runner = { version = "26.7.0-non-semver-compat", path = "node/vm_runner" }
zksync_external_proof_integration_api = { version = "26.7.0-non-semver-compat", path = "node/external_proof_integration_api" }
zksync_node_test_utils = { version = "26.7.0-non-semver-compat", path = "node/test_utils" }
zksync_state_keeper = { version = "26.7.0-non-semver-compat", path = "node/state_keeper" }
zksync_reorg_detector = { version = "26.7.0-non-semver-compat", path = "node/reorg_detector" }
zksync_consistency_checker = { version = "26.7.0-non-semver-compat", path = "node/consistency_checker" }
zksync_metadata_calculator = { version = "26.7.0-non-semver-compat", path = "node/metadata_calculator" }
zksync_node_sync = { version = "26.7.0-non-semver-compat", path = "node/node_sync" }
zksync_node_storage_init = { version = "26.7.0-non-semver-compat", path = "node/node_storage_init" }
zksync_node_consensus = { version = "26.7.0-non-semver-compat", path = "node/consensus" }
zksync_contract_verification_server = { version = "26.7.0-non-semver-compat", path = "node/contract_verification_server" }
zksync_node_api_server = { version = "26.7.0-non-semver-compat", path = "node/api_server" }
zksync_base_token_adjuster = { version = "26.7.0-non-semver-compat", path = "node/base_token_adjuster" }
zksync_logs_bloom_backfill = { version = "26.7.0-non-semver-compat", path = "node/logs_bloom_backfill" }

[patch.crates-io]
vise = { git = "https://github.com/matter-labs/vise.git", rev = "51669f42f60c50b3a521662a4ecd71212a303299" }
vise-exporter = { git = "https://github.com/matter-labs/vise.git", rev = "51669f42f60c50b3a521662a4ecd71212a303299" }
=======
zksync_node_framework = { version = "27.1.0-non-semver-compat", path = "node/node_framework" }
zksync_node_framework_derive = { version = "27.1.0-non-semver-compat", path = "lib/node_framework_derive" }
zksync_eth_watch = { version = "27.1.0-non-semver-compat", path = "node/eth_watch" }
zksync_shared_metrics = { version = "27.1.0-non-semver-compat", path = "node/shared_metrics" }
zksync_proof_data_handler = { version = "27.1.0-non-semver-compat", path = "node/proof_data_handler" }
zksync_block_reverter = { version = "27.1.0-non-semver-compat", path = "node/block_reverter" }
zksync_commitment_generator = { version = "27.1.0-non-semver-compat", path = "node/commitment_generator" }
zksync_house_keeper = { version = "27.1.0-non-semver-compat", path = "node/house_keeper" }
zksync_node_genesis = { version = "27.1.0-non-semver-compat", path = "node/genesis" }
zksync_da_dispatcher = { version = "27.1.0-non-semver-compat", path = "node/da_dispatcher" }
zksync_da_clients = { version = "27.1.0-non-semver-compat", path = "node/da_clients" }
zksync_eth_sender = { version = "27.1.0-non-semver-compat", path = "node/eth_sender" }
zksync_node_db_pruner = { version = "27.1.0-non-semver-compat", path = "node/db_pruner" }
zksync_node_fee_model = { version = "27.1.0-non-semver-compat", path = "node/fee_model" }
zksync_vm_runner = { version = "27.1.0-non-semver-compat", path = "node/vm_runner" }
zksync_external_proof_integration_api = { version = "27.1.0-non-semver-compat", path = "node/external_proof_integration_api" }
zksync_node_test_utils = { version = "27.1.0-non-semver-compat", path = "node/test_utils" }
zksync_state_keeper = { version = "27.1.0-non-semver-compat", path = "node/state_keeper" }
zksync_reorg_detector = { version = "27.1.0-non-semver-compat", path = "node/reorg_detector" }
zksync_consistency_checker = { version = "27.1.0-non-semver-compat", path = "node/consistency_checker" }
zksync_metadata_calculator = { version = "27.1.0-non-semver-compat", path = "node/metadata_calculator" }
zksync_node_sync = { version = "27.1.0-non-semver-compat", path = "node/node_sync" }
zksync_node_storage_init = { version = "27.1.0-non-semver-compat", path = "node/node_storage_init" }
zksync_node_consensus = { version = "27.1.0-non-semver-compat", path = "node/consensus" }
zksync_contract_verification_server = { version = "27.1.0-non-semver-compat", path = "node/contract_verification_server" }
zksync_node_api_server = { version = "27.1.0-non-semver-compat", path = "node/api_server" }
zksync_base_token_adjuster = { version = "27.1.0-non-semver-compat", path = "node/base_token_adjuster" }
zksync_logs_bloom_backfill = { version = "27.1.0-non-semver-compat", path = "node/logs_bloom_backfill" }
zksync_gateway_migrator = { version = "27.1.0-non-semver-compat", path = "node/gateway_migrator" }
>>>>>>> 2858ba02
<|MERGE_RESOLUTION|>--- conflicted
+++ resolved
@@ -308,40 +308,6 @@
 zk_os_merkle_tree = { version = "27.1.0-non-semver-compat", path = "lib/zk_os_merkle_tree" }
 
 # Framework and components
-<<<<<<< HEAD
-zksync_node_framework = { version = "26.7.0-non-semver-compat", path = "node/node_framework" }
-zksync_node_framework_derive = { version = "26.7.0-non-semver-compat", path = "lib/node_framework_derive" }
-zksync_eth_watch = { version = "26.7.0-non-semver-compat", path = "node/eth_watch" }
-zksync_shared_metrics = { version = "26.7.0-non-semver-compat", path = "node/shared_metrics" }
-zksync_proof_data_handler = { version = "26.7.0-non-semver-compat", path = "node/proof_data_handler" }
-zksync_block_reverter = { version = "26.7.0-non-semver-compat", path = "node/block_reverter" }
-zksync_commitment_generator = { version = "26.7.0-non-semver-compat", path = "node/commitment_generator" }
-zksync_house_keeper = { version = "26.7.0-non-semver-compat", path = "node/house_keeper" }
-zksync_node_genesis = { version = "26.7.0-non-semver-compat", path = "node/genesis" }
-zksync_da_dispatcher = { version = "26.7.0-non-semver-compat", path = "node/da_dispatcher" }
-zksync_da_clients = { version = "26.7.0-non-semver-compat", path = "node/da_clients" }
-zksync_eth_sender = { version = "26.7.0-non-semver-compat", path = "node/eth_sender" }
-zksync_node_db_pruner = { version = "26.7.0-non-semver-compat", path = "node/db_pruner" }
-zksync_node_fee_model = { version = "26.7.0-non-semver-compat", path = "node/fee_model" }
-zksync_vm_runner = { version = "26.7.0-non-semver-compat", path = "node/vm_runner" }
-zksync_external_proof_integration_api = { version = "26.7.0-non-semver-compat", path = "node/external_proof_integration_api" }
-zksync_node_test_utils = { version = "26.7.0-non-semver-compat", path = "node/test_utils" }
-zksync_state_keeper = { version = "26.7.0-non-semver-compat", path = "node/state_keeper" }
-zksync_reorg_detector = { version = "26.7.0-non-semver-compat", path = "node/reorg_detector" }
-zksync_consistency_checker = { version = "26.7.0-non-semver-compat", path = "node/consistency_checker" }
-zksync_metadata_calculator = { version = "26.7.0-non-semver-compat", path = "node/metadata_calculator" }
-zksync_node_sync = { version = "26.7.0-non-semver-compat", path = "node/node_sync" }
-zksync_node_storage_init = { version = "26.7.0-non-semver-compat", path = "node/node_storage_init" }
-zksync_node_consensus = { version = "26.7.0-non-semver-compat", path = "node/consensus" }
-zksync_contract_verification_server = { version = "26.7.0-non-semver-compat", path = "node/contract_verification_server" }
-zksync_node_api_server = { version = "26.7.0-non-semver-compat", path = "node/api_server" }
-zksync_base_token_adjuster = { version = "26.7.0-non-semver-compat", path = "node/base_token_adjuster" }
-zksync_logs_bloom_backfill = { version = "26.7.0-non-semver-compat", path = "node/logs_bloom_backfill" }
-
-[patch.crates-io]
-vise = { git = "https://github.com/matter-labs/vise.git", rev = "51669f42f60c50b3a521662a4ecd71212a303299" }
-vise-exporter = { git = "https://github.com/matter-labs/vise.git", rev = "51669f42f60c50b3a521662a4ecd71212a303299" }
-=======
 zksync_node_framework = { version = "27.1.0-non-semver-compat", path = "node/node_framework" }
 zksync_node_framework_derive = { version = "27.1.0-non-semver-compat", path = "lib/node_framework_derive" }
 zksync_eth_watch = { version = "27.1.0-non-semver-compat", path = "node/eth_watch" }
@@ -371,4 +337,7 @@
 zksync_base_token_adjuster = { version = "27.1.0-non-semver-compat", path = "node/base_token_adjuster" }
 zksync_logs_bloom_backfill = { version = "27.1.0-non-semver-compat", path = "node/logs_bloom_backfill" }
 zksync_gateway_migrator = { version = "27.1.0-non-semver-compat", path = "node/gateway_migrator" }
->>>>>>> 2858ba02
+
+[patch.crates-io]
+vise = { git = "https://github.com/matter-labs/vise.git", rev = "51669f42f60c50b3a521662a4ecd71212a303299" }
+vise-exporter = { git = "https://github.com/matter-labs/vise.git", rev = "51669f42f60c50b3a521662a4ecd71212a303299" }