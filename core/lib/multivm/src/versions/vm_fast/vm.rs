use std::{collections::HashMap, fmt};

use vm2::{
    decode::decode_program, fat_pointer::FatPointer, instruction_handlers::HeapInterface,
    ExecutionEnd, Program, Settings, Tracer, VirtualMachine,
};
use zk_evm_1_5_0::zkevm_opcode_defs::system_params::INITIAL_FRAME_FORMAL_EH_LOCATION;
use zksync_contracts::SystemContractCode;
use zksync_types::{
    l1::is_l1_tx_type,
    l2_to_l1_log::UserL2ToL1Log,
    utils::key_for_eth_balance,
    writes::{
        compression::compress_with_best_strategy, StateDiffRecord, BYTES_PER_DERIVED_KEY,
        BYTES_PER_ENUMERATION_INDEX,
    },
    AccountTreeId, StorageKey, StorageLog, StorageLogKind, StorageLogWithPreviousValue,
    BOOTLOADER_ADDRESS, H160, H256, KNOWN_CODES_STORAGE_ADDRESS, L1_MESSENGER_ADDRESS,
    L2_BASE_TOKEN_ADDRESS, U256,
};
use zksync_utils::{bytecode::hash_bytecode, h256_to_u256, u256_to_h256};

use super::{
    bootloader_state::{BootloaderState, BootloaderStateSnapshot},
    bytecode::compress_bytecodes,
    circuits_tracer::CircuitsTracer,
    hook::Hook,
    initial_bootloader_memory::bootloader_initial_memory,
    transaction_data::TransactionData,
};
use crate::{
    glue::GlueInto,
    interface::{
<<<<<<< HEAD
        storage::{ImmutableStorageView, ReadStorage, StoragePtr, StorageView},
        BytecodeCompressionError, CompressedBytecodeInfo, CurrentExecutionState, ExecutionResult,
        FinishedL1Batch, Halt, L1BatchEnv, L2BlockEnv, Refunds, SystemEnv, TxRevertReason, VmEvent,
        VmExecutionLogs, VmExecutionMode, VmExecutionResultAndLogs, VmExecutionStatistics,
        VmFactory, VmInterface, VmInterfaceHistoryEnabled, VmMemoryMetrics, VmRevertReason,
        VmTrackingContracts,
=======
        storage::ReadStorage, BytecodeCompressionError, BytecodeCompressionResult,
        CurrentExecutionState, ExecutionResult, FinishedL1Batch, Halt, L1BatchEnv, L2BlockEnv,
        Refunds, SystemEnv, TxRevertReason, VmEvent, VmExecutionLogs, VmExecutionMode,
        VmExecutionResultAndLogs, VmExecutionStatistics, VmInterface, VmInterfaceHistoryEnabled,
        VmMemoryMetrics, VmRevertReason,
>>>>>>> 9821a200
    },
    utils::events::extract_l2tol1logs_from_l1_messenger,
    vm_fast::{
        bootloader_state::utils::{apply_l2_block, apply_pubdata_to_memory},
        events::merge_events,
        pubdata::PubdataInput,
        refund::compute_refund,
    },
    vm_latest::{
        constants::{
            get_vm_hook_params_start_position, get_vm_hook_position, OPERATOR_REFUNDS_OFFSET,
            TX_GAS_LIMIT_OFFSET, VM_HOOK_PARAMS_COUNT,
        },
        MultiVMSubversion,
    },
};

const VM_VERSION: MultiVMSubversion = MultiVMSubversion::IncreasedBootloaderMemory;

pub struct Vm<S> {
    pub(crate) world: World<S, CircuitsTracer>,
    pub(crate) inner: VirtualMachine<CircuitsTracer, World<S, CircuitsTracer>>,
    gas_for_account_validation: u32,
    pub(crate) bootloader_state: BootloaderState,
    pub(crate) batch_env: L1BatchEnv,
    pub(crate) system_env: SystemEnv,
    snapshot: Option<VmSnapshot>,
    #[cfg(test)]
    enforced_state_diffs: Option<Vec<StateDiffRecord>>,
}

impl<S: ReadStorage> Vm<S> {
    pub fn custom(batch_env: L1BatchEnv, system_env: SystemEnv, storage: S) -> Self {
        let default_aa_code_hash = system_env
            .base_system_smart_contracts
            .default_aa
            .hash
            .into();

        let program_cache = HashMap::from([convert_system_contract_code(
            &system_env.base_system_smart_contracts.default_aa,
            false,
        )]);

        let (_, bootloader) =
            convert_system_contract_code(&system_env.base_system_smart_contracts.bootloader, true);
        let bootloader_memory = bootloader_initial_memory(&batch_env);

        let mut inner = VirtualMachine::new(
            BOOTLOADER_ADDRESS,
            bootloader,
            H160::zero(),
            vec![],
            system_env.bootloader_gas_limit,
            Settings {
                default_aa_code_hash,
                // this will change after 1.5
                evm_interpreter_code_hash: default_aa_code_hash,
                hook_address: get_vm_hook_position(VM_VERSION) * 32,
            },
        );

        inner.state.current_frame.sp = 0;

        // The bootloader writes results to high addresses in its heap, so it makes sense to preallocate it.
        inner.state.current_frame.heap_size = u32::MAX;
        inner.state.current_frame.aux_heap_size = u32::MAX;
        inner.state.current_frame.exception_handler = INITIAL_FRAME_FORMAL_EH_LOCATION;

        let mut me = Self {
            world: World::new(storage, program_cache),
            inner,
            gas_for_account_validation: system_env.default_validation_computational_gas_limit,
            bootloader_state: BootloaderState::new(
                system_env.execution_mode,
                bootloader_memory.clone(),
                batch_env.first_l2_block,
            ),
            system_env,
            batch_env,
            snapshot: None,
            tracer: CircuitsTracer::default(),
        };

        me.write_to_bootloader_heap(bootloader_memory);

        me
    }

    fn run(
        &mut self,
        execution_mode: VmExecutionMode,
        tracer: &mut CircuitsTracer,
        track_refunds: bool,
    ) -> (ExecutionResult, Refunds) {
        let mut refunds = Refunds {
            gas_refunded: 0,
            operator_suggested_refund: 0,
        };
        let mut last_tx_result = None;
        let mut pubdata_before = self.inner.world_diff.pubdata() as u32;

        let result = loop {
            let hook = match self.inner.run(&mut self.world, tracer) {
                ExecutionEnd::SuspendedOnHook(hook) => hook,
                ExecutionEnd::ProgramFinished(output) => break ExecutionResult::Success { output },
                ExecutionEnd::Reverted(output) => {
                    break match TxRevertReason::parse_error(&output) {
                        TxRevertReason::TxReverted(output) => ExecutionResult::Revert { output },
                        TxRevertReason::Halt(reason) => ExecutionResult::Halt { reason },
                    }
                }
                ExecutionEnd::Panicked => {
                    break ExecutionResult::Halt {
                        reason: if self.inner.state.current_frame.gas == 0 {
                            Halt::BootloaderOutOfGas
                        } else {
                            Halt::VMPanic
                        },
                    }
                }
            };

            match Hook::from_u32(hook) {
                Hook::AccountValidationEntered | Hook::AccountValidationExited => {
                    // TODO (PLA-908): implement account validation
                }
                Hook::TxHasEnded => {
                    if let VmExecutionMode::OneTx = execution_mode {
                        break last_tx_result.take().unwrap();
                    }
                }
                Hook::AskOperatorForRefund => {
                    if track_refunds {
                        let [bootloader_refund, gas_spent_on_pubdata, gas_per_pubdata_byte] =
                            self.get_hook_params();
                        let current_tx_index = self.bootloader_state.current_tx();
                        let tx_description_offset = self
                            .bootloader_state
                            .get_tx_description_offset(current_tx_index);
                        let tx_gas_limit = self
                            .read_word_from_bootloader_heap(
                                tx_description_offset + TX_GAS_LIMIT_OFFSET,
                            )
                            .as_u64();

                        let pubdata_published = self.inner.world_diff.pubdata() as u32;

                        refunds.operator_suggested_refund = compute_refund(
                            &self.batch_env,
                            bootloader_refund.as_u64(),
                            gas_spent_on_pubdata.as_u64(),
                            tx_gas_limit,
                            gas_per_pubdata_byte.low_u32(),
                            pubdata_published.saturating_sub(pubdata_before),
                            self.bootloader_state
                                .last_l2_block()
                                .txs
                                .last()
                                .unwrap()
                                .hash,
                        );

                        pubdata_before = pubdata_published;
                        let refund_value = refunds.operator_suggested_refund;
                        self.write_to_bootloader_heap([(
                            OPERATOR_REFUNDS_OFFSET + current_tx_index,
                            refund_value.into(),
                        )]);
                        self.bootloader_state
                            .set_refund_for_current_tx(refund_value);
                    }
                }
                Hook::NotifyAboutRefund => {
                    if track_refunds {
                        refunds.gas_refunded = self.get_hook_params()[0].low_u64()
                    }
                }
                Hook::PostResult => {
                    let result = self.get_hook_params()[0];
                    let value = self.get_hook_params()[1];
                    let fp = FatPointer::from(value);
                    assert_eq!(fp.offset, 0);

                    let return_data = self.inner.state.heaps[fp.memory_page]
                        .read_range_big_endian(fp.start..fp.start + fp.length);

                    last_tx_result = Some(if result.is_zero() {
                        ExecutionResult::Revert {
                            output: VmRevertReason::from(return_data.as_slice()),
                        }
                    } else {
                        ExecutionResult::Success {
                            output: return_data,
                        }
                    });
                }
                Hook::FinalBatchInfo => {
                    // set fictive l2 block
                    let txs_index = self.bootloader_state.free_tx_index();
                    let l2_block = self.bootloader_state.insert_fictive_l2_block();
                    let mut memory = vec![];
                    apply_l2_block(&mut memory, l2_block, txs_index);
                    self.write_to_bootloader_heap(memory);
                }
                Hook::PubdataRequested => {
                    if !matches!(execution_mode, VmExecutionMode::Batch) {
                        unreachable!("We do not provide the pubdata when executing the block tip or a single transaction");
                    }

                    let events =
                        merge_events(self.inner.world_diff.events(), self.batch_env.number);

                    let published_bytecodes = events
                        .iter()
                        .filter(|event| {
                            // Filter events from the l1 messenger contract that match the expected signature.
                            event.address == L1_MESSENGER_ADDRESS
                                && !event.indexed_topics.is_empty()
                                && event.indexed_topics[0]
                                    == VmEvent::L1_MESSENGER_BYTECODE_PUBLICATION_EVENT_SIGNATURE
                        })
                        .map(|event| {
                            let hash = U256::from_big_endian(&event.value[..32]);
                            self.world
                                .bytecode_cache
                                .get(&hash)
                                .expect("published unknown bytecode")
                                .clone()
                        })
                        .collect();

                    let pubdata_input = PubdataInput {
                        user_logs: extract_l2tol1logs_from_l1_messenger(&events),
                        l2_to_l1_messages: VmEvent::extract_long_l2_to_l1_messages(&events),
                        published_bytecodes,
                        state_diffs: self.compute_state_diffs(),
                    };

                    // Save the pubdata for the future initial bootloader memory building
                    self.bootloader_state
                        .set_pubdata_input(pubdata_input.clone());

                    // Apply the pubdata to the current memory
                    let mut memory_to_apply = vec![];

                    apply_pubdata_to_memory(&mut memory_to_apply, pubdata_input);
                    self.write_to_bootloader_heap(memory_to_apply);
                }

                Hook::PaymasterValidationEntered | Hook::ValidationStepEnded => { /* unused */ }
                Hook::DebugLog => {
                    let (log, log_arg) = self.get_debug_log();
                    let last_tx = self.bootloader_state.last_l2_block().txs.last();
                    let tx_hash = last_tx.map(|tx| tx.hash);
                    tracing::trace!(tx = ?tx_hash, "{log}: {log_arg}");
                }
                Hook::DebugReturnData | Hook::NearCallCatch => {
                    // These hooks are for debug purposes only
                }
            }
        };

        (result, refunds)
    }

    fn get_hook_params(&self) -> [U256; 3] {
        (get_vm_hook_params_start_position(VM_VERSION)
            ..get_vm_hook_params_start_position(VM_VERSION) + VM_HOOK_PARAMS_COUNT)
            .map(|word| self.read_word_from_bootloader_heap(word as usize))
            .collect::<Vec<_>>()
            .try_into()
            .unwrap()
    }

    fn get_debug_log(&self) -> (String, String) {
        let hook_params = self.get_hook_params();
        let mut msg = u256_to_h256(hook_params[0]).as_bytes().to_vec();
        // Trim 0 byte padding at the end.
        while msg.last() == Some(&0) {
            msg.pop();
        }

        let data = hook_params[1];
        let msg = String::from_utf8(msg).expect("Invalid debug message");

        // For long data, it is better to use hex-encoding for greater readability
        let data_str = if data > U256::from(u64::MAX) {
            format!("0x{data:x}")
        } else {
            data.to_string()
        };
        (msg, data_str)
    }

    /// Should only be used when the bootloader is executing (e.g., when handling hooks).
    pub(crate) fn read_word_from_bootloader_heap(&self, word: usize) -> U256 {
        self.inner.state.heaps[vm2::FIRST_HEAP].read_u256(word as u32 * 32)
    }

    /// Should only be used when the bootloader is executing (e.g., when handling hooks).
    pub(crate) fn write_to_bootloader_heap(
        &mut self,
        memory: impl IntoIterator<Item = (usize, U256)>,
    ) {
        assert!(self.inner.state.previous_frames.is_empty());
        for (slot, value) in memory {
            self.inner
                .state
                .heaps
                .write_u256(vm2::FIRST_HEAP, slot as u32 * 32, value);
        }
    }

    pub(crate) fn insert_bytecodes<'a>(&mut self, bytecodes: impl IntoIterator<Item = &'a [u8]>) {
        for code in bytecodes {
            let hash = h256_to_u256(hash_bytecode(code));
            self.world.bytecode_cache.insert(hash, code.into());
        }
    }

    pub(crate) fn push_transaction_inner(
        &mut self,
        tx: zksync_types::Transaction,
        refund: u64,
        with_compression: bool,
    ) {
        let tx: TransactionData = tx.into();
        let overhead = tx.overhead_gas();

        self.insert_bytecodes(tx.factory_deps.iter().map(|dep| &dep[..]));

        let compressed_bytecodes = if is_l1_tx_type(tx.tx_type) || !with_compression {
            // L1 transactions do not need compression
            vec![]
        } else {
            compress_bytecodes(&tx.factory_deps, |hash| {
                self.inner
                    .world_diff
                    .get_storage_state()
                    .get(&(KNOWN_CODES_STORAGE_ADDRESS, h256_to_u256(hash)))
                    .map(|x| !x.is_zero())
                    .unwrap_or_else(|| self.world.storage.is_bytecode_known(&hash))
            })
        };

        let trusted_ergs_limit = tx.trusted_ergs_limit();

        let memory = self.bootloader_state.push_tx(
            tx,
            overhead,
            refund,
            compressed_bytecodes,
            trusted_ergs_limit,
            self.system_env.chain_id,
        );

        self.write_to_bootloader_heap(memory);
    }

    #[cfg(test)]
    pub(super) fn enforce_state_diffs(&mut self, diffs: Vec<StateDiffRecord>) {
        self.enforced_state_diffs = Some(diffs);
    }

    fn compute_state_diffs(&mut self) -> Vec<StateDiffRecord> {
        #[cfg(test)]
        if let Some(enforced_diffs) = self.enforced_state_diffs.take() {
            return enforced_diffs;
        }

        let storage = &mut self.world.storage;
        let diffs = self.inner.world_diff.get_storage_changes().map(
            move |((address, key), (initial_value, final_value))| {
                let storage_key = StorageKey::new(AccountTreeId::new(address), u256_to_h256(key));
                StateDiffRecord {
                    address,
                    key,
                    derived_key:
                        zk_evm_1_5_0::aux_structures::LogQuery::derive_final_address_for_params(
                            &address, &key,
                        ),
                    enumeration_index: storage
                        .get_enumeration_index(&storage_key)
                        .unwrap_or_default(),
                    initial_value: initial_value.unwrap_or_default(),
                    final_value,
                }
            },
        );
        diffs
            .filter(|diff| diff.address != L1_MESSENGER_ADDRESS)
            .collect()
    }

    pub(crate) fn decommitted_hashes(&self) -> impl Iterator<Item = U256> + '_ {
        self.inner.world_diff.decommitted_hashes()
    }

    pub(super) fn gas_remaining(&self) -> u32 {
        self.inner.state.current_frame.gas
    }
<<<<<<< HEAD
=======
}

// We don't implement `VmFactory` trait because, unlike old VMs, the new VM doesn't require storage to be writable;
// it maintains its own storage cache and a write buffer.
impl<S: ReadStorage> Vm<S> {
    pub fn new(batch_env: L1BatchEnv, system_env: SystemEnv, storage: S) -> Self {
        let default_aa_code_hash = system_env
            .base_system_smart_contracts
            .default_aa
            .hash
            .into();

        let program_cache = HashMap::from([World::convert_system_contract_code(
            &system_env.base_system_smart_contracts.default_aa,
            false,
        )]);

        let (_, bootloader) = World::convert_system_contract_code(
            &system_env.base_system_smart_contracts.bootloader,
            true,
        );
        let bootloader_memory = bootloader_initial_memory(&batch_env);

        let mut inner = VirtualMachine::new(
            BOOTLOADER_ADDRESS,
            bootloader,
            H160::zero(),
            vec![],
            system_env.bootloader_gas_limit,
            Settings {
                default_aa_code_hash,
                // this will change after 1.5
                evm_interpreter_code_hash: default_aa_code_hash,
                hook_address: get_vm_hook_position(VM_VERSION) * 32,
            },
        );

        inner.state.current_frame.sp = 0;

        // The bootloader writes results to high addresses in its heap, so it makes sense to preallocate it.
        inner.state.current_frame.heap_size = u32::MAX;
        inner.state.current_frame.aux_heap_size = u32::MAX;
        inner.state.current_frame.exception_handler = INITIAL_FRAME_FORMAL_EH_LOCATION;

        let mut this = Self {
            world: World::new(storage, program_cache),
            inner,
            gas_for_account_validation: system_env.default_validation_computational_gas_limit,
            bootloader_state: BootloaderState::new(
                system_env.execution_mode,
                bootloader_memory.clone(),
                batch_env.first_l2_block,
            ),
            system_env,
            batch_env,
            snapshot: None,
            #[cfg(test)]
            enforced_state_diffs: None,
        };
        this.write_to_bootloader_heap(bootloader_memory);
        this
    }
>>>>>>> 9821a200

    // visible for testing
    pub(super) fn get_current_execution_state(&self) -> CurrentExecutionState {
        let world_diff = &self.inner.world_diff;
        let events = merge_events(world_diff.events(), self.batch_env.number);

        let user_l2_to_l1_logs = extract_l2tol1logs_from_l1_messenger(&events)
            .into_iter()
            .map(Into::into)
            .map(UserL2ToL1Log)
            .collect();

        CurrentExecutionState {
            events,
            deduplicated_storage_logs: world_diff
                .get_storage_changes()
                .map(|((address, key), (_, value))| StorageLog {
                    key: StorageKey::new(AccountTreeId::new(address), u256_to_h256(key)),
                    value: u256_to_h256(value),
                    kind: StorageLogKind::RepeatedWrite, // Initialness doesn't matter here
                })
                .collect(),
            used_contract_hashes: self.decommitted_hashes().collect(),
            system_logs: world_diff
                .l2_to_l1_logs()
                .iter()
                .map(|x| x.glue_into())
                .collect(),
            user_l2_to_l1_logs,
            storage_refunds: world_diff.storage_refunds().to_vec(),
            pubdata_costs: world_diff.pubdata_costs().to_vec(),
        }
    }

    fn delete_history_if_appropriate(&mut self) {
        if self.snapshot.is_none() && self.inner.state.previous_frames.is_empty() {
            self.inner.delete_history();
        }
    }
}

impl<S: ReadStorage> VmFactory<StorageView<S>> for Vm<ImmutableStorageView<S>> {
    fn new(
        batch_env: L1BatchEnv,
        system_env: SystemEnv,
        storage: StoragePtr<StorageView<S>>,
    ) -> Self {
        let storage = ImmutableStorageView::new(storage);
        Self::custom(batch_env, system_env, storage)
    }
}

impl<S: ReadStorage> VmInterface for Vm<S> {
    type TracerDispatcher = ();

    fn push_transaction(&mut self, tx: zksync_types::Transaction) {
        self.push_transaction_inner(tx, 0, true);
    }

    fn inspect(
        &mut self,
        (): Self::TracerDispatcher,
        execution_mode: VmExecutionMode,
    ) -> VmExecutionResultAndLogs {
        let mut track_refunds = false;
        if matches!(execution_mode, VmExecutionMode::OneTx) {
            // Move the pointer to the next transaction
            self.bootloader_state.move_tx_to_execute_pointer();
            track_refunds = true;
        }

        let mut tracer = CircuitsTracer::default();
        let start = self.inner.world_diff.snapshot();
        let pubdata_before = self.inner.world_diff.pubdata();
        let gas_before = self.gas_remaining();

        let (result, refunds) = self.run(execution_mode, &mut tracer, track_refunds);
        let ignore_world_diff = matches!(execution_mode, VmExecutionMode::OneTx)
            && matches!(result, ExecutionResult::Halt { .. });

        // If the execution is halted, the VM changes are expected to be rolled back by the caller.
        // Earlier VMs return empty execution logs in this case, so we follow this behavior.
        let logs = if ignore_world_diff {
            VmExecutionLogs::default()
        } else {
            let storage_logs = self
                .inner
                .world_diff
                .get_storage_changes_after(&start)
                .map(|((address, key), change)| StorageLogWithPreviousValue {
                    log: StorageLog {
                        key: StorageKey::new(AccountTreeId::new(address), u256_to_h256(key)),
                        value: u256_to_h256(change.after),
                        kind: if change.is_initial {
                            StorageLogKind::InitialWrite
                        } else {
                            StorageLogKind::RepeatedWrite
                        },
                    },
                    previous_value: u256_to_h256(change.before.unwrap_or_default()),
                })
                .collect();
            let events = merge_events(
                self.inner.world_diff.events_after(&start),
                self.batch_env.number,
            );
            let user_l2_to_l1_logs = extract_l2tol1logs_from_l1_messenger(&events)
                .into_iter()
                .map(Into::into)
                .map(UserL2ToL1Log)
                .collect();
            let system_l2_to_l1_logs = self
                .inner
                .world_diff
                .l2_to_l1_logs_after(&start)
                .iter()
                .map(|x| x.glue_into())
                .collect();
            VmExecutionLogs {
                storage_logs,
                events,
                user_l2_to_l1_logs,
                system_l2_to_l1_logs,
                total_log_queries_count: 0, // This field is unused
            }
        };

        let pubdata_after = self.inner.world_diff.pubdata();
        let circuit_statistic = tracer.circuit_statistic();
        let gas_remaining = self.gas_remaining();
        VmExecutionResultAndLogs {
            result,
            logs,
            // TODO (PLA-936): Fill statistics; investigate whether they should be zeroed on `Halt`
            statistics: VmExecutionStatistics {
                contracts_used: 0,
                cycles_used: 0,
                gas_used: (gas_before - gas_remaining).into(),
                gas_remaining,
                computational_gas_used: 0,
                total_log_queries: 0,
                pubdata_published: (pubdata_after - pubdata_before).max(0) as u32,
                circuit_statistic,
            },
            refunds,
        }
    }

    fn inspect_transaction_with_bytecode_compression(
        &mut self,
        (): Self::TracerDispatcher,
        tx: zksync_types::Transaction,
        with_compression: bool,
    ) -> (BytecodeCompressionResult<'_>, VmExecutionResultAndLogs) {
        self.push_transaction_inner(tx, 0, with_compression);
        let result = self.inspect((), VmExecutionMode::OneTx);

        let compression_result = if self.has_unpublished_bytecodes() {
            Err(BytecodeCompressionError::BytecodeCompressionFailed)
        } else {
            Ok(self
                .bootloader_state
                .get_last_tx_compressed_bytecodes()
                .into())
        };
        (compression_result, result)
    }

    fn start_new_l2_block(&mut self, l2_block_env: L2BlockEnv) {
        self.bootloader_state.start_new_l2_block(l2_block_env)
    }

    fn record_vm_memory_metrics(&self) -> VmMemoryMetrics {
        todo!("Unused during batch execution")
    }

    fn finish_batch(&mut self) -> FinishedL1Batch {
        let result = self.inspect((), VmExecutionMode::Batch);
        let execution_state = self.get_current_execution_state();
        let bootloader_memory = self.bootloader_state.bootloader_memory();
        FinishedL1Batch {
            block_tip_execution_result: result,
            final_execution_state: execution_state,
            final_bootloader_memory: Some(bootloader_memory),
            pubdata_input: Some(
                self.bootloader_state
                    .get_pubdata_information()
                    .clone()
                    .build_pubdata(false),
            ),
            state_diffs: Some(
                self.bootloader_state
                    .get_pubdata_information()
                    .state_diffs
                    .to_vec(),
            ),
        }
    }
}

#[derive(Debug)]
struct VmSnapshot {
    vm_snapshot: vm2::Snapshot,
    bootloader_snapshot: BootloaderStateSnapshot,
    gas_for_account_validation: u32,
}

impl<S: ReadStorage> VmInterfaceHistoryEnabled for Vm<S> {
    fn make_snapshot(&mut self) {
        assert!(
            self.snapshot.is_none(),
            "cannot create a VM snapshot until a previous snapshot is rolled back to or popped"
        );

        self.delete_history_if_appropriate();
        self.snapshot = Some(VmSnapshot {
            vm_snapshot: self.inner.snapshot(),
            bootloader_snapshot: self.bootloader_state.get_snapshot(),
            gas_for_account_validation: self.gas_for_account_validation,
        });
    }

    fn rollback_to_the_latest_snapshot(&mut self) {
        let VmSnapshot {
            vm_snapshot,
            bootloader_snapshot,
            gas_for_account_validation,
        } = self.snapshot.take().expect("no snapshots to rollback to");

        self.inner.rollback(vm_snapshot);
        self.bootloader_state.apply_snapshot(bootloader_snapshot);
        self.gas_for_account_validation = gas_for_account_validation;

        self.delete_history_if_appropriate();
    }

    fn pop_snapshot_no_rollback(&mut self) {
        self.snapshot = None;
        self.delete_history_if_appropriate();
    }
}

impl<S: ReadStorage> VmTrackingContracts for Vm<S> {
    fn used_contract_hashes(&self) -> Vec<H256> {
        self.decommitted_hashes().map(u256_to_h256).collect()
    }
}

impl<S: fmt::Debug> fmt::Debug for Vm<S> {
    fn fmt(&self, f: &mut fmt::Formatter<'_>) -> fmt::Result {
        f.debug_struct("Vm")
            .field(
                "gas_for_account_validation",
                &self.gas_for_account_validation,
            )
            .field("bootloader_state", &self.bootloader_state)
            .field("storage", &self.world.storage)
            .field("program_cache", &self.world.program_cache)
            .field("batch_env", &self.batch_env)
            .field("system_env", &self.system_env)
            .field("snapshot", &self.snapshot.as_ref().map(|_| ()))
            .finish()
    }
}

#[derive(Debug)]
pub(crate) struct World<S, T> {
    pub(crate) storage: S,
    program_cache: HashMap<U256, Program<T, Self>>,
    pub(crate) bytecode_cache: HashMap<U256, Vec<u8>>,
}

impl<S: ReadStorage, T: Tracer> World<S, T> {
    fn new(storage: S, program_cache: HashMap<U256, Program<T, Self>>) -> Self {
        Self {
            storage,
            program_cache,
            bytecode_cache: Default::default(),
        }
    }

    fn bytecode_to_program(bytecode: &[u8]) -> Program<T, Self> {
        Program::new(
            decode_program(
                &bytecode
                    .chunks_exact(8)
                    .map(|chunk| u64::from_be_bytes(chunk.try_into().unwrap()))
                    .collect::<Vec<_>>(),
                false,
            ),
            bytecode
                .chunks_exact(32)
                .map(U256::from_big_endian)
                .collect::<Vec<_>>(),
        )
    }

    fn convert_system_contract_code(
        code: &SystemContractCode,
        is_bootloader: bool,
    ) -> (U256, Program<T, Self>) {
        (
            h256_to_u256(code.hash),
            Program::new(
                decode_program(
                    &code
                        .code
                        .iter()
                        .flat_map(|x| x.0.into_iter().rev())
                        .collect::<Vec<_>>(),
                    is_bootloader,
                ),
                code.code.clone(),
            ),
        )
    }
}

impl<S: ReadStorage, T: Tracer> vm2::StorageInterface for World<S, T> {
    fn read_storage(&mut self, contract: H160, key: U256) -> Option<U256> {
        let key = &StorageKey::new(AccountTreeId::new(contract), u256_to_h256(key));
        if self.storage.is_write_initial(key) {
            None
        } else {
            Some(self.storage.read_value(key).as_bytes().into())
        }
    }

    fn cost_of_writing_storage(&mut self, initial_value: Option<U256>, new_value: U256) -> u32 {
        let is_initial = initial_value.is_none();
        let initial_value = initial_value.unwrap_or_default();

        if initial_value == new_value {
            return 0;
        }

        // Since we need to publish the state diffs onchain, for each of the updated storage slot
        // we basically need to publish the following pair: `(<storage_key, compressed_new_value>)`.
        // For key we use the following optimization:
        //   - The first time we publish it, we use 32 bytes.
        //         Then, we remember a 8-byte id for this slot and assign it to it. We call this initial write.
        //   - The second time we publish it, we will use the 4/5 byte representation of this 8-byte instead of the 32
        //     bytes of the entire key.
        // For value compression, we use a metadata byte which holds the length of the value and the operation from the
        // previous state to the new state, and the compressed value. The maximum for this is 33 bytes.
        // Total bytes for initial writes then becomes 65 bytes and repeated writes becomes 38 bytes.
        let compressed_value_size =
            compress_with_best_strategy(initial_value, new_value).len() as u32;

        if is_initial {
            (BYTES_PER_DERIVED_KEY as u32) + compressed_value_size
        } else {
            (BYTES_PER_ENUMERATION_INDEX as u32) + compressed_value_size
        }
    }

    fn is_free_storage_slot(&self, contract: &H160, key: &U256) -> bool {
        contract == &zksync_system_constants::SYSTEM_CONTEXT_ADDRESS
            || contract == &L2_BASE_TOKEN_ADDRESS
                && u256_to_h256(*key) == key_for_eth_balance(&BOOTLOADER_ADDRESS)
    }
}

impl<S: ReadStorage, T: Tracer> vm2::World<T> for World<S, T> {
    fn decommit(&mut self, hash: U256) -> Program<T, Self> {
        self.program_cache
            .entry(hash)
            .or_insert_with(|| {
                Self::bytecode_to_program(self.bytecode_cache.entry(hash).or_insert_with(|| {
                    self.storage
                        .load_factory_dep(u256_to_h256(hash))
                        .expect("vm tried to decommit nonexistent bytecode")
                }))
            })
            .clone()
    }

    fn decommit_code(&mut self, hash: U256) -> Vec<u8> {
        self.decommit(hash)
            .code_page()
            .as_ref()
            .iter()
            .flat_map(|u| {
                let mut buffer = [0u8; 32];
                u.to_big_endian(&mut buffer);
                buffer
            })
            .collect()
    }
}<|MERGE_RESOLUTION|>--- conflicted
+++ resolved
@@ -31,20 +31,12 @@
 use crate::{
     glue::GlueInto,
     interface::{
-<<<<<<< HEAD
         storage::{ImmutableStorageView, ReadStorage, StoragePtr, StorageView},
-        BytecodeCompressionError, CompressedBytecodeInfo, CurrentExecutionState, ExecutionResult,
-        FinishedL1Batch, Halt, L1BatchEnv, L2BlockEnv, Refunds, SystemEnv, TxRevertReason, VmEvent,
-        VmExecutionLogs, VmExecutionMode, VmExecutionResultAndLogs, VmExecutionStatistics,
-        VmFactory, VmInterface, VmInterfaceHistoryEnabled, VmMemoryMetrics, VmRevertReason,
-        VmTrackingContracts,
-=======
-        storage::ReadStorage, BytecodeCompressionError, BytecodeCompressionResult,
-        CurrentExecutionState, ExecutionResult, FinishedL1Batch, Halt, L1BatchEnv, L2BlockEnv,
-        Refunds, SystemEnv, TxRevertReason, VmEvent, VmExecutionLogs, VmExecutionMode,
-        VmExecutionResultAndLogs, VmExecutionStatistics, VmInterface, VmInterfaceHistoryEnabled,
-        VmMemoryMetrics, VmRevertReason,
->>>>>>> 9821a200
+        BytecodeCompressionError, BytecodeCompressionResult, CurrentExecutionState,
+        ExecutionResult, FinishedL1Batch, Halt, L1BatchEnv, L2BlockEnv, Refunds, SystemEnv,
+        TxRevertReason, VmEvent, VmExecutionLogs, VmExecutionMode, VmExecutionResultAndLogs,
+        VmExecutionStatistics, VmFactory, VmInterface, VmInterfaceHistoryEnabled, VmMemoryMetrics,
+        VmRevertReason, VmTrackingContracts,
     },
     utils::events::extract_l2tol1logs_from_l1_messenger,
     vm_fast::{
@@ -84,13 +76,15 @@
             .hash
             .into();
 
-        let program_cache = HashMap::from([convert_system_contract_code(
+        let program_cache = HashMap::from([World::convert_system_contract_code(
             &system_env.base_system_smart_contracts.default_aa,
             false,
         )]);
 
-        let (_, bootloader) =
-            convert_system_contract_code(&system_env.base_system_smart_contracts.bootloader, true);
+        let (_, bootloader) = World::convert_system_contract_code(
+            &system_env.base_system_smart_contracts.bootloader,
+            true,
+        );
         let bootloader_memory = bootloader_initial_memory(&batch_env);
 
         let mut inner = VirtualMachine::new(
@@ -114,7 +108,7 @@
         inner.state.current_frame.aux_heap_size = u32::MAX;
         inner.state.current_frame.exception_handler = INITIAL_FRAME_FORMAL_EH_LOCATION;
 
-        let mut me = Self {
+        let mut this = Self {
             world: World::new(storage, program_cache),
             inner,
             gas_for_account_validation: system_env.default_validation_computational_gas_limit,
@@ -126,12 +120,11 @@
             system_env,
             batch_env,
             snapshot: None,
-            tracer: CircuitsTracer::default(),
+            #[cfg(test)]
+            enforced_state_diffs: None,
         };
-
-        me.write_to_bootloader_heap(bootloader_memory);
-
-        me
+        this.write_to_bootloader_heap(bootloader_memory);
+        this
     }
 
     fn run(
@@ -447,71 +440,6 @@
     pub(super) fn gas_remaining(&self) -> u32 {
         self.inner.state.current_frame.gas
     }
-<<<<<<< HEAD
-=======
-}
-
-// We don't implement `VmFactory` trait because, unlike old VMs, the new VM doesn't require storage to be writable;
-// it maintains its own storage cache and a write buffer.
-impl<S: ReadStorage> Vm<S> {
-    pub fn new(batch_env: L1BatchEnv, system_env: SystemEnv, storage: S) -> Self {
-        let default_aa_code_hash = system_env
-            .base_system_smart_contracts
-            .default_aa
-            .hash
-            .into();
-
-        let program_cache = HashMap::from([World::convert_system_contract_code(
-            &system_env.base_system_smart_contracts.default_aa,
-            false,
-        )]);
-
-        let (_, bootloader) = World::convert_system_contract_code(
-            &system_env.base_system_smart_contracts.bootloader,
-            true,
-        );
-        let bootloader_memory = bootloader_initial_memory(&batch_env);
-
-        let mut inner = VirtualMachine::new(
-            BOOTLOADER_ADDRESS,
-            bootloader,
-            H160::zero(),
-            vec![],
-            system_env.bootloader_gas_limit,
-            Settings {
-                default_aa_code_hash,
-                // this will change after 1.5
-                evm_interpreter_code_hash: default_aa_code_hash,
-                hook_address: get_vm_hook_position(VM_VERSION) * 32,
-            },
-        );
-
-        inner.state.current_frame.sp = 0;
-
-        // The bootloader writes results to high addresses in its heap, so it makes sense to preallocate it.
-        inner.state.current_frame.heap_size = u32::MAX;
-        inner.state.current_frame.aux_heap_size = u32::MAX;
-        inner.state.current_frame.exception_handler = INITIAL_FRAME_FORMAL_EH_LOCATION;
-
-        let mut this = Self {
-            world: World::new(storage, program_cache),
-            inner,
-            gas_for_account_validation: system_env.default_validation_computational_gas_limit,
-            bootloader_state: BootloaderState::new(
-                system_env.execution_mode,
-                bootloader_memory.clone(),
-                batch_env.first_l2_block,
-            ),
-            system_env,
-            batch_env,
-            snapshot: None,
-            #[cfg(test)]
-            enforced_state_diffs: None,
-        };
-        this.write_to_bootloader_heap(bootloader_memory);
-        this
-    }
->>>>>>> 9821a200
 
     // visible for testing
     pub(super) fn get_current_execution_state(&self) -> CurrentExecutionState {
