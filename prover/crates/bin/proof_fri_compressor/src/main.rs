--- conflicted
+++ resolved
@@ -8,20 +8,13 @@
 
 use anyhow::Context as _;
 use clap::Parser;
-<<<<<<< HEAD
 use tokio_util::sync::CancellationToken;
-use zksync_config::configs::FriProofCompressorConfig;
-use zksync_core_leftovers::temp_config_store::{load_database_secrets, load_general_config};
-use zksync_env_config::object_store::ProverObjectStoreConfig;
-=======
-use tokio::sync::{oneshot, watch};
 use zksync_config::{
     configs::{DatabaseSecrets, FriProofCompressorConfig, GeneralConfig},
     full_config_schema,
     sources::ConfigFilePaths,
     ConfigRepositoryExt,
 };
->>>>>>> 70203b4b
 use zksync_object_store::ObjectStoreFactory;
 use zksync_proof_fri_compressor_service::proof_fri_compressor_runner;
 use zksync_prover_dal::{ConnectionPool, Prover};
@@ -90,7 +83,12 @@
         .create_store()
         .await?;
     let protocol_version = PROVER_PROTOCOL_SEMANTIC_VERSION;
-    let keystore = Keystore::locate().with_setup_path(Some(prover_config.setup_data_path));
+
+    let prover_config = general_config
+        .prover_config
+        .expect("ProverConfig doesn't exist");
+    let keystore =
+        Keystore::locate().with_setup_path(Some(prover_config.setup_data_path.clone().into()));
 
     setup_crs_keys(&config);
 
@@ -119,23 +117,11 @@
 
     tracing::info!("Starting proof compressor");
 
-<<<<<<< HEAD
     tasks.extend(proof_fri_compressor_runner.run());
-=======
-    let prometheus_config = PrometheusExporterConfig::push(
-        config.prometheus_pushgateway_url,
-        config.prometheus_push_interval,
-    );
-    let tasks = vec![
-        tokio::spawn(prometheus_config.run(stop_receiver.clone())),
-        tokio::spawn(proof_compressor.run(stop_receiver, opt.number_of_iterations)),
-    ];
->>>>>>> 70203b4b
 
     let mut tasks = ManagedTasks::new(tasks);
     tokio::select! {
         _ = tasks.wait_single() => {},
-<<<<<<< HEAD
         result = tokio::signal::ctrl_c() => {
             match result {
                 Ok(_) => {
@@ -146,10 +132,6 @@
                     tracing::error!("Failed to set up ctrl c listener: {:?}", err);
                 }
             }
-=======
-        _ = stop_signal_receiver => {
-            tracing::info!("Stop request received, shutting down");
->>>>>>> 70203b4b
         }
     }
     let shutdown_time = Instant::now();
