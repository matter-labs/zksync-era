// SPDX-License-Identifier: MIT OR Apache-2.0

pragma solidity ^0.8.0;

/**
 * Mock `KnownCodeStorage` counterpart producing `MarkedAsKnown` events and having `publishEVMBytecode` method
 * added for EVM emulation, calls to which should be traced by the host.
 */
contract MockKnownCodeStorage {
    event MarkedAsKnown(bytes32 indexed bytecodeHash, bool indexed sendBytecodeToL1);

    function markFactoryDeps(bool _shouldSendToL1, bytes32[] calldata _hashes) external {
        unchecked {
            uint256 hashesLen = _hashes.length;
            for (uint256 i = 0; i < hashesLen; ++i) {
                _markBytecodeAsPublished(_hashes[i], _shouldSendToL1);
            }
        }
    }

    function markBytecodeAsPublished(bytes32 _bytecodeHash) external {
        _markBytecodeAsPublished(_bytecodeHash, false);
    }

    function _markBytecodeAsPublished(bytes32 _bytecodeHash, bool _shouldSendToL1) internal {
        if (getMarker(_bytecodeHash) == 0) {
            assembly {
                sstore(_bytecodeHash, 1)
            }
            emit MarkedAsKnown(_bytecodeHash, _shouldSendToL1);
        }
    }

    bytes32 evmBytecodeHash; // For tests, it's OK to potentially collide with the marker slot for hash `bytes32(0)`

    /// Sets the EVM bytecode hash to be used in the next `publishEVMBytecode` call.
    function setEVMBytecodeHash(bytes32 _bytecodeHash) external {
        evmBytecodeHash = _bytecodeHash;
    }

    function publishEVMBytecode(uint256 _bytecodeLen, bytes calldata _bytecode) external {
        bytes32 hash = evmBytecodeHash;
        require(hash != bytes32(0), "EVM bytecode hash not set");

        if (getMarker(evmBytecodeHash) == 0) {
            assembly {
                sstore(hash, 1)
            }
        }
        emit MarkedAsKnown(hash, getMarker(hash) == 0);
        evmBytecodeHash = bytes32(0);
    }

    function getMarker(bytes32 _hash) public view returns (uint256 marker) {
        assembly {
            marker := sload(_hash)
        }
    }
}

/**
 * Mock `ContractDeployer` counterpart focusing on EVM bytecode deployment (via `create`; this isn't how real EVM bytecode deployment works,
 * but it's good enough for low-level tests).
 */
contract MockContractDeployer {
    enum AccountAbstractionVersion {
        None,
        Version1
    }

    IAccountCodeStorage constant ACCOUNT_CODE_STORAGE_CONTRACT = IAccountCodeStorage(address(0x8002));
    MockKnownCodeStorage constant KNOWN_CODE_STORAGE_CONTRACT = MockKnownCodeStorage(address(0x8004));
    IEvmHashesStorage constant EVM_HASHES_STORAGE_CONTRACT = IEvmHashesStorage(address(0x8015));

    /// The returned value is obviously incorrect in the general case, but works well enough when called by the bootloader.
    function extendedAccountVersion(address _address) public view returns (AccountAbstractionVersion) {
        return AccountAbstractionVersion.Version1;
    }

    /// Replaces real deployment with publishing a surrogate EVM "bytecode".
    /// @param _salt bytecode hash
    /// @param _input bytecode to publish
    function create(
        bytes32 _salt,
        bytes32, // ignored, since it's not possible to set arbitrarily
        bytes calldata _input
    ) external payable returns (address) {
        KNOWN_CODE_STORAGE_CONTRACT.setEVMBytecodeHash(_salt);
        KNOWN_CODE_STORAGE_CONTRACT.publishEVMBytecode(_input.length, _input);
        address newAddress = address(uint160(msg.sender) + 1);
        ACCOUNT_CODE_STORAGE_CONTRACT.storeAccountConstructedCodeHash(newAddress, _salt);

        bytes32 evmBytecodeHash = keccak256(_input);
<<<<<<< HEAD
        _setEvmCodeHash(newAddress, evmBytecodeHash);
=======
        EVM_HASHES_STORAGE_CONTRACT.storeEvmCodeHash(_salt, evmBytecodeHash);
>>>>>>> 659edaaf
        return newAddress;
    }

    uint256 private constant EVM_HASHES_PREFIX = 1 << 254;

    function _setEvmCodeHash(address _address, bytes32 _hash) internal {
        assembly {
            let slot := or(EVM_HASHES_PREFIX, _address)
            sstore(slot, _hash)
        }
    }

    function evmCodeHash(address _address) external returns (bytes32 _evmBytecodeHash) {
        assembly {
            let slot := or(EVM_HASHES_PREFIX, _address)
            _evmBytecodeHash := sload(slot)
        }
    }

    bytes32 constant CREATE2_PREFIX = keccak256("zksyncCreate2");

    /// Mocks `create2` with real counterpart semantics, other than bytecode passed in `_input`.
    /// @param _input bytecode to publish
    function create2(
        bytes32 _salt,
        bytes32 _bytecodeHash,
        bytes calldata _input
    ) external payable returns (address newAddress) {
        KNOWN_CODE_STORAGE_CONTRACT.setEVMBytecodeHash(_bytecodeHash);
        KNOWN_CODE_STORAGE_CONTRACT.publishEVMBytecode(_input.length, _input);

        bytes32 hash = keccak256(
            bytes.concat(CREATE2_PREFIX, bytes32(uint256(uint160(msg.sender))), _salt, _bytecodeHash)
        );
        newAddress = address(uint160(uint256(hash)));
        ACCOUNT_CODE_STORAGE_CONTRACT.storeAccountConstructedCodeHash(newAddress, _bytecodeHash);
<<<<<<< HEAD
        _setEvmCodeHash(newAddress, _bytecodeHash);
=======
        EVM_HASHES_STORAGE_CONTRACT.storeEvmCodeHash(_bytecodeHash, _bytecodeHash);
>>>>>>> 659edaaf
    }
}

interface IAccountCodeStorage {
    function getRawCodeHash(address _address) external view returns (bytes32);
    function storeAccountConstructedCodeHash(address _address, bytes32 _hash) external;
}

interface IEvmHashesStorage {
    function storeEvmCodeHash(bytes32 versionedBytecodeHash, bytes32 evmBytecodeHash) external;
}

interface IRecursiveContract {
    function recurse(uint _depth) external returns (uint);
}

interface IRecursiveDeployment {
    struct EvmDeployment {
        bytes32 bytecodeHash;
        /// Has fixed length to enable array slicing.
        bytes32 bytecode;
    }

    function testRecursiveDeployment(EvmDeployment[] calldata _deployments) external;
}

/// Native incrementing library. Not actually a library to simplify deployment.
contract IncrementingContract {
    // Should not collide with other storage slots
    uint constant INCREMENTED_SLOT = 0x123;

    function getIncrementedValue() public view returns (uint _value) {
        assembly {
            _value := sload(INCREMENTED_SLOT)
        }
    }

    function increment(address _thisAddress, uint _thisBalance) external {
        require(msg.sender == tx.origin, "msg.sender not retained");
        require(address(this) == _thisAddress, "this address");
        require(address(this).balance == _thisBalance, "this balance");
        assembly {
            sstore(INCREMENTED_SLOT, add(sload(INCREMENTED_SLOT), 1))
        }
    }

    /// Tests delegation to a native or EVM contract at the specified target.
    function testDelegateCall(address _target) external {
        uint valueSnapshot = getIncrementedValue();
        (bool success, ) = _target.delegatecall(abi.encodeCall(
            IncrementingContract.increment,
            (address(this), address(this).balance)
        ));
        require(success, "delegatecall reverted");
        require(getIncrementedValue() == valueSnapshot + 1, "invalid value");
    }

    function testStaticCall(address _target, uint _expectedValue) external {
        (bool success, bytes memory rawValue) = _target.staticcall(abi.encodeCall(
            this.getIncrementedValue,
            ()
        ));
        require(success, "static call reverted");
        (uint value) = abi.decode(rawValue, (uint));
        require(value == _expectedValue, "value mismatch");

        (success, ) = _target.staticcall(abi.encodeCall(
            IncrementingContract.increment,
            (address(this), address(this).balance)
        ));
        require(!success, "staticcall should've reverted");
    }
}

/**
 * Mock EVM emulator used in low-level tests.
 */
contract MockEvmEmulator is IRecursiveContract, IRecursiveDeployment, IncrementingContract {
    IAccountCodeStorage constant ACCOUNT_CODE_STORAGE_CONTRACT = IAccountCodeStorage(address(0x8002));

    /// Set to `true` for testing logic sanity.
    bool isUserSpace;

    modifier validEvmEntry() {
        if (!isUserSpace) {
            // Fetch versioned bytecode hash for the executed contract. Note that it's **not** equal to the `codehash` obtained below.
            bytes32 bytecodeHash = ACCOUNT_CODE_STORAGE_CONTRACT.getRawCodeHash(address(this));
            require(bytecodeHash != bytes32(0), "called contract not deployed");
            uint bytecodeVersion = uint(bytecodeHash) >> 248;
            require(bytecodeVersion == 2, "non-EVM bytecode");

            // Check that members of the current address are well-defined.
            require(address(this).code.length != 0, "invalid code");
            bytes32 codeHash = address(this).codehash;
            require(codeHash != bytes32(0), "zero bytecode hash");
            require(codeHash != bytecodeHash, "bytecode hash match");
        }
        _;
    }

    function testPayment(uint _expectedValue, uint _expectedBalance) public payable validEvmEntry {
        require(msg.value == _expectedValue, "unexpected msg.value");
        require(address(this).balance == _expectedBalance, "unexpected balance");
    }

    IRecursiveContract recursionTarget;

    function recurse(uint _depth) public validEvmEntry returns (uint) {
        if (_depth <= 1) {
            return 1;
        } else {
            IRecursiveContract target = (address(recursionTarget) == address(0)) ? this : recursionTarget;
            return target.recurse(_depth - 1) * _depth;
        }
    }

    function testRecursion(uint _depth, uint _expectedValue) external validEvmEntry returns (uint) {
        require(recurse(_depth) == _expectedValue, "incorrect recursion");
    }

    function testExternalRecursion(uint _depth, uint _expectedValue) external validEvmEntry returns (uint) {
        recursionTarget = new NativeRecursiveContract(IRecursiveContract(this));
        uint returnedValue = recurse(_depth);
        recursionTarget = this; // This won't work on revert, but for tests, it's good enough
        require(returnedValue == _expectedValue, "incorrect recursion");
    }

    MockContractDeployer constant CONTRACT_DEPLOYER_CONTRACT = MockContractDeployer(address(0x8006));

    /// Emulates EVM contract deployment and a subsequent call to it in a single transaction.
    function testDeploymentAndCall(
        bytes32 _evmBytecodeHash,
        bytes calldata _evmBytecode,
        bool _revert
    ) external validEvmEntry {
        IRecursiveContract newContract = IRecursiveContract(CONTRACT_DEPLOYER_CONTRACT.create(
            _evmBytecodeHash,
            _evmBytecodeHash,
            _evmBytecode
        ));
        require(uint160(address(newContract)) == uint160(address(this)) + 1, "unexpected address");
        require(address(newContract).code.length > 0, "contract code length");
        require(address(newContract).codehash != bytes32(0), "contract code hash");

        require(newContract.recurse(5) == 120, "unexpected recursive result");
        require(!_revert, "requested revert");
    }

    function testCallToPreviousDeployment() external validEvmEntry {
        IRecursiveContract newContract = IRecursiveContract(address(uint160(address(this)) + 1));
        require(address(newContract).code.length > 0, "contract code length");
        require(address(newContract).codehash != bytes32(0), "contract code hash");

        require(newContract.recurse(5) == 120, "unexpected recursive result");
    }

    function testRecursiveDeployment(EvmDeployment[] calldata _deployments) external override validEvmEntry {
        if (_deployments.length == 0) {
            return;
        }

        IRecursiveDeployment newContract = IRecursiveDeployment(CONTRACT_DEPLOYER_CONTRACT.create(
            _deployments[0].bytecodeHash,
            _deployments[0].bytecodeHash,
            bytes.concat(_deployments[0].bytecode)
        ));
        newContract.testRecursiveDeployment(_deployments[1:]);
    }

    function testDeploymentWithPartialRevert(
        EvmDeployment[] calldata _deployments,
        bool[] calldata _shouldRevert
    ) external validEvmEntry {
        require(_deployments.length == _shouldRevert.length, "length mismatch");

        for (uint i = 0; i < _deployments.length; i++) {
            try this.deployThenRevert(
                _deployments[i],
                bytes32(i),
                _shouldRevert[i]
            ) returns(address newAddress) {
                require(!_shouldRevert[i], "unexpected deploy success");
                require(newAddress.code.length > 0, "contract code length");
                require(newAddress.codehash != bytes32(0), "contract code hash");
            } catch Error(string memory reason) {
                require(_shouldRevert[i], "unexpected revert");
                require(keccak256(bytes(reason)) == keccak256("requested revert"), "unexpected error");
            }
        }
    }

    function deployThenRevert(
        EvmDeployment calldata _deployment,
        bytes32 _salt,
        bool _shouldRevert
    ) external validEvmEntry returns (address newAddress) {
        newAddress = CONTRACT_DEPLOYER_CONTRACT.create2(
            _salt,
            _deployment.bytecodeHash,
            bytes.concat(_deployment.bytecode)
        );
        require(newAddress.code.length > 0, "contract code length");
        require(newAddress.codehash != bytes32(0), "contract code hash");

        require(!_shouldRevert, "requested revert");
    }

    fallback() external validEvmEntry {
        require(msg.data.length == 0, "unsupported call");
    }
}

contract NativeRecursiveContract is IRecursiveContract {
    IRecursiveContract target;

    constructor(IRecursiveContract _target) {
        target = _target;
    }

    function recurse(uint _depth) external returns (uint) {
        return (_depth <= 1) ? 1 : target.recurse(_depth - 1) * _depth;
    }
}<|MERGE_RESOLUTION|>--- conflicted
+++ resolved
@@ -91,11 +91,7 @@
         ACCOUNT_CODE_STORAGE_CONTRACT.storeAccountConstructedCodeHash(newAddress, _salt);
 
         bytes32 evmBytecodeHash = keccak256(_input);
-<<<<<<< HEAD
-        _setEvmCodeHash(newAddress, evmBytecodeHash);
-=======
         EVM_HASHES_STORAGE_CONTRACT.storeEvmCodeHash(_salt, evmBytecodeHash);
->>>>>>> 659edaaf
         return newAddress;
     }
 
@@ -132,11 +128,7 @@
         );
         newAddress = address(uint160(uint256(hash)));
         ACCOUNT_CODE_STORAGE_CONTRACT.storeAccountConstructedCodeHash(newAddress, _bytecodeHash);
-<<<<<<< HEAD
-        _setEvmCodeHash(newAddress, _bytecodeHash);
-=======
         EVM_HASHES_STORAGE_CONTRACT.storeEvmCodeHash(_bytecodeHash, _bytecodeHash);
->>>>>>> 659edaaf
     }
 }
 
