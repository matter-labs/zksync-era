--- conflicted
+++ resolved
@@ -60,16 +60,12 @@
 ripemd.workspace = true
 tonic = { workspace = true, features = ["tls-roots", "prost", "codegen"] }
 pbjson-types.workspace = true
-<<<<<<< HEAD
 zksync_web3_decl = { workspace = true, features = ["node_framework"] }
 zksync_eth_client.workspace = true
-# Eigen dependencies
-rust-eigenda-client.workspace = true
 lazy_static.workspace = true
-=======
 
 # EigenDA dependencies
+rust-eigenda-client.workspace = true
 rust-eigenda-v2-client.workspace = true
 rust-eigenda-v2-common.workspace = true
-rust-eigenda-signers.workspace = true
->>>>>>> 9e4755ed
+rust-eigenda-signers.workspace = true