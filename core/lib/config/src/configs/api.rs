use std::{
    collections::{HashMap, HashSet},
    net::SocketAddr,
    num::{NonZeroU32, NonZeroUsize},
    str::FromStr,
    time::Duration,
};

use anyhow::Context as _;
use serde::{Deserialize, Serialize};
use smart_config::{
    de::{Delimited, Entries, NamedEntries, OrString, ToEntries, WellKnown},
    metadata::{SizeUnit, TimeUnit},
    ByteSize, DescribeConfig, DeserializeConfig,
};
use zksync_basic_types::Address;

use crate::utils::Fallback;

/// API configuration.
#[derive(Debug, Clone, PartialEq, DescribeConfig, DeserializeConfig)]
pub struct ApiConfig {
    /// Configuration options for the Web3 JSON RPC servers.
    #[config(nest)]
    pub web3_json_rpc: Web3JsonRpcConfig,
    /// Configuration options for the Health check.
    #[config(nest)]
    pub healthcheck: HealthCheckConfig,
    /// Configuration options for Merkle tree API.
    #[config(nest)]
    pub merkle_tree: MerkleTreeApiConfig,
}

impl ApiConfig {
    pub fn for_tests() -> Self {
        Self {
            web3_json_rpc: Web3JsonRpcConfig::default(),
            healthcheck: HealthCheckConfig {
                port: 3052,
                slow_time_limit: None,
                hard_time_limit: None,
                expose_config: false,
            },
            merkle_tree: MerkleTreeApiConfig { port: 3053 },
        }
    }
}

#[derive(Debug, Clone, Copy, PartialEq, Eq, Hash, Serialize, Deserialize)]
#[serde(rename_all = "lowercase")]
pub enum Namespace {
    Eth,
    Net,
    Web3,
    Debug,
    Zks,
    En,
    Pubsub,
    Snapshots,
    Unstable,
}

impl Namespace {
    pub const DEFAULT: [Self; 6] = [
        Self::Eth,
        Self::Net,
        Self::Web3,
        Self::Zks,
        Self::En,
        Self::Pubsub,
    ];
}

impl WellKnown for Namespace {
    type Deserializer = Serde![str];
    const DE: Self::Deserializer = Serde![str];
}

/// Response size limits for specific RPC methods.
///
/// The unit of measurement for contained limits depends on the context. In [`MaxResponseSize`],
/// limits are measured in bytes, but in configs, limits are specified in MiBs.
#[derive(Debug, Clone, PartialEq, Serialize, Deserialize)]
#[serde(transparent)]
pub struct MaxResponseSizeOverrides(HashMap<String, Option<NonZeroUsize>>);

impl<S: Into<String>> FromIterator<(S, Option<NonZeroUsize>)> for MaxResponseSizeOverrides {
    fn from_iter<I: IntoIterator<Item = (S, Option<NonZeroUsize>)>>(iter: I) -> Self {
        Self(
            iter.into_iter()
                .map(|(method_name, size)| (method_name.into(), size))
                .collect(),
        )
    }
}

impl ToEntries<String, Option<NonZeroUsize>> for MaxResponseSizeOverrides {
    fn to_entries(&self) -> impl Iterator<Item = (&String, &Option<NonZeroUsize>)> {
        self.0.iter()
    }
}

impl FromStr for MaxResponseSizeOverrides {
    type Err = anyhow::Error;

    fn from_str(s: &str) -> Result<Self, Self::Err> {
        let mut overrides = HashMap::new();
        for part in s.split(',') {
            let (method_name, size) = part.split_once('=').with_context(|| {
                format!("Part `{part}` doesn't have form <method_name>=<int>|None")
            })?;
            let method_name = method_name.trim();

            let size = size.trim();
            let size = if size == "None" {
                None
            } else {
                Some(size.parse().with_context(|| {
                    format!("`{size}` specified for method `{method_name}` is not a valid size")
                })?)
            };

            if let Some(prev_size) = overrides.insert(method_name.to_owned(), size) {
                anyhow::bail!(
                    "Size override for `{method_name}` is redefined from {prev_size:?} to {size:?}"
                );
            }
        }
        Ok(Self(overrides))
    }
}

impl MaxResponseSizeOverrides {
    pub fn empty() -> Self {
        Self(HashMap::new())
    }

    /// Gets the override in bytes for the specified method, or `None` if it's not set.
    pub fn get(&self, method_name: &str) -> Option<usize> {
        self.0
            .get(method_name)
            .copied()
            .map(|size| size.map_or(usize::MAX, NonZeroUsize::get))
    }

    /// Iterates over all overrides.
    pub fn iter(&self) -> impl ExactSizeIterator<Item = (&str, usize)> + '_ {
        self.0.iter().map(|(method_name, size)| {
            (
                method_name.as_str(),
                size.map_or(usize::MAX, NonZeroUsize::get),
            )
        })
    }

    /// Scales the overrides by the specified scale factor, saturating them if applicable.
    pub fn scale(&self, factor: NonZeroUsize) -> Self {
        let scaled = self.0.iter().map(|(method_name, &size)| {
            (
                method_name.clone(),
                size.map(|size| size.saturating_mul(factor)),
            )
        });
        Self(scaled.collect())
    }
}

impl WellKnown for MaxResponseSizeOverrides {
    type Deserializer = OrString<NamedEntries<String, Option<NonZeroUsize>>>;
    const DE: Self::Deserializer = OrString(Entries::WELL_KNOWN.named("method", "size_mb"));
}

/// Response size limits for JSON-RPC servers.
#[derive(Debug)]
pub struct MaxResponseSize {
    /// Global limit applied to all RPC methods. Measured in bytes.
    pub global: usize,
    /// Limits applied to specific methods. Limits are measured in bytes; method names are full (e.g., `eth_call`).
    pub overrides: MaxResponseSizeOverrides,
}

#[derive(Debug, Clone, PartialEq, DescribeConfig, DeserializeConfig)]
#[config(derive(Default))]
pub struct Web3JsonRpcConfig {
    /// Port to which the HTTP RPC server is listening.
    #[config(default_t = 3_050)]
    pub http_port: u16,
    /// Port to which the WebSocket RPC server is listening.
    #[config(default_t = 3_051)]
    pub ws_port: u16,
    /// Max possible limit of entities to be requested once.
    #[config(default_t = 1_024)]
    pub req_entities_limit: u32,
    /// Whether to support HTTP methods that install filters and query filter changes.
    /// WS methods are unaffected.
    ///
    /// When to set this value to `true`:
    /// Filters are local to the specific node they were created at. Meaning if
    /// there are multiple nodes behind a load balancer the client cannot reliably
    /// query the previously created filter as the request might get routed to a
    /// different node.
    #[config(default)]
    pub filters_disabled: bool,
    /// Max possible limit of filters to be in the state at once.
    #[config(default_t = 10_000)]
    pub filters_limit: usize,
    /// Max possible limit of subscriptions to be in the state at once.
    #[config(default_t = 10_000)]
    pub subscriptions_limit: usize,
    /// Interval between polling the node database for subscriptions.
    #[config(default_t = Duration::from_millis(200), with = Fallback(TimeUnit::Millis))]
    pub pubsub_polling_interval: Duration,
    /// Tx nonce: how far ahead from the committed nonce can it be.
    #[config(default_t = 50)]
    pub max_nonce_ahead: u32,
    /// The multiplier to use when suggesting gas price. Should be higher than one,
    /// otherwise if the L1 prices soar, the suggested gas price won't be sufficient to be included in block.
    /// This value is only used when there is no open batch.
    #[config(default_t = 1.5, validate(1.0.., "must be higher than one"))]
    pub gas_price_scale_factor: f64,
    /// The factor by which to scale the gas price when there is an open batch.
    pub gas_price_scale_factor_open_batch: Option<f64>,
    /// The factor by which to scale the gasLimit
    #[config(default_t = 1.3, validate(1.0.., "must be higher than one"))]
    pub estimate_gas_scale_factor: f64,
    /// The max possible number of gas that `eth_estimateGas` is allowed to overestimate.
    #[config(default_t = 1_000)]
    pub estimate_gas_acceptable_overestimation: u32,
    /// Enables optimizations for the binary search of the gas limit in `eth_estimateGas`. These optimizations are currently
    /// considered experimental.
    #[config(default)]
    pub estimate_gas_optimize_search: bool,
    /// Max possible size of an ABI-encoded transaction.
    #[config(default_t = 10 * SizeUnit::MiB, with = Fallback(SizeUnit::Bytes))]
    pub max_tx_size: ByteSize,
    /// Max number of cache misses during one VM execution. If the number of cache misses exceeds this value, the VM execution is stopped.
    pub vm_execution_cache_misses_limit: Option<usize>,
    /// Max number of VM instances to be concurrently spawned by the API server.
    /// This option can be tweaked down if the API server is running out of memory.
    #[config(default_t = 2_048)]
    pub vm_concurrency_limit: usize,
    /// Smart contract cache size.
    #[config(default_t = 128 * SizeUnit::MiB)]
    pub factory_deps_cache_size: ByteSize,
    /// Initial writes cache size.
    #[config(default_t = 32 * SizeUnit::MiB)]
    pub initial_writes_cache_size: ByteSize,
    /// Latest values cache size. If set to 0, the latest values cache will be disabled.
    #[config(default_t = 128 * SizeUnit::MiB)]
    pub latest_values_cache_size: ByteSize,
    /// Maximum lag in the number of blocks for the latest values cache after which the cache is reset. Greater values
    /// lead to increased the cache update latency, i.e., less storage queries being processed by the cache. OTOH, smaller values
    /// can lead to spurious resets when Postgres lags for whatever reason (e.g., when sealing L1 batches).
    #[config(default_t = NonZeroU32::new(20).unwrap())]
    pub latest_values_max_block_lag: NonZeroU32,
    /// Limit for fee history block range.
    #[config(default_t = 1_024)]
    pub fee_history_limit: u64,
    /// Maximum number of requests in a single batch JSON RPC request. Default is 500.
    #[config(default_t = NonZeroUsize::new(500).unwrap())]
    pub max_batch_request_size: NonZeroUsize,
    /// Maximum response body size. Note that there are overrides (`max_response_body_size_overrides_mb`)
    /// taking precedence over this param.
    #[config(default_t = 10 * SizeUnit::MiB)]
    pub max_response_body_size: ByteSize,
    /// Method-specific overrides in MiBs for the maximum response body size.
    #[config(default = MaxResponseSizeOverrides::empty)]
    #[config(alias = "max_response_body_size_overrides_mb")]
    pub max_response_body_size_overrides: MaxResponseSizeOverrides,
    /// Maximum number of requests per minute for the WebSocket server.
    /// The value is per active connection.
    /// Not used for the HTTP server; for it, rate limiting is expected to be configured on the infra level.
    #[config(default_t = NonZeroU32::new(6_000).unwrap())]
    pub websocket_requests_per_minute_limit: NonZeroU32,
    /// Server-side request timeout. A request will be dropped with a 503 error code if its execution exceeds this limit.
    /// If not specified, no server-side request timeout is enforced.
    pub request_timeout: Option<Duration>,
<<<<<<< HEAD
    /// Tree API url, currently used to proxy `getProof` calls to the tree
    #[config(alias = "tree_api_remote_url")]
=======
    /// Tree API URL used to proxy `getProof` calls to the tree. For external nodes, it's not necessary to specify
    /// since the server can communicate with the tree in-process.
>>>>>>> 1991e595
    pub tree_api_url: Option<String>,
    /// Polling period for mempool cache update - how often the mempool cache is updated from the database.
    #[config(default_t = Duration::from_millis(50), with = Fallback(TimeUnit::Millis))]
    pub mempool_cache_update_interval: Duration,
    /// Maximum number of transactions to be stored in the mempool cache.
    #[config(default_t = 10_000)]
    pub mempool_cache_size: usize,
    /// List of L2 token addresses that are white-listed to use by paymasters
    /// (additionally to natively bridged tokens).
    #[config(default, with = Delimited(","))]
    pub whitelisted_tokens_for_aa: Vec<Address>,
<<<<<<< HEAD
    /// Enabled JSON RPC API namespaces. If not set, all namespaces will be available
    #[config(with = Delimited(","), default_t = Namespace::DEFAULT.into())]
    pub api_namespaces: HashSet<Namespace>,
    /// Enables extended tracing of RPC calls. This may negatively impact performance for nodes under high load
=======
    /// Enabled JSON RPC API namespaces.
    #[config(with = Delimited(","))]
    pub api_namespaces: Option<Vec<String>>,
    /// Enables extended tracing of RPC calls. This is useful for debugging, but may negatively impact performance for nodes under high load
>>>>>>> 1991e595
    /// (hundreds or thousands RPS).
    #[config(default, alias = "extended_rpc_tracing")]
    pub extended_api_tracing: bool,
}

impl Web3JsonRpcConfig {
    /// Creates a mock instance of `Web3JsonRpcConfig` to be used in tests.
    /// Ports and some fields that may affect execution are set to the same values used by default in
    /// the localhost environment. Other fields are set to default values.
    pub fn for_tests() -> Self {
        Self {
            gas_price_scale_factor: 1.2,
            gas_price_scale_factor_open_batch: Some(1.2),
            estimate_gas_scale_factor: 1.5,
            ..Self::default()
        }
    }

    pub fn http_bind_addr(&self) -> SocketAddr {
        SocketAddr::new("0.0.0.0".parse().unwrap(), self.http_port)
    }

    pub fn ws_bind_addr(&self) -> SocketAddr {
        SocketAddr::new("0.0.0.0".parse().unwrap(), self.ws_port)
    }

    pub fn max_response_body_size(&self) -> MaxResponseSize {
        let scale = NonZeroUsize::new(super::BYTES_IN_MEGABYTE).unwrap();
        MaxResponseSize {
            global: self.max_response_body_size.0 as usize,
            overrides: self.max_response_body_size_overrides.scale(scale),
        }
    }
}

#[derive(Debug, Clone, PartialEq, DescribeConfig, DeserializeConfig)]
pub struct HealthCheckConfig {
    /// Port to which the healthcheck server is listening.
    pub port: u16,
    /// Time limit in milliseconds to mark a health check as slow and log the corresponding warning.
    /// If not specified, the default value in the health check crate will be used.
    pub slow_time_limit: Option<Duration>,
    /// Time limit in milliseconds to abort a health check and return "not ready" status for the corresponding component.
    /// If not specified, the default value in the health check crate will be used.
    pub hard_time_limit: Option<Duration>,
    /// Expose config parameters as the `config` component. Mostly useful for debugging purposes, automations or end-to-end testing.
    #[config(default)]
    pub expose_config: bool,
}

impl HealthCheckConfig {
    pub fn bind_addr(&self) -> SocketAddr {
        SocketAddr::new("0.0.0.0".parse().unwrap(), self.port)
    }
}

#[derive(Debug, Deserialize, Clone, PartialEq)]
pub struct ContractVerificationApiConfig {
    /// Port to which the REST server is listening.
    pub port: u16,
    /// URL to access REST server.
    pub url: String,
}

impl ContractVerificationApiConfig {
    pub fn bind_addr(&self) -> SocketAddr {
        SocketAddr::new("0.0.0.0".parse().unwrap(), self.port)
    }
}

/// Configuration for the Merkle tree API.
#[derive(Debug, Clone, PartialEq, DescribeConfig, DeserializeConfig)]
pub struct MerkleTreeApiConfig {
    /// Port to bind the Merkle tree API server to.
    #[config(default_t = 3_072)]
    pub port: u16,
}

#[cfg(test)]
mod tests {
    use smart_config::{
        testing::{test, test_complete},
        Environment, Yaml,
    };

    use super::*;

    #[test]
    fn working_with_max_response_size_overrides() {
        let overrides: MaxResponseSizeOverrides =
            "eth_call=1, eth_getTransactionReceipt=None,zks_getProof = 32 "
                .parse()
                .unwrap();
        assert_eq!(overrides.iter().len(), 3);
        assert_eq!(overrides.get("eth_call"), Some(1));
        assert_eq!(overrides.get("eth_getTransactionReceipt"), Some(usize::MAX));
        assert_eq!(overrides.get("zks_getProof"), Some(32));
        assert_eq!(overrides.get("eth_blockNumber"), None);

        let scaled = overrides.scale(NonZeroUsize::new(1_000).unwrap());
        assert_eq!(scaled.iter().len(), 3);
        assert_eq!(scaled.get("eth_call"), Some(1_000));
        assert_eq!(scaled.get("eth_getTransactionReceipt"), Some(usize::MAX));
        assert_eq!(scaled.get("zks_getProof"), Some(32_000));
        assert_eq!(scaled.get("eth_blockNumber"), None);
    }

    fn expected_config() -> ApiConfig {
        ApiConfig {
            web3_json_rpc: Web3JsonRpcConfig {
                http_port: 3050,
                ws_port: 3051,
                req_entities_limit: 10000,
                filters_disabled: false,
                filters_limit: 10000,
                subscriptions_limit: 10000,
                pubsub_polling_interval: Duration::from_millis(200),
                max_nonce_ahead: 5,
                estimate_gas_scale_factor: 1.0f64,
                gas_price_scale_factor: 1.2,
                estimate_gas_acceptable_overestimation: 1000,
                estimate_gas_optimize_search: true,
                max_tx_size: ByteSize(1000000),
                vm_execution_cache_misses_limit: Some(1000),
                vm_concurrency_limit: 512,
                factory_deps_cache_size: ByteSize::new(128, SizeUnit::MiB),
                initial_writes_cache_size: ByteSize::new(32, SizeUnit::MiB),
                latest_values_cache_size: ByteSize::new(256, SizeUnit::MiB),
                latest_values_max_block_lag: NonZeroU32::new(50).unwrap(),
                fee_history_limit: 100,
                max_batch_request_size: NonZeroUsize::new(200).unwrap(),
                max_response_body_size: ByteSize::new(15, SizeUnit::MiB),
                max_response_body_size_overrides: [
                    ("eth_call", NonZeroUsize::new(1)),
                    ("eth_getTransactionReceipt", None),
                    ("zks_getProof", NonZeroUsize::new(32)),
                ]
                .into_iter()
                .collect(),
                websocket_requests_per_minute_limit: NonZeroU32::new(10).unwrap(),
                request_timeout: Some(Duration::from_secs(20)),
                tree_api_url: Some("http://tree/".into()),
                mempool_cache_update_interval: Duration::from_millis(50),
                mempool_cache_size: 10000,
                whitelisted_tokens_for_aa: vec![
                    Address::from_low_u64_be(1),
                    Address::from_low_u64_be(2),
                ],
                api_namespaces: HashSet::from([Namespace::Debug]),
                extended_api_tracing: true,
                gas_price_scale_factor_open_batch: Some(1.3),
            },
            healthcheck: HealthCheckConfig {
                port: 8081,
                slow_time_limit: Some(Duration::from_millis(250)),
                hard_time_limit: Some(Duration::from_millis(2_000)),
                expose_config: true,
            },
            merkle_tree: MerkleTreeApiConfig { port: 8082 },
        }
    }

    #[test]
    fn parsing_api_config() {
        let env = r#"
            API_WEB3_JSON_RPC_HTTP_PORT="3050"
            API_WEB3_JSON_RPC_HTTP_URL="http://127.0.0.1:3050"
            API_WEB3_JSON_RPC_WS_PORT="3051"
            API_WEB3_JSON_RPC_WS_URL="ws://127.0.0.1:3051"
            API_WEB3_JSON_RPC_REQ_ENTITIES_LIMIT=10000
            API_WEB3_JSON_RPC_FILTERS_DISABLED=false
            API_WEB3_JSON_RPC_FILTERS_LIMIT=10000
            API_WEB3_JSON_RPC_SUBSCRIPTIONS_LIMIT=10000
            API_WEB3_JSON_RPC_PUBSUB_POLLING_INTERVAL=200
            API_WEB3_JSON_RPC_MAX_NONCE_AHEAD=5
            API_WEB3_JSON_RPC_GAS_PRICE_SCALE_FACTOR=1.2
            API_WEB3_JSON_RPC_GAS_PRICE_SCALE_FACTOR_OPEN_BATCH=1.3
            API_WEB3_JSON_RPC_ESTIMATE_GAS_OPTIMIZE_SEARCH=true
            API_WEB3_JSON_RPC_VM_EXECUTION_CACHE_MISSES_LIMIT=1000
            API_WEB3_JSON_RPC_API_NAMESPACES=debug
            API_WEB3_JSON_RPC_EXTENDED_API_TRACING=true
            API_WEB3_JSON_RPC_WHITELISTED_TOKENS_FOR_AA="0x0000000000000000000000000000000000000001,0x0000000000000000000000000000000000000002"
            API_WEB3_JSON_RPC_ESTIMATE_GAS_SCALE_FACTOR=1.0
            API_WEB3_JSON_RPC_ESTIMATE_GAS_ACCEPTABLE_OVERESTIMATION=1000
            API_WEB3_JSON_RPC_MAX_TX_SIZE=1000000
            API_WEB3_JSON_RPC_VM_CONCURRENCY_LIMIT=512
            API_WEB3_JSON_RPC_REQUEST_TIMEOUT="20 sec"
            API_WEB3_JSON_RPC_FACTORY_DEPS_CACHE_SIZE_MB=128
            API_WEB3_JSON_RPC_INITIAL_WRITES_CACHE_SIZE_MB=32
            API_WEB3_JSON_RPC_LATEST_VALUES_CACHE_SIZE_MB=256
            API_WEB3_JSON_RPC_LATEST_VALUES_MAX_BLOCK_LAG=50
            API_WEB3_JSON_RPC_FEE_HISTORY_LIMIT=100
            API_WEB3_JSON_RPC_MAX_BATCH_REQUEST_SIZE=200
            API_WEB3_JSON_RPC_WEBSOCKET_REQUESTS_PER_MINUTE_LIMIT=10
            API_WEB3_JSON_RPC_MEMPOOL_CACHE_SIZE=10000
            API_WEB3_JSON_RPC_MEMPOOL_CACHE_UPDATE_INTERVAL=50
            API_CONTRACT_VERIFICATION_PORT="3070"
            API_CONTRACT_VERIFICATION_URL="http://127.0.0.1:3070"
            API_WEB3_JSON_RPC_TREE_API_URL="http://tree/"
            API_WEB3_JSON_RPC_MAX_RESPONSE_BODY_SIZE_MB=15
            API_WEB3_JSON_RPC_MAX_RESPONSE_BODY_SIZE_OVERRIDES_MB="eth_call=1, eth_getTransactionReceipt=None, zks_getProof=32"
            API_PROMETHEUS_LISTENER_PORT="3312"
            API_PROMETHEUS_PUSHGATEWAY_URL="http://127.0.0.1:9091"
            API_PROMETHEUS_PUSH_INTERVAL_MS=100
            API_HEALTHCHECK_PORT=8081
            API_HEALTHCHECK_SLOW_TIME_LIMIT_MS=250
            API_HEALTHCHECK_HARD_TIME_LIMIT_MS=2000
            API_HEALTHCHECK_EXPOSE_CONFIG=true
            API_MERKLE_TREE_PORT=8082
        "#;
        let env = Environment::from_dotenv("test.env", env)
            .unwrap()
            .strip_prefix("API_");
        let config = test_complete::<ApiConfig>(env).unwrap();
        assert_eq!(config, expected_config());
    }

    #[test]
    fn parsing_from_yaml() {
        let yaml = r#"
          web3_json_rpc:
            http_port: 3050
            http_url: http://127.0.0.1:3050/
            ws_port: 3051
            ws_url: ws://127.0.0.1:3051/
            req_entities_limit: 10000
            filters_limit: 10000
            fee_history_limit: 100
            subscriptions_limit: 10000
            websocket_requests_per_minute_limit: 10
            vm_concurrency_limit: 512
            vm_execution_cache_misses_limit: 1000
            max_response_body_size_mb: 15
            max_response_body_size_overrides_mb:
              eth_call: 1
              eth_getTransactionReceipt: null
              zks_getProof: 32
            max_batch_request_size: 200
            initial_writes_cache_size_mb: 32
            factory_deps_cache_size_mb: 128
            latest_values_cache_size_mb: 256
            latest_values_max_block_lag: 50
            mempool_cache_size: 10000
            mempool_cache_update_interval: 50
            pubsub_polling_interval: 200
            max_nonce_ahead: 5
            gas_price_scale_factor: 1.2
            gas_price_scale_factor_open_batch: 1.3
            estimate_gas_scale_factor: 1
            estimate_gas_acceptable_overestimation: 1000
            max_tx_size: 1000000
            filters_disabled: false
            api_namespaces:
            - debug
            whitelisted_tokens_for_aa:
            - "0x0000000000000000000000000000000000000001"
            - "0x0000000000000000000000000000000000000002"
            extended_api_tracing: true
            estimate_gas_optimize_search: true
            request_timeout_sec: 20
            tree_api_url: "http://tree/"
          prometheus:
            listener_port: 3312
            pushgateway_url: http://127.0.0.1:9091
            push_interval_ms: 100
          healthcheck:
            port: 8081
            slow_time_limit_ms: 250
            hard_time_limit_ms: 2000
            expose_config: true
          merkle_tree:
            port: 8082
        "#;

        let yaml = Yaml::new("test.yml", serde_yaml::from_str(yaml).unwrap()).unwrap();
        let config = test_complete::<ApiConfig>(yaml).unwrap();
        assert_eq!(config, expected_config());
    }

    #[test]
    fn parsing_from_idiomatic_yaml() {
        let yaml = r#"
          web3_json_rpc:
            http_port: 3050
            http_url: http://127.0.0.1:3050/
            ws_port: 3051
            ws_url: ws://127.0.0.1:3051/
            req_entities_limit: 10000
            filters_limit: 10000
            fee_history_limit: 100
            subscriptions_limit: 10000
            websocket_requests_per_minute_limit: 10
            vm_concurrency_limit: 512
            vm_execution_cache_misses_limit: 1000
            max_response_body_size: 15 MB
            max_response_body_size_overrides_mb:
              eth_call: 1
              eth_getTransactionReceipt: null
              zks_getProof: 32
            max_batch_request_size: 200
            initial_writes_cache_size: 32 MB
            factory_deps_cache_size: 128 mb
            latest_values_cache_size: 256mb
            latest_values_max_block_lag: 50
            mempool_cache_size: 10000
            mempool_cache_update_interval: 50
            pubsub_polling_interval: 200ms
            max_nonce_ahead: 5
            gas_price_scale_factor: 1.2
            gas_price_scale_factor_open_batch: 1.3
            estimate_gas_scale_factor: 1
            estimate_gas_acceptable_overestimation: 1000
            max_tx_size: 1000000 B
            filters_disabled: false
            api_namespaces:
            - debug
            whitelisted_tokens_for_aa:
            - "0x0000000000000000000000000000000000000001"
            - "0x0000000000000000000000000000000000000002"
            extended_api_tracing: true
            estimate_gas_optimize_search: true
            request_timeout: 20s
            tree_api_url: "http://tree/"
          prometheus:
            listener_port: 3312
            pushgateway_url: http://127.0.0.1:9091
            push_interval: 100 ms
          healthcheck:
            port: 8081
            slow_time_limit: 250ms
            hard_time_limit: 2s
            expose_config: true
          merkle_tree:
            port: 8082
        "#;

        let yaml = Yaml::new("test.yml", serde_yaml::from_str(yaml).unwrap()).unwrap();
        let config = test_complete::<ApiConfig>(yaml).unwrap();
        assert_eq!(config, expected_config());
    }

    #[test]
    fn parsing_null_time_limits() {
        let yaml = r#"
          port: 3071
          slow_time_limit_ms: null
          hard_time_limit_ms: null
        "#;
        let yaml = Yaml::new("test.yml", serde_yaml::from_str(yaml).unwrap()).unwrap();

        let config = test::<HealthCheckConfig>(yaml).unwrap();
        assert_eq!(config.slow_time_limit, None);
        assert_eq!(config.hard_time_limit, None);
    }

    #[test]
    fn parsing_max_response_overrides() {
        let yaml = r#"
          max_response_body_size_overrides:
           - method: eth_getTransactionReceipt
           - method: zks_getProof
             size_mb: 64
          max_response_body_size_mb: 100
        "#;
        let yaml = Yaml::new("test.yml", serde_yaml::from_str(yaml).unwrap()).unwrap();

        let config = test::<Web3JsonRpcConfig>(yaml).unwrap();
        assert_eq!(
            config.max_response_body_size_overrides,
            MaxResponseSizeOverrides::from_iter([
                ("eth_getTransactionReceipt", None),
                ("zks_getProof", NonZeroUsize::new(64)),
            ])
        );
    }
}<|MERGE_RESOLUTION|>--- conflicted
+++ resolved
@@ -9,7 +9,7 @@
 use anyhow::Context as _;
 use serde::{Deserialize, Serialize};
 use smart_config::{
-    de::{Delimited, Entries, NamedEntries, OrString, ToEntries, WellKnown},
+    de::{Delimited, Entries, NamedEntries, OrString, Serde, ToEntries, WellKnown},
     metadata::{SizeUnit, TimeUnit},
     ByteSize, DescribeConfig, DeserializeConfig,
 };
@@ -275,13 +275,9 @@
     /// Server-side request timeout. A request will be dropped with a 503 error code if its execution exceeds this limit.
     /// If not specified, no server-side request timeout is enforced.
     pub request_timeout: Option<Duration>,
-<<<<<<< HEAD
-    /// Tree API url, currently used to proxy `getProof` calls to the tree
-    #[config(alias = "tree_api_remote_url")]
-=======
     /// Tree API URL used to proxy `getProof` calls to the tree. For external nodes, it's not necessary to specify
     /// since the server can communicate with the tree in-process.
->>>>>>> 1991e595
+    #[config(alias = "tree_api_remote_url")]
     pub tree_api_url: Option<String>,
     /// Polling period for mempool cache update - how often the mempool cache is updated from the database.
     #[config(default_t = Duration::from_millis(50), with = Fallback(TimeUnit::Millis))]
@@ -293,17 +289,10 @@
     /// (additionally to natively bridged tokens).
     #[config(default, with = Delimited(","))]
     pub whitelisted_tokens_for_aa: Vec<Address>,
-<<<<<<< HEAD
-    /// Enabled JSON RPC API namespaces. If not set, all namespaces will be available
+    /// Enabled JSON RPC API namespaces.
     #[config(with = Delimited(","), default_t = Namespace::DEFAULT.into())]
     pub api_namespaces: HashSet<Namespace>,
-    /// Enables extended tracing of RPC calls. This may negatively impact performance for nodes under high load
-=======
-    /// Enabled JSON RPC API namespaces.
-    #[config(with = Delimited(","))]
-    pub api_namespaces: Option<Vec<String>>,
     /// Enables extended tracing of RPC calls. This is useful for debugging, but may negatively impact performance for nodes under high load
->>>>>>> 1991e595
     /// (hundreds or thousands RPS).
     #[config(default, alias = "extended_rpc_tracing")]
     pub extended_api_tracing: bool,
