--- conflicted
+++ resolved
@@ -5,11 +5,10 @@
     commitment_generator::CommitmentGeneratorConfig,
     contract_verifier::ContractVerifierConfig,
     contracts::{ContractsConfig, EcosystemContracts},
-<<<<<<< HEAD
-    da_client::{avail::AvailConfig, near::NearConfig, DAClientConfig},
-=======
-    da_client::{avail::AvailConfig, celestia::CelestiaConfig, eigen::EigenConfig, DAClientConfig},
->>>>>>> 8ae06b23
+    da_client::{
+        avail::AvailConfig, celestia::CelestiaConfig, eigen::EigenConfig, near::NearConfig,
+        DAClientConfig,
+    },
     da_dispatcher::DADispatcherConfig,
     database::{DBConfig, PostgresConfig},
     eth_sender::{EthConfig, GasAdjusterConfig},
