use std::collections::HashMap;

#[cfg_attr(not(feature = "server"), allow(unused_imports))]
use jsonrpsee::core::RpcResult;
use jsonrpsee::proc_macros::rpc;
use zksync_types::{
    api::{
        state_override::StateOverride, BlockDetails, BridgeAddresses, L1BatchDetails,
        L2ToL1LogProof, LogProofTarget, Proof, ProtocolVersion, TransactionDetailedResult,
        TransactionDetails,
    },
    fee::Fee,
    fee_model::{FeeParams, PubdataIndependentBatchFeeModelInput},
    transaction_request::CallRequest,
    Address, L1BatchNumber, L2BlockNumber, H256, U256, U64,
};

use crate::{
    client::{ForWeb3Network, L2},
    types::{Bytes, Token},
};

#[cfg_attr(
    feature = "server",
    rpc(server, client, namespace = "zks", client_bounds(Self: ForWeb3Network<Net = L2>))
)]
#[cfg_attr(
    not(feature = "server"),
    rpc(client, namespace = "zks", client_bounds(Self: ForWeb3Network<Net = L2>))
)]
pub trait ZksNamespace {
    #[method(name = "estimateFee")]
    async fn estimate_fee(
        &self,
        req: CallRequest,
        state_override: Option<StateOverride>,
    ) -> RpcResult<Fee>;

    #[method(name = "estimateGasL1ToL2")]
    async fn estimate_gas_l1_to_l2(
        &self,
        req: CallRequest,
        state_override: Option<StateOverride>,
    ) -> RpcResult<U256>;

    #[method(name = "getBridgehubContract")]
    async fn get_bridgehub_contract(&self) -> RpcResult<Option<Address>>;

    #[method(name = "getMainContract")]
    async fn get_main_l1_contract(&self) -> RpcResult<Address>;

    #[method(name = "getL2Multicall3")]
    async fn get_l2_multicall3(&self) -> RpcResult<Option<Address>>;

    #[method(name = "getTestnetPaymaster")]
    async fn get_testnet_paymaster(&self) -> RpcResult<Option<Address>>;

    #[method(name = "getTimestampAsserter")]
    async fn get_timestamp_asserter(&self) -> RpcResult<Option<Address>>;

    #[method(name = "getBridgeContracts")]
    async fn get_bridge_contracts(&self) -> RpcResult<BridgeAddresses>;

    #[method(name = "getBaseTokenL1Address")]
    async fn get_base_token_l1_address(&self) -> RpcResult<Address>;

    #[method(name = "L1ChainId")]
    async fn l1_chain_id(&self) -> RpcResult<U64>;

    #[method(name = "getConfirmedTokens")]
    async fn get_confirmed_tokens(&self, from: u32, limit: u8) -> RpcResult<Vec<Token>>;

    #[method(name = "getAllAccountBalances")]
    async fn get_all_account_balances(&self, address: Address)
        -> RpcResult<HashMap<Address, U256>>;

    #[method(name = "getL2ToL1MsgProof")]
    async fn get_l2_to_l1_msg_proof(
        &self,
        block: L2BlockNumber,
        sender: Address,
        msg: H256,
        l2_log_position: Option<usize>,
    ) -> RpcResult<Option<L2ToL1LogProof>>;

    #[method(name = "getL2ToL1LogProof")]
    async fn get_l2_to_l1_log_proof(
        &self,
        tx_hash: H256,
        index: Option<usize>,
<<<<<<< HEAD
    ) -> RpcResult<Option<L2ToL1LogProof>>;

    #[method(name = "getL2ToL1LogProofPrecommit")]
    async fn get_l2_to_l1_log_proof_precommit(
        &self,
        tx_hash: H256,
        index: Option<usize>,
        l2_message_index: Option<usize>,
    ) -> RpcResult<Option<L2ToL1LogProof>>; //

    #[method(name = "getL2ToL1LogProofUntilTarget")]
    async fn get_l2_to_l1_log_proof_until_target(
        &self,
        tx_hash: H256,
        index: Option<usize>,
=======
>>>>>>> 4b74bfb9
        log_proof_target: Option<LogProofTarget>,
    ) -> RpcResult<Option<L2ToL1LogProof>>;

    #[method(name = "L1BatchNumber")]
    async fn get_l1_batch_number(&self) -> RpcResult<U64>;

    #[method(name = "getL1BatchBlockRange")]
    async fn get_l2_block_range(&self, batch: L1BatchNumber) -> RpcResult<Option<(U64, U64)>>;

    #[method(name = "getBlockDetails")]
    async fn get_block_details(
        &self,
        block_number: L2BlockNumber,
    ) -> RpcResult<Option<BlockDetails>>;

    #[method(name = "getTransactionDetails")]
    async fn get_transaction_details(&self, hash: H256) -> RpcResult<Option<TransactionDetails>>;

    #[method(name = "getRawBlockTransactions")]
    async fn get_raw_block_transactions(
        &self,
        block_number: L2BlockNumber,
    ) -> RpcResult<Vec<zksync_types::Transaction>>;

    #[method(name = "getL1BatchDetails")]
    async fn get_l1_batch_details(&self, batch: L1BatchNumber)
        -> RpcResult<Option<L1BatchDetails>>;

    #[method(name = "getBytecodeByHash")]
    async fn get_bytecode_by_hash(&self, hash: H256) -> RpcResult<Option<Vec<u8>>>;

    #[method(name = "getL1GasPrice")]
    async fn get_l1_gas_price(&self) -> RpcResult<U64>;

    #[method(name = "getFeeParams")]
    async fn get_fee_params(&self) -> RpcResult<FeeParams>;

    // TODO: remove in favour of `en_getProtocolVersionInfo` once all ENs have been upgraded.
    #[deprecated]
    #[method(name = "getProtocolVersion")]
    async fn get_protocol_version(
        &self,
        version_id: Option<u16>,
    ) -> RpcResult<Option<ProtocolVersion>>;

    #[method(name = "getProof")]
    async fn get_proof(
        &self,
        address: Address,
        keys: Vec<H256>,
        l1_batch_number: L1BatchNumber,
    ) -> RpcResult<Option<Proof>>;

    #[method(name = "getBatchFeeInput")]
    async fn get_batch_fee_input(&self) -> RpcResult<PubdataIndependentBatchFeeModelInput>;

    #[method(name = "sendRawTransactionWithDetailedOutput")]
    async fn send_raw_transaction_with_detailed_output(
        &self,
        tx_bytes: Bytes,
    ) -> RpcResult<TransactionDetailedResult>;
}<|MERGE_RESOLUTION|>--- conflicted
+++ resolved
@@ -88,24 +88,6 @@
         &self,
         tx_hash: H256,
         index: Option<usize>,
-<<<<<<< HEAD
-    ) -> RpcResult<Option<L2ToL1LogProof>>;
-
-    #[method(name = "getL2ToL1LogProofPrecommit")]
-    async fn get_l2_to_l1_log_proof_precommit(
-        &self,
-        tx_hash: H256,
-        index: Option<usize>,
-        l2_message_index: Option<usize>,
-    ) -> RpcResult<Option<L2ToL1LogProof>>; //
-
-    #[method(name = "getL2ToL1LogProofUntilTarget")]
-    async fn get_l2_to_l1_log_proof_until_target(
-        &self,
-        tx_hash: H256,
-        index: Option<usize>,
-=======
->>>>>>> 4b74bfb9
         log_proof_target: Option<LogProofTarget>,
     ) -> RpcResult<Option<L2ToL1LogProof>>;
 
