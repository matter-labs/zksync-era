--- conflicted
+++ resolved
@@ -23,7 +23,7 @@
 use zksync_types::{
     H160,
     ethabi,
-    ethabi::{Contract, Event, FixedBytes, Uint, Bytes, Token},
+    ethabi::{Contract, Event, EventParam, FixedBytes, Uint, Bytes, Token},
     web3::{BlockNumber, contract::Tokenize},
 };
 use zksync_config::configs::da_client::celestia::{CelestiaConfig, CelestiaSecrets};
@@ -66,6 +66,8 @@
         eth_client: Box<DynClient<L1>>,
     ) -> anyhow::Result<Self> {
 
+        let blobstream_abi = include_bytes!("blobstream.json");
+        let blobstream_contract = Contract::load(blobstream_abi).unwrap();
 
         let celestia_grpc_channel = Endpoint::from_str(config.api_node_url.clone().as_str())?
             .timeout(time::Duration::from_millis(config.timeout_ms))
@@ -209,8 +211,7 @@
         tracing::debug!("Successfully called eq-service to begin zk equivallence proving");
 
         Ok(DispatchResponse {
-<<<<<<< HEAD
-            blob_id: blob_id.to_string(),
+            request_id: blob_id.to_string(),
         })
     }
 
@@ -316,9 +317,6 @@
         Ok(Some(InclusionData {
             data: ethabi::encode(&[Token::Tuple(celestia_zkstack_input.into_tokens())]),
         }))
-=======
-            request_id: hex::encode(&blob_bytes),
-        })
     }
 
     async fn ensure_finality(
@@ -331,11 +329,6 @@
         }))
     }
 
-    async fn get_inclusion_data(&self, _: &str) -> Result<Option<InclusionData>, DAError> {
-        Ok(Some(InclusionData { data: vec![] }))
->>>>>>> 468ff26b
-    }
-
     fn clone_boxed(&self) -> Box<dyn DataAvailabilityClient> {
         Box::new(self.clone())
     }
@@ -363,4 +356,19 @@
             .field("config.namespace", &self.config.namespace)
             .finish()
     }
+}
+
+#[cfg(test)]
+mod tests {
+    use super::*;
+
+    #[test]
+    fn test_blobstream_abi() {
+        let blobstream_abi = include_bytes!("blobstream.json");
+        let blobstream_contract = Contract::load(blobstream_abi).unwrap();
+        let function = blobstream_contract
+            .function("latestBlock")
+            .unwrap();
+        println!("{:?}", function);
+    }
 }