// Public re-exports
pub use self::{
    api::ApiConfig,
    base_token_adjuster::BaseTokenAdjusterConfig,
    commitment_generator::CommitmentGeneratorConfig,
    contract_verifier::ContractVerifierConfig,
<<<<<<< HEAD
    contracts::{chain::ContractsConfig, gateway},
=======
    contracts::chain::AllContractsConfig,
>>>>>>> e0a6b7c5
    da_client::{avail::AvailConfig, celestia::CelestiaConfig, eigen::EigenConfig, DAClientConfig},
    da_dispatcher::DADispatcherConfig,
    database::{DBConfig, PostgresConfig},
    eth_sender::{EthConfig, GasAdjusterConfig},
    eth_watch::EthWatchConfig,
    experimental::{ExperimentalDBConfig, ExperimentalVmConfig, ExperimentalVmPlaygroundConfig},
    external_price_api_client::ExternalPriceApiClientConfig,
    external_proof_integration_api::ExternalProofIntegrationApiConfig,
    fri_proof_compressor::FriProofCompressorConfig,
    fri_prover::FriProverConfig,
    fri_prover_gateway::FriProverGatewayConfig,
    fri_witness_generator::FriWitnessGeneratorConfig,
    general::{full_config_schema, GeneralConfig},
    genesis::{GenesisConfig, GenesisConfigWrapper},
    object_store::ObjectStoreConfig,
    observability::{ObservabilityConfig, OpentelemetryConfig},
    proof_data_handler::{ProofDataHandlerConfig, TeeConfig},
    prover_job_monitor::ProverJobMonitorConfig,
    pruning::PruningConfig,
    secrets::{
        ContractVerifierSecrets, DataAvailabilitySecrets, DatabaseSecrets, L1Secrets, Secrets,
    },
    snapshot_recovery::SnapshotRecoveryConfig,
    snapshots_creator::SnapshotsCreatorConfig,
    utils::PrometheusConfig,
    vm_runner::{BasicWitnessInputProducerConfig, ProtectiveReadsWriterConfig},
};

pub mod api;
pub mod base_token_adjuster;
pub mod chain;
mod commitment_generator;
pub mod consensus;
pub mod contract_verifier;
pub mod contracts;
pub mod da_client;
pub mod da_dispatcher;
pub mod database;
pub mod en_config;
pub mod eth_sender;
pub mod eth_watch;
mod experimental;
pub mod external_price_api_client;
pub mod external_proof_integration_api;
pub mod fri_proof_compressor;
pub mod fri_prover;
pub mod fri_prover_gateway;
pub mod fri_witness_generator;
mod general;
pub mod genesis;
pub mod house_keeper;
pub mod object_store;
pub mod observability;
pub mod proof_data_handler;
pub mod prover_job_monitor;
pub mod pruning;
pub mod secrets;
pub mod snapshot_recovery;
pub mod snapshots_creator;
pub mod utils;
pub mod vm_runner;
pub mod wallets;

const BYTES_IN_MEGABYTE: usize = 1_024 * 1_024;<|MERGE_RESOLUTION|>--- conflicted
+++ resolved
@@ -4,11 +4,7 @@
     base_token_adjuster::BaseTokenAdjusterConfig,
     commitment_generator::CommitmentGeneratorConfig,
     contract_verifier::ContractVerifierConfig,
-<<<<<<< HEAD
-    contracts::{chain::ContractsConfig, gateway},
-=======
-    contracts::chain::AllContractsConfig,
->>>>>>> e0a6b7c5
+    contracts::chain::ContractsConfig,
     da_client::{avail::AvailConfig, celestia::CelestiaConfig, eigen::EigenConfig, DAClientConfig},
     da_dispatcher::DADispatcherConfig,
     database::{DBConfig, PostgresConfig},
