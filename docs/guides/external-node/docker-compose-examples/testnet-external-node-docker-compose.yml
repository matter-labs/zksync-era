name: "testnet-node"
services:
  prometheus:
    image: prom/prometheus:v2.35.0
    volumes:
      - prometheus-data:/prometheus
      - ./prometheus/prometheus.yml:/etc/prometheus/prometheus.yml
    expose:
      - 9090
  grafana:
    image: grafana/grafana:9.3.6
    volumes:
      - grafana-data:/var/lib/grafana
      - ./grafana/provisioning:/etc/grafana/provisioning
    environment:
      GF_AUTH_ANONYMOUS_ORG_ROLE: "Admin"
      GF_AUTH_ANONYMOUS_ENABLED: "true"
      GF_AUTH_DISABLE_LOGIN_FORM: "true"
    ports:
      - "127.0.0.1:3000:3000"
  postgres:
    image: "postgres:14"
    command: >
      postgres
      -c max_connections=200
      -c log_error_verbosity=terse
      -c shared_buffers=2GB
      -c effective_cache_size=4GB
      -c maintenance_work_mem=1GB
      -c checkpoint_completion_target=0.9
      -c random_page_cost=1.1
      -c effective_io_concurrency=200
      -c min_wal_size=4GB
      -c max_wal_size=16GB
      -c max_worker_processes=16
      -c checkpoint_timeout=1800
    expose:
      - 5430
    volumes:
      - postgres:/var/lib/postgresql/data
    healthcheck:
      interval: 1s
      timeout: 3s
      test:
        [
          "CMD-SHELL",
          'psql -U postgres -c "select exists (select * from pg_stat_activity where datname = ''{{ database_name }}'' and application_name = ''pg_restore'')" | grep -e ".f$$"',
        ]
    environment:
      - POSTGRES_PASSWORD=notsecurepassword
      - PGPORT=5430
  # Generation of consensus secrets.
  # The secrets are generated iff the secrets file doesn't already exist.
  generate-secrets:
    image: "matterlabs/external-node:2.0-v24.16.0"
    entrypoint:
      [
      "/configs/generate_secrets.sh",
      "/configs/testnet_consensus_secrets.yaml",
      ]
    volumes:
      - ./configs:/configs
  external-node:
    image: "matterlabs/external-node:2.0-v24.16.0"
    entrypoint:
      [
      "/usr/bin/entrypoint.sh",
<<<<<<< HEAD
=======
      # Uncomment the following line to enable consensus
>>>>>>> e0b64888
      "--enable-consensus",
      ]
    restart: always
    depends_on:
      postgres:
        condition: service_healthy
      generate-secrets:
        condition: service_completed_successfully
    ports:
      - "0.0.0.0:3054:3054" # consensus public port
      - "127.0.0.1:3060:3060"
      - "127.0.0.1:3061:3061"
      - "127.0.0.1:3081:3081"
      - "127.0.0.1:5000:5000"
    volumes:
      - rocksdb:/db
      - ./configs:/configs
    expose:
      - 3322
    environment:
      DATABASE_URL: "postgres://postgres:notsecurepassword@postgres:5430/zksync_local_ext_node"
      DATABASE_POOL_SIZE: 10

      EN_HTTP_PORT: 3060
      EN_WS_PORT: 3061
      EN_HEALTHCHECK_PORT: 3081
      EN_PROMETHEUS_PORT: 3322
      EN_ETH_CLIENT_URL: https://ethereum-sepolia-rpc.publicnode.com
      EN_MAIN_NODE_URL: https://sepolia.era.zksync.dev
      EN_L1_CHAIN_ID: 11155111
      EN_L2_CHAIN_ID: 300
      EN_PRUNING_ENABLED: true

      EN_STATE_CACHE_PATH: "./db/ext-node/state_keeper"
      EN_MERKLE_TREE_PATH: "./db/ext-node/lightweight"
      EN_SNAPSHOTS_RECOVERY_ENABLED: "true"
      EN_SNAPSHOTS_OBJECT_STORE_BUCKET_BASE_URL: "zksync-era-boojnet-external-node-snapshots"
      EN_SNAPSHOTS_OBJECT_STORE_MODE: "GCSAnonymousReadOnly"
      RUST_LOG: "warn,zksync=info,zksync_core::metadata_calculator=debug,zksync_state=debug,zksync_utils=debug,zksync_web3_decl::client=error"

      EN_CONSENSUS_CONFIG_PATH: "/configs/testnet_consensus_config.yaml"
      EN_CONSENSUS_SECRETS_PATH: "/configs/testnet_consensus_secrets.yaml"

volumes:
  postgres: {}
  rocksdb: {}
  prometheus-data: {}
  grafana-data: {}<|MERGE_RESOLUTION|>--- conflicted
+++ resolved
@@ -65,10 +65,6 @@
     entrypoint:
       [
       "/usr/bin/entrypoint.sh",
-<<<<<<< HEAD
-=======
-      # Uncomment the following line to enable consensus
->>>>>>> e0b64888
       "--enable-consensus",
       ]
     restart: always
