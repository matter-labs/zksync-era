--- conflicted
+++ resolved
@@ -236,12 +236,7 @@
 
     fn add_consensus_layer(mut self) -> anyhow::Result<Self> {
         let config = self.config.consensus.clone();
-<<<<<<< HEAD
         let secrets = self.config.consensus_secrets.clone();
-        let layer = ExternalNodeConsensusLayer { config, secrets };
-=======
-        let secrets =
-            config::read_consensus_secrets().context("config::read_consensus_secrets()")?;
         let layer = ExternalNodeConsensusLayer {
             build_version: crate::metadata::SERVER_VERSION
                 .parse()
@@ -249,7 +244,6 @@
             config,
             secrets,
         };
->>>>>>> 57f56fb8
         self.node.add_layer(layer);
         Ok(self)
     }
