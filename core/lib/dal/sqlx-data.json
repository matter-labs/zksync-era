{
  "db": "PostgreSQL",
  "0002e8b596794ae9396de8ac621b30dcf0befdff28c5bc23d713185f7a410df4": {
    "describe": {
      "columns": [],
      "nullable": [],
      "parameters": {
        "Left": [
          "Text",
          "Int8"
        ]
      }
    },
    "query": "UPDATE proof_generation_details SET status=$1, updated_at = now() WHERE l1_batch_number = $2"
  },
  "00bd80fd83aff559d8d9232c2e98a12a1dd2c8f31792cd915e2cf11f28e583b7": {
    "describe": {
      "columns": [
        {
          "name": "id",
          "ordinal": 0,
          "type_info": "Int8"
        },
        {
          "name": "l1_batch_number",
          "ordinal": 1,
          "type_info": "Int8"
        },
        {
          "name": "circuit_id",
          "ordinal": 2,
          "type_info": "Int2"
        },
        {
          "name": "depth",
          "ordinal": 3,
          "type_info": "Int4"
        },
        {
          "name": "status",
          "ordinal": 4,
          "type_info": "Text"
        },
        {
          "name": "attempts",
          "ordinal": 5,
          "type_info": "Int2"
        },
        {
          "name": "aggregations_url",
          "ordinal": 6,
          "type_info": "Text"
        },
        {
          "name": "processing_started_at",
          "ordinal": 7,
          "type_info": "Timestamp"
        },
        {
          "name": "time_taken",
          "ordinal": 8,
          "type_info": "Time"
        },
        {
          "name": "error",
          "ordinal": 9,
          "type_info": "Text"
        },
        {
          "name": "created_at",
          "ordinal": 10,
          "type_info": "Timestamp"
        },
        {
          "name": "updated_at",
          "ordinal": 11,
          "type_info": "Timestamp"
        },
        {
          "name": "number_of_dependent_jobs",
          "ordinal": 12,
          "type_info": "Int4"
        },
        {
          "name": "protocol_version",
          "ordinal": 13,
          "type_info": "Int4"
        },
        {
          "name": "picked_by",
          "ordinal": 14,
          "type_info": "Text"
        }
      ],
      "nullable": [
        false,
        false,
        false,
        false,
        false,
        false,
        true,
        true,
        true,
        true,
        false,
        false,
        true,
        true,
        true
      ],
      "parameters": {
        "Left": [
          "Int4Array",
          "Text"
        ]
      }
    },
    "query": "\n                UPDATE node_aggregation_witness_jobs_fri\n                SET status = 'in_progress', attempts = attempts + 1,\n                    updated_at = now(), processing_started_at = now(),\n                    picked_by = $2\n                WHERE id = (\n                    SELECT id\n                    FROM node_aggregation_witness_jobs_fri\n                    WHERE status = 'queued'\n                    AND protocol_version = ANY($1)\n                    ORDER BY l1_batch_number ASC, depth ASC, id ASC\n                    LIMIT 1\n                    FOR UPDATE\n                    SKIP LOCKED\n                )\n                RETURNING node_aggregation_witness_jobs_fri.*\n                "
  },
  "0141169c8375ae975598aca5351ea162948f72b2c325619f57c756db028bed74": {
    "describe": {
      "columns": [
        {
          "name": "id",
          "ordinal": 0,
          "type_info": "Int4"
        },
        {
          "name": "eth_tx_id",
          "ordinal": 1,
          "type_info": "Int4"
        },
        {
          "name": "tx_hash",
          "ordinal": 2,
          "type_info": "Text"
        },
        {
          "name": "base_fee_per_gas",
          "ordinal": 3,
          "type_info": "Int8"
        },
        {
          "name": "priority_fee_per_gas",
          "ordinal": 4,
          "type_info": "Int8"
        },
        {
          "name": "signed_raw_tx",
          "ordinal": 5,
          "type_info": "Bytea"
        },
        {
          "name": "nonce",
          "ordinal": 6,
          "type_info": "Int8"
        }
      ],
      "nullable": [
        false,
        false,
        false,
        false,
        false,
        true,
        false
      ],
      "parameters": {
        "Left": []
      }
    },
    "query": "SELECT eth_txs_history.id, eth_txs_history.eth_tx_id, eth_txs_history.tx_hash, eth_txs_history.base_fee_per_gas, eth_txs_history.priority_fee_per_gas, eth_txs_history.signed_raw_tx, eth_txs.nonce FROM eth_txs_history JOIN eth_txs ON eth_txs.id = eth_txs_history.eth_tx_id WHERE eth_txs_history.sent_at_block IS NULL AND eth_txs.confirmed_eth_tx_history_id IS NULL ORDER BY eth_txs_history.id DESC"
  },
  "01a21fe42c5c0ec0f848739235b8175b62b0ffe503b823c128dd620fec047784": {
    "describe": {
      "columns": [],
      "nullable": [],
      "parameters": {
        "Left": [
          "Text",
          "Int4",
          "Text"
        ]
      }
    },
    "query": "UPDATE gpu_prover_queue_fri SET instance_status = 'available', updated_at = now() WHERE instance_host = $1::text::inet AND instance_port = $2 AND instance_status = 'full' AND zone = $3\n                "
  },
  "01ebdc5b524e85033fb06d9166475f365643f744492e59ff12f10b419dd6d485": {
    "describe": {
      "columns": [
        {
          "name": "bytecode_hash",
          "ordinal": 0,
          "type_info": "Bytea"
        }
      ],
      "nullable": [
        false
      ],
      "parameters": {
        "Left": [
          "Int8"
        ]
      }
    },
    "query": "SELECT bytecode_hash FROM factory_deps WHERE miniblock_number > $1"
  },
  "03a34f0fd82bed22f14c5b36554bb958d407e9724fa5ea5123edc3c6607e545c": {
    "describe": {
      "columns": [
        {
          "name": "block_hash?",
          "ordinal": 0,
          "type_info": "Bytea"
        },
        {
          "name": "address!",
          "ordinal": 1,
          "type_info": "Bytea"
        },
        {
          "name": "topic1!",
          "ordinal": 2,
          "type_info": "Bytea"
        },
        {
          "name": "topic2!",
          "ordinal": 3,
          "type_info": "Bytea"
        },
        {
          "name": "topic3!",
          "ordinal": 4,
          "type_info": "Bytea"
        },
        {
          "name": "topic4!",
          "ordinal": 5,
          "type_info": "Bytea"
        },
        {
          "name": "value!",
          "ordinal": 6,
          "type_info": "Bytea"
        },
        {
          "name": "miniblock_number!",
          "ordinal": 7,
          "type_info": "Int8"
        },
        {
          "name": "l1_batch_number?",
          "ordinal": 8,
          "type_info": "Int8"
        },
        {
          "name": "tx_hash!",
          "ordinal": 9,
          "type_info": "Bytea"
        },
        {
          "name": "tx_index_in_block!",
          "ordinal": 10,
          "type_info": "Int4"
        },
        {
          "name": "event_index_in_block!",
          "ordinal": 11,
          "type_info": "Int4"
        },
        {
          "name": "event_index_in_tx!",
          "ordinal": 12,
          "type_info": "Int4"
        }
      ],
      "nullable": [
        true,
        true,
        true,
        true,
        true,
        true,
        true,
        true,
        true,
        true,
        true,
        true,
        true
      ],
      "parameters": {
        "Left": [
          "Int8"
        ]
      }
    },
    "query": "\n                WITH events_select AS (\n                    SELECT\n                        address, topic1, topic2, topic3, topic4, value,\n                        miniblock_number, tx_hash, tx_index_in_block,\n                        event_index_in_block, event_index_in_tx\n                    FROM events\n                    WHERE miniblock_number > $1\n                    ORDER BY miniblock_number ASC, event_index_in_block ASC\n                )\n                SELECT miniblocks.hash as \"block_hash?\",\n                    address as \"address!\", topic1 as \"topic1!\", topic2 as \"topic2!\", topic3 as \"topic3!\", topic4 as \"topic4!\", value as \"value!\",\n                    miniblock_number as \"miniblock_number!\", miniblocks.l1_batch_number as \"l1_batch_number?\", tx_hash as \"tx_hash!\",\n                    tx_index_in_block as \"tx_index_in_block!\", event_index_in_block as \"event_index_in_block!\", event_index_in_tx as \"event_index_in_tx!\"\n                FROM events_select\n                INNER JOIN miniblocks ON events_select.miniblock_number = miniblocks.number\n                ORDER BY miniblock_number ASC, event_index_in_block ASC\n                "
  },
<<<<<<< HEAD
  "07310d96fc7e258154ad510684e33d196907ebd599e926d305e5ef9f26afa2fa": {
    "describe": {
      "columns": [
        {
          "name": "id",
          "ordinal": 0,
          "type_info": "Int4"
        }
      ],
      "nullable": [
        false
      ],
      "parameters": {
        "Left": [
          "Int4",
          "Text",
          "Timestamp"
        ]
      }
    },
    "query": "INSERT INTO eth_txs_history (eth_tx_id, base_fee_per_gas, priority_fee_per_gas, tx_hash, signed_raw_tx, created_at, updated_at, confirmed_at) VALUES ($1, 0, 0, $2, '\\x00', now(), now(), $3) RETURNING id"
  },
  "073582051133075adfc51a18d15639129dd00628aa4994b602843ac979ad4419": {
    "describe": {
      "columns": [],
      "nullable": [],
      "parameters": {
        "Left": [
          "Int8",
          "Bytea",
          "Text",
          "Int4"
        ]
      }
    },
    "query": "INSERT INTO witness_inputs(l1_batch_number, merkle_tree_paths, merkel_tree_paths_blob_url, status, protocol_version, created_at, updated_at) VALUES ($1, $2, $3, 'queued', $4, now(), now())\n                 ON CONFLICT (l1_batch_number) DO NOTHING"
  },
  "0c212f47b9a0e719f947a419be8284837b1b01aa23994ba6401b420790b802b8": {
=======
  "073d304fe756940303f00b514ef1e24036a1d3d3c3c7fb204b484f681a3520d7": {
>>>>>>> f225b723
    "describe": {
      "columns": [],
      "nullable": [],
      "parameters": {
        "Left": [
          "Int8",
          "Int4"
        ]
      }
    },
    "query": "\n                    INSERT INTO node_aggregation_witness_jobs\n                        (l1_batch_number, protocol_version, status, created_at, updated_at)\n                    VALUES ($1, $2, 'waiting_for_artifacts', now(), now())\n                    "
  },
  "0cbbcd30fde109c4c44162f94b6ed9bab4e9db9948d03e584c2cab543449d298": {
    "describe": {
      "columns": [
        {
          "name": "status",
          "ordinal": 0,
          "type_info": "Text"
        },
        {
          "name": "error",
          "ordinal": 1,
          "type_info": "Text"
        },
        {
          "name": "compilation_errors",
          "ordinal": 2,
          "type_info": "Jsonb"
        }
      ],
      "nullable": [
        false,
        true,
        true
      ],
      "parameters": {
        "Left": [
          "Int8"
        ]
      }
    },
    "query": "SELECT status, error, compilation_errors FROM contract_verification_requests WHERE id = $1"
  },
  "0d1bed183c38304ff1a6c8c78dca03964e2e188a6d01f98eaf0c6b24f19b8b6f": {
    "describe": {
      "columns": [],
      "nullable": [],
      "parameters": {
        "Left": [
          "ByteaArray"
        ]
      }
    },
    "query": "UPDATE transactions SET in_mempool = FALSE FROM UNNEST ($1::bytea[]) AS s(address) WHERE transactions.in_mempool = TRUE AND transactions.initiator_address = s.address"
  },
  "0d99b4015b29905862991e4f1a44a1021d48f50e99cb1701e7496ce6c3e15dc6": {
    "describe": {
      "columns": [
        {
          "name": "number",
          "ordinal": 0,
          "type_info": "Int8"
        }
      ],
      "nullable": [
        null
      ],
      "parameters": {
        "Left": []
      }
    },
    "query": "SELECT MAX(number) as \"number\" FROM l1_batches WHERE is_finished = TRUE"
  },
  "0e001ef507253b4fd3a87e379c8f2e63fa41250b1a396d81697de2b7ea71215e": {
    "describe": {
      "columns": [
        {
          "name": "count!",
          "ordinal": 0,
          "type_info": "Int8"
        }
      ],
      "nullable": [
        null
      ],
      "parameters": {
        "Left": [
          "Int8",
          "Bytea",
          "Bytea",
          "Bytea",
          "Bytea"
        ]
      }
    },
    "query": "SELECT COUNT(*) as \"count!\" FROM l1_batches WHERE number = $1 AND hash = $2 AND merkle_root_hash = $3 AND parent_hash = $4 AND l2_l1_merkle_root = $5"
  },
  "0ee31e6e2ec60f427d8dec719ec0ba03ef75bc610e878ae32b0bf61c4c2c1366": {
    "describe": {
      "columns": [
        {
          "name": "id",
          "ordinal": 0,
          "type_info": "Int8"
        },
        {
          "name": "instance_host",
          "ordinal": 1,
          "type_info": "Inet"
        },
        {
          "name": "instance_port",
          "ordinal": 2,
          "type_info": "Int4"
        },
        {
          "name": "instance_status",
          "ordinal": 3,
          "type_info": "Text"
        },
        {
          "name": "specialized_prover_group_id",
          "ordinal": 4,
          "type_info": "Int2"
        },
        {
          "name": "zone",
          "ordinal": 5,
          "type_info": "Text"
        },
        {
          "name": "created_at",
          "ordinal": 6,
          "type_info": "Timestamp"
        },
        {
          "name": "updated_at",
          "ordinal": 7,
          "type_info": "Timestamp"
        },
        {
          "name": "processing_started_at",
          "ordinal": 8,
          "type_info": "Timestamp"
        }
      ],
      "nullable": [
        false,
        false,
        false,
        false,
        false,
        true,
        false,
        false,
        true
      ],
      "parameters": {
        "Left": [
          "Interval",
          "Int2",
          "Text"
        ]
      }
    },
    "query": "UPDATE gpu_prover_queue_fri SET instance_status = 'reserved', updated_at = now(), processing_started_at = now() WHERE id in ( SELECT id FROM gpu_prover_queue_fri WHERE specialized_prover_group_id=$2 AND zone=$3 AND ( instance_status = 'available' OR (instance_status = 'reserved' AND  processing_started_at < now() - $1::interval) ) ORDER BY updated_at ASC LIMIT 1 FOR UPDATE SKIP LOCKED ) RETURNING gpu_prover_queue_fri.*\n                "
  },
  "0f5897b5e0109535caa3d49f899c65e5080511d49305558b59b185c34227aa18": {
    "describe": {
      "columns": [
        {
          "name": "nonce!",
          "ordinal": 0,
          "type_info": "Int8"
        }
      ],
      "nullable": [
        true
      ],
      "parameters": {
        "Left": [
          "Bytea",
          "Int8"
        ]
      }
    },
    "query": "SELECT nonce as \"nonce!\" FROM transactions WHERE initiator_address = $1 AND nonce >= $2 AND is_priority = FALSE AND (miniblock_number IS NOT NULL OR error IS NULL) ORDER BY nonce"
  },
  "0f8a603899280c015b033c4160bc064865103e9d6d63a369f07a8e5d859a7b14": {
    "describe": {
      "columns": [
        {
          "name": "timestamp",
          "ordinal": 0,
          "type_info": "Int8"
        }
      ],
      "nullable": [
        false
      ],
      "parameters": {
        "Left": [
          "Int8"
        ]
      }
    },
    "query": "SELECT timestamp FROM miniblocks WHERE number = $1"
  },
  "0fd885074c624bea478ec0a24a499cf1278773cdba92550439da5d3b70cbf38c": {
    "describe": {
      "columns": [
        {
          "name": "count!",
          "ordinal": 0,
          "type_info": "Int8"
        },
        {
          "name": "status!",
          "ordinal": 1,
          "type_info": "Text"
        }
      ],
      "nullable": [
        null,
        false
      ],
      "parameters": {
        "Left": []
      }
    },
    "query": "\n                SELECT COUNT(*) as \"count!\", status as \"status!\"\n                FROM prover_jobs\n                GROUP BY status\n                "
  },
  "100ede607d40d8d07000fcdc40705c806e8229323e0e6dfb7507691838963ccf": {
    "describe": {
      "columns": [
        {
          "name": "l1_batch_number",
          "ordinal": 0,
          "type_info": "Int8"
        },
        {
          "name": "basic_circuits",
          "ordinal": 1,
          "type_info": "Bytea"
        },
        {
          "name": "basic_circuits_inputs",
          "ordinal": 2,
          "type_info": "Bytea"
        },
        {
          "name": "number_of_basic_circuits",
          "ordinal": 3,
          "type_info": "Int4"
        },
        {
          "name": "status",
          "ordinal": 4,
          "type_info": "Text"
        },
        {
          "name": "processing_started_at",
          "ordinal": 5,
          "type_info": "Timestamp"
        },
        {
          "name": "time_taken",
          "ordinal": 6,
          "type_info": "Time"
        },
        {
          "name": "error",
          "ordinal": 7,
          "type_info": "Text"
        },
        {
          "name": "created_at",
          "ordinal": 8,
          "type_info": "Timestamp"
        },
        {
          "name": "updated_at",
          "ordinal": 9,
          "type_info": "Timestamp"
        },
        {
          "name": "attempts",
          "ordinal": 10,
          "type_info": "Int4"
        },
        {
          "name": "basic_circuits_blob_url",
          "ordinal": 11,
          "type_info": "Text"
        },
        {
          "name": "basic_circuits_inputs_blob_url",
          "ordinal": 12,
          "type_info": "Text"
        },
        {
          "name": "is_blob_cleaned",
          "ordinal": 13,
          "type_info": "Bool"
        },
        {
          "name": "protocol_version",
          "ordinal": 14,
          "type_info": "Int4"
        }
      ],
      "nullable": [
        false,
        false,
        false,
        false,
        false,
        true,
        true,
        true,
        false,
        false,
        false,
        true,
        true,
        false,
        true
      ],
      "parameters": {
        "Left": [
          "Interval",
          "Int4",
          "Int8",
          "Int4Array"
        ]
      }
    },
    "query": "\n                UPDATE leaf_aggregation_witness_jobs\n                SET status = 'in_progress', attempts = attempts + 1,\n                    updated_at = now(), processing_started_at = now()\n                WHERE l1_batch_number = (\n                    SELECT l1_batch_number\n                    FROM leaf_aggregation_witness_jobs\n                    WHERE l1_batch_number <= $3\n                    AND\n                    (   status = 'queued'\n                        OR (status = 'in_progress' AND processing_started_at < now() - $1::interval)\n                        OR (status = 'failed' AND attempts < $2)\n                    )\n                    AND protocol_version = ANY($4)\n                    ORDER BY l1_batch_number ASC\n                    LIMIT 1\n                    FOR UPDATE\n                    SKIP LOCKED\n                )\n                RETURNING leaf_aggregation_witness_jobs.*\n                "
  },
  "13e5f6a2a73eaa979229611ffdbed86d6e5e1bad0c645d39b56fdc47f5c17971": {
    "describe": {
      "columns": [
        {
          "name": "hashed_key",
          "ordinal": 0,
          "type_info": "Bytea"
        }
      ],
      "nullable": [
        false
      ],
      "parameters": {
        "Left": [
          "Int8",
          "Int8"
        ]
      }
    },
    "query": "SELECT DISTINCT hashed_key FROM storage_logs WHERE miniblock_number BETWEEN $1 and $2"
  },
  "14815f61d37d274f9aea1125ca4d368fd8c45098b0017710c0ee18d23d994c15": {
    "describe": {
      "columns": [
        {
          "name": "number",
          "ordinal": 0,
          "type_info": "Int8"
        }
      ],
      "nullable": [
        false
      ],
      "parameters": {
        "Left": []
      }
    },
    "query": "SELECT number FROM l1_batches LEFT JOIN eth_txs_history AS prove_tx ON (l1_batches.eth_prove_tx_id = prove_tx.eth_tx_id) WHERE prove_tx.confirmed_at IS NOT NULL ORDER BY number DESC LIMIT 1"
  },
  "15135331e56e3e4e3eeae3aac609d8e8c7146d190dfe26c1a24f92d21cd34858": {
    "describe": {
      "columns": [
        {
          "name": "number",
          "ordinal": 0,
          "type_info": "Int8"
        }
      ],
      "nullable": [
        false
      ],
      "parameters": {
        "Left": [
          "Int8"
        ]
      }
    },
    "query": "SELECT number from miniblocks where timestamp > $1 ORDER BY number ASC LIMIT 1"
  },
  "157fc4ef4f5fd831399219850bc59ec0bd32d938ec8685dacaf913efdccfe7fe": {
    "describe": {
      "columns": [
        {
          "name": "l1_address",
          "ordinal": 0,
          "type_info": "Bytea"
        }
      ],
      "nullable": [
        false
      ],
      "parameters": {
        "Left": [
          "Numeric"
        ]
      }
    },
    "query": "SELECT l1_address FROM tokens WHERE market_volume > $1"
  },
  "16bca6f4258ff3db90a26a8550c5fc35e666fb698960486528fceba3e452fd62": {
    "describe": {
      "columns": [
        {
          "name": "number",
          "ordinal": 0,
          "type_info": "Int8"
        },
        {
          "name": "timestamp",
          "ordinal": 1,
          "type_info": "Int8"
        },
        {
          "name": "is_finished",
          "ordinal": 2,
          "type_info": "Bool"
        },
        {
          "name": "l1_tx_count",
          "ordinal": 3,
          "type_info": "Int4"
        },
        {
          "name": "l2_tx_count",
          "ordinal": 4,
          "type_info": "Int4"
        },
        {
          "name": "fee_account_address",
          "ordinal": 5,
          "type_info": "Bytea"
        },
        {
          "name": "bloom",
          "ordinal": 6,
          "type_info": "Bytea"
        },
        {
          "name": "priority_ops_onchain_data",
          "ordinal": 7,
          "type_info": "ByteaArray"
        },
        {
          "name": "hash",
          "ordinal": 8,
          "type_info": "Bytea"
        },
        {
          "name": "parent_hash",
          "ordinal": 9,
          "type_info": "Bytea"
        },
        {
          "name": "commitment",
          "ordinal": 10,
          "type_info": "Bytea"
        },
        {
          "name": "compressed_write_logs",
          "ordinal": 11,
          "type_info": "Bytea"
        },
        {
          "name": "compressed_contracts",
          "ordinal": 12,
          "type_info": "Bytea"
        },
        {
          "name": "eth_prove_tx_id",
          "ordinal": 13,
          "type_info": "Int4"
        },
        {
          "name": "eth_commit_tx_id",
          "ordinal": 14,
          "type_info": "Int4"
        },
        {
          "name": "eth_execute_tx_id",
          "ordinal": 15,
          "type_info": "Int4"
        },
        {
          "name": "merkle_root_hash",
          "ordinal": 16,
          "type_info": "Bytea"
        },
        {
          "name": "l2_to_l1_logs",
          "ordinal": 17,
          "type_info": "ByteaArray"
        },
        {
          "name": "l2_to_l1_messages",
          "ordinal": 18,
          "type_info": "ByteaArray"
        },
        {
          "name": "used_contract_hashes",
          "ordinal": 19,
          "type_info": "Jsonb"
        },
        {
          "name": "compressed_initial_writes",
          "ordinal": 20,
          "type_info": "Bytea"
        },
        {
          "name": "compressed_repeated_writes",
          "ordinal": 21,
          "type_info": "Bytea"
        },
        {
          "name": "l2_l1_compressed_messages",
          "ordinal": 22,
          "type_info": "Bytea"
        },
        {
          "name": "l2_l1_merkle_root",
          "ordinal": 23,
          "type_info": "Bytea"
        },
        {
          "name": "l1_gas_price",
          "ordinal": 24,
          "type_info": "Int8"
        },
        {
          "name": "l2_fair_gas_price",
          "ordinal": 25,
          "type_info": "Int8"
        },
        {
          "name": "rollup_last_leaf_index",
          "ordinal": 26,
          "type_info": "Int8"
        },
        {
          "name": "zkporter_is_available",
          "ordinal": 27,
          "type_info": "Bool"
        },
        {
          "name": "bootloader_code_hash",
          "ordinal": 28,
          "type_info": "Bytea"
        },
        {
          "name": "default_aa_code_hash",
          "ordinal": 29,
          "type_info": "Bytea"
        },
        {
          "name": "base_fee_per_gas",
          "ordinal": 30,
          "type_info": "Numeric"
        },
        {
          "name": "aux_data_hash",
          "ordinal": 31,
          "type_info": "Bytea"
        },
        {
          "name": "pass_through_data_hash",
          "ordinal": 32,
          "type_info": "Bytea"
        },
        {
          "name": "meta_parameters_hash",
          "ordinal": 33,
          "type_info": "Bytea"
        },
        {
          "name": "protocol_version",
          "ordinal": 34,
          "type_info": "Int4"
        },
        {
          "name": "compressed_state_diffs",
          "ordinal": 35,
          "type_info": "Bytea"
        },
        {
          "name": "system_logs",
          "ordinal": 36,
          "type_info": "ByteaArray"
        },
        {
          "name": "events_queue_commitment",
          "ordinal": 37,
          "type_info": "Bytea"
        },
        {
          "name": "bootloader_initial_content_commitment",
          "ordinal": 38,
          "type_info": "Bytea"
        }
      ],
      "nullable": [
        false,
        false,
        false,
        false,
        false,
        false,
        false,
        false,
        true,
        true,
        true,
        true,
        true,
        true,
        true,
        true,
        true,
        false,
        false,
        false,
        true,
        true,
        true,
        true,
        false,
        false,
        true,
        true,
        true,
        true,
        false,
        true,
        true,
        true,
        true,
        true,
        false,
        true,
        true
      ],
      "parameters": {
        "Left": [
          "Bytea",
          "Bytea",
          "Int4",
          "Int8"
        ]
      }
    },
    "query": "SELECT number, l1_batches.timestamp, is_finished, l1_tx_count, l2_tx_count, fee_account_address, bloom, priority_ops_onchain_data, hash, parent_hash, commitment, compressed_write_logs, compressed_contracts, eth_prove_tx_id, eth_commit_tx_id, eth_execute_tx_id, merkle_root_hash, l2_to_l1_logs, l2_to_l1_messages, used_contract_hashes, compressed_initial_writes, compressed_repeated_writes, l2_l1_compressed_messages, l2_l1_merkle_root, l1_gas_price, l2_fair_gas_price, rollup_last_leaf_index, zkporter_is_available, l1_batches.bootloader_code_hash, l1_batches.default_aa_code_hash, base_fee_per_gas, aux_data_hash, pass_through_data_hash, meta_parameters_hash, protocol_version, compressed_state_diffs, system_logs, events_queue_commitment, bootloader_initial_content_commitment FROM l1_batches LEFT JOIN commitments ON commitments.l1_batch_number = l1_batches.number JOIN protocol_versions ON protocol_versions.id = l1_batches.protocol_version WHERE eth_commit_tx_id IS NULL AND number != 0 AND protocol_versions.bootloader_code_hash = $1 AND protocol_versions.default_account_code_hash = $2 AND commitment IS NOT NULL AND (protocol_versions.id = $3 OR protocol_versions.upgrade_tx_hash IS NULL) AND events_queue_commitment IS NOT NULL AND bootloader_initial_content_commitment IS NOT NULL ORDER BY number LIMIT $4"
  },
  "173da19a30bde9f034de97c1427f3166d9615d46cdaa30f1645a36f42926fa63": {
    "describe": {
      "columns": [
        {
          "name": "id",
          "ordinal": 0,
          "type_info": "Int4"
        },
        {
          "name": "nonce",
          "ordinal": 1,
          "type_info": "Int8"
        },
        {
          "name": "raw_tx",
          "ordinal": 2,
          "type_info": "Bytea"
        },
        {
          "name": "contract_address",
          "ordinal": 3,
          "type_info": "Text"
        },
        {
          "name": "tx_type",
          "ordinal": 4,
          "type_info": "Text"
        },
        {
          "name": "gas_used",
          "ordinal": 5,
          "type_info": "Int8"
        },
        {
          "name": "created_at",
          "ordinal": 6,
          "type_info": "Timestamp"
        },
        {
          "name": "updated_at",
          "ordinal": 7,
          "type_info": "Timestamp"
        },
        {
          "name": "has_failed",
          "ordinal": 8,
          "type_info": "Bool"
        },
        {
          "name": "sent_at_block",
          "ordinal": 9,
          "type_info": "Int4"
        },
        {
          "name": "confirmed_eth_tx_history_id",
          "ordinal": 10,
          "type_info": "Int4"
        },
        {
          "name": "predicted_gas_cost",
          "ordinal": 11,
          "type_info": "Int8"
        }
      ],
      "nullable": [
        false,
        false,
        false,
        false,
        false,
        true,
        false,
        false,
        false,
        true,
        true,
        false
      ],
      "parameters": {
        "Left": [
          "Bytea",
          "Int8",
          "Text",
          "Text",
          "Int8"
        ]
      }
    },
    "query": "INSERT INTO eth_txs (raw_tx, nonce, tx_type, contract_address, predicted_gas_cost, created_at, updated_at) VALUES ($1, $2, $3, $4, $5, now(), now()) RETURNING *"
  },
  "17a42a97e87a675bd465103ebedc63d6d091e5bb093c7905de70aed3dc71d823": {
    "describe": {
      "columns": [],
      "nullable": [],
      "parameters": {
        "Left": [
          "Int8"
        ]
      }
    },
    "query": "DELETE FROM storage_logs WHERE miniblock_number > $1"
  },
  "191fb8c0549267b515aaa7acc199675be1ea113e9137195468bb8ce64a099ae8": {
    "describe": {
      "columns": [
        {
          "name": "serialized_events_queue",
          "ordinal": 0,
          "type_info": "Jsonb"
        }
      ],
      "nullable": [
        false
      ],
      "parameters": {
        "Left": [
          "Int8"
        ]
      }
    },
    "query": "SELECT serialized_events_queue FROM events_queue WHERE l1_batch_number = $1"
  },
  "1948ab14bafbb3ba0098563f22d958c9383877788980fe51bd217987898b1c92": {
    "describe": {
      "columns": [
        {
          "name": "hashed_key!",
          "ordinal": 0,
          "type_info": "Bytea"
        },
        {
          "name": "value?",
          "ordinal": 1,
          "type_info": "Bytea"
        }
      ],
      "nullable": [
        null,
        null
      ],
      "parameters": {
        "Left": [
          "ByteaArray",
          "Int8"
        ]
      }
    },
    "query": "SELECT u.hashed_key as \"hashed_key!\", (SELECT value FROM storage_logs WHERE hashed_key = u.hashed_key AND miniblock_number <= $2 ORDER BY miniblock_number DESC, operation_number DESC LIMIT 1) as \"value?\" FROM UNNEST($1::bytea[]) AS u(hashed_key)"
  },
  "19b89495be8aa735db039ccc8a262786c58e54f132588c48f07d9537cf21d3ed": {
    "describe": {
      "columns": [
        {
          "name": "sent_at_block",
          "ordinal": 0,
          "type_info": "Int4"
        }
      ],
      "nullable": [
        true
      ],
      "parameters": {
        "Left": [
          "Int4"
        ]
      }
    },
    "query": "SELECT sent_at_block FROM eth_txs_history WHERE eth_tx_id = $1 AND sent_at_block IS NOT NULL ORDER BY created_at ASC LIMIT 1"
  },
  "19c8d9e449034ce7fd501541e5e71e2d5957bf2329e52166f4981955a847e175": {
    "describe": {
      "columns": [
        {
          "name": "value!",
          "ordinal": 0,
          "type_info": "Bytea"
        },
        {
          "name": "l1_address!",
          "ordinal": 1,
          "type_info": "Bytea"
        },
        {
          "name": "l2_address!",
          "ordinal": 2,
          "type_info": "Bytea"
        },
        {
          "name": "symbol!",
          "ordinal": 3,
          "type_info": "Varchar"
        },
        {
          "name": "name!",
          "ordinal": 4,
          "type_info": "Varchar"
        },
        {
          "name": "decimals!",
          "ordinal": 5,
          "type_info": "Int4"
        },
        {
          "name": "usd_price?",
          "ordinal": 6,
          "type_info": "Numeric"
        }
      ],
      "nullable": [
        false,
        false,
        false,
        false,
        false,
        false,
        true
      ],
      "parameters": {
        "Left": [
          "ByteaArray",
          "Bytea",
          "Bytea",
          "Bytea"
        ]
      }
    },
    "query": "\n                SELECT storage.value as \"value!\",\n                    tokens.l1_address as \"l1_address!\", tokens.l2_address as \"l2_address!\",\n                    tokens.symbol as \"symbol!\", tokens.name as \"name!\", tokens.decimals as \"decimals!\", tokens.usd_price as \"usd_price?\"\n                    FROM storage\n                INNER JOIN tokens ON\n                    storage.address = tokens.l2_address OR (storage.address = $2 AND tokens.l2_address = $3)\n                WHERE storage.hashed_key = ANY($1) AND storage.value != $4\n            "
  },
  "1a91acea72e56513a2a9e667bd5a2c171baa5fec01c51dcb7c7cf33f736c854d": {
    "describe": {
      "columns": [
        {
          "name": "tx_hash",
          "ordinal": 0,
          "type_info": "Bytea"
        },
        {
          "name": "index_in_block",
          "ordinal": 1,
          "type_info": "Int4"
        },
        {
          "name": "l1_batch_tx_index",
          "ordinal": 2,
          "type_info": "Int4"
        },
        {
          "name": "block_number",
          "ordinal": 3,
          "type_info": "Int8"
        },
        {
          "name": "error",
          "ordinal": 4,
          "type_info": "Varchar"
        },
        {
          "name": "effective_gas_price",
          "ordinal": 5,
          "type_info": "Numeric"
        },
        {
          "name": "initiator_address",
          "ordinal": 6,
          "type_info": "Bytea"
        },
        {
          "name": "transfer_to?",
          "ordinal": 7,
          "type_info": "Jsonb"
        },
        {
          "name": "execute_contract_address?",
          "ordinal": 8,
          "type_info": "Jsonb"
        },
        {
          "name": "tx_format?",
          "ordinal": 9,
          "type_info": "Int4"
        },
        {
          "name": "refunded_gas",
          "ordinal": 10,
          "type_info": "Int8"
        },
        {
          "name": "gas_limit",
          "ordinal": 11,
          "type_info": "Numeric"
        },
        {
          "name": "block_hash?",
          "ordinal": 12,
          "type_info": "Bytea"
        },
        {
          "name": "l1_batch_number?",
          "ordinal": 13,
          "type_info": "Int8"
        },
        {
          "name": "contract_address?",
          "ordinal": 14,
          "type_info": "Bytea"
        }
      ],
      "nullable": [
        false,
        true,
        true,
        true,
        true,
        true,
        false,
        null,
        null,
        true,
        false,
        true,
        false,
        true,
        false
      ],
      "parameters": {
        "Left": [
          "Bytea",
          "Bytea",
          "Bytea"
        ]
      }
    },
    "query": "\n                WITH sl AS (\n                    SELECT * FROM storage_logs\n                    WHERE storage_logs.address = $1 AND storage_logs.tx_hash = $2\n                    ORDER BY storage_logs.miniblock_number DESC, storage_logs.operation_number DESC\n                    LIMIT 1\n                )\n                SELECT\n                     transactions.hash as tx_hash,\n                     transactions.index_in_block as index_in_block,\n                     transactions.l1_batch_tx_index as l1_batch_tx_index,\n                     transactions.miniblock_number as block_number,\n                     transactions.error as error,\n                     transactions.effective_gas_price as effective_gas_price,\n                     transactions.initiator_address as initiator_address,\n                     transactions.data->'to' as \"transfer_to?\",\n                     transactions.data->'contractAddress' as \"execute_contract_address?\",\n                     transactions.tx_format as \"tx_format?\",\n                     transactions.refunded_gas as refunded_gas,\n                     transactions.gas_limit as gas_limit,\n                     miniblocks.hash as \"block_hash?\",\n                     miniblocks.l1_batch_number as \"l1_batch_number?\",\n                     sl.key as \"contract_address?\"\n                FROM transactions\n                LEFT JOIN miniblocks\n                    ON miniblocks.number = transactions.miniblock_number\n                LEFT JOIN sl\n                    ON sl.value != $3\n                WHERE transactions.hash = $2\n                "
  },
  "1becc0cdf3dbc9160853bb20c9130417cc6e17f576e9d239f889a1932eda9f4f": {
    "describe": {
      "columns": [
        {
          "name": "id",
          "ordinal": 0,
          "type_info": "Int4"
        },
        {
          "name": "eth_tx_id",
          "ordinal": 1,
          "type_info": "Int4"
        }
      ],
      "nullable": [
        false,
        false
      ],
      "parameters": {
        "Left": [
          "Text"
        ]
      }
    },
    "query": "UPDATE eth_txs_history SET updated_at = now(), confirmed_at = now() WHERE tx_hash = $1 RETURNING id, eth_tx_id"
  },
  "1c1a4cdf476de4f4cc83a31151fc4c407b93b53e2cd995f8bb5222d0a3c38c47": {
    "describe": {
      "columns": [
        {
          "name": "number",
          "ordinal": 0,
          "type_info": "Int8"
        },
        {
          "name": "timestamp",
          "ordinal": 1,
          "type_info": "Int8"
        },
        {
          "name": "l1_tx_count",
          "ordinal": 2,
          "type_info": "Int4"
        },
        {
          "name": "l2_tx_count",
          "ordinal": 3,
          "type_info": "Int4"
        },
        {
          "name": "root_hash?",
          "ordinal": 4,
          "type_info": "Bytea"
        },
        {
          "name": "commit_tx_hash?",
          "ordinal": 5,
          "type_info": "Text"
        },
        {
          "name": "committed_at?",
          "ordinal": 6,
          "type_info": "Timestamp"
        },
        {
          "name": "prove_tx_hash?",
          "ordinal": 7,
          "type_info": "Text"
        },
        {
          "name": "proven_at?",
          "ordinal": 8,
          "type_info": "Timestamp"
        },
        {
          "name": "execute_tx_hash?",
          "ordinal": 9,
          "type_info": "Text"
        },
        {
          "name": "executed_at?",
          "ordinal": 10,
          "type_info": "Timestamp"
        },
        {
          "name": "l1_gas_price",
          "ordinal": 11,
          "type_info": "Int8"
        },
        {
          "name": "l2_fair_gas_price",
          "ordinal": 12,
          "type_info": "Int8"
        },
        {
          "name": "bootloader_code_hash",
          "ordinal": 13,
          "type_info": "Bytea"
        },
        {
          "name": "default_aa_code_hash",
          "ordinal": 14,
          "type_info": "Bytea"
        }
      ],
      "nullable": [
        false,
        false,
        false,
        false,
        true,
        false,
        true,
        false,
        true,
        false,
        true,
        false,
        false,
        true,
        true
      ],
      "parameters": {
        "Left": [
          "Int8"
        ]
      }
    },
    "query": "\n                    SELECT l1_batches.number,\n                        l1_batches.timestamp,\n                        l1_batches.l1_tx_count,\n                        l1_batches.l2_tx_count,\n                        l1_batches.hash as \"root_hash?\",\n                        commit_tx.tx_hash as \"commit_tx_hash?\",\n                        commit_tx.confirmed_at as \"committed_at?\",\n                        prove_tx.tx_hash as \"prove_tx_hash?\",\n                        prove_tx.confirmed_at as \"proven_at?\",\n                        execute_tx.tx_hash as \"execute_tx_hash?\",\n                        execute_tx.confirmed_at as \"executed_at?\",\n                        l1_batches.l1_gas_price,\n                        l1_batches.l2_fair_gas_price,\n                        l1_batches.bootloader_code_hash,\n                        l1_batches.default_aa_code_hash\n                    FROM l1_batches\n                    LEFT JOIN eth_txs_history as commit_tx ON (l1_batches.eth_commit_tx_id = commit_tx.eth_tx_id AND commit_tx.confirmed_at IS NOT NULL)\n                    LEFT JOIN eth_txs_history as prove_tx ON (l1_batches.eth_prove_tx_id = prove_tx.eth_tx_id AND prove_tx.confirmed_at IS NOT NULL)\n                    LEFT JOIN eth_txs_history as execute_tx ON (l1_batches.eth_execute_tx_id = execute_tx.eth_tx_id AND execute_tx.confirmed_at IS NOT NULL)\n                    WHERE l1_batches.number = $1\n                "
  },
  "1c583696808f93ff009ddf5df0ea36fe2621827fbd425c39ed4c9670ebc6431b": {
    "describe": {
      "columns": [],
      "nullable": [],
      "parameters": {
        "Left": [
          "Text",
          "Int8"
        ]
      }
    },
    "query": "\n                UPDATE witness_inputs_fri SET status =$1, updated_at = now()\n                WHERE l1_batch_number = $2\n               "
  },
  "1d1f5198cbb0b9cd70019a9b386212de294075c00ebac4dbd39fda5397dbb07c": {
    "describe": {
      "columns": [
        {
          "name": "number",
          "ordinal": 0,
          "type_info": "Int8"
        },
        {
          "name": "timestamp",
          "ordinal": 1,
          "type_info": "Int8"
        },
        {
          "name": "is_finished",
          "ordinal": 2,
          "type_info": "Bool"
        },
        {
          "name": "l1_tx_count",
          "ordinal": 3,
          "type_info": "Int4"
        },
        {
          "name": "l2_tx_count",
          "ordinal": 4,
          "type_info": "Int4"
        },
        {
          "name": "fee_account_address",
          "ordinal": 5,
          "type_info": "Bytea"
        },
        {
          "name": "bloom",
          "ordinal": 6,
          "type_info": "Bytea"
        },
        {
          "name": "priority_ops_onchain_data",
          "ordinal": 7,
          "type_info": "ByteaArray"
        },
        {
          "name": "hash",
          "ordinal": 8,
          "type_info": "Bytea"
        },
        {
          "name": "parent_hash",
          "ordinal": 9,
          "type_info": "Bytea"
        },
        {
          "name": "commitment",
          "ordinal": 10,
          "type_info": "Bytea"
        },
        {
          "name": "compressed_write_logs",
          "ordinal": 11,
          "type_info": "Bytea"
        },
        {
          "name": "compressed_contracts",
          "ordinal": 12,
          "type_info": "Bytea"
        },
        {
          "name": "eth_prove_tx_id",
          "ordinal": 13,
          "type_info": "Int4"
        },
        {
          "name": "eth_commit_tx_id",
          "ordinal": 14,
          "type_info": "Int4"
        },
        {
          "name": "eth_execute_tx_id",
          "ordinal": 15,
          "type_info": "Int4"
        },
        {
          "name": "merkle_root_hash",
          "ordinal": 16,
          "type_info": "Bytea"
        },
        {
          "name": "l2_to_l1_logs",
          "ordinal": 17,
          "type_info": "ByteaArray"
        },
        {
          "name": "l2_to_l1_messages",
          "ordinal": 18,
          "type_info": "ByteaArray"
        },
        {
          "name": "used_contract_hashes",
          "ordinal": 19,
          "type_info": "Jsonb"
        },
        {
          "name": "compressed_initial_writes",
          "ordinal": 20,
          "type_info": "Bytea"
        },
        {
          "name": "compressed_repeated_writes",
          "ordinal": 21,
          "type_info": "Bytea"
        },
        {
          "name": "l2_l1_compressed_messages",
          "ordinal": 22,
          "type_info": "Bytea"
        },
        {
          "name": "l2_l1_merkle_root",
          "ordinal": 23,
          "type_info": "Bytea"
        },
        {
          "name": "l1_gas_price",
          "ordinal": 24,
          "type_info": "Int8"
        },
        {
          "name": "l2_fair_gas_price",
          "ordinal": 25,
          "type_info": "Int8"
        },
        {
          "name": "rollup_last_leaf_index",
          "ordinal": 26,
          "type_info": "Int8"
        },
        {
          "name": "zkporter_is_available",
          "ordinal": 27,
          "type_info": "Bool"
        },
        {
          "name": "bootloader_code_hash",
          "ordinal": 28,
          "type_info": "Bytea"
        },
        {
          "name": "default_aa_code_hash",
          "ordinal": 29,
          "type_info": "Bytea"
        },
        {
          "name": "base_fee_per_gas",
          "ordinal": 30,
          "type_info": "Numeric"
        },
        {
          "name": "aux_data_hash",
          "ordinal": 31,
          "type_info": "Bytea"
        },
        {
          "name": "pass_through_data_hash",
          "ordinal": 32,
          "type_info": "Bytea"
        },
        {
          "name": "meta_parameters_hash",
          "ordinal": 33,
          "type_info": "Bytea"
        },
        {
          "name": "protocol_version",
          "ordinal": 34,
          "type_info": "Int4"
        },
        {
          "name": "compressed_state_diffs",
          "ordinal": 35,
          "type_info": "Bytea"
        },
        {
          "name": "system_logs",
          "ordinal": 36,
          "type_info": "ByteaArray"
        },
        {
          "name": "events_queue_commitment",
          "ordinal": 37,
          "type_info": "Bytea"
        },
        {
          "name": "bootloader_initial_content_commitment",
          "ordinal": 38,
          "type_info": "Bytea"
        }
      ],
      "nullable": [
        false,
        false,
        false,
        false,
        false,
        false,
        false,
        false,
        true,
        true,
        true,
        true,
        true,
        true,
        true,
        true,
        true,
        false,
        false,
        false,
        true,
        true,
        true,
        true,
        false,
        false,
        true,
        true,
        true,
        true,
        false,
        true,
        true,
        true,
        true,
        true,
        false,
        true,
        true
      ],
      "parameters": {
        "Left": [
          "Int8"
        ]
      }
    },
    "query": "SELECT number, timestamp, is_finished, l1_tx_count, l2_tx_count, fee_account_address, bloom, priority_ops_onchain_data, hash, parent_hash, commitment, compressed_write_logs, compressed_contracts, eth_prove_tx_id, eth_commit_tx_id, eth_execute_tx_id, merkle_root_hash, l2_to_l1_logs, l2_to_l1_messages, used_contract_hashes, compressed_initial_writes, compressed_repeated_writes, l2_l1_compressed_messages, l2_l1_merkle_root, l1_gas_price, l2_fair_gas_price, rollup_last_leaf_index, zkporter_is_available, bootloader_code_hash, default_aa_code_hash, base_fee_per_gas, aux_data_hash, pass_through_data_hash, meta_parameters_hash, protocol_version, compressed_state_diffs, system_logs, events_queue_commitment, bootloader_initial_content_commitment FROM l1_batches LEFT JOIN commitments ON commitments.l1_batch_number = l1_batches.number WHERE eth_commit_tx_id IS NOT NULL AND eth_prove_tx_id IS NULL ORDER BY number LIMIT $1"
  },
  "1d3e9cd259fb70a2bc81e8344576c3fb27b47ad6cdb6751d2a9b8c8d342b7a75": {
    "describe": {
      "columns": [],
      "nullable": [],
      "parameters": {
        "Left": [
          "Text",
          "Int8"
        ]
      }
    },
    "query": "\n                UPDATE prover_jobs\n                SET status = $1, updated_at = now()\n                WHERE id = $2\n                "
  },
  "1dbe99ed32b361936c2a829a99a92ac792a02c8a304d23b140804844a7b0f857": {
    "describe": {
      "columns": [
        {
          "name": "l1_batch_number",
          "ordinal": 0,
          "type_info": "Int8"
        },
        {
          "name": "circuit_id",
          "ordinal": 1,
          "type_info": "Int2"
        },
        {
          "name": "depth",
          "ordinal": 2,
          "type_info": "Int4"
        }
      ],
      "nullable": [
        false,
        false,
        false
      ],
      "parameters": {
        "Left": []
      }
    },
    "query": "\n                UPDATE node_aggregation_witness_jobs_fri\n                SET status='queued'\n                WHERE (l1_batch_number, circuit_id, depth) IN\n                      (SELECT prover_jobs_fri.l1_batch_number, prover_jobs_fri.circuit_id, prover_jobs_fri.depth\n                       FROM prover_jobs_fri\n                                JOIN node_aggregation_witness_jobs_fri nawj ON\n                                prover_jobs_fri.l1_batch_number = nawj.l1_batch_number\n                                AND prover_jobs_fri.circuit_id = nawj.circuit_id\n                                AND prover_jobs_fri.depth = nawj.depth\n                       WHERE nawj.status = 'waiting_for_proofs'\n                         AND prover_jobs_fri.status = 'successful'\n                         AND prover_jobs_fri.aggregation_round = 1\n                         AND prover_jobs_fri.depth = 0\n                       GROUP BY prover_jobs_fri.l1_batch_number, prover_jobs_fri.circuit_id, prover_jobs_fri.depth, nawj.number_of_dependent_jobs\n                       HAVING COUNT(*) = nawj.number_of_dependent_jobs)\n                RETURNING l1_batch_number, circuit_id, depth;\n            "
  },
  "1ed353a16e8d0abaf426e5c235b20a79c727c08bc23fb1708a833a6930131691": {
    "describe": {
      "columns": [],
      "nullable": [],
      "parameters": {
        "Left": [
          "Int8",
          "Text"
        ]
      }
    },
    "query": "INSERT INTO proof_compression_jobs_fri(l1_batch_number, status, created_at, updated_at) VALUES ($1, $2, now(), now()) ON CONFLICT (l1_batch_number) DO NOTHING"
  },
  "1eede5c2169aee5a767b3b6b829f53721c0c353956ccec31a75226a65325ae46": {
    "describe": {
      "columns": [],
      "nullable": [],
      "parameters": {
        "Left": []
      }
    },
    "query": "UPDATE transactions SET in_mempool = FALSE WHERE in_mempool = TRUE"
  },
  "1faf6552c221c75b7232b55210c0c37be76a57ec9dc94584b6ccb562e8b182f2": {
    "describe": {
      "columns": [
        {
          "name": "id",
          "ordinal": 0,
          "type_info": "Int8"
        },
        {
          "name": "l1_batch_number",
          "ordinal": 1,
          "type_info": "Int8"
        },
        {
          "name": "circuit_type",
          "ordinal": 2,
          "type_info": "Text"
        },
        {
          "name": "prover_input",
          "ordinal": 3,
          "type_info": "Bytea"
        },
        {
          "name": "status",
          "ordinal": 4,
          "type_info": "Text"
        },
        {
          "name": "error",
          "ordinal": 5,
          "type_info": "Text"
        },
        {
          "name": "processing_started_at",
          "ordinal": 6,
          "type_info": "Timestamp"
        },
        {
          "name": "created_at",
          "ordinal": 7,
          "type_info": "Timestamp"
        },
        {
          "name": "updated_at",
          "ordinal": 8,
          "type_info": "Timestamp"
        },
        {
          "name": "time_taken",
          "ordinal": 9,
          "type_info": "Time"
        },
        {
          "name": "aggregation_round",
          "ordinal": 10,
          "type_info": "Int4"
        },
        {
          "name": "result",
          "ordinal": 11,
          "type_info": "Bytea"
        },
        {
          "name": "sequence_number",
          "ordinal": 12,
          "type_info": "Int4"
        },
        {
          "name": "attempts",
          "ordinal": 13,
          "type_info": "Int4"
        },
        {
          "name": "circuit_input_blob_url",
          "ordinal": 14,
          "type_info": "Text"
        },
        {
          "name": "proccesed_by",
          "ordinal": 15,
          "type_info": "Text"
        },
        {
          "name": "is_blob_cleaned",
          "ordinal": 16,
          "type_info": "Bool"
        },
        {
          "name": "protocol_version",
          "ordinal": 17,
          "type_info": "Int4"
        }
      ],
      "nullable": [
        false,
        false,
        false,
        false,
        false,
        true,
        true,
        false,
        false,
        false,
        false,
        true,
        false,
        false,
        true,
        true,
        false,
        true
      ],
      "parameters": {
        "Left": [
          "Int8"
        ]
      }
    },
    "query": "SELECT * from prover_jobs where id=$1"
  },
  "20b22fd457417e9a72f5941887448f9a11b97b449db4759da0b9d368ce93996b": {
    "describe": {
      "columns": [
        {
          "name": "recursion_scheduler_level_vk_hash",
          "ordinal": 0,
          "type_info": "Bytea"
        },
        {
          "name": "recursion_node_level_vk_hash",
          "ordinal": 1,
          "type_info": "Bytea"
        },
        {
          "name": "recursion_leaf_level_vk_hash",
          "ordinal": 2,
          "type_info": "Bytea"
        },
        {
          "name": "recursion_circuits_set_vks_hash",
          "ordinal": 3,
          "type_info": "Bytea"
        }
      ],
      "nullable": [
        false,
        false,
        false,
        false
      ],
      "parameters": {
        "Left": [
          "Int4"
        ]
      }
    },
    "query": "SELECT recursion_scheduler_level_vk_hash, recursion_node_level_vk_hash, recursion_leaf_level_vk_hash, recursion_circuits_set_vks_hash\n                FROM protocol_versions\n                WHERE id = $1\n            "
  },
  "22b57675a726d9cfeb82a60ba50c36cab1548d197ea56a7658d3f005df07c60b": {
    "describe": {
      "columns": [
        {
          "name": "op_id",
          "ordinal": 0,
          "type_info": "Int8"
        }
      ],
      "nullable": [
        null
      ],
      "parameters": {
        "Left": []
      }
    },
    "query": "SELECT MAX(priority_op_id) as \"op_id\" from transactions where is_priority = true AND miniblock_number IS NOT NULL"
  },
  "22e50b6def0365ddf979b64c3c943e2a3f8e5a1abcf72e61a00a82780d2d364e": {
    "describe": {
      "columns": [],
      "nullable": [],
      "parameters": {
        "Left": [
          "Int8",
          "Text",
          "Text"
        ]
      }
    },
    "query": "INSERT INTO proof_compression_jobs_fri(l1_batch_number, fri_proof_blob_url, status, created_at, updated_at) VALUES ($1, $2, $3, now(), now()) ON CONFLICT (l1_batch_number) DO NOTHING"
  },
  "2397c1a050d358b596c9881c379bf823e267c03172f72c42da84cc0c04cc9d93": {
    "describe": {
      "columns": [
        {
          "name": "miniblock_number!",
          "ordinal": 0,
          "type_info": "Int8"
        },
        {
          "name": "hash",
          "ordinal": 1,
          "type_info": "Bytea"
        },
        {
          "name": "index_in_block!",
          "ordinal": 2,
          "type_info": "Int4"
        },
        {
          "name": "l1_batch_tx_index!",
          "ordinal": 3,
          "type_info": "Int4"
        }
      ],
      "nullable": [
        true,
        false,
        true,
        true
      ],
      "parameters": {
        "Left": [
          "Int8"
        ]
      }
    },
    "query": "\n                    SELECT miniblock_number as \"miniblock_number!\",\n                        hash, index_in_block as \"index_in_block!\", l1_batch_tx_index as \"l1_batch_tx_index!\"\n                    FROM transactions\n                    WHERE l1_batch_number = $1\n                    ORDER BY miniblock_number, index_in_block\n                "
  },
  "23c154c243f27912320ea0d68bc7bb372517010fb8c5737621cadd7b408afe8d": {
    "describe": {
      "columns": [],
      "nullable": [],
      "parameters": {
        "Left": [
          "Text",
          "Text",
          "Int8"
        ]
      }
    },
    "query": "UPDATE proof_compression_jobs_fri SET status =$1, error= $2, updated_at = now() WHERE l1_batch_number = $3"
  },
  "2424f0ab2b156e953841107cfc0ccd76519d13c62fdcd5fd6b39e3503d6ec82c": {
    "describe": {
      "columns": [],
      "nullable": [],
      "parameters": {
        "Left": [
          "Text",
          "Int8"
        ]
      }
    },
    "query": "\n                UPDATE scheduler_witness_jobs_fri\n                SET status ='failed', error= $1, updated_at = now()\n                WHERE l1_batch_number = $2\n               "
  },
  "252c1398bf08802e9dc038f7c9d95cc9d56cbf760d7de5a48f014478850daede": {
    "describe": {
      "columns": [
        {
<<<<<<< HEAD
          "name": "l1_batch_number",
          "ordinal": 0,
          "type_info": "Int8"
        },
        {
          "name": "scheduler_witness_blob_url",
          "ordinal": 1,
          "type_info": "Text"
        },
        {
          "name": "final_node_aggregations_blob_url",
          "ordinal": 2,
          "type_info": "Text"
        }
      ],
      "nullable": [
        false,
        true,
        true
      ],
      "parameters": {
        "Left": [
          "Int8"
        ]
      }
    },
    "query": "\n                    SELECT l1_batch_number, scheduler_witness_blob_url, final_node_aggregations_blob_url FROM scheduler_witness_jobs\n                    WHERE status='successful' AND is_blob_cleaned=FALSE\n                    AND updated_at < NOW() - INTERVAL '30 days'\n                    AND scheduler_witness_blob_url is NOT NULL\n                    AND final_node_aggregations_blob_url is NOT NULL\n                    LIMIT $1;\n                "
=======
          "name": "id",
          "ordinal": 0,
          "type_info": "Int4"
        }
      ],
      "nullable": [
        false
      ],
      "parameters": {
        "Left": [
          "Text"
        ]
      }
    },
    "query": "INSERT INTO eth_txs (raw_tx, nonce, tx_type, contract_address, predicted_gas_cost, created_at, updated_at)\n                    VALUES ('\\x00', 0, $1, '', 0, now(), now())\n                    RETURNING id"
>>>>>>> f225b723
  },
  "269f3ac58705d65f775a6c84a62b9c0726beef51eb633937fa2a75b80c6d7fbc": {
    "describe": {
      "columns": [
        {
          "name": "hash",
          "ordinal": 0,
          "type_info": "Bytea"
        },
        {
          "name": "number",
          "ordinal": 1,
          "type_info": "Int8"
        },
        {
          "name": "timestamp",
          "ordinal": 2,
          "type_info": "Int8"
        }
      ],
      "nullable": [
        false,
        false,
        false
      ],
      "parameters": {
        "Left": [
          "Int8"
        ]
      }
    },
    "query": "SELECT hash, number, timestamp FROM miniblocks WHERE number > $1 ORDER BY number ASC"
  },
  "26ac14152ade97892cd78d37884523187a5619093887b5e6564c3a80741b9d94": {
    "describe": {
      "columns": [
        {
          "name": "id",
          "ordinal": 0,
          "type_info": "Int4"
        },
        {
          "name": "timestamp",
          "ordinal": 1,
          "type_info": "Int8"
        },
        {
          "name": "recursion_scheduler_level_vk_hash",
          "ordinal": 2,
          "type_info": "Bytea"
        },
        {
          "name": "recursion_node_level_vk_hash",
          "ordinal": 3,
          "type_info": "Bytea"
        },
        {
          "name": "recursion_leaf_level_vk_hash",
          "ordinal": 4,
          "type_info": "Bytea"
        },
        {
          "name": "recursion_circuits_set_vks_hash",
          "ordinal": 5,
          "type_info": "Bytea"
        },
        {
          "name": "bootloader_code_hash",
          "ordinal": 6,
          "type_info": "Bytea"
        },
        {
          "name": "default_account_code_hash",
          "ordinal": 7,
          "type_info": "Bytea"
        },
        {
          "name": "verifier_address",
          "ordinal": 8,
          "type_info": "Bytea"
        },
        {
          "name": "upgrade_tx_hash",
          "ordinal": 9,
          "type_info": "Bytea"
        },
        {
          "name": "created_at",
          "ordinal": 10,
          "type_info": "Timestamp"
        }
      ],
      "nullable": [
        false,
        false,
        false,
        false,
        false,
        false,
        false,
        false,
        false,
        true,
        false
      ],
      "parameters": {
        "Left": [
          "Int4"
        ]
      }
    },
    "query": "SELECT * FROM protocol_versions WHERE id = $1"
  },
  "297d6517ec5f050e8d8fe4878e4ff330b4b10af4d60de86e8a25e2cd70e0363b": {
    "describe": {
      "columns": [
        {
          "name": "verification_info",
          "ordinal": 0,
          "type_info": "Jsonb"
        }
      ],
      "nullable": [
        true
      ],
      "parameters": {
        "Left": [
          "Bytea"
        ]
      }
    },
    "query": "SELECT verification_info FROM contracts_verification_info WHERE address = $1"
  },
  "2985ea2bf34a94573103654c00a49d2a946afe5d552ac1c2a2d055eb9d6f2cf1": {
    "describe": {
      "columns": [],
      "nullable": [],
      "parameters": {
        "Left": [
          "Time",
          "Int8"
        ]
      }
    },
    "query": "\n                UPDATE node_aggregation_witness_jobs_fri\n                SET status = 'successful', updated_at = now(), time_taken = $1\n                WHERE id = $2\n               "
  },
  "29c04c63e5df40ef439d467373a848bce74de906548331856222cdb7551ca907": {
    "describe": {
      "columns": [],
      "nullable": [],
      "parameters": {
        "Left": [
          "Int8"
        ]
      }
    },
    "query": "UPDATE contract_verification_requests SET status = 'successful', updated_at = now() WHERE id = $1"
  },
  "2a38561e789af470d6ef1a905143f2d8d102b4ff23cebe97586681da9e4084a9": {
    "describe": {
      "columns": [
        {
          "name": "number",
          "ordinal": 0,
          "type_info": "Int8"
        },
        {
          "name": "timestamp",
          "ordinal": 1,
          "type_info": "Int8"
        },
        {
          "name": "hash",
          "ordinal": 2,
          "type_info": "Bytea"
        },
        {
          "name": "l1_tx_count",
          "ordinal": 3,
          "type_info": "Int4"
        },
        {
          "name": "l2_tx_count",
          "ordinal": 4,
          "type_info": "Int4"
        },
        {
          "name": "base_fee_per_gas",
          "ordinal": 5,
          "type_info": "Numeric"
        },
        {
          "name": "l1_gas_price",
          "ordinal": 6,
          "type_info": "Int8"
        },
        {
          "name": "l2_fair_gas_price",
          "ordinal": 7,
          "type_info": "Int8"
        },
        {
          "name": "bootloader_code_hash",
          "ordinal": 8,
          "type_info": "Bytea"
        },
        {
          "name": "default_aa_code_hash",
          "ordinal": 9,
          "type_info": "Bytea"
        },
        {
          "name": "protocol_version",
          "ordinal": 10,
          "type_info": "Int4"
        },
        {
          "name": "virtual_blocks",
          "ordinal": 11,
          "type_info": "Int8"
        }
      ],
      "nullable": [
        false,
        false,
        false,
        false,
        false,
        false,
        false,
        false,
        true,
        true,
        true,
        false
      ],
      "parameters": {
        "Left": [
          "Int8"
        ]
      }
    },
    "query": "SELECT number, timestamp, hash, l1_tx_count, l2_tx_count, base_fee_per_gas, l1_gas_price, l2_fair_gas_price, bootloader_code_hash, default_aa_code_hash, protocol_version, virtual_blocks\n            FROM miniblocks WHERE number = $1"
  },
  "2a98f1b149045f25d2830c0b4ffaaa400b4c572eb3842add22e8540f44943711": {
    "describe": {
      "columns": [
        {
          "name": "id",
          "ordinal": 0,
          "type_info": "Int8"
        }
      ],
      "nullable": [
        false
      ],
      "parameters": {
        "Left": [
          "Int8",
          "Int2"
        ]
      }
    },
    "query": "SELECT id from prover_jobs_fri WHERE l1_batch_number = $1 AND status = 'successful' AND aggregation_round = $2"
  },
  "2adfdba6fa2b6b967ba03ae6f930e7f3ea851f678d30df699ced27b2dbb01c2a": {
    "describe": {
      "columns": [
        {
          "name": "number",
          "ordinal": 0,
          "type_info": "Int8"
        }
      ],
      "nullable": [
        false
      ],
      "parameters": {
        "Left": []
      }
    },
    "query": "SELECT number FROM l1_batches LEFT JOIN eth_txs_history as execute_tx ON (l1_batches.eth_execute_tx_id = execute_tx.eth_tx_id) WHERE execute_tx.confirmed_at IS NOT NULL ORDER BY number DESC LIMIT 1"
  },
  "2b22e7d15adf069c8e68954059b83f71a71350f3325b4280840c4be7e54a319f": {
    "describe": {
      "columns": [
        {
          "name": "l1_address",
          "ordinal": 0,
          "type_info": "Bytea"
        },
        {
          "name": "l2_address",
          "ordinal": 1,
          "type_info": "Bytea"
        },
        {
          "name": "name",
          "ordinal": 2,
          "type_info": "Varchar"
        },
        {
          "name": "symbol",
          "ordinal": 3,
          "type_info": "Varchar"
        },
        {
          "name": "decimals",
          "ordinal": 4,
          "type_info": "Int4"
        }
      ],
      "nullable": [
        false,
        false,
        false,
        false,
        false
      ],
      "parameters": {
        "Left": []
      }
    },
    "query": "SELECT l1_address, l2_address, name, symbol, decimals FROM tokens\n                 WHERE well_known = true\n                 ORDER BY symbol"
  },
  "2b76ca7059810f691a2d7d053e7e62e06de13e7ddb7747e39335bb10c45534e9": {
    "describe": {
      "columns": [
        {
          "name": "l1_batch_number",
          "ordinal": 0,
          "type_info": "Int8"
        },
        {
          "name": "circuit_id",
          "ordinal": 1,
          "type_info": "Int2"
        }
      ],
      "nullable": [
        false,
        false
      ],
      "parameters": {
        "Left": []
      }
    },
    "query": "\n                UPDATE leaf_aggregation_witness_jobs_fri\n                SET status='queued'\n                WHERE (l1_batch_number, circuit_id) IN\n                      (SELECT prover_jobs_fri.l1_batch_number, prover_jobs_fri.circuit_id\n                       FROM prover_jobs_fri\n                                JOIN leaf_aggregation_witness_jobs_fri lawj ON\n                                prover_jobs_fri.l1_batch_number = lawj.l1_batch_number\n                                AND prover_jobs_fri.circuit_id = lawj.circuit_id\n                       WHERE lawj.status = 'waiting_for_proofs'\n                         AND prover_jobs_fri.status = 'successful'\n                         AND prover_jobs_fri.aggregation_round = 0\n                       GROUP BY prover_jobs_fri.l1_batch_number, prover_jobs_fri.circuit_id, lawj.number_of_basic_circuits\n                       HAVING COUNT(*) = lawj.number_of_basic_circuits)\n                RETURNING l1_batch_number, circuit_id;\n            "
  },
  "2c136284610f728ddba3e255d7dc573b10e4baf9151de194b7d8e0dc40c40602": {
    "describe": {
      "columns": [],
      "nullable": [],
      "parameters": {
        "Left": [
          "Bytea",
          "Jsonb"
        ]
      }
    },
    "query": "INSERT INTO transaction_traces (tx_hash, trace, created_at, updated_at) VALUES ($1, $2, now(), now())"
  },
  "2c4178a125ddc46a36f7548c840e481e85738502c56566d1eef84feef2161b2e": {
    "describe": {
      "columns": [
        {
          "name": "hash",
          "ordinal": 0,
          "type_info": "Bytea"
        },
        {
          "name": "is_priority",
          "ordinal": 1,
          "type_info": "Bool"
        },
        {
          "name": "full_fee",
          "ordinal": 2,
          "type_info": "Numeric"
        },
        {
          "name": "layer_2_tip_fee",
          "ordinal": 3,
          "type_info": "Numeric"
        },
        {
          "name": "initiator_address",
          "ordinal": 4,
          "type_info": "Bytea"
        },
        {
          "name": "nonce",
          "ordinal": 5,
          "type_info": "Int8"
        },
        {
          "name": "signature",
          "ordinal": 6,
          "type_info": "Bytea"
        },
        {
          "name": "input",
          "ordinal": 7,
          "type_info": "Bytea"
        },
        {
          "name": "data",
          "ordinal": 8,
          "type_info": "Jsonb"
        },
        {
          "name": "received_at",
          "ordinal": 9,
          "type_info": "Timestamp"
        },
        {
          "name": "priority_op_id",
          "ordinal": 10,
          "type_info": "Int8"
        },
        {
          "name": "l1_batch_number",
          "ordinal": 11,
          "type_info": "Int8"
        },
        {
          "name": "index_in_block",
          "ordinal": 12,
          "type_info": "Int4"
        },
        {
          "name": "error",
          "ordinal": 13,
          "type_info": "Varchar"
        },
        {
          "name": "gas_limit",
          "ordinal": 14,
          "type_info": "Numeric"
        },
        {
          "name": "gas_per_storage_limit",
          "ordinal": 15,
          "type_info": "Numeric"
        },
        {
          "name": "gas_per_pubdata_limit",
          "ordinal": 16,
          "type_info": "Numeric"
        },
        {
          "name": "tx_format",
          "ordinal": 17,
          "type_info": "Int4"
        },
        {
          "name": "created_at",
          "ordinal": 18,
          "type_info": "Timestamp"
        },
        {
          "name": "updated_at",
          "ordinal": 19,
          "type_info": "Timestamp"
        },
        {
          "name": "execution_info",
          "ordinal": 20,
          "type_info": "Jsonb"
        },
        {
          "name": "contract_address",
          "ordinal": 21,
          "type_info": "Bytea"
        },
        {
          "name": "in_mempool",
          "ordinal": 22,
          "type_info": "Bool"
        },
        {
          "name": "l1_block_number",
          "ordinal": 23,
          "type_info": "Int4"
        },
        {
          "name": "value",
          "ordinal": 24,
          "type_info": "Numeric"
        },
        {
          "name": "paymaster",
          "ordinal": 25,
          "type_info": "Bytea"
        },
        {
          "name": "paymaster_input",
          "ordinal": 26,
          "type_info": "Bytea"
        },
        {
          "name": "max_fee_per_gas",
          "ordinal": 27,
          "type_info": "Numeric"
        },
        {
          "name": "max_priority_fee_per_gas",
          "ordinal": 28,
          "type_info": "Numeric"
        },
        {
          "name": "effective_gas_price",
          "ordinal": 29,
          "type_info": "Numeric"
        },
        {
          "name": "miniblock_number",
          "ordinal": 30,
          "type_info": "Int8"
        },
        {
          "name": "l1_batch_tx_index",
          "ordinal": 31,
          "type_info": "Int4"
        },
        {
          "name": "refunded_gas",
          "ordinal": 32,
          "type_info": "Int8"
        },
        {
          "name": "l1_tx_mint",
          "ordinal": 33,
          "type_info": "Numeric"
        },
        {
          "name": "l1_tx_refund_recipient",
          "ordinal": 34,
          "type_info": "Bytea"
        },
        {
          "name": "upgrade_id",
          "ordinal": 35,
          "type_info": "Int4"
        }
      ],
      "nullable": [
        false,
        false,
        true,
        true,
        false,
        true,
        true,
        true,
        false,
        false,
        true,
        true,
        true,
        true,
        true,
        true,
        true,
        true,
        false,
        false,
        false,
        true,
        false,
        true,
        false,
        false,
        false,
        true,
        true,
        true,
        true,
        true,
        false,
        true,
        true,
        true
      ],
      "parameters": {
        "Left": [
          "Int8",
          "Numeric",
          "Numeric",
          "Int4"
        ]
      }
    },
    "query": "UPDATE transactions\n                SET in_mempool = TRUE\n                FROM (\n                    SELECT hash FROM (\n                        SELECT hash\n                        FROM transactions\n                        WHERE miniblock_number IS NULL AND in_mempool = FALSE AND error IS NULL\n                            AND (is_priority = TRUE OR (max_fee_per_gas >= $2 and gas_per_pubdata_limit >= $3))\n                            AND tx_format != $4\n                        ORDER BY is_priority DESC, priority_op_id, received_at\n                        LIMIT $1\n                    ) as subquery1\n                    ORDER BY hash\n                ) as subquery2\n                WHERE transactions.hash = subquery2.hash\n                RETURNING transactions.*"
  },
  "2e3f116ca05ae70b7c83ac550302194c91f57b69902ff8e42140fde732ae5e6a": {
    "describe": {
      "columns": [],
      "nullable": [],
      "parameters": {
        "Left": [
          "Int8",
          "Int4Array"
        ]
      }
    },
    "query": "DELETE FROM storage_logs WHERE miniblock_number = $1 AND operation_number != ALL($2)"
  },
  "2e543dc0013150040bb86e278bbe86765ce1ebad72a32bb931fe02a9c516a11c": {
    "describe": {
      "columns": [],
      "nullable": [],
      "parameters": {
        "Left": [
          "Bytea",
          "Int8"
        ]
      }
    },
    "query": "UPDATE l1_batches SET hash = $1 WHERE number = $2"
  },
  "2ff4a13a75537cc30b2c3d52d3ef6237850150e4a4569adeaa4da4a9ac5bc689": {
    "describe": {
      "columns": [
        {
          "name": "bytecode",
          "ordinal": 0,
          "type_info": "Bytea"
        }
      ],
      "nullable": [
        false
      ],
      "parameters": {
        "Left": [
          "Bytea",
          "Int8"
        ]
      }
    },
    "query": "SELECT bytecode FROM factory_deps WHERE bytecode_hash = $1 AND miniblock_number <= $2"
  },
  "300e5d4fa6d2481a10cb6d857f66a81b6c3760906c6c2ab02f126d52efc0d4d1": {
    "describe": {
      "columns": [
        {
          "name": "hash",
          "ordinal": 0,
          "type_info": "Bytea"
        },
        {
          "name": "is_priority",
          "ordinal": 1,
          "type_info": "Bool"
        },
        {
          "name": "full_fee",
          "ordinal": 2,
          "type_info": "Numeric"
        },
        {
          "name": "layer_2_tip_fee",
          "ordinal": 3,
          "type_info": "Numeric"
        },
        {
          "name": "initiator_address",
          "ordinal": 4,
          "type_info": "Bytea"
        },
        {
          "name": "nonce",
          "ordinal": 5,
          "type_info": "Int8"
        },
        {
          "name": "signature",
          "ordinal": 6,
          "type_info": "Bytea"
        },
        {
          "name": "input",
          "ordinal": 7,
          "type_info": "Bytea"
        },
        {
          "name": "data",
          "ordinal": 8,
          "type_info": "Jsonb"
        },
        {
          "name": "received_at",
          "ordinal": 9,
          "type_info": "Timestamp"
        },
        {
          "name": "priority_op_id",
          "ordinal": 10,
          "type_info": "Int8"
        },
        {
          "name": "l1_batch_number",
          "ordinal": 11,
          "type_info": "Int8"
        },
        {
          "name": "index_in_block",
          "ordinal": 12,
          "type_info": "Int4"
        },
        {
          "name": "error",
          "ordinal": 13,
          "type_info": "Varchar"
        },
        {
          "name": "gas_limit",
          "ordinal": 14,
          "type_info": "Numeric"
        },
        {
          "name": "gas_per_storage_limit",
          "ordinal": 15,
          "type_info": "Numeric"
        },
        {
          "name": "gas_per_pubdata_limit",
          "ordinal": 16,
          "type_info": "Numeric"
        },
        {
          "name": "tx_format",
          "ordinal": 17,
          "type_info": "Int4"
        },
        {
          "name": "created_at",
          "ordinal": 18,
          "type_info": "Timestamp"
        },
        {
          "name": "updated_at",
          "ordinal": 19,
          "type_info": "Timestamp"
        },
        {
          "name": "execution_info",
          "ordinal": 20,
          "type_info": "Jsonb"
        },
        {
          "name": "contract_address",
          "ordinal": 21,
          "type_info": "Bytea"
        },
        {
          "name": "in_mempool",
          "ordinal": 22,
          "type_info": "Bool"
        },
        {
          "name": "l1_block_number",
          "ordinal": 23,
          "type_info": "Int4"
        },
        {
          "name": "value",
          "ordinal": 24,
          "type_info": "Numeric"
        },
        {
          "name": "paymaster",
          "ordinal": 25,
          "type_info": "Bytea"
        },
        {
          "name": "paymaster_input",
          "ordinal": 26,
          "type_info": "Bytea"
        },
        {
          "name": "max_fee_per_gas",
          "ordinal": 27,
          "type_info": "Numeric"
        },
        {
          "name": "max_priority_fee_per_gas",
          "ordinal": 28,
          "type_info": "Numeric"
        },
        {
          "name": "effective_gas_price",
          "ordinal": 29,
          "type_info": "Numeric"
        },
        {
          "name": "miniblock_number",
          "ordinal": 30,
          "type_info": "Int8"
        },
        {
          "name": "l1_batch_tx_index",
          "ordinal": 31,
          "type_info": "Int4"
        },
        {
          "name": "refunded_gas",
          "ordinal": 32,
          "type_info": "Int8"
        },
        {
          "name": "l1_tx_mint",
          "ordinal": 33,
          "type_info": "Numeric"
        },
        {
          "name": "l1_tx_refund_recipient",
          "ordinal": 34,
          "type_info": "Bytea"
        },
        {
          "name": "upgrade_id",
          "ordinal": 35,
          "type_info": "Int4"
        }
      ],
      "nullable": [
        false,
        false,
        true,
        true,
        false,
        true,
        true,
        true,
        false,
        false,
        true,
        true,
        true,
        true,
        true,
        true,
        true,
        true,
        false,
        false,
        false,
        true,
        false,
        true,
        false,
        false,
        false,
        true,
        true,
        true,
        true,
        true,
        false,
        true,
        true,
        true
      ],
      "parameters": {
        "Left": []
      }
    },
    "query": "SELECT * FROM transactions WHERE miniblock_number IS NOT NULL AND l1_batch_number IS NULL ORDER BY miniblock_number, index_in_block"
  },
  "3055b9f38a04f26dac9adbba978679e6877f44c758fd03461e940a8f9a4e5af1": {
    "describe": {
      "columns": [],
      "nullable": [],
      "parameters": {
        "Left": [
          "Int8",
          "Int2",
          "Int4",
          "Text",
          "Int4",
          "Int4"
        ]
      }
    },
    "query": "INSERT INTO node_aggregation_witness_jobs_fri (l1_batch_number, circuit_id, depth, aggregations_url, number_of_dependent_jobs, protocol_version, status, created_at, updated_at)\n                    VALUES ($1, $2, $3, $4, $5, $6, 'waiting_for_proofs', now(), now())\n                    ON CONFLICT(l1_batch_number, circuit_id, depth)\n                    DO UPDATE SET updated_at=now()"
  },
  "3167c62f6da5171081f6c003e64a3096829d4da94c3af48867d12d2c135f1a29": {
    "describe": {
      "columns": [
        {
          "name": "number",
          "ordinal": 0,
          "type_info": "Int8"
        },
        {
          "name": "timestamp",
          "ordinal": 1,
          "type_info": "Int8"
        },
        {
          "name": "is_finished",
          "ordinal": 2,
          "type_info": "Bool"
        },
        {
          "name": "l1_tx_count",
          "ordinal": 3,
          "type_info": "Int4"
        },
        {
          "name": "l2_tx_count",
          "ordinal": 4,
          "type_info": "Int4"
        },
        {
          "name": "fee_account_address",
          "ordinal": 5,
          "type_info": "Bytea"
        },
        {
          "name": "bloom",
          "ordinal": 6,
          "type_info": "Bytea"
        },
        {
          "name": "priority_ops_onchain_data",
          "ordinal": 7,
          "type_info": "ByteaArray"
        },
        {
          "name": "hash",
          "ordinal": 8,
          "type_info": "Bytea"
        },
        {
          "name": "parent_hash",
          "ordinal": 9,
          "type_info": "Bytea"
        },
        {
          "name": "commitment",
          "ordinal": 10,
          "type_info": "Bytea"
        },
        {
          "name": "compressed_write_logs",
          "ordinal": 11,
          "type_info": "Bytea"
        },
        {
          "name": "compressed_contracts",
          "ordinal": 12,
          "type_info": "Bytea"
        },
        {
          "name": "eth_prove_tx_id",
          "ordinal": 13,
          "type_info": "Int4"
        },
        {
          "name": "eth_commit_tx_id",
          "ordinal": 14,
          "type_info": "Int4"
        },
        {
          "name": "eth_execute_tx_id",
          "ordinal": 15,
          "type_info": "Int4"
        },
        {
          "name": "merkle_root_hash",
          "ordinal": 16,
          "type_info": "Bytea"
        },
        {
          "name": "l2_to_l1_logs",
          "ordinal": 17,
          "type_info": "ByteaArray"
        },
        {
          "name": "l2_to_l1_messages",
          "ordinal": 18,
          "type_info": "ByteaArray"
        },
        {
          "name": "used_contract_hashes",
          "ordinal": 19,
          "type_info": "Jsonb"
        },
        {
          "name": "compressed_initial_writes",
          "ordinal": 20,
          "type_info": "Bytea"
        },
        {
          "name": "compressed_repeated_writes",
          "ordinal": 21,
          "type_info": "Bytea"
        },
        {
          "name": "l2_l1_compressed_messages",
          "ordinal": 22,
          "type_info": "Bytea"
        },
        {
          "name": "l2_l1_merkle_root",
          "ordinal": 23,
          "type_info": "Bytea"
        },
        {
          "name": "l1_gas_price",
          "ordinal": 24,
          "type_info": "Int8"
        },
        {
          "name": "l2_fair_gas_price",
          "ordinal": 25,
          "type_info": "Int8"
        },
        {
          "name": "rollup_last_leaf_index",
          "ordinal": 26,
          "type_info": "Int8"
        },
        {
          "name": "zkporter_is_available",
          "ordinal": 27,
          "type_info": "Bool"
        },
        {
          "name": "bootloader_code_hash",
          "ordinal": 28,
          "type_info": "Bytea"
        },
        {
          "name": "default_aa_code_hash",
          "ordinal": 29,
          "type_info": "Bytea"
        },
        {
          "name": "base_fee_per_gas",
          "ordinal": 30,
          "type_info": "Numeric"
        },
        {
          "name": "aux_data_hash",
          "ordinal": 31,
          "type_info": "Bytea"
        },
        {
          "name": "pass_through_data_hash",
          "ordinal": 32,
          "type_info": "Bytea"
        },
        {
          "name": "meta_parameters_hash",
          "ordinal": 33,
          "type_info": "Bytea"
        },
        {
          "name": "protocol_version",
          "ordinal": 34,
          "type_info": "Int4"
        },
        {
          "name": "compressed_state_diffs",
          "ordinal": 35,
          "type_info": "Bytea"
        },
        {
          "name": "system_logs",
          "ordinal": 36,
          "type_info": "ByteaArray"
        },
        {
          "name": "events_queue_commitment",
          "ordinal": 37,
          "type_info": "Bytea"
        },
        {
          "name": "bootloader_initial_content_commitment",
          "ordinal": 38,
          "type_info": "Bytea"
        }
      ],
      "nullable": [
        false,
        false,
        false,
        false,
        false,
        false,
        false,
        false,
        true,
        true,
        true,
        true,
        true,
        true,
        true,
        true,
        true,
        false,
        false,
        false,
        true,
        true,
        true,
        true,
        false,
        false,
        true,
        true,
        true,
        true,
        false,
        true,
        true,
        true,
        true,
        true,
        false,
        true,
        true
      ],
      "parameters": {
        "Left": [
          "Bytea",
          "Bytea",
          "Int4",
          "Int8"
        ]
      }
    },
    "query": "SELECT number, l1_batches.timestamp, is_finished, l1_tx_count, l2_tx_count, fee_account_address, bloom, priority_ops_onchain_data, hash, parent_hash, commitment, compressed_write_logs, compressed_contracts, eth_prove_tx_id, eth_commit_tx_id, eth_execute_tx_id, merkle_root_hash, l2_to_l1_logs, l2_to_l1_messages, used_contract_hashes, compressed_initial_writes, compressed_repeated_writes, l2_l1_compressed_messages, l2_l1_merkle_root, l1_gas_price, l2_fair_gas_price, rollup_last_leaf_index, zkporter_is_available, l1_batches.bootloader_code_hash, l1_batches.default_aa_code_hash, base_fee_per_gas, aux_data_hash, pass_through_data_hash, meta_parameters_hash, protocol_version, compressed_state_diffs, system_logs, events_queue_commitment, bootloader_initial_content_commitment FROM l1_batches LEFT JOIN commitments ON commitments.l1_batch_number = l1_batches.number JOIN protocol_versions ON protocol_versions.id = l1_batches.protocol_version WHERE eth_commit_tx_id IS NULL AND number != 0 AND protocol_versions.bootloader_code_hash = $1 AND protocol_versions.default_account_code_hash = $2 AND commitment IS NOT NULL AND (protocol_versions.id = $3 OR protocol_versions.upgrade_tx_hash IS NULL) ORDER BY number LIMIT $4"
  },
  "334197fef9eeca55790d366ae67bbe95d77181bdfd2ad3208a32bd50585aef2d": {
    "describe": {
      "columns": [
        {
          "name": "hashed_key",
          "ordinal": 0,
          "type_info": "Bytea"
        }
      ],
      "nullable": [
        false
      ],
      "parameters": {
        "Left": [
          "ByteaArray"
        ]
      }
    },
    "query": "SELECT hashed_key FROM initial_writes WHERE hashed_key = ANY($1)"
  },
  "335826f54feadf6aa30a4e7668ad3f17a2afc6bd67d4f863e3ad61fefd1bd8d2": {
    "describe": {
      "columns": [
        {
          "name": "number",
          "ordinal": 0,
          "type_info": "Int8"
        }
      ],
      "nullable": [
        null
      ],
      "parameters": {
        "Left": []
      }
    },
    "query": "SELECT MAX(number) as \"number\" FROM miniblocks"
  },
  "34087096293cd8fc1c5bfcb412291c228afa1ce5dc8889a8535a2b2ecf569e03": {
    "describe": {
      "columns": [
        {
          "name": "id",
          "ordinal": 0,
          "type_info": "Int8"
        },
        {
          "name": "contract_address",
          "ordinal": 1,
          "type_info": "Bytea"
        },
        {
          "name": "source_code",
          "ordinal": 2,
          "type_info": "Text"
        },
        {
          "name": "contract_name",
          "ordinal": 3,
          "type_info": "Text"
        },
        {
          "name": "zk_compiler_version",
          "ordinal": 4,
          "type_info": "Text"
        },
        {
          "name": "compiler_version",
          "ordinal": 5,
          "type_info": "Text"
        },
        {
          "name": "optimization_used",
          "ordinal": 6,
          "type_info": "Bool"
        },
        {
          "name": "optimizer_mode",
          "ordinal": 7,
          "type_info": "Text"
        },
        {
          "name": "constructor_arguments",
          "ordinal": 8,
          "type_info": "Bytea"
        },
        {
          "name": "is_system",
          "ordinal": 9,
          "type_info": "Bool"
        }
      ],
      "nullable": [
        false,
        false,
        false,
        false,
        false,
        false,
        false,
        true,
        false,
        false
      ],
      "parameters": {
        "Left": []
      }
    },
    "query": "SELECT id, contract_address, source_code, contract_name, zk_compiler_version, compiler_version, optimization_used, optimizer_mode, constructor_arguments, is_system FROM contract_verification_requests WHERE status = 'successful' ORDER BY id"
  },
  "357347157ed8ff19d223c54533c3a85bd7e64a37514d657f8d49bd6eb5be1806": {
    "describe": {
      "columns": [
        {
          "name": "id",
          "ordinal": 0,
          "type_info": "Int4"
        },
        {
          "name": "timestamp",
          "ordinal": 1,
          "type_info": "Int8"
        },
        {
          "name": "recursion_scheduler_level_vk_hash",
          "ordinal": 2,
          "type_info": "Bytea"
        },
        {
          "name": "recursion_node_level_vk_hash",
          "ordinal": 3,
          "type_info": "Bytea"
        },
        {
          "name": "recursion_leaf_level_vk_hash",
          "ordinal": 4,
          "type_info": "Bytea"
        },
        {
          "name": "recursion_circuits_set_vks_hash",
          "ordinal": 5,
          "type_info": "Bytea"
        },
        {
          "name": "bootloader_code_hash",
          "ordinal": 6,
          "type_info": "Bytea"
        },
        {
          "name": "default_account_code_hash",
          "ordinal": 7,
          "type_info": "Bytea"
        },
        {
          "name": "verifier_address",
          "ordinal": 8,
          "type_info": "Bytea"
        },
        {
          "name": "upgrade_tx_hash",
          "ordinal": 9,
          "type_info": "Bytea"
        },
        {
          "name": "created_at",
          "ordinal": 10,
          "type_info": "Timestamp"
        }
      ],
      "nullable": [
        false,
        false,
        false,
        false,
        false,
        false,
        false,
        false,
        false,
        true,
        false
      ],
      "parameters": {
        "Left": []
      }
    },
    "query": "SELECT * FROM protocol_versions ORDER BY id DESC LIMIT 1"
  },
  "3665394a2f91f1a07c2c517ae9e75434f9ec12ed4debf370662b8104e015c75f": {
    "describe": {
      "columns": [
        {
          "name": "id",
          "ordinal": 0,
          "type_info": "Int8"
        },
        {
          "name": "status",
          "ordinal": 1,
          "type_info": "Text"
        },
        {
          "name": "attempts",
          "ordinal": 2,
          "type_info": "Int2"
        }
      ],
      "nullable": [
        false,
        false,
        false
      ],
      "parameters": {
        "Left": [
          "Interval",
          "Int2"
        ]
      }
    },
    "query": "\n                UPDATE prover_jobs_fri\n                SET status = 'queued', attempts = attempts + 1, updated_at = now(), processing_started_at = now()\n                WHERE id in (\n                    SELECT id\n                    FROM prover_jobs_fri\n                    WHERE (status = 'in_progress' AND  processing_started_at <= now() - $1::interval AND attempts < $2)\n                    OR (status = 'in_gpu_proof' AND  processing_started_at <= now() - $1::interval AND attempts < $2)\n                    OR (status = 'failed' AND attempts < $2)\n                    FOR UPDATE SKIP LOCKED\n                )\n                RETURNING id, status, attempts\n                "
  },
  "37e4a0eea7b72bd3b75c26e003f3fa62039d9b614f0f2fa3d61e8c5e95f002fd": {
    "describe": {
      "columns": [
        {
          "name": "max?",
          "ordinal": 0,
          "type_info": "Int8"
        }
      ],
      "nullable": [
        null
      ],
      "parameters": {
        "Left": []
      }
    },
    "query": "SELECT MAX(index) as \"max?\" FROM initial_writes"
  },
  "394bbd64939d47fda4e1545e2752b208901e872b7234a5c3af456bdf429a6074": {
    "describe": {
      "columns": [
        {
          "name": "tx_hash",
          "ordinal": 0,
          "type_info": "Bytea"
        },
        {
          "name": "call_trace",
          "ordinal": 1,
          "type_info": "Bytea"
        }
      ],
      "nullable": [
        false,
        false
      ],
      "parameters": {
        "Left": [
          "Bytea"
        ]
      }
    },
    "query": "\n                    SELECT * FROM call_traces\n                    WHERE tx_hash = $1\n                "
  },
  "3a18d0d1e236d8f57e8b3b1218a24414639a7c8235ba6a514c3d03b8a1790f17": {
    "describe": {
      "columns": [
        {
          "name": "l1_batch_number",
          "ordinal": 0,
          "type_info": "Int8"
        },
        {
          "name": "merkle_tree_paths_blob_url",
          "ordinal": 1,
          "type_info": "Text"
        },
        {
          "name": "attempts",
          "ordinal": 2,
          "type_info": "Int2"
        },
        {
          "name": "status",
          "ordinal": 3,
          "type_info": "Text"
        },
        {
          "name": "error",
          "ordinal": 4,
          "type_info": "Text"
        },
        {
          "name": "created_at",
          "ordinal": 5,
          "type_info": "Timestamp"
        },
        {
          "name": "updated_at",
          "ordinal": 6,
          "type_info": "Timestamp"
        },
        {
          "name": "processing_started_at",
          "ordinal": 7,
          "type_info": "Timestamp"
        },
        {
          "name": "time_taken",
          "ordinal": 8,
          "type_info": "Time"
        },
        {
          "name": "is_blob_cleaned",
          "ordinal": 9,
          "type_info": "Bool"
        },
        {
          "name": "protocol_version",
          "ordinal": 10,
          "type_info": "Int4"
        },
        {
          "name": "picked_by",
          "ordinal": 11,
          "type_info": "Text"
        }
      ],
      "nullable": [
        false,
        true,
        false,
        false,
        true,
        false,
        false,
        true,
        true,
        true,
        true,
        true
      ],
      "parameters": {
        "Left": [
          "Int8",
          "Int4Array",
          "Text"
        ]
      }
    },
    "query": "\n                UPDATE witness_inputs_fri\n                SET status = 'in_progress', attempts = attempts + 1,\n                    updated_at = now(), processing_started_at = now(),\n                    picked_by = $3\n                WHERE l1_batch_number = (\n                    SELECT l1_batch_number\n                    FROM witness_inputs_fri\n                    WHERE l1_batch_number <= $1\n                    AND status = 'queued'\n                    AND protocol_version = ANY($2)\n                    ORDER BY l1_batch_number ASC\n                    LIMIT 1\n                    FOR UPDATE\n                    SKIP LOCKED\n                )\n                RETURNING witness_inputs_fri.*\n               "
  },
  "3a6bb31237b29755a0031dbb4a47e51e474fe8d4d12bb1ead6f991905cfbe6a4": {
    "describe": {
      "columns": [
        {
          "name": "id",
          "ordinal": 0,
          "type_info": "Int4"
        }
      ],
      "nullable": [
        false
      ],
      "parameters": {
        "Left": [
          "Int4",
          "Int8",
          "Int8",
          "Text",
          "Bytea"
        ]
      }
    },
    "query": "INSERT INTO eth_txs_history (eth_tx_id, base_fee_per_gas, priority_fee_per_gas, tx_hash, signed_raw_tx, created_at, updated_at) VALUES ($1, $2, $3, $4, $5, now(), now()) ON CONFLICT (tx_hash) DO NOTHING RETURNING id"
  },
  "3ac1fe562e9664bbf8c02ba3090cf97a37663e228eff48fec326f74b2313daa9": {
    "describe": {
      "columns": [],
      "nullable": [],
      "parameters": {
        "Left": [
          "ByteaArray"
        ]
      }
    },
    "query": "DELETE FROM call_traces\n                 WHERE tx_hash = ANY($1)"
  },
  "3af5a385c6636afb16e0fa5eda5373d64a76cef695dfa0b3b156e236224d32c8": {
    "describe": {
      "columns": [
        {
          "name": "l1_batch_number",
          "ordinal": 0,
          "type_info": "Int8"
        },
        {
          "name": "scheduler_witness",
          "ordinal": 1,
          "type_info": "Bytea"
        },
        {
          "name": "final_node_aggregations",
          "ordinal": 2,
          "type_info": "Bytea"
        },
        {
          "name": "status",
          "ordinal": 3,
          "type_info": "Text"
        },
        {
          "name": "processing_started_at",
          "ordinal": 4,
          "type_info": "Timestamp"
        },
        {
          "name": "time_taken",
          "ordinal": 5,
          "type_info": "Time"
        },
        {
          "name": "error",
          "ordinal": 6,
          "type_info": "Text"
        },
        {
          "name": "created_at",
          "ordinal": 7,
          "type_info": "Timestamp"
        },
        {
          "name": "updated_at",
          "ordinal": 8,
          "type_info": "Timestamp"
        },
        {
          "name": "attempts",
          "ordinal": 9,
          "type_info": "Int4"
        },
        {
          "name": "aggregation_result_coords",
          "ordinal": 10,
          "type_info": "Bytea"
        },
        {
          "name": "scheduler_witness_blob_url",
          "ordinal": 11,
          "type_info": "Text"
        },
        {
          "name": "final_node_aggregations_blob_url",
          "ordinal": 12,
          "type_info": "Text"
        },
        {
          "name": "is_blob_cleaned",
          "ordinal": 13,
          "type_info": "Bool"
        },
        {
          "name": "protocol_version",
          "ordinal": 14,
          "type_info": "Int4"
        }
      ],
      "nullable": [
        false,
        false,
        true,
        false,
        true,
        true,
        true,
        false,
        false,
        false,
        true,
        true,
        true,
        false,
        true
      ],
      "parameters": {
        "Left": [
          "Interval",
          "Int4",
          "Int8",
          "Int4Array"
        ]
      }
    },
    "query": "\n                UPDATE scheduler_witness_jobs\n                SET status = 'in_progress', attempts = attempts + 1,\n                    updated_at = now(), processing_started_at = now()\n                WHERE l1_batch_number = (\n                    SELECT l1_batch_number\n                    FROM scheduler_witness_jobs\n                    WHERE l1_batch_number <= $3\n                    AND\n                    (   status = 'queued'\n                        OR (status = 'in_progress' AND processing_started_at < now() - $1::interval)\n                        OR (status = 'failed' AND attempts < $2)\n                    )\n                    AND protocol_version = ANY($4)\n                    ORDER BY l1_batch_number ASC\n                    LIMIT 1\n                    FOR UPDATE\n                    SKIP LOCKED\n                )\n                RETURNING scheduler_witness_jobs.*\n                "
  },
  "3c582aeed32235ef175707de412a9f9129fad6ea5e87ebb85f68e20664b0da46": {
    "describe": {
      "columns": [],
      "nullable": [],
      "parameters": {
        "Left": [
          "Int4Array",
          "ByteaArray",
          "Int8"
        ]
      }
    },
    "query": "\n                    UPDATE transactions\n                    SET \n                        l1_batch_number = $3,\n                        l1_batch_tx_index = data_table.l1_batch_tx_index,\n                        updated_at = now()\n                    FROM\n                        (SELECT\n                                UNNEST($1::int[]) AS l1_batch_tx_index,\n                                UNNEST($2::bytea[]) AS hash\n                        ) AS data_table\n                    WHERE transactions.hash=data_table.hash \n                "
  },
  "3d41f05e1d5c5a74e0605e66fe08e09f14b8bf0269e5dcde518aa08db92a3ea0": {
    "describe": {
      "columns": [],
      "nullable": [],
      "parameters": {
        "Left": [
          "Int8"
        ]
      }
    },
    "query": "DELETE FROM events WHERE miniblock_number > $1"
  },
  "3e982e4863eef38069e755e3f20602ef9eaae859d23d86c3f230ddea8805aea7": {
    "describe": {
      "columns": [
        {
          "name": "index",
          "ordinal": 0,
          "type_info": "Int8"
        }
      ],
      "nullable": [
        false
      ],
      "parameters": {
        "Left": [
          "Bytea"
        ]
      }
    },
    "query": "SELECT index FROM initial_writes WHERE hashed_key = $1"
  },
  "3f6332706376ef4cadda96498872429b6ed28eca5402b03b1aa3b77b8262bccd": {
    "describe": {
      "columns": [],
      "nullable": [],
      "parameters": {
        "Left": [
          "Text"
        ]
      }
    },
    "query": "DELETE FROM compiler_versions WHERE compiler = $1"
  },
  "3f671298a05f3f69a8ffb2e36d5ae79c544145fc1c289dd9e0c060dca3ec6e21": {
    "describe": {
      "columns": [],
      "nullable": [],
      "parameters": {
        "Left": [
          "ByteaArray",
          "ByteaArray"
        ]
      }
    },
    "query": "UPDATE storage SET value = u.value FROM UNNEST($1::bytea[], $2::bytea[]) AS u(key, value) WHERE u.key = hashed_key"
  },
  "400bb5f012b95f5b327a65bf8a55e61a9e41a8040f546d75b9b8aa6be45e78d5": {
    "describe": {
      "columns": [
        {
          "name": "number",
          "ordinal": 0,
          "type_info": "Int8"
        },
        {
          "name": "hash",
          "ordinal": 1,
          "type_info": "Bytea"
        }
      ],
      "nullable": [
        false,
        false
      ],
      "parameters": {
        "Left": [
          "Int4",
          "Int8"
        ]
      }
    },
    "query": "SELECT number, hash FROM miniblocks WHERE protocol_version = $1 ORDER BY number DESC LIMIT $2"
  },
  "4029dd84cde963ed8541426a659b10ccdbacbf4392664e34bfc29737aa630b28": {
    "describe": {
      "columns": [],
      "nullable": [],
      "parameters": {
        "Left": [
          "Int8",
          "Int4",
          "Int4",
          "Int8",
          "Bool",
          "Bytea",
          "ByteaArray",
          "ByteaArray",
          "Bytea",
          "ByteaArray",
          "Int8",
          "Int8",
          "Int8",
          "Jsonb",
          "Jsonb",
          "Numeric",
          "Int8",
          "Int8",
          "Bytea",
          "Bytea",
          "Int4",
          "ByteaArray",
          "Int8Array"
        ]
      }
    },
    "query": "INSERT INTO l1_batches (number, l1_tx_count, l2_tx_count, timestamp, is_finished, fee_account_address, l2_to_l1_logs, l2_to_l1_messages, bloom, priority_ops_onchain_data, predicted_commit_gas_cost, predicted_prove_gas_cost, predicted_execute_gas_cost, initial_bootloader_heap_content, used_contract_hashes, base_fee_per_gas, l1_gas_price, l2_fair_gas_price, bootloader_code_hash, default_aa_code_hash, protocol_version, system_logs, storage_refunds, created_at, updated_at ) VALUES ($1, $2, $3, $4, $5, $6, $7, $8, $9, $10, $11, $12, $13, $14, $15, $16, $17, $18, $19, $20, $21, $22, $23, now(), now())"
  },
  "40a86f39a74ab22bdcd8b40446ea063c68bfb3e930e3150212474a657e82b38f": {
    "describe": {
      "columns": [],
      "nullable": [],
      "parameters": {
        "Left": [
          "Int8",
          "Text"
        ]
      }
    },
    "query": "\n                    UPDATE scheduler_witness_jobs\n                        SET final_node_aggregations_blob_url = $2,\n                         status = 'waiting_for_proofs',\n                         updated_at = now()\n                    WHERE l1_batch_number = $1 AND status != 'queued'\n                    "
  },
  "42762c079948860eb59ba807eb9ae5a53b94c93e6b5635471d0018dde1d4c9d9": {
    "describe": {
      "columns": [
        {
          "name": "l1_batch_number",
          "ordinal": 0,
          "type_info": "Int8"
        },
        {
          "name": "merkel_tree_paths_blob_url",
          "ordinal": 1,
          "type_info": "Text"
        }
      ],
      "nullable": [
        false,
        true
      ],
      "parameters": {
        "Left": [
          "Int8"
        ]
      }
    },
    "query": "SELECT l1_batch_number, merkel_tree_paths_blob_url FROM witness_inputs WHERE status = 'successful' AND merkel_tree_paths_blob_url is NOT NULL AND updated_at < NOW() - INTERVAL '30 days' LIMIT $1"
  },
  "433d5da4d72150cf2c1e1007ee3ff51edfa51924f4b662b8cf382f06e60fd228": {
    "describe": {
      "columns": [],
      "nullable": [],
      "parameters": {
        "Left": [
          "Int4",
          "Int8",
          "Text",
          "Text"
        ]
      }
    },
    "query": "\n                    UPDATE node_aggregation_witness_jobs\n                        SET number_of_leaf_circuits = $1,\n                            leaf_layer_subqueues_blob_url = $3,\n                            aggregation_outputs_blob_url = $4,\n                            status = 'waiting_for_proofs',\n                            updated_at = now()\n                    WHERE l1_batch_number = $2 AND status != 'queued'\n                    "
  },
  "43b5082ff7673ee3a8e8f3fafa64667fac4f7f5c8bd26a21ead6b4ba0f8fd17b": {
    "describe": {
      "columns": [
        {
          "name": "hash",
          "ordinal": 0,
          "type_info": "Bytea"
        }
      ],
      "nullable": [
        false
      ],
      "parameters": {
        "Left": [
          "Int8"
        ]
      }
    },
    "query": "SELECT hash FROM miniblocks WHERE number = $1"
  },
  "448d283cab6ae334de9676f69416974656d11563b58e0188d53ca9e0995dd287": {
    "describe": {
      "columns": [],
      "nullable": [],
      "parameters": {
        "Left": [
          "Int8Array"
        ]
      }
    },
    "query": "\n                UPDATE scheduler_dependency_tracker_fri\n                SET status='queued'\n                WHERE l1_batch_number = ANY($1)\n                "
  },
  "4588d998b3454d8210190c6b16116b5885f6f3e74606aec8250e6c1e8f55d242": {
    "describe": {
      "columns": [],
      "nullable": [],
      "parameters": {
        "Left": []
      }
    },
    "query": "VACUUM storage_logs"
  },
  "4ab8a25620b5400d836e1b847320d4e176629a27e1a6cb0666ab02bb55371769": {
    "describe": {
      "columns": [
        {
          "name": "hash",
          "ordinal": 0,
          "type_info": "Bytea"
        }
      ],
      "nullable": [
        false
      ],
      "parameters": {
        "Left": [
          "Interval"
        ]
      }
    },
    "query": "DELETE FROM transactions WHERE miniblock_number IS NULL AND received_at < now() - $1::interval AND is_priority=false AND error IS NULL RETURNING hash"
  },
  "4ac212a08324b9d4c3febc585109f19105b4d20aa3e290352e3c63d7ec58c5b2": {
    "describe": {
      "columns": [
        {
          "name": "l2_address",
          "ordinal": 0,
          "type_info": "Bytea"
        }
      ],
      "nullable": [
        false
      ],
      "parameters": {
        "Left": []
      }
    },
    "query": "SELECT l2_address FROM tokens"
  },
  "4ac92a8436108097a32e94e53f7fe99261c7c3a40dbc433c20ccea3a7d06650c": {
    "describe": {
      "columns": [
        {
          "name": "hashed_key",
          "ordinal": 0,
          "type_info": "Bytea"
        },
        {
          "name": "value!",
          "ordinal": 1,
          "type_info": "Bytea"
        }
      ],
      "nullable": [
        false,
        false
      ],
      "parameters": {
        "Left": [
          "ByteaArray"
        ]
      }
    },
    "query": "SELECT hashed_key, value as \"value!\" FROM storage WHERE hashed_key = ANY($1)"
  },
  "4aef34fb19a07dbfe2be09024d6c7fc2033a8e1570cc7f002a5c78317ff8ff3f": {
    "describe": {
      "columns": [],
      "nullable": [],
      "parameters": {
        "Left": [
          "Int8",
          "Int2",
          "Text",
          "Int4",
          "Int4"
        ]
      }
    },
    "query": "\n                    INSERT INTO leaf_aggregation_witness_jobs_fri\n                        (l1_batch_number, circuit_id, closed_form_inputs_blob_url, number_of_basic_circuits, protocol_version, status, created_at, updated_at)\n                    VALUES ($1, $2, $3, $4, $5, 'waiting_for_proofs', now(), now())\n                    ON CONFLICT(l1_batch_number, circuit_id)\n                    DO UPDATE SET updated_at=now()\n                    "
  },
  "4b8597a47c0724155ad9592dc32134523bcbca11c9d82763d1bebbe17479c7b4": {
    "describe": {
      "columns": [
        {
          "name": "id",
          "ordinal": 0,
          "type_info": "Int4"
        },
        {
          "name": "timestamp",
          "ordinal": 1,
          "type_info": "Int8"
        },
        {
          "name": "recursion_scheduler_level_vk_hash",
          "ordinal": 2,
          "type_info": "Bytea"
        },
        {
          "name": "recursion_node_level_vk_hash",
          "ordinal": 3,
          "type_info": "Bytea"
        },
        {
          "name": "recursion_leaf_level_vk_hash",
          "ordinal": 4,
          "type_info": "Bytea"
        },
        {
          "name": "recursion_circuits_set_vks_hash",
          "ordinal": 5,
          "type_info": "Bytea"
        },
        {
          "name": "bootloader_code_hash",
          "ordinal": 6,
          "type_info": "Bytea"
        },
        {
          "name": "default_account_code_hash",
          "ordinal": 7,
          "type_info": "Bytea"
        },
        {
          "name": "verifier_address",
          "ordinal": 8,
          "type_info": "Bytea"
        },
        {
          "name": "upgrade_tx_hash",
          "ordinal": 9,
          "type_info": "Bytea"
        },
        {
          "name": "created_at",
          "ordinal": 10,
          "type_info": "Timestamp"
        }
      ],
      "nullable": [
        false,
        false,
        false,
        false,
        false,
        false,
        false,
        false,
        false,
        true,
        false
      ],
      "parameters": {
        "Left": [
          "Int4"
        ]
      }
    },
    "query": "SELECT * FROM protocol_versions\n            WHERE id = $1\n            "
  },
  "4bab972cbbd8b53237a840ba9307079705bd4b5270428d2b41f05ee3d2aa42af": {
    "describe": {
      "columns": [
        {
          "name": "l1_batch_number!",
          "ordinal": 0,
          "type_info": "Int8"
        },
        {
          "name": "circuit_type",
          "ordinal": 1,
          "type_info": "Text"
        }
      ],
      "nullable": [
        null,
        false
      ],
      "parameters": {
        "Left": []
      }
    },
    "query": "\n                    SELECT MIN(l1_batch_number) as \"l1_batch_number!\", circuit_type\n                    FROM prover_jobs\n                    WHERE aggregation_round = 0 AND (status = 'queued' OR status = 'in_progress'\n                    OR status = 'in_gpu_proof'\n                    OR status = 'failed')\n                    GROUP BY circuit_type\n                "
  },
  "4c0d2aa6e08f3b4748b88cad5cf7b3a9eb9c051e8e8e747a3c38c1b37ce3a6b7": {
    "describe": {
      "columns": [],
      "nullable": [],
      "parameters": {
        "Left": [
          "Int8"
        ]
      }
    },
    "query": "DELETE FROM l2_to_l1_logs WHERE miniblock_number > $1"
  },
  "4c83881635e957872a435737392bfed829de58780887c9a0fa7921ea648296fb": {
    "describe": {
      "columns": [
        {
          "name": "number",
          "ordinal": 0,
          "type_info": "Int8"
        }
      ],
      "nullable": [
        false
      ],
      "parameters": {
        "Left": []
      }
    },
    "query": "SELECT number FROM l1_batches WHERE eth_prove_tx_id IS NOT NULL AND eth_execute_tx_id IS NULL ORDER BY number LIMIT 1"
  },
  "4d2e106c809a48ace74952df2b883a5e747aaa1bc6bee28e986dccee7fa130b6": {
    "describe": {
      "columns": [
        {
          "name": "nonce",
          "ordinal": 0,
          "type_info": "Int8"
        }
      ],
      "nullable": [
        false
      ],
      "parameters": {
        "Left": []
      }
    },
    "query": "SELECT nonce FROM eth_txs ORDER BY id DESC LIMIT 1"
  },
  "4d36aff2bdeb0b659b8c4cd031f7c3fc204d92bb500a4efe8b6beb9255a232f6": {
    "describe": {
      "columns": [
        {
          "name": "timestamp",
          "ordinal": 0,
          "type_info": "Int8"
        }
      ],
      "nullable": [
        false
      ],
      "parameters": {
        "Left": []
      }
    },
    "query": "SELECT timestamp FROM l1_batches WHERE eth_execute_tx_id IS NULL AND number > 0 ORDER BY number LIMIT 1"
  },
  "4d50dabc25d392e6b9d0dbe0e386ea7ef2c1178b1b0394a17442185b79f2d77d": {
    "describe": {
      "columns": [
        {
          "name": "id",
          "ordinal": 0,
          "type_info": "Int4"
        }
      ],
      "nullable": [
        false
      ],
      "parameters": {
        "Left": [
          "Text"
        ]
      }
    },
    "query": "SELECT eth_txs.id FROM eth_txs_history JOIN eth_txs ON eth_txs.confirmed_eth_tx_history_id = eth_txs_history.id WHERE eth_txs_history.tx_hash = $1"
  },
  "4e2b733fea9ca7cef542602fcd80acf1a9d2e0f1e22566f1076c4837e3ac7e61": {
    "describe": {
      "columns": [
        {
          "name": "id",
          "ordinal": 0,
          "type_info": "Int8"
        },
        {
          "name": "instance_host",
          "ordinal": 1,
          "type_info": "Inet"
        },
        {
          "name": "instance_port",
          "ordinal": 2,
          "type_info": "Int4"
        },
        {
          "name": "instance_status",
          "ordinal": 3,
          "type_info": "Text"
        },
        {
          "name": "created_at",
          "ordinal": 4,
          "type_info": "Timestamp"
        },
        {
          "name": "updated_at",
          "ordinal": 5,
          "type_info": "Timestamp"
        },
        {
          "name": "processing_started_at",
          "ordinal": 6,
          "type_info": "Timestamp"
        },
        {
          "name": "queue_free_slots",
          "ordinal": 7,
          "type_info": "Int4"
        },
        {
          "name": "queue_capacity",
          "ordinal": 8,
          "type_info": "Int4"
        },
        {
          "name": "specialized_prover_group_id",
          "ordinal": 9,
          "type_info": "Int2"
        },
        {
          "name": "region",
          "ordinal": 10,
          "type_info": "Text"
        },
        {
          "name": "zone",
          "ordinal": 11,
          "type_info": "Text"
        },
        {
          "name": "num_gpu",
          "ordinal": 12,
          "type_info": "Int2"
        }
      ],
      "nullable": [
        false,
        false,
        false,
        false,
        false,
        false,
        true,
        true,
        true,
        true,
        false,
        false,
        true
      ],
      "parameters": {
        "Left": [
          "Interval",
          "Int2",
          "Text",
          "Text"
        ]
      }
    },
    "query": "\n                UPDATE gpu_prover_queue\n                SET instance_status = 'reserved',\n                    updated_at = now(),\n                    processing_started_at = now()\n                WHERE id in (\n                    SELECT id\n                    FROM gpu_prover_queue\n                    WHERE specialized_prover_group_id=$2\n                    AND region=$3\n                    AND zone=$4\n                    AND (\n                        instance_status = 'available'\n                        OR (instance_status = 'reserved' AND  processing_started_at < now() - $1::interval)\n                    )\n                    ORDER BY updated_at ASC\n                    LIMIT 1\n                    FOR UPDATE\n                    SKIP LOCKED\n                )\n                RETURNING gpu_prover_queue.*\n                "
  },
  "4fca2f4497b3b5040cb8ccefe44a29c2583578942fd7c58e71c0eaeb2d9bec9e": {
    "describe": {
      "columns": [
        {
          "name": "l1_batch_number",
          "ordinal": 0,
          "type_info": "Int8"
        },
        {
          "name": "status",
          "ordinal": 1,
          "type_info": "Text"
        },
        {
          "name": "attempts",
          "ordinal": 2,
          "type_info": "Int2"
        }
      ],
      "nullable": [
        false,
        false,
        false
      ],
      "parameters": {
        "Left": [
          "Interval",
          "Int2"
        ]
      }
    },
    "query": "UPDATE proof_compression_jobs_fri SET status = 'queued', attempts = attempts + 1, updated_at = now(), processing_started_at = now() WHERE (status = 'in_progress' AND  processing_started_at <= now() - $1::interval AND attempts < $2) OR (status = 'failed' AND attempts < $2) RETURNING l1_batch_number, status, attempts"
  },
  "5089dfb745ff04a9b071b5785e68194a6f6a7a72754d23a65adc7d6838f7f640": {
    "describe": {
      "columns": [],
      "nullable": [],
      "parameters": {
        "Left": [
          "Int4"
        ]
      }
    },
    "query": "UPDATE eth_txs SET has_failed = TRUE WHERE id = $1"
  },
  "50cdc4e59990eb75ab12f002b0f41d196196c17194ee68ef5b0f7edb9f0f7f69": {
    "describe": {
      "columns": [],
      "nullable": [],
      "parameters": {
        "Left": [
          "Int8",
          "Text",
          "Jsonb",
          "Text"
        ]
      }
    },
    "query": "UPDATE contract_verification_requests SET status = 'failed', updated_at = now(), error = $2, compilation_errors = $3, panic_message = $4 WHERE id = $1"
  },
  "5190fad25f0c476380af4013761d42ae97dbd55f87e38ceec33f8e148c5cbb14": {
    "describe": {
      "columns": [
        {
          "name": "number",
          "ordinal": 0,
          "type_info": "Int8"
        },
        {
          "name": "l1_batch_number!",
          "ordinal": 1,
          "type_info": "Int8"
        },
        {
          "name": "last_batch_miniblock?",
          "ordinal": 2,
          "type_info": "Int8"
        },
        {
          "name": "timestamp",
          "ordinal": 3,
          "type_info": "Int8"
        },
        {
          "name": "root_hash?",
          "ordinal": 4,
          "type_info": "Bytea"
        },
        {
          "name": "l1_gas_price",
          "ordinal": 5,
          "type_info": "Int8"
        },
        {
          "name": "l2_fair_gas_price",
          "ordinal": 6,
          "type_info": "Int8"
        },
        {
          "name": "bootloader_code_hash",
          "ordinal": 7,
          "type_info": "Bytea"
        },
        {
          "name": "default_aa_code_hash",
          "ordinal": 8,
          "type_info": "Bytea"
        },
        {
          "name": "virtual_blocks",
          "ordinal": 9,
          "type_info": "Int8"
        },
        {
          "name": "hash",
          "ordinal": 10,
          "type_info": "Bytea"
        },
        {
          "name": "protocol_version!",
          "ordinal": 11,
          "type_info": "Int4"
        },
        {
          "name": "fee_account_address?",
          "ordinal": 12,
          "type_info": "Bytea"
        }
      ],
      "nullable": [
        false,
        null,
        null,
        false,
        false,
        false,
        false,
        true,
        true,
        false,
        false,
        true,
        false
      ],
      "parameters": {
        "Left": [
          "Int8"
        ]
      }
    },
    "query": "\n                SELECT miniblocks.number,\n                    COALESCE(miniblocks.l1_batch_number, (SELECT (max(number) + 1) FROM l1_batches)) as \"l1_batch_number!\",\n                    (SELECT max(m2.number) FROM miniblocks m2 WHERE miniblocks.l1_batch_number = m2.l1_batch_number) as \"last_batch_miniblock?\",\n                    miniblocks.timestamp,\n                    miniblocks.hash as \"root_hash?\",\n                    miniblocks.l1_gas_price,\n                    miniblocks.l2_fair_gas_price,\n                    miniblocks.bootloader_code_hash,\n                    miniblocks.default_aa_code_hash,\n                    miniblocks.virtual_blocks,\n                    miniblocks.hash,\n                    miniblocks.protocol_version as \"protocol_version!\",\n                    l1_batches.fee_account_address as \"fee_account_address?\"\n                FROM miniblocks\n                LEFT JOIN l1_batches ON miniblocks.l1_batch_number = l1_batches.number\n                WHERE miniblocks.number = $1\n            "
  },
  "51cb712685991ffd600dce59f5ed8b5a1bfce8feed46ebd02471c43802e6e65a": {
    "describe": {
      "columns": [
        {
          "name": "bootloader_code_hash",
          "ordinal": 0,
          "type_info": "Bytea"
        },
        {
          "name": "default_account_code_hash",
          "ordinal": 1,
          "type_info": "Bytea"
        }
      ],
      "nullable": [
        false,
        false
      ],
      "parameters": {
        "Left": [
          "Int4"
        ]
      }
    },
    "query": "SELECT bootloader_code_hash, default_account_code_hash FROM protocol_versions\n                WHERE id = $1\n            "
  },
  "51d02f2e314ebf78c27949cc10997bd2171755400cc3a13c63994c85e15cb3df": {
    "describe": {
      "columns": [
        {
          "name": "count!",
          "ordinal": 0,
          "type_info": "Int8"
        },
        {
          "name": "circuit_id!",
          "ordinal": 1,
          "type_info": "Int2"
        },
        {
          "name": "aggregation_round!",
          "ordinal": 2,
          "type_info": "Int2"
        },
        {
          "name": "status!",
          "ordinal": 3,
          "type_info": "Text"
        }
      ],
      "nullable": [
        null,
        false,
        false,
        false
      ],
      "parameters": {
        "Left": []
      }
    },
    "query": "\n                SELECT COUNT(*) as \"count!\", circuit_id as \"circuit_id!\", aggregation_round as \"aggregation_round!\", status as \"status!\"\n                FROM prover_jobs_fri\n                WHERE status <> 'skipped' and status <> 'successful'\n                GROUP BY circuit_id, aggregation_round, status\n                "
  },
  "52eeb8c529efb796fdefb30a381fcf6c931512f30e55e24c155f6c649e662909": {
    "describe": {
      "columns": [
        {
          "name": "l1_batch_number",
          "ordinal": 0,
          "type_info": "Int8"
        }
      ],
      "nullable": [
        false
      ],
      "parameters": {
        "Left": []
      }
    },
    "query": "\n                UPDATE scheduler_dependency_tracker_fri\n                SET status='queuing'\n                WHERE l1_batch_number IN\n                      (SELECT l1_batch_number FROM scheduler_dependency_tracker_fri\n                       WHERE status != 'queued'\n                         AND circuit_1_final_prover_job_id IS NOT NULL\n                         AND circuit_2_final_prover_job_id IS NOT NULL\n                         AND circuit_3_final_prover_job_id IS NOT NULL\n                         AND circuit_4_final_prover_job_id IS NOT NULL\n                         AND circuit_5_final_prover_job_id IS NOT NULL\n                         AND circuit_6_final_prover_job_id IS NOT NULL\n                         AND circuit_7_final_prover_job_id IS NOT NULL\n                         AND circuit_8_final_prover_job_id IS NOT NULL\n                         AND circuit_9_final_prover_job_id IS NOT NULL\n                         AND circuit_10_final_prover_job_id IS NOT NULL\n                         AND circuit_11_final_prover_job_id IS NOT NULL\n                         AND circuit_12_final_prover_job_id IS NOT NULL\n                         AND circuit_13_final_prover_job_id IS NOT NULL\n                       )\n                RETURNING l1_batch_number;\n            "
  },
  "5490012051be6faaaa11fad0f196eb53160a9c5c045fe9d66afcef7f33403fe2": {
    "describe": {
      "columns": [
        {
          "name": "id",
          "ordinal": 0,
          "type_info": "Int4"
        },
        {
          "name": "timestamp",
          "ordinal": 1,
          "type_info": "Int8"
        },
        {
          "name": "recursion_scheduler_level_vk_hash",
          "ordinal": 2,
          "type_info": "Bytea"
        },
        {
          "name": "recursion_node_level_vk_hash",
          "ordinal": 3,
          "type_info": "Bytea"
        },
        {
          "name": "recursion_leaf_level_vk_hash",
          "ordinal": 4,
          "type_info": "Bytea"
        },
        {
          "name": "recursion_circuits_set_vks_hash",
          "ordinal": 5,
          "type_info": "Bytea"
        },
        {
          "name": "bootloader_code_hash",
          "ordinal": 6,
          "type_info": "Bytea"
        },
        {
          "name": "default_account_code_hash",
          "ordinal": 7,
          "type_info": "Bytea"
        },
        {
          "name": "verifier_address",
          "ordinal": 8,
          "type_info": "Bytea"
        },
        {
          "name": "upgrade_tx_hash",
          "ordinal": 9,
          "type_info": "Bytea"
        },
        {
          "name": "created_at",
          "ordinal": 10,
          "type_info": "Timestamp"
        }
      ],
      "nullable": [
        false,
        false,
        false,
        false,
        false,
        false,
        false,
        false,
        false,
        true,
        false
      ],
      "parameters": {
        "Left": [
          "Int4"
        ]
      }
    },
    "query": "SELECT * FROM protocol_versions\n                WHERE id < $1\n                ORDER BY id DESC\n                LIMIT 1\n            "
  },
  "5503575d9377785894de6cf6139a8d4768c6a803a1a90889e5a1b8254c315231": {
    "describe": {
      "columns": [
        {
          "name": "id",
          "ordinal": 0,
          "type_info": "Int4"
        }
      ],
      "nullable": [
        false
      ],
      "parameters": {
        "Left": [
          "Text"
        ]
      }
    },
    "query": "INSERT INTO eth_txs (raw_tx, nonce, tx_type, contract_address, predicted_gas_cost, created_at, updated_at) VALUES ('\\x00', 0, $1, '', 0, now(), now()) RETURNING id"
  },
  "5563da0d52ca7310ae7bc957caa5d8b3dcbd9386bb2a0be68dcd21ebb044cdbd": {
    "describe": {
      "columns": [
        {
          "name": "bytecode_hash",
          "ordinal": 0,
          "type_info": "Bytea"
        },
        {
          "name": "bytecode",
          "ordinal": 1,
          "type_info": "Bytea"
        }
      ],
      "nullable": [
        false,
        false
      ],
      "parameters": {
        "Left": [
          "Int8"
        ]
      }
    },
    "query": "SELECT bytecode_hash, bytecode FROM factory_deps INNER JOIN miniblocks ON miniblocks.number = factory_deps.miniblock_number WHERE miniblocks.l1_batch_number = $1"
  },
  "55debba852ef32f3b5ba6ffcb745f7b59d6888a21cb8792f8f9027e3b164a245": {
    "describe": {
      "columns": [
        {
          "name": "region",
          "ordinal": 0,
          "type_info": "Text"
        },
        {
          "name": "zone",
          "ordinal": 1,
          "type_info": "Text"
        },
        {
          "name": "total_gpus",
          "ordinal": 2,
          "type_info": "Int8"
        }
      ],
      "nullable": [
        false,
        false,
        null
      ],
      "parameters": {
        "Left": []
      }
    },
    "query": "\n                SELECT region, zone, SUM(num_gpu) AS total_gpus\n                FROM gpu_prover_queue\n                GROUP BY region, zone\n               "
  },
  "565a302151a5a55aa717048e3e21b5d7379ab47c2b80229024f0cb2699136b11": {
    "describe": {
      "columns": [],
      "nullable": [],
      "parameters": {
        "Left": [
          "Int4"
        ]
      }
    },
    "query": "UPDATE miniblocks SET protocol_version = $1 WHERE l1_batch_number IS NULL"
  },
  "57742ed088179b89b50920a2ab1a103b745598ee0ba05d1793fc54e63b477319": {
    "describe": {
      "columns": [],
      "nullable": [],
      "parameters": {
        "Left": [
          "Int4",
          "Int8",
          "Int8"
        ]
      }
    },
    "query": "UPDATE l1_batches SET eth_commit_tx_id = $1, updated_at = now() WHERE number BETWEEN $2 AND $3"
  },
  "58489a4e8730646ce20efee849742444740c72f59fad2495647742417ed0ab5a": {
    "describe": {
      "columns": [
        {
          "name": "base_fee_per_gas",
          "ordinal": 0,
          "type_info": "Numeric"
        }
      ],
      "nullable": [
        false
      ],
      "parameters": {
        "Left": [
          "Int8",
          "Int8"
        ]
      }
    },
    "query": "SELECT base_fee_per_gas FROM miniblocks WHERE number <= $1 ORDER BY number DESC LIMIT $2"
  },
  "58ae859333cf7fadbb83d9cde66dee2abe18b4883f883e69130024d11a4a5cc6": {
    "describe": {
      "columns": [
        {
          "name": "number",
          "ordinal": 0,
          "type_info": "Int8"
        }
      ],
      "nullable": [
        false
      ],
      "parameters": {
        "Left": [
          "Int8",
          "Numeric"
        ]
      }
    },
    "query": "SELECT number FROM ( SELECT number, sum(virtual_blocks) OVER(ORDER BY number) AS virtual_block_sum FROM miniblocks WHERE l1_batch_number >= $1 ) AS vts WHERE virtual_block_sum <= $2 ORDER BY number DESC LIMIT 1"
  },
  "5922fdf40632a6ffecfe824a3ba29bcf7b379aff5253db2739cc7be6145524e8": {
    "describe": {
      "columns": [
        {
          "name": "bootloader_code_hash",
          "ordinal": 0,
          "type_info": "Bytea"
        },
        {
          "name": "default_account_code_hash",
          "ordinal": 1,
          "type_info": "Bytea"
        },
        {
          "name": "id",
          "ordinal": 2,
          "type_info": "Int4"
        }
      ],
      "nullable": [
        false,
        false,
        false
      ],
      "parameters": {
        "Left": [
          "Int8"
        ]
      }
    },
    "query": "SELECT bootloader_code_hash, default_account_code_hash, id FROM protocol_versions\n                WHERE timestamp <= $1\n                ORDER BY id DESC\n                LIMIT 1\n            "
  },
  "596ede80b21f08fc4dcf3e1fcc40810fe4c8f5123bcc19faebd15bfac86029d7": {
    "describe": {
      "columns": [],
      "nullable": [],
      "parameters": {
        "Left": [
          "Bytea",
          "Jsonb"
        ]
      }
    },
    "query": "INSERT INTO contracts_verification_info (address, verification_info) VALUES ($1, $2) ON CONFLICT (address) DO UPDATE SET verification_info = $2"
  },
  "59a318fc330369353f2570bfef09909d11e22a1c76ba5277839a6866d8e796b6": {
    "describe": {
      "columns": [
        {
          "name": "hashed_key",
          "ordinal": 0,
          "type_info": "Bytea"
        },
        {
          "name": "index",
          "ordinal": 1,
          "type_info": "Int8"
        }
      ],
      "nullable": [
        false,
        false
      ],
      "parameters": {
        "Left": [
          "Int8"
        ]
      }
    },
    "query": "SELECT hashed_key, index FROM initial_writes WHERE l1_batch_number = $1 ORDER BY index"
  },
  "5a27a65fa105897b60a99c1e0015e4b8c93c45e0c448e77b03565db5c36695ed": {
    "describe": {
      "columns": [
        {
          "name": "max",
          "ordinal": 0,
          "type_info": "Int8"
        }
      ],
      "nullable": [
        null
      ],
      "parameters": {
        "Left": []
      }
    },
    "query": "SELECT MAX(l1_batch_number) FROM witness_inputs WHERE merkel_tree_paths_blob_url IS NOT NULL"
  },
  "5a2f35f3b0135ab88451ea141e97b1160ea1b4cf495b6700b5d178a43499e0d8": {
    "describe": {
      "columns": [
        {
          "name": "fee_account_address",
          "ordinal": 0,
          "type_info": "Bytea"
        }
      ],
      "nullable": [
        false
      ],
      "parameters": {
        "Left": [
          "Int8"
        ]
      }
    },
    "query": "SELECT fee_account_address FROM l1_batches WHERE number = $1"
  },
  "5a31eab41a980cc82ad3609610d377a185ce38bd654ee93766c119aa6cae1040": {
    "describe": {
      "columns": [
        {
          "name": "number",
          "ordinal": 0,
          "type_info": "Int8"
        }
      ],
      "nullable": [
        false
      ],
      "parameters": {
        "Left": [
          "Int8",
          "Numeric"
        ]
      }
    },
    "query": "SELECT number FROM ( SELECT number, sum(virtual_blocks) OVER(ORDER BY number) AS virtual_block_sum FROM miniblocks WHERE l1_batch_number >= $1 ) AS vts WHERE virtual_block_sum >= $2 ORDER BY number LIMIT 1"
  },
  "5a5844af61cc685a414fcd3cad70900bdce8f48e905c105f8dd50dc52e0c6f14": {
    "describe": {
      "columns": [
        {
          "name": "l1_batch_number",
          "ordinal": 0,
          "type_info": "Int8"
        },
        {
          "name": "attempts",
          "ordinal": 1,
          "type_info": "Int4"
        }
      ],
      "nullable": [
        false,
        false
      ],
      "parameters": {
        "Left": [
          "Text",
          "Int8"
        ]
      }
    },
    "query": "\n                UPDATE prover_jobs\n                SET status = 'failed', error = $1, updated_at = now()\n                WHERE id = $2\n                RETURNING l1_batch_number, attempts\n                "
  },
  "5ac872e2c5a00b376cc053324b3776ef6a0bb7f6850e5a24a133dfee052c49e1": {
    "describe": {
      "columns": [
        {
          "name": "value",
          "ordinal": 0,
          "type_info": "Bytea"
        }
      ],
      "nullable": [
        false
      ],
      "parameters": {
        "Left": [
          "Bytea"
        ]
      }
    },
    "query": "SELECT value FROM storage WHERE hashed_key = $1"
  },
  "5b2935b5b7e8c2907f5e221a6b1e6f4b8737b9fc618c5d021a3e1d58a3aed116": {
    "describe": {
      "columns": [],
      "nullable": [],
      "parameters": {
        "Left": [
          "Text",
          "Int8"
        ]
      }
    },
    "query": "\n                UPDATE prover_jobs_fri\n                SET status = 'failed', error = $1, updated_at = now()\n                WHERE id = $2\n                "
  },
  "5bc8a41ae0f255b966df2102f1bd9059d55833e0afaf6e62c7ddcc9c06de8deb": {
    "describe": {
      "columns": [
        {
          "name": "l1_batch_number!",
          "ordinal": 0,
          "type_info": "Int8"
        },
        {
          "name": "aggregation_round",
          "ordinal": 1,
          "type_info": "Int4"
        }
      ],
      "nullable": [
        null,
        false
      ],
      "parameters": {
        "Left": []
      }
    },
    "query": "SELECT MAX(l1_batch_number) as \"l1_batch_number!\", aggregation_round FROM prover_jobs \n                 WHERE status='successful'\n                 GROUP BY aggregation_round \n                "
  },
  "5bc8cdc7ed710bb2f9b0035654fd7e9dcc01731ca581c6aa75d55184817bc100": {
    "describe": {
      "columns": [
        {
          "name": "number",
          "ordinal": 0,
          "type_info": "Int8"
        }
      ],
      "nullable": [
        null
      ],
      "parameters": {
        "Left": []
      }
    },
    "query": "SELECT MAX(number) as \"number\" FROM l1_batches WHERE hash IS NOT NULL"
  },
  "5df806b33f84893d4ddfacf3b289b0e173e85ad9204cbb7ad314e68a94cdc41e": {
    "describe": {
      "columns": [],
      "nullable": [],
      "parameters": {
        "Left": [
          "Text",
          "Int8",
          "Int2",
          "Int4",
          "Int4"
        ]
      }
    },
    "query": "\n                UPDATE node_aggregation_witness_jobs_fri\n                SET aggregations_url = $1, number_of_dependent_jobs = $5, updated_at = now()\n                WHERE l1_batch_number = $2\n                AND circuit_id = $3\n                AND depth = $4\n               "
  },
  "5e09f2359dd69380c1f183f613d82696029a56896e2b985738a2fa25d6cb8a71": {
    "describe": {
      "columns": [
        {
          "name": "op_id",
          "ordinal": 0,
          "type_info": "Int8"
        }
      ],
      "nullable": [
        null
      ],
      "parameters": {
        "Left": []
      }
    },
    "query": "SELECT MAX(priority_op_id) as \"op_id\" from transactions where is_priority = true"
  },
  "5eb9f25dacfb02e70a9fcf0a41937d4c63bd786efb2fd0d1180f449a3ae0bbc0": {
    "describe": {
      "columns": [
        {
          "name": "l1_batch_number",
          "ordinal": 0,
          "type_info": "Int8"
        },
        {
          "name": "leaf_layer_subqueues",
          "ordinal": 1,
          "type_info": "Bytea"
        },
        {
          "name": "aggregation_outputs",
          "ordinal": 2,
          "type_info": "Bytea"
        },
        {
          "name": "number_of_leaf_circuits",
          "ordinal": 3,
          "type_info": "Int4"
        },
        {
          "name": "status",
          "ordinal": 4,
          "type_info": "Text"
        },
        {
          "name": "processing_started_at",
          "ordinal": 5,
          "type_info": "Timestamp"
        },
        {
          "name": "time_taken",
          "ordinal": 6,
          "type_info": "Time"
        },
        {
          "name": "error",
          "ordinal": 7,
          "type_info": "Text"
        },
        {
          "name": "created_at",
          "ordinal": 8,
          "type_info": "Timestamp"
        },
        {
          "name": "updated_at",
          "ordinal": 9,
          "type_info": "Timestamp"
        },
        {
          "name": "attempts",
          "ordinal": 10,
          "type_info": "Int4"
        },
        {
          "name": "leaf_layer_subqueues_blob_url",
          "ordinal": 11,
          "type_info": "Text"
        },
        {
          "name": "aggregation_outputs_blob_url",
          "ordinal": 12,
          "type_info": "Text"
        },
        {
          "name": "is_blob_cleaned",
          "ordinal": 13,
          "type_info": "Bool"
        },
        {
          "name": "protocol_version",
          "ordinal": 14,
          "type_info": "Int4"
        }
      ],
      "nullable": [
        false,
        true,
        true,
        true,
        false,
        true,
        true,
        true,
        false,
        false,
        false,
        true,
        true,
        false,
        true
      ],
      "parameters": {
        "Left": [
          "Interval",
          "Int4",
          "Int8",
          "Int4Array"
        ]
      }
    },
    "query": "\n                UPDATE node_aggregation_witness_jobs\n                SET status = 'in_progress', attempts = attempts + 1,\n                    updated_at = now(), processing_started_at = now()\n                WHERE l1_batch_number = (\n                        SELECT l1_batch_number\n                        FROM node_aggregation_witness_jobs\n                        WHERE l1_batch_number <= $3\n                        AND\n                        (   status = 'queued'\n                            OR (status = 'in_progress' AND processing_started_at < now() - $1::interval)\n                            OR (status = 'failed' AND attempts < $2)\n                        )\n                        AND protocol_version = ANY($4)\n                        ORDER BY l1_batch_number ASC\n                        LIMIT 1\n                        FOR UPDATE\n                        SKIP LOCKED\n                )\n                RETURNING node_aggregation_witness_jobs.*\n            "
  },
  "5f037f6ae8489d5224772d4f9e3e6cfc2075560957fa491d97a95c0e79ff4830": {
    "describe": {
      "columns": [
        {
          "name": "block_batch?",
          "ordinal": 0,
          "type_info": "Int8"
        },
        {
          "name": "max_batch?",
          "ordinal": 1,
          "type_info": "Int8"
        }
      ],
      "nullable": [
        null,
        null
      ],
      "parameters": {
        "Left": [
          "Int8"
        ]
      }
    },
    "query": "SELECT (SELECT l1_batch_number FROM miniblocks WHERE number = $1) as \"block_batch?\", (SELECT MAX(number) + 1 FROM l1_batches) as \"max_batch?\""
  },
  "5f4b1091b74424ffd20c0aede98287418afa2bb37dbc941200c1d6190c96bec5": {
    "describe": {
      "columns": [
        {
          "name": "timestamp",
          "ordinal": 0,
          "type_info": "Int8"
        }
      ],
      "nullable": [
        false
      ],
      "parameters": {
        "Left": []
      }
    },
    "query": "SELECT timestamp FROM l1_batches WHERE eth_commit_tx_id IS NULL AND number > 0 ORDER BY number LIMIT 1"
  },
  "601487490349c5eee83d6de19137b1a1079235e46c4a3f07e1eaa9db7760f586": {
    "describe": {
      "columns": [],
      "nullable": [],
      "parameters": {
        "Left": [
          "Int8",
          "Jsonb"
        ]
      }
    },
    "query": "INSERT INTO events_queue (l1_batch_number, serialized_events_queue) VALUES ($1, $2)"
  },
  "62aaa047e3da5bd966608fec421ddad1b8afa04aaf35e946219d703bbe6ac9c5": {
    "describe": {
      "columns": [
        {
          "name": "id",
          "ordinal": 0,
          "type_info": "Int8"
        },
        {
          "name": "l1_batch_number",
          "ordinal": 1,
          "type_info": "Int8"
        },
        {
          "name": "circuit_id",
          "ordinal": 2,
          "type_info": "Int2"
        },
        {
          "name": "aggregation_round",
          "ordinal": 3,
          "type_info": "Int2"
        },
        {
          "name": "sequence_number",
          "ordinal": 4,
          "type_info": "Int4"
        },
        {
          "name": "depth",
          "ordinal": 5,
          "type_info": "Int4"
        },
        {
          "name": "is_node_final_proof",
          "ordinal": 6,
          "type_info": "Bool"
        }
      ],
      "nullable": [
        false,
        false,
        false,
        false,
        false,
        false,
        false
      ],
      "parameters": {
        "Left": [
          "Int2Array",
          "Int2Array",
          "Int4Array",
          "Text"
        ]
      }
    },
    "query": "\n                UPDATE prover_jobs_fri\n                SET status = 'in_progress', attempts = attempts + 1,\n                    updated_at = now(), processing_started_at = now(),\n                    picked_by = $4\n                WHERE id = (\n                    SELECT pj.id\n                    FROM prover_jobs_fri AS pj\n                    JOIN (\n                        SELECT * FROM unnest($1::smallint[], $2::smallint[])\n                    )\n                    AS tuple (circuit_id, round)\n                    ON tuple.circuit_id = pj.circuit_id AND tuple.round = pj.aggregation_round\n                    WHERE pj.status = 'queued'\n                    AND pj.protocol_version = ANY($3)\n                    ORDER BY pj.l1_batch_number ASC, pj.aggregation_round DESC, pj.id ASC\n                    LIMIT 1\n                    FOR UPDATE\n                    SKIP LOCKED\n                )\n                RETURNING prover_jobs_fri.id, prover_jobs_fri.l1_batch_number, prover_jobs_fri.circuit_id,\n                prover_jobs_fri.aggregation_round, prover_jobs_fri.sequence_number, prover_jobs_fri.depth,\n                prover_jobs_fri.is_node_final_proof\n                "
  },
  "6317155050a5dae24ea202cfd54d1e58cc7aeb0bfd4d95aa351f85cff04d3bff": {
    "describe": {
      "columns": [
        {
          "name": "version",
          "ordinal": 0,
          "type_info": "Text"
        }
      ],
      "nullable": [
        false
      ],
      "parameters": {
        "Left": [
          "Text"
        ]
      }
    },
    "query": "SELECT version FROM compiler_versions WHERE compiler = $1 ORDER by version"
  },
  "65a31949cd7f8890e9448d26a0efee852ddf59bfbbc858b51fba10048d47d27b": {
    "describe": {
      "columns": [
        {
          "name": "number",
          "ordinal": 0,
          "type_info": "Int8"
        },
        {
          "name": "timestamp",
          "ordinal": 1,
          "type_info": "Int8"
        },
        {
          "name": "is_finished",
          "ordinal": 2,
          "type_info": "Bool"
        },
        {
          "name": "l1_tx_count",
          "ordinal": 3,
          "type_info": "Int4"
        },
        {
          "name": "l2_tx_count",
          "ordinal": 4,
          "type_info": "Int4"
        },
        {
          "name": "fee_account_address",
          "ordinal": 5,
          "type_info": "Bytea"
        },
        {
          "name": "bloom",
          "ordinal": 6,
          "type_info": "Bytea"
        },
        {
          "name": "priority_ops_onchain_data",
          "ordinal": 7,
          "type_info": "ByteaArray"
        },
        {
          "name": "hash",
          "ordinal": 8,
          "type_info": "Bytea"
        },
        {
          "name": "parent_hash",
          "ordinal": 9,
          "type_info": "Bytea"
        },
        {
          "name": "commitment",
          "ordinal": 10,
          "type_info": "Bytea"
        },
        {
          "name": "compressed_write_logs",
          "ordinal": 11,
          "type_info": "Bytea"
        },
        {
          "name": "compressed_contracts",
          "ordinal": 12,
          "type_info": "Bytea"
        },
        {
          "name": "eth_prove_tx_id",
          "ordinal": 13,
          "type_info": "Int4"
        },
        {
          "name": "eth_commit_tx_id",
          "ordinal": 14,
          "type_info": "Int4"
        },
        {
          "name": "eth_execute_tx_id",
          "ordinal": 15,
          "type_info": "Int4"
        },
        {
          "name": "merkle_root_hash",
          "ordinal": 16,
          "type_info": "Bytea"
        },
        {
          "name": "l2_to_l1_logs",
          "ordinal": 17,
          "type_info": "ByteaArray"
        },
        {
          "name": "l2_to_l1_messages",
          "ordinal": 18,
          "type_info": "ByteaArray"
        },
        {
          "name": "used_contract_hashes",
          "ordinal": 19,
          "type_info": "Jsonb"
        },
        {
          "name": "compressed_initial_writes",
          "ordinal": 20,
          "type_info": "Bytea"
        },
        {
          "name": "compressed_repeated_writes",
          "ordinal": 21,
          "type_info": "Bytea"
        },
        {
          "name": "l2_l1_compressed_messages",
          "ordinal": 22,
          "type_info": "Bytea"
        },
        {
          "name": "l2_l1_merkle_root",
          "ordinal": 23,
          "type_info": "Bytea"
        },
        {
          "name": "l1_gas_price",
          "ordinal": 24,
          "type_info": "Int8"
        },
        {
          "name": "l2_fair_gas_price",
          "ordinal": 25,
          "type_info": "Int8"
        },
        {
          "name": "rollup_last_leaf_index",
          "ordinal": 26,
          "type_info": "Int8"
        },
        {
          "name": "zkporter_is_available",
          "ordinal": 27,
          "type_info": "Bool"
        },
        {
          "name": "bootloader_code_hash",
          "ordinal": 28,
          "type_info": "Bytea"
        },
        {
          "name": "default_aa_code_hash",
          "ordinal": 29,
          "type_info": "Bytea"
        },
        {
          "name": "base_fee_per_gas",
          "ordinal": 30,
          "type_info": "Numeric"
        },
        {
          "name": "aux_data_hash",
          "ordinal": 31,
          "type_info": "Bytea"
        },
        {
          "name": "pass_through_data_hash",
          "ordinal": 32,
          "type_info": "Bytea"
        },
        {
          "name": "meta_parameters_hash",
          "ordinal": 33,
          "type_info": "Bytea"
        },
        {
          "name": "system_logs",
          "ordinal": 34,
          "type_info": "ByteaArray"
        },
        {
          "name": "compressed_state_diffs",
          "ordinal": 35,
          "type_info": "Bytea"
        },
        {
          "name": "protocol_version",
          "ordinal": 36,
          "type_info": "Int4"
        },
        {
          "name": "events_queue_commitment",
          "ordinal": 37,
          "type_info": "Bytea"
        },
        {
          "name": "bootloader_initial_content_commitment",
          "ordinal": 38,
          "type_info": "Bytea"
        }
      ],
      "nullable": [
        false,
        false,
        false,
        false,
        false,
        false,
        false,
        false,
        true,
        true,
        true,
        true,
        true,
        true,
        true,
        true,
        true,
        false,
        false,
        false,
        true,
        true,
        true,
        true,
        false,
        false,
        true,
        true,
        true,
        true,
        false,
        true,
        true,
        true,
        false,
        true,
        true,
        true,
        true
      ],
      "parameters": {
        "Left": [
          "Int8",
          "Int8"
        ]
      }
    },
    "query": "SELECT number, timestamp, is_finished, l1_tx_count, l2_tx_count, fee_account_address, bloom, priority_ops_onchain_data, hash, parent_hash, commitment, compressed_write_logs, compressed_contracts, eth_prove_tx_id, eth_commit_tx_id, eth_execute_tx_id, merkle_root_hash, l2_to_l1_logs, l2_to_l1_messages, used_contract_hashes, compressed_initial_writes, compressed_repeated_writes, l2_l1_compressed_messages, l2_l1_merkle_root, l1_gas_price, l2_fair_gas_price, rollup_last_leaf_index, zkporter_is_available, bootloader_code_hash, default_aa_code_hash, base_fee_per_gas, aux_data_hash, pass_through_data_hash, meta_parameters_hash, system_logs, compressed_state_diffs, protocol_version, events_queue_commitment, bootloader_initial_content_commitment FROM (SELECT l1_batches.*, row_number() OVER (ORDER BY number ASC) AS row_number FROM l1_batches WHERE eth_commit_tx_id IS NOT NULL AND l1_batches.skip_proof = TRUE AND l1_batches.number > $1 ORDER BY number LIMIT $2) inn LEFT JOIN commitments ON commitments.l1_batch_number = inn.number WHERE number - row_number = $1"
  },
  "65e2cdb70ccef97d886fb53d1bb298875e13b0ffe7b744ac5dd86433f0929eb0": {
    "describe": {
      "columns": [],
      "nullable": [],
      "parameters": {
        "Left": [
          {
            "Custom": {
              "kind": {
                "Enum": [
                  "Queued",
                  "ManuallySkipped",
                  "InProgress",
                  "Successful",
                  "Failed"
                ]
              },
              "name": "basic_witness_input_producer_job_status"
            }
          },
          "Int8",
          "Time",
          "Text"
        ]
      }
    },
    "query": "UPDATE basic_witness_input_producer_jobs SET status = $1, updated_at = now(), time_taken = $3, input_blob_url = $4 WHERE l1_batch_number = $2"
  },
  "665112c83ed7f126f94d1c47408de3495ee6431970e334d94ae75f853496eb48": {
    "describe": {
      "columns": [],
      "nullable": [],
      "parameters": {
        "Left": [
          "Text",
          "Int8"
        ]
      }
    },
    "query": "\n                UPDATE node_aggregation_witness_jobs_fri\n                SET status ='failed', error= $1, updated_at = now()\n                WHERE id = $2\n               "
  },
  "67a47f1e7d5f8dafcef94bea3f268b4baec1888c6ef11c92ab66480ecdcb9aef": {
    "describe": {
      "columns": [],
      "nullable": [],
      "parameters": {
        "Left": [
          "Time",
          "Bytea",
          "Text",
          "Int8"
        ]
      }
    },
    "query": "\n                UPDATE prover_jobs\n                SET status = 'successful', updated_at = now(), time_taken = $1, result = $2, proccesed_by = $3\n                WHERE id = $4\n                "
  },
  "67ecdc69e39e689f1f23f867d31e6b8c47e9c041e18cbd84a2ad6482a9be4e74": {
    "describe": {
      "columns": [
        {
          "name": "l2_to_l1_logs",
          "ordinal": 0,
          "type_info": "ByteaArray"
        }
      ],
      "nullable": [
        false
      ],
      "parameters": {
        "Left": [
          "Int8"
        ]
      }
    },
    "query": "SELECT l2_to_l1_logs FROM l1_batches WHERE number = $1"
  },
  "67efc7ea5bd3821d8325759ed8357190f6122dd2ae503a57faf15d8b749a4361": {
    "describe": {
      "columns": [
        {
          "name": "l1_batch_number",
          "ordinal": 0,
          "type_info": "Int8"
        }
      ],
      "nullable": [
        false
      ],
      "parameters": {
        "Left": []
      }
    },
    "query": "\n                UPDATE leaf_aggregation_witness_jobs\n                SET status='queued'\n                WHERE l1_batch_number IN\n                      (SELECT prover_jobs.l1_batch_number\n                       FROM prover_jobs\n                                JOIN leaf_aggregation_witness_jobs lawj ON prover_jobs.l1_batch_number = lawj.l1_batch_number\n                       WHERE lawj.status = 'waiting_for_proofs'\n                         AND prover_jobs.status = 'successful'\n                         AND prover_jobs.aggregation_round = 0\n                       GROUP BY prover_jobs.l1_batch_number, lawj.number_of_basic_circuits\n                       HAVING COUNT(*) = lawj.number_of_basic_circuits)\n                RETURNING l1_batch_number;\n            "
  },
  "68a9ba78f60674bc047e4af6eb2a379725da047f2e6c06bce96a33852565cc95": {
    "describe": {
      "columns": [],
      "nullable": [],
      "parameters": {
        "Left": [
          "Int8",
          "Bytea",
          "Bytea"
        ]
      }
    },
    "query": "INSERT INTO commitments (l1_batch_number, events_queue_commitment, bootloader_initial_content_commitment) VALUES ($1, $2, $3) ON CONFLICT (l1_batch_number) DO UPDATE SET events_queue_commitment = $2, bootloader_initial_content_commitment = $3"
  },
  "694f1d154f3f38b123d8f845fef6e876d35dc3743f1c5b69dce6be694e5e726c": {
    "describe": {
      "columns": [],
      "nullable": [],
      "parameters": {
        "Left": [
          "Int8"
        ]
      }
    },
    "query": "UPDATE witness_inputs SET status='queued' WHERE l1_batch_number=$1 AND status='waiting_for_artifacts'"
  },
  "697835cdd5be1b99a0f332c4c8f3245e317b0282b46e55f15e728a7642382b25": {
    "describe": {
      "columns": [
        {
          "name": "id",
          "ordinal": 0,
          "type_info": "Int8"
        },
        {
          "name": "l1_batch_number",
          "ordinal": 1,
          "type_info": "Int8"
        },
        {
          "name": "circuit_id",
          "ordinal": 2,
          "type_info": "Int2"
        },
        {
          "name": "aggregation_round",
          "ordinal": 3,
          "type_info": "Int2"
        },
        {
          "name": "sequence_number",
          "ordinal": 4,
          "type_info": "Int4"
        },
        {
          "name": "depth",
          "ordinal": 5,
          "type_info": "Int4"
        },
        {
          "name": "is_node_final_proof",
          "ordinal": 6,
          "type_info": "Bool"
        }
      ],
      "nullable": [
        false,
        false,
        false,
        false,
        false,
        false,
        false
      ],
      "parameters": {
        "Left": [
          "Time",
          "Text",
          "Int8"
        ]
      }
    },
    "query": "\n                UPDATE prover_jobs_fri\n                SET status = 'successful', updated_at = now(), time_taken = $1, proof_blob_url=$2\n                WHERE id = $3\n                RETURNING prover_jobs_fri.id, prover_jobs_fri.l1_batch_number, prover_jobs_fri.circuit_id,\n                prover_jobs_fri.aggregation_round, prover_jobs_fri.sequence_number, prover_jobs_fri.depth,\n                prover_jobs_fri.is_node_final_proof\n                "
  },
  "6a282084b02cddd8646e984a729b689bdb758e07096fc8cf60f68c6ec5bd6a9c": {
    "describe": {
      "columns": [
        {
          "name": "max?",
          "ordinal": 0,
          "type_info": "Int4"
        }
      ],
      "nullable": [
        null
      ],
      "parameters": {
        "Left": []
      }
    },
    "query": "SELECT MAX(id) as \"max?\" FROM protocol_versions"
  },
  "6a3af113a71bffa445d4a729e24fbc2be90bfffbdd072c74f9ca58669b7e5f80": {
    "describe": {
      "columns": [
        {
          "name": "id",
          "ordinal": 0,
          "type_info": "Int4"
        }
      ],
      "nullable": [
        false
      ],
      "parameters": {
        "Left": [
          "Bytea",
          "Bytea",
          "Bytea",
          "Bytea"
        ]
      }
    },
    "query": "SELECT id FROM prover_fri_protocol_versions WHERE recursion_circuits_set_vks_hash = $1 AND recursion_leaf_level_vk_hash = $2 AND recursion_node_level_vk_hash = $3 AND recursion_scheduler_level_vk_hash = $4 "
  },
  "6b53e5cb619c9649d28ae33df6a43e6984e2d9320f894f3d04156a2d1235bb60": {
    "describe": {
      "columns": [
        {
          "name": "hash",
          "ordinal": 0,
          "type_info": "Bytea"
        }
      ],
      "nullable": [
        false
      ],
      "parameters": {
        "Left": [
          "Int8",
          "Int8"
        ]
      }
    },
    "query": "SELECT hash FROM miniblocks WHERE number BETWEEN $1 AND $2 ORDER BY number"
  },
  "6c0915ed87e6d0fdf83cb24a51cc277e366bea0ba8821c048092d2a0aadb2771": {
    "describe": {
      "columns": [],
      "nullable": [],
      "parameters": {
        "Left": [
          "Int8",
          "Int8",
          "Bytea",
          "Int4",
          "Int4",
          "Numeric",
          "Int8",
          "Int8",
          "Int8",
          "Bytea",
          "Bytea",
          "Int4",
          "Int8"
        ]
      }
    },
    "query": "INSERT INTO miniblocks ( number, timestamp, hash, l1_tx_count, l2_tx_count, base_fee_per_gas, l1_gas_price, l2_fair_gas_price, gas_per_pubdata_limit, bootloader_code_hash, default_aa_code_hash, protocol_version, virtual_blocks, created_at, updated_at ) VALUES ($1, $2, $3, $4, $5, $6, $7, $8, $9, $10, $11, $12, $13, now(), now())"
  },
  "6d142503d0d8682992a0353bae4a6b25ec82e7cadf0b2bbadcfd23c27f646bae": {
    "describe": {
      "columns": [],
      "nullable": [],
      "parameters": {
        "Left": [
          "TextArray",
          "Text"
        ]
      }
    },
    "query": "INSERT INTO compiler_versions (version, compiler, created_at, updated_at) SELECT u.version, $2, now(), now() FROM UNNEST($1::text[]) AS u(version) ON CONFLICT (version, compiler) DO NOTHING"
  },
  "6ffd22b0590341c38ce3957dccdb5a4edf47fb558bc64e4df08897a0c72dbf23": {
    "describe": {
      "columns": [
        {
          "name": "protocol_version",
          "ordinal": 0,
          "type_info": "Int4"
        }
      ],
      "nullable": [
        true
      ],
      "parameters": {
        "Left": [
          "Int8"
        ]
      }
    },
    "query": "\n                SELECT protocol_version\n                FROM witness_inputs\n                WHERE l1_batch_number = $1\n                "
  },
  "715aba794d60ce2faf937eacd9498b203dbb8e620d6d8850b9071cd72902ffbf": {
    "describe": {
      "columns": [],
      "nullable": [],
      "parameters": {
        "Left": [
          "ByteaArray",
          "ByteaArray",
          "Int8"
        ]
      }
    },
    "query": "INSERT INTO factory_deps (bytecode_hash, bytecode, miniblock_number, created_at, updated_at) SELECT u.bytecode_hash, u.bytecode, $3, now(), now() FROM UNNEST($1::bytea[], $2::bytea[]) AS u(bytecode_hash, bytecode) ON CONFLICT (bytecode_hash) DO NOTHING"
  },
  "741b13b0a4769a30186c650a4a1b24855806a27ccd8d5a50594741842dde44ec": {
    "describe": {
      "columns": [
        {
          "name": "min?",
          "ordinal": 0,
          "type_info": "Int8"
        },
        {
          "name": "max?",
          "ordinal": 1,
          "type_info": "Int8"
        }
      ],
      "nullable": [
        null,
        null
      ],
      "parameters": {
        "Left": [
          "Int8"
        ]
      }
    },
    "query": "SELECT MIN(miniblocks.number) as \"min?\", MAX(miniblocks.number) as \"max?\" FROM miniblocks WHERE l1_batch_number = $1"
  },
  "751c8e5ed1fc211dbb4c7419a316c5f4e49a7f0b4f3a5c74c2abd8daebc457dd": {
    "describe": {
      "columns": [
        {
          "name": "l1_batch_number",
          "ordinal": 0,
          "type_info": "Int8"
        }
      ],
      "nullable": [
        true
      ],
      "parameters": {
        "Left": [
          "Int8"
        ]
      }
    },
    "query": "SELECT l1_batch_number FROM miniblocks WHERE number = $1"
  },
  "769c021b51b9aaafdf27b4019834729047702b17b0684f7271eecd6ffdf96e7c": {
    "describe": {
      "columns": [
        {
          "name": "l1_batch_number",
          "ordinal": 0,
          "type_info": "Int8"
        }
      ],
      "nullable": [
        false
      ],
      "parameters": {
        "Left": []
      }
    },
    "query": "\n                UPDATE scheduler_witness_jobs\n                SET status='queued'\n                WHERE l1_batch_number IN\n                      (SELECT prover_jobs.l1_batch_number\n                       FROM prover_jobs\n                                JOIN scheduler_witness_jobs swj ON prover_jobs.l1_batch_number = swj.l1_batch_number\n                       WHERE swj.status = 'waiting_for_proofs'\n                         AND prover_jobs.status = 'successful'\n                         AND prover_jobs.aggregation_round = 2\n                       GROUP BY prover_jobs.l1_batch_number\n                       HAVING COUNT(*) = 1)\n                RETURNING l1_batch_number;\n            "
  },
  "7717652bb4933f87cbeb7baa2e70e8e0b439663c6b15493bd2e406bed2486b42": {
    "describe": {
      "columns": [
        {
          "name": "max",
          "ordinal": 0,
          "type_info": "Int8"
        }
      ],
      "nullable": [
        null
      ],
      "parameters": {
        "Left": [
          "Numeric"
        ]
      }
    },
    "query": "SELECT max(l1_batches.number) FROM l1_batches JOIN eth_txs ON (l1_batches.eth_commit_tx_id = eth_txs.id) JOIN eth_txs_history AS commit_tx ON (eth_txs.confirmed_eth_tx_history_id = commit_tx.id) WHERE commit_tx.confirmed_at IS NOT NULL AND eth_prove_tx_id IS NOT NULL AND eth_execute_tx_id IS NULL AND EXTRACT(epoch FROM commit_tx.confirmed_at) < $1"
  },
  "77d78689b5c0b631da047f21c89a607213bec507cd9cf2b5cb4ea86e1a084796": {
    "describe": {
      "columns": [],
      "nullable": [],
      "parameters": {
        "Left": [
          "Bytea",
          "Bytea",
          "Bytea",
          "Bytea",
          "Bytea",
          "Bytea",
          "Bytea",
          "Bytea",
          "Bool",
          "Bytea",
          "Int8",
          "Bytea",
          "Bytea",
          "Bytea",
          "Bytea",
          "Int8"
        ]
      }
    },
    "query": "UPDATE l1_batches SET hash = $1, merkle_root_hash = $2, commitment = $3, default_aa_code_hash = $4, compressed_repeated_writes = $5, compressed_initial_writes = $6, l2_l1_compressed_messages = $7, l2_l1_merkle_root = $8, zkporter_is_available = $9, bootloader_code_hash = $10, rollup_last_leaf_index = $11, aux_data_hash = $12, pass_through_data_hash = $13, meta_parameters_hash = $14, compressed_state_diffs = $15, updated_at = now() WHERE number = $16"
  },
  "780b30e56a3ecfb3daa5310168ac6cd9e94bd5f1d871e1eaf36fbfd463a5e7e0": {
    "describe": {
      "columns": [
        {
          "name": "address_and_key?",
          "ordinal": 0,
          "type_info": "ByteaArray"
        }
      ],
      "nullable": [
        null
      ],
      "parameters": {
        "Left": [
          "ByteaArray"
        ]
      }
    },
    "query": "SELECT (SELECT ARRAY[address,key] FROM storage_logs WHERE hashed_key = u.hashed_key ORDER BY miniblock_number, operation_number LIMIT 1) as \"address_and_key?\" FROM UNNEST($1::bytea[]) AS u(hashed_key)"
  },
  "78ba607e97bdf8b7c0b5e3cf87e10dc3b352a8552c2e94532b0f392af7dbe9cd": {
    "describe": {
      "columns": [
        {
          "name": "id",
          "ordinal": 0,
          "type_info": "Int8"
        },
        {
          "name": "contract_address",
          "ordinal": 1,
          "type_info": "Bytea"
        },
        {
          "name": "source_code",
          "ordinal": 2,
          "type_info": "Text"
        },
        {
          "name": "contract_name",
          "ordinal": 3,
          "type_info": "Text"
        },
        {
          "name": "zk_compiler_version",
          "ordinal": 4,
          "type_info": "Text"
        },
        {
          "name": "compiler_version",
          "ordinal": 5,
          "type_info": "Text"
        },
        {
          "name": "optimization_used",
          "ordinal": 6,
          "type_info": "Bool"
        },
        {
          "name": "optimizer_mode",
          "ordinal": 7,
          "type_info": "Text"
        },
        {
          "name": "constructor_arguments",
          "ordinal": 8,
          "type_info": "Bytea"
        },
        {
          "name": "is_system",
          "ordinal": 9,
          "type_info": "Bool"
        }
      ],
      "nullable": [
        false,
        false,
        false,
        false,
        false,
        false,
        false,
        true,
        false,
        false
      ],
      "parameters": {
        "Left": [
          "Interval"
        ]
      }
    },
    "query": "UPDATE contract_verification_requests SET status = 'in_progress', attempts = attempts + 1, updated_at = now(), processing_started_at = now() WHERE id = ( SELECT id FROM contract_verification_requests WHERE status = 'queued' OR (status = 'in_progress' AND processing_started_at < now() - $1::interval) ORDER BY created_at LIMIT 1 FOR UPDATE SKIP LOCKED ) RETURNING id, contract_address, source_code, contract_name, zk_compiler_version, compiler_version, optimization_used, optimizer_mode, constructor_arguments, is_system"
  },
  "79420f7676acb3f17aeb538271cdb4067a342fd554adcf7bd0550b6682b4c82b": {
    "describe": {
      "columns": [
        {
          "name": "tx_hash",
          "ordinal": 0,
          "type_info": "Bytea"
        },
        {
          "name": "call_trace",
          "ordinal": 1,
          "type_info": "Bytea"
        }
      ],
      "nullable": [
        false,
        false
      ],
      "parameters": {
        "Left": [
          "Int8"
        ]
      }
    },
    "query": "SELECT * FROM call_traces WHERE tx_hash IN (SELECT hash FROM transactions WHERE miniblock_number = $1)"
  },
  "7a5aba2130fec60318266c8059d3757cd78eb6099d50486b4996fb4090c99622": {
    "describe": {
      "columns": [],
      "nullable": [],
      "parameters": {
        "Left": [
          "Int8",
          "Bytea",
          "Bytea",
          "Text",
          "Text",
          "Int4",
          "Int4"
        ]
      }
    },
    "query": "\n                    INSERT INTO leaf_aggregation_witness_jobs\n                        (l1_batch_number, basic_circuits, basic_circuits_inputs, basic_circuits_blob_url, basic_circuits_inputs_blob_url, number_of_basic_circuits, protocol_version, status, created_at, updated_at)\n                    VALUES ($1, $2, $3, $4, $5, $6, $7, 'waiting_for_proofs', now(), now())\n                    "
  },
  "7b8043a59029a19a3ba2433a438e8a4fe560aba7eda57b7a63b580de2e19aacb": {
    "describe": {
      "columns": [],
      "nullable": [],
      "parameters": {
        "Left": [
          "Int8",
          "Text",
          "Int4"
        ]
      }
    },
    "query": "INSERT INTO witness_inputs_fri(l1_batch_number, merkle_tree_paths_blob_url, protocol_version, status, created_at, updated_at) VALUES ($1, $2, $3, 'queued', now(), now()) ON CONFLICT (l1_batch_number) DO NOTHING"
  },
  "7c3e55a10c8cf90e60001bca401113fd5335ec6c4b1ffdb6d6ff063d244d23e2": {
    "describe": {
      "columns": [
        {
          "name": "id",
          "ordinal": 0,
          "type_info": "Int8"
        },
        {
          "name": "l1_batch_number",
          "ordinal": 1,
          "type_info": "Int8"
        },
        {
          "name": "circuit_type",
          "ordinal": 2,
          "type_info": "Text"
        },
        {
          "name": "prover_input",
          "ordinal": 3,
          "type_info": "Bytea"
        },
        {
          "name": "status",
          "ordinal": 4,
          "type_info": "Text"
        },
        {
          "name": "error",
          "ordinal": 5,
          "type_info": "Text"
        },
        {
          "name": "processing_started_at",
          "ordinal": 6,
          "type_info": "Timestamp"
        },
        {
          "name": "created_at",
          "ordinal": 7,
          "type_info": "Timestamp"
        },
        {
          "name": "updated_at",
          "ordinal": 8,
          "type_info": "Timestamp"
        },
        {
          "name": "time_taken",
          "ordinal": 9,
          "type_info": "Time"
        },
        {
          "name": "aggregation_round",
          "ordinal": 10,
          "type_info": "Int4"
        },
        {
          "name": "result",
          "ordinal": 11,
          "type_info": "Bytea"
        },
        {
          "name": "sequence_number",
          "ordinal": 12,
          "type_info": "Int4"
        },
        {
          "name": "attempts",
          "ordinal": 13,
          "type_info": "Int4"
        },
        {
          "name": "circuit_input_blob_url",
          "ordinal": 14,
          "type_info": "Text"
        },
        {
          "name": "proccesed_by",
          "ordinal": 15,
          "type_info": "Text"
        },
        {
          "name": "is_blob_cleaned",
          "ordinal": 16,
          "type_info": "Bool"
        },
        {
          "name": "protocol_version",
          "ordinal": 17,
          "type_info": "Int4"
        }
      ],
      "nullable": [
        false,
        false,
        false,
        false,
        false,
        true,
        true,
        false,
        false,
        false,
        false,
        true,
        false,
        false,
        true,
        true,
        false,
        true
      ],
      "parameters": {
        "Left": [
          "TextArray",
          "Int4Array"
        ]
      }
    },
    "query": "\n                UPDATE prover_jobs\n                SET status = 'in_progress', attempts = attempts + 1,\n                    updated_at = now(), processing_started_at = now()\n                WHERE id = (\n                        SELECT id\n                        FROM prover_jobs\n                        WHERE circuit_type = ANY($1)\n                        AND status = 'queued'\n                        AND protocol_version = ANY($2)\n                        ORDER BY aggregation_round DESC, l1_batch_number ASC, id ASC\n                        LIMIT 1\n                        FOR UPDATE\n                        SKIP LOCKED\n                    )\n                RETURNING prover_jobs.*\n                "
  },
  "7ca78be8b18638857111cdbc6117ed2c204e3eb22682d5e4553ac4f47efab6e2": {
    "describe": {
      "columns": [
        {
          "name": "hash",
          "ordinal": 0,
          "type_info": "Bytea"
        }
      ],
      "nullable": [
        false
      ],
      "parameters": {
        "Left": [
          "Int8"
        ]
      }
    },
    "query": "UPDATE transactions\n                    SET l1_batch_number = NULL, miniblock_number = NULL, error = NULL, index_in_block = NULL, execution_info = '{}'\n                    WHERE miniblock_number > $1\n                    RETURNING hash\n                    "
  },
  "7cf855c4869db43b765b92762402596f6b97b3717735b6d87a16a5776f2eca71": {
    "describe": {
      "columns": [],
      "nullable": [],
      "parameters": {
        "Left": [
          "Bytea",
          "Numeric",
          "Timestamp"
        ]
      }
    },
    "query": "UPDATE tokens SET usd_price = $2, usd_price_updated_at = $3, updated_at = now() WHERE l1_address = $1"
  },
  "7d4210089c5abb84befec962fc769b396ff7ad7da212d079bd4460f9ea4d60dc": {
    "describe": {
      "columns": [
        {
          "name": "l1_batch_number?",
          "ordinal": 0,
          "type_info": "Int8"
        }
      ],
      "nullable": [
        null
      ],
      "parameters": {
        "Left": []
      }
    },
    "query": "\n                SELECT MIN(l1_batch_number) as \"l1_batch_number?\" FROM (\n                    SELECT MIN(l1_batch_number) as \"l1_batch_number\"\n                    FROM prover_jobs\n                    WHERE status = 'successful' OR aggregation_round < 3\n                    GROUP BY l1_batch_number\n                    HAVING MAX(aggregation_round) < 3\n                ) as inn\n                "
  },
  "7df997e5a203e8df350b1346863fddf26d32123159213c02e8794c39240e48dc": {
    "describe": {
      "columns": [],
      "nullable": [],
      "parameters": {
        "Left": [
          "Int8"
        ]
      }
    },
    "query": "UPDATE miniblocks SET l1_batch_number = $1 WHERE l1_batch_number IS NULL"
  },
  "8045a697a6a1070857b6fdc656f60ee6bab4b3a875ab98099beee227c199f818": {
    "describe": {
      "columns": [
        {
          "name": "miniblock_number",
          "ordinal": 0,
          "type_info": "Int8"
        },
        {
          "name": "log_index_in_miniblock",
          "ordinal": 1,
          "type_info": "Int4"
        },
        {
          "name": "log_index_in_tx",
          "ordinal": 2,
          "type_info": "Int4"
        },
        {
          "name": "tx_hash",
          "ordinal": 3,
          "type_info": "Bytea"
        },
        {
          "name": "block_hash",
          "ordinal": 4,
          "type_info": "Bytea"
        },
        {
          "name": "l1_batch_number?",
          "ordinal": 5,
          "type_info": "Int8"
        },
        {
          "name": "shard_id",
          "ordinal": 6,
          "type_info": "Int4"
        },
        {
          "name": "is_service",
          "ordinal": 7,
          "type_info": "Bool"
        },
        {
          "name": "tx_index_in_miniblock",
          "ordinal": 8,
          "type_info": "Int4"
        },
        {
          "name": "tx_index_in_l1_batch",
          "ordinal": 9,
          "type_info": "Int4"
        },
        {
          "name": "sender",
          "ordinal": 10,
          "type_info": "Bytea"
        },
        {
          "name": "key",
          "ordinal": 11,
          "type_info": "Bytea"
        },
        {
          "name": "value",
          "ordinal": 12,
          "type_info": "Bytea"
        }
      ],
      "nullable": [
        false,
        false,
        false,
        false,
        null,
        null,
        false,
        false,
        false,
        false,
        false,
        false,
        false
      ],
      "parameters": {
        "Left": [
          "Bytea"
        ]
      }
    },
    "query": "SELECT miniblock_number, log_index_in_miniblock, log_index_in_tx, tx_hash, Null::bytea as \"block_hash\", Null::bigint as \"l1_batch_number?\", shard_id, is_service, tx_index_in_miniblock, tx_index_in_l1_batch, sender, key, value FROM l2_to_l1_logs WHERE tx_hash = $1 ORDER BY log_index_in_tx ASC"
  },
  "832105952074e4ff35252d8e7973faa1b24455abc89820307db5e49a834c0718": {
    "describe": {
      "columns": [
        {
          "name": "number",
          "ordinal": 0,
          "type_info": "Int8"
        },
        {
          "name": "l1_tx_count",
          "ordinal": 1,
          "type_info": "Int4"
        },
        {
          "name": "l2_tx_count",
          "ordinal": 2,
          "type_info": "Int4"
        },
        {
          "name": "timestamp",
          "ordinal": 3,
          "type_info": "Int8"
        },
        {
          "name": "is_finished",
          "ordinal": 4,
          "type_info": "Bool"
        },
        {
          "name": "fee_account_address",
          "ordinal": 5,
          "type_info": "Bytea"
        },
        {
          "name": "l2_to_l1_logs",
          "ordinal": 6,
          "type_info": "ByteaArray"
        },
        {
          "name": "l2_to_l1_messages",
          "ordinal": 7,
          "type_info": "ByteaArray"
        },
        {
          "name": "bloom",
          "ordinal": 8,
          "type_info": "Bytea"
        },
        {
          "name": "priority_ops_onchain_data",
          "ordinal": 9,
          "type_info": "ByteaArray"
        },
        {
          "name": "used_contract_hashes",
          "ordinal": 10,
          "type_info": "Jsonb"
        },
        {
          "name": "base_fee_per_gas",
          "ordinal": 11,
          "type_info": "Numeric"
        },
        {
          "name": "l1_gas_price",
          "ordinal": 12,
          "type_info": "Int8"
        },
        {
          "name": "l2_fair_gas_price",
          "ordinal": 13,
          "type_info": "Int8"
        },
        {
          "name": "bootloader_code_hash",
          "ordinal": 14,
          "type_info": "Bytea"
        },
        {
          "name": "default_aa_code_hash",
          "ordinal": 15,
          "type_info": "Bytea"
        },
        {
          "name": "protocol_version",
          "ordinal": 16,
          "type_info": "Int4"
        },
        {
          "name": "system_logs",
          "ordinal": 17,
          "type_info": "ByteaArray"
        },
        {
          "name": "compressed_state_diffs",
          "ordinal": 18,
          "type_info": "Bytea"
        }
      ],
      "nullable": [
        false,
        false,
        false,
        false,
        false,
        false,
        false,
        false,
        false,
        false,
        false,
        false,
        false,
        false,
        true,
        true,
        true,
        false,
        true
      ],
      "parameters": {
        "Left": [
          "Int4"
        ]
      }
    },
    "query": "SELECT number, l1_tx_count, l2_tx_count, timestamp, is_finished, fee_account_address, l2_to_l1_logs, l2_to_l1_messages, bloom, priority_ops_onchain_data, used_contract_hashes, base_fee_per_gas, l1_gas_price, l2_fair_gas_price, bootloader_code_hash, default_aa_code_hash, protocol_version, system_logs, compressed_state_diffs FROM l1_batches WHERE eth_commit_tx_id = $1 OR eth_prove_tx_id = $1 OR eth_execute_tx_id = $1"
  },
  "84703029e09ab1362aa4b4177b38be594d2daf17e69508cae869647028055efb": {
    "describe": {
      "columns": [
        {
          "name": "l1_batch_number",
          "ordinal": 0,
          "type_info": "Int8"
        },
        {
          "name": "status",
          "ordinal": 1,
          "type_info": "Text"
        }
      ],
      "nullable": [
        false,
        false
      ],
      "parameters": {
        "Left": [
          "Text",
          "Text"
        ]
      }
    },
    "query": "SELECT l1_batch_number, status FROM proof_compression_jobs_fri\n            WHERE l1_batch_number = ( SELECT MIN(l1_batch_number) FROM proof_compression_jobs_fri WHERE status = $1 OR status = $2\n            )"
  },
  "848d82292a4960154449b425e0b10e250a4ced4c27fb324657589859a512d3a4": {
    "describe": {
      "columns": [
        {
          "name": "tx_hash",
          "ordinal": 0,
          "type_info": "Text"
        }
      ],
      "nullable": [
        false
      ],
      "parameters": {
        "Left": [
          "Int4"
        ]
      }
    },
    "query": "SELECT tx_hash FROM eth_txs_history WHERE eth_tx_id = $1 AND confirmed_at IS NOT NULL"
  },
  "85ac7fb2c4175d662c8f466e722d28b0eadcd2f252a788e366dbd05eac547b93": {
    "describe": {
      "columns": [
        {
          "name": "number",
          "ordinal": 0,
          "type_info": "Int8"
        },
        {
          "name": "timestamp",
          "ordinal": 1,
          "type_info": "Int8"
        },
        {
          "name": "is_finished",
          "ordinal": 2,
          "type_info": "Bool"
        },
        {
          "name": "l1_tx_count",
          "ordinal": 3,
          "type_info": "Int4"
        },
        {
          "name": "l2_tx_count",
          "ordinal": 4,
          "type_info": "Int4"
        },
        {
          "name": "fee_account_address",
          "ordinal": 5,
          "type_info": "Bytea"
        },
        {
          "name": "bloom",
          "ordinal": 6,
          "type_info": "Bytea"
        },
        {
          "name": "priority_ops_onchain_data",
          "ordinal": 7,
          "type_info": "ByteaArray"
        },
        {
          "name": "hash",
          "ordinal": 8,
          "type_info": "Bytea"
        },
        {
          "name": "parent_hash",
          "ordinal": 9,
          "type_info": "Bytea"
        },
        {
          "name": "commitment",
          "ordinal": 10,
          "type_info": "Bytea"
        },
        {
          "name": "compressed_write_logs",
          "ordinal": 11,
          "type_info": "Bytea"
        },
        {
          "name": "compressed_contracts",
          "ordinal": 12,
          "type_info": "Bytea"
        },
        {
          "name": "eth_prove_tx_id",
          "ordinal": 13,
          "type_info": "Int4"
        },
        {
          "name": "eth_commit_tx_id",
          "ordinal": 14,
          "type_info": "Int4"
        },
        {
          "name": "eth_execute_tx_id",
          "ordinal": 15,
          "type_info": "Int4"
        },
        {
          "name": "merkle_root_hash",
          "ordinal": 16,
          "type_info": "Bytea"
        },
        {
          "name": "l2_to_l1_logs",
          "ordinal": 17,
          "type_info": "ByteaArray"
        },
        {
          "name": "l2_to_l1_messages",
          "ordinal": 18,
          "type_info": "ByteaArray"
        },
        {
          "name": "used_contract_hashes",
          "ordinal": 19,
          "type_info": "Jsonb"
        },
        {
          "name": "compressed_initial_writes",
          "ordinal": 20,
          "type_info": "Bytea"
        },
        {
          "name": "compressed_repeated_writes",
          "ordinal": 21,
          "type_info": "Bytea"
        },
        {
          "name": "l2_l1_compressed_messages",
          "ordinal": 22,
          "type_info": "Bytea"
        },
        {
          "name": "l2_l1_merkle_root",
          "ordinal": 23,
          "type_info": "Bytea"
        },
        {
          "name": "l1_gas_price",
          "ordinal": 24,
          "type_info": "Int8"
        },
        {
          "name": "l2_fair_gas_price",
          "ordinal": 25,
          "type_info": "Int8"
        },
        {
          "name": "rollup_last_leaf_index",
          "ordinal": 26,
          "type_info": "Int8"
        },
        {
          "name": "zkporter_is_available",
          "ordinal": 27,
          "type_info": "Bool"
        },
        {
          "name": "bootloader_code_hash",
          "ordinal": 28,
          "type_info": "Bytea"
        },
        {
          "name": "default_aa_code_hash",
          "ordinal": 29,
          "type_info": "Bytea"
        },
        {
          "name": "base_fee_per_gas",
          "ordinal": 30,
          "type_info": "Numeric"
        },
        {
          "name": "aux_data_hash",
          "ordinal": 31,
          "type_info": "Bytea"
        },
        {
          "name": "pass_through_data_hash",
          "ordinal": 32,
          "type_info": "Bytea"
        },
        {
          "name": "meta_parameters_hash",
          "ordinal": 33,
          "type_info": "Bytea"
        },
        {
          "name": "protocol_version",
          "ordinal": 34,
          "type_info": "Int4"
        },
        {
          "name": "compressed_state_diffs",
          "ordinal": 35,
          "type_info": "Bytea"
        },
        {
          "name": "system_logs",
          "ordinal": 36,
          "type_info": "ByteaArray"
        },
        {
          "name": "events_queue_commitment",
          "ordinal": 37,
          "type_info": "Bytea"
        },
        {
          "name": "bootloader_initial_content_commitment",
          "ordinal": 38,
          "type_info": "Bytea"
        }
      ],
      "nullable": [
        false,
        false,
        false,
        false,
        false,
        false,
        false,
        false,
        true,
        true,
        true,
        true,
        true,
        true,
        true,
        true,
        true,
        false,
        false,
        false,
        true,
        true,
        true,
        true,
        false,
        false,
        true,
        true,
        true,
        true,
        false,
        true,
        true,
        true,
        true,
        true,
        false,
        true,
        true
      ],
      "parameters": {
        "Left": []
      }
    },
    "query": "SELECT number, timestamp, is_finished, l1_tx_count, l2_tx_count, fee_account_address, bloom, priority_ops_onchain_data, hash, parent_hash, commitment, compressed_write_logs, compressed_contracts, eth_prove_tx_id, eth_commit_tx_id, eth_execute_tx_id, merkle_root_hash, l2_to_l1_logs, l2_to_l1_messages, used_contract_hashes, compressed_initial_writes, compressed_repeated_writes, l2_l1_compressed_messages, l2_l1_merkle_root, l1_gas_price, l2_fair_gas_price, rollup_last_leaf_index, zkporter_is_available, bootloader_code_hash, default_aa_code_hash, base_fee_per_gas, aux_data_hash, pass_through_data_hash, meta_parameters_hash, protocol_version, compressed_state_diffs, system_logs, events_queue_commitment, bootloader_initial_content_commitment\n            FROM l1_batches LEFT JOIN commitments ON commitments.l1_batch_number = l1_batches.number WHERE number = 0 OR eth_commit_tx_id IS NOT NULL AND commitment IS NOT NULL ORDER BY number DESC LIMIT 1"
  },
  "85c52cb09c73499507144e3a684c3230c2c71eb4f8ddef43e67fbd33de2747c8": {
    "describe": {
      "columns": [
        {
          "name": "timestamp",
          "ordinal": 0,
          "type_info": "Int8"
        },
        {
          "name": "hash",
          "ordinal": 1,
          "type_info": "Bytea"
        }
      ],
      "nullable": [
        false,
        true
      ],
      "parameters": {
        "Left": [
          "Int8"
        ]
      }
    },
    "query": "SELECT timestamp, hash FROM l1_batches WHERE number = $1"
  },
  "87e1ae393bf250f834704c940482884c9ed729a24f41d1ec07319fa0cbcc21a7": {
    "describe": {
      "columns": [],
      "nullable": [],
      "parameters": {
        "Left": [
          "Int8"
        ]
      }
    },
    "query": "DELETE FROM l1_batches WHERE number > $1"
  },
  "8996a1794585dfe0f9c16a11e113831a63d5d944bc8061d7caa25ea33f12b19d": {
    "describe": {
      "columns": [
        {
          "name": "is_priority",
          "ordinal": 0,
          "type_info": "Bool"
        },
        {
          "name": "initiator_address",
          "ordinal": 1,
          "type_info": "Bytea"
        },
        {
          "name": "gas_limit",
          "ordinal": 2,
          "type_info": "Numeric"
        },
        {
          "name": "gas_per_pubdata_limit",
          "ordinal": 3,
          "type_info": "Numeric"
        },
        {
          "name": "received_at",
          "ordinal": 4,
          "type_info": "Timestamp"
        },
        {
          "name": "miniblock_number",
          "ordinal": 5,
          "type_info": "Int8"
        },
        {
          "name": "error",
          "ordinal": 6,
          "type_info": "Varchar"
        },
        {
          "name": "effective_gas_price",
          "ordinal": 7,
          "type_info": "Numeric"
        },
        {
          "name": "refunded_gas",
          "ordinal": 8,
          "type_info": "Int8"
        },
        {
          "name": "eth_commit_tx_hash?",
          "ordinal": 9,
          "type_info": "Text"
        },
        {
          "name": "eth_prove_tx_hash?",
          "ordinal": 10,
          "type_info": "Text"
        },
        {
          "name": "eth_execute_tx_hash?",
          "ordinal": 11,
          "type_info": "Text"
        }
      ],
      "nullable": [
        false,
        false,
        true,
        true,
        false,
        true,
        true,
        true,
        false,
        false,
        false,
        false
      ],
      "parameters": {
        "Left": [
          "Bytea"
        ]
      }
    },
    "query": "\n                    SELECT transactions.is_priority,\n                        transactions.initiator_address,\n                        transactions.gas_limit,\n                        transactions.gas_per_pubdata_limit,\n                        transactions.received_at,\n                        transactions.miniblock_number,\n                        transactions.error,\n                        transactions.effective_gas_price,\n                        transactions.refunded_gas,\n                        commit_tx.tx_hash as \"eth_commit_tx_hash?\",\n                        prove_tx.tx_hash as \"eth_prove_tx_hash?\",\n                        execute_tx.tx_hash as \"eth_execute_tx_hash?\"\n                    FROM transactions\n                    LEFT JOIN miniblocks ON miniblocks.number = transactions.miniblock_number\n                    LEFT JOIN l1_batches ON l1_batches.number = miniblocks.l1_batch_number\n                    LEFT JOIN eth_txs_history as commit_tx ON (l1_batches.eth_commit_tx_id = commit_tx.eth_tx_id AND commit_tx.confirmed_at IS NOT NULL)\n                    LEFT JOIN eth_txs_history as prove_tx ON (l1_batches.eth_prove_tx_id = prove_tx.eth_tx_id AND prove_tx.confirmed_at IS NOT NULL)\n                    LEFT JOIN eth_txs_history as execute_tx ON (l1_batches.eth_execute_tx_id = execute_tx.eth_tx_id AND execute_tx.confirmed_at IS NOT NULL)\n                    WHERE transactions.hash = $1\n                "
  },
  "89b124c78f4f6e86790af8ec391a2c486ce01b33cfb4492a443187b1731cae1e": {
    "describe": {
      "columns": [],
      "nullable": [],
      "parameters": {
        "Left": [
          "Int4",
          "Int8",
          "Int8"
        ]
      }
    },
    "query": "UPDATE l1_batches SET eth_prove_tx_id = $1, updated_at = now() WHERE number BETWEEN $2 AND $3"
  },
  "8a05b6c052ace9b5a383b301f3f441536d90a96bbb791f4711304b22e02193df": {
    "describe": {
      "columns": [],
      "nullable": [],
      "parameters": {
        "Left": [
          "Time",
          "Int8"
        ]
      }
    },
    "query": "\n                UPDATE leaf_aggregation_witness_jobs_fri\n                SET status = 'successful', updated_at = now(), time_taken = $1\n                WHERE id = $2\n               "
  },
  "8cd540b6063f4a0c1bf4ccb3d111a0ecc341ca8b46b83544c515aa4d809ab9f1": {
    "describe": {
      "columns": [
        {
          "name": "number",
          "ordinal": 0,
          "type_info": "Int8"
        },
        {
          "name": "l1_batch_number!",
          "ordinal": 1,
          "type_info": "Int8"
        },
        {
          "name": "timestamp",
          "ordinal": 2,
          "type_info": "Int8"
        },
        {
          "name": "l1_tx_count",
          "ordinal": 3,
          "type_info": "Int4"
        },
        {
          "name": "l2_tx_count",
          "ordinal": 4,
          "type_info": "Int4"
        },
        {
          "name": "root_hash?",
          "ordinal": 5,
          "type_info": "Bytea"
        },
        {
          "name": "commit_tx_hash?",
          "ordinal": 6,
          "type_info": "Text"
        },
        {
          "name": "committed_at?",
          "ordinal": 7,
          "type_info": "Timestamp"
        },
        {
          "name": "prove_tx_hash?",
          "ordinal": 8,
          "type_info": "Text"
        },
        {
          "name": "proven_at?",
          "ordinal": 9,
          "type_info": "Timestamp"
        },
        {
          "name": "execute_tx_hash?",
          "ordinal": 10,
          "type_info": "Text"
        },
        {
          "name": "executed_at?",
          "ordinal": 11,
          "type_info": "Timestamp"
        },
        {
          "name": "l1_gas_price",
          "ordinal": 12,
          "type_info": "Int8"
        },
        {
          "name": "l2_fair_gas_price",
          "ordinal": 13,
          "type_info": "Int8"
        },
        {
          "name": "bootloader_code_hash",
          "ordinal": 14,
          "type_info": "Bytea"
        },
        {
          "name": "default_aa_code_hash",
          "ordinal": 15,
          "type_info": "Bytea"
        },
        {
          "name": "protocol_version",
          "ordinal": 16,
          "type_info": "Int4"
        },
        {
          "name": "fee_account_address?",
          "ordinal": 17,
          "type_info": "Bytea"
        }
      ],
      "nullable": [
        false,
        null,
        false,
        false,
        false,
        false,
        false,
        true,
        false,
        true,
        false,
        true,
        false,
        false,
        true,
        true,
        true,
        false
      ],
      "parameters": {
        "Left": [
          "Int8"
        ]
      }
    },
    "query": "\n                    SELECT miniblocks.number,\n                        COALESCE(miniblocks.l1_batch_number, (SELECT (max(number) + 1) FROM l1_batches)) as \"l1_batch_number!\",\n                        miniblocks.timestamp,\n                        miniblocks.l1_tx_count,\n                        miniblocks.l2_tx_count,\n                        miniblocks.hash as \"root_hash?\",\n                        commit_tx.tx_hash as \"commit_tx_hash?\",\n                        commit_tx.confirmed_at as \"committed_at?\",\n                        prove_tx.tx_hash as \"prove_tx_hash?\",\n                        prove_tx.confirmed_at as \"proven_at?\",\n                        execute_tx.tx_hash as \"execute_tx_hash?\",\n                        execute_tx.confirmed_at as \"executed_at?\",\n                        miniblocks.l1_gas_price,\n                        miniblocks.l2_fair_gas_price,\n                        miniblocks.bootloader_code_hash,\n                        miniblocks.default_aa_code_hash,\n                        miniblocks.protocol_version,\n                        l1_batches.fee_account_address as \"fee_account_address?\"\n                    FROM miniblocks\n                    LEFT JOIN l1_batches ON miniblocks.l1_batch_number = l1_batches.number\n                    LEFT JOIN eth_txs_history as commit_tx ON (l1_batches.eth_commit_tx_id = commit_tx.eth_tx_id AND commit_tx.confirmed_at IS NOT NULL)\n                    LEFT JOIN eth_txs_history as prove_tx ON (l1_batches.eth_prove_tx_id = prove_tx.eth_tx_id AND prove_tx.confirmed_at IS NOT NULL)\n                    LEFT JOIN eth_txs_history as execute_tx ON (l1_batches.eth_execute_tx_id = execute_tx.eth_tx_id AND execute_tx.confirmed_at IS NOT NULL)\n                    WHERE miniblocks.number = $1\n                "
  },
  "8d3c9575e3cea3956ba84edc982fcf6e0f7667350e6c2cd6801db8400eabaf9b": {
    "describe": {
      "columns": [
        {
          "name": "hashed_key",
          "ordinal": 0,
          "type_info": "Bytea"
        }
      ],
      "nullable": [
        false
      ],
      "parameters": {
        "Left": [
          "Int8"
        ]
      }
    },
    "query": "SELECT DISTINCT ON (hashed_key) hashed_key FROM (SELECT * FROM storage_logs WHERE miniblock_number > $1) inn"
  },
  "8dcbaaa6186da52ca8b440b6428826288dc668af5a6fc99ef3078c8bcb38c419": {
    "describe": {
      "columns": [
        {
          "name": "l1_batch_number",
          "ordinal": 0,
          "type_info": "Int8"
        },
        {
          "name": "circuit_id",
          "ordinal": 1,
          "type_info": "Int2"
        },
        {
          "name": "depth",
          "ordinal": 2,
          "type_info": "Int4"
        }
      ],
      "nullable": [
        false,
        false,
        false
      ],
      "parameters": {
        "Left": []
      }
    },
    "query": "\n                UPDATE node_aggregation_witness_jobs_fri\n                SET status='queued'\n                WHERE (l1_batch_number, circuit_id, depth) IN\n                      (SELECT prover_jobs_fri.l1_batch_number, prover_jobs_fri.circuit_id, prover_jobs_fri.depth\n                       FROM prover_jobs_fri\n                                JOIN node_aggregation_witness_jobs_fri nawj ON\n                                prover_jobs_fri.l1_batch_number = nawj.l1_batch_number\n                                AND prover_jobs_fri.circuit_id = nawj.circuit_id\n                                AND prover_jobs_fri.depth = nawj.depth\n                       WHERE nawj.status = 'waiting_for_proofs'\n                         AND prover_jobs_fri.status = 'successful'\n                         AND prover_jobs_fri.aggregation_round = 2\n                       GROUP BY prover_jobs_fri.l1_batch_number, prover_jobs_fri.circuit_id, prover_jobs_fri.depth, nawj.number_of_dependent_jobs\n                       HAVING COUNT(*) = nawj.number_of_dependent_jobs)\n                RETURNING l1_batch_number, circuit_id, depth;\n            "
  },
  "8f75c5aa615080fc02b60baccae9c49a81e282a54864ea3eb874ebe10a23eafe": {
    "describe": {
      "columns": [],
      "nullable": [],
      "parameters": {
        "Left": [
          "Int8"
        ]
      }
    },
    "query": "UPDATE prover_jobs_fri SET status = 'sent_to_server', updated_at = now() WHERE l1_batch_number = $1"
  },
  "8fa1a390d7b11b60b3352fafc0a8a7fa15bc761b1bb902f5105fd66b2e3087f2": {
    "describe": {
      "columns": [],
      "nullable": [],
      "parameters": {
        "Left": [
          "Int8"
        ]
      }
    },
    "query": "\n                    INSERT INTO scheduler_dependency_tracker_fri\n                        (l1_batch_number, status, created_at, updated_at)\n                    VALUES ($1, 'waiting_for_proofs', now(), now())\n                    ON CONFLICT(l1_batch_number)\n                    DO UPDATE SET updated_at=now()\n                    "
  },
  "8fda20e48c41a9c1e58c8c607222a65e1409f63eba91ac99b2736ca5ebbb5ec6": {
    "describe": {
      "columns": [],
      "nullable": [],
      "parameters": {
        "Left": [
          "Bytea",
          "Bytea",
          "Numeric",
          "Numeric",
          "Numeric",
          "Jsonb",
          "Int4",
          "Bytea",
          "Int4",
          "Numeric",
          "Bytea",
          "Bytea",
          "Int4",
          "Numeric",
          "Bytea",
          "Timestamp"
        ]
      }
    },
    "query": "\n                INSERT INTO transactions\n                (\n                    hash,\n                    is_priority,\n                    initiator_address,\n\n                    gas_limit,\n                    max_fee_per_gas,\n                    gas_per_pubdata_limit,\n\n                    data,\n                    upgrade_id,\n                    contract_address,\n                    l1_block_number,\n                    value,\n\n                    paymaster,\n                    paymaster_input,\n                    tx_format,\n\n                    l1_tx_mint,\n                    l1_tx_refund_recipient,\n\n                    received_at,\n                    created_at,\n                    updated_at\n                )\n                VALUES\n                    (\n                        $1, TRUE, $2, $3, $4, $5, $6, $7, $8, $9, $10, $11, $12,\n                        $13, $14, $15, $16, now(), now()\n                    )\n                ON CONFLICT (hash) DO NOTHING\n                "
  },
  "8fe01036cac5181aabfdc06095da291c4de6b1e0f82f846c37509bb550ef544e": {
    "describe": {
      "columns": [
        {
          "name": "l1_address",
          "ordinal": 0,
          "type_info": "Bytea"
        }
      ],
      "nullable": [
        false
      ],
      "parameters": {
        "Left": []
      }
    },
    "query": "SELECT l1_address FROM tokens WHERE well_known = false"
  },
  "8ff84e800faad1a10eedf537195d37a74a68d8020f286444824d6ccac6727003": {
    "describe": {
      "columns": [
        {
          "name": "number",
          "ordinal": 0,
          "type_info": "Int8"
        },
        {
          "name": "timestamp",
          "ordinal": 1,
          "type_info": "Int8"
        },
        {
          "name": "is_finished",
          "ordinal": 2,
          "type_info": "Bool"
        },
        {
          "name": "l1_tx_count",
          "ordinal": 3,
          "type_info": "Int4"
        },
        {
          "name": "l2_tx_count",
          "ordinal": 4,
          "type_info": "Int4"
        },
        {
          "name": "fee_account_address",
          "ordinal": 5,
          "type_info": "Bytea"
        },
        {
          "name": "bloom",
          "ordinal": 6,
          "type_info": "Bytea"
        },
        {
          "name": "priority_ops_onchain_data",
          "ordinal": 7,
          "type_info": "ByteaArray"
        },
        {
          "name": "hash",
          "ordinal": 8,
          "type_info": "Bytea"
        },
        {
          "name": "parent_hash",
          "ordinal": 9,
          "type_info": "Bytea"
        },
        {
          "name": "commitment",
          "ordinal": 10,
          "type_info": "Bytea"
        },
        {
          "name": "compressed_write_logs",
          "ordinal": 11,
          "type_info": "Bytea"
        },
        {
          "name": "compressed_contracts",
          "ordinal": 12,
          "type_info": "Bytea"
        },
        {
          "name": "eth_prove_tx_id",
          "ordinal": 13,
          "type_info": "Int4"
        },
        {
          "name": "eth_commit_tx_id",
          "ordinal": 14,
          "type_info": "Int4"
        },
        {
          "name": "eth_execute_tx_id",
          "ordinal": 15,
          "type_info": "Int4"
        },
        {
          "name": "merkle_root_hash",
          "ordinal": 16,
          "type_info": "Bytea"
        },
        {
          "name": "l2_to_l1_logs",
          "ordinal": 17,
          "type_info": "ByteaArray"
        },
        {
          "name": "l2_to_l1_messages",
          "ordinal": 18,
          "type_info": "ByteaArray"
        },
        {
          "name": "used_contract_hashes",
          "ordinal": 19,
          "type_info": "Jsonb"
        },
        {
          "name": "compressed_initial_writes",
          "ordinal": 20,
          "type_info": "Bytea"
        },
        {
          "name": "compressed_repeated_writes",
          "ordinal": 21,
          "type_info": "Bytea"
        },
        {
          "name": "l2_l1_compressed_messages",
          "ordinal": 22,
          "type_info": "Bytea"
        },
        {
          "name": "l2_l1_merkle_root",
          "ordinal": 23,
          "type_info": "Bytea"
        },
        {
          "name": "l1_gas_price",
          "ordinal": 24,
          "type_info": "Int8"
        },
        {
          "name": "l2_fair_gas_price",
          "ordinal": 25,
          "type_info": "Int8"
        },
        {
          "name": "rollup_last_leaf_index",
          "ordinal": 26,
          "type_info": "Int8"
        },
        {
          "name": "zkporter_is_available",
          "ordinal": 27,
          "type_info": "Bool"
        },
        {
          "name": "bootloader_code_hash",
          "ordinal": 28,
          "type_info": "Bytea"
        },
        {
          "name": "default_aa_code_hash",
          "ordinal": 29,
          "type_info": "Bytea"
        },
        {
          "name": "base_fee_per_gas",
          "ordinal": 30,
          "type_info": "Numeric"
        },
        {
          "name": "aux_data_hash",
          "ordinal": 31,
          "type_info": "Bytea"
        },
        {
          "name": "pass_through_data_hash",
          "ordinal": 32,
          "type_info": "Bytea"
        },
        {
          "name": "meta_parameters_hash",
          "ordinal": 33,
          "type_info": "Bytea"
        },
        {
          "name": "protocol_version",
          "ordinal": 34,
          "type_info": "Int4"
        },
        {
          "name": "compressed_state_diffs",
          "ordinal": 35,
          "type_info": "Bytea"
        },
        {
          "name": "system_logs",
          "ordinal": 36,
          "type_info": "ByteaArray"
        },
        {
          "name": "events_queue_commitment",
          "ordinal": 37,
          "type_info": "Bytea"
        },
        {
          "name": "bootloader_initial_content_commitment",
          "ordinal": 38,
          "type_info": "Bytea"
        }
      ],
      "nullable": [
        false,
        false,
        false,
        false,
        false,
        false,
        false,
        false,
        true,
        true,
        true,
        true,
        true,
        true,
        true,
        true,
        true,
        false,
        false,
        false,
        true,
        true,
        true,
        true,
        false,
        false,
        true,
        true,
        true,
        true,
        false,
        true,
        true,
        true,
        true,
        true,
        false,
        true,
        true
      ],
      "parameters": {
        "Left": [
          "Int8"
        ]
      }
    },
    "query": "SELECT number, timestamp, is_finished, l1_tx_count, l2_tx_count, fee_account_address, bloom, priority_ops_onchain_data, hash, parent_hash, commitment, compressed_write_logs, compressed_contracts, eth_prove_tx_id, eth_commit_tx_id, eth_execute_tx_id, merkle_root_hash, l2_to_l1_logs, l2_to_l1_messages, used_contract_hashes, compressed_initial_writes, compressed_repeated_writes, l2_l1_compressed_messages, l2_l1_merkle_root, l1_gas_price, l2_fair_gas_price, rollup_last_leaf_index, zkporter_is_available, bootloader_code_hash, default_aa_code_hash, base_fee_per_gas, aux_data_hash, pass_through_data_hash, meta_parameters_hash, protocol_version, compressed_state_diffs, system_logs, events_queue_commitment, bootloader_initial_content_commitment FROM l1_batches LEFT JOIN commitments ON commitments.l1_batch_number = l1_batches.number WHERE eth_prove_tx_id IS NOT NULL AND eth_execute_tx_id IS NULL ORDER BY number LIMIT $1"
  },
<<<<<<< HEAD
=======
  "8ff9d76b4791af1177231661847b6c8879ad625fd11c15de51a16c81d8712129": {
    "describe": {
      "columns": [],
      "nullable": [],
      "parameters": {
        "Left": [
          "Int8",
          "Bytea",
          "Text",
          "Int4"
        ]
      }
    },
    "query": "INSERT INTO witness_inputs(l1_batch_number, merkle_tree_paths, merkel_tree_paths_blob_url, status, protocol_version, created_at, updated_at) VALUES ($1, $2, $3, 'waiting_for_artifacts', $4, now(), now()) ON CONFLICT (l1_batch_number) DO NOTHING"
  },
  "9008367aad7877f269b765c4d0772d0f60689fcde6987c620fe5749a259a8db7": {
    "describe": {
      "columns": [
        {
          "name": "id",
          "ordinal": 0,
          "type_info": "Int4"
        }
      ],
      "nullable": [
        false
      ],
      "parameters": {
        "Left": [
          "Int4",
          "Int8",
          "Int8",
          "Text",
          "Bytea"
        ]
      }
    },
    "query": "INSERT INTO eth_txs_history\n                (eth_tx_id, base_fee_per_gas, priority_fee_per_gas, tx_hash, signed_raw_tx, created_at, updated_at)\n                VALUES ($1, $2, $3, $4, $5, now(), now())\n                ON CONFLICT (tx_hash) DO NOTHING\n                RETURNING id"
  },
>>>>>>> f225b723
  "9051cc1a715e152afdd0c19739c76666b1a9b134e17601ef9fdf3dec5d2fc561": {
    "describe": {
      "columns": [
        {
          "name": "number",
          "ordinal": 0,
          "type_info": "Int8"
        },
        {
          "name": "timestamp",
          "ordinal": 1,
          "type_info": "Int8"
        },
        {
          "name": "is_finished",
          "ordinal": 2,
          "type_info": "Bool"
        },
        {
          "name": "l1_tx_count",
          "ordinal": 3,
          "type_info": "Int4"
        },
        {
          "name": "l2_tx_count",
          "ordinal": 4,
          "type_info": "Int4"
        },
        {
          "name": "fee_account_address",
          "ordinal": 5,
          "type_info": "Bytea"
        },
        {
          "name": "bloom",
          "ordinal": 6,
          "type_info": "Bytea"
        },
        {
          "name": "priority_ops_onchain_data",
          "ordinal": 7,
          "type_info": "ByteaArray"
        },
        {
          "name": "hash",
          "ordinal": 8,
          "type_info": "Bytea"
        },
        {
          "name": "parent_hash",
          "ordinal": 9,
          "type_info": "Bytea"
        },
        {
          "name": "commitment",
          "ordinal": 10,
          "type_info": "Bytea"
        },
        {
          "name": "compressed_write_logs",
          "ordinal": 11,
          "type_info": "Bytea"
        },
        {
          "name": "compressed_contracts",
          "ordinal": 12,
          "type_info": "Bytea"
        },
        {
          "name": "eth_prove_tx_id",
          "ordinal": 13,
          "type_info": "Int4"
        },
        {
          "name": "eth_commit_tx_id",
          "ordinal": 14,
          "type_info": "Int4"
        },
        {
          "name": "eth_execute_tx_id",
          "ordinal": 15,
          "type_info": "Int4"
        },
        {
          "name": "merkle_root_hash",
          "ordinal": 16,
          "type_info": "Bytea"
        },
        {
          "name": "l2_to_l1_logs",
          "ordinal": 17,
          "type_info": "ByteaArray"
        },
        {
          "name": "l2_to_l1_messages",
          "ordinal": 18,
          "type_info": "ByteaArray"
        },
        {
          "name": "used_contract_hashes",
          "ordinal": 19,
          "type_info": "Jsonb"
        },
        {
          "name": "compressed_initial_writes",
          "ordinal": 20,
          "type_info": "Bytea"
        },
        {
          "name": "compressed_repeated_writes",
          "ordinal": 21,
          "type_info": "Bytea"
        },
        {
          "name": "l2_l1_compressed_messages",
          "ordinal": 22,
          "type_info": "Bytea"
        },
        {
          "name": "l2_l1_merkle_root",
          "ordinal": 23,
          "type_info": "Bytea"
        },
        {
          "name": "l1_gas_price",
          "ordinal": 24,
          "type_info": "Int8"
        },
        {
          "name": "l2_fair_gas_price",
          "ordinal": 25,
          "type_info": "Int8"
        },
        {
          "name": "rollup_last_leaf_index",
          "ordinal": 26,
          "type_info": "Int8"
        },
        {
          "name": "zkporter_is_available",
          "ordinal": 27,
          "type_info": "Bool"
        },
        {
          "name": "bootloader_code_hash",
          "ordinal": 28,
          "type_info": "Bytea"
        },
        {
          "name": "default_aa_code_hash",
          "ordinal": 29,
          "type_info": "Bytea"
        },
        {
          "name": "base_fee_per_gas",
          "ordinal": 30,
          "type_info": "Numeric"
        },
        {
          "name": "aux_data_hash",
          "ordinal": 31,
          "type_info": "Bytea"
        },
        {
          "name": "pass_through_data_hash",
          "ordinal": 32,
          "type_info": "Bytea"
        },
        {
          "name": "meta_parameters_hash",
          "ordinal": 33,
          "type_info": "Bytea"
        },
        {
          "name": "protocol_version",
          "ordinal": 34,
          "type_info": "Int4"
        },
        {
          "name": "compressed_state_diffs",
          "ordinal": 35,
          "type_info": "Bytea"
        },
        {
          "name": "system_logs",
          "ordinal": 36,
          "type_info": "ByteaArray"
        },
        {
          "name": "events_queue_commitment",
          "ordinal": 37,
          "type_info": "Bytea"
        },
        {
          "name": "bootloader_initial_content_commitment",
          "ordinal": 38,
          "type_info": "Bytea"
        }
      ],
      "nullable": [
        false,
        false,
        false,
        false,
        false,
        false,
        false,
        false,
        true,
        true,
        true,
        true,
        true,
        true,
        true,
        true,
        true,
        false,
        false,
        false,
        true,
        true,
        true,
        true,
        false,
        false,
        true,
        true,
        true,
        true,
        false,
        true,
        true,
        true,
        true,
        true,
        false,
        true,
        true
      ],
      "parameters": {
        "Left": [
          "Int8",
          "Int8",
          "Int8"
        ]
      }
    },
    "query": "SELECT number, timestamp, is_finished, l1_tx_count, l2_tx_count, fee_account_address, bloom, priority_ops_onchain_data, hash, parent_hash, commitment, compressed_write_logs, compressed_contracts, eth_prove_tx_id, eth_commit_tx_id, eth_execute_tx_id, merkle_root_hash, l2_to_l1_logs, l2_to_l1_messages, used_contract_hashes, compressed_initial_writes, compressed_repeated_writes, l2_l1_compressed_messages, l2_l1_merkle_root, l1_gas_price, l2_fair_gas_price, rollup_last_leaf_index, zkporter_is_available, bootloader_code_hash, default_aa_code_hash, base_fee_per_gas, aux_data_hash, pass_through_data_hash, meta_parameters_hash, protocol_version, compressed_state_diffs, system_logs, events_queue_commitment, bootloader_initial_content_commitment FROM l1_batches LEFT JOIN commitments ON commitments.l1_batch_number = l1_batches.number WHERE number BETWEEN $1 AND $2 ORDER BY number LIMIT $3"
  },
  "91db60cc4f98ebcaef1435342607da0a86fe16e20a696cb81a569772d5d5ae88": {
    "describe": {
      "columns": [
        {
          "name": "value",
          "ordinal": 0,
          "type_info": "Bytea"
        }
      ],
      "nullable": [
        false
      ],
      "parameters": {
        "Left": [
          "Bytea",
          "Int8"
        ]
      }
    },
    "query": "\n                SELECT value\n                FROM storage_logs\n                WHERE storage_logs.hashed_key = $1 AND storage_logs.miniblock_number <= $2\n                ORDER BY storage_logs.miniblock_number DESC, storage_logs.operation_number DESC\n                LIMIT 1\n                "
  },
  "9554593134830bc197e95f3a7e69844839bfe31bf567934ddbab760017710e39": {
    "describe": {
      "columns": [
        {
          "name": "bytecode",
          "ordinal": 0,
          "type_info": "Bytea"
        },
        {
          "name": "data?",
          "ordinal": 1,
          "type_info": "Jsonb"
        },
        {
          "name": "contract_address?",
          "ordinal": 2,
          "type_info": "Bytea"
        }
      ],
      "nullable": [
        false,
        false,
        true
      ],
      "parameters": {
        "Left": [
          "Bytea",
          "Bytea"
        ]
      }
    },
    "query": "SELECT factory_deps.bytecode, transactions.data as \"data?\", transactions.contract_address as \"contract_address?\" FROM ( SELECT * FROM storage_logs WHERE storage_logs.hashed_key = $1 ORDER BY miniblock_number DESC, operation_number DESC LIMIT 1 ) storage_logs JOIN factory_deps ON factory_deps.bytecode_hash = storage_logs.value LEFT JOIN transactions ON transactions.hash = storage_logs.tx_hash WHERE storage_logs.value != $2"
  },
  "957ceda740ffb36740acf1e3fbacf76a2ea7422dd9d76a38d745113359e4b7a6": {
    "describe": {
      "columns": [
        {
          "name": "protocol_version",
          "ordinal": 0,
          "type_info": "Int4"
        }
      ],
      "nullable": [
        true
      ],
      "parameters": {
        "Left": [
          "Int8"
        ]
      }
    },
    "query": "SELECT protocol_version FROM l1_batches WHERE number = $1"
  },
  "95e0e783794ac55ab20b30366f037c313fb0d17e93d3e6ec60667ef1b4da30d5": {
    "describe": {
      "columns": [],
      "nullable": [],
      "parameters": {
        "Left": [
          "Int8Array"
        ]
      }
    },
    "query": "\n                UPDATE prover_jobs\n                SET is_blob_cleaned=TRUE\n                WHERE id = ANY($1);\n            "
  },
  "96623dfb2cb9efa255a54d87d61f748aebaf4e75ee09c05d04535d8c97a95d88": {
    "describe": {
      "columns": [
        {
          "name": "count!",
          "ordinal": 0,
          "type_info": "Int8"
<<<<<<< HEAD
        }
      ],
      "nullable": [
        null
      ],
      "parameters": {
        "Left": [
          "Bytea"
        ]
      }
    },
    "query": "SELECT COUNT(*) as \"count!\" FROM contracts_verification_info WHERE address = $1"
=======
        },
        {
          "name": "raw_tx",
          "ordinal": 2,
          "type_info": "Bytea"
        },
        {
          "name": "contract_address",
          "ordinal": 3,
          "type_info": "Text"
        },
        {
          "name": "tx_type",
          "ordinal": 4,
          "type_info": "Text"
        },
        {
          "name": "gas_used",
          "ordinal": 5,
          "type_info": "Int8"
        },
        {
          "name": "created_at",
          "ordinal": 6,
          "type_info": "Timestamp"
        },
        {
          "name": "updated_at",
          "ordinal": 7,
          "type_info": "Timestamp"
        },
        {
          "name": "has_failed",
          "ordinal": 8,
          "type_info": "Bool"
        },
        {
          "name": "sent_at_block",
          "ordinal": 9,
          "type_info": "Int4"
        },
        {
          "name": "confirmed_eth_tx_history_id",
          "ordinal": 10,
          "type_info": "Int4"
        },
        {
          "name": "predicted_gas_cost",
          "ordinal": 11,
          "type_info": "Int8"
        }
      ],
      "nullable": [
        false,
        false,
        false,
        false,
        false,
        true,
        false,
        false,
        false,
        true,
        true,
        false
      ],
      "parameters": {
        "Left": [
          "Bytea",
          "Int8",
          "Text",
          "Text",
          "Int8"
        ]
      }
    },
    "query": "INSERT INTO eth_txs (raw_tx, nonce, tx_type, contract_address, predicted_gas_cost, created_at, updated_at)\n               VALUES ($1, $2, $3, $4, $5, now(), now())\n               RETURNING *"
>>>>>>> f225b723
  },
  "96b1cd2bb6861064b633d597a4a09d279dbc7bcd7a810a7270da3d7941af0fff": {
    "describe": {
      "columns": [
        {
          "name": "count!",
          "ordinal": 0,
          "type_info": "Int8"
        }
      ],
      "nullable": [
        null
      ],
      "parameters": {
        "Left": [
          "Bytea",
          "Bytea"
        ]
      }
    },
    "query": "SELECT COUNT(*) as \"count!\" FROM (SELECT * FROM storage_logs WHERE storage_logs.hashed_key = $1 ORDER BY storage_logs.miniblock_number DESC, storage_logs.operation_number DESC LIMIT 1) sl WHERE sl.value != $2"
  },
  "96f6d06a49646f93ba1918080ef1efba868d506c6b51ede981e610f1b57bf88b": {
    "describe": {
      "columns": [],
      "nullable": [],
      "parameters": {
        "Left": [
          "ByteaArray"
        ]
      }
    },
    "query": "DELETE FROM storage WHERE hashed_key = ANY($1)"
  },
  "97d81c27885fda4390ebc9789c6169cb94a449f583f7819ec74286fb0d9f81d5": {
    "describe": {
      "columns": [
        {
          "name": "number",
          "ordinal": 0,
          "type_info": "Int8"
        },
        {
          "name": "timestamp",
          "ordinal": 1,
          "type_info": "Int8"
        },
        {
          "name": "is_finished",
          "ordinal": 2,
          "type_info": "Bool"
        },
        {
          "name": "l1_tx_count",
          "ordinal": 3,
          "type_info": "Int4"
        },
        {
          "name": "l2_tx_count",
          "ordinal": 4,
          "type_info": "Int4"
        },
        {
          "name": "fee_account_address",
          "ordinal": 5,
          "type_info": "Bytea"
        },
        {
          "name": "bloom",
          "ordinal": 6,
          "type_info": "Bytea"
        },
        {
          "name": "priority_ops_onchain_data",
          "ordinal": 7,
          "type_info": "ByteaArray"
        },
        {
          "name": "hash",
          "ordinal": 8,
          "type_info": "Bytea"
        },
        {
          "name": "parent_hash",
          "ordinal": 9,
          "type_info": "Bytea"
        },
        {
          "name": "commitment",
          "ordinal": 10,
          "type_info": "Bytea"
        },
        {
          "name": "compressed_write_logs",
          "ordinal": 11,
          "type_info": "Bytea"
        },
        {
          "name": "compressed_contracts",
          "ordinal": 12,
          "type_info": "Bytea"
        },
        {
          "name": "eth_prove_tx_id",
          "ordinal": 13,
          "type_info": "Int4"
        },
        {
          "name": "eth_commit_tx_id",
          "ordinal": 14,
          "type_info": "Int4"
        },
        {
          "name": "eth_execute_tx_id",
          "ordinal": 15,
          "type_info": "Int4"
        },
        {
          "name": "merkle_root_hash",
          "ordinal": 16,
          "type_info": "Bytea"
        },
        {
          "name": "l2_to_l1_logs",
          "ordinal": 17,
          "type_info": "ByteaArray"
        },
        {
          "name": "l2_to_l1_messages",
          "ordinal": 18,
          "type_info": "ByteaArray"
        },
        {
          "name": "used_contract_hashes",
          "ordinal": 19,
          "type_info": "Jsonb"
        },
        {
          "name": "compressed_initial_writes",
          "ordinal": 20,
          "type_info": "Bytea"
        },
        {
          "name": "compressed_repeated_writes",
          "ordinal": 21,
          "type_info": "Bytea"
        },
        {
          "name": "l2_l1_compressed_messages",
          "ordinal": 22,
          "type_info": "Bytea"
        },
        {
          "name": "l2_l1_merkle_root",
          "ordinal": 23,
          "type_info": "Bytea"
        },
        {
          "name": "l1_gas_price",
          "ordinal": 24,
          "type_info": "Int8"
        },
        {
          "name": "l2_fair_gas_price",
          "ordinal": 25,
          "type_info": "Int8"
        },
        {
          "name": "rollup_last_leaf_index",
          "ordinal": 26,
          "type_info": "Int8"
        },
        {
          "name": "zkporter_is_available",
          "ordinal": 27,
          "type_info": "Bool"
        },
        {
          "name": "bootloader_code_hash",
          "ordinal": 28,
          "type_info": "Bytea"
        },
        {
          "name": "default_aa_code_hash",
          "ordinal": 29,
          "type_info": "Bytea"
        },
        {
          "name": "base_fee_per_gas",
          "ordinal": 30,
          "type_info": "Numeric"
        },
        {
          "name": "aux_data_hash",
          "ordinal": 31,
          "type_info": "Bytea"
        },
        {
          "name": "pass_through_data_hash",
          "ordinal": 32,
          "type_info": "Bytea"
        },
        {
          "name": "meta_parameters_hash",
          "ordinal": 33,
          "type_info": "Bytea"
        },
        {
          "name": "protocol_version",
          "ordinal": 34,
          "type_info": "Int4"
        },
        {
          "name": "system_logs",
          "ordinal": 35,
          "type_info": "ByteaArray"
        },
        {
          "name": "compressed_state_diffs",
          "ordinal": 36,
          "type_info": "Bytea"
        },
        {
          "name": "events_queue_commitment",
          "ordinal": 37,
          "type_info": "Bytea"
        },
        {
          "name": "bootloader_initial_content_commitment",
          "ordinal": 38,
          "type_info": "Bytea"
        }
      ],
      "nullable": [
        false,
        false,
        false,
        false,
        false,
        false,
        false,
        false,
        true,
        true,
        true,
        true,
        true,
        true,
        true,
        true,
        true,
        false,
        false,
        false,
        true,
        true,
        true,
        true,
        false,
        false,
        true,
        true,
        true,
        true,
        false,
        true,
        true,
        true,
        true,
        false,
        true,
        true,
        true
      ],
      "parameters": {
        "Left": [
          "Int8"
        ]
      }
    },
    "query": "SELECT number, timestamp, is_finished, l1_tx_count, l2_tx_count, fee_account_address, bloom, priority_ops_onchain_data, hash, parent_hash, commitment, compressed_write_logs, compressed_contracts, eth_prove_tx_id, eth_commit_tx_id, eth_execute_tx_id, merkle_root_hash, l2_to_l1_logs, l2_to_l1_messages, used_contract_hashes, compressed_initial_writes, compressed_repeated_writes, l2_l1_compressed_messages, l2_l1_merkle_root, l1_gas_price, l2_fair_gas_price, rollup_last_leaf_index, zkporter_is_available, bootloader_code_hash, default_aa_code_hash, base_fee_per_gas, aux_data_hash, pass_through_data_hash, meta_parameters_hash, protocol_version, system_logs, compressed_state_diffs, events_queue_commitment, bootloader_initial_content_commitment FROM l1_batches LEFT JOIN commitments ON commitments.l1_batch_number = l1_batches.number WHERE number = $1"
  },
  "987fcbbd716648c7c368462643f13d8001d5c6d197add90613ae21d21fdef79b": {
    "describe": {
      "columns": [],
      "nullable": [],
      "parameters": {
        "Left": [
          "Text",
          "Int8"
        ]
      }
    },
    "query": "UPDATE prover_jobs_fri SET status = $1, updated_at = now() WHERE id = $2"
  },
  "98c81ee6f73859c6cd6ba54ab438c900dda646b70a700f936e5218d9ba3bd0ec": {
    "describe": {
      "columns": [
        {
          "name": "l1_batch_number!",
          "ordinal": 0,
          "type_info": "Int8"
        },
        {
          "name": "circuit_id",
          "ordinal": 1,
          "type_info": "Int2"
        },
        {
          "name": "aggregation_round",
          "ordinal": 2,
          "type_info": "Int2"
        }
      ],
      "nullable": [
        null,
        false,
        false
      ],
      "parameters": {
        "Left": []
      }
    },
    "query": "\n                    SELECT MIN(l1_batch_number) as \"l1_batch_number!\", circuit_id, aggregation_round\n                    FROM prover_jobs_fri\n                    WHERE status IN('queued', 'in_gpu_proof', 'in_progress', 'failed')\n                    GROUP BY circuit_id, aggregation_round\n                "
  },
  "9970bb69f5ca9ab9f103e1547eb40c1d4f5dd3a540ff6f1b9724821350c9501a": {
    "describe": {
      "columns": [
        {
          "name": "id",
          "ordinal": 0,
          "type_info": "Int8"
        },
        {
          "name": "l1_batch_number",
          "ordinal": 1,
          "type_info": "Int8"
        },
        {
          "name": "circuit_type",
          "ordinal": 2,
          "type_info": "Text"
        },
        {
          "name": "prover_input",
          "ordinal": 3,
          "type_info": "Bytea"
        },
        {
          "name": "status",
          "ordinal": 4,
          "type_info": "Text"
        },
        {
          "name": "error",
          "ordinal": 5,
          "type_info": "Text"
        },
        {
          "name": "processing_started_at",
          "ordinal": 6,
          "type_info": "Timestamp"
        },
        {
          "name": "created_at",
          "ordinal": 7,
          "type_info": "Timestamp"
        },
        {
          "name": "updated_at",
          "ordinal": 8,
          "type_info": "Timestamp"
        },
        {
          "name": "time_taken",
          "ordinal": 9,
          "type_info": "Time"
        },
        {
          "name": "aggregation_round",
          "ordinal": 10,
          "type_info": "Int4"
        },
        {
          "name": "result",
          "ordinal": 11,
          "type_info": "Bytea"
        },
        {
          "name": "sequence_number",
          "ordinal": 12,
          "type_info": "Int4"
        },
        {
          "name": "attempts",
          "ordinal": 13,
          "type_info": "Int4"
        },
        {
          "name": "circuit_input_blob_url",
          "ordinal": 14,
          "type_info": "Text"
        },
        {
          "name": "proccesed_by",
          "ordinal": 15,
          "type_info": "Text"
        },
        {
          "name": "is_blob_cleaned",
          "ordinal": 16,
          "type_info": "Bool"
        },
        {
          "name": "protocol_version",
          "ordinal": 17,
          "type_info": "Int4"
        }
      ],
      "nullable": [
        false,
        false,
        false,
        false,
        false,
        true,
        true,
        false,
        false,
        false,
        false,
        true,
        false,
        false,
        true,
        true,
        false,
        true
      ],
      "parameters": {
        "Left": [
          "Int4Array"
        ]
      }
    },
    "query": "\n                UPDATE prover_jobs\n                SET status = 'in_progress', attempts = attempts + 1,\n                    updated_at = now(), processing_started_at = now()\n                WHERE id = (\n                        SELECT id\n                        FROM prover_jobs\n                        WHERE status = 'queued'\n                        AND protocol_version = ANY($1)\n                        ORDER BY aggregation_round DESC, l1_batch_number ASC, id ASC\n                        LIMIT 1\n                        FOR UPDATE\n                        SKIP LOCKED\n                )\n                RETURNING prover_jobs.*\n                "
  },
  "99d331d233d357302ab0cc7e3269ef9e414f0c3111785212660f471e3b4f6a04": {
    "describe": {
      "columns": [],
      "nullable": [],
      "parameters": {
        "Left": [
          "ByteaArray",
          "Int4Array",
          "ByteaArray",
          "ByteaArray",
          "NumericArray",
          "NumericArray",
          "NumericArray",
          "NumericArray",
          "Int4Array",
          "Int4Array",
          "VarcharArray",
          "NumericArray",
          "JsonbArray",
          "ByteaArray",
          "JsonbArray",
          "Int8Array",
          "NumericArray",
          "ByteaArray",
          "ByteaArray",
          "ByteaArray",
          "Int8"
        ]
      }
    },
    "query": "\n                        UPDATE transactions\n                            SET \n                                hash = data_table.hash,\n                                signature = data_table.signature,\n                                gas_limit = data_table.gas_limit,\n                                max_fee_per_gas = data_table.max_fee_per_gas,\n                                max_priority_fee_per_gas = data_table.max_priority_fee_per_gas,\n                                gas_per_pubdata_limit = data_table.gas_per_pubdata_limit,\n                                input = data_table.input,\n                                data = data_table.data,\n                                tx_format = data_table.tx_format,\n                                miniblock_number = $21,\n                                index_in_block = data_table.index_in_block,\n                                error = NULLIF(data_table.error, ''),\n                                effective_gas_price = data_table.effective_gas_price,\n                                execution_info = data_table.new_execution_info,\n                                refunded_gas = data_table.refunded_gas,\n                                value = data_table.value,\n                                contract_address = data_table.contract_address,\n                                paymaster = data_table.paymaster,\n                                paymaster_input = data_table.paymaster_input,\n                                in_mempool = FALSE,\n                                updated_at = now()\n                        FROM\n                            (\n                                SELECT data_table_temp.* FROM (\n                                    SELECT\n                                        UNNEST($1::bytea[]) AS initiator_address,\n                                        UNNEST($2::int[]) AS nonce,\n                                        UNNEST($3::bytea[]) AS hash,\n                                        UNNEST($4::bytea[]) AS signature,\n                                        UNNEST($5::numeric[]) AS gas_limit,\n                                        UNNEST($6::numeric[]) AS max_fee_per_gas,\n                                        UNNEST($7::numeric[]) AS max_priority_fee_per_gas,\n                                        UNNEST($8::numeric[]) AS gas_per_pubdata_limit,\n                                        UNNEST($9::int[]) AS tx_format,\n                                        UNNEST($10::integer[]) AS index_in_block,\n                                        UNNEST($11::varchar[]) AS error,\n                                        UNNEST($12::numeric[]) AS effective_gas_price,\n                                        UNNEST($13::jsonb[]) AS new_execution_info,\n                                        UNNEST($14::bytea[]) AS input,\n                                        UNNEST($15::jsonb[]) AS data,\n                                        UNNEST($16::bigint[]) as refunded_gas,\n                                        UNNEST($17::numeric[]) as value,\n                                        UNNEST($18::bytea[]) as contract_address,\n                                        UNNEST($19::bytea[]) as paymaster,\n                                        UNNEST($20::bytea[]) as paymaster_input\n                                ) AS data_table_temp\n                                JOIN transactions ON transactions.initiator_address = data_table_temp.initiator_address\n                                    AND transactions.nonce = data_table_temp.nonce\n                                ORDER BY transactions.hash\n                            ) AS data_table\n                        WHERE transactions.initiator_address=data_table.initiator_address\n                        AND transactions.nonce=data_table.nonce\n                    "
  },
  "9aaf98668f384f634860c4acf793ff47be08975e5d09061cc26fd53dea249c55": {
    "describe": {
      "columns": [],
      "nullable": [],
      "parameters": {
        "Left": [
          "Int8",
          "Bytea",
          "Text",
          "Int4"
        ]
      }
    },
    "query": "\n                    INSERT INTO scheduler_witness_jobs\n                        (l1_batch_number, scheduler_witness, scheduler_witness_blob_url, protocol_version, status, created_at, updated_at)\n                    VALUES ($1, $2, $3, $4, 'waiting_for_artifacts', now(), now())\n                    "
  },
  "9b70e9039cdc1a8c8baf9220a9d42a9b1b209ce73f74cccb9e313bcacdc3daf3": {
    "describe": {
      "columns": [],
      "nullable": [],
      "parameters": {
        "Left": [
          "Int8",
          "Text",
          "Int4",
          "Bytea",
          "Int4",
          "Text",
          "Int4"
        ]
      }
    },
    "query": "\n                    INSERT INTO prover_jobs (l1_batch_number, circuit_type, sequence_number, prover_input, aggregation_round, circuit_input_blob_url, protocol_version, status, created_at, updated_at)\n                    VALUES ($1, $2, $3, $4, $5, $6, $7, 'queued', now(), now())\n                    ON CONFLICT(l1_batch_number, aggregation_round, sequence_number) DO NOTHING\n                    "
  },
  "9bf32ea710825c1f0560a7eaa89f8f097ad196755ba82d98a729a2b0d34e1aca": {
    "describe": {
      "columns": [
        {
          "name": "successful_limit!",
          "ordinal": 0,
          "type_info": "Int8"
        },
        {
          "name": "queued_limit!",
          "ordinal": 1,
          "type_info": "Int8"
        },
        {
          "name": "max_block!",
          "ordinal": 2,
          "type_info": "Int8"
        }
      ],
      "nullable": [
        null,
        null,
        null
      ],
      "parameters": {
        "Left": []
      }
    },
    "query": "\n                SELECT\n                    (SELECT l1_batch_number\n                    FROM prover_jobs\n                    WHERE status NOT IN ('successful', 'skipped')\n                    ORDER BY l1_batch_number\n                    LIMIT 1) as \"successful_limit!\",\n                    \n                    (SELECT l1_batch_number\n                    FROM prover_jobs\n                    WHERE status <> 'queued'\n                    ORDER BY l1_batch_number DESC\n                    LIMIT 1) as \"queued_limit!\",\n\n                    (SELECT MAX(l1_batch_number) as \"max!\" FROM prover_jobs) as \"max_block!\"\n                "
  },
  "9d28c1be3bda0c4fb37567d4a56730e801f48fbb2abad42ea894ebd8ee40412d": {
    "describe": {
      "columns": [],
      "nullable": [],
      "parameters": {
        "Left": [
          "Int8",
          "Int2",
          "Text",
          "Int2",
          "Int4",
          "Int4",
          "Bool",
          "Int4"
        ]
      }
    },
    "query": "\n                    INSERT INTO prover_jobs_fri (l1_batch_number, circuit_id, circuit_blob_url, aggregation_round, sequence_number, depth, is_node_final_proof, protocol_version, status, created_at, updated_at)\n                    VALUES ($1, $2, $3, $4, $5, $6, $7, $8, 'queued', now(), now())\n                    ON CONFLICT(l1_batch_number, aggregation_round, circuit_id, depth, sequence_number)\n                    DO UPDATE SET updated_at=now()\n                    "
  },
  "a074cd2c23434a8e801c2c0b42e63f1657765aceabd6d8a50ef2d2299bba99ab": {
    "describe": {
      "columns": [
        {
          "name": "id",
          "ordinal": 0,
          "type_info": "Int8"
        },
        {
          "name": "l1_batch_number",
          "ordinal": 1,
          "type_info": "Int8"
        },
        {
          "name": "circuit_id",
          "ordinal": 2,
          "type_info": "Int2"
        },
        {
          "name": "closed_form_inputs_blob_url",
          "ordinal": 3,
          "type_info": "Text"
        },
        {
          "name": "attempts",
          "ordinal": 4,
          "type_info": "Int2"
        },
        {
          "name": "status",
          "ordinal": 5,
          "type_info": "Text"
        },
        {
          "name": "error",
          "ordinal": 6,
          "type_info": "Text"
        },
        {
          "name": "created_at",
          "ordinal": 7,
          "type_info": "Timestamp"
        },
        {
          "name": "updated_at",
          "ordinal": 8,
          "type_info": "Timestamp"
        },
        {
          "name": "processing_started_at",
          "ordinal": 9,
          "type_info": "Timestamp"
        },
        {
          "name": "time_taken",
          "ordinal": 10,
          "type_info": "Time"
        },
        {
          "name": "is_blob_cleaned",
          "ordinal": 11,
          "type_info": "Bool"
        },
        {
          "name": "number_of_basic_circuits",
          "ordinal": 12,
          "type_info": "Int4"
        },
        {
          "name": "protocol_version",
          "ordinal": 13,
          "type_info": "Int4"
        },
        {
          "name": "picked_by",
          "ordinal": 14,
          "type_info": "Text"
        }
      ],
      "nullable": [
        false,
        false,
        false,
        true,
        false,
        false,
        true,
        false,
        false,
        true,
        true,
        true,
        true,
        true,
        true
      ],
      "parameters": {
        "Left": [
          "Int4Array",
          "Text"
        ]
      }
    },
    "query": "\n                UPDATE leaf_aggregation_witness_jobs_fri\n                SET status = 'in_progress', attempts = attempts + 1,\n                    updated_at = now(), processing_started_at = now(),\n                    picked_by = $2\n                WHERE id = (\n                    SELECT id\n                    FROM leaf_aggregation_witness_jobs_fri\n                    WHERE status = 'queued'\n                    AND protocol_version = ANY($1)\n                    ORDER BY l1_batch_number ASC, id ASC\n                    LIMIT 1\n                    FOR UPDATE\n                    SKIP LOCKED\n                )\n                RETURNING leaf_aggregation_witness_jobs_fri.*\n                "
  },
  "a0aa877e052e63b1c3df6fc4432eeb44f7f3930f624e66b034baa1c5d0f8bb30": {
    "describe": {
      "columns": [],
      "nullable": [],
      "parameters": {
        "Left": [
          "Int8",
          {
            "Custom": {
              "kind": {
                "Enum": [
                  "Queued",
                  "ManuallySkipped",
                  "InProgress",
                  "Successful",
                  "Failed"
                ]
              },
              "name": "basic_witness_input_producer_job_status"
            }
          }
        ]
      }
    },
    "query": "INSERT INTO basic_witness_input_producer_jobs (l1_batch_number, status, created_at, updated_at) VALUES ($1, $2, now(), now()) ON CONFLICT (l1_batch_number) DO NOTHING"
  },
  "a0b720f4e9a558cb073725ecb62765c27d1635f3099d1850e7269bce8bf0ab36": {
    "describe": {
      "columns": [
        {
          "name": "l1_batch_number",
          "ordinal": 0,
          "type_info": "Int8"
        },
        {
          "name": "leaf_layer_subqueues_blob_url",
          "ordinal": 1,
          "type_info": "Text"
        },
        {
          "name": "aggregation_outputs_blob_url",
          "ordinal": 2,
          "type_info": "Text"
        }
      ],
      "nullable": [
        false,
        true,
        true
      ],
      "parameters": {
        "Left": [
          "Int8"
        ]
      }
    },
    "query": "\n                    SELECT l1_batch_number, leaf_layer_subqueues_blob_url, aggregation_outputs_blob_url FROM node_aggregation_witness_jobs\n                    WHERE status='successful'\n                    AND leaf_layer_subqueues_blob_url is NOT NULL\n                    AND aggregation_outputs_blob_url is NOT NULL\n                    AND updated_at < NOW() - INTERVAL '30 days'\n                    LIMIT $1;\n                "
  },
  "a19b7137403c5cdf1be5f5122ce4d297ed661fa8bdb3bc91f8a81fe9da47469e": {
    "describe": {
      "columns": [
        {
          "name": "upgrade_tx_hash",
          "ordinal": 0,
          "type_info": "Bytea"
        }
      ],
      "nullable": [
        true
      ],
      "parameters": {
        "Left": [
          "Int4"
        ]
      }
    },
    "query": "\n                SELECT upgrade_tx_hash FROM protocol_versions\n                WHERE id = $1\n            "
  },
  "a1a6b52403c1db35c8d83d0a512ac453ecd54b34ec516027d540ee1890b40291": {
    "describe": {
      "columns": [],
      "nullable": [],
      "parameters": {
        "Left": [
          "Int4",
          "Bytea",
          "Bytea",
          "Bytea",
          "Bytea"
        ]
      }
    },
    "query": "INSERT INTO prover_fri_protocol_versions (id, recursion_scheduler_level_vk_hash, recursion_node_level_vk_hash, recursion_leaf_level_vk_hash, recursion_circuits_set_vks_hash, created_at) VALUES ($1, $2, $3, $4, $5, now()) ON CONFLICT(id) DO NOTHING"
  },
  "a39f760d2cd879a78112e57d8611d7099802b03b7cc4933cafb4c47e133ad543": {
    "describe": {
      "columns": [
        {
          "name": "address",
          "ordinal": 0,
          "type_info": "Bytea"
        },
        {
          "name": "topic1",
          "ordinal": 1,
          "type_info": "Bytea"
        },
        {
          "name": "topic2",
          "ordinal": 2,
          "type_info": "Bytea"
        },
        {
          "name": "topic3",
          "ordinal": 3,
          "type_info": "Bytea"
        },
        {
          "name": "topic4",
          "ordinal": 4,
          "type_info": "Bytea"
        },
        {
          "name": "value",
          "ordinal": 5,
          "type_info": "Bytea"
        },
        {
          "name": "block_hash",
          "ordinal": 6,
          "type_info": "Bytea"
        },
        {
          "name": "l1_batch_number?",
          "ordinal": 7,
          "type_info": "Int8"
        },
        {
          "name": "miniblock_number",
          "ordinal": 8,
          "type_info": "Int8"
        },
        {
          "name": "tx_hash",
          "ordinal": 9,
          "type_info": "Bytea"
        },
        {
          "name": "tx_index_in_block",
          "ordinal": 10,
          "type_info": "Int4"
        },
        {
          "name": "event_index_in_block",
          "ordinal": 11,
          "type_info": "Int4"
        },
        {
          "name": "event_index_in_tx",
          "ordinal": 12,
          "type_info": "Int4"
        }
      ],
      "nullable": [
        false,
        false,
        false,
        false,
        false,
        false,
        null,
        null,
        false,
        false,
        false,
        false,
        false
      ],
      "parameters": {
        "Left": [
          "Bytea"
        ]
      }
    },
    "query": "\n                        SELECT\n                            address, topic1, topic2, topic3, topic4, value,\n                            Null::bytea as \"block_hash\", Null::bigint as \"l1_batch_number?\",\n                            miniblock_number, tx_hash, tx_index_in_block,\n                            event_index_in_block, event_index_in_tx\n                        FROM events\n                        WHERE tx_hash = $1\n                        ORDER BY miniblock_number ASC, event_index_in_block ASC\n                        "
  },
  "a3d526a5a341618e9784fc81626143a3174709483a527879254ff8e28f210ac3": {
    "describe": {
      "columns": [],
      "nullable": [],
      "parameters": {
        "Left": [
          "Int4",
          "Int8",
          "Int8"
        ]
      }
    },
    "query": "UPDATE l1_batches SET eth_execute_tx_id = $1, updated_at = now() WHERE number BETWEEN $2 AND $3"
  },
  "a42626c162a0600b9c7d22dd0d7997fa70cc95296ecc185ff9ae2e03593b07bf": {
    "describe": {
      "columns": [],
      "nullable": [],
      "parameters": {
        "Left": [
          "Int8"
        ]
      }
    },
    "query": "\n                UPDATE scheduler_witness_jobs_fri\n                SET status='queued'\n                WHERE l1_batch_number = $1\n                AND status != 'successful'\n                AND status != 'in_progress'\n            "
  },
  "a4a14eb42b9acca3f93c67e5760ba700c333b5e9a38c132a3060a94c988e7f13": {
    "describe": {
      "columns": [
        {
          "name": "hash",
          "ordinal": 0,
          "type_info": "Bytea"
        },
        {
          "name": "received_at",
          "ordinal": 1,
          "type_info": "Timestamp"
        }
      ],
      "nullable": [
        false,
        false
      ],
      "parameters": {
        "Left": [
          "Timestamp",
          "Int8"
        ]
      }
    },
    "query": "SELECT transactions.hash, transactions.received_at FROM transactions LEFT JOIN miniblocks ON miniblocks.number = miniblock_number WHERE received_at > $1 ORDER BY received_at ASC LIMIT $2"
  },
  "a4f240188c1447f5b6dcef33dfcc9d00b105f62a6b4c3949a825bea979954160": {
    "describe": {
      "columns": [],
      "nullable": [],
      "parameters": {
        "Left": []
      }
    },
    "query": "DELETE FROM basic_witness_input_producer_jobs"
  },
  "a5115658f3a53462a9570fd6676f1931604d1c17a9a2b5f1475519006aaf03ba": {
    "describe": {
      "columns": [],
      "nullable": [],
      "parameters": {
        "Left": [
          "Int8",
          "Text"
        ]
      }
    },
    "query": "INSERT INTO proof_generation_details (l1_batch_number, status, proof_gen_data_blob_url, created_at, updated_at) VALUES ($1, 'ready_to_be_proven', $2, now(), now()) ON CONFLICT (l1_batch_number) DO NOTHING"
  },
  "a7abde5a53248d6e63aa998acac521194231bbe08140c9c4efa548c4f3ae17fa": {
    "describe": {
      "columns": [
        {
          "name": "max?",
          "ordinal": 0,
          "type_info": "Int4"
        }
      ],
      "nullable": [
        null
      ],
      "parameters": {
        "Left": [
          "Int8"
        ]
      }
    },
    "query": "SELECT MAX(operation_number) as \"max?\" FROM storage_logs WHERE miniblock_number = $1"
  },
  "a8b32073a67ad77caab11e73a5cac5aa5b5382648ff95d6787a309eb3f64d434": {
    "describe": {
      "columns": [],
      "nullable": [],
      "parameters": {
        "Left": [
          "Int4"
        ]
      }
    },
    "query": "DELETE FROM eth_txs_history WHERE id = $1"
  },
  "a9b1a31def214f8b1441dc3ab720bd270f3991c9f1c7528256276e176d532163": {
    "describe": {
      "columns": [
        {
          "name": "l1_batch_number",
          "ordinal": 0,
          "type_info": "Int8"
        }
      ],
      "nullable": [
        false
      ],
      "parameters": {
        "Left": [
          "Bytea"
        ]
      }
    },
    "query": "SELECT l1_batch_number FROM initial_writes WHERE hashed_key = $1"
  },
  "a9d96d6774af2637173d471f02995652cd4c131c05fdcb3d0e1644bcd1aa1809": {
    "describe": {
      "columns": [
        {
          "name": "proof",
          "ordinal": 0,
          "type_info": "Bytea"
        },
        {
          "name": "aggregation_result_coords",
          "ordinal": 1,
          "type_info": "Bytea"
        }
      ],
      "nullable": [
        true,
        true
      ],
      "parameters": {
        "Left": [
          "Int8",
          "Int8"
        ]
      }
    },
    "query": "SELECT prover_jobs.result as proof, scheduler_witness_jobs.aggregation_result_coords\n                FROM prover_jobs\n                INNER JOIN scheduler_witness_jobs\n                ON prover_jobs.l1_batch_number = scheduler_witness_jobs.l1_batch_number\n                WHERE prover_jobs.l1_batch_number >= $1 AND prover_jobs.l1_batch_number <= $2\n                AND prover_jobs.aggregation_round = 3\n                AND prover_jobs.status = 'successful'\n                "
  },
  "aa279ce3351b30788711be6c65cb99cb14304ac38f8fed6d332237ffafc7c86b": {
    "describe": {
      "columns": [],
      "nullable": [],
      "parameters": {
        "Left": [
          "Text",
          "Time",
          "Text",
          "Int8"
        ]
      }
    },
    "query": "UPDATE proof_compression_jobs_fri SET status = $1, updated_at = now(), time_taken = $2, l1_proof_blob_url = $3WHERE l1_batch_number = $4"
  },
  "aa7ae476aed5979227887891e9be995924588aa10ccba7424d6ce58f811eaa02": {
    "describe": {
      "columns": [
        {
          "name": "number!",
          "ordinal": 0,
          "type_info": "Int8"
        }
      ],
      "nullable": [
        null
      ],
      "parameters": {
        "Left": []
      }
    },
    "query": "SELECT COALESCE(MAX(number), 0) AS \"number!\" FROM l1_batches WHERE eth_prove_tx_id IS NOT NULL"
  },
  "aacaeff95b9a2988167dde78200d7139ba99edfa30dbcd8a7a57f72efc676477": {
    "describe": {
      "columns": [
        {
          "name": "number",
          "ordinal": 0,
          "type_info": "Int8"
        }
      ],
      "nullable": [
        false
      ],
      "parameters": {
        "Left": []
      }
    },
    "query": "SELECT number FROM l1_batches LEFT JOIN eth_txs_history AS commit_tx ON (l1_batches.eth_commit_tx_id = commit_tx.eth_tx_id) WHERE commit_tx.confirmed_at IS NOT NULL ORDER BY number DESC LIMIT 1"
  },
  "ac35fb205c83d82d78983f4c9b47f56d3c91fbb2c95046555c7d60a9a2ebb446": {
    "describe": {
      "columns": [],
      "nullable": [],
      "parameters": {
        "Left": [
          "ByteaArray",
          "Int8Array",
          "Int8"
        ]
      }
    },
    "query": "INSERT INTO initial_writes (hashed_key, index, l1_batch_number, created_at, updated_at) SELECT u.hashed_key, u.index, $3, now(), now() FROM UNNEST($1::bytea[], $2::bigint[]) AS u(hashed_key, index)"
  },
  "ad11ec3e628ae6c64ac160d8dd689b2f64033f620e17a31469788b3ce4968ad3": {
    "describe": {
      "columns": [
        {
          "name": "id",
          "ordinal": 0,
          "type_info": "Int4"
        },
        {
          "name": "eth_tx_id",
          "ordinal": 1,
          "type_info": "Int4"
        },
        {
          "name": "tx_hash",
          "ordinal": 2,
          "type_info": "Text"
        },
        {
          "name": "created_at",
          "ordinal": 3,
          "type_info": "Timestamp"
        },
        {
          "name": "updated_at",
          "ordinal": 4,
          "type_info": "Timestamp"
        },
        {
          "name": "base_fee_per_gas",
          "ordinal": 5,
          "type_info": "Int8"
        },
        {
          "name": "priority_fee_per_gas",
          "ordinal": 6,
          "type_info": "Int8"
        },
        {
          "name": "confirmed_at",
          "ordinal": 7,
          "type_info": "Timestamp"
        },
        {
          "name": "signed_raw_tx",
          "ordinal": 8,
          "type_info": "Bytea"
        },
        {
          "name": "sent_at_block",
          "ordinal": 9,
          "type_info": "Int4"
        },
        {
          "name": "sent_at",
          "ordinal": 10,
          "type_info": "Timestamp"
        }
      ],
      "nullable": [
        false,
        false,
        false,
        false,
        false,
        false,
        false,
        true,
        true,
        true,
        true
      ],
      "parameters": {
        "Left": [
          "Int4"
        ]
      }
    },
    "query": "SELECT * FROM eth_txs_history WHERE eth_tx_id = $1 ORDER BY created_at DESC LIMIT 1"
  },
  "ad4f74aa6f131df0243f4fa500ade1b98aa335bd71ed417b02361e2c697e60f8": {
    "describe": {
      "columns": [],
      "nullable": [],
      "parameters": {
        "Left": [
          "Bytea",
          "Int8"
        ]
      }
    },
    "query": "\n                    UPDATE scheduler_witness_jobs\n                        SET aggregation_result_coords = $1,\n                            updated_at = now()\n                    WHERE l1_batch_number = $2\n                    "
  },
  "ae072f51b65d0b5212264be9a34027922e5aedef7e4741517ad8104bf5aa79e9": {
    "describe": {
      "columns": [],
      "nullable": [],
      "parameters": {
        "Left": [
          "Int8"
        ]
      }
    },
    "query": "DELETE FROM factory_deps WHERE miniblock_number > $1"
  },
  "aea4e8d1b018836973d252df943a2c1988dd5f3ffc629064b87d25af8cdb8638": {
    "describe": {
      "columns": [
        {
          "name": "l1_batch_number",
          "ordinal": 0,
          "type_info": "Int8"
        },
        {
          "name": "l1_batch_tx_index",
          "ordinal": 1,
          "type_info": "Int4"
        }
      ],
      "nullable": [
        true,
        true
      ],
      "parameters": {
        "Left": [
          "Bytea"
        ]
      }
    },
    "query": "SELECT l1_batch_number, l1_batch_tx_index FROM transactions WHERE hash = $1"
  },
  "af22ad34bde12b8d25eb85da9939d12b7bed6407d732b868eeaf2916568c8646": {
    "describe": {
      "columns": [],
      "nullable": [],
      "parameters": {
        "Left": [
          "Time",
          "Int8"
        ]
      }
    },
    "query": "\n                UPDATE scheduler_witness_jobs_fri\n                SET status = 'successful', updated_at = now(), time_taken = $1\n                WHERE l1_batch_number = $2\n               "
  },
  "af22b7cc067ac5e9c201514cdf783d61a0802cf788b4d44f8802554afee35bd9": {
    "describe": {
      "columns": [
        {
          "name": "count!",
          "ordinal": 0,
          "type_info": "Int8"
        }
      ],
      "nullable": [
        null
      ],
      "parameters": {
        "Left": []
      }
    },
    "query": "SELECT COUNT(*) as \"count!\" FROM contract_verification_requests WHERE status = 'queued'"
  },
  "af75db6b7e42b73ce62b28a7281e1bfa181ee0c80a85d7d8078831db5dcdb699": {
    "describe": {
      "columns": [
        {
          "name": "l1_block_number",
          "ordinal": 0,
          "type_info": "Int4"
        }
      ],
      "nullable": [
        true
      ],
      "parameters": {
        "Left": []
      }
    },
    "query": "SELECT l1_block_number FROM transactions\n                WHERE priority_op_id IS NOT NULL\n                ORDER BY priority_op_id DESC\n                LIMIT 1"
  },
  "b11978a1a31a57fe754d08f7bf547c14e5474786700b5ed7445596568d18543a": {
    "describe": {
      "columns": [],
      "nullable": [],
      "parameters": {
        "Left": [
          "Int4",
          "Int4"
        ]
      }
    },
    "query": "UPDATE eth_txs SET confirmed_eth_tx_history_id = $1 WHERE id = $2"
  },
  "b1478907214ad20dddd4f3846fba4b0ddf1fff63ddb3b95c8999635e77c8b863": {
    "describe": {
      "columns": [
        {
          "name": "id",
          "ordinal": 0,
          "type_info": "Int4"
        },
        {
          "name": "eth_tx_id",
          "ordinal": 1,
          "type_info": "Int4"
        },
        {
          "name": "tx_hash",
          "ordinal": 2,
          "type_info": "Text"
        },
        {
          "name": "created_at",
          "ordinal": 3,
          "type_info": "Timestamp"
        },
        {
          "name": "updated_at",
          "ordinal": 4,
          "type_info": "Timestamp"
        },
        {
          "name": "base_fee_per_gas",
          "ordinal": 5,
          "type_info": "Int8"
        },
        {
          "name": "priority_fee_per_gas",
          "ordinal": 6,
          "type_info": "Int8"
        },
        {
          "name": "confirmed_at",
          "ordinal": 7,
          "type_info": "Timestamp"
        },
        {
          "name": "signed_raw_tx",
          "ordinal": 8,
          "type_info": "Bytea"
        },
        {
          "name": "sent_at_block",
          "ordinal": 9,
          "type_info": "Int4"
        },
        {
          "name": "sent_at",
          "ordinal": 10,
          "type_info": "Timestamp"
        }
      ],
      "nullable": [
        false,
        false,
        false,
        false,
        false,
        false,
        false,
        true,
        true,
        true,
        true
      ],
      "parameters": {
        "Left": [
          "Int4"
        ]
      }
    },
    "query": "SELECT * FROM eth_txs_history WHERE eth_tx_id = $1 ORDER BY created_at DESC"
  },
  "b14997f84d11d7eea89168383195c5579eed1c57bb2b416a749e2863ae6594a5": {
    "describe": {
      "columns": [],
      "nullable": [],
      "parameters": {
        "Left": [
          "Text",
          "Int8"
        ]
      }
    },
    "query": "\n                UPDATE leaf_aggregation_witness_jobs_fri\n                SET status ='failed', error= $1, updated_at = now()\n                WHERE id = $2\n               "
  },
  "b14d9a82e6b0a4174dde61642d3abc001cd8cb80d988eb81a685255e3ce920de": {
    "describe": {
      "columns": [],
      "nullable": [],
      "parameters": {
        "Left": [
          "Int8Array",
          "ByteaArray"
        ]
      }
    },
    "query": "UPDATE miniblocks SET hash = u.hash   FROM UNNEST($1::bigint[], $2::bytea[]) AS u(number, hash) WHERE miniblocks.number = u.number\n        "
  },
<<<<<<< HEAD
  "b250f4cb646081c8c0296a286d3fd921a1aefb310951a1ea25ec0fc533ed32ab": {
=======
  "b3c0070f22ab78bf148aade48f860934c53130e4c88cdb4670d5f57defedd919": {
    "describe": {
      "columns": [
        {
          "name": "id",
          "ordinal": 0,
          "type_info": "Int8"
        },
        {
          "name": "circuit_input_blob_url",
          "ordinal": 1,
          "type_info": "Text"
        }
      ],
      "nullable": [
        false,
        true
      ],
      "parameters": {
        "Left": [
          "Int8"
        ]
      }
    },
    "query": "\n                    SELECT id, circuit_input_blob_url FROM prover_jobs\n                    WHERE status='successful'\n                    AND circuit_input_blob_url is NOT NULL\n                    AND updated_at < NOW() - INTERVAL '30 days'\n                    LIMIT $1;\n                "
  },
  "b479b7d3334f8d4566c294a44e2adb282fbc66a87be5c248c65211c2a8a07db0": {
>>>>>>> f225b723
    "describe": {
      "columns": [
        {
          "name": "id",
          "ordinal": 0,
          "type_info": "Int4"
        },
        {
          "name": "nonce",
          "ordinal": 1,
          "type_info": "Int8"
        },
        {
          "name": "raw_tx",
          "ordinal": 2,
          "type_info": "Bytea"
        },
        {
          "name": "contract_address",
          "ordinal": 3,
          "type_info": "Text"
        },
        {
          "name": "tx_type",
          "ordinal": 4,
          "type_info": "Text"
        },
        {
          "name": "gas_used",
          "ordinal": 5,
          "type_info": "Int8"
        },
        {
          "name": "created_at",
          "ordinal": 6,
          "type_info": "Timestamp"
        },
        {
          "name": "updated_at",
          "ordinal": 7,
          "type_info": "Timestamp"
        },
        {
          "name": "has_failed",
          "ordinal": 8,
          "type_info": "Bool"
        },
        {
          "name": "sent_at_block",
          "ordinal": 9,
          "type_info": "Int4"
        },
        {
          "name": "confirmed_eth_tx_history_id",
          "ordinal": 10,
          "type_info": "Int4"
        },
        {
          "name": "predicted_gas_cost",
          "ordinal": 11,
          "type_info": "Int8"
        }
      ],
      "nullable": [
        false,
        false,
        false,
        false,
        false,
        true,
        false,
        false,
        false,
        true,
        true,
        false
      ],
      "parameters": {
        "Left": []
      }
    },
    "query": "SELECT * FROM eth_txs WHERE confirmed_eth_tx_history_id IS NULL AND id <= (SELECT COALESCE(MAX(eth_tx_id), 0) FROM eth_txs_history WHERE sent_at_block IS NOT NULL) ORDER BY id"
  },
  "b36acfd014ab3e79b700399cd2663b4e92e14c55278dfd0ba45ee50e7dfffe73": {
    "describe": {
      "columns": [],
      "nullable": [],
      "parameters": {
        "Left": []
      }
    },
    "query": "DELETE FROM eth_txs WHERE id >= (SELECT MIN(id) FROM eth_txs WHERE has_failed = TRUE)"
  },
  "b479b7d3334f8d4566c294a44e2adb282fbc66a87be5c248c65211c2a8a07db0": {
    "describe": {
      "columns": [
        {
          "name": "number",
          "ordinal": 0,
          "type_info": "Int8"
        },
        {
          "name": "hash",
          "ordinal": 1,
          "type_info": "Bytea"
        }
      ],
      "nullable": [
        false,
        false
      ],
      "parameters": {
        "Left": [
          "Int8",
          "Int8"
        ]
      }
    },
    "query": "SELECT number, hash FROM miniblocks WHERE number > $1 ORDER BY number ASC LIMIT $2"
  },
  "b4a3c902646725188f7c79ebac992cdce5896fc6fcc9f485c0cba9d90c4c982c": {
    "describe": {
      "columns": [
        {
          "name": "id",
          "ordinal": 0,
          "type_info": "Int4"
        },
        {
          "name": "nonce",
          "ordinal": 1,
          "type_info": "Int8"
        },
        {
          "name": "raw_tx",
          "ordinal": 2,
          "type_info": "Bytea"
        },
        {
          "name": "contract_address",
          "ordinal": 3,
          "type_info": "Text"
        },
        {
          "name": "tx_type",
          "ordinal": 4,
          "type_info": "Text"
        },
        {
          "name": "gas_used",
          "ordinal": 5,
          "type_info": "Int8"
        },
        {
          "name": "created_at",
          "ordinal": 6,
          "type_info": "Timestamp"
        },
        {
          "name": "updated_at",
          "ordinal": 7,
          "type_info": "Timestamp"
        },
        {
          "name": "has_failed",
          "ordinal": 8,
          "type_info": "Bool"
        },
        {
          "name": "sent_at_block",
          "ordinal": 9,
          "type_info": "Int4"
        },
        {
          "name": "confirmed_eth_tx_history_id",
          "ordinal": 10,
          "type_info": "Int4"
        },
        {
          "name": "predicted_gas_cost",
          "ordinal": 11,
          "type_info": "Int8"
        }
      ],
      "nullable": [
        false,
        false,
        false,
        false,
        false,
        true,
        false,
        false,
        false,
        true,
        true,
        false
      ],
      "parameters": {
        "Left": [
          "Int8"
        ]
      }
    },
    "query": "SELECT * FROM eth_txs WHERE id > (SELECT COALESCE(MAX(eth_tx_id), 0) FROM eth_txs_history) ORDER BY id LIMIT $1"
  },
  "b4c576db7c762103dc6700ded458e996d2e9ef670d7b58b181dbfab02fa426ce": {
    "describe": {
      "columns": [],
      "nullable": [],
      "parameters": {
        "Left": [
          "Bytea",
          "Bytea",
          "Numeric",
          "Numeric",
          "Numeric",
          "Jsonb",
          "Int8",
          "Numeric",
          "Numeric",
          "Bytea",
          "Int4",
          "Numeric",
          "Bytea",
          "Bytea",
          "Int4",
          "Numeric",
          "Bytea",
          "Timestamp"
        ]
      }
    },
    "query": "\n                INSERT INTO transactions\n                (\n                    hash,\n                    is_priority,\n                    initiator_address,\n\n                    gas_limit,\n                    max_fee_per_gas,\n                    gas_per_pubdata_limit,\n\n                    data,\n                    priority_op_id,\n                    full_fee,\n                    layer_2_tip_fee,\n                    contract_address,\n                    l1_block_number,\n                    value,\n\n                    paymaster,\n                    paymaster_input,\n                    tx_format,\n\n                    l1_tx_mint,\n                    l1_tx_refund_recipient,\n\n                    received_at,\n                    created_at,\n                    updated_at\n                )\n                VALUES\n                    (\n                        $1, TRUE, $2, $3, $4, $5, $6, $7, $8, $9, $10, $11, $12,\n                        $13, $14, $15, $16, $17, $18, now(), now()\n                    )\n                ON CONFLICT (hash) DO NOTHING\n                "
  },
  "b4da918ee3b36b56d95c8834edebe65eb48ebb8270fa1e6ccf73ad354fd71134": {
    "describe": {
      "columns": [
        {
          "name": "l1_address",
          "ordinal": 0,
          "type_info": "Bytea"
        },
        {
          "name": "l2_address",
          "ordinal": 1,
          "type_info": "Bytea"
        }
      ],
      "nullable": [
        false,
        false
      ],
      "parameters": {
        "Left": []
      }
    },
    "query": "SELECT l1_address, l2_address FROM tokens WHERE well_known = true"
  },
  "b6f9874059c57e5e59f3021936437e9ff71a68065dfc19c295d806d7a9aafc93": {
    "describe": {
      "columns": [],
      "nullable": [],
      "parameters": {
        "Left": [
          "Int4",
          "Int8",
          "Bytea",
          "Bytea",
          "Bytea",
          "Bytea",
          "Bytea"
        ]
      }
    },
    "query": "INSERT INTO prover_protocol_versions\n                    (id, timestamp, recursion_scheduler_level_vk_hash, recursion_node_level_vk_hash,\n                        recursion_leaf_level_vk_hash, recursion_circuits_set_vks_hash, verifier_address, created_at)\n                VALUES ($1, $2, $3, $4, $5, $6, $7, now())\n                "
  },
  "b7ab3aeee71e87c7469428ec411b410d81282ff6fed63fe5cda0e81a330d2ac5": {
    "describe": {
      "columns": [
        {
          "name": "id",
          "ordinal": 0,
          "type_info": "Int8"
        },
        {
          "name": "status",
          "ordinal": 1,
          "type_info": "Text"
        },
        {
          "name": "attempts",
          "ordinal": 2,
          "type_info": "Int2"
        }
      ],
      "nullable": [
        false,
        false,
        false
      ],
      "parameters": {
        "Left": [
          "Interval",
          "Int2"
        ]
      }
    },
    "query": "\n                UPDATE leaf_aggregation_witness_jobs_fri\n                SET status = 'queued', attempts = attempts + 1, updated_at = now(), processing_started_at = now()\n                WHERE (status = 'in_progress' AND  processing_started_at <= now() - $1::interval AND attempts < $2)\n                OR (status = 'failed' AND attempts < $2)\n                RETURNING id, status, attempts\n                "
  },
  "b7d3b30bff2ed9aabcdaed89ebfd1f0303b70c6d5483ff9183475bb232a04f21": {
    "describe": {
      "columns": [
        {
          "name": "l1_batch_number",
          "ordinal": 0,
          "type_info": "Int8"
        },
        {
          "name": "status",
          "ordinal": 1,
          "type_info": "Text"
        },
        {
          "name": "attempts",
          "ordinal": 2,
          "type_info": "Int2"
        }
      ],
      "nullable": [
        false,
        false,
        false
      ],
      "parameters": {
        "Left": [
          "Interval",
          "Int2"
        ]
      }
    },
    "query": "\n                UPDATE witness_inputs_fri\n                SET status = 'queued', attempts = attempts + 1, updated_at = now(), processing_started_at = now()\n                WHERE (status = 'in_progress' AND  processing_started_at <= now() - $1::interval AND attempts < $2)\n                OR (status = 'in_gpu_proof' AND  processing_started_at <= now() - $1::interval AND attempts < $2)\n                OR (status = 'failed' AND attempts < $2)\n                RETURNING l1_batch_number, status, attempts\n                "
  },
  "b944df7af612ec911170a43be846eb2f6e27163b0d3983672de2b8d5d60af640": {
    "describe": {
      "columns": [
        {
          "name": "l1_batch_number",
          "ordinal": 0,
          "type_info": "Int8"
        }
      ],
      "nullable": [
        false
      ],
      "parameters": {
        "Left": [
          "Interval"
        ]
      }
    },
    "query": "UPDATE proof_generation_details SET status = 'picked_by_prover', updated_at = now(), prover_taken_at = now() WHERE l1_batch_number = ( SELECT l1_batch_number FROM proof_generation_details WHERE status = 'ready_to_be_proven' OR (status = 'picked_by_prover' AND prover_taken_at < now() - $1::interval) ORDER BY l1_batch_number ASC LIMIT 1 FOR UPDATE SKIP LOCKED ) RETURNING proof_generation_details.l1_batch_number"
  },
  "bc4433cdfa499830fe6a6a95759c9fbe343ac25b371c7fa980bfd1b0afc86629": {
    "describe": {
      "columns": [
        {
          "name": "l1_batch_number",
          "ordinal": 0,
          "type_info": "Int8"
        }
      ],
      "nullable": [
        false
      ],
      "parameters": {
        "Left": [
          "Text",
          "Text",
          "Text"
        ]
      }
    },
    "query": "UPDATE proof_compression_jobs_fri SET status = $1, attempts = attempts + 1, updated_at = now(), processing_started_at = now(), picked_by = $3 WHERE l1_batch_number = ( SELECT l1_batch_number FROM proof_compression_jobs_fri WHERE status = $2 ORDER BY l1_batch_number ASC LIMIT 1 FOR UPDATE SKIP LOCKED ) RETURNING proof_compression_jobs_fri.l1_batch_number"
  },
  "be824de76050461afe29dfd229e524bdf113eab3ca24208782c200531db1c940": {
    "describe": {
      "columns": [
        {
          "name": "id",
          "ordinal": 0,
          "type_info": "Int8"
        }
      ],
      "nullable": [
        false
      ],
      "parameters": {
        "Left": [
          "Int8",
          "Int2",
          "Int2",
          "Int4"
        ]
      }
    },
    "query": "\n                        SELECT id from prover_jobs_fri\n                        WHERE l1_batch_number = $1\n                        AND circuit_id = $2\n                        AND aggregation_round = $3\n                        AND depth = $4\n                        AND status = 'successful'\n                        ORDER BY sequence_number ASC;\n                        "
  },
  "bef58e581dd0b658350dcdc15ebf7cf350cf088b60c916a15889e31ee7534907": {
    "describe": {
      "columns": [
        {
          "name": "bytecode",
          "ordinal": 0,
          "type_info": "Bytea"
        },
        {
          "name": "bytecode_hash",
          "ordinal": 1,
          "type_info": "Bytea"
        }
      ],
      "nullable": [
        false,
        false
      ],
      "parameters": {
        "Left": [
          "ByteaArray"
        ]
      }
    },
    "query": "SELECT bytecode, bytecode_hash FROM factory_deps WHERE bytecode_hash = ANY($1)"
  },
  "c178e1574d2a16cb90bcc5d5333a4f8dd2a69e0c12b4e7e108a8dcc6000669a5": {
    "describe": {
      "columns": [
        {
          "name": "protocol_version",
          "ordinal": 0,
          "type_info": "Int4"
        }
      ],
      "nullable": [
        true
      ],
      "parameters": {
        "Left": [
          "Int8"
        ]
      }
    },
    "query": "SELECT protocol_version FROM miniblocks WHERE number = $1"
  },
  "c1e5f85be88ef0b6ab81daf8dec2011797086a7ec5aeaffe5665ebf9584bf84a": {
    "describe": {
      "columns": [
        {
          "name": "l1_batch_number",
          "ordinal": 0,
          "type_info": "Int8"
        },
        {
          "name": "scheduler_partial_input_blob_url",
          "ordinal": 1,
          "type_info": "Text"
        },
        {
          "name": "status",
          "ordinal": 2,
          "type_info": "Text"
        },
        {
          "name": "processing_started_at",
          "ordinal": 3,
          "type_info": "Timestamp"
        },
        {
          "name": "time_taken",
          "ordinal": 4,
          "type_info": "Time"
        },
        {
          "name": "error",
          "ordinal": 5,
          "type_info": "Text"
        },
        {
          "name": "created_at",
          "ordinal": 6,
          "type_info": "Timestamp"
        },
        {
          "name": "updated_at",
          "ordinal": 7,
          "type_info": "Timestamp"
        },
        {
          "name": "attempts",
          "ordinal": 8,
          "type_info": "Int2"
        },
        {
          "name": "protocol_version",
          "ordinal": 9,
          "type_info": "Int4"
        },
        {
          "name": "picked_by",
          "ordinal": 10,
          "type_info": "Text"
        }
      ],
      "nullable": [
        false,
        false,
        false,
        true,
        true,
        true,
        false,
        false,
        false,
        true,
        true
      ],
      "parameters": {
        "Left": [
          "Int4Array",
          "Text"
        ]
      }
    },
    "query": "\n                UPDATE scheduler_witness_jobs_fri\n                SET status = 'in_progress', attempts = attempts + 1,\n                    updated_at = now(), processing_started_at = now(),\n                    picked_by = $2\n                WHERE l1_batch_number = (\n                    SELECT l1_batch_number\n                    FROM scheduler_witness_jobs_fri\n                    WHERE status = 'queued'\n                    AND protocol_version = ANY($1)\n                    ORDER BY l1_batch_number ASC\n                    LIMIT 1\n                    FOR UPDATE\n                    SKIP LOCKED\n                )\n                RETURNING scheduler_witness_jobs_fri.*\n               "
  },
  "c2cf96a9eb6893c5ba7d9e5418d9f24084ccd87980cb6ee05de1b3bde5c654bd": {
    "describe": {
      "columns": [],
      "nullable": [],
      "parameters": {
        "Left": [
          "ByteaArray",
          "ByteaArray"
        ]
      }
    },
    "query": "\n                        INSERT INTO call_traces (tx_hash, call_trace)\n                        SELECT u.tx_hash, u.call_trace\n                        FROM UNNEST($1::bytea[], $2::bytea[])\n                        AS u(tx_hash, call_trace)\n                        "
  },
  "c3724d96ed4e1c31dd575b911b254ed5a4af4d5b6ad1243c812b37ebde0f6090": {
    "describe": {
      "columns": [
        {
          "name": "storage_refunds",
          "ordinal": 0,
          "type_info": "Int8Array"
        }
      ],
      "nullable": [
        true
      ],
      "parameters": {
        "Left": [
          "Int8"
        ]
      }
    },
    "query": "SELECT storage_refunds FROM l1_batches WHERE number = $1"
  },
  "c49a6925e9462cc85a6e1cc850f2e147e0a5d990efed56f27792698e6cf9ff0c": {
    "describe": {
      "columns": [
        {
          "name": "l1_batch_number",
          "ordinal": 0,
          "type_info": "Int8"
        },
        {
          "name": "status",
          "ordinal": 1,
          "type_info": "Text"
        },
        {
          "name": "attempts",
          "ordinal": 2,
          "type_info": "Int2"
        }
      ],
      "nullable": [
        false,
        false,
        false
      ],
      "parameters": {
        "Left": [
          "Interval",
          "Int2"
        ]
      }
    },
    "query": "\n                UPDATE scheduler_witness_jobs_fri\n                SET status = 'queued', attempts = attempts + 1, updated_at = now(), processing_started_at = now()\n                WHERE (status = 'in_progress' AND  processing_started_at <= now() - $1::interval AND attempts < $2)\n                OR (status = 'failed' AND attempts < $2)\n                RETURNING l1_batch_number, status, attempts\n                "
  },
  "c59d052f89ddfc3d2c07be84d6d9837adfbe2cefb10d01e09d31aa5e3364e281": {
    "describe": {
      "columns": [
        {
          "name": "number",
          "ordinal": 0,
          "type_info": "Int8"
        },
        {
          "name": "l1_tx_count",
          "ordinal": 1,
          "type_info": "Int4"
        },
        {
          "name": "l2_tx_count",
          "ordinal": 2,
          "type_info": "Int4"
        },
        {
          "name": "timestamp",
          "ordinal": 3,
          "type_info": "Int8"
        },
        {
          "name": "is_finished",
          "ordinal": 4,
          "type_info": "Bool"
        },
        {
          "name": "fee_account_address",
          "ordinal": 5,
          "type_info": "Bytea"
        },
        {
          "name": "l2_to_l1_logs",
          "ordinal": 6,
          "type_info": "ByteaArray"
        },
        {
          "name": "l2_to_l1_messages",
          "ordinal": 7,
          "type_info": "ByteaArray"
        },
        {
          "name": "bloom",
          "ordinal": 8,
          "type_info": "Bytea"
        },
        {
          "name": "priority_ops_onchain_data",
          "ordinal": 9,
          "type_info": "ByteaArray"
        },
        {
          "name": "used_contract_hashes",
          "ordinal": 10,
          "type_info": "Jsonb"
        },
        {
          "name": "base_fee_per_gas",
          "ordinal": 11,
          "type_info": "Numeric"
        },
        {
          "name": "l1_gas_price",
          "ordinal": 12,
          "type_info": "Int8"
        },
        {
          "name": "l2_fair_gas_price",
          "ordinal": 13,
          "type_info": "Int8"
        },
        {
          "name": "bootloader_code_hash",
          "ordinal": 14,
          "type_info": "Bytea"
        },
        {
          "name": "default_aa_code_hash",
          "ordinal": 15,
          "type_info": "Bytea"
        },
        {
          "name": "protocol_version",
          "ordinal": 16,
          "type_info": "Int4"
        },
        {
          "name": "compressed_state_diffs",
          "ordinal": 17,
          "type_info": "Bytea"
        },
        {
          "name": "system_logs",
          "ordinal": 18,
          "type_info": "ByteaArray"
        }
      ],
      "nullable": [
        false,
        false,
        false,
        false,
        false,
        false,
        false,
        false,
        false,
        false,
        false,
        false,
        false,
        false,
        true,
        true,
        true,
        true,
        false
      ],
      "parameters": {
        "Left": [
          "Int8"
        ]
      }
    },
    "query": "SELECT number, l1_tx_count, l2_tx_count, timestamp, is_finished, fee_account_address, l2_to_l1_logs, l2_to_l1_messages, bloom, priority_ops_onchain_data, used_contract_hashes, base_fee_per_gas, l1_gas_price, l2_fair_gas_price, bootloader_code_hash, default_aa_code_hash, protocol_version, compressed_state_diffs, system_logs FROM l1_batches WHERE number = $1"
  },
  "c604ee1dd86ac154d67ddb339da5f65ca849887d6a1068623e874f9df00cfdd1": {
    "describe": {
      "columns": [],
      "nullable": [],
      "parameters": {
        "Left": [
          "Int8",
          "ByteaArray",
          "Int4Array",
          "VarcharArray",
          "JsonbArray",
          "Int8Array",
          "NumericArray"
        ]
      }
    },
    "query": "\n                        UPDATE transactions\n                            SET\n                                miniblock_number = $1,\n                                index_in_block = data_table.index_in_block,\n                                error = NULLIF(data_table.error, ''),\n                                in_mempool=FALSE,\n                                execution_info = execution_info || data_table.new_execution_info,\n                                refunded_gas = data_table.refunded_gas,\n                                effective_gas_price = data_table.effective_gas_price,\n                                updated_at = now()\n                        FROM\n                            (\n                                SELECT\n                                    UNNEST($2::bytea[]) AS hash,\n                                    UNNEST($3::integer[]) AS index_in_block,\n                                    UNNEST($4::varchar[]) AS error,\n                                    UNNEST($5::jsonb[]) AS new_execution_info,\n                                    UNNEST($6::bigint[]) as refunded_gas,\n                                    UNNEST($7::numeric[]) as effective_gas_price\n                            ) AS data_table\n                        WHERE transactions.hash = data_table.hash\n                    "
  },
  "c66b0e0867a1a634f984645ca576a6502b51b67aa0be2dae98e0e2adeb450963": {
    "describe": {
      "columns": [
        {
          "name": "id",
          "ordinal": 0,
          "type_info": "Int8"
        },
        {
          "name": "status",
          "ordinal": 1,
          "type_info": "Text"
        },
        {
          "name": "attempts",
          "ordinal": 2,
          "type_info": "Int4"
        }
      ],
      "nullable": [
        false,
        false,
        false
      ],
      "parameters": {
        "Left": [
          "Interval",
          "Int4"
        ]
      }
    },
    "query": "\n                UPDATE prover_jobs\n                SET status = 'queued', attempts = attempts + 1, updated_at = now(), processing_started_at = now()\n                WHERE (status = 'in_progress' AND  processing_started_at <= now() - $1::interval AND attempts < $2)\n                OR (status = 'in_gpu_proof' AND  processing_started_at <= now() - $1::interval AND attempts < $2)\n                OR (status = 'failed' AND attempts < $2)\n                RETURNING id, status, attempts\n                "
  },
  "c6aadc4ec78e30f5775f7a9f866ad02984b78de3e3d1f34c144a4057ff44ea6a": {
    "describe": {
      "columns": [
        {
          "name": "count",
          "ordinal": 0,
          "type_info": "Int8"
        }
      ],
      "nullable": [
        null
      ],
      "parameters": {
        "Left": []
      }
    },
    "query": "SELECT COUNT(*) FROM eth_txs WHERE has_failed = TRUE"
  },
  "c6cdc9ef18fe20ef530b653c0c24c674dd74aef3701bfb5c6db23d649115f1d4": {
    "describe": {
      "columns": [],
      "nullable": [],
      "parameters": {
        "Left": [
          "Time",
          "Int8"
        ]
      }
    },
    "query": "\n                UPDATE witness_inputs_fri\n                SET status = 'successful', updated_at = now(), time_taken = $1\n                WHERE l1_batch_number = $2\n               "
  },
  "c8125b30eb64eebfa4500dc623972bf8771a83b218bd18a51e633d4cf4bf8eb3": {
    "describe": {
      "columns": [
        {
          "name": "bytecode",
          "ordinal": 0,
          "type_info": "Bytea"
        }
      ],
      "nullable": [
        false
      ],
      "parameters": {
        "Left": [
          "Bytea",
          "Int8",
          "Bytea"
        ]
      }
    },
    "query": "\n                    SELECT bytecode FROM (\n                        SELECT * FROM storage_logs\n                        WHERE\n                            storage_logs.hashed_key = $1 AND\n                            storage_logs.miniblock_number <= $2\n                        ORDER BY\n                            storage_logs.miniblock_number DESC, storage_logs.operation_number DESC\n                        LIMIT 1\n                    ) t\n                    JOIN factory_deps ON value = factory_deps.bytecode_hash\n                    WHERE value != $3\n                "
  },
  "c881cd7018a9f714cdc3388936e363d49bd6ae52467d382d2f2250ab4f11acf9": {
    "describe": {
      "columns": [
        {
          "name": "address",
          "ordinal": 0,
          "type_info": "Bytea"
        },
        {
          "name": "key",
          "ordinal": 1,
          "type_info": "Bytea"
        }
      ],
      "nullable": [
        false,
        false
      ],
      "parameters": {
        "Left": [
          "Int8"
        ]
      }
    },
    "query": "SELECT address, key FROM protective_reads WHERE l1_batch_number = $1"
  },
  "c891770305cb3aba4021738e60567d977eac54435c871b5178de7c3c96d2f721": {
    "describe": {
      "columns": [
        {
          "name": "usd_price",
          "ordinal": 0,
          "type_info": "Numeric"
        },
        {
          "name": "usd_price_updated_at",
          "ordinal": 1,
          "type_info": "Timestamp"
        }
      ],
      "nullable": [
        true,
        true
      ],
      "parameters": {
        "Left": [
          "Bytea"
        ]
      }
    },
    "query": "SELECT usd_price, usd_price_updated_at FROM tokens WHERE l2_address = $1"
  },
<<<<<<< HEAD
  "c92a84c15a8641f73417a03de99a0fb7e07fd0da7b376e65b3ed61209e55a5fa": {
    "describe": {
      "columns": [],
      "nullable": [],
      "parameters": {
        "Left": [
          "Int8Array"
        ]
      }
    },
    "query": "UPDATE witness_inputs SET is_blob_cleaned = TRUE WHERE l1_batch_number = ANY($1)"
  },
  "ca0697232d98066834184318985e6960e180c4f5b98b46ca67ab191b66d343bf": {
    "describe": {
      "columns": [],
      "nullable": [],
      "parameters": {
        "Left": [
          "Int4",
          "Int4"
        ]
      }
    },
    "query": "UPDATE eth_txs_history SET sent_at_block = $2, sent_at = now() WHERE id = $1 AND sent_at_block IS NULL"
  },
=======
>>>>>>> f225b723
  "ca8fa3521dab5ee985a837572e8625bd5b26bf79f58950698218b28110c29d1f": {
    "describe": {
      "columns": [],
      "nullable": [],
      "parameters": {
        "Left": [
          "Text",
          "Int4",
          "Int4",
          "Int2",
          "Text",
          "Text",
          "Int2"
        ]
      }
    },
    "query": "\n                    INSERT INTO gpu_prover_queue (instance_host, instance_port, queue_capacity, queue_free_slots, instance_status, specialized_prover_group_id, region, zone, num_gpu, created_at, updated_at)\n                    VALUES (cast($1::text as inet), $2, $3, $3, 'available', $4, $5, $6, $7, now(), now())\n                    ON CONFLICT(instance_host, instance_port, region, zone)\n                    DO UPDATE SET instance_status='available', queue_capacity=$3, queue_free_slots=$3, specialized_prover_group_id=$4, region=$5, zone=$6, num_gpu=$7, updated_at=now()"
  },
  "cc20350af9e837ae6b6160be65f88e6b675f62e207252f91f2ce7dcaaddb12b1": {
    "describe": {
      "columns": [],
      "nullable": [],
      "parameters": {
        "Left": [
          "Int4",
          "Int8",
          "Bytea",
          "Bytea",
          "Bytea",
          "Bytea",
          "Bytea",
          "Bytea",
          "Bytea",
          "Bytea"
        ]
      }
    },
    "query": "INSERT INTO protocol_versions (id, timestamp, recursion_scheduler_level_vk_hash, recursion_node_level_vk_hash, recursion_leaf_level_vk_hash, recursion_circuits_set_vks_hash, bootloader_code_hash, default_account_code_hash, verifier_address, upgrade_tx_hash, created_at) VALUES ($1, $2, $3, $4, $5, $6, $7, $8, $9, $10, now())"
  },
  "ce3666b149f7fc62a68139a8efb83ed149c7deace17b8968817941763e45a147": {
    "describe": {
      "columns": [],
      "nullable": [],
      "parameters": {
        "Left": [
          "Bytea",
          "Int8",
          "Bytea"
        ]
      }
    },
    "query": "\n                    DELETE FROM tokens \n                    WHERE l2_address IN\n                    (\n                        SELECT substring(key, 12, 20) FROM storage_logs \n                        WHERE storage_logs.address = $1 AND miniblock_number > $2 AND NOT EXISTS (\n                            SELECT 1 FROM storage_logs as s\n                            WHERE\n                                s.hashed_key = storage_logs.hashed_key AND\n                                (s.miniblock_number, s.operation_number) >= (storage_logs.miniblock_number, storage_logs.operation_number) AND\n                                s.value = $3\n                        )\n                    )\n                "
  },
  "cea77fbe02853a7a9b1f7b5ddf2957cb23212ae5ef0f889834d796c35b583542": {
    "describe": {
      "columns": [],
      "nullable": [],
      "parameters": {
        "Left": [
          "Int8"
        ]
      }
    },
    "query": "DELETE FROM miniblocks WHERE number > $1"
  },
  "cfd2ce8eb6997b7609090b4400e1bc42db577fdd3758248be69d3b5d9d132bf1": {
    "describe": {
      "columns": [
        {
          "name": "count!",
          "ordinal": 0,
          "type_info": "Int8"
        },
        {
          "name": "circuit_type!",
          "ordinal": 1,
          "type_info": "Text"
        },
        {
          "name": "status!",
          "ordinal": 2,
          "type_info": "Text"
        }
      ],
      "nullable": [
        null,
        false,
        false
      ],
      "parameters": {
        "Left": []
      }
    },
    "query": "\n                SELECT COUNT(*) as \"count!\", circuit_type as \"circuit_type!\", status as \"status!\"\n                FROM prover_jobs\n                WHERE status <> 'skipped' and status <> 'successful' \n                GROUP BY circuit_type, status\n                "
  },
  "d0ff67e7c59684a0e4409726544cf850dbdbb36d038ebbc6a1c5bf0e76b0358c": {
    "describe": {
      "columns": [
        {
          "name": "count!",
          "ordinal": 0,
          "type_info": "Int8"
        }
      ],
      "nullable": [
        null
      ],
      "parameters": {
        "Left": []
      }
    },
    "query": "SELECT COUNT(*) as \"count!\" FROM l1_batches"
  },
  "d11ff84327058721c3c36bc3371c3139f41e2a2255f64bbc5108c1876848d8bb": {
    "describe": {
      "columns": [],
      "nullable": [],
      "parameters": {
        "Left": [
          "Text",
          "Text",
          "Int4",
          "Int4",
          "Text",
          "Text"
        ]
      }
    },
    "query": "\n                UPDATE gpu_prover_queue\n                SET instance_status = $1, updated_at = now(), queue_free_slots = $4\n                WHERE instance_host = $2::text::inet\n                AND instance_port = $3\n                AND region = $5\n                AND zone = $6\n                "
  },
  "d12724ae2bda6214b68e19dc290281907383926abf5ad471eef89529908b2673": {
    "describe": {
      "columns": [
        {
          "name": "id",
          "ordinal": 0,
          "type_info": "Int8"
        },
        {
          "name": "l1_batch_number",
          "ordinal": 1,
          "type_info": "Int8"
        },
        {
          "name": "circuit_id",
          "ordinal": 2,
          "type_info": "Int2"
        },
        {
          "name": "aggregation_round",
          "ordinal": 3,
          "type_info": "Int2"
        },
        {
          "name": "sequence_number",
          "ordinal": 4,
          "type_info": "Int4"
        },
        {
          "name": "depth",
          "ordinal": 5,
          "type_info": "Int4"
        },
        {
          "name": "is_node_final_proof",
          "ordinal": 6,
          "type_info": "Bool"
        }
      ],
      "nullable": [
        false,
        false,
        false,
        false,
        false,
        false,
        false
      ],
      "parameters": {
        "Left": [
          "Int4Array",
          "Text"
        ]
      }
    },
    "query": "\n                UPDATE prover_jobs_fri\n                SET status = 'in_progress', attempts = attempts + 1,\n                    updated_at = now(), processing_started_at = now(),\n                    picked_by = $2\n                WHERE id = (\n                    SELECT id\n                    FROM prover_jobs_fri\n                    WHERE status = 'queued'\n                    AND protocol_version = ANY($1)\n                    ORDER BY aggregation_round DESC, l1_batch_number ASC, id ASC\n                    LIMIT 1\n                    FOR UPDATE\n                    SKIP LOCKED\n                )\n                RETURNING prover_jobs_fri.id, prover_jobs_fri.l1_batch_number, prover_jobs_fri.circuit_id,\n                prover_jobs_fri.aggregation_round, prover_jobs_fri.sequence_number, prover_jobs_fri.depth,\n                prover_jobs_fri.is_node_final_proof\n                "
  },
  "d1c82bd0b3c010569937ad7600760fa0c3aca7c9585bbf9598a5c0515b431b26": {
    "describe": {
      "columns": [
        {
          "name": "hashed_key",
          "ordinal": 0,
          "type_info": "Bytea"
        },
        {
          "name": "l1_batch_number",
          "ordinal": 1,
          "type_info": "Int8"
        },
        {
          "name": "index",
          "ordinal": 2,
          "type_info": "Int8"
        }
      ],
      "nullable": [
        false,
        false,
        false
      ],
      "parameters": {
        "Left": [
          "ByteaArray"
        ]
      }
    },
    "query": "SELECT hashed_key, l1_batch_number, index FROM initial_writes WHERE hashed_key = ANY($1::bytea[])"
  },
  "d6709f3ce8f08f988e10a0e0fb5c06db9488834a85066babaf3d56cf212b4ea0": {
    "describe": {
      "columns": [],
      "nullable": [],
      "parameters": {
        "Left": [
          "Bytea",
          "Varchar",
          "Varchar",
          "Int4"
        ]
      }
    },
    "query": "UPDATE tokens SET token_list_name = $2, token_list_symbol = $3,\n                token_list_decimals = $4, well_known = true, updated_at = now()\n                WHERE l1_address = $1\n                "
  },
  "d7060880fe56fd99af7b7ed3f4c7fb9d0858cee30f44c5197821aae83c6c9666": {
    "describe": {
      "columns": [
        {
          "name": "id",
          "ordinal": 0,
          "type_info": "Int4"
        }
      ],
      "nullable": [
        false
      ],
      "parameters": {
        "Left": [
          "Bytea",
          "Bytea",
          "Bytea",
          "Bytea"
        ]
      }
    },
    "query": "\n                SELECT id\n                FROM prover_protocol_versions\n                WHERE recursion_circuits_set_vks_hash = $1\n                AND recursion_leaf_level_vk_hash = $2\n                AND recursion_node_level_vk_hash = $3\n                AND recursion_scheduler_level_vk_hash = $4\n               "
  },
  "d8515595d34dca53e50bbd4ed396f6208e33f596195a5ed02fba9e8364ceb33c": {
    "describe": {
      "columns": [
        {
          "name": "bytecode",
          "ordinal": 0,
          "type_info": "Bytea"
        }
      ],
      "nullable": [
        false
      ],
      "parameters": {
        "Left": [
          "Bytea"
        ]
      }
    },
    "query": "SELECT bytecode FROM factory_deps WHERE bytecode_hash = $1"
  },
  "d8e0bb1a349523077356be101808340eab078979390af7d26c71489b5f303d1b": {
    "describe": {
      "columns": [],
      "nullable": [],
      "parameters": {
        "Left": [
          "Int8"
        ]
      }
    },
    "query": "UPDATE l1_batches SET skip_proof = TRUE WHERE number = $1"
  },
  "d91a80fdfe140ac71760755a0bb6c29cf4f613dc3fd88df6facd63d7338b8470": {
    "describe": {
      "columns": [
        {
          "name": "l1_batch_number",
          "ordinal": 0,
          "type_info": "Int8"
        },
        {
          "name": "scheduler_witness_blob_url",
          "ordinal": 1,
          "type_info": "Text"
        },
        {
          "name": "final_node_aggregations_blob_url",
          "ordinal": 2,
          "type_info": "Text"
        }
      ],
      "nullable": [
        false,
        true,
        true
      ],
      "parameters": {
        "Left": [
          "Int8"
        ]
      }
    },
    "query": "\n                    SELECT l1_batch_number, scheduler_witness_blob_url, final_node_aggregations_blob_url FROM scheduler_witness_jobs\n                    WHERE status='successful'\n                    AND updated_at < NOW() - INTERVAL '30 days'\n                    AND scheduler_witness_blob_url is NOT NULL\n                    AND final_node_aggregations_blob_url is NOT NULL\n                    LIMIT $1;\n                "
  },
  "dba127c0f3023586217bfb214c5d3749e8e7ec3edc0c99cfd970332e31f81cb7": {
    "describe": {
      "columns": [
        {
          "name": "virtual_blocks",
          "ordinal": 0,
          "type_info": "Int8"
        }
      ],
      "nullable": [
        false
      ],
      "parameters": {
        "Left": [
          "Int8"
        ]
      }
    },
    "query": "SELECT virtual_blocks FROM miniblocks WHERE number = $1"
  },
  "dc16d0fac093a52480b66dfcb5976fb01e6629e8c982c265f2af1d5000090572": {
    "describe": {
      "columns": [
        {
          "name": "count",
          "ordinal": 0,
          "type_info": "Int8"
        }
      ],
      "nullable": [
        null
      ],
      "parameters": {
        "Left": []
      }
    },
    "query": "SELECT COUNT(miniblocks.number) FROM miniblocks WHERE l1_batch_number IS NULL"
  },
  "dc751a25528a272bac17416f782fce3d0aee44b1ae25be0220718b356fda02e8": {
    "describe": {
      "columns": [
        {
          "name": "id",
          "ordinal": 0,
          "type_info": "Int8"
        },
        {
          "name": "status",
          "ordinal": 1,
          "type_info": "Text"
        },
        {
          "name": "attempts",
          "ordinal": 2,
          "type_info": "Int2"
        }
      ],
      "nullable": [
        false,
        false,
        false
      ],
      "parameters": {
        "Left": [
          "Interval",
          "Int2"
        ]
      }
    },
    "query": "\n                UPDATE node_aggregation_witness_jobs_fri\n                SET status = 'queued', attempts = attempts + 1, updated_at = now(), processing_started_at = now()\n                WHERE (status = 'in_progress' AND  processing_started_at <= now() - $1::interval AND attempts < $2)\n                OR (status = 'failed' AND attempts < $2)\n                RETURNING id, status, attempts\n                "
  },
  "dd330bc075a163974c59ec55ecfddd769d05801963b3e0e840e7f11e7bc6d3e9": {
    "describe": {
      "columns": [
        {
          "name": "l1_batch_number",
          "ordinal": 0,
          "type_info": "Int8"
        }
      ],
      "nullable": [
        false
      ],
      "parameters": {
        "Left": [
          "Int8"
        ]
      }
    },
    "query": "SELECT l1_batch_number FROM witness_inputs WHERE length(merkle_tree_paths) <> 0 ORDER BY l1_batch_number DESC LIMIT $1"
  },
  "dd8aa1c9d4dcea22c9a13cca5ae45e951cf963b0608046b88be40309d7379ec2": {
    "describe": {
      "columns": [],
      "nullable": [],
      "parameters": {
        "Left": [
          "Varchar",
          "Bytea"
        ]
      }
    },
    "query": "UPDATE transactions\n                    SET error = $1, updated_at = now()\n                    WHERE hash = $2"
  },
  "dd8f0bbabcd646457a9174a590c79a45d4f744624a74f79017eacbab6b4f9b0a": {
    "describe": {
      "columns": [
        {
          "name": "id",
          "ordinal": 0,
          "type_info": "Int4"
        }
      ],
      "nullable": [
        false
      ],
      "parameters": {
        "Left": []
      }
    },
    "query": "SELECT id FROM protocol_versions"
  },
  "ddb3b38be2b6038b63288961f46ba7d3bb7250caff1146e13c5ee77b6a994ffc": {
    "describe": {
      "columns": [
        {
          "name": "circuit_type",
          "ordinal": 0,
          "type_info": "Text"
        },
        {
          "name": "result",
          "ordinal": 1,
          "type_info": "Bytea"
        }
      ],
      "nullable": [
        false,
        true
      ],
      "parameters": {
        "Left": [
          "Int8",
          "Int4"
        ]
      }
    },
    "query": "\n                        SELECT circuit_type, result from prover_jobs\n                        WHERE l1_batch_number = $1 AND status = 'successful' AND aggregation_round = $2\n                        ORDER BY sequence_number ASC;\n                        "
  },
  "ddd8b105f5e5cf9db40b14ea47e4ba2b3875f89280019464be34f51605833f1b": {
    "describe": {
      "columns": [],
      "nullable": [],
      "parameters": {
        "Left": [
          "Text",
          "Text",
          "Int4",
          "Text"
        ]
      }
    },
    "query": "UPDATE gpu_prover_queue_fri SET instance_status = $1, updated_at = now() WHERE instance_host = $2::text::inet AND instance_port = $3 AND zone = $4\n                "
  },
  "de960625b0fa0b766aacab74473fcd0332a3f7dc356648452a6a63189a8b7cc3": {
    "describe": {
      "columns": [
        {
          "name": "protocol_version",
          "ordinal": 0,
          "type_info": "Int4"
        }
      ],
      "nullable": [
        true
      ],
      "parameters": {
        "Left": [
          "Int8"
        ]
      }
    },
    "query": "SELECT protocol_version FROM witness_inputs_fri WHERE l1_batch_number = $1"
  },
  "deaf3789ac968e299fe0e5a7f1c72494af8ecd664da9c901ec9c0c5e7c29bb65": {
    "describe": {
      "columns": [],
      "nullable": [],
      "parameters": {
        "Left": [
          "ByteaArray",
          "ByteaArray",
          "ByteaArray",
          "ByteaArray",
          "ByteaArray"
        ]
      }
    },
    "query": "INSERT INTO storage (hashed_key, address, key, value, tx_hash, created_at, updated_at) SELECT u.hashed_key, u.address, u.key, u.value, u.tx_hash, now(), now() FROM UNNEST ($1::bytea[], $2::bytea[], $3::bytea[], $4::bytea[], $5::bytea[]) AS u(hashed_key, address, key, value, tx_hash) ON CONFLICT (hashed_key) DO UPDATE SET tx_hash = excluded.tx_hash, value = excluded.value, updated_at = now()"
  },
  "df857ee85c600bd90687b2ed91517d91a5dc4de3cd6c15c34119ca52a3321828": {
    "describe": {
      "columns": [
        {
          "name": "l1_batch_number",
          "ordinal": 0,
          "type_info": "Int8"
        },
        {
          "name": "merkle_tree_paths",
          "ordinal": 1,
          "type_info": "Bytea"
        },
        {
          "name": "created_at",
          "ordinal": 2,
          "type_info": "Timestamp"
        },
        {
          "name": "updated_at",
          "ordinal": 3,
          "type_info": "Timestamp"
        },
        {
          "name": "status",
          "ordinal": 4,
          "type_info": "Text"
        },
        {
          "name": "time_taken",
          "ordinal": 5,
          "type_info": "Time"
        },
        {
          "name": "processing_started_at",
          "ordinal": 6,
          "type_info": "Timestamp"
        },
        {
          "name": "error",
          "ordinal": 7,
          "type_info": "Varchar"
        },
        {
          "name": "attempts",
          "ordinal": 8,
          "type_info": "Int4"
        },
        {
          "name": "merkel_tree_paths_blob_url",
          "ordinal": 9,
          "type_info": "Text"
        },
        {
          "name": "is_blob_cleaned",
          "ordinal": 10,
          "type_info": "Bool"
        },
        {
          "name": "protocol_version",
          "ordinal": 11,
          "type_info": "Int4"
        }
      ],
      "nullable": [
        false,
        true,
        false,
        false,
        false,
        false,
        true,
        true,
        false,
        true,
        false,
        true
      ],
      "parameters": {
        "Left": [
          "Interval",
          "Int4",
          "Int8",
          "Int4Array"
        ]
      }
    },
    "query": "\n                UPDATE witness_inputs\n                SET status = 'in_progress', attempts = attempts + 1,\n                    updated_at = now(), processing_started_at = now()\n                WHERE l1_batch_number = (\n                        SELECT l1_batch_number\n                        FROM witness_inputs\n                        WHERE l1_batch_number <= $3\n                        AND\n                        (   status = 'queued'\n                            OR (status = 'in_progress' AND processing_started_at < now() - $1::interval)\n                            OR (status = 'failed' AND attempts < $2)\n                        )\n                        AND protocol_version = ANY($4)\n                        ORDER BY l1_batch_number ASC\n                        LIMIT 1\n                        FOR UPDATE\n                        SKIP LOCKED\n                )\n                RETURNING witness_inputs.*\n               "
  },
  "e03756d19dfdf4cdffa81154e690dc7c36024dad5363e0c5440606a5a50eef53": {
    "describe": {
      "columns": [],
      "nullable": [],
      "parameters": {
        "Left": [
          "Bytea",
          "Bytea",
          "Bytea",
          "Bytea",
          "Bytea",
          "Bytea",
          "Bytea",
          "Bool",
          "Bytea",
          "Int8",
          "Bytea",
          "Bytea",
          "Bytea",
          "Bytea",
          "Int8"
        ]
      }
    },
    "query": "UPDATE l1_batches SET hash = $1, merkle_root_hash = $2, commitment = $3, compressed_repeated_writes = $4, compressed_initial_writes = $5, l2_l1_compressed_messages = $6, l2_l1_merkle_root = $7, zkporter_is_available = $8, parent_hash = $9, rollup_last_leaf_index = $10, aux_data_hash = $11, pass_through_data_hash = $12, meta_parameters_hash = $13, compressed_state_diffs = $14, updated_at = now() WHERE number = $15 AND hash IS NULL"
  },
  "e05a8c74653afc78c892ddfd08e60ab040d2b2f7c4b5ee110988eac2dd0dd90d": {
    "describe": {
      "columns": [
        {
          "name": "timestamp",
          "ordinal": 0,
          "type_info": "Int8"
        },
        {
          "name": "virtual_blocks",
          "ordinal": 1,
          "type_info": "Int8"
        }
      ],
      "nullable": [
        false,
        false
      ],
      "parameters": {
        "Left": [
          "Int8",
          "Int8"
        ]
      }
    },
    "query": "SELECT timestamp, virtual_blocks FROM miniblocks WHERE number BETWEEN $1 AND $2 ORDER BY number"
  },
  "e3ed9f56d316ac95123df3831ce6e6a1552be8e280ac1f3caf5aa1539275905e": {
    "describe": {
      "columns": [
        {
          "name": "id",
          "ordinal": 0,
          "type_info": "Int8"
        }
      ],
      "nullable": [
        false
      ],
      "parameters": {
        "Left": [
          "Bytea",
          "Text",
          "Text",
          "Text",
          "Text",
          "Bool",
          "Text",
          "Bytea",
          "Bool"
        ]
      }
    },
    "query": "INSERT INTO contract_verification_requests ( contract_address, source_code, contract_name, zk_compiler_version, compiler_version, optimization_used, optimizer_mode, constructor_arguments, is_system, status, created_at, updated_at )\n            VALUES ($1, $2, $3, $4, $5, $6, $7, $8, $9, 'queued', now(), now()) RETURNING id"
  },
  "e409b39a5e62a3a4ec5d3b6aae4935c13b93129a22ffe6a0b68b5ade1f6082c8": {
    "describe": {
      "columns": [
        {
          "name": "number",
          "ordinal": 0,
          "type_info": "Int8"
        },
        {
          "name": "hash",
          "ordinal": 1,
          "type_info": "Bytea"
        }
      ],
      "nullable": [
        false,
        false
      ],
      "parameters": {
        "Left": [
          "Int8",
          "Int4",
          "Int8"
        ]
      }
    },
    "query": "SELECT number, hash FROM miniblocks WHERE number >= $1 and protocol_version = $2 ORDER BY number LIMIT $3"
  },
  "e429061bd0f67910ad8676a34f2b89a051a6df3097c8afde81a491c342a10e3a": {
    "describe": {
      "columns": [
        {
          "name": "l1_batch_number",
          "ordinal": 0,
          "type_info": "Int8"
        }
      ],
      "nullable": [
        false
      ],
      "parameters": {
        "Left": [
          {
            "Custom": {
              "kind": {
                "Enum": [
                  "Queued",
                  "ManuallySkipped",
                  "InProgress",
                  "Successful",
                  "Failed"
                ]
              },
              "name": "basic_witness_input_producer_job_status"
            }
          },
          {
            "Custom": {
              "kind": {
                "Enum": [
                  "Queued",
                  "ManuallySkipped",
                  "InProgress",
                  "Successful",
                  "Failed"
                ]
              },
              "name": "basic_witness_input_producer_job_status"
            }
          },
          {
            "Custom": {
              "kind": {
                "Enum": [
                  "Queued",
                  "ManuallySkipped",
                  "InProgress",
                  "Successful",
                  "Failed"
                ]
              },
              "name": "basic_witness_input_producer_job_status"
            }
          },
          "Interval",
          "Int2"
        ]
      }
    },
    "query": "UPDATE basic_witness_input_producer_jobs SET status = $1, attempts = attempts + 1, updated_at = now(), processing_started_at = now() WHERE l1_batch_number = ( SELECT l1_batch_number FROM basic_witness_input_producer_jobs WHERE status = $2 OR (status = $1 AND processing_started_at < now() - $4::interval) OR (status = $3 AND attempts < $5) ORDER BY l1_batch_number ASC LIMIT 1 FOR UPDATE SKIP LOCKED ) RETURNING basic_witness_input_producer_jobs.l1_batch_number"
  },
  "e626aa2efb6ba875a12f2b4e37b0ba8052810e73fa5e2d3280f747f7b89b956f": {
    "describe": {
      "columns": [],
      "nullable": [],
      "parameters": {
        "Left": [
          "Text",
          "Int8"
        ]
      }
    },
    "query": "UPDATE proof_generation_details SET status='generated', proof_blob_url = $1, updated_at = now() WHERE l1_batch_number = $2"
  },
  "e793a57147bbf31334e9471fa2fd82cc138124c2c34df6d10997556f41ae6bc0": {
    "describe": {
      "columns": [],
      "nullable": [],
      "parameters": {
        "Left": [
          "Int8",
          "Int4",
          "Int4"
        ]
      }
    },
    "query": "UPDATE eth_txs SET gas_used = $1, confirmed_eth_tx_history_id = $2 WHERE id = $3"
  },
  "e900682a160af90d532da47a1222fc1d7c9962ee8996dbd9b9bb63f13820cf2b": {
    "describe": {
      "columns": [],
      "nullable": [],
      "parameters": {
        "Left": [
          "ByteaArray"
        ]
      }
    },
    "query": "DELETE FROM transactions WHERE in_mempool = TRUE AND initiator_address = ANY($1)"
  },
  "e9b03a0d79eb40a67eab9bdaac8447fc17922bea89bcc6a89eb8eadf147835fe": {
    "describe": {
      "columns": [],
      "nullable": [],
      "parameters": {
        "Left": [
          "Int8",
          "Text",
          "Int4"
        ]
      }
    },
    "query": "\n                    INSERT INTO scheduler_witness_jobs_fri\n                        (l1_batch_number, scheduler_partial_input_blob_url, protocol_version, status, created_at, updated_at)\n                    VALUES ($1, $2, $3, 'waiting_for_proofs', now(), now())\n                    ON CONFLICT(l1_batch_number)\n                    DO UPDATE SET updated_at=now()\n                    "
  },
  "ea17481cab38d370e06e7cf8598daa39faf4414152456aab89695e3133477d3e": {
    "describe": {
      "columns": [
        {
          "name": "hash",
          "ordinal": 0,
          "type_info": "Bytea"
        },
        {
          "name": "is_priority",
          "ordinal": 1,
          "type_info": "Bool"
        },
        {
          "name": "full_fee",
          "ordinal": 2,
          "type_info": "Numeric"
        },
        {
          "name": "layer_2_tip_fee",
          "ordinal": 3,
          "type_info": "Numeric"
        },
        {
          "name": "initiator_address",
          "ordinal": 4,
          "type_info": "Bytea"
        },
        {
          "name": "nonce",
          "ordinal": 5,
          "type_info": "Int8"
        },
        {
          "name": "signature",
          "ordinal": 6,
          "type_info": "Bytea"
        },
        {
          "name": "input",
          "ordinal": 7,
          "type_info": "Bytea"
        },
        {
          "name": "data",
          "ordinal": 8,
          "type_info": "Jsonb"
        },
        {
          "name": "received_at",
          "ordinal": 9,
          "type_info": "Timestamp"
        },
        {
          "name": "priority_op_id",
          "ordinal": 10,
          "type_info": "Int8"
        },
        {
          "name": "l1_batch_number",
          "ordinal": 11,
          "type_info": "Int8"
        },
        {
          "name": "index_in_block",
          "ordinal": 12,
          "type_info": "Int4"
        },
        {
          "name": "error",
          "ordinal": 13,
          "type_info": "Varchar"
        },
        {
          "name": "gas_limit",
          "ordinal": 14,
          "type_info": "Numeric"
        },
        {
          "name": "gas_per_storage_limit",
          "ordinal": 15,
          "type_info": "Numeric"
        },
        {
          "name": "gas_per_pubdata_limit",
          "ordinal": 16,
          "type_info": "Numeric"
        },
        {
          "name": "tx_format",
          "ordinal": 17,
          "type_info": "Int4"
        },
        {
          "name": "created_at",
          "ordinal": 18,
          "type_info": "Timestamp"
        },
        {
          "name": "updated_at",
          "ordinal": 19,
          "type_info": "Timestamp"
        },
        {
          "name": "execution_info",
          "ordinal": 20,
          "type_info": "Jsonb"
        },
        {
          "name": "contract_address",
          "ordinal": 21,
          "type_info": "Bytea"
        },
        {
          "name": "in_mempool",
          "ordinal": 22,
          "type_info": "Bool"
        },
        {
          "name": "l1_block_number",
          "ordinal": 23,
          "type_info": "Int4"
        },
        {
          "name": "value",
          "ordinal": 24,
          "type_info": "Numeric"
        },
        {
          "name": "paymaster",
          "ordinal": 25,
          "type_info": "Bytea"
        },
        {
          "name": "paymaster_input",
          "ordinal": 26,
          "type_info": "Bytea"
        },
        {
          "name": "max_fee_per_gas",
          "ordinal": 27,
          "type_info": "Numeric"
        },
        {
          "name": "max_priority_fee_per_gas",
          "ordinal": 28,
          "type_info": "Numeric"
        },
        {
          "name": "effective_gas_price",
          "ordinal": 29,
          "type_info": "Numeric"
        },
        {
          "name": "miniblock_number",
          "ordinal": 30,
          "type_info": "Int8"
        },
        {
          "name": "l1_batch_tx_index",
          "ordinal": 31,
          "type_info": "Int4"
        },
        {
          "name": "refunded_gas",
          "ordinal": 32,
          "type_info": "Int8"
        },
        {
          "name": "l1_tx_mint",
          "ordinal": 33,
          "type_info": "Numeric"
        },
        {
          "name": "l1_tx_refund_recipient",
          "ordinal": 34,
          "type_info": "Bytea"
        },
        {
          "name": "upgrade_id",
          "ordinal": 35,
          "type_info": "Int4"
        }
      ],
      "nullable": [
        false,
        false,
        true,
        true,
        false,
        true,
        true,
        true,
        false,
        false,
        true,
        true,
        true,
        true,
        true,
        true,
        true,
        true,
        false,
        false,
        false,
        true,
        false,
        true,
        false,
        false,
        false,
        true,
        true,
        true,
        true,
        true,
        false,
        true,
        true,
        true
      ],
      "parameters": {
        "Left": [
          "Bytea"
        ]
      }
    },
    "query": "\n                SELECT * FROM transactions\n                WHERE hash = $1\n            "
  },
  "eb95c3daeffd23d35d4e047e3bb8dc44e93492a6d41cf0fd1624d3ea4a2267c9": {
    "describe": {
      "columns": [],
      "nullable": [],
      "parameters": {
        "Left": [
          "Int8",
          "Int8"
        ]
      }
    },
    "query": "UPDATE l1_batches SET predicted_commit_gas_cost = $2, updated_at = now() WHERE number = $1"
  },
  "ed50c609371b4588964e29f8757c41973706710090a80eb025ec263ce3d019b4": {
    "describe": {
      "columns": [],
      "nullable": [],
      "parameters": {
        "Left": [
          "Text",
          "Int4",
          "Int2",
          "Text"
        ]
      }
    },
    "query": "INSERT INTO gpu_prover_queue_fri (instance_host, instance_port, instance_status, specialized_prover_group_id,  zone, created_at, updated_at) VALUES (cast($1::text as inet), $2, 'available', $3, $4, now(), now()) ON CONFLICT(instance_host, instance_port, zone) DO UPDATE SET instance_status='available', specialized_prover_group_id=$3, zone=$4, updated_at=now()"
  },
  "eda61fd8012aadc27a2952e96d4238bccb21ec47a17e326a7ae9182d5358d733": {
    "describe": {
      "columns": [
        {
          "name": "timestamp",
          "ordinal": 0,
          "type_info": "Int8"
        }
      ],
      "nullable": [
        false
      ],
      "parameters": {
        "Left": []
      }
    },
    "query": "SELECT timestamp FROM l1_batches WHERE eth_prove_tx_id IS NULL AND number > 0 ORDER BY number LIMIT 1"
  },
  "ee74b42d1a6a52784124751dae6c7eca3fd36f5a3bb26de56efc2b810da7033a": {
    "describe": {
      "columns": [
        {
          "name": "initial_bootloader_heap_content",
          "ordinal": 0,
          "type_info": "Jsonb"
        }
      ],
      "nullable": [
        false
      ],
      "parameters": {
        "Left": [
          "Int8"
        ]
      }
    },
    "query": "SELECT initial_bootloader_heap_content FROM l1_batches WHERE number = $1"
  },
  "ee7bd820bf35c5c714092494c386eccff25457cff6dc00eb81d9809eaeb95670": {
    "describe": {
      "columns": [
        {
          "name": "is_replaced!",
          "ordinal": 0,
          "type_info": "Bool"
        }
      ],
      "nullable": [
        null
      ],
      "parameters": {
        "Left": [
          "Bytea",
          "Bytea",
          "Int8",
          "Bytea",
          "Numeric",
          "Numeric",
          "Numeric",
          "Numeric",
          "Bytea",
          "Jsonb",
          "Int4",
          "Bytea",
          "Numeric",
          "Bytea",
          "Bytea",
          "Int8",
          "Int4",
          "Int4",
          "Timestamp"
        ]
      }
    },
    "query": "\n                INSERT INTO transactions\n                (\n                    hash,\n                    is_priority,\n                    initiator_address,\n                    nonce,\n                    signature,\n                    gas_limit,\n                    max_fee_per_gas,\n                    max_priority_fee_per_gas,\n                    gas_per_pubdata_limit,\n                    input,\n                    data,\n                    tx_format,\n                    contract_address,\n                    value,\n                    paymaster,\n                    paymaster_input,\n                    execution_info,\n                    received_at,\n                    created_at,\n                    updated_at\n                )\n                VALUES\n                    (\n                        $1, FALSE, $2, $3, $4, $5, $6, $7, $8, $9, $10, $11, $12, $13, $14, $15,\n                        jsonb_build_object('gas_used', $16::bigint, 'storage_writes', $17::int, 'contracts_used', $18::int),\n                        $19, now(), now()\n                    )\n                ON CONFLICT\n                    (initiator_address, nonce)\n                DO UPDATE\n                    SET hash=$1,\n                        signature=$4,\n                        gas_limit=$5,\n                        max_fee_per_gas=$6,\n                        max_priority_fee_per_gas=$7,\n                        gas_per_pubdata_limit=$8,\n                        input=$9,\n                        data=$10,\n                        tx_format=$11,\n                        contract_address=$12,\n                        value=$13,\n                        paymaster=$14,\n                        paymaster_input=$15,\n                        execution_info=jsonb_build_object('gas_used', $16::bigint, 'storage_writes', $17::int, 'contracts_used', $18::int),\n                        in_mempool=FALSE,\n                        received_at=$19,\n                        created_at=now(),\n                        updated_at=now(),\n                        error = NULL\n                    WHERE transactions.is_priority = FALSE AND transactions.miniblock_number IS NULL\n                    RETURNING (SELECT hash FROM transactions WHERE transactions.initiator_address = $2 AND transactions.nonce = $3) IS NOT NULL as \"is_replaced!\"\n                "
  },
  "ee87b42383cd6b4f1445e2aa152369fee31a7fea436db8b3b9925a60ac60cd1a": {
    "describe": {
      "columns": [
        {
          "name": "hash",
          "ordinal": 0,
          "type_info": "Bytea"
        },
        {
          "name": "is_priority",
          "ordinal": 1,
          "type_info": "Bool"
        },
        {
          "name": "full_fee",
          "ordinal": 2,
          "type_info": "Numeric"
        },
        {
          "name": "layer_2_tip_fee",
          "ordinal": 3,
          "type_info": "Numeric"
        },
        {
          "name": "initiator_address",
          "ordinal": 4,
          "type_info": "Bytea"
        },
        {
          "name": "nonce",
          "ordinal": 5,
          "type_info": "Int8"
        },
        {
          "name": "signature",
          "ordinal": 6,
          "type_info": "Bytea"
        },
        {
          "name": "input",
          "ordinal": 7,
          "type_info": "Bytea"
        },
        {
          "name": "data",
          "ordinal": 8,
          "type_info": "Jsonb"
        },
        {
          "name": "received_at",
          "ordinal": 9,
          "type_info": "Timestamp"
        },
        {
          "name": "priority_op_id",
          "ordinal": 10,
          "type_info": "Int8"
        },
        {
          "name": "l1_batch_number",
          "ordinal": 11,
          "type_info": "Int8"
        },
        {
          "name": "index_in_block",
          "ordinal": 12,
          "type_info": "Int4"
        },
        {
          "name": "error",
          "ordinal": 13,
          "type_info": "Varchar"
        },
        {
          "name": "gas_limit",
          "ordinal": 14,
          "type_info": "Numeric"
        },
        {
          "name": "gas_per_storage_limit",
          "ordinal": 15,
          "type_info": "Numeric"
        },
        {
          "name": "gas_per_pubdata_limit",
          "ordinal": 16,
          "type_info": "Numeric"
        },
        {
          "name": "tx_format",
          "ordinal": 17,
          "type_info": "Int4"
        },
        {
          "name": "created_at",
          "ordinal": 18,
          "type_info": "Timestamp"
        },
        {
          "name": "updated_at",
          "ordinal": 19,
          "type_info": "Timestamp"
        },
        {
          "name": "execution_info",
          "ordinal": 20,
          "type_info": "Jsonb"
        },
        {
          "name": "contract_address",
          "ordinal": 21,
          "type_info": "Bytea"
        },
        {
          "name": "in_mempool",
          "ordinal": 22,
          "type_info": "Bool"
        },
        {
          "name": "l1_block_number",
          "ordinal": 23,
          "type_info": "Int4"
        },
        {
          "name": "value",
          "ordinal": 24,
          "type_info": "Numeric"
        },
        {
          "name": "paymaster",
          "ordinal": 25,
          "type_info": "Bytea"
        },
        {
          "name": "paymaster_input",
          "ordinal": 26,
          "type_info": "Bytea"
        },
        {
          "name": "max_fee_per_gas",
          "ordinal": 27,
          "type_info": "Numeric"
        },
        {
          "name": "max_priority_fee_per_gas",
          "ordinal": 28,
          "type_info": "Numeric"
        },
        {
          "name": "effective_gas_price",
          "ordinal": 29,
          "type_info": "Numeric"
        },
        {
          "name": "miniblock_number",
          "ordinal": 30,
          "type_info": "Int8"
        },
        {
          "name": "l1_batch_tx_index",
          "ordinal": 31,
          "type_info": "Int4"
        },
        {
          "name": "refunded_gas",
          "ordinal": 32,
          "type_info": "Int8"
        },
        {
          "name": "l1_tx_mint",
          "ordinal": 33,
          "type_info": "Numeric"
        },
        {
          "name": "l1_tx_refund_recipient",
          "ordinal": 34,
          "type_info": "Bytea"
        },
        {
          "name": "upgrade_id",
          "ordinal": 35,
          "type_info": "Int4"
        }
      ],
      "nullable": [
        false,
        false,
        true,
        true,
        false,
        true,
        true,
        true,
        false,
        false,
        true,
        true,
        true,
        true,
        true,
        true,
        true,
        true,
        false,
        false,
        false,
        true,
        false,
        true,
        false,
        false,
        false,
        true,
        true,
        true,
        true,
        true,
        false,
        true,
        true,
        true
      ],
      "parameters": {
        "Left": [
          "Int8"
        ]
      }
    },
    "query": "SELECT * FROM transactions WHERE miniblock_number = $1 ORDER BY index_in_block"
  },
  "efc83e42f5d0238b8996a5b311746527289a5a002ff659531a076680127e8eb4": {
    "describe": {
      "columns": [
        {
          "name": "hash",
          "ordinal": 0,
          "type_info": "Bytea"
        }
      ],
      "nullable": [
        true
      ],
      "parameters": {
        "Left": [
          "Int8"
        ]
      }
    },
    "query": "SELECT hash FROM l1_batches WHERE number = $1"
  },
  "f0c83c517fdf9696a0acf288f061bd00a993e0b2379b667738b6876e2f588043": {
    "describe": {
      "columns": [
        {
          "name": "l1_batch_number",
          "ordinal": 0,
          "type_info": "Int8"
        }
      ],
      "nullable": [
        false
      ],
      "parameters": {
        "Left": []
      }
    },
    "query": "\n                UPDATE node_aggregation_witness_jobs\n                SET status='queued'\n                WHERE l1_batch_number IN\n                      (SELECT prover_jobs.l1_batch_number\n                       FROM prover_jobs\n                                JOIN node_aggregation_witness_jobs nawj ON prover_jobs.l1_batch_number = nawj.l1_batch_number\n                       WHERE nawj.status = 'waiting_for_proofs'\n                         AND prover_jobs.status = 'successful'\n                         AND prover_jobs.aggregation_round = 1\n                       GROUP BY prover_jobs.l1_batch_number, nawj.number_of_leaf_circuits\n                       HAVING COUNT(*) = nawj.number_of_leaf_circuits)\n                RETURNING l1_batch_number;\n            "
  },
  "f1defa140e20b9c250d3212602dc259c0a35598c2e69d1c42746a8fab6dd8d3e": {
    "describe": {
      "columns": [],
      "nullable": [],
      "parameters": {
        "Left": [
          "Text",
          "Int4",
          "Int4",
          "Text",
          "Text"
        ]
      }
    },
    "query": "\n                UPDATE gpu_prover_queue\n                SET instance_status = 'available', updated_at = now(), queue_free_slots = $3\n                WHERE instance_host = $1::text::inet\n                AND instance_port = $2\n                AND instance_status = 'full'\n                AND region = $4\n                AND zone = $5\n                "
  },
  "f365ada84c576a9049551a28f800ca8cb1d0096f3ba1c9edec725e11892a5a6c": {
    "describe": {
      "columns": [
        {
          "name": "hash",
          "ordinal": 0,
          "type_info": "Bytea"
        },
        {
          "name": "is_priority",
          "ordinal": 1,
          "type_info": "Bool"
        },
        {
          "name": "full_fee",
          "ordinal": 2,
          "type_info": "Numeric"
        },
        {
          "name": "layer_2_tip_fee",
          "ordinal": 3,
          "type_info": "Numeric"
        },
        {
          "name": "initiator_address",
          "ordinal": 4,
          "type_info": "Bytea"
        },
        {
          "name": "nonce",
          "ordinal": 5,
          "type_info": "Int8"
        },
        {
          "name": "signature",
          "ordinal": 6,
          "type_info": "Bytea"
        },
        {
          "name": "input",
          "ordinal": 7,
          "type_info": "Bytea"
        },
        {
          "name": "data",
          "ordinal": 8,
          "type_info": "Jsonb"
        },
        {
          "name": "received_at",
          "ordinal": 9,
          "type_info": "Timestamp"
        },
        {
          "name": "priority_op_id",
          "ordinal": 10,
          "type_info": "Int8"
        },
        {
          "name": "l1_batch_number",
          "ordinal": 11,
          "type_info": "Int8"
        },
        {
          "name": "index_in_block",
          "ordinal": 12,
          "type_info": "Int4"
        },
        {
          "name": "error",
          "ordinal": 13,
          "type_info": "Varchar"
        },
        {
          "name": "gas_limit",
          "ordinal": 14,
          "type_info": "Numeric"
        },
        {
          "name": "gas_per_storage_limit",
          "ordinal": 15,
          "type_info": "Numeric"
        },
        {
          "name": "gas_per_pubdata_limit",
          "ordinal": 16,
          "type_info": "Numeric"
        },
        {
          "name": "tx_format",
          "ordinal": 17,
          "type_info": "Int4"
        },
        {
          "name": "created_at",
          "ordinal": 18,
          "type_info": "Timestamp"
        },
        {
          "name": "updated_at",
          "ordinal": 19,
          "type_info": "Timestamp"
        },
        {
          "name": "execution_info",
          "ordinal": 20,
          "type_info": "Jsonb"
        },
        {
          "name": "contract_address",
          "ordinal": 21,
          "type_info": "Bytea"
        },
        {
          "name": "in_mempool",
          "ordinal": 22,
          "type_info": "Bool"
        },
        {
          "name": "l1_block_number",
          "ordinal": 23,
          "type_info": "Int4"
        },
        {
          "name": "value",
          "ordinal": 24,
          "type_info": "Numeric"
        },
        {
          "name": "paymaster",
          "ordinal": 25,
          "type_info": "Bytea"
        },
        {
          "name": "paymaster_input",
          "ordinal": 26,
          "type_info": "Bytea"
        },
        {
          "name": "max_fee_per_gas",
          "ordinal": 27,
          "type_info": "Numeric"
        },
        {
          "name": "max_priority_fee_per_gas",
          "ordinal": 28,
          "type_info": "Numeric"
        },
        {
          "name": "effective_gas_price",
          "ordinal": 29,
          "type_info": "Numeric"
        },
        {
          "name": "miniblock_number",
          "ordinal": 30,
          "type_info": "Int8"
        },
        {
          "name": "l1_batch_tx_index",
          "ordinal": 31,
          "type_info": "Int4"
        },
        {
          "name": "refunded_gas",
          "ordinal": 32,
          "type_info": "Int8"
        },
        {
          "name": "l1_tx_mint",
          "ordinal": 33,
          "type_info": "Numeric"
        },
        {
          "name": "l1_tx_refund_recipient",
          "ordinal": 34,
          "type_info": "Bytea"
        },
        {
          "name": "upgrade_id",
          "ordinal": 35,
          "type_info": "Int4"
        }
      ],
      "nullable": [
        false,
        false,
        true,
        true,
        false,
        true,
        true,
        true,
        false,
        false,
        true,
        true,
        true,
        true,
        true,
        true,
        true,
        true,
        false,
        false,
        false,
        true,
        false,
        true,
        false,
        false,
        false,
        true,
        true,
        true,
        true,
        true,
        false,
        true,
        true,
        true
      ],
      "parameters": {
        "Left": [
          "Int8"
        ]
      }
    },
    "query": "SELECT * FROM transactions WHERE l1_batch_number = $1 ORDER BY miniblock_number, index_in_block"
  },
  "f5e3c4b23fa0d0686b400b64c42cf78b2219f0cbcf1c9240b77e4132513e36ef": {
    "describe": {
      "columns": [
        {
          "name": "address",
          "ordinal": 0,
          "type_info": "Bytea"
        },
        {
          "name": "key",
          "ordinal": 1,
          "type_info": "Bytea"
        },
        {
          "name": "value",
          "ordinal": 2,
          "type_info": "Bytea"
        }
      ],
      "nullable": [
        false,
        false,
        false
      ],
      "parameters": {
        "Left": [
          "Int8"
        ]
      }
    },
    "query": "SELECT address, key, value FROM storage_logs WHERE miniblock_number BETWEEN (SELECT MIN(number) FROM miniblocks WHERE l1_batch_number = $1) AND (SELECT MAX(number) FROM miniblocks WHERE l1_batch_number = $1) ORDER BY miniblock_number, operation_number"
  },
  "f69542ca7e27a74d3703f359d9be33cf11c1f066c42754b92fced2af410c4558": {
    "describe": {
      "columns": [
        {
          "name": "attempts",
          "ordinal": 0,
          "type_info": "Int2"
        }
      ],
      "nullable": [
        false
      ],
      "parameters": {
        "Left": [
          {
            "Custom": {
              "kind": {
                "Enum": [
                  "Queued",
                  "ManuallySkipped",
                  "InProgress",
                  "Successful",
                  "Failed"
                ]
              },
              "name": "basic_witness_input_producer_job_status"
            }
          },
          "Int8",
          "Time",
          "Text",
          {
            "Custom": {
              "kind": {
                "Enum": [
                  "Queued",
                  "ManuallySkipped",
                  "InProgress",
                  "Successful",
                  "Failed"
                ]
              },
              "name": "basic_witness_input_producer_job_status"
            }
          }
        ]
      }
    },
    "query": "UPDATE basic_witness_input_producer_jobs SET status = $1, updated_at = now(), time_taken = $3, error = $4 WHERE l1_batch_number = $2 AND status != $5 RETURNING basic_witness_input_producer_jobs.attempts"
  },
  "f78960549e6201527454d060d5b483db032f4df80b4269a624f0309ed9a6a38e": {
    "describe": {
      "columns": [],
      "nullable": [],
      "parameters": {
        "Left": [
          "Text",
          "Int8"
        ]
      }
    },
    "query": "\n                UPDATE witness_inputs_fri SET status ='failed', error= $1, updated_at = now()\n                WHERE l1_batch_number = $2\n               "
  },
  "fa006dda8f56abb70afc5ba8b6da631747d17ebd03a37ddb72914c4ed2aeb2f5": {
    "describe": {
      "columns": [
        {
          "name": "trace",
          "ordinal": 0,
          "type_info": "Jsonb"
        }
      ],
      "nullable": [
        false
      ],
      "parameters": {
        "Left": [
          "Bytea"
        ]
      }
    },
    "query": "SELECT trace FROM transaction_traces WHERE tx_hash = $1"
  },
  "fa177254ba516ad1588f4f6960be96706d1f43c23ff1d57ba2bc7bc7148bdcac": {
    "describe": {
      "columns": [
        {
          "name": "number",
          "ordinal": 0,
          "type_info": "Int8"
        },
        {
          "name": "timestamp",
          "ordinal": 1,
          "type_info": "Int8"
        },
        {
          "name": "hash",
          "ordinal": 2,
          "type_info": "Bytea"
        },
        {
          "name": "l1_tx_count",
          "ordinal": 3,
          "type_info": "Int4"
        },
        {
          "name": "l2_tx_count",
          "ordinal": 4,
          "type_info": "Int4"
        },
        {
          "name": "base_fee_per_gas",
          "ordinal": 5,
          "type_info": "Numeric"
        },
        {
          "name": "l1_gas_price",
          "ordinal": 6,
          "type_info": "Int8"
        },
        {
          "name": "l2_fair_gas_price",
          "ordinal": 7,
          "type_info": "Int8"
        },
        {
          "name": "bootloader_code_hash",
          "ordinal": 8,
          "type_info": "Bytea"
        },
        {
          "name": "default_aa_code_hash",
          "ordinal": 9,
          "type_info": "Bytea"
        },
        {
          "name": "protocol_version",
          "ordinal": 10,
          "type_info": "Int4"
        },
        {
          "name": "virtual_blocks",
          "ordinal": 11,
          "type_info": "Int8"
        }
      ],
      "nullable": [
        false,
        false,
        false,
        false,
        false,
        false,
        false,
        false,
        true,
        true,
        true,
        false
      ],
      "parameters": {
        "Left": []
      }
    },
    "query": "SELECT number, timestamp, hash, l1_tx_count, l2_tx_count, base_fee_per_gas, l1_gas_price, l2_fair_gas_price, bootloader_code_hash, default_aa_code_hash, protocol_version, virtual_blocks\n            FROM miniblocks ORDER BY number DESC LIMIT 1"
  },
  "fa2b4316aaef09e96d93b70f96b129ed123951732e01d63f30b4b292d441ea39": {
    "describe": {
      "columns": [
        {
          "name": "l1_batch_number",
          "ordinal": 0,
          "type_info": "Int8"
        },
        {
          "name": "status",
          "ordinal": 1,
          "type_info": "Text"
        },
        {
          "name": "circuit_1_final_prover_job_id",
          "ordinal": 2,
          "type_info": "Int8"
        },
        {
          "name": "circuit_2_final_prover_job_id",
          "ordinal": 3,
          "type_info": "Int8"
        },
        {
          "name": "circuit_3_final_prover_job_id",
          "ordinal": 4,
          "type_info": "Int8"
        },
        {
          "name": "circuit_4_final_prover_job_id",
          "ordinal": 5,
          "type_info": "Int8"
        },
        {
          "name": "circuit_5_final_prover_job_id",
          "ordinal": 6,
          "type_info": "Int8"
        },
        {
          "name": "circuit_6_final_prover_job_id",
          "ordinal": 7,
          "type_info": "Int8"
        },
        {
          "name": "circuit_7_final_prover_job_id",
          "ordinal": 8,
          "type_info": "Int8"
        },
        {
          "name": "circuit_8_final_prover_job_id",
          "ordinal": 9,
          "type_info": "Int8"
        },
        {
          "name": "circuit_9_final_prover_job_id",
          "ordinal": 10,
          "type_info": "Int8"
        },
        {
          "name": "circuit_10_final_prover_job_id",
          "ordinal": 11,
          "type_info": "Int8"
        },
        {
          "name": "circuit_11_final_prover_job_id",
          "ordinal": 12,
          "type_info": "Int8"
        },
        {
          "name": "circuit_12_final_prover_job_id",
          "ordinal": 13,
          "type_info": "Int8"
        },
        {
          "name": "circuit_13_final_prover_job_id",
          "ordinal": 14,
          "type_info": "Int8"
        },
        {
          "name": "created_at",
          "ordinal": 15,
          "type_info": "Timestamp"
        },
        {
          "name": "updated_at",
          "ordinal": 16,
          "type_info": "Timestamp"
        }
      ],
      "nullable": [
        false,
        false,
        true,
        true,
        true,
        true,
        true,
        true,
        true,
        true,
        true,
        true,
        true,
        true,
        true,
        false,
        false
      ],
      "parameters": {
        "Left": [
          "Int8"
        ]
      }
    },
    "query": "\n                SELECT * FROM scheduler_dependency_tracker_fri\n                WHERE l1_batch_number = $1\n               "
  },
  "fa33d51f8627376832b11bb174354e65e645ee2fb81564a97725518f47ae6f57": {
    "describe": {
      "columns": [
        {
          "name": "number",
          "ordinal": 0,
          "type_info": "Int8"
        }
      ],
      "nullable": [
        null
      ],
      "parameters": {
        "Left": []
      }
    },
    "query": "SELECT MAX(number) as \"number\" FROM l1_batches"
  },
  "fa6ef06edd04d20ddbdf22a63092222e89bb84d6093b07bda16407811d9c33c0": {
    "describe": {
      "columns": [
        {
          "name": "id",
          "ordinal": 0,
          "type_info": "Int4"
        },
        {
          "name": "nonce",
          "ordinal": 1,
          "type_info": "Int8"
        },
        {
          "name": "raw_tx",
          "ordinal": 2,
          "type_info": "Bytea"
        },
        {
          "name": "contract_address",
          "ordinal": 3,
          "type_info": "Text"
        },
        {
          "name": "tx_type",
          "ordinal": 4,
          "type_info": "Text"
        },
        {
          "name": "gas_used",
          "ordinal": 5,
          "type_info": "Int8"
        },
        {
          "name": "created_at",
          "ordinal": 6,
          "type_info": "Timestamp"
        },
        {
          "name": "updated_at",
          "ordinal": 7,
          "type_info": "Timestamp"
        },
        {
          "name": "has_failed",
          "ordinal": 8,
          "type_info": "Bool"
        },
        {
          "name": "sent_at_block",
          "ordinal": 9,
          "type_info": "Int4"
        },
        {
          "name": "confirmed_eth_tx_history_id",
          "ordinal": 10,
          "type_info": "Int4"
        },
        {
          "name": "predicted_gas_cost",
          "ordinal": 11,
          "type_info": "Int8"
        }
      ],
      "nullable": [
        false,
        false,
        false,
        false,
        false,
        true,
        false,
        false,
        false,
        true,
        true,
        false
      ],
      "parameters": {
        "Left": [
          "Int4"
        ]
      }
    },
    "query": "SELECT * FROM eth_txs WHERE id = $1"
  },
  "ff7ff36b86b0e8d1cd7280aa447baef172cb054ffe7e1d742c59bf09b4f414cb": {
    "describe": {
      "columns": [
        {
          "name": "count!",
          "ordinal": 0,
          "type_info": "Int8"
        }
      ],
      "nullable": [
        null
      ],
      "parameters": {
        "Left": [
          "Int4"
        ]
      }
    },
    "query": "SELECT COUNT(*) as \"count!\" FROM prover_protocol_versions WHERE id = $1"
  },
  "ff9c6a53717f0455089e27018e069809891249555e7ee38393927b2b25555fea": {
    "describe": {
      "columns": [
        {
          "name": "number",
          "ordinal": 0,
          "type_info": "Int8"
        },
        {
          "name": "l1_tx_count",
          "ordinal": 1,
          "type_info": "Int4"
        },
        {
          "name": "l2_tx_count",
          "ordinal": 2,
          "type_info": "Int4"
        },
        {
          "name": "timestamp",
          "ordinal": 3,
          "type_info": "Int8"
        },
        {
          "name": "is_finished",
          "ordinal": 4,
          "type_info": "Bool"
        },
        {
          "name": "fee_account_address",
          "ordinal": 5,
          "type_info": "Bytea"
        },
        {
          "name": "l2_to_l1_logs",
          "ordinal": 6,
          "type_info": "ByteaArray"
        },
        {
          "name": "l2_to_l1_messages",
          "ordinal": 7,
          "type_info": "ByteaArray"
        },
        {
          "name": "bloom",
          "ordinal": 8,
          "type_info": "Bytea"
        },
        {
          "name": "priority_ops_onchain_data",
          "ordinal": 9,
          "type_info": "ByteaArray"
        },
        {
          "name": "used_contract_hashes",
          "ordinal": 10,
          "type_info": "Jsonb"
        },
        {
          "name": "base_fee_per_gas",
          "ordinal": 11,
          "type_info": "Numeric"
        },
        {
          "name": "l1_gas_price",
          "ordinal": 12,
          "type_info": "Int8"
        },
        {
          "name": "l2_fair_gas_price",
          "ordinal": 13,
          "type_info": "Int8"
        },
        {
          "name": "bootloader_code_hash",
          "ordinal": 14,
          "type_info": "Bytea"
        },
        {
          "name": "default_aa_code_hash",
          "ordinal": 15,
          "type_info": "Bytea"
        },
        {
          "name": "protocol_version",
          "ordinal": 16,
          "type_info": "Int4"
        },
        {
          "name": "compressed_state_diffs",
          "ordinal": 17,
          "type_info": "Bytea"
        },
        {
          "name": "system_logs",
          "ordinal": 18,
          "type_info": "ByteaArray"
        }
      ],
      "nullable": [
        false,
        false,
        false,
        false,
        false,
        false,
        false,
        false,
        false,
        false,
        false,
        false,
        false,
        false,
        true,
        true,
        true,
        true,
        false
      ],
      "parameters": {
        "Left": []
      }
    },
    "query": "SELECT number, l1_tx_count, l2_tx_count, timestamp, is_finished, fee_account_address, l2_to_l1_logs, l2_to_l1_messages, bloom, priority_ops_onchain_data, used_contract_hashes, base_fee_per_gas, l1_gas_price, l2_fair_gas_price, bootloader_code_hash, default_aa_code_hash, protocol_version, compressed_state_diffs, system_logs FROM l1_batches ORDER BY number DESC LIMIT 1"
  },
  "ffc30c35b713dbde170c0369d5b9f741523778a3f396bd6fa9bfd1705fb4c8ac": {
    "describe": {
      "columns": [],
      "nullable": [],
      "parameters": {
        "Left": [
          "Text",
          "Int8"
        ]
      }
    },
    "query": "UPDATE proof_compression_jobs_fri SET status = $1, updated_at = now() WHERE l1_batch_number = $2"
  }
}<|MERGE_RESOLUTION|>--- conflicted
+++ resolved
@@ -298,7 +298,6 @@
     },
     "query": "\n                WITH events_select AS (\n                    SELECT\n                        address, topic1, topic2, topic3, topic4, value,\n                        miniblock_number, tx_hash, tx_index_in_block,\n                        event_index_in_block, event_index_in_tx\n                    FROM events\n                    WHERE miniblock_number > $1\n                    ORDER BY miniblock_number ASC, event_index_in_block ASC\n                )\n                SELECT miniblocks.hash as \"block_hash?\",\n                    address as \"address!\", topic1 as \"topic1!\", topic2 as \"topic2!\", topic3 as \"topic3!\", topic4 as \"topic4!\", value as \"value!\",\n                    miniblock_number as \"miniblock_number!\", miniblocks.l1_batch_number as \"l1_batch_number?\", tx_hash as \"tx_hash!\",\n                    tx_index_in_block as \"tx_index_in_block!\", event_index_in_block as \"event_index_in_block!\", event_index_in_tx as \"event_index_in_tx!\"\n                FROM events_select\n                INNER JOIN miniblocks ON events_select.miniblock_number = miniblocks.number\n                ORDER BY miniblock_number ASC, event_index_in_block ASC\n                "
   },
-<<<<<<< HEAD
   "07310d96fc7e258154ad510684e33d196907ebd599e926d305e5ef9f26afa2fa": {
     "describe": {
       "columns": [
@@ -321,25 +320,7 @@
     },
     "query": "INSERT INTO eth_txs_history (eth_tx_id, base_fee_per_gas, priority_fee_per_gas, tx_hash, signed_raw_tx, created_at, updated_at, confirmed_at) VALUES ($1, 0, 0, $2, '\\x00', now(), now(), $3) RETURNING id"
   },
-  "073582051133075adfc51a18d15639129dd00628aa4994b602843ac979ad4419": {
-    "describe": {
-      "columns": [],
-      "nullable": [],
-      "parameters": {
-        "Left": [
-          "Int8",
-          "Bytea",
-          "Text",
-          "Int4"
-        ]
-      }
-    },
-    "query": "INSERT INTO witness_inputs(l1_batch_number, merkle_tree_paths, merkel_tree_paths_blob_url, status, protocol_version, created_at, updated_at) VALUES ($1, $2, $3, 'queued', $4, now(), now())\n                 ON CONFLICT (l1_batch_number) DO NOTHING"
-  },
   "0c212f47b9a0e719f947a419be8284837b1b01aa23994ba6401b420790b802b8": {
-=======
-  "073d304fe756940303f00b514ef1e24036a1d3d3c3c7fb204b484f681a3520d7": {
->>>>>>> f225b723
     "describe": {
       "columns": [],
       "nullable": [],
@@ -2057,56 +2038,6 @@
       }
     },
     "query": "\n                UPDATE scheduler_witness_jobs_fri\n                SET status ='failed', error= $1, updated_at = now()\n                WHERE l1_batch_number = $2\n               "
-  },
-  "252c1398bf08802e9dc038f7c9d95cc9d56cbf760d7de5a48f014478850daede": {
-    "describe": {
-      "columns": [
-        {
-<<<<<<< HEAD
-          "name": "l1_batch_number",
-          "ordinal": 0,
-          "type_info": "Int8"
-        },
-        {
-          "name": "scheduler_witness_blob_url",
-          "ordinal": 1,
-          "type_info": "Text"
-        },
-        {
-          "name": "final_node_aggregations_blob_url",
-          "ordinal": 2,
-          "type_info": "Text"
-        }
-      ],
-      "nullable": [
-        false,
-        true,
-        true
-      ],
-      "parameters": {
-        "Left": [
-          "Int8"
-        ]
-      }
-    },
-    "query": "\n                    SELECT l1_batch_number, scheduler_witness_blob_url, final_node_aggregations_blob_url FROM scheduler_witness_jobs\n                    WHERE status='successful' AND is_blob_cleaned=FALSE\n                    AND updated_at < NOW() - INTERVAL '30 days'\n                    AND scheduler_witness_blob_url is NOT NULL\n                    AND final_node_aggregations_blob_url is NOT NULL\n                    LIMIT $1;\n                "
-=======
-          "name": "id",
-          "ordinal": 0,
-          "type_info": "Int4"
-        }
-      ],
-      "nullable": [
-        false
-      ],
-      "parameters": {
-        "Left": [
-          "Text"
-        ]
-      }
-    },
-    "query": "INSERT INTO eth_txs (raw_tx, nonce, tx_type, contract_address, predicted_gas_cost, created_at, updated_at)\n                    VALUES ('\\x00', 0, $1, '', 0, now(), now())\n                    RETURNING id"
->>>>>>> f225b723
   },
   "269f3ac58705d65f775a6c84a62b9c0726beef51eb633937fa2a75b80c6d7fbc": {
     "describe": {
@@ -7462,8 +7393,6 @@
     },
     "query": "SELECT number, timestamp, is_finished, l1_tx_count, l2_tx_count, fee_account_address, bloom, priority_ops_onchain_data, hash, parent_hash, commitment, compressed_write_logs, compressed_contracts, eth_prove_tx_id, eth_commit_tx_id, eth_execute_tx_id, merkle_root_hash, l2_to_l1_logs, l2_to_l1_messages, used_contract_hashes, compressed_initial_writes, compressed_repeated_writes, l2_l1_compressed_messages, l2_l1_merkle_root, l1_gas_price, l2_fair_gas_price, rollup_last_leaf_index, zkporter_is_available, bootloader_code_hash, default_aa_code_hash, base_fee_per_gas, aux_data_hash, pass_through_data_hash, meta_parameters_hash, protocol_version, compressed_state_diffs, system_logs, events_queue_commitment, bootloader_initial_content_commitment FROM l1_batches LEFT JOIN commitments ON commitments.l1_batch_number = l1_batches.number WHERE eth_prove_tx_id IS NOT NULL AND eth_execute_tx_id IS NULL ORDER BY number LIMIT $1"
   },
-<<<<<<< HEAD
-=======
   "8ff9d76b4791af1177231661847b6c8879ad625fd11c15de51a16c81d8712129": {
     "describe": {
       "columns": [],
@@ -7479,31 +7408,6 @@
     },
     "query": "INSERT INTO witness_inputs(l1_batch_number, merkle_tree_paths, merkel_tree_paths_blob_url, status, protocol_version, created_at, updated_at) VALUES ($1, $2, $3, 'waiting_for_artifacts', $4, now(), now()) ON CONFLICT (l1_batch_number) DO NOTHING"
   },
-  "9008367aad7877f269b765c4d0772d0f60689fcde6987c620fe5749a259a8db7": {
-    "describe": {
-      "columns": [
-        {
-          "name": "id",
-          "ordinal": 0,
-          "type_info": "Int4"
-        }
-      ],
-      "nullable": [
-        false
-      ],
-      "parameters": {
-        "Left": [
-          "Int4",
-          "Int8",
-          "Int8",
-          "Text",
-          "Bytea"
-        ]
-      }
-    },
-    "query": "INSERT INTO eth_txs_history\n                (eth_tx_id, base_fee_per_gas, priority_fee_per_gas, tx_hash, signed_raw_tx, created_at, updated_at)\n                VALUES ($1, $2, $3, $4, $5, now(), now())\n                ON CONFLICT (tx_hash) DO NOTHING\n                RETURNING id"
-  },
->>>>>>> f225b723
   "9051cc1a715e152afdd0c19739c76666b1a9b134e17601ef9fdf3dec5d2fc561": {
     "describe": {
       "columns": [
@@ -7828,18 +7732,6 @@
     },
     "query": "SELECT protocol_version FROM l1_batches WHERE number = $1"
   },
-  "95e0e783794ac55ab20b30366f037c313fb0d17e93d3e6ec60667ef1b4da30d5": {
-    "describe": {
-      "columns": [],
-      "nullable": [],
-      "parameters": {
-        "Left": [
-          "Int8Array"
-        ]
-      }
-    },
-    "query": "\n                UPDATE prover_jobs\n                SET is_blob_cleaned=TRUE\n                WHERE id = ANY($1);\n            "
-  },
   "96623dfb2cb9efa255a54d87d61f748aebaf4e75ee09c05d04535d8c97a95d88": {
     "describe": {
       "columns": [
@@ -7847,7 +7739,6 @@
           "name": "count!",
           "ordinal": 0,
           "type_info": "Int8"
-<<<<<<< HEAD
         }
       ],
       "nullable": [
@@ -7860,85 +7751,6 @@
       }
     },
     "query": "SELECT COUNT(*) as \"count!\" FROM contracts_verification_info WHERE address = $1"
-=======
-        },
-        {
-          "name": "raw_tx",
-          "ordinal": 2,
-          "type_info": "Bytea"
-        },
-        {
-          "name": "contract_address",
-          "ordinal": 3,
-          "type_info": "Text"
-        },
-        {
-          "name": "tx_type",
-          "ordinal": 4,
-          "type_info": "Text"
-        },
-        {
-          "name": "gas_used",
-          "ordinal": 5,
-          "type_info": "Int8"
-        },
-        {
-          "name": "created_at",
-          "ordinal": 6,
-          "type_info": "Timestamp"
-        },
-        {
-          "name": "updated_at",
-          "ordinal": 7,
-          "type_info": "Timestamp"
-        },
-        {
-          "name": "has_failed",
-          "ordinal": 8,
-          "type_info": "Bool"
-        },
-        {
-          "name": "sent_at_block",
-          "ordinal": 9,
-          "type_info": "Int4"
-        },
-        {
-          "name": "confirmed_eth_tx_history_id",
-          "ordinal": 10,
-          "type_info": "Int4"
-        },
-        {
-          "name": "predicted_gas_cost",
-          "ordinal": 11,
-          "type_info": "Int8"
-        }
-      ],
-      "nullable": [
-        false,
-        false,
-        false,
-        false,
-        false,
-        true,
-        false,
-        false,
-        false,
-        true,
-        true,
-        false
-      ],
-      "parameters": {
-        "Left": [
-          "Bytea",
-          "Int8",
-          "Text",
-          "Text",
-          "Int8"
-        ]
-      }
-    },
-    "query": "INSERT INTO eth_txs (raw_tx, nonce, tx_type, contract_address, predicted_gas_cost, created_at, updated_at)\n               VALUES ($1, $2, $3, $4, $5, now(), now())\n               RETURNING *"
->>>>>>> f225b723
   },
   "96b1cd2bb6861064b633d597a4a09d279dbc7bcd7a810a7270da3d7941af0fff": {
     "describe": {
@@ -9310,9 +9122,100 @@
     },
     "query": "UPDATE miniblocks SET hash = u.hash   FROM UNNEST($1::bigint[], $2::bytea[]) AS u(number, hash) WHERE miniblocks.number = u.number\n        "
   },
-<<<<<<< HEAD
   "b250f4cb646081c8c0296a286d3fd921a1aefb310951a1ea25ec0fc533ed32ab": {
-=======
+    "describe": {
+      "columns": [
+        {
+          "name": "id",
+          "ordinal": 0,
+          "type_info": "Int4"
+        },
+        {
+          "name": "nonce",
+          "ordinal": 1,
+          "type_info": "Int8"
+        },
+        {
+          "name": "raw_tx",
+          "ordinal": 2,
+          "type_info": "Bytea"
+        },
+        {
+          "name": "contract_address",
+          "ordinal": 3,
+          "type_info": "Text"
+        },
+        {
+          "name": "tx_type",
+          "ordinal": 4,
+          "type_info": "Text"
+        },
+        {
+          "name": "gas_used",
+          "ordinal": 5,
+          "type_info": "Int8"
+        },
+        {
+          "name": "created_at",
+          "ordinal": 6,
+          "type_info": "Timestamp"
+        },
+        {
+          "name": "updated_at",
+          "ordinal": 7,
+          "type_info": "Timestamp"
+        },
+        {
+          "name": "has_failed",
+          "ordinal": 8,
+          "type_info": "Bool"
+        },
+        {
+          "name": "sent_at_block",
+          "ordinal": 9,
+          "type_info": "Int4"
+        },
+        {
+          "name": "confirmed_eth_tx_history_id",
+          "ordinal": 10,
+          "type_info": "Int4"
+        },
+        {
+          "name": "predicted_gas_cost",
+          "ordinal": 11,
+          "type_info": "Int8"
+        }
+      ],
+      "nullable": [
+        false,
+        false,
+        false,
+        false,
+        false,
+        true,
+        false,
+        false,
+        false,
+        true,
+        true,
+        false
+      ],
+      "parameters": {
+        "Left": []
+      }
+    },
+    "query": "SELECT * FROM eth_txs WHERE confirmed_eth_tx_history_id IS NULL AND id <= (SELECT COALESCE(MAX(eth_tx_id), 0) FROM eth_txs_history WHERE sent_at_block IS NOT NULL) ORDER BY id"
+  },
+  "b36acfd014ab3e79b700399cd2663b4e92e14c55278dfd0ba45ee50e7dfffe73": {
+    "describe": {
+      "columns": [],
+      "nullable": [],
+      "parameters": {
+        "Left": []
+      }
+    },
+    "query": "DELETE FROM eth_txs WHERE id >= (SELECT MIN(id) FROM eth_txs WHERE has_failed = TRUE)"
+  },
   "b3c0070f22ab78bf148aade48f860934c53130e4c88cdb4670d5f57defedd919": {
     "describe": {
       "columns": [
@@ -9338,101 +9241,6 @@
       }
     },
     "query": "\n                    SELECT id, circuit_input_blob_url FROM prover_jobs\n                    WHERE status='successful'\n                    AND circuit_input_blob_url is NOT NULL\n                    AND updated_at < NOW() - INTERVAL '30 days'\n                    LIMIT $1;\n                "
-  },
-  "b479b7d3334f8d4566c294a44e2adb282fbc66a87be5c248c65211c2a8a07db0": {
->>>>>>> f225b723
-    "describe": {
-      "columns": [
-        {
-          "name": "id",
-          "ordinal": 0,
-          "type_info": "Int4"
-        },
-        {
-          "name": "nonce",
-          "ordinal": 1,
-          "type_info": "Int8"
-        },
-        {
-          "name": "raw_tx",
-          "ordinal": 2,
-          "type_info": "Bytea"
-        },
-        {
-          "name": "contract_address",
-          "ordinal": 3,
-          "type_info": "Text"
-        },
-        {
-          "name": "tx_type",
-          "ordinal": 4,
-          "type_info": "Text"
-        },
-        {
-          "name": "gas_used",
-          "ordinal": 5,
-          "type_info": "Int8"
-        },
-        {
-          "name": "created_at",
-          "ordinal": 6,
-          "type_info": "Timestamp"
-        },
-        {
-          "name": "updated_at",
-          "ordinal": 7,
-          "type_info": "Timestamp"
-        },
-        {
-          "name": "has_failed",
-          "ordinal": 8,
-          "type_info": "Bool"
-        },
-        {
-          "name": "sent_at_block",
-          "ordinal": 9,
-          "type_info": "Int4"
-        },
-        {
-          "name": "confirmed_eth_tx_history_id",
-          "ordinal": 10,
-          "type_info": "Int4"
-        },
-        {
-          "name": "predicted_gas_cost",
-          "ordinal": 11,
-          "type_info": "Int8"
-        }
-      ],
-      "nullable": [
-        false,
-        false,
-        false,
-        false,
-        false,
-        true,
-        false,
-        false,
-        false,
-        true,
-        true,
-        false
-      ],
-      "parameters": {
-        "Left": []
-      }
-    },
-    "query": "SELECT * FROM eth_txs WHERE confirmed_eth_tx_history_id IS NULL AND id <= (SELECT COALESCE(MAX(eth_tx_id), 0) FROM eth_txs_history WHERE sent_at_block IS NOT NULL) ORDER BY id"
-  },
-  "b36acfd014ab3e79b700399cd2663b4e92e14c55278dfd0ba45ee50e7dfffe73": {
-    "describe": {
-      "columns": [],
-      "nullable": [],
-      "parameters": {
-        "Left": []
-      }
-    },
-    "query": "DELETE FROM eth_txs WHERE id >= (SELECT MIN(id) FROM eth_txs WHERE has_failed = TRUE)"
   },
   "b479b7d3334f8d4566c294a44e2adb282fbc66a87be5c248c65211c2a8a07db0": {
     "describe": {
@@ -10226,25 +10034,12 @@
     },
     "query": "SELECT usd_price, usd_price_updated_at FROM tokens WHERE l2_address = $1"
   },
-<<<<<<< HEAD
-  "c92a84c15a8641f73417a03de99a0fb7e07fd0da7b376e65b3ed61209e55a5fa": {
+  "ca0697232d98066834184318985e6960e180c4f5b98b46ca67ab191b66d343bf": {
     "describe": {
       "columns": [],
       "nullable": [],
       "parameters": {
         "Left": [
-          "Int8Array"
-        ]
-      }
-    },
-    "query": "UPDATE witness_inputs SET is_blob_cleaned = TRUE WHERE l1_batch_number = ANY($1)"
-  },
-  "ca0697232d98066834184318985e6960e180c4f5b98b46ca67ab191b66d343bf": {
-    "describe": {
-      "columns": [],
-      "nullable": [],
-      "parameters": {
-        "Left": [
           "Int4",
           "Int4"
         ]
@@ -10252,8 +10047,6 @@
     },
     "query": "UPDATE eth_txs_history SET sent_at_block = $2, sent_at = now() WHERE id = $1 AND sent_at_block IS NULL"
   },
-=======
->>>>>>> f225b723
   "ca8fa3521dab5ee985a837572e8625bd5b26bf79f58950698218b28110c29d1f": {
     "describe": {
       "columns": [],
