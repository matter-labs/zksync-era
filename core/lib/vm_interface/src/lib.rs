--- conflicted
+++ resolved
@@ -37,14 +37,10 @@
         },
         tracer,
     },
-<<<<<<< HEAD
     vm::{
         BorrowedTracer, OwnedTracer, VmFactory, VmInterface, VmInterfaceExt,
-        VmInterfaceHistoryEnabled,
+        VmInterfaceHistoryEnabled, VmTrackingContracts,
     },
-=======
-    vm::{VmFactory, VmInterface, VmInterfaceExt, VmInterfaceHistoryEnabled, VmTrackingContracts},
->>>>>>> 7aa5721d
 };
 
 pub mod executor;
