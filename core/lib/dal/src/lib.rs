//! Data access layer (DAL) for zkSync Era.

<<<<<<< HEAD
use sqlx::PgConnection;
=======
// Linter settings.
#![warn(clippy::cast_lossless)]

>>>>>>> bd98dc79
pub use sqlx::{types::BigDecimal, Error as SqlxError};
use zksync_db_connection::processor::{
    async_trait, BasicStorageProcessor, StorageKind, StorageProcessorTags,
};
pub use zksync_db_connection::{connection::ConnectionPool, processor::StorageProcessor};

use crate::{
    basic_witness_input_producer_dal::BasicWitnessInputProducerDal, blocks_dal::BlocksDal,
    blocks_web3_dal::BlocksWeb3Dal, consensus_dal::ConsensusDal,
    contract_verification_dal::ContractVerificationDal, eth_sender_dal::EthSenderDal,
    events_dal::EventsDal, events_web3_dal::EventsWeb3Dal, factory_deps_dal::FactoryDepsDal,
    proof_generation_dal::ProofGenerationDal, protocol_versions_dal::ProtocolVersionsDal,
    protocol_versions_web3_dal::ProtocolVersionsWeb3Dal,
    snapshot_recovery_dal::SnapshotRecoveryDal, snapshots_creator_dal::SnapshotsCreatorDal,
    snapshots_dal::SnapshotsDal, storage_logs_dal::StorageLogsDal,
    storage_logs_dedup_dal::StorageLogsDedupDal, storage_web3_dal::StorageWeb3Dal,
    sync_dal::SyncDal, system_dal::SystemDal, tokens_dal::TokensDal,
    tokens_web3_dal::TokensWeb3Dal, transactions_dal::TransactionsDal,
    transactions_web3_dal::TransactionsWeb3Dal,
};

pub mod basic_witness_input_producer_dal;
pub mod blocks_dal;
pub mod blocks_web3_dal;
pub mod consensus_dal;
pub mod contract_verification_dal;
pub mod eth_sender_dal;
pub mod events_dal;
pub mod events_web3_dal;
pub mod factory_deps_dal;
mod models;
pub mod proof_generation_dal;
pub mod protocol_versions_dal;
pub mod protocol_versions_web3_dal;
pub mod snapshot_recovery_dal;
pub mod snapshots_creator_dal;
pub mod snapshots_dal;
mod storage_dal;
pub mod storage_logs_dal;
pub mod storage_logs_dedup_dal;
pub mod storage_web3_dal;
pub mod sync_dal;
pub mod system_dal;
pub mod time_utils;
pub mod tokens_dal;
pub mod tokens_web3_dal;
pub mod transactions_dal;
pub mod transactions_web3_dal;

pub mod metrics;

#[cfg(test)]
mod tests;

#[derive(Clone)]
pub struct Server(());

#[derive(Debug)]
pub struct ServerProcessor<'a>(BasicStorageProcessor<'a>);

impl<'a> From<BasicStorageProcessor<'a>> for ServerProcessor<'a> {
    fn from(processor: BasicStorageProcessor<'a>) -> Self {
        Self(processor)
    }
}

impl StorageKind for Server {
    type Processor<'a> = ServerProcessor<'a>;
}

#[async_trait]
impl<'a> StorageProcessor for ServerProcessor<'a> {
    type Processor<'b> = ServerProcessor<'b> where Self: 'b;

    async fn start_transaction(&mut self) -> sqlx::Result<ServerProcessor<'_>> {
        self.0.start_transaction().await.map(ServerProcessor::from)
    }

    /// Checks if the `StorageProcessor` is currently within database transaction.
    fn in_transaction(&self) -> bool {
        self.0.in_transaction()
    }

    async fn commit(self) -> sqlx::Result<()> {
        self.0.commit().await
    }

    fn conn(&mut self) -> &mut PgConnection {
        self.0.conn_and_tags().0
    }

    fn conn_and_tags(&mut self) -> (&mut PgConnection, Option<&StorageProcessorTags>) {
        self.0.conn_and_tags()
    }
}

impl<'a> ServerProcessor<'a> {
    pub fn transactions_dal(&mut self) -> TransactionsDal<'_, 'a> {
        TransactionsDal { storage: self }
    }

    pub fn transactions_web3_dal(&mut self) -> TransactionsWeb3Dal<'_, 'a> {
        TransactionsWeb3Dal { storage: self }
    }

    pub fn basic_witness_input_producer_dal(&mut self) -> BasicWitnessInputProducerDal<'_, 'a> {
        BasicWitnessInputProducerDal { storage: self }
    }

    pub fn blocks_dal(&mut self) -> BlocksDal<'_, 'a> {
        BlocksDal { storage: self }
    }

    pub fn blocks_web3_dal(&mut self) -> BlocksWeb3Dal<'_, 'a> {
        BlocksWeb3Dal { storage: self }
    }

    pub fn consensus_dal(&mut self) -> ConsensusDal<'_, 'a> {
        ConsensusDal { storage: self }
    }

    pub fn eth_sender_dal(&mut self) -> EthSenderDal<'_, 'a> {
        EthSenderDal { storage: self }
    }

    pub fn events_dal(&mut self) -> EventsDal<'_, 'a> {
        EventsDal { storage: self }
    }

    pub fn events_web3_dal(&mut self) -> EventsWeb3Dal<'_, 'a> {
        EventsWeb3Dal { storage: self }
    }

    pub fn factory_deps_dal(&mut self) -> FactoryDepsDal<'_, 'a> {
        FactoryDepsDal { storage: self }
    }

    pub fn storage_web3_dal(&mut self) -> StorageWeb3Dal<'_, 'a> {
        StorageWeb3Dal { storage: self }
    }

    pub fn storage_logs_dal(&mut self) -> StorageLogsDal<'_, 'a> {
        StorageLogsDal { storage: self }
    }

    #[deprecated(note = "Soft-removed in favor of `storage_logs`; don't use")]
    #[allow(deprecated)]
    pub fn storage_dal(&mut self) -> storage_dal::StorageDal<'_, 'a> {
        storage_dal::StorageDal { storage: self }
    }

    pub fn storage_logs_dedup_dal(&mut self) -> StorageLogsDedupDal<'_, 'a> {
        StorageLogsDedupDal { storage: self }
    }

    pub fn tokens_dal(&mut self) -> TokensDal<'_, 'a> {
        TokensDal { storage: self }
    }

    pub fn tokens_web3_dal(&mut self) -> TokensWeb3Dal<'_, 'a> {
        TokensWeb3Dal { storage: self }
    }

    pub fn contract_verification_dal(&mut self) -> ContractVerificationDal<'_, 'a> {
        ContractVerificationDal { storage: self }
    }

    pub fn protocol_versions_dal(&mut self) -> ProtocolVersionsDal<'_, 'a> {
        ProtocolVersionsDal { storage: self }
    }

    pub fn protocol_versions_web3_dal(&mut self) -> ProtocolVersionsWeb3Dal<'_, 'a> {
        ProtocolVersionsWeb3Dal { storage: self }
    }

    pub fn sync_dal(&mut self) -> SyncDal<'_, 'a> {
        SyncDal { storage: self }
    }

    pub fn proof_generation_dal(&mut self) -> ProofGenerationDal<'_, 'a> {
        ProofGenerationDal { storage: self }
    }

    pub fn system_dal(&mut self) -> SystemDal<'_, 'a> {
        SystemDal { storage: self }
    }

    pub fn snapshots_dal(&mut self) -> SnapshotsDal<'_, 'a> {
        SnapshotsDal { storage: self }
    }

    pub fn snapshots_creator_dal(&mut self) -> SnapshotsCreatorDal<'_, 'a> {
        SnapshotsCreatorDal { storage: self }
    }

    pub fn snapshot_recovery_dal(&mut self) -> SnapshotRecoveryDal<'_, 'a> {
        SnapshotRecoveryDal { storage: self }
    }
}<|MERGE_RESOLUTION|>--- conflicted
+++ resolved
@@ -1,12 +1,9 @@
 //! Data access layer (DAL) for zkSync Era.
 
-<<<<<<< HEAD
-use sqlx::PgConnection;
-=======
 // Linter settings.
 #![warn(clippy::cast_lossless)]
 
->>>>>>> bd98dc79
+use sqlx::PgConnection;
 pub use sqlx::{types::BigDecimal, Error as SqlxError};
 use zksync_db_connection::processor::{
     async_trait, BasicStorageProcessor, StorageKind, StorageProcessorTags,
