--- conflicted
+++ resolved
@@ -424,11 +424,7 @@
 
     let calculator_config =
         MetadataCalculatorConfig::for_main_node(merkle_tree_config, operation_config);
-<<<<<<< HEAD
-    MetadataCalculator::new(calculator_config, object_store, pool)
-=======
     MetadataCalculator::new(calculator_config, object_store, pool.clone(), pool)
->>>>>>> 712919f4
         .await
         .unwrap()
 }
