--- conflicted
+++ resolved
@@ -66,11 +66,7 @@
                 .l2_fair_gas_price
                 .try_into()
                 .context("l2_fair_gas_price")?,
-<<<<<<< HEAD
-            fair_pubdata_price: self
-=======
             fair_pubdata_price: block
->>>>>>> dec608d5
                 .fair_pubdata_price
                 .map(|v| v.try_into().context("fair_pubdata_price"))
                 .transpose()?,
