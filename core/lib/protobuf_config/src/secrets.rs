--- conflicted
+++ resolved
@@ -103,13 +103,6 @@
         let secrets = required(&self.da_secrets).context("config")?;
 
         let client = match secrets {
-<<<<<<< HEAD
-            DaSecrets::Avail(avail) => DataAvailabilitySecrets::Avail(AvailSecrets {
-                seed_phrase: SeedPhrase::from_str(
-                    required(&avail.seed_phrase).context("seed_phrase")?,
-                )?,
-            }),
-=======
             DaSecrets::Avail(avail_secret) => {
                 let seed_phrase = match avail_secret.seed_phrase.as_ref() {
                     Some(seed) => match SeedPhrase::from_str(seed) {
@@ -135,19 +128,15 @@
                     gas_relay_api_key,
                 })
             }
->>>>>>> ccaf87ac
             DaSecrets::Celestia(celestia) => DataAvailabilitySecrets::Celestia(CelestiaSecrets {
                 private_key: PrivateKey::from_str(
                     required(&celestia.private_key).context("private_key")?,
                 )?,
-<<<<<<< HEAD
             }),
             DaSecrets::Eigen(eigen) => DataAvailabilitySecrets::Eigen(EigenSecrets {
                 private_key: PrivateKey::from_str(
                     required(&eigen.private_key).context("private_key")?,
                 )?,
-=======
->>>>>>> ccaf87ac
             }),
         };
 
