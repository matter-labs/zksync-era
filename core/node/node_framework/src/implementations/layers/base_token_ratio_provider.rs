--- conflicted
+++ resolved
@@ -59,23 +59,12 @@
     async fn wire(self, input: Self::Input) -> Result<Self::Output, WiringError> {
         let replica_pool = input.replica_pool.get().await.unwrap();
 
-<<<<<<< HEAD
         let ratio_provider = DBBaseTokenRatioProvider::new(replica_pool, self.config).await?;
-
-        context.insert_resource(BaseTokenRatioProviderResource(Arc::new(
-            ratio_provider.clone(),
-        )))?;
-        context.add_task(ratio_provider);
-
-        Ok(())
-=======
-        let ratio_provider = DBBaseTokenRatioProvider::new(replica_pool).await?;
         // Cloning the provided preserves the internal state.
         Ok(Output {
             ratio_provider: Arc::new(ratio_provider.clone()).into(),
             ratio_provider_task: ratio_provider,
         })
->>>>>>> 312defed
     }
 }
 
