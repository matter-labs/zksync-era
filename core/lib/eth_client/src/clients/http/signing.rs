--- conflicted
+++ resolved
@@ -2,11 +2,7 @@
 
 use async_trait::async_trait;
 use zksync_config::{configs::ContractsConfig, EthConfig};
-<<<<<<< HEAD
-use zksync_contracts::state_transition_chain_contract;
-=======
 use zksync_contracts::hyperchain_contract;
->>>>>>> 604925f6
 use zksync_eth_signer::{raw_ethereum_tx::TransactionParameters, EthereumSigner, PrivateKeySigner};
 use zksync_types::{
     web3::{
@@ -62,11 +58,7 @@
         tracing::info!("Operator address: {:?}", operator_address);
         SigningClient::new(
             transport,
-<<<<<<< HEAD
-            state_transition_chain_contract(),
-=======
             hyperchain_contract(),
->>>>>>> 604925f6
             operator_address,
             signer,
             diamond_proxy_addr,
