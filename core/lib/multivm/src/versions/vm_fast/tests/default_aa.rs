--- conflicted
+++ resolved
@@ -1,89 +1,6 @@
-<<<<<<< HEAD
-use zksync_system_constants::L2_BASE_TOKEN_ADDRESS;
-use zksync_test_contracts::TestContract;
-use zksync_types::{
-    get_code_key, get_known_code_key, get_nonce_key,
-    system_contracts::{DEPLOYMENT_NONCE_INCREMENT, TX_NONCE_INCREMENT},
-    AccountTreeId, U256,
-};
-use zksync_utils::u256_to_h256;
-
-use crate::{
-    interface::{TxExecutionMode, VmExecutionMode, VmInterface, VmInterfaceExt},
-    vm_fast::tests::{
-        tester::{DeployContractsTx, TxType, VmTesterBuilder},
-        utils::{get_balance, verify_required_storage},
-    },
-    vm_latest::utils::fee::get_batch_base_fee,
-};
-
-#[test]
-fn test_default_aa_interaction() {
-    // In this test, we aim to test whether a simple account interaction (without any fee logic)
-    // will work. The account will try to deploy a simple contract from integration tests.
-    let mut vm = VmTesterBuilder::new()
-        .with_empty_in_memory_storage()
-        .with_execution_mode(TxExecutionMode::VerifyExecute)
-        .with_random_rich_accounts(1)
-        .build();
-
-    let counter = &TestContract::counter().bytecode;
-    let account = &mut vm.rich_accounts[0];
-    let DeployContractsTx {
-        tx,
-        bytecode_hash,
-        address,
-    } = account.get_deploy_tx(counter, None, TxType::L2);
-    let maximal_fee = tx.gas_limit() * get_batch_base_fee(&vm.vm.batch_env);
-
-    vm.vm.push_transaction(tx);
-    let result = vm.vm.execute(VmExecutionMode::OneTx);
-    assert!(!result.result.is_failed(), "Transaction wasn't successful");
-
-    vm.vm.execute(VmExecutionMode::Batch);
-    vm.vm.get_current_execution_state();
-
-    // Both deployment and ordinary nonce should be incremented by one.
-    let account_nonce_key = get_nonce_key(&account.address);
-    let expected_nonce = TX_NONCE_INCREMENT + DEPLOYMENT_NONCE_INCREMENT;
-
-    // The code hash of the deployed contract should be marked as republished.
-    let known_codes_key = get_known_code_key(&bytecode_hash);
-
-    // The contract should be deployed successfully.
-    let account_code_key = get_code_key(&address);
-
-    let expected_slots = [
-        (u256_to_h256(expected_nonce), account_nonce_key),
-        (u256_to_h256(U256::from(1u32)), known_codes_key),
-        (bytecode_hash, account_code_key),
-    ];
-
-    verify_required_storage(
-        &expected_slots,
-        &mut vm.vm.world.storage,
-        vm.vm.inner.world_diff().get_storage_state(),
-    );
-
-    let expected_fee = maximal_fee
-        - U256::from(result.refunds.gas_refunded)
-            * U256::from(get_batch_base_fee(&vm.vm.batch_env));
-    let operator_balance = get_balance(
-        AccountTreeId::new(L2_BASE_TOKEN_ADDRESS),
-        &vm.fee_account,
-        &mut vm.vm.world.storage,
-        vm.vm.inner.world_diff().get_storage_state(),
-    );
-
-    assert_eq!(
-        operator_balance, expected_fee,
-        "Operator did not receive his fee"
-    );
-=======
 use crate::{versions::testonly::default_aa::test_default_aa_interaction, vm_fast::Vm};
 
 #[test]
 fn default_aa_interaction() {
     test_default_aa_interaction::<Vm<_>>();
->>>>>>> c488c55d
 }