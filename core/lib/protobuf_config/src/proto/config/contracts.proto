syntax = "proto3";

package zksync.config.contracts;

message EcosystemContracts {
  optional string bridgehub_proxy_addr = 1; // optional; h160
  optional string state_transition_proxy_addr = 2; // optional; h160
  optional string transparent_proxy_admin_addr = 3; // optional; h160
}

message L1 {
  optional string governance_addr = 1; // required; H160
  optional string verifier_addr = 2; // required; H160
  optional string diamond_proxy_addr = 3; // required; H160
  optional string validator_timelock_addr = 4; // required; H160
  optional string default_upgrade_addr = 5; // required; H160
  optional string multicall3_addr = 6; // required; H160
  optional string base_token_addr = 7; // required; H160
  optional string chain_admin_addr = 8; // required; H160
}

message L2 {
  optional string testnet_paymaster_addr = 1; // optional; H160
<<<<<<< HEAD
  optional string timestamp_asserter_addr = 2; // optional; H160
=======
  optional string da_validator_addr = 2; // optional; H160
  optional string legacy_shared_bridge_addr = 3; // optional; H160
>>>>>>> 89eadd35
}

message Bridge {
  optional string l1_address = 1;
  optional string l2_address = 2;
}

message Bridges {
  optional Bridge erc20 = 1;
  optional Bridge weth = 2;
  optional Bridge shared = 3;
}

message Contracts {
  optional L1 l1 = 1;
  optional L2 l2 = 2;
  optional Bridges bridges = 3;
  optional EcosystemContracts ecosystem_contracts = 4;
}<|MERGE_RESOLUTION|>--- conflicted
+++ resolved
@@ -21,12 +21,9 @@
 
 message L2 {
   optional string testnet_paymaster_addr = 1; // optional; H160
-<<<<<<< HEAD
-  optional string timestamp_asserter_addr = 2; // optional; H160
-=======
   optional string da_validator_addr = 2; // optional; H160
   optional string legacy_shared_bridge_addr = 3; // optional; H160
->>>>>>> 89eadd35
+  optional string timestamp_asserter_addr = 4; // optional; H160
 }
 
 message Bridge {
