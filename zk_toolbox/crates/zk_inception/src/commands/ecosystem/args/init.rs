use std::path::PathBuf;

use clap::Parser;
use common::{forge::ForgeScriptArgs, Prompt, PromptConfirm};
use serde::{Deserialize, Serialize};
use types::L1Network;
use url::Url;

use crate::{
    commands::chain::args::genesis::GenesisArgs,
    defaults::LOCAL_RPC_URL,
    messages::{
<<<<<<< HEAD
        MSG_DEPLOY_ECOSYSTEM_PROMPT, MSG_DEPLOY_ERC20_PROMPT, MSG_DEV_ARG_HELP,
        MSG_GENESIS_ARGS_HELP, MSG_L1_RPC_URL_HELP, MSG_L1_RPC_URL_INVALID_ERR,
        MSG_L1_RPC_URL_PROMPT, MSG_OBSERVABILITY_HELP, MSG_OBSERVABILITY_PROMPT,
=======
        MSG_DEPLOY_ECOSYSTEM_PROMPT, MSG_DEPLOY_ERC20_PROMPT, MSG_DEPLOY_PAYMASTER_PROMPT,
        MSG_DEV_ARG_HELP, MSG_GENESIS_ARGS_HELP, MSG_L1_RPC_URL_HELP, MSG_L1_RPC_URL_INVALID_ERR,
        MSG_L1_RPC_URL_PROMPT, MSG_NO_PORT_REALLOCATION_HELP, MSG_OBSERVABILITY_HELP,
        MSG_OBSERVABILITY_PROMPT,
>>>>>>> 3b69e37e
    },
};

#[derive(Debug, Clone, Serialize, Deserialize, Parser)]
pub struct EcosystemArgs {
    /// Deploy ecosystem contracts
    #[clap(long, default_missing_value = "true", num_args = 0..=1)]
    pub deploy_ecosystem: Option<bool>,
    /// Path to ecosystem contracts
    #[clap(long)]
    pub ecosystem_contracts_path: Option<PathBuf>,
    #[clap(long, help = MSG_L1_RPC_URL_HELP)]
    pub l1_rpc_url: Option<String>,
}

impl EcosystemArgs {
    pub fn fill_values_with_prompt(self, l1_network: L1Network, dev: bool) -> EcosystemArgsFinal {
        let deploy_ecosystem = self.deploy_ecosystem.unwrap_or_else(|| {
            if dev {
                true
            } else {
                PromptConfirm::new(MSG_DEPLOY_ECOSYSTEM_PROMPT)
                    .default(true)
                    .ask()
            }
        });

        let l1_rpc_url = self.l1_rpc_url.unwrap_or_else(|| {
            let mut prompt = Prompt::new(MSG_L1_RPC_URL_PROMPT);
            if dev {
                return LOCAL_RPC_URL.to_string();
            }
            if l1_network == L1Network::Localhost {
                prompt = prompt.default(LOCAL_RPC_URL);
            }
            prompt
                .validate_with(|val: &String| -> Result<(), String> {
                    Url::parse(val)
                        .map(|_| ())
                        .map_err(|_| MSG_L1_RPC_URL_INVALID_ERR.to_string())
                })
                .ask()
        });
        EcosystemArgsFinal {
            deploy_ecosystem,
            ecosystem_contracts_path: self.ecosystem_contracts_path,
            l1_rpc_url,
        }
    }
}

#[derive(Debug, Clone, Serialize, Deserialize)]
pub struct EcosystemArgsFinal {
    pub deploy_ecosystem: bool,
    pub ecosystem_contracts_path: Option<PathBuf>,
    pub l1_rpc_url: String,
}

#[derive(Debug, Clone, Serialize, Deserialize, Parser)]
pub struct EcosystemInitArgs {
    /// Deploy ERC20 contracts
    #[clap(long, default_missing_value = "true", num_args = 0..=1)]
    pub deploy_erc20: Option<bool>,
    #[clap(flatten)]
    #[serde(flatten)]
    pub ecosystem: EcosystemArgs,
    #[clap(flatten)]
    #[serde(flatten)]
    pub forge_args: ForgeScriptArgs,
    /// Deploy Paymaster contract
    #[clap(long, default_missing_value = "true", num_args = 0..=1)]
    pub deploy_paymaster: Option<bool>,
    #[clap(flatten, next_help_heading = MSG_GENESIS_ARGS_HELP)]
    #[serde(flatten)]
    pub genesis_args: GenesisArgs,
    /// Initialize ecosystem only and skip chain initialization (chain can be initialized later with `chain init` subcommand)
    #[clap(long, default_value_t = false)]
    pub ecosystem_only: bool,
    #[clap(long, help = MSG_DEV_ARG_HELP)]
    pub dev: bool,
    #[clap(long, short = 'o', help = MSG_OBSERVABILITY_HELP, default_missing_value = "true", num_args = 0..=1)]
    pub observability: Option<bool>,
    #[clap(long, help = MSG_NO_PORT_REALLOCATION_HELP, default_value = "false", default_missing_value = "true", num_args = 0..=1)]
    pub no_port_reallocation: bool,
}

impl EcosystemInitArgs {
    pub fn fill_values_with_prompt(self, l1_network: L1Network) -> EcosystemInitArgsFinal {
        let deploy_erc20 = if self.dev {
            true
        } else {
            self.deploy_erc20.unwrap_or_else(|| {
                PromptConfirm::new(MSG_DEPLOY_ERC20_PROMPT)
                    .default(true)
                    .ask()
            })
        };
        let ecosystem = self.ecosystem.fill_values_with_prompt(l1_network, self.dev);
        let observability = if self.dev {
            true
        } else {
            self.observability.unwrap_or_else(|| {
                PromptConfirm::new(MSG_OBSERVABILITY_PROMPT)
                    .default(true)
                    .ask()
            })
        };

        EcosystemInitArgsFinal {
            deploy_erc20,
            ecosystem,
            forge_args: self.forge_args.clone(),
            dev: self.dev,
            observability,
<<<<<<< HEAD
            ecosystem_only: self.ecosystem_only,
=======
            no_port_reallocation: self.no_port_reallocation,
>>>>>>> 3b69e37e
        }
    }
}

#[derive(Debug, Serialize, Deserialize)]
pub struct EcosystemInitArgsFinal {
    pub deploy_erc20: bool,
    pub ecosystem: EcosystemArgsFinal,
    pub forge_args: ForgeScriptArgs,
    pub dev: bool,
    pub observability: bool,
<<<<<<< HEAD
    pub ecosystem_only: bool,
=======
    pub no_port_reallocation: bool,
>>>>>>> 3b69e37e
}<|MERGE_RESOLUTION|>--- conflicted
+++ resolved
@@ -10,16 +10,10 @@
     commands::chain::args::genesis::GenesisArgs,
     defaults::LOCAL_RPC_URL,
     messages::{
-<<<<<<< HEAD
         MSG_DEPLOY_ECOSYSTEM_PROMPT, MSG_DEPLOY_ERC20_PROMPT, MSG_DEV_ARG_HELP,
         MSG_GENESIS_ARGS_HELP, MSG_L1_RPC_URL_HELP, MSG_L1_RPC_URL_INVALID_ERR,
         MSG_L1_RPC_URL_PROMPT, MSG_OBSERVABILITY_HELP, MSG_OBSERVABILITY_PROMPT,
-=======
-        MSG_DEPLOY_ECOSYSTEM_PROMPT, MSG_DEPLOY_ERC20_PROMPT, MSG_DEPLOY_PAYMASTER_PROMPT,
-        MSG_DEV_ARG_HELP, MSG_GENESIS_ARGS_HELP, MSG_L1_RPC_URL_HELP, MSG_L1_RPC_URL_INVALID_ERR,
-        MSG_L1_RPC_URL_PROMPT, MSG_NO_PORT_REALLOCATION_HELP, MSG_OBSERVABILITY_HELP,
-        MSG_OBSERVABILITY_PROMPT,
->>>>>>> 3b69e37e
+        MSG_NO_PORT_REALLOCATION_HELP,
     },
 };
 
@@ -134,11 +128,8 @@
             forge_args: self.forge_args.clone(),
             dev: self.dev,
             observability,
-<<<<<<< HEAD
             ecosystem_only: self.ecosystem_only,
-=======
             no_port_reallocation: self.no_port_reallocation,
->>>>>>> 3b69e37e
         }
     }
 }
@@ -150,9 +141,6 @@
     pub forge_args: ForgeScriptArgs,
     pub dev: bool,
     pub observability: bool,
-<<<<<<< HEAD
     pub ecosystem_only: bool,
-=======
     pub no_port_reallocation: bool,
->>>>>>> 3b69e37e
 }