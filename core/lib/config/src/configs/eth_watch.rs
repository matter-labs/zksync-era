use std::time::Duration;

use smart_config::{metadata::TimeUnit, DescribeConfig, DeserializeConfig};

use crate::utils::Fallback;

/// Configuration for the Ethereum watch crate.
#[derive(Debug, Clone, PartialEq, DescribeConfig, DeserializeConfig)]
#[config(derive(Default))]
pub struct EthWatchConfig {
    /// Amount of confirmations for the priority operation to be processed.
    /// If not specified operation will be processed once its block is finalized.
    #[config(default)]
    pub confirmations_for_eth_event: Option<u64>,
    /// How often we want to poll the Ethereum node.
    #[config(default_t = Duration::from_secs(1), with = Fallback(TimeUnit::Millis))]
    pub eth_node_poll_interval: Duration,
<<<<<<< HEAD
}

#[cfg(test)]
mod tests {
    use smart_config::{testing::test_complete, Yaml};

    use super::*;

    fn expected_config() -> EthWatchConfig {
        EthWatchConfig {
            confirmations_for_eth_event: Some(5),
            eth_node_poll_interval: Duration::from_secs(3),
        }
    }

    #[test]
    fn from_yaml() {
        let yaml = r#"
          confirmations_for_eth_event: 5
          eth_node_poll_interval: 3000
        "#;
        let yaml = serde_yaml::from_str(yaml).unwrap();
        let yaml = Yaml::new("test.yml", yaml).unwrap();

        let config: EthWatchConfig = test_complete(yaml).unwrap();
        assert_eq!(config, expected_config());
    }

    #[test]
    fn from_yaml_with_suffixed_duration() {
        let yaml = r#"
          confirmations_for_eth_event: 5
          eth_node_poll_interval_sec: 3
        "#;
        let yaml = serde_yaml::from_str(yaml).unwrap();
        let yaml = Yaml::new("test.yml", yaml).unwrap();

        let config: EthWatchConfig = test_complete(yaml).unwrap();
        assert_eq!(config, expected_config());
    }

    #[test]
    fn from_yaml_with_idiomatic_duration() {
        let yaml = r#"
          confirmations_for_eth_event: 5
          eth_node_poll_interval: 3 sec
        "#;
        let yaml = serde_yaml::from_str(yaml).unwrap();
        let yaml = Yaml::new("test.yml", yaml).unwrap();

        let config: EthWatchConfig = test_complete(yaml).unwrap();
        assert_eq!(config, expected_config());
    }
=======
    /// How many L1 blocks to look back for the priority operations.
    #[config(default_t = 50_000)]
    pub event_expiration_blocks: u64,
>>>>>>> cb2a1daf
}<|MERGE_RESOLUTION|>--- conflicted
+++ resolved
@@ -15,7 +15,9 @@
     /// How often we want to poll the Ethereum node.
     #[config(default_t = Duration::from_secs(1), with = Fallback(TimeUnit::Millis))]
     pub eth_node_poll_interval: Duration,
-<<<<<<< HEAD
+    /// How many L1 blocks to look back for the priority operations.
+    #[config(default_t = 50_000)]
+    pub event_expiration_blocks: u64,
 }
 
 #[cfg(test)]
@@ -28,6 +30,7 @@
         EthWatchConfig {
             confirmations_for_eth_event: Some(5),
             eth_node_poll_interval: Duration::from_secs(3),
+            event_expiration_blocks: 10_000,
         }
     }
 
@@ -36,6 +39,7 @@
         let yaml = r#"
           confirmations_for_eth_event: 5
           eth_node_poll_interval: 3000
+          event_expiration_blocks: 10000
         "#;
         let yaml = serde_yaml::from_str(yaml).unwrap();
         let yaml = Yaml::new("test.yml", yaml).unwrap();
@@ -49,6 +53,7 @@
         let yaml = r#"
           confirmations_for_eth_event: 5
           eth_node_poll_interval_sec: 3
+          event_expiration_blocks: 10000
         "#;
         let yaml = serde_yaml::from_str(yaml).unwrap();
         let yaml = Yaml::new("test.yml", yaml).unwrap();
@@ -62,6 +67,7 @@
         let yaml = r#"
           confirmations_for_eth_event: 5
           eth_node_poll_interval: 3 sec
+          event_expiration_blocks: 10000
         "#;
         let yaml = serde_yaml::from_str(yaml).unwrap();
         let yaml = Yaml::new("test.yml", yaml).unwrap();
@@ -69,9 +75,4 @@
         let config: EthWatchConfig = test_complete(yaml).unwrap();
         assert_eq!(config, expected_config());
     }
-=======
-    /// How many L1 blocks to look back for the priority operations.
-    #[config(default_t = 50_000)]
-    pub event_expiration_blocks: u64,
->>>>>>> cb2a1daf
 }