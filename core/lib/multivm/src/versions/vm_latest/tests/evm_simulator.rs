use std::{
    ops::{Div, Sub},
    str::FromStr,
};

use ethabi::{encode, Contract, Token};
use itertools::Itertools;
use tracing::{instrument::WithSubscriber, Instrument};
// FIXME: 1.4.1 should not be imported from 1.5.0
use zk_evm_1_4_1::sha2::{self};
use zk_evm_1_5_0::zkevm_opcode_defs::{BlobSha256Format, VersionedHashLen32};
use zksync_contracts::{load_contract, read_bytecode, read_evm_bytecode};
use zksync_state::{InMemoryStorage, StorageView};
use zksync_system_constants::CONTRACT_DEPLOYER_ADDRESS;
use zksync_types::{
    get_address_mapping_key, get_code_key, get_deployer_key, get_evm_code_hash_key,
    get_known_code_key,
    utils::{deployed_address_evm_create, deployed_address_evm_create2},
    web3::signing::keccak256,
    AccountTreeId, Address, Execute, StorageKey, H256, U256,
};
use zksync_utils::{
    address_to_h256, bytecode::hash_bytecode, bytes_to_be_words, h256_to_u256, u256_to_h256,
};

use super::tester::VmTester;
use crate::{
    interface::{TxExecutionMode, VmExecutionMode, VmInterface},
    vm_boojum_integration::tracers::dispatcher,
    vm_latest::{
        tests::{
            tester::{DeployContractsTx, TxType, VmTesterBuilder},
            utils::{
                get_balance, key_for_evm_hash, load_test_evm_contract, read_erc20_contract,
                read_test_contract, read_test_evm_bytecode, read_test_evm_simulator,
                verify_required_storage,
            },
        },
        tracers::evm_debug_tracer::EvmDebugTracer,
        utils::{fee::get_batch_base_fee, hash_evm_bytecode},
        HistoryEnabled, ToTracerPointer, TracerDispatcher, TracerPointer,
    },
    vm_m5::storage::Storage,
    HistoryMode,
};

fn insert_evm_contract(storage: &mut InMemoryStorage, mut bytecode: Vec<u8>) -> Address {
    // To avoid problems with correct encoding for these tests, we just pad the bytecode to be divisible by 32.
    while bytecode.len() % 32 != 0 {
        bytecode.push(0);
    }

    let evm_hash = H256(keccak256(&bytecode));

    let padded_bytecode = {
        let mut padded_bytecode: Vec<u8> = vec![];

        let encoded_length = encode(&[Token::Uint(U256::from(bytecode.len()))]);

        padded_bytecode.extend(encoded_length);
        padded_bytecode.extend(bytecode.clone());

        while padded_bytecode.len() % 64 != 32 {
            padded_bytecode.push(0);
        }

        padded_bytecode
    };
    let blob_hash: H256 = hash_evm_bytecode(&padded_bytecode);

    assert!(BlobSha256Format::is_valid(&blob_hash.0));

    // Just some address in user space
    let test_address = Address::from_str("0xde03a0B5963f75f1C8485B355fF6D30f3093BDE7").unwrap();

    let evm_code_hash_key = get_evm_code_hash_key(&test_address);

    storage.set_value(get_code_key(&test_address), blob_hash);
    storage.set_value(get_known_code_key(&blob_hash), u256_to_h256(U256::one()));

    storage.set_value(evm_code_hash_key, evm_hash);

    storage.store_factory_dep(blob_hash, padded_bytecode);

    // Marking bytecode as known

    test_address
}

fn test_evm_vector(mut bytecode: Vec<u8>) -> U256 {
    let mut storage = InMemoryStorage::with_system_contracts(hash_bytecode);

    let test_address = insert_evm_contract(&mut storage, bytecode.clone());

    let mut vm = VmTesterBuilder::new(HistoryEnabled)
        .with_storage(storage)
        .with_execution_mode(TxExecutionMode::VerifyExecute)
        .with_random_rich_accounts(1)
        .build();

    let account = &mut vm.rich_accounts[0];

    let tx = account.get_l2_tx_for_execute(
        Execute {
            contract_address: Some(test_address),
            calldata: vec![],
            value: U256::zero(),
            factory_deps: None,
        },
        None,
    );

    vm.vm.push_transaction(tx);

    let debug_tracer = EvmDebugTracer::new();
    let tracer_ptr = debug_tracer.into_tracer_pointer();
    let tx_result = vm.vm.inspect(tracer_ptr.into(), VmExecutionMode::OneTx);

    assert!(
        !tx_result.result.is_failed(),
        "Transaction wasn't successful"
    );

    let batch_result = vm.vm.execute(VmExecutionMode::Batch);
    assert!(!batch_result.result.is_failed(), "Batch wasn't successful");

    let saved_value = vm.vm.storage.borrow_mut().get_value(&StorageKey::new(
        AccountTreeId::new(test_address),
        H256::zero(),
    ));

    h256_to_u256(saved_value)
}

#[test]
fn test_basic_evm_vectors() {
    // Here we just try to test some small EVM contracts and ensure that they work.
    assert_eq!(
        test_evm_vector(
            vec![
                // push32 1 push32 0 sstore
                hex::decode("7f").unwrap(),
                u256_to_h256(1.into()).0.to_vec(),
                hex::decode("7f").unwrap(),
                H256::zero().0.to_vec(),
                hex::decode("55").unwrap(),
            ]
            .into_iter()
            .concat()
        ),
        1.into()
    );
    assert_eq!(
        test_evm_vector(
            vec![
                // push32 1
                hex::decode("7f").unwrap(),
                u256_to_h256(1.into()).0.to_vec(),
                // push4 15
                hex::decode("63").unwrap(),
                hex::decode("0000000f").unwrap(),
                // add
                hex::decode("01").unwrap(),
                // push1 2
                hex::decode("60").unwrap(),
                hex::decode("02").unwrap(),
                // mul
                hex::decode("02").unwrap(),
                // push0
                hex::decode("5f").unwrap(),
                // binor
                hex::decode("17").unwrap(),
                // push0
                hex::decode("5f").unwrap(),
                // sstore
                hex::decode("55").unwrap(),
            ]
            .into_iter()
            .concat()
        ),
        32.into()
    );
}

#[test]
fn test_basic_div_vectors() {
    // Here we just try to test some small EVM contracts and ensure that they work.
    assert_eq!(
        test_evm_vector(
            vec![
                // push32 6
                hex::decode("7F").unwrap(),
                u256_to_h256(6.into()).0.to_vec(),
                // push32 24
                hex::decode("7F").unwrap(),
                u256_to_h256(24.into()).0.to_vec(),
                // div
                hex::decode("04").unwrap(),
                // push32 0
                hex::decode("7F").unwrap(),
                H256::zero().0.to_vec(),
                // sstore
                hex::decode("55").unwrap(),
            ]
            .into_iter()
            .concat()
        ),
        4.into()
    );
    assert_eq!(
        test_evm_vector(
            vec![
                // push32 3
                hex::decode("7F").unwrap(),
                u256_to_h256(3.into()).0.to_vec(),
                // push32 11
                hex::decode("7F").unwrap(),
                u256_to_h256(11.into()).0.to_vec(),
                // div
                hex::decode("04").unwrap(),
                // push32 0
                hex::decode("7F").unwrap(),
                H256::zero().0.to_vec(),
                // sstore
                hex::decode("55").unwrap(),
            ]
            .into_iter()
            .concat()
        ),
        3.into()
    );
    assert_eq!(
        test_evm_vector(
            vec![
                // push32 0
                hex::decode("7F").unwrap(),
                H256::zero().0.to_vec(),
                // push32 4
                hex::decode("7F").unwrap(),
                u256_to_h256(4.into()).0.to_vec(),
                // div
                hex::decode("04").unwrap(),
                // push32 0
                hex::decode("7F").unwrap(),
                H256::zero().0.to_vec(),
                // sstore
                hex::decode("55").unwrap(),
            ]
            .into_iter()
            .concat()
        ),
        0.into()
    )
}

#[test]
fn test_basic_sdiv_vectors() {
    // Here we just try to test some small EVM contracts and ensure that they work.
    assert_eq!(
        test_evm_vector(
            vec![
                // push2 6
                hex::decode("61").unwrap(),
                hex::decode("0006").unwrap(),
                // push2 -4096
                hex::decode("61").unwrap(),
                hex::decode("F000").unwrap(),
                // sdiv
                hex::decode("05").unwrap(),
                // push0
                hex::decode("5F").unwrap(),
                // sstore
                hex::decode("55").unwrap(),
            ]
            .into_iter()
            .concat()
        ),
        10240.into()
    );
    assert_eq!(
        test_evm_vector(
            vec![
                // push2 0
                hex::decode("61").unwrap(),
                hex::decode("0000").unwrap(),
                // push2 32
                hex::decode("61").unwrap(),
                hex::decode("0020").unwrap(),
                // sdiv
                hex::decode("05").unwrap(),
                // push0
                hex::decode("5F").unwrap(),
                // sstore
                hex::decode("55").unwrap(),
            ]
            .into_iter()
            .concat()
        ),
        0.into()
    );
}

#[test]
fn test_basic_mod_vectors() {
    // Here we just try to test some small EVM contracts and ensure that they work.
    assert_eq!(
        test_evm_vector(
            vec![
                // push1 5
                hex::decode("60").unwrap(),
                hex::decode("05").unwrap(),
                // push1 18
                hex::decode("60").unwrap(),
                hex::decode("12").unwrap(),
                // mod
                hex::decode("06").unwrap(),
                // push0
                hex::decode("5F").unwrap(),
                // sstore
                hex::decode("55").unwrap(),
            ]
            .into_iter()
            .concat()
        ),
        3.into()
    );
    assert_eq!(
        test_evm_vector(
            vec![
                // push0
                hex::decode("5F").unwrap(),
                // push1 7
                hex::decode("60").unwrap(),
                hex::decode("07").unwrap(),
                // mod
                hex::decode("06").unwrap(),
                // push0
                hex::decode("5F").unwrap(),
                // sstore
                hex::decode("55").unwrap(),
            ]
            .into_iter()
            .concat()
        ),
        0.into()
    );
}

#[test]
fn test_basic_smod_vectors() {
    // Here we just try to test some small EVM contracts and ensure that they work.
    assert_eq!(
        test_evm_vector(
            vec![
                // push1 3
                hex::decode("60").unwrap(),
                hex::decode("03").unwrap(),
                // push1 10
                hex::decode("60").unwrap(),
                hex::decode("0A").unwrap(),
                // smod
                hex::decode("07").unwrap(),
                // push0
                hex::decode("5F").unwrap(),
                // sstore
                hex::decode("55").unwrap(),
            ]
            .into_iter()
            .concat()
        ),
        1.into()
    );
    assert_eq!(
        test_evm_vector(
            vec![
                // push2 6
                hex::decode("61").unwrap(),
                hex::decode("0006").unwrap(),
                // push1 -4087
                hex::decode("61").unwrap(),
                hex::decode("F009").unwrap(),
                // smod
                hex::decode("07").unwrap(),
                // push0
                hex::decode("5F").unwrap(),
                // sstore
                hex::decode("55").unwrap(),
            ]
            .into_iter()
            .concat()
        ),
        3.into() // 3
    );
    assert_eq!(
        test_evm_vector(
            vec![
                // push0
                hex::decode("5F").unwrap(),
                // push1 14
                hex::decode("60").unwrap(),
                hex::decode("0E").unwrap(),
                // smod
                hex::decode("07").unwrap(),
                // push0
                hex::decode("5F").unwrap(),
                // sstore
                hex::decode("55").unwrap(),
            ]
            .into_iter()
            .concat()
        ),
        0.into()
    );
}

#[test]
fn test_basic_addmod_vectors() {
    // Here we just try to test some small EVM contracts and ensure that they work.
    assert_eq!(
        test_evm_vector(
            vec![
                // push32 8
                hex::decode("7F").unwrap(),
                u256_to_h256(8.into()).0.to_vec(),
                // push32 7
                hex::decode("7F").unwrap(),
                u256_to_h256(7.into()).0.to_vec(),
                // push32 11
                hex::decode("7F").unwrap(),
                u256_to_h256(11.into()).0.to_vec(),
                // addmod
                hex::decode("08").unwrap(),
                // push32 0
                hex::decode("7F").unwrap(),
                H256::zero().0.to_vec(),
                // sstore
                hex::decode("55").unwrap(),
            ]
            .into_iter()
            .concat()
        ),
        2.into()
    );
    assert_eq!(
        test_evm_vector(
            vec![
                // push32 23
                hex::decode("7F").unwrap(),
                u256_to_h256(23.into()).0.to_vec(),
                // push32 42
                hex::decode("7F").unwrap(),
                u256_to_h256(42.into()).0.to_vec(),
                // push32 27
                hex::decode("7F").unwrap(),
                u256_to_h256(27.into()).0.to_vec(),
                // addmod
                hex::decode("08").unwrap(),
                // push32 0
                hex::decode("7F").unwrap(),
                H256::zero().0.to_vec(),
                // sstore
                hex::decode("55").unwrap(),
            ]
            .into_iter()
            .concat()
        ),
        0.into()
    );
}

#[test]
fn test_basic_mulmod_vectors() {
    // Here we just try to test some small EVM contracts and ensure that they work.
    assert_eq!(
        test_evm_vector(
            vec![
                // push32 6
                hex::decode("7F").unwrap(),
                u256_to_h256(6.into()).0.to_vec(),
                // push32 9
                hex::decode("7F").unwrap(),
                u256_to_h256(9.into()).0.to_vec(),
                // push32 15
                hex::decode("7F").unwrap(),
                u256_to_h256(15.into()).0.to_vec(),
                // mulmod
                hex::decode("09").unwrap(),
                // push32 0
                hex::decode("7F").unwrap(),
                H256::zero().0.to_vec(),
                // sstore
                hex::decode("55").unwrap(),
            ]
            .into_iter()
            .concat()
        ),
        3.into()
    );
    assert_eq!(
        test_evm_vector(
            vec![
                // push32 17
                hex::decode("7F").unwrap(),
                u256_to_h256(17.into()).0.to_vec(),
                // push32 24
                hex::decode("7F").unwrap(),
                u256_to_h256(24.into()).0.to_vec(),
                // push32 34
                hex::decode("7F").unwrap(),
                u256_to_h256(34.into()).0.to_vec(),
                // mulmod
                hex::decode("09").unwrap(),
                // push32 0
                hex::decode("7F").unwrap(),
                H256::zero().0.to_vec(),
                // sstore
                hex::decode("55").unwrap(),
            ]
            .into_iter()
            .concat()
        ),
        0.into()
    );
}

#[test]
fn test_basic_exp_vectors() {
    // Here we just try to test some small EVM contracts and ensure that they work.
    assert_eq!(
        test_evm_vector(
            vec![
                // push32 9
                hex::decode("7F").unwrap(),
                u256_to_h256(9.into()).0.to_vec(),
                // push32 5
                hex::decode("7F").unwrap(),
                u256_to_h256(5.into()).0.to_vec(),
                // exp
                hex::decode("0A").unwrap(),
                // push32 0
                hex::decode("7F").unwrap(),
                H256::zero().0.to_vec(),
                // sstore
                hex::decode("55").unwrap(),
            ]
            .into_iter()
            .concat()
        ),
        1_953_125.into()
    );
    assert_eq!(
        test_evm_vector(
            vec![
                // push32 0
                hex::decode("7F").unwrap(),
                H256::zero().0.to_vec(),
                // push32 19
                hex::decode("7F").unwrap(),
                u256_to_h256(19.into()).0.to_vec(),
                // exp
                hex::decode("0A").unwrap(),
                // push32 0
                hex::decode("7F").unwrap(),
                H256::zero().0.to_vec(),
                // sstore
                hex::decode("55").unwrap(),
            ]
            .into_iter()
            .concat()
        ),
        1.into()
    );
}

#[test]
fn test_basic_signextend_vectors() {
    // Here we just try to test some small EVM contracts and ensure that they work.
    let mut expected_result: [u8; 32] = [0u8; 32];
    hex::decode_to_slice(
        "ffffffffffffffffffffffffffffffffffffffffffffffffffffffffffb4da6c",
        &mut expected_result,
    )
    .unwrap();
    assert_eq!(
        test_evm_vector(
            vec![
                // push32 179,624,556
                hex::decode("7F").unwrap(),
                u256_to_h256(179_624_556.into()).0.to_vec(),
                // push32 2
                hex::decode("7F").unwrap(),
                u256_to_h256(2.into()).0.to_vec(),
                // signextend
                hex::decode("0B").unwrap(),
                // push32 0
                hex::decode("7F").unwrap(),
                H256::zero().0.to_vec(),
                // sstore
                hex::decode("55").unwrap(),
            ]
            .into_iter()
            .concat()
        ),
        h256_to_u256(H256::from_slice(&expected_result))
    );
    assert_eq!(
        test_evm_vector(
            vec![
                // push32 179,624,556
                hex::decode("7F").unwrap(),
                u256_to_h256(179_624_556.into()).0.to_vec(),
                // push32 3
                hex::decode("7F").unwrap(),
                u256_to_h256(3.into()).0.to_vec(),
                // signextend
                hex::decode("0B").unwrap(),
                // push32 0
                hex::decode("7F").unwrap(),
                H256::zero().0.to_vec(),
                // sstore
                hex::decode("55").unwrap(),
            ]
            .into_iter()
            .concat()
        ),
        179_624_556.into()
    );
}

#[test]
fn test_basic_dup_vectors() {
    // Here we just try to test some small EVM contracts and ensure that they work.
    let evm_output = test_evm_vector(
        vec![
            // push32 10
            hex::decode("7F").unwrap(),
            u256_to_h256(10.into()).0.to_vec(),
            // push32 255
            hex::decode("7F").unwrap(),
            u256_to_h256(255.into()).0.to_vec(),
            // push32 100
            hex::decode("7F").unwrap(),
            u256_to_h256(100.into()).0.to_vec(),
            // dup2
            hex::decode("81").unwrap(),
            // push32 0
            hex::decode("7F").unwrap(),
            H256::zero().0.to_vec(),
            // sstore
            hex::decode("55").unwrap(),
        ]
        .into_iter()
        .concat(),
    );

    assert_eq!(evm_output, 255.into());

    assert_eq!(
        test_evm_vector(
            vec![
                // push32 179,624,556
                hex::decode("7F").unwrap(),
                u256_to_h256(179_624_556.into()).0.to_vec(),
                // push1 255
                hex::decode("60").unwrap(),
                hex::decode("FF").unwrap(),
                // push1 3
                hex::decode("60").unwrap(),
                hex::decode("03").unwrap(),
                // push1 255
                hex::decode("60").unwrap(),
                hex::decode("FF").unwrap(),
                // push1 3
                hex::decode("60").unwrap(),
                hex::decode("03").unwrap(),
                // push1 255
                hex::decode("60").unwrap(),
                hex::decode("FF").unwrap(),
                // push1 3
                hex::decode("60").unwrap(),
                hex::decode("03").unwrap(),
                // push1 255
                hex::decode("60").unwrap(),
                hex::decode("FF").unwrap(),
                // push1 3
                hex::decode("60").unwrap(),
                hex::decode("03").unwrap(),
                // push1 255
                hex::decode("60").unwrap(),
                hex::decode("FF").unwrap(),
                // push1 3
                hex::decode("60").unwrap(),
                hex::decode("03").unwrap(),
                // push1 255
                hex::decode("60").unwrap(),
                hex::decode("FF").unwrap(),
                // push1 3
                hex::decode("60").unwrap(),
                hex::decode("03").unwrap(),
                // push1 255
                hex::decode("60").unwrap(),
                hex::decode("FF").unwrap(),
                // push1 3
                hex::decode("60").unwrap(),
                hex::decode("03").unwrap(),
                // push1 255
                hex::decode("60").unwrap(),
                hex::decode("FF").unwrap(),
                // 16 pushes
                // dup16
                hex::decode("8F").unwrap(),
                // push32 0
                hex::decode("7F").unwrap(),
                H256::zero().0.to_vec(),
                // sstore
                hex::decode("55").unwrap(),
            ]
            .into_iter()
            .concat()
        ),
        179_624_556.into()
    );
}

#[test]
<<<<<<< HEAD
fn test_basic_swap_vectors() {
    // Here we just try to test some small EVM contracts and ensure that they work.
    let evm_output = test_evm_vector(
        vec![
            // push32 37
            hex::decode("7F").unwrap(),
            u256_to_h256(37.into()).0.to_vec(),
            // push32 255
            hex::decode("7F").unwrap(),
            u256_to_h256(255.into()).0.to_vec(),
            // push32 100
            hex::decode("7F").unwrap(),
            u256_to_h256(100.into()).0.to_vec(),
            // swap2
            //      input output
            // 1     100     37
            // 2     255    255
            // 3      37    100
            hex::decode("91").unwrap(),
            // push32 0
            hex::decode("7F").unwrap(),
            H256::zero().0.to_vec(),
            // sstore
            hex::decode("55").unwrap(),
        ]
        .into_iter()
        .concat(),
    );
    assert_eq!(evm_output, 37.into());

    let evm_output = vec![
        // push32 179,624,556
        hex::decode("7F").unwrap(),
        u256_to_h256(179_624_556.into()).0.to_vec(),
        // push1 255
        hex::decode("60").unwrap(),
        hex::decode("FF").unwrap(),
        // push1 3
        hex::decode("60").unwrap(),
        hex::decode("03").unwrap(),
        // push1 255
        hex::decode("60").unwrap(),
        hex::decode("FF").unwrap(),
        // push1 3
        hex::decode("60").unwrap(),
        hex::decode("03").unwrap(),
        // push1 255
        hex::decode("60").unwrap(),
        hex::decode("FF").unwrap(),
        // push1 3
        hex::decode("60").unwrap(),
        hex::decode("03").unwrap(),
        // push1 255
        hex::decode("60").unwrap(),
        hex::decode("FF").unwrap(),
        // push1 3
        hex::decode("60").unwrap(),
        hex::decode("03").unwrap(),
        // push1 255
        hex::decode("60").unwrap(),
        hex::decode("FF").unwrap(),
        // push1 3
        hex::decode("60").unwrap(),
        hex::decode("03").unwrap(),
        // push1 255
        hex::decode("60").unwrap(),
        hex::decode("FF").unwrap(),
        // push1 3
        hex::decode("60").unwrap(),
        hex::decode("03").unwrap(),
        // push1 255
        hex::decode("60").unwrap(),
        hex::decode("FF").unwrap(),
        // push1 3
        hex::decode("60").unwrap(),
        hex::decode("03").unwrap(),
        // push1 255
        hex::decode("60").unwrap(),
        hex::decode("FF").unwrap(),
        // 16 pushes
        // push1 10
        hex::decode("60").unwrap(),
        hex::decode("0A").unwrap(),
        // swap16
        hex::decode("9F").unwrap(),
        // push32 0
        hex::decode("7F").unwrap(),
        H256::zero().0.to_vec(),
        // sstore
        hex::decode("55").unwrap(),
    ]
    .into_iter()
    .concat();
    let evm_output = test_evm_vector(evm_output);
    assert_eq!(evm_output, 179_624_556.into());
=======
fn test_basic_lt_vectors() {
    // Here we just try to test some small EVM contracts and ensure that they work.
    assert_eq!(
        test_evm_vector(
            vec![
                // push1 8
                hex::decode("60").unwrap(),
                hex::decode("08").unwrap(),
                // push1 10
                hex::decode("60").unwrap(),
                hex::decode("0A").unwrap(),
                // lt
                hex::decode("10").unwrap(),
                // push0
                hex::decode("5F").unwrap(),
                // sstore
                hex::decode("55").unwrap(),
            ]
            .into_iter()
            .concat()
        ),
        0.into()
    );
    assert_eq!(
        test_evm_vector(
            vec![
                // push1 24
                hex::decode("60").unwrap(),
                hex::decode("18").unwrap(),
                // push1 10
                hex::decode("60").unwrap(),
                hex::decode("0A").unwrap(),
                // lt
                hex::decode("10").unwrap(),
                // push0
                hex::decode("5F").unwrap(),
                // sstore
                hex::decode("55").unwrap(),
            ]
            .into_iter()
            .concat()
        ),
        1.into()
    );
    assert_eq!(
        test_evm_vector(
            vec![
                // push1 10
                hex::decode("60").unwrap(),
                hex::decode("0A").unwrap(),
                // push1 10
                hex::decode("60").unwrap(),
                hex::decode("0A").unwrap(),
                // lt
                hex::decode("10").unwrap(),
                // push0
                hex::decode("5F").unwrap(),
                // sstore
                hex::decode("55").unwrap(),
            ]
            .into_iter()
            .concat()
        ),
        0.into()
    );
}

#[test]
fn test_basic_gt_vectors() {
    // Here we just try to test some small EVM contracts and ensure that they work.
    assert_eq!(
        test_evm_vector(
            vec![
                // push1 4
                hex::decode("60").unwrap(),
                hex::decode("04").unwrap(),
                // push1 13
                hex::decode("60").unwrap(),
                hex::decode("0D").unwrap(),
                // gt
                hex::decode("11").unwrap(),
                // push0
                hex::decode("5F").unwrap(),
                // sstore
                hex::decode("55").unwrap(),
            ]
            .into_iter()
            .concat()
        ),
        1.into()
    );
    assert_eq!(
        test_evm_vector(
            vec![
                // push1 25
                hex::decode("60").unwrap(),
                hex::decode("19").unwrap(),
                // push1 9
                hex::decode("60").unwrap(),
                hex::decode("09").unwrap(),
                // gt
                hex::decode("11").unwrap(),
                // push0
                hex::decode("5F").unwrap(),
                // sstore
                hex::decode("55").unwrap(),
            ]
            .into_iter()
            .concat()
        ),
        0.into()
    );
    assert_eq!(
        test_evm_vector(
            vec![
                // push1 12
                hex::decode("60").unwrap(),
                hex::decode("0C").unwrap(),
                // push1 12
                hex::decode("60").unwrap(),
                hex::decode("0C").unwrap(),
                // gt
                hex::decode("11").unwrap(),
                // push0
                hex::decode("5F").unwrap(),
                // sstore
                hex::decode("55").unwrap(),
            ]
            .into_iter()
            .concat()
        ),
        0.into()
    );
}

#[test]
fn test_basic_slt_vectors() {
    // Here we just try to test some small EVM contracts and ensure that they work.
    assert_eq!(
        test_evm_vector(
            vec![
                // push32 -3
                hex::decode("7F").unwrap(),
                hex::decode("FFFFFFFFFFFFFFFFFFFFFFFFFFFFFFFFFFFFFFFFFFFFFFFFFFFFFFFFFFFFFFFD")
                    .unwrap(),
                // push1 13
                hex::decode("60").unwrap(),
                hex::decode("0D").unwrap(),
                // slt
                hex::decode("12").unwrap(),
                // push0
                hex::decode("5F").unwrap(),
                // sstore
                hex::decode("55").unwrap(),
            ]
            .into_iter()
            .concat()
        ),
        0.into()
    );
    assert_eq!(
        test_evm_vector(
            vec![
                // push1 7
                hex::decode("60").unwrap(),
                hex::decode("07").unwrap(),
                // push32 -8
                hex::decode("7F").unwrap(),
                hex::decode("FFFFFFFFFFFFFFFFFFFFFFFFFFFFFFFFFFFFFFFFFFFFFFFFFFFFFFFFFFFFFFF8")
                    .unwrap(),
                // slt
                hex::decode("12").unwrap(),
                // push0
                hex::decode("5F").unwrap(),
                // sstore
                hex::decode("55").unwrap(),
            ]
            .into_iter()
            .concat()
        ),
        1.into()
    );
    assert_eq!(
        test_evm_vector(
            vec![
                // push1 50
                hex::decode("60").unwrap(),
                hex::decode("3C").unwrap(),
                // push1 50
                hex::decode("60").unwrap(),
                hex::decode("3C").unwrap(),
                // slt
                hex::decode("12").unwrap(),
                // push0
                hex::decode("5F").unwrap(),
                // sstore
                hex::decode("55").unwrap(),
            ]
            .into_iter()
            .concat()
        ),
        0.into()
    );
}

#[test]
fn test_basic_sgt_vectors() {
    // Here we just try to test some small EVM contracts and ensure that they work.
    assert_eq!(
        test_evm_vector(
            vec![
                // push32 -3
                hex::decode("7F").unwrap(),
                hex::decode("FFFFFFFFFFFFFFFFFFFFFFFFFFFFFFFFFFFFFFFFFFFFFFFFFFFFFFFFFFFFFFFD")
                    .unwrap(),
                // push1 13
                hex::decode("60").unwrap(),
                hex::decode("0D").unwrap(),
                // sgt
                hex::decode("13").unwrap(),
                // push0
                hex::decode("5F").unwrap(),
                // sstore
                hex::decode("55").unwrap(),
            ]
            .into_iter()
            .concat()
        ),
        1.into()
    );
    assert_eq!(
        test_evm_vector(
            vec![
                // push1 7
                hex::decode("60").unwrap(),
                hex::decode("07").unwrap(),
                // push32 -8
                hex::decode("7F").unwrap(),
                hex::decode("FFFFFFFFFFFFFFFFFFFFFFFFFFFFFFFFFFFFFFFFFFFFFFFFFFFFFFFFFFFFFFF8")
                    .unwrap(),
                // sgt
                hex::decode("13").unwrap(),
                // push0
                hex::decode("5F").unwrap(),
                // sstore
                hex::decode("55").unwrap(),
            ]
            .into_iter()
            .concat()
        ),
        0.into()
    );
    assert_eq!(
        test_evm_vector(
            vec![
                // push1 50
                hex::decode("60").unwrap(),
                hex::decode("3C").unwrap(),
                // push1 50
                hex::decode("60").unwrap(),
                hex::decode("3C").unwrap(),
                // sgt
                hex::decode("13").unwrap(),
                // push0
                hex::decode("5F").unwrap(),
                // sstore
                hex::decode("55").unwrap(),
            ]
            .into_iter()
            .concat()
        ),
        0.into()
    );
}

#[test]
fn test_basic_eq_vectors() {
    // Here we just try to test some small EVM contracts and ensure that they work.
    assert_eq!(
        test_evm_vector(
            vec![
                // push1 3
                hex::decode("60").unwrap(),
                hex::decode("03").unwrap(),
                // push1 13
                hex::decode("60").unwrap(),
                hex::decode("0D").unwrap(),
                // eq
                hex::decode("14").unwrap(),
                // push0
                hex::decode("5F").unwrap(),
                // sstore
                hex::decode("55").unwrap(),
            ]
            .into_iter()
            .concat()
        ),
        0.into()
    );
    assert_eq!(
        test_evm_vector(
            vec![
                // push1 7
                hex::decode("60").unwrap(),
                hex::decode("07").unwrap(),
                // push1 8
                hex::decode("60").unwrap(),
                hex::decode("08").unwrap(),
                // eq
                hex::decode("14").unwrap(),
                // push0
                hex::decode("5F").unwrap(),
                // sstore
                hex::decode("55").unwrap(),
            ]
            .into_iter()
            .concat()
        ),
        0.into()
    );
    assert_eq!(
        test_evm_vector(
            vec![
                // push1 50
                hex::decode("60").unwrap(),
                hex::decode("3C").unwrap(),
                // push1 50
                hex::decode("60").unwrap(),
                hex::decode("3C").unwrap(),
                // eq
                hex::decode("14").unwrap(),
                // push0
                hex::decode("5F").unwrap(),
                // sstore
                hex::decode("55").unwrap(),
            ]
            .into_iter()
            .concat()
        ),
        1.into()
    );
}

#[test]
fn test_basic_iszero_vectors() {
    // Here we just try to test some small EVM contracts and ensure that they work.
    assert_eq!(
        test_evm_vector(
            vec![
                // push1 3
                hex::decode("60").unwrap(),
                hex::decode("03").unwrap(),
                // iszero
                hex::decode("15").unwrap(),
                // push0
                hex::decode("5F").unwrap(),
                // sstore
                hex::decode("55").unwrap(),
            ]
            .into_iter()
            .concat()
        ),
        0.into()
    );
    assert_eq!(
        test_evm_vector(
            vec![
                // push0
                hex::decode("5F").unwrap(),
                // iszero
                hex::decode("15").unwrap(),
                // push0
                hex::decode("5F").unwrap(),
                // sstore
                hex::decode("55").unwrap(),
            ]
            .into_iter()
            .concat()
        ),
        1.into()
    );
}

#[test]
fn test_basic_xor_vectors() {
    // Here we just try to test some small EVM contracts and ensure that they work.
    assert_eq!(
        test_evm_vector(
            vec![
                // push1 51
                hex::decode("60").unwrap(),
                hex::decode("33").unwrap(),
                // push1 18
                hex::decode("60").unwrap(),
                hex::decode("12").unwrap(),
                // xor
                hex::decode("18").unwrap(),
                // push0
                hex::decode("5F").unwrap(),
                // sstore
                hex::decode("55").unwrap(),
            ]
            .into_iter()
            .concat()
        ),
        33.into()
    );
    assert_eq!(
        test_evm_vector(
            vec![
                // push1 3
                hex::decode("60").unwrap(),
                hex::decode("03").unwrap(),
                // push1 12
                hex::decode("60").unwrap(),
                hex::decode("0C").unwrap(),
                // xor
                hex::decode("18").unwrap(),
                // push0
                hex::decode("5F").unwrap(),
                // sstore
                hex::decode("55").unwrap(),
            ]
            .into_iter()
            .concat()
        ),
        15.into()
    );
}

#[test]
fn test_basic_not_vectors() {
    // Here we just try to test some small EVM contracts and ensure that they work.
    assert_eq!(
        test_evm_vector(
            vec![
                // push32 MAX
                hex::decode("7F").unwrap(),
                hex::decode("FFFFFFFFFFFFFFFFFFFFFFFFFFFFFFFFFFFFFFFFFFFFFFFFFFFFFFFFFFFFFFFF")
                    .unwrap(),
                // not
                hex::decode("19").unwrap(),
                // push0
                hex::decode("5F").unwrap(),
                // sstore
                hex::decode("55").unwrap(),
            ]
            .into_iter()
            .concat()
        ),
        0.into()
    );
    assert_eq!(
        test_evm_vector(
            vec![
                // push32
                hex::decode("7F").unwrap(),
                hex::decode("FFFFFFFFFFFFFFFFFFFFFFFFFFFFFFFFFFFFFFFFFFFFFFFFFFFFFFFFFFFFFFAA")
                    .unwrap(),
                // not
                hex::decode("19").unwrap(),
                // push0
                hex::decode("5F").unwrap(),
                // sstore
                hex::decode("55").unwrap(),
            ]
            .into_iter()
            .concat()
        ),
        85.into()
    );
}

#[test]
fn test_basic_byte_vectors() {
    // Here we just try to test some small EVM contracts and ensure that they work.
    assert_eq!(
        test_evm_vector(
            vec![
                // push1 255
                hex::decode("60").unwrap(),
                hex::decode("FF").unwrap(),
                // push1 31
                hex::decode("60").unwrap(),
                hex::decode("1F").unwrap(),
                // byte
                hex::decode("1A").unwrap(),
                // push0
                hex::decode("5F").unwrap(),
                // sstore
                hex::decode("55").unwrap(),
            ]
            .into_iter()
            .concat()
        ),
        255.into()
    );
    assert_eq!(
        test_evm_vector(
            vec![
                // push2 A1FF
                hex::decode("61").unwrap(),
                hex::decode("A1FF").unwrap(),
                // push1 30
                hex::decode("60").unwrap(),
                hex::decode("1E").unwrap(),
                // byte
                hex::decode("1A").unwrap(),
                // push0
                hex::decode("5F").unwrap(),
                // sstore
                hex::decode("55").unwrap(),
            ]
            .into_iter()
            .concat()
        ),
        161.into()
    );
    assert_eq!(
        test_evm_vector(
            vec![
                // push32
                hex::decode("7F").unwrap(),
                hex::decode("B2FFFFFFFFFFFFFFFFFFFFFFFFFFFFFFFFFFFFFFFFFFFFFFFFFFFFFFFFFFFFFF")
                    .unwrap(),
                // push0
                hex::decode("5F").unwrap(),
                // byte
                hex::decode("1A").unwrap(),
                // push0
                hex::decode("5F").unwrap(),
                // sstore
                hex::decode("55").unwrap(),
            ]
            .into_iter()
            .concat()
        ),
        178.into()
    );
    assert_eq!(
        test_evm_vector(
            vec![
                // push32
                hex::decode("7F").unwrap(),
                hex::decode("B2FFFFFFFFFFFFFFFFFFFFFFFFFFFFFFFFFFFFFFFFFFFFFFFFFFFFFFFFFFFFFF")
                    .unwrap(),
                // push1 32
                hex::decode("60").unwrap(),
                hex::decode("20").unwrap(),
                // byte
                hex::decode("1A").unwrap(),
                // push0
                hex::decode("5F").unwrap(),
                // sstore
                hex::decode("55").unwrap(),
            ]
            .into_iter()
            .concat()
        ),
        0.into()
    );
}

#[test]
fn test_basic_jump_vectors() {
    // Here we just try to test some small EVM contracts and ensure that they work.
    assert_eq!(
        test_evm_vector(
            vec![
                // push1 32
                hex::decode("60").unwrap(),
                hex::decode("20").unwrap(),
                // push1 64
                hex::decode("60").unwrap(),
                hex::decode("40").unwrap(),
                // push1 8
                hex::decode("60").unwrap(),
                hex::decode("08").unwrap(),
                // jump
                hex::decode("56").unwrap(),
                // add
                hex::decode("01").unwrap(),
                // jumpdest
                hex::decode("5B").unwrap(),
                // push0
                hex::decode("5F").unwrap(),
                // sstore
                hex::decode("55").unwrap(),
            ]
            .into_iter()
            .concat()
        ),
        64.into()
    );
}

#[test]
fn test_basic_jumpi_vectors() {
    // Here we just try to test some small EVM contracts and ensure that they work.
    assert_eq!(
        test_evm_vector(
            vec![
                // push1 32
                hex::decode("60").unwrap(),
                hex::decode("20").unwrap(),
                // push1 64
                hex::decode("60").unwrap(),
                hex::decode("40").unwrap(),
                // push1 1
                hex::decode("60").unwrap(),
                hex::decode("01").unwrap(),
                // push1 10
                hex::decode("60").unwrap(),
                hex::decode("0A").unwrap(),
                // jumpi
                hex::decode("57").unwrap(),
                // add
                hex::decode("01").unwrap(),
                // jumpdest
                hex::decode("5B").unwrap(),
                // push0
                hex::decode("5F").unwrap(),
                // sstore
                hex::decode("55").unwrap(),
            ]
            .into_iter()
            .concat()
        ),
        64.into()
    );
    assert_eq!(
        test_evm_vector(
            vec![
                // push1 32
                hex::decode("60").unwrap(),
                hex::decode("20").unwrap(),
                // push1 64
                hex::decode("60").unwrap(),
                hex::decode("40").unwrap(),
                // push0
                hex::decode("5F").unwrap(),
                // push1 8
                hex::decode("60").unwrap(),
                hex::decode("09").unwrap(),
                // jumpi
                hex::decode("57").unwrap(),
                // add
                hex::decode("01").unwrap(),
                // jumpdest
                hex::decode("5B").unwrap(),
                // push0
                hex::decode("5F").unwrap(),
                // sstore
                hex::decode("55").unwrap(),
            ]
            .into_iter()
            .concat()
        ),
        96.into()
    );
>>>>>>> 8a57b95a
}

fn assert_deployed_hash<H: HistoryMode>(
    tester: &mut VmTester<H>,
    address: Address,
    expected_deployed_code_hash: H256,
) {
    let stored_evm_code_hash = tester.vm.storage.borrow_mut().get_value(&StorageKey::new(
        AccountTreeId::new(CONTRACT_DEPLOYER_ADDRESS),
        key_for_evm_hash(&address),
    ));
    assert_eq!(
        stored_evm_code_hash, expected_deployed_code_hash,
        "EVM code hash wasn't stored correctly"
    );
}

// fn deploy_evm_contrac2<H: HistoryMode>(
//     dispatcher: TracerDispatcher<StorageView<InMemoryStorage>, HistoryEnabled>,
//     tester: &mut VmTester<H>,
//     folder_name: &str,
//     contract_name: &str,
// ) -> (Address, Contract) {
//     let account = &mut tester.rich_accounts[0];

//     let (counter_bytecode, counter_deployed_bytecode) =
//         read_test_evm_bytecode(folder_name, contract_name);
//     let abi = load_test_evm_contract(folder_name, contract_name);

//     let sample_evm_code = counter_bytecode;
//     let expected_deployed_code_hash = H256(keccak256(&counter_deployed_bytecode));

//     let tx = account.get_l2_tx_for_execute(
//         Execute {
//             contract_address: None,
//             calldata: sample_evm_code,
//             value: U256::zero(),
//             factory_deps: None,
//         },
//         None,
//     );

//     tester.vm.push_transaction(tx);
//     let tx_result: crate::vm_latest::VmExecutionResultAndLogs =
//         tester.vm.inspect(dispatcher.into(), VmExecutionMode::OneTx);

//     assert!(
//         !tx_result.result.is_failed(),
//         "Transaction wasn't successful"
//     );

//     let expected_deployed_address = deployed_address_evm_create(account.address, U256::zero());
//     assert_deployed_hash(
//         tester,
//         expected_deployed_address,
//         expected_deployed_code_hash,
//     );

//     (expected_deployed_address, abi)
// }

fn deploy_evm_contract<H: HistoryMode>(
    tester: &mut VmTester<H>,
    folder_name: &str,
    contract_name: &str,
) -> (Address, Contract) {
    let account = &mut tester.rich_accounts[0];

    let (counter_bytecode, counter_deployed_bytecode) =
        read_test_evm_bytecode(folder_name, contract_name);
    let abi = load_test_evm_contract(folder_name, contract_name);

    let sample_evm_code = counter_bytecode;
    let expected_deployed_code_hash = H256(keccak256(&counter_deployed_bytecode));

    let tx = account.get_l2_tx_for_execute(
        Execute {
            contract_address: None,
            calldata: sample_evm_code,
            value: U256::zero(),
            factory_deps: None,
        },
        None,
    );

    tester.vm.push_transaction(tx);
    let tx_result: crate::vm_latest::VmExecutionResultAndLogs =
        tester.vm.execute(VmExecutionMode::OneTx);

    assert!(
        !tx_result.result.is_failed(),
        "Transaction wasn't successful"
    );

    let expected_deployed_address = deployed_address_evm_create(account.address, U256::zero());
    assert_deployed_hash(
        tester,
        expected_deployed_address,
        expected_deployed_code_hash,
    );

    (expected_deployed_address, abi)
}

#[test]
fn test_basic_evm_interaction() {
    // In this test, we aim to test whether a simple account interaction (without any fee logic)
    // will work. The account will try to deploy a simple contract from integration tests.
    let mut vm = VmTesterBuilder::new(HistoryEnabled)
        .with_empty_in_memory_storage()
        .with_execution_mode(TxExecutionMode::VerifyExecute)
        .with_random_rich_accounts(1)
        .build();

    let (expected_deployed_address, abi) = deploy_evm_contract(&mut vm, "counter", "Counter");
    let account = &mut vm.rich_accounts[0];

    let tx2 = account.get_l2_tx_for_execute(
        Execute {
            contract_address: Some(expected_deployed_address),
            calldata: abi
                .function("increment")
                .unwrap()
                .encode_input(&[Token::Uint(U256::from(15))])
                .unwrap(),
            value: U256::zero(),
            factory_deps: None,
        },
        None,
    );
    vm.vm.push_transaction(tx2);
    let tx_result: crate::vm_latest::VmExecutionResultAndLogs =
        vm.vm.execute(VmExecutionMode::OneTx);
    assert!(
        !tx_result.result.is_failed(),
        "Transaction wasn't successful"
    );

    let tx3 = account.get_l2_tx_for_execute(
        Execute {
            contract_address: Some(expected_deployed_address),
            calldata: abi
                .function("increment")
                .unwrap()
                .encode_input(&[Token::Uint(U256::from(35))])
                .unwrap(),
            value: U256::zero(),
            factory_deps: None,
        },
        None,
    );
    vm.vm.push_transaction(tx3);
    let tx_result: crate::vm_latest::VmExecutionResultAndLogs =
        vm.vm.execute(VmExecutionMode::OneTx);
    assert!(
        !tx_result.result.is_failed(),
        "Transaction wasn't successful"
    );

    let batch_result = vm.vm.execute(VmExecutionMode::Batch);
    assert!(!batch_result.result.is_failed(), "Batch wasn't successful");

    let saved_value = vm.vm.storage.borrow_mut().get_value(&StorageKey::new(
        AccountTreeId::new(expected_deployed_address),
        H256::zero(),
    ));
    assert_eq!(h256_to_u256(saved_value), U256::from(50));
}

#[test]
fn test_evm_gas_consumption() {
    // In this test, we aim to test whether a simple account interaction (without any fee logic)
    // will work. The account will try to deploy a simple contract from integration tests.
    let mut vm = VmTesterBuilder::new(HistoryEnabled)
        .with_empty_in_memory_storage()
        .with_execution_mode(TxExecutionMode::VerifyExecute)
        .with_random_rich_accounts(1)
        .build();

    let (expected_deployed_address, abi) = deploy_evm_contract(&mut vm, "gas-tester", "GasTester");
    println!("Deployed address: {:?}", expected_deployed_address);

    let account = &mut vm.rich_accounts[0];

    let tx1 = account.get_l2_tx_for_execute(
        Execute {
            contract_address: Some(expected_deployed_address),
            calldata: abi.function("testGas").unwrap().encode_input(&[]).unwrap(),
            value: U256::zero(),
            factory_deps: None,
        },
        None,
    );
    vm.vm.push_transaction(tx1);
    let tx_result = vm.vm.inspect(
        EvmDebugTracer::new().into_tracer_pointer().into(),
        VmExecutionMode::OneTx,
    );
    assert!(
        !tx_result.result.is_failed(),
        "Transaction wasn't successful"
    );
}

#[test]
fn test_evm_basic_create() {
    let mut vm = VmTesterBuilder::new(HistoryEnabled)
        .with_empty_in_memory_storage()
        .with_execution_mode(TxExecutionMode::VerifyExecute)
        .with_random_rich_accounts(1)
        .build();

    let (factory_address, _) = deploy_evm_contract(&mut vm, "create", "Import");

    // When the "Import" contract is deployed, it will create a new contract "Foo", so we just double check that it has also been deployed

    let (foo_constructor_bytecode, foo_deployed_bytecode) = read_test_evm_bytecode("create", "Foo");

    let expected_deployed_code_hash = H256(keccak256(&foo_deployed_bytecode));

    assert_deployed_hash(
        &mut vm,
        // One, because newly deployed EVM contract will have nonce 1
        deployed_address_evm_create(factory_address, U256::one()),
        expected_deployed_code_hash,
    );

    assert_deployed_hash(
        &mut vm,
        deployed_address_evm_create2(
            factory_address,
            H256::zero(),
            H256(keccak256(&foo_constructor_bytecode)),
        ),
        expected_deployed_code_hash,
    )
}

#[test]
fn test_evm_staticcall_behavior() {
    let zkevm_static_caller = read_bytecode("etc/contracts-test-data/artifacts-zk/contracts/evm-simulator/StaticCaller.sol/StaticCallTester.json");
    let zkevm_static_caller_abi = load_contract("etc/contracts-test-data/artifacts-zk/contracts/evm-simulator/StaticCaller.sol/StaticCallTester.json");
    let zkevm_static_caller_address = Address::random();

    let mut vm = VmTesterBuilder::new(HistoryEnabled)
        .with_empty_in_memory_storage()
        .with_execution_mode(TxExecutionMode::VerifyExecute)
        .with_random_rich_accounts(1)
        .with_custom_contracts(vec![(
            zkevm_static_caller,
            zkevm_static_caller_address,
            false,
        )])
        .build();

    let (address, abi) = deploy_evm_contract(&mut vm, "staticcall", "StaticCallTester");
    let account = &mut vm.rich_accounts[0];

    // Firsly, we check the correct behavior within EVM only.
    let tx = account.get_l2_tx_for_execute(
        Execute {
            contract_address: Some(address),
            calldata: abi.function("test").unwrap().encode_input(&[]).unwrap(),
            value: U256::zero(),
            factory_deps: None,
        },
        None,
    );
    vm.vm.push_transaction(tx);
    let tx_result: crate::vm_latest::VmExecutionResultAndLogs =
        vm.vm.execute(VmExecutionMode::OneTx);
    println!("{:#?}", tx_result.result);
    assert!(
        !tx_result.result.is_failed(),
        "Transaction wasn't successful"
    );

    // Secondly, we check the correct behavior when zkEVM calls EVM.
    let test_inner_calldata = abi
        .function("testInner")
        .unwrap()
        .encode_input(&[])
        .unwrap();
    let tx = account.get_l2_tx_for_execute(
        Execute {
            contract_address: Some(zkevm_static_caller_address),
            calldata: zkevm_static_caller_abi
                .function("performStaticCall")
                .unwrap()
                .encode_input(&[Token::Address(address), Token::Bytes(test_inner_calldata)])
                .unwrap(),
            value: U256::zero(),
            factory_deps: None,
        },
        None,
    );
    vm.vm.push_transaction(tx);
    let tx_result: crate::vm_latest::VmExecutionResultAndLogs =
        vm.vm.execute(VmExecutionMode::OneTx);
    println!("{:#?}", tx_result.result);
    assert!(
        !tx_result.result.is_failed(),
        "Transaction wasn't successful"
    );

    let batch_result = vm.vm.execute(VmExecutionMode::Batch);
    assert!(!batch_result.result.is_failed(), "Batch wasn't successful");
}

struct EVMOpcodeBenchmarkParams {
    pub number_of_opcodes: usize,
    pub filler: Vec<u8>,
    pub opcode: u8,
}

#[derive(Debug, Default)]
struct EVMOpcodeBenchmarkResult {
    pub used_zkevm_ergs: u32,
    pub used_evm_gas: u32,
    pub used_circuits: f32,
}

#[derive(Debug, Default)]
struct ZkEVMBenchmarkResult {
    pub used_zkevm_ergs: u32,
    pub used_circuits: f32,
}

impl Sub for EVMOpcodeBenchmarkResult {
    type Output = Self;

    fn sub(self, other: Self) -> Self {
        EVMOpcodeBenchmarkResult {
            used_zkevm_ergs: self.used_zkevm_ergs - other.used_zkevm_ergs,
            used_evm_gas: self.used_evm_gas - other.used_evm_gas,
            used_circuits: self.used_circuits - other.used_circuits,
        }
    }
}

impl Div<usize> for EVMOpcodeBenchmarkResult {
    type Output = Self;

    fn div(self, other: usize) -> Self {
        EVMOpcodeBenchmarkResult {
            used_zkevm_ergs: self.used_zkevm_ergs / other as u32,
            used_evm_gas: self.used_evm_gas / other as u32,
            used_circuits: self.used_circuits / other as f32,
        }
    }
}

fn encode_multiple_push32(values: Vec<U256>) -> Vec<u8> {
    values
        .into_iter()
        .flat_map(|value| {
            let mut result: Vec<u8> = vec![0x7f];
            result.extend_from_slice(&u256_to_h256(value).0);
            result
        })
        .collect()
}

// eth transfer is very similar by cost to ERC20 transfer in zkEVM. A bit smaller, but gives a good refernce point
fn perform_zkevm_benchmark() -> ZkEVMBenchmarkResult {
    let mut vm = VmTesterBuilder::new(HistoryEnabled)
        .with_execution_mode(TxExecutionMode::VerifyExecute)
        .with_random_rich_accounts(1)
        .build();

    // The first transaction's result can be pollutted with ergs used by the initial bootloader preparations, so we conduct one tx before conducting a
    // the benchmarking transaction.

    let account = &mut vm.rich_accounts[0];

    let tx = account.get_l2_tx_for_execute(
        Execute {
            contract_address: Some(Address::zero()),
            calldata: vec![],
            value: U256::zero(),
            factory_deps: None,
        },
        None,
    );
    vm.vm.push_transaction(tx);
    let tx_result: crate::vm_latest::VmExecutionResultAndLogs =
        vm.vm.execute(VmExecutionMode::OneTx);
    assert!(
        !tx_result.result.is_failed(),
        "Transaction wasn't successful"
    );

    // Now, we can do the benchmarking transaction.

    let tx = account.get_l2_tx_for_execute(
        Execute {
            contract_address: Some(Address::zero()),
            calldata: vec![],
            value: U256::one(),
            factory_deps: None,
        },
        None,
    );
    let ergs_before = vm.vm.gas_remaining();
    vm.vm.push_transaction(tx);
    let tx_result: crate::vm_latest::VmExecutionResultAndLogs =
        vm.vm.execute(VmExecutionMode::OneTx);
    let ergs_after = vm.vm.gas_remaining();
    assert!(
        !tx_result.result.is_failed(),
        "Transaction wasn't successful"
    );

    ZkEVMBenchmarkResult {
        used_zkevm_ergs: ergs_before - ergs_after,
        used_circuits: tx_result.statistics.circuit_statistic.total_f32(),
    }
}

fn perform_benchmark(bytecode: Vec<u8>) -> EVMOpcodeBenchmarkResult {
    let mut storage = InMemoryStorage::with_system_contracts(hash_bytecode);

    let test_address = insert_evm_contract(&mut storage, bytecode.clone());

    let mut vm = VmTesterBuilder::new(HistoryEnabled)
        .with_storage(storage)
        .with_execution_mode(TxExecutionMode::VerifyExecute)
        .with_random_rich_accounts(1)
        .build();

    let (benchmark_address, abi) = deploy_evm_contract(&mut vm, "benchmark", "BenchmarkCaller");

    let account = &mut vm.rich_accounts[0];

    let tx = account.get_l2_tx_for_execute(
        Execute {
            contract_address: Some(benchmark_address),
            calldata: abi
                .function("callAndBenchmark")
                .unwrap()
                .encode_input(&[Token::Address(test_address)])
                .unwrap(),
            value: U256::zero(),
            factory_deps: None,
        },
        None,
    );

    vm.vm.push_transaction(tx);

    let ergs_before = vm.vm.gas_remaining();
    let tx_result: crate::vm_latest::VmExecutionResultAndLogs =
        vm.vm.execute(VmExecutionMode::OneTx);
    let ergs_after = vm.vm.gas_remaining();

    assert!(
        !tx_result.result.is_failed(),
        "Transaction wasn't successful"
    );

    let used_evm_gas = vm.vm.storage.borrow_mut().get_value(&StorageKey::new(
        AccountTreeId::new(benchmark_address),
        H256::zero(),
    ));

    EVMOpcodeBenchmarkResult {
        used_zkevm_ergs: ergs_before - ergs_after,
        used_evm_gas: h256_to_u256(used_evm_gas).as_u32(),
        used_circuits: tx_result.statistics.circuit_statistic.total_f32(),
    }
}

fn perform_opcode_benchmark(params: EVMOpcodeBenchmarkParams) -> EVMOpcodeBenchmarkResult {
    /*
        The test works the following way:

        Let’s say that an opcode is like `ADD`` and it takes `N` params and we want to execute it `K` times.

        We have to somehow extract the price of individual opcode, i.e. ensure that no other actions (such as copying the bytecode) distort the results.

        We’ll need `N * K` params. So we’ll need `N * K` PUSH32 operations first. And the overall length of the bytecode will be `LEN = N * K + K` to accommodate for the opcode itself. So the algorithm will be the following one:

        1. Create a contract with bytecode `LEN` bytes long and the corresponding `N * K` PUSH32 operations (the rest `K` bytes are zeroes). The bytecode will be full of 0s. Run the benchmark. It will return the number of ergs needed to process such bytecode without the tested opcode.
        2. Create a contract with bytecode `LEN` bytes long and the corresponding `N * K` PUSH32 operations, where after each `N` operations there will be one of the tested opcode. It will return the number of ergs needed to process such bytecode with the tested opcode.
    */

    let bytecode_len = params.number_of_opcodes * params.filler.len() + params.number_of_opcodes;

    let mut bytecode_with_filler_only = vec![0u8; bytecode_len];
    for i in 0..params.number_of_opcodes {
        let start = i * params.filler.len();
        let end = start + params.filler.len();
        bytecode_with_filler_only[start..end].copy_from_slice(&params.filler);
    }

    let mut bytecode_with_filler_and_opcode = vec![0u8; bytecode_len];
    for i in 0..params.number_of_opcodes {
        let start = i * params.filler.len() + i;
        let end = start + params.filler.len();
        bytecode_with_filler_and_opcode[start..end].copy_from_slice(&params.filler);
        bytecode_with_filler_and_opcode[end] = params.opcode;
    }

    let benchmark_with_filler_only = perform_benchmark(bytecode_with_filler_only);
    let benchmark_with_filler_and_opcode = perform_benchmark(bytecode_with_filler_and_opcode);

    let diff = benchmark_with_filler_and_opcode - benchmark_with_filler_only;

    diff / params.number_of_opcodes
}

// TODO: move this test to a separate binary
#[test]
fn test_evm_benchmark() {
    println!("{:#?}", perform_zkevm_benchmark());

    println!(
        "{:#?}",
        perform_opcode_benchmark(EVMOpcodeBenchmarkParams {
            number_of_opcodes: 50,
            filler: encode_multiple_push32(vec![
                U256::from(2).pow(255.into()) + U256::from(1),
                U256::from(2).pow(255.into())
            ]),
            opcode: 1 // add
        })
    );
}<|MERGE_RESOLUTION|>--- conflicted
+++ resolved
@@ -723,7 +723,6 @@
 }
 
 #[test]
-<<<<<<< HEAD
 fn test_basic_swap_vectors() {
     // Here we just try to test some small EVM contracts and ensure that they work.
     let evm_output = test_evm_vector(
@@ -819,7 +818,9 @@
     .concat();
     let evm_output = test_evm_vector(evm_output);
     assert_eq!(evm_output, 179_624_556.into());
-=======
+}
+
+#[test]
 fn test_basic_lt_vectors() {
     // Here we just try to test some small EVM contracts and ensure that they work.
     assert_eq!(
@@ -1480,7 +1481,6 @@
         ),
         96.into()
     );
->>>>>>> 8a57b95a
 }
 
 fn assert_deployed_hash<H: HistoryMode>(
