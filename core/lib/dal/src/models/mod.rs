<<<<<<< HEAD
=======
use anyhow::Context as _;
use zksync_db_connection::error::SqlxContext;
use zksync_types::{ProtocolVersionId, H160, H256};

pub mod consensus;
mod proto;
>>>>>>> daed58ce
pub mod storage_block;
pub mod storage_eth_tx;
pub mod storage_event;
pub mod storage_fee_monitor;
pub mod storage_log;
pub mod storage_oracle_info;
pub mod storage_protocol_version;
pub mod storage_sync;
pub mod storage_transaction;
pub mod storage_verification_request;
pub mod storage_witness_job_info;
#[cfg(test)]
mod tests;

<<<<<<< HEAD
use anyhow::Context;
use zksync_types::{H160, H256};

pub(crate) fn parse_h256(bytes: &[u8]) -> anyhow::Result<H256> {
    Ok(<[u8; 32]>::try_from(bytes).context("invalid size")?.into())
}

pub(crate) fn parse_h160(bytes: &[u8]) -> anyhow::Result<H160> {
=======
fn parse_h256(bytes: &[u8]) -> anyhow::Result<H256> {
    Ok(<[u8; 32]>::try_from(bytes).context("invalid size")?.into())
}

fn parse_h256_opt(bytes: Option<&[u8]>) -> anyhow::Result<H256> {
    parse_h256(bytes.context("missing data")?)
}

fn parse_h160(bytes: &[u8]) -> anyhow::Result<H160> {
>>>>>>> daed58ce
    Ok(<[u8; 20]>::try_from(bytes).context("invalid size")?.into())
}

pub(crate) fn parse_protocol_version(raw: i32) -> sqlx::Result<ProtocolVersionId> {
    u16::try_from(raw)
        .decode_column("protocol_version")?
        .try_into()
        .decode_column("protocol_version")
}<|MERGE_RESOLUTION|>--- conflicted
+++ resolved
@@ -1,13 +1,8 @@
-<<<<<<< HEAD
-=======
+pub mod storage_block;
 use anyhow::Context as _;
 use zksync_db_connection::error::SqlxContext;
 use zksync_types::{ProtocolVersionId, H160, H256};
 
-pub mod consensus;
-mod proto;
->>>>>>> daed58ce
-pub mod storage_block;
 pub mod storage_eth_tx;
 pub mod storage_event;
 pub mod storage_fee_monitor;
@@ -21,16 +16,6 @@
 #[cfg(test)]
 mod tests;
 
-<<<<<<< HEAD
-use anyhow::Context;
-use zksync_types::{H160, H256};
-
-pub(crate) fn parse_h256(bytes: &[u8]) -> anyhow::Result<H256> {
-    Ok(<[u8; 32]>::try_from(bytes).context("invalid size")?.into())
-}
-
-pub(crate) fn parse_h160(bytes: &[u8]) -> anyhow::Result<H160> {
-=======
 fn parse_h256(bytes: &[u8]) -> anyhow::Result<H256> {
     Ok(<[u8; 32]>::try_from(bytes).context("invalid size")?.into())
 }
@@ -39,8 +24,7 @@
     parse_h256(bytes.context("missing data")?)
 }
 
-fn parse_h160(bytes: &[u8]) -> anyhow::Result<H160> {
->>>>>>> daed58ce
+pub(crate) fn parse_h160(bytes: &[u8]) -> anyhow::Result<H160> {
     Ok(<[u8; 20]>::try_from(bytes).context("invalid size")?.into())
 }
 
