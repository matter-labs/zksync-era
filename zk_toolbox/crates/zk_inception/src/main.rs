use clap::{command, Parser, Subcommand};
use common::{
    check_prerequisites,
    config::{global_config, init_global_config, GlobalConfig},
    error::log_error,
    init_prompt_theme, logger,
};
use config::EcosystemConfig;
use xshell::Shell;

use crate::commands::{
    args::RunServerArgs, chain::ChainCommands, ecosystem::EcosystemCommands,
    external_node::ExternalNodeCommands, prover::ProverCommands,
};

pub mod accept_ownership;
mod commands;
mod consts;
mod defaults;
pub mod external_node;
mod messages;
<<<<<<< HEAD
=======
pub mod server;
mod utils;
>>>>>>> 6384cad2

#[derive(Parser, Debug)]
#[command(version, about)]
struct Inception {
    #[command(subcommand)]
    command: InceptionSubcommands,
    #[clap(flatten)]
    global: InceptionGlobalArgs,
}

#[derive(Subcommand, Debug)]
pub enum InceptionSubcommands {
    /// Ecosystem related commands
    #[command(subcommand)]
    Ecosystem(EcosystemCommands),
    /// Chain related commands
    #[command(subcommand)]
    Chain(ChainCommands),
    /// Prover related commands
    #[command(subcommand)]
    Prover(ProverCommands),
    /// Run server
    Server(RunServerArgs),
    // Run External Node
    #[command(subcommand)]
    ExternalNode(ExternalNodeCommands),
    /// Run containers for local development
    Containers,
}

#[derive(Parser, Debug)]
#[clap(next_help_heading = "Global options")]
struct InceptionGlobalArgs {
    /// Verbose mode
    #[clap(short, long, global = true)]
    verbose: bool,
    /// Chain to use
    #[clap(long, global = true)]
    chain: Option<String>,
    /// Ignores prerequisites checks
    #[clap(long, global = true)]
    ignore_prerequisites: bool,
}

#[tokio::main]
async fn main() -> anyhow::Result<()> {
    human_panic::setup_panic!();

    init_prompt_theme();

    logger::new_empty_line();
    logger::intro();

    let shell = Shell::new().unwrap();
    let inception_args = Inception::parse();

    init_global_config_inner(&shell, &inception_args.global)?;

    if !global_config().ignore_prerequisites {
        check_prerequisites(&shell);
    }

    match run_subcommand(inception_args, &shell).await {
        Ok(_) => {}
        Err(error) => {
            log_error(error);
            std::process::exit(1);
        }
    }
    Ok(())
}

async fn run_subcommand(inception_args: Inception, shell: &Shell) -> anyhow::Result<()> {
    match inception_args.command {
        InceptionSubcommands::Ecosystem(args) => commands::ecosystem::run(shell, args).await?,
        InceptionSubcommands::Chain(args) => commands::chain::run(shell, args).await?,
        InceptionSubcommands::Prover(args) => commands::prover::run(shell, args).await?,
        InceptionSubcommands::Server(args) => commands::server::run(shell, args)?,
        InceptionSubcommands::Containers => commands::containers::run(shell)?,
        InceptionSubcommands::ExternalNode(args) => {
            commands::external_node::run(shell, args).await?
        }
    }
    Ok(())
}

fn init_global_config_inner(
    shell: &Shell,
    inception_args: &InceptionGlobalArgs,
) -> anyhow::Result<()> {
    if let Some(name) = &inception_args.chain {
        if let Ok(config) = EcosystemConfig::from_file(shell) {
            let chains = config.list_of_chains();
            if !chains.contains(name) {
                anyhow::bail!(
                    "Chain with name {} doesnt exist, please choose one of {:?}",
                    name,
                    &chains
                );
            }
        }
    }
    init_global_config(GlobalConfig {
        verbose: inception_args.verbose,
        chain_name: inception_args.chain.clone(),
        ignore_prerequisites: inception_args.ignore_prerequisites,
    });
    Ok(())
}<|MERGE_RESOLUTION|>--- conflicted
+++ resolved
@@ -19,11 +19,6 @@
 mod defaults;
 pub mod external_node;
 mod messages;
-<<<<<<< HEAD
-=======
-pub mod server;
-mod utils;
->>>>>>> 6384cad2
 
 #[derive(Parser, Debug)]
 #[command(version, about)]
