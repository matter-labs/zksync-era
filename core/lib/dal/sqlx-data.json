--- conflicted
+++ resolved
@@ -3164,8 +3164,6 @@
     },
     "query": "SELECT * FROM protocol_versions ORDER BY id DESC LIMIT 1"
   },
-<<<<<<< HEAD
-=======
   "3665394a2f91f1a07c2c517ae9e75434f9ec12ed4debf370662b8104e015c75f": {
     "describe": {
       "columns": [
@@ -3199,39 +3197,6 @@
     },
     "query": "\n                UPDATE prover_jobs_fri\n                SET status = 'queued', attempts = attempts + 1, updated_at = now(), processing_started_at = now()\n                WHERE id in (\n                    SELECT id\n                    FROM prover_jobs_fri\n                    WHERE (status = 'in_progress' AND  processing_started_at <= now() - $1::interval AND attempts < $2)\n                    OR (status = 'in_gpu_proof' AND  processing_started_at <= now() - $1::interval AND attempts < $2)\n                    OR (status = 'failed' AND attempts < $2)\n                    FOR UPDATE SKIP LOCKED\n                )\n                RETURNING id, status, attempts\n                "
   },
-  "36c483775b604324eacd7e5aac591b927cc32abb89fe1b0c5cf4b0383e9bd443": {
-    "describe": {
-      "columns": [
-        {
-          "name": "l1_batch_number",
-          "ordinal": 0,
-          "type_info": "Int8"
-        },
-        {
-          "name": "leaf_layer_subqueues_blob_url",
-          "ordinal": 1,
-          "type_info": "Text"
-        },
-        {
-          "name": "aggregation_outputs_blob_url",
-          "ordinal": 2,
-          "type_info": "Text"
-        }
-      ],
-      "nullable": [
-        false,
-        true,
-        true
-      ],
-      "parameters": {
-        "Left": [
-          "Int8"
-        ]
-      }
-    },
-    "query": "\n                    SELECT l1_batch_number, leaf_layer_subqueues_blob_url, aggregation_outputs_blob_url FROM node_aggregation_witness_jobs\n                    WHERE status='successful' AND is_blob_cleaned=FALSE\n                    AND leaf_layer_subqueues_blob_url is NOT NULL\n                    AND aggregation_outputs_blob_url is NOT NULL\n                    AND updated_at < NOW() - INTERVAL '30 days'\n                    LIMIT $1;\n                "
-  },
->>>>>>> 2df8144f
   "37e4a0eea7b72bd3b75c26e003f3fa62039d9b614f0f2fa3d61e8c5e95f002fd": {
     "describe": {
       "columns": [
@@ -6570,61 +6535,6 @@
       }
     },
     "query": "DELETE FROM l1_batches WHERE number > $1"
-  },
-<<<<<<< HEAD
-  "892ad2bed255401e020b4cf89c9e43e32c333dc6627e1e2d2535e13b73d1c508": {
-=======
-  "88c49ebeb45f7208d223de59ec08a332beac765644e4f29ed855808b8f9cef91": {
->>>>>>> 2df8144f
-    "describe": {
-      "columns": [
-        {
-          "name": "id",
-          "ordinal": 0,
-          "type_info": "Int8"
-        },
-        {
-<<<<<<< HEAD
-          "name": "status",
-          "ordinal": 1,
-          "type_info": "Text"
-        },
-        {
-          "name": "attempts",
-          "ordinal": 2,
-          "type_info": "Int2"
-=======
-          "name": "circuit_input_blob_url",
-          "ordinal": 1,
-          "type_info": "Text"
->>>>>>> 2df8144f
-        }
-      ],
-      "nullable": [
-        false,
-<<<<<<< HEAD
-        false,
-        false
-      ],
-      "parameters": {
-        "Left": [
-          "Interval",
-          "Int2"
-        ]
-      }
-    },
-    "query": "\n                UPDATE prover_jobs_fri\n                SET status = 'queued', attempts = attempts + 1, updated_at = now(), processing_started_at = now()\n                WHERE (status = 'in_progress' AND  processing_started_at <= now() - $1::interval AND attempts < $2)\n                OR (status = 'in_gpu_proof' AND  processing_started_at <= now() - $1::interval AND attempts < $2)\n                OR (status = 'failed' AND attempts < $2)\n                RETURNING id, status, attempts\n                "
-=======
-        true
-      ],
-      "parameters": {
-        "Left": [
-          "Int8"
-        ]
-      }
-    },
-    "query": "\n                    SELECT id, circuit_input_blob_url FROM prover_jobs\n                    WHERE status='successful' AND is_blob_cleaned=FALSE\n                    AND circuit_input_blob_url is NOT NULL\n                    AND updated_at < NOW() - INTERVAL '30 days'\n                    LIMIT $1;\n                "
->>>>>>> 2df8144f
   },
   "8996a1794585dfe0f9c16a11e113831a63d5d944bc8061d7caa25ea33f12b19d": {
     "describe": {
