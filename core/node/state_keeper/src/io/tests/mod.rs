use std::time::{Duration, SystemTime, UNIX_EPOCH};

use test_casing::test_casing;
use zksync_contracts::BaseSystemContractsHashes;
use zksync_dal::{Connection, ConnectionPool, Core, CoreDal};
use zksync_mempool::L2TxFilter;
use zksync_multivm::{
    interface::{
        tracer::ValidationTraces, TransactionExecutionMetrics, VmEvent, VmExecutionMetrics,
    },
    utils::derive_base_fee_and_gas_per_pubdata,
};
use zksync_node_test_utils::prepare_recovery_snapshot;
use zksync_system_constants::KNOWN_CODES_STORAGE_ADDRESS;
use zksync_types::{
    block::L2BlockHasher,
    bytecode::BytecodeHash,
    commitment::{L1BatchCommitmentMode, PubdataParams},
    fee_model::{BatchFeeInput, PubdataIndependentBatchFeeModelInput},
    l2::L2Tx,
    protocol_upgrade::ProtocolUpgradeTx,
    protocol_version::ProtocolSemanticVersion,
    AccountTreeId, Address, L1BatchNumber, L2BlockNumber, L2ChainId, ProtocolVersion,
    ProtocolVersionId, StorageKey, TransactionTimeRangeConstraint, H256, U256,
};

use self::tester::Tester;
use crate::{
    io::{seal_logic::l2_block_seal_subtasks::L2BlockSealProcess, StateKeeperIO},
    mempool_actor::l2_tx_filter,
    testonly::BASE_SYSTEM_CONTRACTS,
    tests::{create_execution_result, create_transaction, seconds_since_epoch, Query},
    updates::{L2BlockSealCommand, L2BlockUpdates, UpdatesManager},
    StateKeeperOutputHandler, StateKeeperPersistence,
};

mod tester;

const COMMITMENT_MODES: [L1BatchCommitmentMode; 2] = [
    L1BatchCommitmentMode::Rollup,
    L1BatchCommitmentMode::Validium,
];

/// Ensure that MempoolIO.filter is correctly initialized right after mempool initialization.
#[test_casing(2, COMMITMENT_MODES)]
#[tokio::test]
async fn test_filter_initialization(commitment_mode: L1BatchCommitmentMode) {
    let connection_pool = ConnectionPool::<Core>::constrained_test_pool(1).await;
    let tester = Tester::new(commitment_mode);
    // Genesis is needed for proper mempool initialization.
    tester.genesis(&connection_pool).await;
    let (mempool, _) = tester.create_test_mempool_io(connection_pool).await;

    // Upon initialization, the filter should be set to the default values.
    assert_eq!(mempool.filter(), &L2TxFilter::default());
}

/// Ensure that MempoolIO.filter is modified correctly if there is a pending batch upon mempool initialization.
#[test_casing(2, COMMITMENT_MODES)]
#[tokio::test]
async fn test_filter_with_pending_batch(commitment_mode: L1BatchCommitmentMode) {
    let connection_pool = ConnectionPool::<Core>::constrained_test_pool(1).await;
    let mut tester = Tester::new(commitment_mode);
    tester.genesis(&connection_pool).await;

    // Insert a sealed batch so there will be a `prev_l1_batch_state_root`.
    // These gas values are random and don't matter for filter calculation as there will be a
    // pending batch the filter will be based off of.
    let tx_result = tester
        .insert_l2_block(&connection_pool, 1, 5, BatchFeeInput::l1_pegged(55, 555))
        .await;
    tester
        .insert_sealed_batch(&connection_pool, 1, &[tx_result.hash])
        .await;

    // Inserting a pending L2 block that isn't included in a sealed batch means there is a pending batch.
    // The gas values are randomly chosen but so affect filter values calculation.

    let fee_input = BatchFeeInput::PubdataIndependent(PubdataIndependentBatchFeeModelInput {
        l1_gas_price: 100,
        fair_l2_gas_price: 1000,
        fair_pubdata_price: 500,
    });
    tester
        .insert_unsealed_batch(&connection_pool, 2, fee_input)
        .await;
    tester.set_timestamp(2);
    tester
        .insert_l2_block(&connection_pool, 2, 10, fee_input)
        .await;

    let (mut mempool, _) = tester.create_test_mempool_io(connection_pool).await;
    // Before the mempool knows there is a pending batch, the filter is still set to the default values.
    assert_eq!(mempool.filter(), &L2TxFilter::default());

    mempool.initialize().await.unwrap();
    let (want_base_fee, want_gas_per_pubdata) =
        derive_base_fee_and_gas_per_pubdata(fee_input, ProtocolVersionId::latest().into());
    let want_filter = L2TxFilter {
        fee_input,
        fee_per_gas: want_base_fee,
        gas_per_pubdata: want_gas_per_pubdata as u32,
    };
    assert_eq!(mempool.filter(), &want_filter);
}

/// Ensure that `MempoolIO.filter` is modified correctly if there is no pending batch.
#[test_casing(2, COMMITMENT_MODES)]
#[tokio::test]
async fn test_filter_with_no_pending_batch(commitment_mode: L1BatchCommitmentMode) {
    let connection_pool = ConnectionPool::<Core>::constrained_test_pool(1).await;
    let tester = Tester::new(commitment_mode);
    tester.genesis(&connection_pool).await;

    // Insert a sealed batch so there will be a `prev_l1_batch_state_root`.
    // These gas values are random and don't matter for filter calculation.
    let tx_result = tester
        .insert_l2_block(&connection_pool, 1, 5, BatchFeeInput::l1_pegged(55, 555))
        .await;
    tester
        .insert_sealed_batch(&connection_pool, 1, &[tx_result.hash])
        .await;

    // Create a copy of the tx filter that the mempool will use.
    let want_filter = l2_tx_filter(
        &tester.create_batch_fee_input_provider().await,
        ProtocolVersionId::latest().into(),
    )
    .await
    .unwrap();

    // Create a mempool without pending batch and ensure that filter is not initialized just yet.
    let (mut mempool, mut guard) = tester.create_test_mempool_io(connection_pool).await;
    let (io_cursor, _) = mempool.initialize().await.unwrap();
    assert_eq!(mempool.filter(), &L2TxFilter::default());

    // Insert a transaction that matches the expected filter.
    tester.insert_tx(
        &mut guard,
        want_filter.fee_per_gas,
        want_filter.gas_per_pubdata,
        TransactionTimeRangeConstraint::default(),
    );

    // Now, given that there is a transaction matching the expected filter, waiting for the new batch params
    // should succeed and initialize the filter.
    mempool
        .wait_for_new_batch_params(&io_cursor, Duration::from_secs(10))
        .await
        .expect("No batch params in the test mempool");
    assert_eq!(mempool.filter(), &want_filter);
}

async fn test_timestamps(
    connection_pool: ConnectionPool<Core>,
    prev_l1_batch_timestamp: u64,
    prev_l2_block_timestamp: u64,
    mut tester: Tester,
) {
    tester.genesis(&connection_pool).await;

    tester.set_timestamp(prev_l2_block_timestamp);
    let tx_result = tester
        .insert_l2_block(&connection_pool, 1, 5, BatchFeeInput::l1_pegged(55, 555))
        .await;
    tester.set_timestamp(prev_l1_batch_timestamp);
    tester
        .insert_sealed_batch(&connection_pool, 1, &[tx_result.hash])
        .await;

    let (mut mempool, mut guard) = tester.create_test_mempool_io(connection_pool).await;
    let (io_cursor, _) = mempool.initialize().await.unwrap();
    // Insert a transaction to trigger L1 batch creation.
    let tx_filter = l2_tx_filter(
        &tester.create_batch_fee_input_provider().await,
        ProtocolVersionId::latest().into(),
    )
    .await
    .unwrap();
    tester.insert_tx(
        &mut guard,
        tx_filter.fee_per_gas,
        tx_filter.gas_per_pubdata,
        TransactionTimeRangeConstraint::default(),
    );

    let l1_batch_params = mempool
        .wait_for_new_batch_params(&io_cursor, Duration::from_secs(10))
        .await
        .unwrap()
        .expect("No batch params in the test mempool");
<<<<<<< HEAD

    if l1_batch_params
        .protocol_version
        .is_pre_interop_fast_blocks()
    {
        assert!(l1_batch_params.first_l2_block.timestamp() > prev_l2_block_timestamp);
    } else {
        assert!(l1_batch_params.first_l2_block.timestamp() >= prev_l2_block_timestamp);
    }
=======
    assert!(l1_batch_params.first_l2_block.timestamp() > prev_l1_batch_timestamp);
    assert!(l1_batch_params.first_l2_block.timestamp() >= prev_l2_block_timestamp);
>>>>>>> 29672885
}

#[test_casing(2, COMMITMENT_MODES)]
#[tokio::test]
async fn l1_batch_timestamp_basics(commitment_mode: L1BatchCommitmentMode) {
    let connection_pool = ConnectionPool::<Core>::constrained_test_pool(1).await;
    let tester = Tester::new(commitment_mode);
    let current_timestamp = seconds_since_epoch();
    test_timestamps(
        connection_pool,
        current_timestamp,
        current_timestamp,
        tester,
    )
    .await;
}

#[test_casing(2, COMMITMENT_MODES)]
#[tokio::test]
async fn l1_batch_timestamp_with_clock_skew(commitment_mode: L1BatchCommitmentMode) {
    let connection_pool = ConnectionPool::<Core>::constrained_test_pool(1).await;
    let tester = Tester::new(commitment_mode);
    let current_timestamp = seconds_since_epoch();
    test_timestamps(
        connection_pool,
        current_timestamp + 2,
        current_timestamp + 2,
        tester,
    )
    .await;
}

#[test_casing(2, COMMITMENT_MODES)]
#[tokio::test]
async fn l1_batch_timestamp_respects_prev_l2_block(commitment_mode: L1BatchCommitmentMode) {
    let connection_pool = ConnectionPool::<Core>::constrained_test_pool(1).await;
    let tester = Tester::new(commitment_mode);
    let current_timestamp = seconds_since_epoch();
    test_timestamps(
        connection_pool,
        current_timestamp,
        current_timestamp - 1,
        tester,
    )
    .await;
}

#[test_casing(2, COMMITMENT_MODES)]
#[tokio::test]
async fn l1_batch_timestamp_respects_prev_l2_block_with_clock_skew(
    commitment_mode: L1BatchCommitmentMode,
) {
    let connection_pool = ConnectionPool::<Core>::constrained_test_pool(1).await;
    let tester = Tester::new(commitment_mode);
    let current_timestamp = seconds_since_epoch();
    test_timestamps(
        connection_pool,
        current_timestamp + 2,
        current_timestamp + 1,
        tester,
    )
    .await;
}

fn create_block_seal_command(
    l1_batch_number: L1BatchNumber,
    l2_block: L2BlockUpdates,
) -> L2BlockSealCommand {
    L2BlockSealCommand {
        l1_batch_number,
        l2_block,
        first_tx_index: 0,
        fee_account_address: Address::repeat_byte(0x23),
        fee_input: BatchFeeInput::PubdataIndependent(PubdataIndependentBatchFeeModelInput {
            l1_gas_price: 100,
            fair_l2_gas_price: 100,
            fair_pubdata_price: 100,
        }),
        base_fee_per_gas: 10,
        base_system_contracts_hashes: BaseSystemContractsHashes::default(),
        protocol_version: Some(ProtocolVersionId::latest()),
        l2_legacy_shared_bridge_addr: Some(Address::default()),
        pre_insert_data: false,
        pubdata_params: PubdataParams::default(),
        rolling_txs_hash: Default::default(),
    }
}

#[tokio::test]
async fn processing_storage_logs_when_sealing_l2_block() {
    let connection_pool =
        ConnectionPool::<Core>::constrained_test_pool(L2BlockSealProcess::subtasks_len()).await;
    let mut l2_block = L2BlockUpdates::new(
        0,
        L2BlockNumber(3),
        H256::zero(),
        1,
        ProtocolVersionId::latest(),
        vec![],
    );

    let tx = create_transaction(10, 100);
    let storage_logs = [
        (U256::from(1), Query::Read(U256::from(0))),
        (U256::from(2), Query::InitialWrite(U256::from(1))),
        (
            U256::from(3),
            Query::RepeatedWrite(U256::from(2), U256::from(3)),
        ),
        (
            U256::from(2),
            Query::RepeatedWrite(U256::from(1), U256::from(4)),
        ),
    ];
    let execution_result = create_execution_result(storage_logs);
    l2_block.extend_from_executed_transaction(
        tx,
        execution_result,
        VmExecutionMetrics::default(),
        vec![],
    );

    let tx = create_transaction(10, 100);
    let storage_logs = [
        (U256::from(4), Query::InitialWrite(U256::from(5))),
        (
            U256::from(3),
            Query::RepeatedWrite(U256::from(3), U256::from(6)),
        ),
    ];
    let execution_result = create_execution_result(storage_logs);
    l2_block.extend_from_executed_transaction(
        tx,
        execution_result,
        VmExecutionMetrics::default(),
        vec![],
    );

    let l1_batch_number = L1BatchNumber(2);
    let seal_command = create_block_seal_command(l1_batch_number, l2_block);
    connection_pool
        .connection()
        .await
        .unwrap()
        .protocol_versions_dal()
        .save_protocol_version_with_tx(&ProtocolVersion::default())
        .await
        .unwrap();
    seal_command.seal(connection_pool.clone()).await.unwrap();
    let mut conn = connection_pool.connection().await.unwrap();

    // Manually mark the L2 block as executed so that getting touched slots from it works
    conn.blocks_dal()
        .mark_l2_blocks_as_executed_in_l1_batch(l1_batch_number)
        .await
        .unwrap();
    let touched_slots = conn
        .storage_logs_dal()
        .get_touched_slots_for_l1_batch(l1_batch_number)
        .await
        .unwrap();

    // Keys that are only read must not be written to `storage_logs`.
    let account = AccountTreeId::default();
    let read_key = StorageKey::new(account, H256::from_low_u64_be(1));
    assert!(!touched_slots.contains_key(&read_key.hashed_key()));

    // The storage logs must be inserted and read in the correct order, so that
    // `touched_slots` contain the most recent values in the L1 batch.
    assert_eq!(touched_slots.len(), 3);
    let written_kvs = [(2, 4), (3, 6), (4, 5)];
    for (key, value) in written_kvs {
        let key = StorageKey::new(account, H256::from_low_u64_be(key));
        let expected_value = H256::from_low_u64_be(value);
        assert_eq!(touched_slots[&key.hashed_key()], expected_value);
    }
}

#[tokio::test]
async fn processing_events_when_sealing_l2_block() {
    let pool =
        ConnectionPool::<Core>::constrained_test_pool(L2BlockSealProcess::subtasks_len()).await;
    let l1_batch_number = L1BatchNumber(2);
    let l2_block_number = L2BlockNumber(3);
    let mut l2_block = L2BlockUpdates::new(
        0,
        l2_block_number,
        H256::zero(),
        1,
        ProtocolVersionId::latest(),
        vec![],
    );

    let events = (0_u8..10).map(|i| VmEvent {
        location: (l1_batch_number, u32::from(i / 4)),
        value: vec![i],
        ..VmEvent::default()
    });
    let events: Vec<_> = events.collect();

    for events_chunk in events.chunks(4) {
        let tx = create_transaction(10, 100);
        let mut execution_result = create_execution_result([]);
        execution_result.logs.events = events_chunk.to_vec();
        l2_block.extend_from_executed_transaction(
            tx,
            execution_result,
            VmExecutionMetrics::default(),
            vec![],
        );
    }

    let seal_command = create_block_seal_command(l1_batch_number, l2_block);
    pool.connection()
        .await
        .unwrap()
        .protocol_versions_dal()
        .save_protocol_version_with_tx(&ProtocolVersion::default())
        .await
        .unwrap();
    seal_command.seal(pool.clone()).await.unwrap();
    let mut conn = pool.connection().await.unwrap();

    let logs = conn
        .events_web3_dal()
        .get_all_logs(l2_block_number - 1)
        .await
        .unwrap();

    assert_eq!(logs.len(), 10);
    // The event logs should be inserted in the correct order.
    for (i, log) in logs.iter().enumerate() {
        assert_eq!(log.data.0, [i as u8]);
    }
}

fn bytecode_publishing_events(
    l1_batch_number: L1BatchNumber,
    tx_index: u32,
    bytecode_hashes: impl Iterator<Item = H256>,
) -> Vec<VmEvent> {
    bytecode_hashes
        .map(|bytecode_hash| VmEvent {
            location: (l1_batch_number, tx_index),
            address: KNOWN_CODES_STORAGE_ADDRESS,
            indexed_topics: vec![
                VmEvent::PUBLISHED_BYTECODE_SIGNATURE,
                bytecode_hash,
                H256::from_low_u64_be(1), // sentBytecodeToL1
            ],
            value: vec![],
        })
        .collect()
}

#[tokio::test]
async fn processing_dynamic_factory_deps_when_sealing_l2_block() {
    let pool =
        ConnectionPool::<Core>::constrained_test_pool(L2BlockSealProcess::subtasks_len()).await;
    let l1_batch_number = L1BatchNumber(2);
    let l2_block_number = L2BlockNumber(3);
    let mut l2_block = L2BlockUpdates::new(
        0,
        l2_block_number,
        H256::zero(),
        1,
        ProtocolVersionId::latest(),
        vec![],
    );

    let static_factory_deps: Vec<_> = (0_u8..10)
        .map(|byte| {
            let era_bytecode = vec![byte; 32];
            (
                BytecodeHash::for_bytecode(&era_bytecode).value(),
                era_bytecode,
            )
        })
        .collect();
    let dynamic_factory_deps: Vec<_> = (0_u8..10)
        .map(|byte| {
            let evm_bytecode = vec![byte; 96];
            (
                BytecodeHash::for_raw_evm_bytecode(&evm_bytecode).value(),
                evm_bytecode,
            )
        })
        .collect();
    let mut all_factory_deps = static_factory_deps.clone();
    all_factory_deps.extend_from_slice(&dynamic_factory_deps);

    let events = bytecode_publishing_events(
        l1_batch_number,
        0,
        static_factory_deps
            .iter()
            .chain(&dynamic_factory_deps)
            .map(|(hash, _)| *hash),
    );

    let mut tx = create_transaction(10, 100);
    tx.execute.factory_deps = static_factory_deps
        .into_iter()
        .map(|(_, bytecode)| bytecode)
        .collect();
    let mut execution_result = create_execution_result([]);
    execution_result.dynamic_factory_deps = dynamic_factory_deps.into_iter().collect();
    execution_result.logs.events = events;
    l2_block.extend_from_executed_transaction(
        tx,
        execution_result,
        VmExecutionMetrics::default(),
        vec![],
    );

    assert_eq!(
        l2_block.new_factory_deps.len(),
        all_factory_deps.len(),
        "{:?}",
        l2_block.new_factory_deps
    );
    for (hash, bytecode) in &all_factory_deps {
        assert_eq!(
            l2_block.new_factory_deps.get(hash),
            Some(bytecode),
            "{hash:?}"
        );
    }

    let seal_command = create_block_seal_command(l1_batch_number, l2_block);
    pool.connection()
        .await
        .unwrap()
        .protocol_versions_dal()
        .save_protocol_version_with_tx(&ProtocolVersion::default())
        .await
        .unwrap();
    seal_command.seal(pool.clone()).await.unwrap();

    let mut conn = pool.connection().await.unwrap();
    let persisted_factory_deps = conn
        .factory_deps_dal()
        .dump_all_factory_deps_for_tests()
        .await;
    for (hash, bytecode) in &all_factory_deps {
        assert_eq!(persisted_factory_deps.get(hash), Some(bytecode), "{hash:?}");
    }
}

#[test_casing(2, COMMITMENT_MODES)]
#[tokio::test]
async fn l2_block_processing_after_snapshot_recovery(commitment_mode: L1BatchCommitmentMode) {
    let connection_pool = ConnectionPool::<Core>::test_pool().await;
    let tester = Tester::new(commitment_mode);
    let mut storage = connection_pool.connection().await.unwrap();
    let snapshot_recovery =
        prepare_recovery_snapshot(&mut storage, L1BatchNumber(23), L2BlockNumber(42), &[]).await;

    let (mut mempool, mut mempool_guard) =
        tester.create_test_mempool_io(connection_pool.clone()).await;
    let (cursor, maybe_pending_batch) = mempool.initialize().await.unwrap();
    assert_eq!(cursor.next_l2_block, snapshot_recovery.l2_block_number + 1);
    assert_eq!(cursor.l1_batch, snapshot_recovery.l1_batch_number + 1);
    assert!(maybe_pending_batch.is_none());

    // Insert a transaction into the mempool in order to open a new batch.
    let tx_filter = l2_tx_filter(
        &tester.create_batch_fee_input_provider().await,
        ProtocolVersionId::latest().into(),
    )
    .await
    .unwrap();
    let tx = tester.insert_tx(
        &mut mempool_guard,
        tx_filter.fee_per_gas,
        tx_filter.gas_per_pubdata,
        TransactionTimeRangeConstraint::default(),
    );
    insert_l2_transaction(&mut storage, &tx).await;

    let previous_batch_hash = mempool
        .load_batch_state_hash(snapshot_recovery.l1_batch_number)
        .await
        .unwrap();
    assert_eq!(previous_batch_hash, snapshot_recovery.l1_batch_root_hash);

    let l1_batch_params = mempool
        .wait_for_new_batch_params(&cursor, Duration::from_secs(10))
        .await
        .unwrap()
        .expect("no batch params generated");
    let batch_init_params = l1_batch_params.into_init_params(
        L2ChainId::default(),
        BASE_SYSTEM_CONTRACTS.clone(),
        &cursor,
        previous_batch_hash,
    );
    let version = batch_init_params.system_env.version;
    let mut updates = UpdatesManager::new(&batch_init_params, version);

    let tx_hash = tx.hash();
    updates.extend_from_executed_transaction(
        tx.into(),
        create_execution_result([]),
        VmExecutionMetrics::default(),
        vec![],
    );

    let (mut persistence, l2_block_sealer) =
        StateKeeperPersistence::new(connection_pool.clone(), Some(Address::default()), 0)
            .await
            .unwrap();
    tokio::spawn(l2_block_sealer.run());
    persistence.handle_l2_block(&updates).await.unwrap();

    // Check that the L2 block is persisted and has correct data.
    let persisted_l2_block = storage
        .blocks_dal()
        .get_l2_block_header(snapshot_recovery.l2_block_number + 1)
        .await
        .unwrap()
        .expect("no L2 block persisted");
    assert_eq!(
        persisted_l2_block.number,
        snapshot_recovery.l2_block_number + 1
    );
    assert_eq!(persisted_l2_block.l2_tx_count, 1);

    let mut l2_block_hasher = L2BlockHasher::new(
        persisted_l2_block.number,
        persisted_l2_block.timestamp,
        snapshot_recovery.l2_block_hash,
    );
    l2_block_hasher.push_tx_hash(tx_hash);
    assert_eq!(
        persisted_l2_block.hash,
        l2_block_hasher.finalize(ProtocolVersionId::latest())
    );

    let l2_block_transactions = storage
        .transactions_web3_dal()
        .get_raw_l2_block_transactions(persisted_l2_block.number)
        .await
        .unwrap();
    assert_eq!(l2_block_transactions.len(), 1);
    assert_eq!(l2_block_transactions[0].hash(), tx_hash);

    // Emulate node restart.
    let (mut mempool, _) = tester.create_test_mempool_io(connection_pool.clone()).await;
    let (cursor, maybe_pending_batch) = mempool.initialize().await.unwrap();
    assert_eq!(cursor.next_l2_block, snapshot_recovery.l2_block_number + 2);
    assert_eq!(cursor.l1_batch, snapshot_recovery.l1_batch_number + 1);

    let pending_batch = maybe_pending_batch.expect("no pending batch");
    assert_eq!(
        pending_batch.l1_batch_env.number,
        snapshot_recovery.l1_batch_number + 1
    );
    assert_eq!(
        pending_batch.l1_batch_env.previous_batch_hash,
        Some(snapshot_recovery.l1_batch_root_hash)
    );
    assert_eq!(
        pending_batch.l1_batch_env.first_l2_block.prev_block_hash,
        snapshot_recovery.l2_block_hash
    );
    assert_eq!(pending_batch.pending_l2_blocks.len(), 1);
    assert_eq!(
        pending_batch.pending_l2_blocks[0].number,
        snapshot_recovery.l2_block_number + 1
    );
    assert_eq!(
        pending_batch.pending_l2_blocks[0].prev_block_hash,
        snapshot_recovery.l2_block_hash
    );
    assert_eq!(pending_batch.pending_l2_blocks[0].txs.len(), 1);
    assert_eq!(pending_batch.pending_l2_blocks[0].txs[0].hash(), tx_hash);
}

/// Ensure that subsequent L2 blocks that belong to the same L1 batch have different timestamps for <= v28.
#[test_casing(2, COMMITMENT_MODES)]
#[tokio::test]
async fn different_timestamp_for_l2_blocks_in_same_batch(commitment_mode: L1BatchCommitmentMode) {
    let connection_pool = ConnectionPool::<Core>::constrained_test_pool(1).await;
    let tester = Tester::new(commitment_mode);

    // Genesis is needed for proper mempool initialization.
    tester.genesis(&connection_pool).await;
    let (mut mempool, _) = tester.create_test_mempool_io(connection_pool).await;
    let (mut io_cursor, _) = mempool.initialize().await.unwrap();
    let current_timestamp = seconds_since_epoch();
    io_cursor.prev_l2_block_timestamp = current_timestamp;

    mempool.set_last_batch_protocol_version(ProtocolVersionId::Version28);
    let l2_block_params = mempool
        .wait_for_new_l2_block_params(&io_cursor, Duration::from_secs(10))
        .await
        .unwrap()
        .expect("no new L2 block params");
    assert!(l2_block_params.timestamp() > current_timestamp);
}

#[test_casing(2, COMMITMENT_MODES)]
#[tokio::test]
async fn continue_unsealed_batch_on_restart(commitment_mode: L1BatchCommitmentMode) {
    let connection_pool = ConnectionPool::<Core>::test_pool().await;
    let tester = Tester::new(commitment_mode);
    tester.genesis(&connection_pool).await;
    let mut storage = connection_pool.connection().await.unwrap();

    let (mut mempool, mut mempool_guard) =
        tester.create_test_mempool_io(connection_pool.clone()).await;
    let (cursor, _) = mempool.initialize().await.unwrap();

    // Insert a transaction into the mempool in order to open a new batch.
    let tx_filter = l2_tx_filter(
        &tester.create_batch_fee_input_provider().await,
        ProtocolVersionId::latest().into(),
    )
    .await
    .unwrap();
    let tx = tester.insert_tx(
        &mut mempool_guard,
        tx_filter.fee_per_gas,
        tx_filter.gas_per_pubdata,
        TransactionTimeRangeConstraint::default(),
    );
    insert_l2_transaction(&mut storage, &tx).await;

    let old_l1_batch_params = mempool
        .wait_for_new_batch_params(&cursor, Duration::from_secs(10))
        .await
        .unwrap()
        .expect("no batch params generated");

    // Restart
    drop((mempool, mempool_guard, cursor));
    let (mut mempool, _) = tester.create_test_mempool_io(connection_pool.clone()).await;
    let (cursor, _) = mempool.initialize().await.unwrap();

    let mut new_l1_batch_params = mempool
        .wait_for_new_batch_params(&cursor, Duration::from_secs(10))
        .await
        .unwrap()
        .expect("no batch params generated");

    // Timestamp in millis can be different. So we check only the seconds part.
    assert_eq!(
        old_l1_batch_params.first_l2_block.timestamp(),
        new_l1_batch_params.first_l2_block.timestamp()
    );
    *new_l1_batch_params.first_l2_block.timestamp_ms_mut() =
        old_l1_batch_params.first_l2_block.timestamp_ms();
    assert_eq!(new_l1_batch_params, old_l1_batch_params);
}

#[test_casing(2, COMMITMENT_MODES)]
#[tokio::test]
async fn insert_unsealed_batch_on_init(commitment_mode: L1BatchCommitmentMode) {
    let connection_pool = ConnectionPool::<Core>::test_pool().await;
    let mut tester = Tester::new(commitment_mode);
    tester.genesis(&connection_pool).await;
    let fee_input = BatchFeeInput::pubdata_independent(55, 555, 5555);
    let tx_result = tester
        .insert_l2_block(&connection_pool, 1, 5, fee_input)
        .await;
    tester
        .insert_sealed_batch(&connection_pool, 1, &[tx_result.hash])
        .await;
    // Pre-insert L2 block without its unsealed L1 batch counterpart
    tester
        .insert_unsealed_batch(&connection_pool, 2, fee_input)
        .await;
    tester.set_timestamp(2);
    tester
        .insert_l2_block(&connection_pool, 2, 5, fee_input)
        .await;

    let (mut mempool, _) = tester.create_test_mempool_io(connection_pool.clone()).await;
    // Initialization is supposed to recognize that the current L1 batch is not present in the DB and
    // insert it itself.
    let (cursor, _) = mempool.initialize().await.unwrap();

    // Make sure we are able to fetch the newly inserted batch's params
    let l1_batch_params = mempool
        .wait_for_new_batch_params(&cursor, Duration::from_secs(10))
        .await
        .unwrap()
        .expect("no batch params generated");
    assert_eq!(l1_batch_params.fee_input, fee_input);
    assert_eq!(l1_batch_params.first_l2_block.timestamp(), 2);
}

#[tokio::test]
async fn test_mempool_with_timestamp_assertion() {
    let connection_pool = ConnectionPool::<Core>::constrained_test_pool(2).await;
    // what commitment mode to use is irrelevant here
    let tester = Tester::new(L1BatchCommitmentMode::Rollup);
    let mut storage = connection_pool.connection().await.unwrap();

    tester.genesis(&connection_pool).await;

    // Insert a sealed batch so there will be a `prev_l1_batch_state_root`.
    // These gas values are random and don't matter for filter calculation.
    let tx_result = tester
        .insert_l2_block(&connection_pool, 1, 5, BatchFeeInput::l1_pegged(55, 555))
        .await;
    tester
        .insert_sealed_batch(&connection_pool, 1, &[tx_result.hash])
        .await;

    // Create a copy of the tx filter that the mempool will use.
    let want_filter = l2_tx_filter(
        &tester.create_batch_fee_input_provider().await,
        ProtocolVersionId::latest().into(),
    )
    .await
    .unwrap();

    // Create a mempool without pending batch and ensure that filter is not initialized just yet.
    let (mut mempool, mut guard) = tester.create_test_mempool_io(connection_pool).await;
    mempool.initialize().await.unwrap();
    assert_eq!(mempool.filter(), &L2TxFilter::default());

    let system_time = SystemTime::now()
        .duration_since(UNIX_EPOCH)
        .expect("Time went backwards")
        .as_secs();

    // inserting 3 transactions - a good one, sandwiched in between two bad ones. The good one should
    // be returned by wait_for_next_tx, while two bad ones should be rejected.
    let rejected_tx_1 = tester.insert_tx(
        &mut guard,
        want_filter.fee_per_gas,
        want_filter.gas_per_pubdata,
        TransactionTimeRangeConstraint {
            timestamp_asserter_range: Some(system_time - 20000..system_time - 10000),
        },
    );
    let expected_tx = tester.insert_tx(
        &mut guard,
        want_filter.fee_per_gas,
        want_filter.gas_per_pubdata,
        TransactionTimeRangeConstraint {
            timestamp_asserter_range: Some(system_time - 1000..system_time + 1000),
        },
    );
    let rejected_tx_2 = tester.insert_tx(
        &mut guard,
        want_filter.fee_per_gas,
        want_filter.gas_per_pubdata,
        TransactionTimeRangeConstraint {
            timestamp_asserter_range: Some(system_time + 10000..system_time + 20000),
        },
    );
    insert_l2_transaction(&mut storage, &rejected_tx_1).await;
    insert_l2_transaction(&mut storage, &expected_tx).await;
    insert_l2_transaction(&mut storage, &rejected_tx_2).await;

    let tx = mempool
        .wait_for_next_tx(Duration::from_secs(2), system_time)
        .await
        .unwrap()
        .expect("No expected transaction in the mempool");
    assert_eq!(expected_tx.hash(), tx.hash());

    let next_tx = mempool
        .wait_for_next_tx(Duration::from_secs(2), system_time)
        .await
        .expect("Should be no more transactions in the mempool");
    assert!(next_tx.is_none());

    // verify that two transactions have been rejected
    let rejected_storage_tx_1 = storage
        .transactions_dal()
        .get_storage_tx_by_hash(rejected_tx_1.hash())
        .await
        .unwrap()
        .expect("Failed to find transaction");
    assert_eq!(
        "rejected: Transaction failed block.timestamp assertion",
        rejected_storage_tx_1.error.unwrap()
    );

    let rejected_storage_tx_2 = storage
        .transactions_dal()
        .get_storage_tx_by_hash(rejected_tx_2.hash())
        .await
        .unwrap()
        .expect("Failed to find transaction");
    assert_eq!(
        "rejected: Transaction failed block.timestamp assertion",
        rejected_storage_tx_2.error.unwrap()
    );
}

#[tokio::test]
async fn test_batch_params_with_protocol_upgrade_tx() {
    let connection_pool = ConnectionPool::<Core>::constrained_test_pool(2).await;
    let tester = Tester::new(L1BatchCommitmentMode::Rollup);
    // Genesis is needed for proper mempool initialization.
    tester.genesis(&connection_pool).await;

    let (mut mempool, _) = tester.create_test_mempool_io(connection_pool.clone()).await;
    let (cursor, _) = mempool.initialize().await.unwrap();

    // Check that new batch params are not returned when there is no tx to process.
    let new_batch_params = mempool
        .wait_for_new_batch_params(&cursor, Duration::from_millis(100))
        .await
        .unwrap();
    assert!(new_batch_params.is_none());

    // Insert protocol version with upgrade tx.
    let protocol_upgrade_tx = ProtocolUpgradeTx {
        execute: Default::default(),
        common_data: Default::default(),
        received_timestamp_ms: 0,
    };
    let version = ProtocolVersion {
        version: ProtocolSemanticVersion {
            minor: ProtocolVersionId::next(),
            patch: 0.into(),
        },
        tx: Some(protocol_upgrade_tx),
        ..Default::default()
    };
    connection_pool
        .connection()
        .await
        .unwrap()
        .protocol_versions_dal()
        .save_protocol_version_with_tx(&version)
        .await
        .unwrap();
    let new_batch_params = mempool
        .wait_for_new_batch_params(&cursor, Duration::from_millis(100))
        .await
        .unwrap();
    assert!(new_batch_params.is_some());
}

async fn insert_l2_transaction(storage: &mut Connection<'_, Core>, tx: &L2Tx) {
    storage
        .transactions_dal()
        .insert_transaction_l2(
            tx,
            TransactionExecutionMetrics::default(),
            ValidationTraces::default(),
        )
        .await
        .unwrap();
}<|MERGE_RESOLUTION|>--- conflicted
+++ resolved
@@ -189,7 +189,6 @@
         .await
         .unwrap()
         .expect("No batch params in the test mempool");
-<<<<<<< HEAD
 
     if l1_batch_params
         .protocol_version
@@ -199,10 +198,7 @@
     } else {
         assert!(l1_batch_params.first_l2_block.timestamp() >= prev_l2_block_timestamp);
     }
-=======
     assert!(l1_batch_params.first_l2_block.timestamp() > prev_l1_batch_timestamp);
-    assert!(l1_batch_params.first_l2_block.timestamp() >= prev_l2_block_timestamp);
->>>>>>> 29672885
 }
 
 #[test_casing(2, COMMITMENT_MODES)]
