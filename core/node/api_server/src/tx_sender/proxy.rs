use std::{
<<<<<<< HEAD
    collections::{BTreeSet, HashMap},
=======
    collections::{BTreeSet, HashMap, HashSet},
    future::Future,
>>>>>>> 64cb2691
    sync::Arc,
    time::Duration,
};

use anyhow::Context;
use chrono::{TimeZone, Utc};
use tokio::sync::{watch, RwLock};
use zksync_dal::{
    helpers::wait_for_l1_batch, transactions_dal::L2TxSubmissionResult, Connection, ConnectionPool,
    Core, CoreDal, DalError,
};
use zksync_shared_metrics::{TxStage, APP_METRICS};
use zksync_types::{api, fee::TransactionExecutionMetrics, l2::L2Tx, Address, Nonce, H256, U256};
use zksync_web3_decl::{
    client::{DynClient, L2},
    error::{ClientRpcContext, EnrichedClientResult, Web3Error},
    namespaces::EthNamespaceClient,
};

use super::{tx_sink::TxSink, SubmitTxError};

/// In-memory transaction cache for a full node. Works like an ad-hoc mempool replacement, with the important limitation that
/// it's not synchronized across the network.
///
/// # Managing cache growth
///
/// To keep cache at reasonable size, the following garbage collection procedures are implemented:
///
/// - [`Self::run_updates()`] periodically gets nonces for all distinct accounts for the transactions in cache and removes
///   all transactions with stale nonces. This includes both transactions included into L2 blocks and replaced transactions.
/// - The same nonce filtering logic is applied for the transaction initiator address each time a transaction is fetched from cache.
///   We don't want to return such transactions if they are already included in an L2 block or replaced locally, but `Self::run_updates()`
///   hasn't run yet.
#[derive(Debug, Clone, Default)]
pub(crate) struct TxCache {
    inner: Arc<RwLock<TxCacheInner>>,
}

#[derive(Debug, Default)]
struct TxCacheInner {
    transactions_by_hash: HashMap<H256, L2Tx>,
    tx_hashes_by_initiator: HashMap<(Address, Nonce), HashSet<H256>>,
    nonces_by_account: HashMap<Address, BTreeSet<Nonce>>,
}

impl TxCacheInner {
    /// Removes transactions from the cache based on nonces for accounts loaded from Postgres.
    fn collect_garbage(&mut self, nonces_for_accounts: &HashMap<Address, Nonce>) {
        self.nonces_by_account.retain(|address, account_nonces| {
            let stored_nonce = nonces_for_accounts
                .get(address)
                .copied()
                .unwrap_or(Nonce(0));
            // Retain only nonces starting from the stored one, and remove transactions with all past nonces;
            // this includes both successfully executed and replaced transactions.
            let retained_nonces = account_nonces.split_off(&stored_nonce);
            for &nonce in &*account_nonces {
                if let Some(tx_hashes) = self.tx_hashes_by_initiator.remove(&(*address, nonce)) {
                    for tx_hash in tx_hashes {
                        self.transactions_by_hash.remove(&tx_hash);
                    }
                }
            }
            *account_nonces = retained_nonces;
            // If we've removed all nonces, drop the account entry so we don't request stored nonces for it later.
            !account_nonces.is_empty()
        });
    }

    /// Same as `collect_garbage()`, but optimized for a single `(account, nonce)` entry.
    fn collect_garbage_for_account(&mut self, initiator_address: Address, stored_nonce: Nonce) {
        let Some(account_nonces) = self.nonces_by_account.get_mut(&initiator_address) else {
            return;
        };

        let retained_nonces = account_nonces.split_off(&stored_nonce);
        for &nonce in &*account_nonces {
            if let Some(tx_hashes) = self
                .tx_hashes_by_initiator
                .remove(&(initiator_address, nonce))
            {
                for tx_hash in tx_hashes {
                    self.transactions_by_hash.remove(&tx_hash);
                }
            }
        }
        *account_nonces = retained_nonces;

        if account_nonces.is_empty() {
            self.nonces_by_account.remove(&initiator_address);
        }
    }
}

impl TxCache {
    async fn push(&self, tx: L2Tx) {
        let mut inner = self.inner.write().await;
        inner
            .nonces_by_account
            .entry(tx.initiator_account())
            .or_default()
            .insert(tx.nonce());
        inner
            .tx_hashes_by_initiator
            .entry((tx.initiator_account(), tx.nonce()))
            .or_default()
            .insert(tx.hash());
        inner.transactions_by_hash.insert(tx.hash(), tx);
    }

    async fn get(&self, tx_hash: H256) -> Option<L2Tx> {
        self.inner
            .read()
            .await
            .transactions_by_hash
            .get(&tx_hash)
            .cloned()
    }

    async fn remove(&self, tx_hash: H256) {
        let mut inner = self.inner.write().await;
        let Some(tx) = inner.transactions_by_hash.remove(&tx_hash) else {
            // The transaction is already removed; this is fine.
            return;
        };

        let initiator_and_nonce = (tx.initiator_account(), tx.nonce());
        if let Some(txs) = inner.tx_hashes_by_initiator.get_mut(&initiator_and_nonce) {
            txs.remove(&tx_hash);
            if txs.is_empty() {
                inner.tx_hashes_by_initiator.remove(&initiator_and_nonce);
                // No transactions with `initiator_and_nonce` remain in the cache; remove the nonce record as well
                if let Some(nonces) = inner.nonces_by_account.get_mut(&tx.initiator_account()) {
                    nonces.remove(&tx.nonce());
                    if nonces.is_empty() {
                        inner.nonces_by_account.remove(&tx.initiator_account());
                    }
                }
            }
        }
    }

    async fn get_nonces_for_account(&self, account_address: Address) -> BTreeSet<Nonce> {
        let inner = self.inner.read().await;
        if let Some(nonces) = inner.nonces_by_account.get(&account_address) {
            nonces.clone()
        } else {
            BTreeSet::new()
        }
    }

    async fn step(&self, pool: &ConnectionPool<Core>) -> anyhow::Result<()> {
        let addresses: Vec<_> = {
            // Split into 2 statements for readability.
            let inner = self.inner.read().await;
            inner.nonces_by_account.keys().copied().collect()
        };
        let mut storage = pool.connection_tagged("api").await?;
        let nonces_for_accounts = storage
            .storage_web3_dal()
            .get_nonces_for_addresses(&addresses)
            .await?;
        drop(storage); // Don't hold both `storage` and lock on `inner` at the same time.

        self.inner
            .write()
            .await
            .collect_garbage(&nonces_for_accounts);
        Ok(())
    }

    async fn run_updates(
        self,
        pool: ConnectionPool<Core>,
        mut stop_receiver: watch::Receiver<bool>,
    ) -> anyhow::Result<()> {
        const UPDATE_INTERVAL: Duration = Duration::from_secs(1);

        tracing::info!(
            "Waiting for at least one L1 batch in Postgres to start TxCache::run_updates"
        );
        // Starting the updater before L1 batches are present in Postgres can lead to some invariants the server logic
        // implicitly assumes not being upheld. The only case when we'll actually wait here is immediately after snapshot recovery.
        let earliest_l1_batch_number =
            wait_for_l1_batch(&pool, UPDATE_INTERVAL, &mut stop_receiver)
                .await
                .context("error while waiting for L1 batch in Postgres")?;
        if let Some(number) = earliest_l1_batch_number {
            tracing::info!("Successfully waited for at least one L1 batch in Postgres; the earliest one is #{number}");
        } else {
            tracing::info!(
                "Received shutdown signal before TxCache::run_updates is started; shutting down"
            );
            return Ok(());
        }

        while !*stop_receiver.borrow() {
            self.step(&pool).await?;
            tokio::time::sleep(UPDATE_INTERVAL).await;
        }
        Ok(())
    }
}

/// Used by external node to proxy transaction to the main node
/// and store them while they're not synced back yet
#[derive(Debug)]
pub struct TxProxy {
    tx_cache: TxCache,
    client: Box<DynClient<L2>>,
}

impl TxProxy {
    pub fn new(client: Box<DynClient<L2>>) -> Self {
        Self {
            tx_cache: TxCache::default(),
            client: client.for_component("tx_proxy"),
        }
    }

    async fn submit_tx_impl(&self, tx: &L2Tx) -> EnrichedClientResult<H256> {
        let input_data = tx.common_data.input_data().expect("raw tx is absent");
        let raw_tx = zksync_types::web3::Bytes(input_data.to_vec());
        let tx_hash = tx.hash();
        tracing::info!("Proxying tx {tx_hash:?}");
        self.client
            .send_raw_transaction(raw_tx)
            .rpc_context("send_raw_transaction")
            .with_arg("tx_hash", &tx_hash)
            .await
    }

    async fn find_tx(
        &self,
        storage: &mut Connection<'_, Core>,
        tx_hash: H256,
    ) -> Result<Option<L2Tx>, Web3Error> {
        let Some(tx) = self.tx_cache.get(tx_hash).await else {
            return Ok(None);
        };

        let initiator_address = tx.initiator_account();
        let nonce_map = storage
            .storage_web3_dal()
            .get_nonces_for_addresses(&[initiator_address])
            .await
            .map_err(DalError::generalize)?;
        if let Some(&stored_nonce) = nonce_map.get(&initiator_address) {
            // `stored_nonce` is the *next* nonce of the `initiator_address` account, thus, strict inequality check
            if tx.nonce() < stored_nonce {
                // Transaction is included in a block or replaced; either way, it should be removed from the cache.
                self.tx_cache
                    .inner
                    .write()
                    .await
                    .collect_garbage_for_account(initiator_address, stored_nonce);
                return Ok(None);
            }
        }
        Ok(Some(tx))
    }

    async fn next_nonce_by_initiator_account(
        &self,
        account_address: Address,
        current_nonce: u32,
    ) -> Nonce {
        let mut pending_nonce = Nonce(current_nonce);
        let nonces = self.tx_cache.get_nonces_for_account(account_address).await;
        for nonce in nonces.range(pending_nonce + 1..) {
            // If nonce is not sequential, then we should not increment nonce.
            if nonce == &pending_nonce {
                pending_nonce += 1;
            } else {
                break;
            }
        }

        pending_nonce
    }

<<<<<<< HEAD
    async fn request_tx(&self, id: TransactionId) -> EnrichedClientResult<Option<Transaction>> {
        match id {
            TransactionId::Block(BlockId::Hash(block), index) => {
                self.client
                    .get_transaction_by_block_hash_and_index(block, index)
                    .rpc_context("get_transaction_by_block_hash_and_index")
                    .with_arg("block", &block)
                    .with_arg("index", &index)
                    .await
            }
            TransactionId::Block(BlockId::Number(block), index) => {
                self.client
                    .get_transaction_by_block_number_and_index(block, index)
                    .rpc_context("get_transaction_by_block_number_and_index")
                    .with_arg("block", &block)
                    .with_arg("index", &index)
                    .await
            }
            TransactionId::Hash(hash) => {
                self.client
                    .get_transaction_by_hash(hash)
                    .rpc_context("get_transaction_by_hash")
                    .with_arg("hash", &hash)
                    .await
            }
        }
    }

    async fn request_tx_details(
        &self,
        hash: H256,
    ) -> EnrichedClientResult<Option<TransactionDetails>> {
        self.client
            .get_transaction_details(hash)
            .rpc_context("get_transaction_details")
            .with_arg("hash", &hash)
            .await
    }

    pub fn account_nonce_sweeper_task(
=======
    pub fn run_account_nonce_sweeper(
>>>>>>> 64cb2691
        &self,
        pool: ConnectionPool<Core>,
    ) -> AccountNonceSweeperTask {
        let cache = self.tx_cache.clone();
        AccountNonceSweeperTask { cache, pool }
    }
}

#[derive(Debug)]
pub struct AccountNonceSweeperTask {
    cache: TxCache,
    pool: ConnectionPool<Core>,
}

impl AccountNonceSweeperTask {
    pub async fn run(self, stop_receiver: watch::Receiver<bool>) -> anyhow::Result<()> {
        self.cache.run_updates(self.pool, stop_receiver).await
    }
}

#[async_trait::async_trait]
impl TxSink for TxProxy {
    async fn submit_tx(
        &self,
        tx: &L2Tx,
        _execution_metrics: TransactionExecutionMetrics,
    ) -> Result<L2TxSubmissionResult, SubmitTxError> {
        // We're running an external node: we have to proxy the transaction to the main node.
        // But before we do that, save the tx to cache in case someone will request it
        // Before it reaches the main node.
        self.tx_cache.push(tx.clone()).await;
        if let Err(err) = self.submit_tx_impl(tx).await {
            // Remove the transaction from the cache on failure so that it doesn't occupy space in the cache indefinitely.
            self.tx_cache.remove(tx.hash()).await;
            return Err(err.into());
        }
        APP_METRICS.processed_txs[&TxStage::Proxied].inc();
        Ok(L2TxSubmissionResult::Proxied)
    }

    async fn lookup_pending_nonce(
        &self,
        account_address: Address,
        last_known_nonce: u32,
    ) -> Result<Option<Nonce>, Web3Error> {
        // EN: get pending nonces from the transaction cache
        // We don't have mempool in EN, it's safe to use the proxy cache as a mempool
        Ok(Some(
            self.next_nonce_by_initiator_account(account_address, last_known_nonce)
                .await
                .0
                .into(),
        ))
    }

    async fn lookup_tx(
        &self,
        storage: &mut Connection<'_, Core>,
        id: api::TransactionId,
    ) -> Result<Option<api::Transaction>, Web3Error> {
        if let api::TransactionId::Hash(hash) = id {
            // If the transaction is not in the db, check the cache
            if let Some(tx) = self.find_tx(storage, hash).await? {
                // check nonce for initiator
                return Ok(Some(tx.into()));
            }
        }
        Ok(None)
    }

    async fn lookup_tx_details(
        &self,
        storage: &mut Connection<'_, Core>,
        hash: H256,
    ) -> Result<Option<api::TransactionDetails>, Web3Error> {
        if let Some(tx) = self.find_tx(storage, hash).await? {
            let received_at_ms =
                i64::try_from(tx.received_timestamp_ms).context("received timestamp overflow")?;
            let received_at = Utc
                .timestamp_millis_opt(received_at_ms)
                .single()
                .context("received timestamp overflow")?;
            return Ok(Some(api::TransactionDetails {
                is_l1_originated: false,
                status: api::TransactionStatus::Pending,
                fee: U256::zero(), // always zero for pending transactions
                gas_per_pubdata: tx.common_data.fee.gas_per_pubdata_limit,
                initiator_address: tx.initiator_account(),
                received_at,
                eth_commit_tx_hash: None,
                eth_prove_tx_hash: None,
                eth_execute_tx_hash: None,
            }));
        }
        Ok(None)
    }
}

#[cfg(test)]
mod tests {
    use std::sync::atomic::{AtomicBool, Ordering};

    use test_casing::test_casing;
    use zksync_node_genesis::{insert_genesis_batch, mock_genesis_config, GenesisParams};
    use zksync_node_test_utils::{create_l2_block, create_l2_transaction};
    use zksync_types::{get_nonce_key, web3::Bytes, L2BlockNumber, StorageLog};
    use zksync_web3_decl::{client::MockClient, jsonrpsee::core::ClientError};

    use super::*;

    #[tokio::test]
    async fn tx_cache_basics() {
        let pool = ConnectionPool::<Core>::test_pool().await;
        let mut storage = pool.connection().await.unwrap();
        let params = GenesisParams::load_genesis_params(mock_genesis_config()).unwrap();
        insert_genesis_batch(&mut storage, &params).await.unwrap();

        let tx = create_l2_transaction(10, 100);
        let send_tx_called = Arc::new(AtomicBool::new(false));
        let main_node_client = MockClient::builder(L2::default())
            .method("eth_sendRawTransaction", {
                let send_tx_called = send_tx_called.clone();
                let tx = tx.clone();
                move |bytes: Bytes| {
                    assert_eq!(bytes.0, tx.common_data.input_data().unwrap());
                    send_tx_called.store(true, Ordering::Relaxed);
                    Ok(tx.hash())
                }
            })
            .build();

        let proxy = TxProxy::new(Box::new(main_node_client));
        proxy
            .submit_tx(&tx, TransactionExecutionMetrics::default())
            .await
            .unwrap();
        assert!(send_tx_called.load(Ordering::Relaxed));

        // Check that the transaction is present in the cache
        assert_eq!(proxy.tx_cache.get(tx.hash()).await.unwrap(), tx);
        let found_tx = proxy
            .lookup_tx(&mut storage, api::TransactionId::Hash(tx.hash()))
            .await
            .unwrap()
            .expect("no transaction");
        assert_eq!(found_tx.hash, tx.hash());

        let pending_nonce = proxy
            .lookup_pending_nonce(tx.initiator_account(), 0)
            .await
            .unwrap()
            .expect("no nonce");
        assert_eq!(pending_nonce, tx.nonce());

        let tx_details = proxy
            .lookup_tx_details(&mut storage, tx.hash())
            .await
            .unwrap()
            .expect("no transaction");
        assert_eq!(tx_details.initiator_address, tx.initiator_account());
    }

    #[tokio::test]
    async fn low_level_transaction_cache_operations() {
        let tx_cache = TxCache::default();
        let tx = create_l2_transaction(10, 100);
        let tx_hash = tx.hash();

        tx_cache.push(tx.clone()).await;
        assert_eq!(tx_cache.get(tx_hash).await.unwrap(), tx);
        assert_eq!(
            tx_cache
                .get_nonces_for_account(tx.initiator_account())
                .await,
            BTreeSet::from([Nonce(0)])
        );

        tx_cache.remove(tx_hash).await;
        assert_eq!(tx_cache.get(tx_hash).await, None);
        assert_eq!(
            tx_cache
                .get_nonces_for_account(tx.initiator_account())
                .await,
            BTreeSet::new()
        );

        {
            let inner = tx_cache.inner.read().await;
            assert!(inner.transactions_by_hash.is_empty(), "{inner:?}");
            assert!(inner.nonces_by_account.is_empty(), "{inner:?}");
            assert!(inner.tx_hashes_by_initiator.is_empty(), "{inner:?}");
        }
    }

    #[tokio::test]
    async fn low_level_transaction_cache_operations_with_replacing_transaction() {
        let tx_cache = TxCache::default();
        let tx = create_l2_transaction(10, 100);
        let tx_hash = tx.hash();
        let mut replacing_tx = create_l2_transaction(10, 100);
        replacing_tx.common_data.initiator_address = tx.initiator_account();
        let replacing_tx_hash = replacing_tx.hash();
        assert_ne!(replacing_tx_hash, tx_hash);

        tx_cache.push(tx.clone()).await;
        tx_cache.push(replacing_tx).await;
        tx_cache.get(tx_hash).await.unwrap();
        tx_cache.get(replacing_tx_hash).await.unwrap();
        // Both transactions have the same nonce
        assert_eq!(
            tx_cache
                .get_nonces_for_account(tx.initiator_account())
                .await,
            BTreeSet::from([Nonce(0)])
        );

        tx_cache.remove(tx_hash).await;
        assert_eq!(tx_cache.get(tx_hash).await, None);
        assert_eq!(
            tx_cache
                .get_nonces_for_account(tx.initiator_account())
                .await,
            BTreeSet::from([Nonce(0)])
        );
    }

    #[tokio::test]
    async fn transaction_is_not_stored_in_cache_on_main_node_failure() {
        let pool = ConnectionPool::<Core>::test_pool().await;
        let mut storage = pool.connection().await.unwrap();
        let params = GenesisParams::load_genesis_params(mock_genesis_config()).unwrap();
        insert_genesis_batch(&mut storage, &params).await.unwrap();

        let tx = create_l2_transaction(10, 100);
        let main_node_client = MockClient::builder(L2::default())
            .method("eth_sendRawTransaction", |_bytes: Bytes| {
                Err::<H256, _>(ClientError::RequestTimeout)
            })
            .build();

        let proxy = TxProxy::new(Box::new(main_node_client));
        proxy
            .submit_tx(&tx, TransactionExecutionMetrics::default())
            .await
            .unwrap_err();

        let found_tx = proxy.find_tx(&mut storage, tx.hash()).await.unwrap();
        assert!(found_tx.is_none(), "{found_tx:?}");
    }

    #[derive(Debug, Clone, Copy)]
    enum CacheUpdateMethod {
        BackgroundTask,
        Query,
        QueryDetails,
    }

    impl CacheUpdateMethod {
        const ALL: [Self; 3] = [Self::BackgroundTask, Self::Query, Self::QueryDetails];

        async fn apply(self, pool: &ConnectionPool<Core>, proxy: &TxProxy, tx_hash: H256) {
            match self {
                CacheUpdateMethod::BackgroundTask => {
                    proxy.tx_cache.step(pool).await.unwrap();
                }
                CacheUpdateMethod::Query => {
                    let looked_up_tx = proxy
                        .lookup_tx(
                            &mut pool.connection().await.unwrap(),
                            api::TransactionId::Hash(tx_hash),
                        )
                        .await
                        .unwrap();
                    assert!(looked_up_tx.is_none());
                }
                CacheUpdateMethod::QueryDetails => {
                    let looked_up_tx = proxy
                        .lookup_tx_details(&mut pool.connection().await.unwrap(), tx_hash)
                        .await
                        .unwrap();
                    assert!(looked_up_tx.is_none());
                }
            }
        }
    }

    #[test_casing(3, CacheUpdateMethod::ALL)]
    #[tokio::test]
    async fn removing_sealed_transaction_from_cache(cache_update_method: CacheUpdateMethod) {
        let pool = ConnectionPool::<Core>::test_pool().await;
        let mut storage = pool.connection().await.unwrap();
        let params = GenesisParams::load_genesis_params(mock_genesis_config()).unwrap();
        insert_genesis_batch(&mut storage, &params).await.unwrap();

        let tx = create_l2_transaction(10, 100);
        let main_node_client = MockClient::builder(L2::default())
            .method("eth_sendRawTransaction", |_bytes: Bytes| Ok(H256::zero()))
            .build();

        // Add transaction to the cache
        let proxy = TxProxy::new(Box::new(main_node_client));
        proxy
            .submit_tx(&tx, TransactionExecutionMetrics::default())
            .await
            .unwrap();
        assert_eq!(proxy.tx_cache.get(tx.hash()).await.unwrap(), tx);
        {
            let cache_inner = proxy.tx_cache.inner.read().await;
            assert!(cache_inner.transactions_by_hash.contains_key(&tx.hash()));
            assert!(cache_inner
                .nonces_by_account
                .contains_key(&tx.initiator_account()));
            assert!(cache_inner
                .tx_hashes_by_initiator
                .contains_key(&(tx.initiator_account(), Nonce(0))));
        }

        // Emulate the transaction getting sealed.
        storage
            .blocks_dal()
            .insert_l2_block(&create_l2_block(1))
            .await
            .unwrap();
        let nonce_key = get_nonce_key(&tx.initiator_account());
        let nonce_log = StorageLog::new_write_log(nonce_key, H256::from_low_u64_be(1));
        storage
            .storage_logs_dal()
            .insert_storage_logs(L2BlockNumber(1), &[(H256::zero(), vec![nonce_log])])
            .await
            .unwrap();

        cache_update_method.apply(&pool, &proxy, tx.hash()).await;

        // Transaction should be removed from the cache
        assert!(proxy.tx_cache.get(tx.hash()).await.is_none());
        {
            let cache_inner = proxy.tx_cache.inner.read().await;
            assert!(!cache_inner.transactions_by_hash.contains_key(&tx.hash()));
            assert!(!cache_inner
                .nonces_by_account
                .contains_key(&tx.initiator_account()));
            assert!(!cache_inner
                .tx_hashes_by_initiator
                .contains_key(&(tx.initiator_account(), Nonce(0))));
        }

        let looked_up_tx = proxy
            .lookup_tx(&mut storage, api::TransactionId::Hash(tx.hash()))
            .await
            .unwrap();
        assert!(looked_up_tx.is_none());
        let looked_up_tx = proxy
            .lookup_tx_details(&mut storage, tx.hash())
            .await
            .unwrap();
        assert!(looked_up_tx.is_none());
    }

    #[test_casing(3, CacheUpdateMethod::ALL)]
    #[tokio::test]
    async fn removing_replaced_transaction_from_cache(cache_update_method: CacheUpdateMethod) {
        let pool = ConnectionPool::<Core>::test_pool().await;
        let mut storage = pool.connection().await.unwrap();
        let params = GenesisParams::load_genesis_params(mock_genesis_config()).unwrap();
        insert_genesis_batch(&mut storage, &params).await.unwrap();

        let tx = create_l2_transaction(10, 100);
        let mut replacing_tx = create_l2_transaction(10, 100);
        assert_eq!(tx.nonce(), replacing_tx.nonce());
        replacing_tx.common_data.initiator_address = tx.initiator_account();
        let mut future_tx = create_l2_transaction(10, 100);
        future_tx.common_data.initiator_address = tx.initiator_account();
        future_tx.common_data.nonce = Nonce(1);

        let main_node_client = MockClient::builder(L2::default())
            .method("eth_sendRawTransaction", |_bytes: Bytes| Ok(H256::zero()))
            .build();
        let proxy = TxProxy::new(Box::new(main_node_client));
        proxy
            .submit_tx(&tx, TransactionExecutionMetrics::default())
            .await
            .unwrap();
        proxy
            .submit_tx(&replacing_tx, TransactionExecutionMetrics::default())
            .await
            .unwrap();
        proxy
            .submit_tx(&future_tx, TransactionExecutionMetrics::default())
            .await
            .unwrap();
        {
            let cache_inner = proxy.tx_cache.inner.read().await;
            assert_eq!(cache_inner.nonces_by_account.len(), 1);
            let account_nonces = &cache_inner.nonces_by_account[&tx.initiator_account()];
            assert_eq!(*account_nonces, BTreeSet::from([Nonce(0), Nonce(1)]));
            assert_eq!(cache_inner.tx_hashes_by_initiator.len(), 2);
            assert_eq!(
                cache_inner.tx_hashes_by_initiator[&(tx.initiator_account(), Nonce(0))],
                HashSet::from([tx.hash(), replacing_tx.hash()])
            );
            assert_eq!(
                cache_inner.tx_hashes_by_initiator[&(tx.initiator_account(), Nonce(1))],
                HashSet::from([future_tx.hash()])
            );
        }

        // Emulate the replacing transaction getting sealed.
        storage
            .blocks_dal()
            .insert_l2_block(&create_l2_block(1))
            .await
            .unwrap();
        let nonce_key = get_nonce_key(&tx.initiator_account());
        let nonce_log = StorageLog::new_write_log(nonce_key, H256::from_low_u64_be(1));
        storage
            .storage_logs_dal()
            .insert_storage_logs(L2BlockNumber(1), &[(H256::zero(), vec![nonce_log])])
            .await
            .unwrap();

        cache_update_method
            .apply(&pool, &proxy, replacing_tx.hash())
            .await;

        // Original and replacing transactions should be removed from the cache, and the future transaction should be retained.
        {
            let cache_inner = proxy.tx_cache.inner.read().await;
            assert!(!cache_inner.transactions_by_hash.contains_key(&tx.hash()));
            assert!(!cache_inner
                .transactions_by_hash
                .contains_key(&replacing_tx.hash()));
            assert_eq!(
                cache_inner.nonces_by_account[&tx.initiator_account()],
                BTreeSet::from([Nonce(1)])
            );
            assert!(!cache_inner
                .tx_hashes_by_initiator
                .contains_key(&(tx.initiator_account(), Nonce(0))));
            assert_eq!(
                cache_inner.tx_hashes_by_initiator[&(tx.initiator_account(), Nonce(1))],
                HashSet::from([future_tx.hash()])
            );
        }

        for missing_hash in [tx.hash(), replacing_tx.hash()] {
            let looked_up_tx = proxy
                .lookup_tx(&mut storage, api::TransactionId::Hash(missing_hash))
                .await
                .unwrap();
            assert!(looked_up_tx.is_none());
            let looked_up_tx = proxy
                .lookup_tx_details(&mut storage, missing_hash)
                .await
                .unwrap();
            assert!(looked_up_tx.is_none());
        }
        proxy
            .lookup_tx(&mut storage, api::TransactionId::Hash(future_tx.hash()))
            .await
            .unwrap()
            .expect("no transaction");
        proxy
            .lookup_tx_details(&mut storage, future_tx.hash())
            .await
            .unwrap()
            .expect("no transaction");
    }
}<|MERGE_RESOLUTION|>--- conflicted
+++ resolved
@@ -1,10 +1,5 @@
 use std::{
-<<<<<<< HEAD
-    collections::{BTreeSet, HashMap},
-=======
     collections::{BTreeSet, HashMap, HashSet},
-    future::Future,
->>>>>>> 64cb2691
     sync::Arc,
     time::Duration,
 };
@@ -286,7 +281,6 @@
         pending_nonce
     }
 
-<<<<<<< HEAD
     async fn request_tx(&self, id: TransactionId) -> EnrichedClientResult<Option<Transaction>> {
         match id {
             TransactionId::Block(BlockId::Hash(block), index) => {
@@ -327,9 +321,6 @@
     }
 
     pub fn account_nonce_sweeper_task(
-=======
-    pub fn run_account_nonce_sweeper(
->>>>>>> 64cb2691
         &self,
         pool: ConnectionPool<Core>,
     ) -> AccountNonceSweeperTask {
