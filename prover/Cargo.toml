--- conflicted
+++ resolved
@@ -65,11 +65,7 @@
 tracing-test = "0.2.5"
 url = "2.5.2"
 vise = "0.3.0"
-<<<<<<< HEAD
-smart-config = { version = "0.1.0", git = "https://github.com/matter-labs/smart-config.git", rev = "3ba8f838a9499190b73579bf111b92a3c14753a7" }
-=======
 smart-config = { version = "0.1.0", git = "https://github.com/matter-labs/smart-config.git", rev = "6bc86aa7833ce08276861951ba72b4426a37a893" }
->>>>>>> d019cec9
 
 circuit_definitions = "=0.152.3"
 circuit_sequencer_api = "=0.152.3"
