--- conflicted
+++ resolved
@@ -81,11 +81,7 @@
         initialize_prover_database(
             shell,
             &prover_db.database_config,
-<<<<<<< HEAD
             &chain_config.link_to_code,
-=======
-            &ecosystem_config.link_to_code,
->>>>>>> 91897071
             prover_db.dont_drop,
         )
         .await?;
