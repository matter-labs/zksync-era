--- conflicted
+++ resolved
@@ -198,15 +198,12 @@
                 legacy_shared_bridge_addr: this
                     .l2_legacy_shared_bridge_addr
                     .map(|a| format!("{:?}", a)),
-<<<<<<< HEAD
                 predeployed_l2_wrapped_base_token_address: this
                     .predeployed_l2_wrapped_base_token_address
                     .map(|x| format!("{:?}", x)),
-=======
                 timestamp_asserter_addr: this
                     .l2_timestamp_asserter_addr
                     .map(|a| format!("{:?}", a)),
->>>>>>> 59e8367a
             }),
             bridges: Some(proto::Bridges {
                 shared: Some(proto::Bridge {
