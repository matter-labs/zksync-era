--- conflicted
+++ resolved
@@ -349,11 +349,9 @@
     assert_eq!(db_ids[1], next_version);
 }
 
-<<<<<<< HEAD
 #[tokio::test]
-=======
-#[db_test]
-async fn test_normal_operation_governance_upgrades(connection_pool: ConnectionPool) {
+async fn test_normal_operation_governance_upgrades() {
+    let connection_pool = ConnectionPool::test_pool().await;
     setup_db(&connection_pool).await;
 
     let mut client = FakeEthClient::new();
@@ -366,7 +364,7 @@
     )
     .await;
 
-    let mut storage = connection_pool.access_test_storage().await;
+    let mut storage = connection_pool.access_storage().await.unwrap();
     client
         .add_governance_upgrades(&[
             (
@@ -412,8 +410,7 @@
     assert_eq!(tx.common_data.upgrade_id, ProtocolVersionId::next());
 }
 
-#[db_test]
->>>>>>> b8a5e6d5
+#[tokio::test]
 #[should_panic]
 async fn test_gap_in_single_batch() {
     let connection_pool = ConnectionPool::test_pool().await;
