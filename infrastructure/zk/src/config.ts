--- conflicted
+++ resolved
@@ -5,13 +5,9 @@
 import * as env from './env';
 import path from 'path';
 import dotenv from 'dotenv';
-<<<<<<< HEAD
 import { ethers } from 'ethers';
-import * as utils from './utils';
 import { getTestAccounts } from './run';
-=======
 import { unpackStringSemVer } from 'utils';
->>>>>>> ca5049ec
 
 function loadConfigFile(configPath: string, stack: string[] = []) {
     if (stack.includes(configPath)) {
