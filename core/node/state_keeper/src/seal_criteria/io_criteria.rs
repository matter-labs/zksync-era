use std::time::Duration;

use anyhow::Context;
use async_trait::async_trait;
use tokio::time::Instant;
use zksync_config::configs::chain::StateKeeperConfig;
use zksync_dal::{ConnectionPool, Core, CoreDal};
use zksync_types::utils::display_timestamp;

use crate::{
    metrics::AGGREGATION_METRICS,
    utils::{millis_since, millis_since_epoch},
    UpdatesManager,
};

/// I/O-dependent seal criteria.
#[async_trait]
pub trait IoSealCriteria {
    /// Checks whether an L1 batch should be sealed unconditionally (i.e., regardless of metrics
    /// related to transaction execution) given the provided `manager` state.
    async fn should_seal_l1_batch_unconditionally(
        &mut self,
        manager: &UpdatesManager,
    ) -> anyhow::Result<bool>;
    /// Checks whether an L2 block should be sealed given the provided `manager` state.
    fn should_seal_l2_block(&mut self, manager: &UpdatesManager) -> bool;
}

#[derive(Debug, Clone, Copy)]
pub(crate) struct TimeoutSealer {
    l1_batch_commit_deadline_ms: u64,
    l2_block_commit_deadline_ms: u64,
}

impl TimeoutSealer {
    pub fn new(config: &StateKeeperConfig) -> Self {
        Self {
            l1_batch_commit_deadline_ms: config.l1_batch_commit_deadline.as_millis() as u64,
            l2_block_commit_deadline_ms: config.l2_block_commit_deadline.as_millis() as u64,
        }
    }
}

#[async_trait]
impl IoSealCriteria for TimeoutSealer {
    async fn should_seal_l1_batch_unconditionally(
        &mut self,
        manager: &UpdatesManager,
    ) -> anyhow::Result<bool> {
        const RULE_NAME: &str = "no_txs_timeout";

        if manager.pending_executed_transactions_len() == 0 {
            // Regardless of which sealers are provided, we never want to seal an empty batch.
            return Ok(false);
        }

        // Verify timestamp
        let should_seal_timeout =
            millis_since(manager.l1_batch_timestamp()) > self.l1_batch_commit_deadline_ms;

        if should_seal_timeout {
            AGGREGATION_METRICS.l1_batch_reason_inc_criterion(RULE_NAME);
            tracing::debug!(
                "Decided to seal L1 batch using rule `{RULE_NAME}`; batch timestamp: {}, \
                 commit deadline: {}ms",
                display_timestamp(manager.l1_batch_timestamp()),
                self.l1_batch_commit_deadline_ms,
            );
        }
        Ok(should_seal_timeout)
    }

    fn should_seal_l2_block(&mut self, manager: &UpdatesManager) -> bool {
        !manager
            .last_pending_l2_block()
            .executed_transactions
            .is_empty()
            && millis_since_epoch().saturating_sub(manager.last_pending_l2_block().timestamp_ms())
                > self.l2_block_commit_deadline_ms
    }
}

#[derive(Debug, Clone, Copy)]
pub(crate) struct L2BlockMaxPayloadSizeSealer {
    max_payload_size: usize,
}

impl L2BlockMaxPayloadSizeSealer {
    pub fn new(config: &StateKeeperConfig) -> Self {
        Self {
            max_payload_size: config.l2_block_max_payload_size.0 as usize,
        }
    }

    pub fn should_seal_l2_block(&mut self, manager: &UpdatesManager) -> bool {
        manager.last_pending_l2_block().payload_encoding_size >= self.max_payload_size
    }
}

/// Seals L1 batch if pending protocol upgrade is ready to happen or
/// if the batch is the first one after protocol upgrade.
/// First condition is checked once per `check_interval` to reduce number of DB queries.
#[derive(Debug)]
pub(crate) struct ProtocolUpgradeSealer {
    last_checked_at: Option<Instant>,
    check_interval: Duration,
    pool: ConnectionPool<Core>,
}

impl ProtocolUpgradeSealer {
    pub fn new(pool: ConnectionPool<Core>) -> Self {
        const DEFAULT_CHECK_INTERVAL: Duration = Duration::from_secs(10);

        Self {
            last_checked_at: None,
            check_interval: DEFAULT_CHECK_INTERVAL,
            pool,
        }
    }

    #[cfg(test)]
    pub fn with_check_interval(mut self, check_interval: Duration) -> Self {
        self.check_interval = check_interval;
        self
    }

    pub async fn should_seal_l1_batch_unconditionally(
        &mut self,
        manager: &UpdatesManager,
    ) -> anyhow::Result<bool> {
        if manager.pending_executed_transactions_len() == 0 {
            return Ok(false);
        }

        if manager.protocol_version() != manager.previous_batch_protocol_version() {
            AGGREGATION_METRICS.l1_batch_reason_inc_criterion("first_batch_after_upgrade");
            return Ok(true);
        }

        if self
            .last_checked_at
            .is_some_and(|last_check_at| last_check_at.elapsed() < self.check_interval)
        {
            return Ok(false);
        }

        let mut conn = self
            .pool
            .connection_tagged("protocol_upgrade_sealer")
            .await?;
        let current_timestamp = millis_since_epoch() / 1_000;
        let protocol_version = conn
            .protocol_versions_dal()
            .protocol_version_id_by_timestamp(current_timestamp)
            .await
            .context("Failed loading protocol version")?;
        let should_seal = protocol_version != manager.protocol_version();
        if should_seal {
            AGGREGATION_METRICS.l1_batch_reason_inc_criterion("last_batch_before_upgrade");
        }
        self.last_checked_at = Some(Instant::now());

        Ok(should_seal)
    }
}

#[cfg(test)]
mod tests {
    use zksync_contracts::BaseSystemContracts;
    use zksync_multivm::{
        interface::{SystemEnv, TxExecutionMode, VmExecutionMetrics},
        zk_evm_latest::ethereum_types::Address,
    };
    use zksync_node_test_utils::default_l1_batch_env;
    use zksync_system_constants::ZKPORTER_IS_AVAILABLE;
    use zksync_types::{
        protocol_version::ProtocolSemanticVersion, L2ChainId, ProtocolVersion, ProtocolVersionId,
        Transaction,
    };

    use super::*;
    use crate::{
        io::BatchInitParams,
        tests::{create_execution_result, create_transaction, create_updates_manager},
    };

    fn apply_tx_to_manager(tx: Transaction, manager: &mut UpdatesManager) {
        manager.extend_from_executed_transaction(
            tx,
            create_execution_result([]),
            VmExecutionMetrics::default(),
            vec![],
        );
    }

    /// This test mostly exists to make sure that we can't seal empty L2 blocks on the main node.
    #[test]
    fn timeout_l2_block_sealer() {
        let mut timeout_l2_block_sealer = TimeoutSealer {
            l1_batch_commit_deadline_ms: 10_000,
            l2_block_commit_deadline_ms: 10_000,
        };

        let mut manager = create_updates_manager();
        // Empty L2 block should not trigger.
        manager
            .last_pending_l2_block_mut()
            .set_timestamp_ms(millis_since_epoch() - 10_001);
        assert!(
            !timeout_l2_block_sealer.should_seal_l2_block(&manager),
            "Empty L2 block shouldn't be sealed"
        );

        // Non-empty L2 block should trigger.
        apply_tx_to_manager(create_transaction(10, 100), &mut manager);
        assert!(
            timeout_l2_block_sealer.should_seal_l2_block(&manager),
            "Non-empty L2 block with old timestamp should be sealed"
        );

        // Check the timestamp logic. This relies on the fact that the test shouldn't run
        // for more than 10 seconds (while the test itself is trivial, it may be preempted
        // by other tests).
        manager
            .last_pending_l2_block_mut()
            .set_timestamp_ms(millis_since_epoch());
        assert!(
            !timeout_l2_block_sealer.should_seal_l2_block(&manager),
            "Non-empty L2 block with too recent timestamp shouldn't be sealed"
        );
    }

    #[test]
    fn max_size_l2_block_sealer() {
        let tx = create_transaction(10, 100);
        let tx_encoding_size =
            zksync_protobuf::repr::encode::<zksync_dal::consensus::proto::Transaction>(&tx).len();

        let mut max_payload_sealer = L2BlockMaxPayloadSizeSealer {
            max_payload_size: tx_encoding_size,
        };

        let mut manager = create_updates_manager();
        assert!(
            !max_payload_sealer.should_seal_l2_block(&manager),
            "Empty L2 block shouldn't be sealed"
        );

        apply_tx_to_manager(tx, &mut manager);
        assert!(
            max_payload_sealer.should_seal_l2_block(&manager),
            "L2 block with payload encoding size equal or greater than max payload size should be sealed"
        );
    }

    #[tokio::test]
    async fn protocol_upgrade_sealer() {
        const CHECK_INTERVAL: Duration = Duration::from_millis(100);

        let pool = ConnectionPool::<Core>::test_pool().await;
        let mut sealer =
            ProtocolUpgradeSealer::new(pool.clone()).with_check_interval(CHECK_INTERVAL);

        let mut conn = pool.connection().await.unwrap();

        conn.protocol_versions_dal()
            .save_protocol_version_with_tx(&ProtocolVersion {
                version: ProtocolSemanticVersion {
                    minor: ProtocolVersionId::latest(),
                    patch: 0.into(),
                },
                ..Default::default()
            })
            .await
            .unwrap();

        let mut manager = create_updates_manager();
        let tx = create_transaction(10, 100);
        apply_tx_to_manager(tx, &mut manager);

        // No new version, shouldn't seal.
        let should_seal = sealer
            .should_seal_l1_batch_unconditionally(&manager)
            .await
            .unwrap();
        assert!(!should_seal);

        // Insert new protocol version.
        conn.protocol_versions_dal()
            .save_protocol_version_with_tx(&ProtocolVersion {
                version: ProtocolSemanticVersion {
                    minor: ProtocolVersionId::next(),
                    patch: 0.into(),
                },
                ..Default::default()
            })
            .await
            .unwrap();

        // Reset `last_checked_at` so that the check is skipped and sealer returns false.
        sealer.last_checked_at = Some(Instant::now());
        let should_seal = sealer
            .should_seal_l1_batch_unconditionally(&manager)
            .await
            .unwrap();
        assert!(!should_seal);

        // Reset `last_checked_at` so that sealer does the check.
        sealer.last_checked_at = Some(Instant::now() - 2 * CHECK_INTERVAL);
        let should_seal = sealer
            .should_seal_l1_batch_unconditionally(&manager)
            .await
            .unwrap();
        assert!(should_seal);

        // And now check how the first batch with the new protocol version will be treated.
        let l1_batch_env = default_l1_batch_env(1, 1, Address::default());
        let system_env = SystemEnv {
            zk_porter_available: ZKPORTER_IS_AVAILABLE,
            version: ProtocolVersionId::next(),
            base_system_smart_contracts: BaseSystemContracts::load_from_disk(),
            bootloader_gas_limit: u32::MAX,
            execution_mode: TxExecutionMode::VerifyExecute,
            default_validation_computational_gas_limit: u32::MAX,
            chain_id: L2ChainId::from(270),
        };
        let previous_batch_timestamp = l1_batch_env.first_l2_block.timestamp - 1;
        let timestamp_ms = l1_batch_env.first_l2_block.timestamp * 1000;

        let mut manager = UpdatesManager::new(
            &BatchInitParams {
                l1_batch_env,
                system_env,
                pubdata_params: Default::default(),
                timestamp_ms,
            },
            ProtocolVersionId::latest(),
            previous_batch_timestamp,
            None,
<<<<<<< HEAD
=======
            true,
>>>>>>> 6aae11ed
        );
        // No txs, should not be sealed.
        let should_seal = sealer
            .should_seal_l1_batch_unconditionally(&manager)
            .await
            .unwrap();
        assert!(!should_seal);

        // Add tx and check that should be sealed.
        let tx = create_transaction(10, 100);
        apply_tx_to_manager(tx, &mut manager);

        let should_seal = sealer
            .should_seal_l1_batch_unconditionally(&manager)
            .await
            .unwrap();
        assert!(should_seal);
    }
}<|MERGE_RESOLUTION|>--- conflicted
+++ resolved
@@ -337,10 +337,7 @@
             ProtocolVersionId::latest(),
             previous_batch_timestamp,
             None,
-<<<<<<< HEAD
-=======
             true,
->>>>>>> 6aae11ed
         );
         // No txs, should not be sealed.
         let should_seal = sealer
