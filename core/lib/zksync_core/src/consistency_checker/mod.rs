use std::{fmt, time::Duration};

use anyhow::Context as _;
use async_trait::async_trait;
use tokio::sync::watch;
use zksync_contracts::PRE_BOOJUM_COMMIT_FUNCTION;
use zksync_dal::ConnectionPool;
use zksync_types::{
    web3::{self, ethabi, transports::Http, types::TransactionId, Web3},
    L1BatchNumber, H256, U64,
};

use crate::{
    metrics::{CheckerComponent, EN_METRICS},
    utils::wait_for_l1_batch_with_metadata,
};

#[cfg(test)]
mod tests;

#[derive(Debug, thiserror::Error)]
enum CheckError {
    #[error("Web3 error communicating with L1")]
    Web3(#[from] web3::Error),
    #[error("Internal error")]
    Internal(#[from] anyhow::Error),
}

impl From<zksync_dal::SqlxError> for CheckError {
    fn from(err: zksync_dal::SqlxError) -> Self {
        Self::Internal(err.into())
    }
}

#[async_trait]
trait L1Client: fmt::Debug + Send + Sync {
    async fn transaction_status(&self, tx_hash: H256) -> Result<Option<U64>, web3::Error>;

    /// **NB.** Must include the 4-byte Solidity method selector.
    async fn transaction_input_data(&self, tx_hash: H256) -> Result<Option<Vec<u8>>, web3::Error>;
}

#[async_trait]
impl L1Client for Web3<Http> {
    async fn transaction_status(&self, tx_hash: H256) -> Result<Option<U64>, web3::Error> {
        Ok(self
            .eth()
            .transaction_receipt(tx_hash)
            .await?
            .and_then(|receipt| receipt.status))
    }

    async fn transaction_input_data(&self, tx_hash: H256) -> Result<Option<Vec<u8>>, web3::Error> {
        let transaction = self.eth().transaction(TransactionId::Hash(tx_hash)).await?;
        Ok(transaction.map(|tx| tx.input.0))
    }
}

trait UpdateCheckedBatch: fmt::Debug + Send + Sync {
    fn update_checked_batch(&mut self, last_checked_batch: L1BatchNumber);
}

/// Default [`UpdateCheckedBatch`] implementation that reports the batch number as a metric.
impl UpdateCheckedBatch for () {
    fn update_checked_batch(&mut self, last_checked_batch: L1BatchNumber) {
        EN_METRICS.last_correct_batch[&CheckerComponent::ConsistencyChecker]
            .set(last_checked_batch.0.into());
    }
}

#[derive(Debug)]
pub struct ConsistencyChecker {
    /// ABI of the zkSync contract
    contract: ethabi::Contract,
    /// How many past batches to check when starting
    max_batches_to_recheck: u32,
    sleep_interval: Duration,
    l1_client: Box<dyn L1Client>,
    l1_batch_updater: Box<dyn UpdateCheckedBatch>,
    pool: ConnectionPool,
}

impl ConsistencyChecker {
    const DEFAULT_SLEEP_INTERVAL: Duration = Duration::from_secs(5);

    pub fn new(web3_url: &str, max_batches_to_recheck: u32, pool: ConnectionPool) -> Self {
        let web3 = Web3::new(Http::new(web3_url).unwrap());
        Self {
            contract: zksync_contracts::zksync_contract(),
            max_batches_to_recheck,
            sleep_interval: Self::DEFAULT_SLEEP_INTERVAL,
            l1_client: Box::new(web3),
            l1_batch_updater: Box::new(()),
            pool,
        }
    }

    async fn check_commitments(&self, batch_number: L1BatchNumber) -> Result<bool, CheckError> {
        let mut storage = self.pool.access_storage().await?;

        let storage_l1_batch = storage
            .blocks_dal()
            .get_storage_l1_batch(batch_number)
            .await?
            .with_context(|| format!("L1 batch #{batch_number} not found in the database"))?;
        let commit_tx_id = storage_l1_batch
            .eth_commit_tx_id
            .with_context(|| format!("Commit tx not found for L1 batch #{batch_number}"))?
            as u32;
        let block_metadata = storage
            .blocks_dal()
            .get_l1_batch_with_metadata(storage_l1_batch)
            .await?
            .with_context(|| {
                format!("Metadata for L1 batch #{batch_number} not found in the database")
            })?;
        let commit_tx_hash = storage
            .eth_sender_dal()
            .get_confirmed_tx_hash_by_eth_tx_id(commit_tx_id)
            .await?
            .with_context(|| {
                format!("Commit tx hash not found in the database for tx id {commit_tx_id}")
            })?;
        drop(storage);

        tracing::info!("Checking commit tx {commit_tx_hash} for L1 batch #{batch_number}");

        let commit_tx_status = self
            .l1_client
            .transaction_status(commit_tx_hash)
            .await?
            .with_context(|| format!("Receipt for tx {commit_tx_hash:?} not found on L1"))?;
        if commit_tx_status != 1.into() {
            let err = anyhow::anyhow!("Main node gave us a failed commit tx");
            return Err(err.into());
        }

        // We can't get tx calldata from db because it can be fake.
        let commit_tx_input_data = self
            .l1_client
            .transaction_input_data(commit_tx_hash)
            .await?
            .with_context(|| format!("Commit for tx {commit_tx_hash:?} not found on L1"))?;
        // FIXME: shouldn't the receiving contract and selector be checked as well?

        let is_pre_boojum = block_metadata
            .header
            .protocol_version
            .map_or(true, |ver| ver.is_pre_boojum());
        let commit_function = if is_pre_boojum {
            &*PRE_BOOJUM_COMMIT_FUNCTION
        } else {
            self.contract
                .function("commitBatches")
                .context("L1 contract does not have `commitBatches` function")?
        };

        let commitment =
            Self::extract_commit_data(&commit_tx_input_data, commit_function, batch_number)
                .with_context(|| {
                    format!("Failed extracting commit data for transaction {commit_tx_hash:?}")
                })?;
        Ok(commitment == block_metadata.l1_commit_data())
    }

    fn extract_commit_data(
        commit_tx_input_data: &[u8],
        commit_function: &ethabi::Function,
        batch_number: L1BatchNumber,
    ) -> anyhow::Result<ethabi::Token> {
        let mut commit_input_tokens = commit_function
            .decode_input(&commit_tx_input_data[4..])
            .with_context(|| format!("Failed decoding calldata for L1 commit function"))?;
        let mut commitments = commit_input_tokens
            .pop()
            .context("Unexpected signature for L1 commit function")?
            .into_array()
            .context("Unexpected signature for L1 commit function")?;

        // Commit transactions usually publish multiple commitments at once, so we need to find
        // the one that corresponds to the batch we're checking.
        let first_batch_commitment = commitments
            .first()
            .with_context(|| format!("L1 batch commitment is empty"))?;
        let ethabi::Token::Tuple(first_batch_commitment) = first_batch_commitment else {
            anyhow::bail!("Unexpected signature for L1 commit function");
        };
        let first_batch_number = first_batch_commitment
            .first()
            .context("Unexpected signature for L1 commit function")?;
        let first_batch_number = first_batch_number
            .clone()
            .into_uint()
            .context("Unexpected signature for L1 commit function")?;
        let first_batch_number = usize::try_from(first_batch_number)
            .map_err(|_| anyhow::anyhow!("Integer overflow for L1 batch number"))?;
        // ^ `TryFrom` has `&str` error here, so we can't use `.context()`.

        let commitment = (batch_number.0 as usize)
            .checked_sub(first_batch_number)
            .and_then(|offset| {
                (offset < commitments.len()).then(|| commitments.swap_remove(offset))
            });
        commitment.with_context(|| {
            let actual_range = first_batch_number..(first_batch_number + commitments.len());
            format!(
                "Malformed commitment data; it should prove L1 batch #{batch_number}, \
                 but it actually proves batches #{actual_range:?}"
            )
        })
    }

    async fn last_committed_batch(&self) -> anyhow::Result<Option<L1BatchNumber>> {
        Ok(self
            .pool
            .access_storage()
            .await?
            .blocks_dal()
            .get_number_of_last_l1_batch_committed_on_eth()
            .await?)
    }

    pub async fn run(mut self, mut stop_receiver: watch::Receiver<bool>) -> anyhow::Result<()> {
        // It doesn't make sense to start the checker until we have at least one L1 batch with metadata.
        let earliest_l1_batch_number =
            wait_for_l1_batch_with_metadata(&self.pool, self.sleep_interval, &mut stop_receiver)
                .await?;

        let Some(earliest_l1_batch_number) = earliest_l1_batch_number else {
            return Ok(()); // Stop signal received
        };

        let last_committed_batch = self
            .last_committed_batch()
            .await?
            .unwrap_or(earliest_l1_batch_number);
        let first_batch_to_check: L1BatchNumber = last_committed_batch
            .0
            .saturating_sub(self.max_batches_to_recheck)
            .into();
        // We shouldn't check batches not present in the storage, and skip the genesis batch since
        // it's not committed on L1.
        let first_batch_to_check = first_batch_to_check
            .max(earliest_l1_batch_number)
            .max(L1BatchNumber(1));
        tracing::info!(
            "Last committed L1 batch is #{last_committed_batch}; starting checks from L1 batch #{first_batch_to_check}"
        );

        let mut batch_number = first_batch_to_check;
        loop {
            if *stop_receiver.borrow() {
                tracing::info!("Stop signal received, consistency_checker is shutting down");
                break;
            }

            let batch_with_metadata = self
                .pool
                .access_storage()
                .await?
                .blocks_dal()
                .get_l1_batch_metadata(batch_number)
                .await?;
            let batch_has_metadata = batch_with_metadata.map_or(false, |batch| {
                // FIXME: how does this work for pre-Boojum batches?
                batch
                    .metadata
                    .bootloader_initial_content_commitment
                    .is_some()
                    && batch.metadata.events_queue_commitment.is_some()
            });

            // The batch might be already committed but not yet processed by the external node's tree
            // OR the batch might be processed by the external node's tree but not yet committed.
            // We need both.
            if !batch_has_metadata || self.last_committed_batch().await? < Some(batch_number) {
                tokio::time::sleep(self.sleep_interval).await;
                continue;
            }

            match self.check_commitments(batch_number).await {
                Ok(true) => {
                    tracing::info!("L1 batch #{batch_number} is consistent with L1");
                    self.l1_batch_updater.update_checked_batch(batch_number);
                    batch_number += 1;
                }
                Ok(false) => {
<<<<<<< HEAD
                    anyhow::bail!("L1 Batch #{batch_number} is inconsistent with L1");
                }
                Err(CheckError::Web3(err)) => {
                    tracing::warn!("Error accessing L1; will retry after a delay: {err}");
                    tokio::time::sleep(self.sleep_interval).await;
=======
                    tracing::warn!("Batch {} is inconsistent with L1", batch_number.0);
>>>>>>> 2ff09b25
                }
                Err(CheckError::Internal(err)) => {
                    let context =
                        format!("Failed verifying consistency of L1 batch #{batch_number}");
                    return Err(err.context(context));
                }
            }
        }
        Ok(())
    }
}<|MERGE_RESOLUTION|>--- conflicted
+++ resolved
@@ -285,15 +285,12 @@
                     batch_number += 1;
                 }
                 Ok(false) => {
-<<<<<<< HEAD
+                    // FIXME: don't bail based on config?
                     anyhow::bail!("L1 Batch #{batch_number} is inconsistent with L1");
                 }
                 Err(CheckError::Web3(err)) => {
                     tracing::warn!("Error accessing L1; will retry after a delay: {err}");
                     tokio::time::sleep(self.sleep_interval).await;
-=======
-                    tracing::warn!("Batch {} is inconsistent with L1", batch_number.0);
->>>>>>> 2ff09b25
                 }
                 Err(CheckError::Internal(err)) => {
                     let context =
