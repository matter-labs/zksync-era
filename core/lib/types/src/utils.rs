use std::fmt;

use chrono::{DateTime, TimeZone, Utc};
use zksync_basic_types::{commitment::PubdataType, Address, H256};
use zksync_da_client::types::ClientType;

use crate::{
    address_to_h256, system_contracts::DEPLOYMENT_NONCE_INCREMENT, u256_to_h256, web3::keccak256,
    AccountTreeId, StorageKey, L2_BASE_TOKEN_ADDRESS, U256,
};

/// Displays a Unix timestamp (seconds since epoch) in human-readable form. Useful for logging.
pub fn display_timestamp(timestamp: u64) -> impl fmt::Display {
    enum DisplayedTimestamp {
        Parsed(DateTime<Utc>),
        Raw(u64),
    }

    impl fmt::Display for DisplayedTimestamp {
        fn fmt(&self, formatter: &mut fmt::Formatter<'_>) -> fmt::Result {
            match self {
                Self::Parsed(timestamp) => fmt::Display::fmt(timestamp, formatter),
                Self::Raw(raw) => write!(formatter, "(raw: {raw})"),
            }
        }
    }

    let parsed = i64::try_from(timestamp).ok();
    let parsed = parsed.and_then(|ts| Utc.timestamp_opt(ts, 0).single());
    parsed.map_or(
        DisplayedTimestamp::Raw(timestamp),
        DisplayedTimestamp::Parsed,
    )
}

/// Transforms the *full* account nonce into an *account* nonce.
/// Full nonce is a composite one: it includes both account nonce (number of transactions
/// initiated by the account) and deployer nonce (number of smart contracts deployed by the
/// account).
/// For most public things, we need the account nonce.
pub fn decompose_full_nonce(full_nonce: U256) -> (U256, U256) {
    (
        full_nonce % DEPLOYMENT_NONCE_INCREMENT,
        full_nonce / DEPLOYMENT_NONCE_INCREMENT,
    )
}

/// Converts tx nonce + deploy nonce into a full nonce.
pub fn nonces_to_full_nonce(tx_nonce: U256, deploy_nonce: U256) -> U256 {
    DEPLOYMENT_NONCE_INCREMENT * deploy_nonce + tx_nonce
}

pub fn key_for_eth_balance(address: &Address) -> H256 {
    let address_h256 = address_to_h256(address);

    let bytes = [address_h256.as_bytes(), &[0; 32]].concat();
    keccak256(&bytes).into()
}

/// Create a `key` part of `StorageKey` to access the balance from ERC20 contract balances
fn key_for_erc20_balance(address: &Address) -> H256 {
    let address_h256 = address_to_h256(address);

    // 20 bytes address first gets aligned to 32 bytes with index of `balanceOf` storage slot
    // of default ERC20 contract and to then to 64 bytes.
    let slot_index = H256::from_low_u64_be(51);
    let mut bytes = [0_u8; 64];
    bytes[..32].copy_from_slice(address_h256.as_bytes());
    bytes[32..].copy_from_slice(slot_index.as_bytes());
    H256(keccak256(&bytes))
}

/// Create a storage key to access the balance from supported token contract balances
pub fn storage_key_for_standard_token_balance(
    token_contract: AccountTreeId,
    address: &Address,
) -> StorageKey {
    // We have different implementation of the standard ERC20 contract and native
    // eth contract. The key for the balance is different for each.
    let key = if token_contract.address() == &L2_BASE_TOKEN_ADDRESS {
        key_for_eth_balance(address)
    } else {
        key_for_erc20_balance(address)
    };

    StorageKey::new(token_contract, key)
}

pub fn storage_key_for_eth_balance(address: &Address) -> StorageKey {
    storage_key_for_standard_token_balance(AccountTreeId::new(L2_BASE_TOKEN_ADDRESS), address)
}

<<<<<<< HEAD
pub fn client_type_to_pubdata_type(client_type: ClientType) -> PubdataType {
    match client_type {
        ClientType::NoDA => PubdataType::NoDA,
        ClientType::Avail => PubdataType::Avail,
        ClientType::Celestia => PubdataType::Celestia,
        ClientType::Eigen => PubdataType::Eigen,
        ClientType::ObjectStore => PubdataType::ObjectStore,
    }
}

/// Pre-calculated the address of the to-be-deployed contract (via CREATE, not CREATE2).
=======
/// Pre-calculates the address of the to-be-deployed EraVM contract (via CREATE, not CREATE2).
>>>>>>> a1714330
pub fn deployed_address_create(sender: Address, deploy_nonce: U256) -> Address {
    let prefix_bytes = keccak256("zksyncCreate".as_bytes());
    let address_bytes = address_to_h256(&sender);
    let nonce_bytes = u256_to_h256(deploy_nonce);

    let mut bytes = [0u8; 96];
    bytes[..32].copy_from_slice(&prefix_bytes);
    bytes[32..64].copy_from_slice(address_bytes.as_bytes());
    bytes[64..].copy_from_slice(nonce_bytes.as_bytes());

    Address::from_slice(&keccak256(&bytes)[12..])
}

/// Pre-calculates the address of the EVM contract created using a deployment transaction.
pub fn deployed_address_evm_create(sender: Address, tx_nonce: U256) -> Address {
    let mut stream = rlp::RlpStream::new();
    stream
        .begin_unbounded_list()
        .append(&sender)
        .append(&tx_nonce)
        .finalize_unbounded_list();
    Address::from_slice(&keccak256(&stream.out())[12..])
}

#[cfg(test)]
mod tests {
    use std::str::FromStr;

    use super::*;

    #[test]
    fn test_storage_key_for_eth_token() {
        let contract = AccountTreeId::new(Address::zero());
        let addresses = [
            "0x1dfe8ea5e8de74634db78d9f8d41a1c832ab91e8",
            "0xde03a0b5963f75f1c8485b355ff6d30f3093bde7",
            "0x2c9fc71c164f7332f368da477256e1b049575979",
        ];
        let hashes = [
            "0xd8f16e1d7fe824994134861c968a8f276930db7daf6ba4dd083567259d3ff857",
            "0x4e08bf0f8822508eed9a1fb7d98cf6067ab156c74e9ebdda0924bef229d71995",
            "0xb6ef92f5b364b6e13f237aef1213b68f53f91ac35dcea0ad60e103b5245fd85c",
        ];
        for (address, hash) in addresses.iter().zip(hashes.iter()) {
            let addr = Address::from_str(address).unwrap();
            let user_key = H256::from_str(hash).unwrap();
            let expected_storage_key = StorageKey::new(contract, user_key);
            let calculated_storage_key = storage_key_for_standard_token_balance(contract, &addr);
            assert_eq!(expected_storage_key, calculated_storage_key);
        }
    }

    // Test vectors are taken from geth: https://github.com/ethereum/go-ethereum/blob/033de2a05bdbea87b4efc5156511afe42c38fd55/crypto/crypto_test.go#L133
    #[test]
    fn deployment_address_is_correctly_evaluated() {
        let sender: Address = "0x970e8128ab834e8eac17ab8e3812f010678cf791"
            .parse()
            .unwrap();
        let address0 = deployed_address_evm_create(sender, 0.into());
        assert_eq!(
            address0,
            "0x333c3310824b7c685133f2bedb2ca4b8b4df633d"
                .parse()
                .unwrap()
        );
        let address1 = deployed_address_evm_create(sender, 1.into());
        assert_eq!(
            address1,
            "0x8bda78331c916a08481428e4b07c96d3e916d165"
                .parse()
                .unwrap()
        );
        let address2 = deployed_address_evm_create(sender, 2.into());
        assert_eq!(
            address2,
            "0xc9ddedf451bc62ce88bf9292afb13df35b670699"
                .parse()
                .unwrap()
        );
    }
}<|MERGE_RESOLUTION|>--- conflicted
+++ resolved
@@ -90,7 +90,6 @@
     storage_key_for_standard_token_balance(AccountTreeId::new(L2_BASE_TOKEN_ADDRESS), address)
 }
 
-<<<<<<< HEAD
 pub fn client_type_to_pubdata_type(client_type: ClientType) -> PubdataType {
     match client_type {
         ClientType::NoDA => PubdataType::NoDA,
@@ -101,10 +100,7 @@
     }
 }
 
-/// Pre-calculated the address of the to-be-deployed contract (via CREATE, not CREATE2).
-=======
 /// Pre-calculates the address of the to-be-deployed EraVM contract (via CREATE, not CREATE2).
->>>>>>> a1714330
 pub fn deployed_address_create(sender: Address, deploy_nonce: U256) -> Address {
     let prefix_bytes = keccak256("zksyncCreate".as_bytes());
     let address_bytes = address_to_h256(&sender);
