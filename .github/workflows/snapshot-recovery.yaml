name: Check JSON RPC for External Node Snapshot Recovery
on:
  pull_request:

env:
  ZKSYNC_HOME: ${{ github.workspace }}

jobs:
  prepare_env:
    runs-on: [matterlabs-ci-runner]
    services:
      postgres:
        image: postgres:14
        ports:
          - 5432:5432
      docker:
        image: docker:latest
    env:
      CARGO_TARGET_DIR: ${{ github.workspace }}/cargo
    steps:
      - uses: actions/checkout@v4
      - uses: actions/setup-node@v4
        with:
          node-version: 18
      - uses: actions-rs/toolchain@v1
        with:
          toolchain: stable
          override: true
      
      - name: Docker version
        run: docker --version

      - name: Prepare Cache Node modules
        uses: actions/cache@v2
        with:
          path: |
            ~/.npm
            ~/.cache/yarn
          key: ${{ runner.os }}-node-${{ hashFiles('**/yarn.lock') }}
          restore-keys: |
            ${{ runner.os }}-node-

      - name: Step 1 - Make the preparation
        run: |
          echo "install NVM"
          curl -o- https://raw.githubusercontent.com/nvm-sh/nvm/v0.39.5/install.sh | bash
          echo "Install apt stuff"
          sudo apt-get install -y build-essential pkg-config cmake clang lldb lld libssl-dev
          echo "change usermode for Docker"
          sudo usermod -aG docker $(whoami)          
<<<<<<< HEAD
          echo "Install Node & yarn"
          nvm install 18
=======
          echo "Install yarn 1.22.19"
>>>>>>> b8a03b92
          npm install -g yarn
          yarn set version 1.22.19
          echo "Install SQL tools"
          cargo install sqlx-cli --version 0.7.3
<<<<<<< HEAD
          echo "Stop default postgres (as we'll use the docker one)"
          sudo systemctl stop postgresql
          echo "Start docker."
          sudo systemctl start docker

      - name: Cache Rust target directory
        uses: actions/cache@v2
        with:
          path: |
            ~/.cargo/bin/
            ~/.cargo/registry/index/
            ~/.cargo/registry/cache/
            ~/.cargo/git/db/
            target/
          key: ${{ runner.os }}-rust-${{ hashFiles('**/Cargo.lock') }}
          restore-keys: |
            ${{ runner.os }}-rust-

      - name: Step 2 - Run zk init
        run: |
          echo $(pwd)/bin  >> $GITHUB_PATH
=======
          # echo "Stop default postgres (as we'll use the docker one)"
          # sudo systemctl stop postgres.service
          
      - name: Step 2 - Run zk init
        run: |
          echo "${{ env.ZKSYNC_HOME }}/bin" >> $GITHUB_PATH
>>>>>>> b8a03b92
          zk
          zk init

      - name: Step 3 - Run main node
        run: |
          zk server --components api,tree,eth,state_keeper,housekeeper,commitment_generator &>server.log &
          EXPECTED_TX_COUNT=2500 ACCOUNTS_AMOUNT=40 DURATION_SEC=30 FAIL_FAST=true zk run loadtest > loadtest.log 2>loadtest_error.log

      - name: Step 4 - Create a snapshot
        run: |
          zk env dev
          zk run snapshots-creator

      - name: Step 5 - Run external node
        run: |
          zk config compile ext-node
          ZKSYNC_ENV=ext-node zk external-node --reinit -- --enable-snapshots-recovery &

      - name: Step 6 - Stub - Try a curl request
        run: |
          curl -X POST -H "Content-Type: application/json" --data '{"jsonrpc": "2.0", "id": 1, "method": "zks_getBlockDetails", "params": [ 1 ]}'  "http://localhost:3060"<|MERGE_RESOLUTION|>--- conflicted
+++ resolved
@@ -2,92 +2,63 @@
 on:
   pull_request:
 
-env:
-  ZKSYNC_HOME: ${{ github.workspace }}
-
 jobs:
   prepare_env:
     runs-on: [matterlabs-ci-runner]
-    services:
-      postgres:
-        image: postgres:14
-        ports:
-          - 5432:5432
-      docker:
-        image: docker:latest
-    env:
-      CARGO_TARGET_DIR: ${{ github.workspace }}/cargo
     steps:
-      - uses: actions/checkout@v4
-      - uses: actions/setup-node@v4
+      - uses: actions/checkout@v3
+
+      # Cache Rust dependencies
+      - name: Cache Rust target directory
+        uses: actions/cache@v2
         with:
-          node-version: 18
-      - uses: actions-rs/toolchain@v1
-        with:
-          toolchain: stable
-          override: true
-      
-      - name: Docker version
-        run: docker --version
+          path: |
+            ~/.cargo/registry
+            ~/.cargo/git
+            target
+          key: ${{ runner.os }}-cargo-${{ hashFiles('**/Cargo.lock') }}
 
-      - name: Prepare Cache Node modules
+      # Cache NPM dependencies
+      - name: Cache Node.js modules
         uses: actions/cache@v2
         with:
           path: |
             ~/.npm
-            ~/.cache/yarn
-          key: ${{ runner.os }}-node-${{ hashFiles('**/yarn.lock') }}
-          restore-keys: |
-            ${{ runner.os }}-node-
+            ~/.nvm
+          key: ${{ runner.os }}-node-${{ hashFiles('**/package-lock.json', '**/yarn.lock') }}
+
+      # Cache SQLx CLI tool
+      - name: Cache SQLx CLI
+        uses: actions/cache@v2
+        with:
+          path: |
+            ~/.cargo/bin/sqlx
+          key: ${{ runner.os }}-sqlx-cli-${{ hashFiles('**/Cargo.lock') }}
 
       - name: Step 1 - Make the preparation
         run: |
+          echo "Install Rust"
+          curl --proto '=https' --tlsv1.2 -sSf https://sh.rustup.rs | sh
           echo "install NVM"
           curl -o- https://raw.githubusercontent.com/nvm-sh/nvm/v0.39.5/install.sh | bash
           echo "Install apt stuff"
-          sudo apt-get install -y build-essential pkg-config cmake clang lldb lld libssl-dev
+          sudo apt-get install build-essential pkg-config cmake clang lldb lld libssl-dev postgresql
           echo "change usermode for Docker"
-          sudo usermod -aG docker $(whoami)          
-<<<<<<< HEAD
+          sudo usermod -aG docker YOUR_USER
           echo "Install Node & yarn"
           nvm install 18
-=======
-          echo "Install yarn 1.22.19"
->>>>>>> b8a03b92
           npm install -g yarn
           yarn set version 1.22.19
           echo "Install SQL tools"
-          cargo install sqlx-cli --version 0.7.3
-<<<<<<< HEAD
+          cargo install sqlx-cli --version 0.7.3 || echo "SQLx CLI already installed"
           echo "Stop default postgres (as we'll use the docker one)"
           sudo systemctl stop postgresql
           echo "Start docker."
           sudo systemctl start docker
 
-      - name: Cache Rust target directory
-        uses: actions/cache@v2
-        with:
-          path: |
-            ~/.cargo/bin/
-            ~/.cargo/registry/index/
-            ~/.cargo/registry/cache/
-            ~/.cargo/git/db/
-            target/
-          key: ${{ runner.os }}-rust-${{ hashFiles('**/Cargo.lock') }}
-          restore-keys: |
-            ${{ runner.os }}-rust-
-
       - name: Step 2 - Run zk init
         run: |
           echo $(pwd)/bin  >> $GITHUB_PATH
-=======
-          # echo "Stop default postgres (as we'll use the docker one)"
-          # sudo systemctl stop postgres.service
-          
-      - name: Step 2 - Run zk init
-        run: |
-          echo "${{ env.ZKSYNC_HOME }}/bin" >> $GITHUB_PATH
->>>>>>> b8a03b92
           zk
           zk init
 
