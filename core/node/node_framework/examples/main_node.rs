--- conflicted
+++ resolved
@@ -242,7 +242,6 @@
         Ok(self)
     }
 
-<<<<<<< HEAD
     fn add_housekeeper_layer(mut self) -> anyhow::Result<Self> {
         let house_keeper_config = HouseKeeperConfig::from_env()?;
         let fri_prover_config = FriProverConfig::from_env()?;
@@ -257,11 +256,13 @@
             fri_prover_group_config,
             fri_proof_compressor_config,
         ));
-=======
+
+        Ok(self)
+    }
+
     fn add_commitment_generator_layer(mut self) -> anyhow::Result<Self> {
         self.node.add_layer(CommitmentGeneratorLayer);
 
->>>>>>> daa029c1
         Ok(self)
     }
 
@@ -295,11 +296,8 @@
         .add_tree_api_client_layer()?
         .add_http_web3_api_layer()?
         .add_ws_web3_api_layer()?
-<<<<<<< HEAD
         .add_housekeeper_layer()?
-=======
         .add_commitment_generator_layer()?
->>>>>>> daa029c1
         .build()
         .run()?;
 
