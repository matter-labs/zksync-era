use std::{
    env,
    ffi::OsString,
    future::Future,
    num::{NonZeroU32, NonZeroU64, NonZeroUsize},
    path::PathBuf,
    time::Duration,
};

use anyhow::Context;
use serde::Deserialize;
use zksync_config::{
    configs::{
        api::{MaxResponseSize, MaxResponseSizeOverrides},
        consensus::{ConsensusConfig, ConsensusSecrets},
        en_config::ENConfig,
        GeneralConfig, Secrets,
    },
    ObjectStoreConfig,
};
use zksync_consensus_crypto::TextFmt;
use zksync_consensus_roles as roles;
use zksync_core_leftovers::temp_config_store::read_yaml_repr;
#[cfg(test)]
use zksync_dal::{ConnectionPool, Core};
use zksync_metadata_calculator::MetadataCalculatorRecoveryConfig;
use zksync_node_api_server::{
    tx_sender::{TimestampAsserterParams, TxSenderConfig},
    web3::{state::InternalApiConfig, Namespace},
};
use zksync_protobuf_config::proto;
use zksync_snapshots_applier::SnapshotsApplierConfig;
use zksync_types::{
    api::BridgeAddresses, commitment::L1BatchCommitmentMode, url::SensitiveUrl, Address,
    L1BatchNumber, L1ChainId, L2ChainId, SLChainId, ETHEREUM_ADDRESS,
};
use zksync_web3_decl::{
    client::{DynClient, L2},
    error::ClientRpcContext,
    jsonrpsee::{core::ClientError, types::error::ErrorCode},
    namespaces::{EnNamespaceClient, ZksNamespaceClient},
};

use crate::config::observability::ObservabilityENConfig;

pub(crate) mod observability;
#[cfg(test)]
mod tests;

macro_rules! load_optional_config_or_default {
    ($config:expr, $($name:ident).+, $default:ident) => {
        $config
            .as_ref()
            .map(|a| a.$($name).+.map(|a| a.try_into())).flatten().transpose()?
            .unwrap_or_else(Self::$default)
    };
}

macro_rules! load_config_or_default {
    ($config:expr, $($name:ident).+, $default:ident) => {
        $config
            .as_ref()
            .map(|a| a.$($name).+.clone().try_into()).transpose()?
            .unwrap_or_else(Self::$default)
    };
}

macro_rules! load_config {
    ($config:expr, $($name:ident).+) => {
        $config
            .as_ref()
            .map(|a| a.$($name).+.clone().map(|a| a.try_into())).flatten().transpose()?
    };
}

const BYTES_IN_MEGABYTE: usize = 1_024 * 1_024;

/// Encapsulation of configuration source with a mock implementation used in tests.
trait ConfigurationSource: 'static {
    type Vars<'a>: Iterator<Item = (OsString, OsString)> + 'a;

    fn vars(&self) -> Self::Vars<'_>;

    fn var(&self, name: &str) -> Option<String>;
}

#[derive(Debug)]
struct Environment;

impl ConfigurationSource for Environment {
    type Vars<'a> = env::VarsOs;

    fn vars(&self) -> Self::Vars<'_> {
        env::vars_os()
    }

    fn var(&self, name: &str) -> Option<String> {
        env::var(name).ok()
    }
}

/// This part of the external node config is fetched directly from the main node.
#[derive(Debug, Deserialize)]
pub(crate) struct RemoteENConfig {
    pub l1_bridgehub_proxy_addr: Option<Address>,
    pub l1_state_transition_proxy_addr: Option<Address>,
    pub l1_transparent_proxy_admin_addr: Option<Address>,
    /// Should not be accessed directly. Use [`ExternalNodeConfig::l1_diamond_proxy_address`] instead.
    pub l1_diamond_proxy_addr: Address,
    // While on L1 shared bridge and legacy bridge are different contracts with different addresses,
    // the `l2_erc20_bridge_addr` and `l2_shared_bridge_addr` are basically the same contract, but with
    // a different name, with names adapted only for consistency.
    pub l1_shared_bridge_proxy_addr: Option<Address>,
    /// Contract address that serves as a shared bridge on L2.
    /// It is expected that `L2SharedBridge` is used before gateway upgrade, and `L2AssetRouter` is used after.
    pub l2_shared_bridge_addr: Option<Address>,
    /// Address of `L2SharedBridge` that was used before gateway upgrade.
    /// `None` if chain genesis used post-gateway protocol version.
    pub l2_legacy_shared_bridge_addr: Option<Address>,
    pub l1_erc20_bridge_proxy_addr: Option<Address>,
    pub l2_erc20_bridge_addr: Option<Address>,
    pub l1_weth_bridge_addr: Option<Address>,
    pub l2_weth_bridge_addr: Option<Address>,
    pub l2_testnet_paymaster_addr: Option<Address>,
    pub l2_timestamp_asserter_addr: Option<Address>,
    pub base_token_addr: Address,
    pub l1_batch_commit_data_generator_mode: L1BatchCommitmentMode,
    pub dummy_verifier: bool,
}

impl RemoteENConfig {
    pub async fn fetch(client: &DynClient<L2>) -> anyhow::Result<Self> {
        let bridges = client
            .get_bridge_contracts()
            .rpc_context("get_bridge_contracts")
            .await?;
        let l2_testnet_paymaster_addr = client
            .get_testnet_paymaster()
            .rpc_context("get_testnet_paymaster")
            .await?;
        let genesis = client.genesis_config().rpc_context("genesis").await.ok();
        let ecosystem_contracts = client
            .get_ecosystem_contracts()
            .rpc_context("ecosystem_contracts")
            .await
            .ok();
        let l1_diamond_proxy_addr = client
            .get_main_contract()
            .rpc_context("get_main_contract")
            .await?;

<<<<<<< HEAD
        let base_token_addr = match client.get_base_token_l1_address().await {
            Err(ClientError::Call(err))
                if [
                    ErrorCode::MethodNotFound.code(),
                    // This what `Web3Error::NotImplemented` gets
                    // `casted` into in the `api` server.
                    ErrorCode::InternalError.code(),
                ]
                .contains(&(err.code())) =>
            {
                // This is the fallback case for when the EN tries to interact
                // with a node that does not implement the `zks_baseTokenL1Address` endpoint.
                ETHEREUM_ADDRESS
            }
            response => response.context("Failed to fetch base token address")?,
        };
=======
        let user_facing_bridgehub = client
            .get_bridgehub_contract()
            .rpc_context("get_bridgehub_contract")
            .await?;

        let timestamp_asserter_address = handle_rpc_response_with_fallback(
            client.get_timestamp_asserter(),
            None,
            "Failed to fetch timestamp asserter address".to_string(),
        )
        .await?;
        let base_token_addr = handle_rpc_response_with_fallback(
            client.get_base_token_l1_address(),
            ETHEREUM_ADDRESS,
            "Failed to fetch base token address".to_string(),
        )
        .await?;
>>>>>>> 84bd2c67

        // These two config variables should always have the same value.
        // TODO(EVM-578): double check and potentially forbid both of them being `None`.
        let l2_erc20_default_bridge = bridges
            .l2_erc20_default_bridge
            .or(bridges.l2_shared_default_bridge);
        let l2_erc20_shared_bridge = bridges
            .l2_shared_default_bridge
            .or(bridges.l2_erc20_default_bridge);

        if let (Some(legacy_addr), Some(shared_addr)) =
            (l2_erc20_default_bridge, l2_erc20_shared_bridge)
        {
            if legacy_addr != shared_addr {
                panic!("L2 erc20 bridge address and L2 shared bridge address are different.");
            }
        }

        Ok(Self {
            l1_bridgehub_proxy_addr: ecosystem_contracts.as_ref().map(|a| a.bridgehub_proxy_addr),
            l1_state_transition_proxy_addr: ecosystem_contracts
                .as_ref()
                .map(|a| a.state_transition_proxy_addr),
            l1_transparent_proxy_admin_addr: ecosystem_contracts
                .as_ref()
                .map(|a| a.transparent_proxy_admin_addr),
            l1_diamond_proxy_addr,
            l2_testnet_paymaster_addr,
            l1_erc20_bridge_proxy_addr: bridges.l1_erc20_default_bridge,
            l2_erc20_bridge_addr: l2_erc20_default_bridge,
            l1_shared_bridge_proxy_addr: bridges.l1_shared_default_bridge,
            l2_shared_bridge_addr: l2_erc20_shared_bridge,
            l2_legacy_shared_bridge_addr: bridges.l2_legacy_shared_bridge,
            l1_weth_bridge_addr: bridges.l1_weth_bridge,
            l2_weth_bridge_addr: bridges.l2_weth_bridge,
            base_token_addr,
            l1_batch_commit_data_generator_mode: genesis
                .as_ref()
                .map(|a| a.l1_batch_commit_data_generator_mode)
                .unwrap_or_default(),
            dummy_verifier: genesis
                .as_ref()
                .map(|a| a.dummy_verifier)
                .unwrap_or_default(),
            l2_timestamp_asserter_addr: timestamp_asserter_address,
        })
    }

    #[cfg(test)]
    fn mock() -> Self {
        Self {
            l1_bridgehub_proxy_addr: None,
            l1_state_transition_proxy_addr: None,
            l1_transparent_proxy_admin_addr: None,
            l1_diamond_proxy_addr: Address::repeat_byte(1),
            l1_erc20_bridge_proxy_addr: Some(Address::repeat_byte(2)),
            l2_erc20_bridge_addr: Some(Address::repeat_byte(3)),
            l2_weth_bridge_addr: None,
            l2_testnet_paymaster_addr: None,
            base_token_addr: Address::repeat_byte(4),
            l1_shared_bridge_proxy_addr: Some(Address::repeat_byte(5)),
            l1_weth_bridge_addr: None,
            l2_shared_bridge_addr: Some(Address::repeat_byte(6)),
            l2_legacy_shared_bridge_addr: Some(Address::repeat_byte(7)),
            l1_batch_commit_data_generator_mode: L1BatchCommitmentMode::Rollup,
            dummy_verifier: true,
            l2_timestamp_asserter_addr: None,
        }
    }
}

async fn handle_rpc_response_with_fallback<T, F>(
    rpc_call: F,
    fallback: T,
    context: String,
) -> anyhow::Result<T>
where
    F: Future<Output = Result<T, ClientError>>,
    T: Clone,
{
    match rpc_call.await {
        Err(ClientError::Call(err))
            if [
                ErrorCode::MethodNotFound.code(),
                // This what `Web3Error::NotImplemented` gets
                // `casted` into in the `api` server.
                ErrorCode::InternalError.code(),
            ]
            .contains(&(err.code())) =>
        {
            Ok(fallback)
        }
        response => response.context(context),
    }
}

/// This part of the external node config is completely optional to provide.
/// It can tweak limits of the API, delay intervals of certain components, etc.
/// If any of the fields are not provided, the default values will be used.
#[derive(Debug, Deserialize)]
pub(crate) struct OptionalENConfig {
    // User-facing API limits
    /// Max possible limit of filters to be in the API state at once.
    #[serde(default = "OptionalENConfig::default_filters_limit")]
    pub filters_limit: usize,
    /// Max possible limit of subscriptions to be in the API state at once.
    #[serde(default = "OptionalENConfig::default_subscriptions_limit")]
    pub subscriptions_limit: usize,
    /// Max possible limit of entities to be requested via API at once.
    #[serde(default = "OptionalENConfig::default_req_entities_limit")]
    pub req_entities_limit: usize,
    /// Max possible size of an ABI-encoded transaction supplied to `eth_sendRawTransaction`.
    #[serde(
        alias = "max_tx_size",
        default = "OptionalENConfig::default_max_tx_size_bytes"
    )]
    pub max_tx_size_bytes: usize,
    /// Max number of cache misses during one VM execution. If the number of cache misses exceeds this value, the API server panics.
    /// This is a temporary solution to mitigate API request resulting in thousands of DB queries.
    pub vm_execution_cache_misses_limit: Option<usize>,
    /// Limit for fee history block range.
    #[serde(default = "OptionalENConfig::default_fee_history_limit")]
    pub fee_history_limit: u64,
    /// Maximum number of requests in a single batch JSON RPC request. Default is 500.
    #[serde(default = "OptionalENConfig::default_max_batch_request_size")]
    pub max_batch_request_size: usize,
    /// Maximum response body size in MiBs. Default is 10 MiB.
    #[serde(default = "OptionalENConfig::default_max_response_body_size_mb")]
    pub max_response_body_size_mb: usize,
    /// Method-specific overrides in MiBs for the maximum response body size.
    #[serde(default = "MaxResponseSizeOverrides::empty")]
    max_response_body_size_overrides_mb: MaxResponseSizeOverrides,

    // Other API config settings
    /// Interval between polling DB for Web3 subscriptions.
    #[serde(
        alias = "pubsub_polling_interval",
        default = "OptionalENConfig::default_polling_interval"
    )]
    pubsub_polling_interval_ms: u64,
    /// Tx nonce: how far ahead from the committed nonce can it be.
    #[serde(default = "OptionalENConfig::default_max_nonce_ahead")]
    pub max_nonce_ahead: u32,
    /// Max number of VM instances to be concurrently spawned by the API server.
    /// This option can be tweaked down if the API server is running out of memory.
    #[serde(default = "OptionalENConfig::default_vm_concurrency_limit")]
    pub vm_concurrency_limit: usize,
    /// Smart contract bytecode cache size for the API server. Default value is 128 MiB.
    #[serde(default = "OptionalENConfig::default_factory_deps_cache_size_mb")]
    factory_deps_cache_size_mb: usize,
    /// Initial writes cache size for the API server. Default value is 32 MiB.
    #[serde(default = "OptionalENConfig::default_initial_writes_cache_size_mb")]
    initial_writes_cache_size_mb: usize,
    /// Latest values cache size in MiBs. The default value is 128 MiB. If set to 0, the latest
    /// values cache will be disabled.
    #[serde(default = "OptionalENConfig::default_latest_values_cache_size_mb")]
    latest_values_cache_size_mb: usize,
    /// Enabled JSON RPC API namespaces.
    api_namespaces: Option<Vec<Namespace>>,
    /// Whether to support HTTP methods that install filters and query filter changes.
    /// WS methods are unaffected.
    ///
    /// When to set this value to `true`:
    /// Filters are local to the specific node they were created at. Meaning if
    /// there are multiple nodes behind a load balancer the client cannot reliably
    /// query the previously created filter as the request might get routed to a
    /// different node.
    #[serde(default)]
    pub filters_disabled: bool,
    /// Polling period for mempool cache update - how often the mempool cache is updated from the database.
    /// Default is 50 milliseconds.
    #[serde(
        alias = "mempool_cache_update_interval",
        default = "OptionalENConfig::default_mempool_cache_update_interval_ms"
    )]
    pub mempool_cache_update_interval_ms: u64,
    /// Maximum number of transactions to be stored in the mempool cache.
    #[serde(default = "OptionalENConfig::default_mempool_cache_size")]
    pub mempool_cache_size: usize,
    /// Enables extended tracing of RPC calls. This may negatively impact performance for nodes under high load
    /// (hundreds or thousands RPS).
    #[serde(default = "OptionalENConfig::default_extended_api_tracing")]
    pub extended_rpc_tracing: bool,

    // Health checks
    /// Time limit in milliseconds to mark a health check as slow and log the corresponding warning.
    /// If not specified, the default value in the health check crate will be used.
    healthcheck_slow_time_limit_ms: Option<u64>,
    /// Time limit in milliseconds to abort a health check and return "not ready" status for the corresponding component.
    /// If not specified, the default value in the health check crate will be used.
    healthcheck_hard_time_limit_ms: Option<u64>,

    // Gas estimation config
    /// The factor by which to scale the gas limit.
    #[serde(default = "OptionalENConfig::default_estimate_gas_scale_factor")]
    pub estimate_gas_scale_factor: f64,
    /// The max possible number of gas that `eth_estimateGas` is allowed to overestimate.
    #[serde(default = "OptionalENConfig::default_estimate_gas_acceptable_overestimation")]
    pub estimate_gas_acceptable_overestimation: u32,
    /// Enables optimizations for the binary search of the gas limit in `eth_estimateGas`. These optimizations are currently
    /// considered experimental.
    #[serde(default)]
    pub estimate_gas_optimize_search: bool,
    /// The multiplier to use when suggesting gas price. Should be higher than one,
    /// otherwise if the L1 prices soar, the suggested gas price won't be sufficient to be included in block.
    #[serde(default = "OptionalENConfig::default_gas_price_scale_factor")]
    pub gas_price_scale_factor: f64,

    // Merkle tree config
    /// Processing delay between processing L1 batches in the Merkle tree.
    #[serde(
        alias = "metadata_calculator_delay",
        default = "OptionalENConfig::default_merkle_tree_processing_delay_ms"
    )]
    merkle_tree_processing_delay_ms: u64,
    /// Maximum number of L1 batches to be processed by the Merkle tree at a time. L1 batches are processed in a bulk
    /// only if they are readily available (i.e., mostly during node catch-up). Increasing this value reduces the number
    /// of I/O operations at the cost of requiring more RAM (order of 100 MB / batch).
    #[serde(
        alias = "max_blocks_per_tree_batch",
        alias = "max_l1_batches_per_tree_iter",
        default = "OptionalENConfig::default_merkle_tree_max_l1_batches_per_iter"
    )]
    pub merkle_tree_max_l1_batches_per_iter: usize,
    /// Maximum number of files concurrently opened by Merkle tree RocksDB. Useful to fit into OS limits; can be used
    /// as a rudimentary way to control RAM usage of the tree.
    pub merkle_tree_max_open_files: Option<NonZeroU32>,
    /// Chunk size for multi-get operations. Can speed up loading data for the Merkle tree on some environments,
    /// but the effects vary wildly depending on the setup (e.g., the filesystem used).
    #[serde(default = "OptionalENConfig::default_merkle_tree_multi_get_chunk_size")]
    pub merkle_tree_multi_get_chunk_size: usize,
    /// Capacity of the block cache for the Merkle tree RocksDB. Reasonable values range from ~100 MiB to several GiB.
    /// The default value is 128 MiB.
    #[serde(default = "OptionalENConfig::default_merkle_tree_block_cache_size_mb")]
    merkle_tree_block_cache_size_mb: usize,
    /// If specified, RocksDB indices and Bloom filters will be managed by the block cache, rather than
    /// being loaded entirely into RAM on the RocksDB initialization. The block cache capacity should be increased
    /// correspondingly; otherwise, RocksDB performance can significantly degrade.
    #[serde(default)]
    pub merkle_tree_include_indices_and_filters_in_block_cache: bool,
    /// Byte capacity of memtables (recent, non-persisted changes to RocksDB). Setting this to a reasonably
    /// large value (order of 512 MiB) is helpful for large DBs that experience write stalls.
    #[serde(default = "OptionalENConfig::default_merkle_tree_memtable_capacity_mb")]
    merkle_tree_memtable_capacity_mb: usize,
    /// Timeout to wait for the Merkle tree database to run compaction on stalled writes.
    #[serde(default = "OptionalENConfig::default_merkle_tree_stalled_writes_timeout_sec")]
    merkle_tree_stalled_writes_timeout_sec: u64,

    // Postgres config (new parameters)
    /// Threshold in milliseconds for the DB connection lifetime to denote it as long-living and log its details.
    /// If not specified, such logging will be disabled.
    database_long_connection_threshold_ms: Option<u64>,
    /// Threshold in milliseconds to denote a DB query as "slow" and log its details. If not specified, such logging will be disabled.
    database_slow_query_threshold_ms: Option<u64>,

    // Other config settings
    /// Capacity of the queue for asynchronous L2 block sealing. Once this many L2 blocks are queued,
    /// sealing will block until some of the L2 blocks from the queue are processed.
    /// 0 means that sealing is synchronous; this is mostly useful for performance comparison, testing etc.
    #[serde(
        alias = "miniblock_seal_queue_capacity",
        default = "OptionalENConfig::default_l2_block_seal_queue_capacity"
    )]
    pub l2_block_seal_queue_capacity: usize,
    /// Configures whether to persist protective reads when persisting L1 batches in the state keeper.
    /// Protective reads are never required by full nodes so far, not until such a node runs a full Merkle tree
    /// (presumably, to participate in L1 batch proving).
    #[serde(default)]
    pub protective_reads_persistence_enabled: bool,
    /// Address of the L1 diamond proxy contract used by the consistency checker to match with the origin of logs emitted
    /// by commit transactions. If not set, it will not be verified.
    // This is intentionally not a part of `RemoteENConfig` because fetching this info from the main node would defeat
    // its purpose; the consistency checker assumes that the main node may provide false information.
    pub contracts_diamond_proxy_addr: Option<Address>,
    /// Number of requests per second allocated for the main node HTTP client. Default is 100 requests.
    #[serde(default = "OptionalENConfig::default_main_node_rate_limit_rps")]
    pub main_node_rate_limit_rps: NonZeroUsize,

    #[serde(default)]
    pub l1_batch_commit_data_generator_mode: L1BatchCommitmentMode,
    /// Enables application-level snapshot recovery. Required to start a node that was recovered from a snapshot,
    /// or to initialize a node from a snapshot. Has no effect if a node that was initialized from a Postgres dump
    /// or was synced from genesis.
    ///
    /// This is an experimental and incomplete feature; do not use unless you know what you're doing.
    #[serde(default)]
    pub snapshots_recovery_enabled: bool,
    /// Maximum concurrency factor for the concurrent parts of snapshot recovery for Postgres. It may be useful to
    /// reduce this factor to about 5 if snapshot recovery overloads I/O capacity of the node. Conversely,
    /// if I/O capacity of your infra is high, you may increase concurrency to speed up Postgres recovery.
    #[serde(default = "OptionalENConfig::default_snapshots_recovery_postgres_max_concurrency")]
    pub snapshots_recovery_postgres_max_concurrency: NonZeroUsize,

    #[serde(default)]
    pub snapshots_recovery_object_store: Option<ObjectStoreConfig>,

    /// Enables pruning of the historical node state (Postgres and Merkle tree). The node will retain
    /// recent state and will continuously remove (prune) old enough parts of the state in the background.
    #[serde(default)]
    pub pruning_enabled: bool,
    /// Number of L1 batches pruned at a time.
    #[serde(default = "OptionalENConfig::default_pruning_chunk_size")]
    pub pruning_chunk_size: u32,
    /// Delta between soft- and hard-removing data from Postgres. Should be reasonably large (order of 60 seconds).
    /// The default value is 60 seconds.
    #[serde(default = "OptionalENConfig::default_pruning_removal_delay_sec")]
    pruning_removal_delay_sec: NonZeroU64,
    /// If set, L1 batches will be pruned after the batch timestamp is this old (in seconds). Note that an L1 batch
    /// may be temporarily retained for other reasons; e.g., a batch cannot be pruned until it is executed on L1,
    /// which happens roughly 24 hours after its generation on the mainnet. Thus, in practice this value can specify
    /// the retention period greater than that implicitly imposed by other criteria (e.g., 7 or 30 days).
    /// If set to 0, L1 batches will not be retained based on their timestamp. The default value is 7 days.
    #[serde(default = "OptionalENConfig::default_pruning_data_retention_sec")]
    pruning_data_retention_sec: u64,
    /// Gateway RPC URL, needed for operating during migration.
    pub gateway_url: Option<SensitiveUrl>,
    /// Interval for bridge addresses refreshing in seconds.
    bridge_addresses_refresh_interval_sec: Option<NonZeroU64>,
    /// Minimum time between current block.timestamp and the end of the asserted range for TimestampAsserter
    #[serde(default = "OptionalENConfig::default_timestamp_asserter_min_time_till_end_sec")]
    pub timestamp_asserter_min_time_till_end_sec: u32,
}

impl OptionalENConfig {
    fn from_configs(
        general_config: &GeneralConfig,
        enconfig: &ENConfig,
        secrets: &Secrets,
    ) -> anyhow::Result<Self> {
        let api_namespaces = load_config!(general_config.api_config, web3_json_rpc.api_namespaces)
            .map(|a: Vec<String>| a.iter().map(|a| a.parse()).collect::<Result<_, _>>())
            .transpose()?;

        Ok(OptionalENConfig {
            filters_limit: load_optional_config_or_default!(
                general_config.api_config,
                web3_json_rpc.filters_limit,
                default_filters_limit
            ),
            subscriptions_limit: load_optional_config_or_default!(
                general_config.api_config,
                web3_json_rpc.subscriptions_limit,
                default_subscriptions_limit
            ),
            req_entities_limit: load_optional_config_or_default!(
                general_config.api_config,
                web3_json_rpc.req_entities_limit,
                default_req_entities_limit
            ),
            max_tx_size_bytes: load_config_or_default!(
                general_config.api_config,
                web3_json_rpc.max_tx_size,
                default_max_tx_size_bytes
            ),
            vm_execution_cache_misses_limit: load_config!(
                general_config.api_config,
                web3_json_rpc.vm_execution_cache_misses_limit
            ),
            fee_history_limit: load_optional_config_or_default!(
                general_config.api_config,
                web3_json_rpc.fee_history_limit,
                default_fee_history_limit
            ),
            max_batch_request_size: load_optional_config_or_default!(
                general_config.api_config,
                web3_json_rpc.max_batch_request_size,
                default_max_batch_request_size
            ),
            max_response_body_size_mb: load_optional_config_or_default!(
                general_config.api_config,
                web3_json_rpc.max_response_body_size_mb,
                default_max_response_body_size_mb
            ),
            max_response_body_size_overrides_mb: load_config_or_default!(
                general_config.api_config,
                web3_json_rpc.max_response_body_size_overrides_mb,
                default_max_response_body_size_overrides_mb
            ),
            pubsub_polling_interval_ms: load_optional_config_or_default!(
                general_config.api_config,
                web3_json_rpc.pubsub_polling_interval,
                default_polling_interval
            ),
            max_nonce_ahead: load_config_or_default!(
                general_config.api_config,
                web3_json_rpc.max_nonce_ahead,
                default_max_nonce_ahead
            ),
            vm_concurrency_limit: load_optional_config_or_default!(
                general_config.api_config,
                web3_json_rpc.vm_concurrency_limit,
                default_vm_concurrency_limit
            ),
            factory_deps_cache_size_mb: load_optional_config_or_default!(
                general_config.api_config,
                web3_json_rpc.factory_deps_cache_size_mb,
                default_factory_deps_cache_size_mb
            ),
            initial_writes_cache_size_mb: load_optional_config_or_default!(
                general_config.api_config,
                web3_json_rpc.initial_writes_cache_size_mb,
                default_initial_writes_cache_size_mb
            ),
            latest_values_cache_size_mb: load_optional_config_or_default!(
                general_config.api_config,
                web3_json_rpc.latest_values_cache_size_mb,
                default_latest_values_cache_size_mb
            ),
            filters_disabled: general_config
                .api_config
                .as_ref()
                .map(|a| a.web3_json_rpc.filters_disabled)
                .unwrap_or_default(),
            mempool_cache_update_interval_ms: load_optional_config_or_default!(
                general_config.api_config,
                web3_json_rpc.mempool_cache_update_interval,
                default_mempool_cache_update_interval_ms
            ),
            mempool_cache_size: load_optional_config_or_default!(
                general_config.api_config,
                web3_json_rpc.mempool_cache_size,
                default_mempool_cache_size
            ),

            healthcheck_slow_time_limit_ms: load_config!(
                general_config.api_config,
                healthcheck.slow_time_limit_ms
            ),
            healthcheck_hard_time_limit_ms: load_config!(
                general_config.api_config,
                healthcheck.hard_time_limit_ms
            ),
            estimate_gas_scale_factor: load_config_or_default!(
                general_config.api_config,
                web3_json_rpc.estimate_gas_scale_factor,
                default_estimate_gas_scale_factor
            ),
            estimate_gas_acceptable_overestimation: load_config_or_default!(
                general_config.api_config,
                web3_json_rpc.estimate_gas_acceptable_overestimation,
                default_estimate_gas_acceptable_overestimation
            ),
            estimate_gas_optimize_search: general_config
                .api_config
                .as_ref()
                .map(|a| a.web3_json_rpc.estimate_gas_optimize_search)
                .unwrap_or_default(),
            gas_price_scale_factor: load_config_or_default!(
                general_config.api_config,
                web3_json_rpc.gas_price_scale_factor,
                default_gas_price_scale_factor
            ),
            merkle_tree_max_l1_batches_per_iter: load_config_or_default!(
                general_config.db_config,
                merkle_tree.max_l1_batches_per_iter,
                default_merkle_tree_max_l1_batches_per_iter
            ),
            merkle_tree_max_open_files: load_config!(
                general_config.db_config,
                experimental.state_keeper_db_max_open_files
            ),
            merkle_tree_multi_get_chunk_size: load_config_or_default!(
                general_config.db_config,
                merkle_tree.multi_get_chunk_size,
                default_merkle_tree_multi_get_chunk_size
            ),
            merkle_tree_block_cache_size_mb: load_config_or_default!(
                general_config.db_config,
                merkle_tree.block_cache_size_mb,
                default_merkle_tree_block_cache_size_mb
            ),
            merkle_tree_memtable_capacity_mb: load_config_or_default!(
                general_config.db_config,
                merkle_tree.memtable_capacity_mb,
                default_merkle_tree_memtable_capacity_mb
            ),
            merkle_tree_stalled_writes_timeout_sec: load_config_or_default!(
                general_config.db_config,
                merkle_tree.stalled_writes_timeout_sec,
                default_merkle_tree_stalled_writes_timeout_sec
            ),
            database_long_connection_threshold_ms: load_config!(
                general_config.postgres_config,
                long_connection_threshold_ms
            ),
            database_slow_query_threshold_ms: load_config!(
                general_config.postgres_config,
                slow_query_threshold_ms
            ),
            l2_block_seal_queue_capacity: load_config_or_default!(
                general_config.state_keeper_config,
                l2_block_seal_queue_capacity,
                default_l2_block_seal_queue_capacity
            ),
            l1_batch_commit_data_generator_mode: enconfig.l1_batch_commit_data_generator_mode,
            snapshots_recovery_enabled: general_config
                .snapshot_recovery
                .as_ref()
                .map(|a| a.enabled)
                .unwrap_or_default(),
            snapshots_recovery_postgres_max_concurrency: load_optional_config_or_default!(
                general_config.snapshot_recovery,
                postgres.max_concurrency,
                default_snapshots_recovery_postgres_max_concurrency
            ),
            pruning_enabled: general_config
                .pruning
                .as_ref()
                .map(|a| a.enabled)
                .unwrap_or_default(),
            snapshots_recovery_object_store: load_config!(
                general_config.snapshot_recovery,
                object_store
            ),
            pruning_chunk_size: load_optional_config_or_default!(
                general_config.pruning,
                chunk_size,
                default_pruning_chunk_size
            ),
            pruning_removal_delay_sec: load_optional_config_or_default!(
                general_config.pruning,
                removal_delay_sec,
                default_pruning_removal_delay_sec
            ),
            pruning_data_retention_sec: load_optional_config_or_default!(
                general_config.pruning,
                data_retention_sec,
                default_pruning_data_retention_sec
            ),
            protective_reads_persistence_enabled: general_config
                .db_config
                .as_ref()
                .map(|a| a.experimental.protective_reads_persistence_enabled)
                .unwrap_or_default(),
            merkle_tree_processing_delay_ms: load_config_or_default!(
                general_config.db_config,
                experimental.processing_delay_ms,
                default_merkle_tree_processing_delay_ms
            ),
            merkle_tree_include_indices_and_filters_in_block_cache: general_config
                .db_config
                .as_ref()
                .map(|a| a.experimental.include_indices_and_filters_in_block_cache)
                .unwrap_or_default(),
            extended_rpc_tracing: load_config_or_default!(
                general_config.api_config,
                web3_json_rpc.extended_api_tracing,
                default_extended_api_tracing
            ),
            main_node_rate_limit_rps: enconfig
                .main_node_rate_limit_rps
                .unwrap_or_else(Self::default_main_node_rate_limit_rps),
            api_namespaces,
            contracts_diamond_proxy_addr: None,
            gateway_url: secrets.l1.as_ref().and_then(|l1| l1.gateway_url.clone()),
            bridge_addresses_refresh_interval_sec: enconfig.bridge_addresses_refresh_interval_sec,
            timestamp_asserter_min_time_till_end_sec: general_config
                .timestamp_asserter_config
                .as_ref()
                .map(|x| x.min_time_till_end_sec)
                .unwrap_or_else(Self::default_timestamp_asserter_min_time_till_end_sec),
        })
    }

    const fn default_filters_limit() -> usize {
        10_000
    }

    const fn default_subscriptions_limit() -> usize {
        10_000
    }

    const fn default_req_entities_limit() -> usize {
        1_024
    }

    const fn default_max_tx_size_bytes() -> usize {
        1_000_000
    }

    const fn default_polling_interval() -> u64 {
        200
    }

    const fn default_estimate_gas_scale_factor() -> f64 {
        1.2
    }

    const fn default_estimate_gas_acceptable_overestimation() -> u32 {
        1_000
    }

    const fn default_gas_price_scale_factor() -> f64 {
        1.2
    }

    const fn default_max_nonce_ahead() -> u32 {
        50
    }

    const fn default_merkle_tree_processing_delay_ms() -> u64 {
        100
    }

    const fn default_merkle_tree_max_l1_batches_per_iter() -> usize {
        20
    }

    const fn default_vm_concurrency_limit() -> usize {
        // The default limit is large so that it does not create a bottleneck on its own.
        // VM execution can still be limited by Tokio runtime parallelism and/or the number
        // of DB connections in a pool.
        2_048
    }

    const fn default_factory_deps_cache_size_mb() -> usize {
        128
    }

    const fn default_initial_writes_cache_size_mb() -> usize {
        32
    }

    const fn default_latest_values_cache_size_mb() -> usize {
        128
    }

    const fn default_merkle_tree_multi_get_chunk_size() -> usize {
        500
    }

    const fn default_merkle_tree_block_cache_size_mb() -> usize {
        128
    }

    const fn default_merkle_tree_memtable_capacity_mb() -> usize {
        256
    }

    const fn default_merkle_tree_stalled_writes_timeout_sec() -> u64 {
        30
    }

    const fn default_fee_history_limit() -> u64 {
        1_024
    }

    const fn default_max_batch_request_size() -> usize {
        500 // The default limit is chosen to be reasonably permissive.
    }

    const fn default_max_response_body_size_mb() -> usize {
        10
    }

    fn default_max_response_body_size_overrides_mb() -> MaxResponseSizeOverrides {
        MaxResponseSizeOverrides::empty()
    }

    const fn default_l2_block_seal_queue_capacity() -> usize {
        10
    }

    const fn default_mempool_cache_update_interval_ms() -> u64 {
        50
    }

    const fn default_mempool_cache_size() -> usize {
        10_000
    }

    const fn default_extended_api_tracing() -> bool {
        true
    }

    fn default_main_node_rate_limit_rps() -> NonZeroUsize {
        NonZeroUsize::new(100).unwrap()
    }

    fn default_snapshots_recovery_postgres_max_concurrency() -> NonZeroUsize {
        SnapshotsApplierConfig::default().max_concurrency
    }

    const fn default_pruning_chunk_size() -> u32 {
        10
    }

    fn default_pruning_removal_delay_sec() -> NonZeroU64 {
        NonZeroU64::new(60).unwrap()
    }

    fn default_pruning_data_retention_sec() -> u64 {
        3_600 * 24 * 7 // 7 days
    }

    const fn default_timestamp_asserter_min_time_till_end_sec() -> u32 {
        60
    }

    fn from_env() -> anyhow::Result<Self> {
        let mut result: OptionalENConfig = envy::prefixed("EN_")
            .from_env()
            .context("could not load external node config")?;
        result.snapshots_recovery_object_store = snapshot_recovery_object_store_config().ok();
        Ok(result)
    }

    pub fn polling_interval(&self) -> Duration {
        Duration::from_millis(self.pubsub_polling_interval_ms)
    }

    pub fn merkle_tree_processing_delay(&self) -> Duration {
        Duration::from_millis(self.merkle_tree_processing_delay_ms)
    }

    /// Returns the size of factory dependencies cache in bytes.
    pub fn factory_deps_cache_size(&self) -> usize {
        self.factory_deps_cache_size_mb * BYTES_IN_MEGABYTE
    }

    /// Returns the size of initial writes cache in bytes.
    pub fn initial_writes_cache_size(&self) -> usize {
        self.initial_writes_cache_size_mb * BYTES_IN_MEGABYTE
    }

    /// Returns the size of latest values cache in bytes.
    pub fn latest_values_cache_size(&self) -> usize {
        self.latest_values_cache_size_mb * BYTES_IN_MEGABYTE
    }

    /// Returns the size of block cache for Merkle tree in bytes.
    pub fn merkle_tree_block_cache_size(&self) -> usize {
        self.merkle_tree_block_cache_size_mb * BYTES_IN_MEGABYTE
    }

    /// Returns the memtable capacity for Merkle tree in bytes.
    pub fn merkle_tree_memtable_capacity(&self) -> usize {
        self.merkle_tree_memtable_capacity_mb * BYTES_IN_MEGABYTE
    }

    /// Returns the timeout to wait for the Merkle tree database to run compaction on stalled writes.
    pub fn merkle_tree_stalled_writes_timeout(&self) -> Duration {
        Duration::from_secs(self.merkle_tree_stalled_writes_timeout_sec)
    }

    pub fn long_connection_threshold(&self) -> Option<Duration> {
        self.database_long_connection_threshold_ms
            .map(Duration::from_millis)
    }

    pub fn slow_query_threshold(&self) -> Option<Duration> {
        self.database_slow_query_threshold_ms
            .map(Duration::from_millis)
    }

    pub fn api_namespaces(&self) -> Vec<Namespace> {
        self.api_namespaces
            .clone()
            .unwrap_or_else(|| Namespace::DEFAULT.to_vec())
    }

    pub fn max_response_body_size(&self) -> MaxResponseSize {
        let scale = NonZeroUsize::new(BYTES_IN_MEGABYTE).unwrap();
        MaxResponseSize {
            global: self.max_response_body_size_mb * BYTES_IN_MEGABYTE,
            overrides: self.max_response_body_size_overrides_mb.scale(scale),
        }
    }

    pub fn healthcheck_slow_time_limit(&self) -> Option<Duration> {
        self.healthcheck_slow_time_limit_ms
            .map(Duration::from_millis)
    }

    pub fn healthcheck_hard_time_limit(&self) -> Option<Duration> {
        self.healthcheck_hard_time_limit_ms
            .map(Duration::from_millis)
    }

    pub fn mempool_cache_update_interval(&self) -> Duration {
        Duration::from_millis(self.mempool_cache_update_interval_ms)
    }

    pub fn pruning_removal_delay(&self) -> Duration {
        Duration::from_secs(self.pruning_removal_delay_sec.get())
    }

    pub fn pruning_data_retention(&self) -> Duration {
        Duration::from_secs(self.pruning_data_retention_sec)
    }

    pub fn bridge_addresses_refresh_interval(&self) -> Option<Duration> {
        self.bridge_addresses_refresh_interval_sec
            .map(|n| Duration::from_secs(n.get()))
    }

    #[cfg(test)]
    fn mock() -> Self {
        // Set all values to their defaults
        serde_json::from_str("{}").unwrap()
    }
}

/// This part of the external node config is required for its operation.
#[derive(Debug, Deserialize)]
pub(crate) struct RequiredENConfig {
    /// The chain ID of the L1 network (e.g., 1 for Ethereum mainnet). In the future, it may be different from the settlement layer.
    pub l1_chain_id: L1ChainId,
    /// The chain ID of the settlement layer (e.g., 1 for Ethereum mainnet). This ID will be checked against the `eth_client_url` RPC provider on initialization
    /// to ensure that there's no mismatch between the expected and actual settlement layer network.
    pub sl_chain_id: Option<SLChainId>,
    /// L2 chain ID (e.g., 270 for ZKsync Era mainnet). This ID will be checked against the `main_node_url` RPC provider on initialization
    /// to ensure that there's no mismatch between the expected and actual L2 network.
    pub l2_chain_id: L2ChainId,

    /// Port on which the HTTP RPC server is listening.
    pub http_port: u16,
    /// Port on which the WebSocket RPC server is listening.
    pub ws_port: u16,
    /// Port on which the healthcheck REST server is listening.
    pub healthcheck_port: u16,
    /// Address of the Ethereum node API.
    pub eth_client_url: SensitiveUrl,
    /// Main node URL - used by external node to proxy transactions to, query state from, etc.
    pub main_node_url: SensitiveUrl,
    /// Path to the database data directory that serves state cache.
    pub state_cache_path: String,
    /// Fast SSD path. Used as a RocksDB dir for the Merkle tree (*new* implementation).
    pub merkle_tree_path: String,
}

impl RequiredENConfig {
    pub fn settlement_layer_id(&self) -> SLChainId {
        self.sl_chain_id.unwrap_or(self.l1_chain_id.into())
    }

    fn from_env() -> anyhow::Result<Self> {
        envy::prefixed("EN_")
            .from_env()
            .context("could not load external node config")
    }

    fn from_configs(
        general: &GeneralConfig,
        en_config: &ENConfig,
        secrets: &Secrets,
    ) -> anyhow::Result<Self> {
        let api_config = general
            .api_config
            .as_ref()
            .context("Api config is required")?;
        let db_config = general
            .db_config
            .as_ref()
            .context("Database config is required")?;
        Ok(RequiredENConfig {
            l1_chain_id: en_config.l1_chain_id,
            sl_chain_id: None,
            l2_chain_id: en_config.l2_chain_id,
            http_port: api_config.web3_json_rpc.http_port,
            ws_port: api_config.web3_json_rpc.ws_port,
            healthcheck_port: api_config.healthcheck.port,
            eth_client_url: secrets
                .l1
                .as_ref()
                .context("L1 secrets are required")?
                .l1_rpc_url
                .clone(),
            main_node_url: en_config.main_node_url.clone(),
            state_cache_path: db_config.state_keeper_db_path.clone(),
            merkle_tree_path: db_config.merkle_tree.path.clone(),
        })
    }

    #[cfg(test)]
    fn mock(temp_dir: &tempfile::TempDir) -> Self {
        Self {
            l1_chain_id: L1ChainId(9),
            sl_chain_id: None,
            l2_chain_id: L2ChainId::default(),
            http_port: 0,
            ws_port: 0,
            healthcheck_port: 0,
            // L1 and L2 clients must be instantiated before accessing mocks, so these values don't matter
            eth_client_url: "http://localhost".parse().unwrap(),
            main_node_url: "http://localhost".parse().unwrap(),
            state_cache_path: temp_dir
                .path()
                .join("state_keeper_cache")
                .to_str()
                .unwrap()
                .to_owned(),
            merkle_tree_path: temp_dir.path().join("tree").to_str().unwrap().to_owned(),
        }
    }
}

/// Configuration for Postgres database.
/// While also mandatory, it historically used different naming scheme for corresponding
/// environment variables.
/// Thus it is kept separately for backward compatibility and ease of deserialization.
#[derive(Debug, Deserialize)]
pub(crate) struct PostgresConfig {
    database_url: SensitiveUrl,
    pub max_connections: u32,
}

impl PostgresConfig {
    fn from_env() -> anyhow::Result<Self> {
        Ok(Self {
            database_url: env::var("DATABASE_URL")
                .context("DATABASE_URL env variable is not set")?
                .parse()
                .context("DATABASE_URL env variable is not a valid Postgres URL")?,
            max_connections: env::var("DATABASE_POOL_SIZE")
                .context("DATABASE_POOL_SIZE env variable is not set")?
                .parse()
                .context("Unable to parse DATABASE_POOL_SIZE env variable")?,
        })
    }

    pub fn database_url(&self) -> SensitiveUrl {
        self.database_url.clone()
    }

    #[cfg(test)]
    fn mock(test_pool: &ConnectionPool<Core>) -> Self {
        Self {
            database_url: test_pool.database_url().clone(),
            max_connections: test_pool.max_size(),
        }
    }
}

/// Experimental part of the external node config. All parameters in this group can change or disappear without notice.
/// Eventually, parameters from this group generally end up in the optional group.
#[derive(Debug, Deserialize)]
pub(crate) struct ExperimentalENConfig {
    // State keeper cache config
    /// Block cache capacity of the state keeper RocksDB cache. The default value is 128 MB.
    #[serde(default = "ExperimentalENConfig::default_state_keeper_db_block_cache_capacity_mb")]
    state_keeper_db_block_cache_capacity_mb: usize,
    /// Maximum number of files concurrently opened by state keeper cache RocksDB. Useful to fit into OS limits; can be used
    /// as a rudimentary way to control RAM usage of the cache.
    pub state_keeper_db_max_open_files: Option<NonZeroU32>,

    // Snapshot recovery
    /// L1 batch number of the snapshot to use during recovery. Specifying this parameter is mostly useful for testing.
    pub snapshots_recovery_l1_batch: Option<L1BatchNumber>,
    /// Enables dropping storage key preimages when recovering storage logs from a snapshot with version 0.
    /// This is a temporary flag that will eventually be removed together with version 0 snapshot support.
    #[serde(default)]
    pub snapshots_recovery_drop_storage_key_preimages: bool,
    /// Approximate chunk size (measured in the number of entries) to recover in a single iteration.
    /// Reasonable values are order of 100,000 (meaning an iteration takes several seconds).
    ///
    /// **Important.** This value cannot be changed in the middle of tree recovery (i.e., if a node is stopped in the middle
    /// of recovery and then restarted with a different config).
    #[serde(default = "ExperimentalENConfig::default_snapshots_recovery_tree_chunk_size")]
    pub snapshots_recovery_tree_chunk_size: u64,
    /// Buffer capacity for parallel persistence operations. Should be reasonably small since larger buffer means more RAM usage;
    /// buffer elements are persisted tree chunks. OTOH, small buffer can lead to persistence parallelization being inefficient.
    ///
    /// If not set, parallel persistence will be disabled.
    #[serde(default)] // Temporarily use a conservative option (sequential recovery) as default
    pub snapshots_recovery_tree_parallel_persistence_buffer: Option<NonZeroUsize>,

    // Commitment generator
    /// Maximum degree of parallelism during commitment generation, i.e., the maximum number of L1 batches being processed in parallel.
    /// If not specified, commitment generator will use a value roughly equal to the number of CPU cores with some clamping applied.
    pub commitment_generator_max_parallelism: Option<NonZeroU32>,
}

impl ExperimentalENConfig {
    const fn default_state_keeper_db_block_cache_capacity_mb() -> usize {
        128
    }

    fn default_snapshots_recovery_tree_chunk_size() -> u64 {
        MetadataCalculatorRecoveryConfig::default().desired_chunk_size
    }

    #[cfg(test)]
    fn mock() -> Self {
        Self {
            state_keeper_db_block_cache_capacity_mb:
                Self::default_state_keeper_db_block_cache_capacity_mb(),
            state_keeper_db_max_open_files: None,
            snapshots_recovery_l1_batch: None,
            snapshots_recovery_drop_storage_key_preimages: false,
            snapshots_recovery_tree_chunk_size: Self::default_snapshots_recovery_tree_chunk_size(),
            snapshots_recovery_tree_parallel_persistence_buffer: None,
            commitment_generator_max_parallelism: None,
        }
    }

    /// Returns the size of block cache for the state keeper RocksDB cache in bytes.
    pub fn state_keeper_db_block_cache_capacity(&self) -> usize {
        self.state_keeper_db_block_cache_capacity_mb * BYTES_IN_MEGABYTE
    }

    pub fn from_configs(general_config: &GeneralConfig) -> anyhow::Result<Self> {
        Ok(Self {
            state_keeper_db_block_cache_capacity_mb: load_config_or_default!(
                general_config.db_config,
                experimental.state_keeper_db_block_cache_capacity_mb,
                default_state_keeper_db_block_cache_capacity_mb
            ),
            state_keeper_db_max_open_files: load_config!(
                general_config.db_config,
                experimental.state_keeper_db_max_open_files
            ),
            snapshots_recovery_l1_batch: load_config!(general_config.snapshot_recovery, l1_batch),
            snapshots_recovery_tree_chunk_size: load_optional_config_or_default!(
                general_config.snapshot_recovery,
                tree.chunk_size,
                default_snapshots_recovery_tree_chunk_size
            ),
            snapshots_recovery_tree_parallel_persistence_buffer: load_config!(
                general_config.snapshot_recovery,
                tree.parallel_persistence_buffer
            ),
            snapshots_recovery_drop_storage_key_preimages: general_config
                .snapshot_recovery
                .as_ref()
                .map_or(false, |config| config.drop_storage_key_preimages),
            commitment_generator_max_parallelism: general_config
                .commitment_generator
                .as_ref()
                .map(|a| a.max_parallelism),
        })
    }
}

/// Generates all possible consensus secrets (from system entropy)
/// and prints them to stdout.
/// They should be copied over to the secrets.yaml/consensus_secrets.yaml file.
pub fn generate_consensus_secrets() {
    let validator_key = roles::validator::SecretKey::generate();
    let attester_key = roles::attester::SecretKey::generate();
    let node_key = roles::node::SecretKey::generate();
    println!("# {}", validator_key.public().encode());
    println!("validator_key: {}", validator_key.encode());
    println!("# {}", attester_key.public().encode());
    println!("attester_key: {}", attester_key.encode());
    println!("# {}", node_key.public().encode());
    println!("node_key: {}", node_key.encode());
}

pub(crate) fn read_consensus_secrets() -> anyhow::Result<Option<ConsensusSecrets>> {
    let Ok(path) = env::var("EN_CONSENSUS_SECRETS_PATH") else {
        return Ok(None);
    };
    Ok(Some(
        read_yaml_repr::<proto::secrets::ConsensusSecrets>(&path.into())
            .context("failed decoding YAML")?,
    ))
}

pub(crate) fn read_consensus_config() -> anyhow::Result<Option<ConsensusConfig>> {
    let Ok(path) = env::var("EN_CONSENSUS_CONFIG_PATH") else {
        return Ok(None);
    };
    Ok(Some(
        read_yaml_repr::<proto::consensus::Config>(&path.into()).context("failed decoding YAML")?,
    ))
}

/// Configuration for snapshot recovery. Should be loaded optionally, only if snapshot recovery is enabled.
pub(crate) fn snapshot_recovery_object_store_config() -> anyhow::Result<ObjectStoreConfig> {
    envy::prefixed("EN_SNAPSHOTS_OBJECT_STORE_")
        .from_env::<ObjectStoreConfig>()
        .context("failed loading snapshot object store config from env variables")
}

#[derive(Debug, Deserialize)]
pub struct ApiComponentConfig {
    /// Address of the tree API used by this EN in case it does not have a
    /// local tree component running and in this case needs to send requests
    /// to some external tree API.
    pub tree_api_remote_url: Option<String>,
}

impl ApiComponentConfig {
    fn from_configs(general_config: &GeneralConfig) -> Self {
        ApiComponentConfig {
            tree_api_remote_url: general_config
                .api_config
                .as_ref()
                .and_then(|a| a.web3_json_rpc.tree_api_url.clone()),
        }
    }
}

#[derive(Debug, Deserialize)]
pub struct TreeComponentConfig {
    pub api_port: Option<u16>,
}

impl TreeComponentConfig {
    fn from_configs(general_config: &GeneralConfig) -> Self {
        let api_port = general_config
            .api_config
            .as_ref()
            .map(|a| a.merkle_tree.port);
        TreeComponentConfig { api_port }
    }
}

/// External Node Config contains all the configuration required for the EN operation.
/// It is split into three parts: required, optional and remote for easier navigation.
#[derive(Debug)]
pub(crate) struct ExternalNodeConfig<R = RemoteENConfig> {
    pub required: RequiredENConfig,
    pub postgres: PostgresConfig,
    pub optional: OptionalENConfig,
    pub observability: ObservabilityENConfig,
    pub experimental: ExperimentalENConfig,
    pub consensus: Option<ConsensusConfig>,
    pub consensus_secrets: Option<ConsensusSecrets>,
    pub api_component: ApiComponentConfig,
    pub tree_component: TreeComponentConfig,
    pub remote: R,
}

impl ExternalNodeConfig<()> {
    /// Parses the local part of node configuration from the environment.
    pub fn new() -> anyhow::Result<Self> {
        Ok(Self {
            required: RequiredENConfig::from_env()?,
            postgres: PostgresConfig::from_env()?,
            optional: OptionalENConfig::from_env()?,
            observability: ObservabilityENConfig::from_env()?,
            experimental: envy::prefixed("EN_EXPERIMENTAL_")
                .from_env::<ExperimentalENConfig>()
                .context("could not load external node config (experimental params)")?,
            consensus: read_consensus_config().context("read_consensus_config()")?,
            api_component: envy::prefixed("EN_API_")
                .from_env::<ApiComponentConfig>()
                .context("could not load external node config (API component params)")?,
            tree_component: envy::prefixed("EN_TREE_")
                .from_env::<TreeComponentConfig>()
                .context("could not load external node config (tree component params)")?,
            consensus_secrets: read_consensus_secrets()
                .context("config::read_consensus_secrets()")?,
            remote: (),
        })
    }

    pub fn from_files(
        general_config_path: PathBuf,
        external_node_config_path: PathBuf,
        secrets_configs_path: PathBuf,
        consensus_config_path: Option<PathBuf>,
    ) -> anyhow::Result<Self> {
        let general_config = read_yaml_repr::<proto::general::GeneralConfig>(&general_config_path)
            .context("failed decoding general YAML config")?;
        let external_node_config =
            read_yaml_repr::<proto::en::ExternalNode>(&external_node_config_path)
                .context("failed decoding external node YAML config")?;
        let secrets_config = read_yaml_repr::<proto::secrets::Secrets>(&secrets_configs_path)
            .context("failed decoding secrets YAML config")?;

        let consensus = consensus_config_path
            .map(|path| read_yaml_repr::<proto::consensus::Config>(&path))
            .transpose()
            .context("failed decoding consensus YAML config")?;
        let consensus_secrets = secrets_config.consensus.clone();
        let required = RequiredENConfig::from_configs(
            &general_config,
            &external_node_config,
            &secrets_config,
        )?;
        let optional = OptionalENConfig::from_configs(
            &general_config,
            &external_node_config,
            &secrets_config,
        )?;
        let postgres = PostgresConfig {
            database_url: secrets_config
                .database
                .as_ref()
                .context("DB secrets is required")?
                .server_url
                .clone()
                .context("Server url is required")?,
            max_connections: general_config
                .postgres_config
                .as_ref()
                .context("Postgres config is required")?
                .max_connections()?,
        };
        let observability = ObservabilityENConfig::from_configs(&general_config)?;
        let experimental = ExperimentalENConfig::from_configs(&general_config)?;

        let api_component = ApiComponentConfig::from_configs(&general_config);
        let tree_component = TreeComponentConfig::from_configs(&general_config);

        Ok(Self {
            required,
            postgres,
            optional,
            observability,
            experimental,
            consensus,
            api_component,
            tree_component,
            consensus_secrets,
            remote: (),
        })
    }

    /// Fetches contracts addresses from the main node, completing the configuration.
    pub async fn fetch_remote(
        self,
        main_node_client: &DynClient<L2>,
    ) -> anyhow::Result<ExternalNodeConfig> {
        let remote = RemoteENConfig::fetch(main_node_client)
            .await
            .context("Unable to fetch required config values from the main node")?;
        let remote_diamond_proxy_addr = remote.l1_diamond_proxy_addr;
        if let Some(local_diamond_proxy_addr) = self.optional.contracts_diamond_proxy_addr {
            anyhow::ensure!(
                local_diamond_proxy_addr == remote_diamond_proxy_addr,
                "L1 diamond proxy address {local_diamond_proxy_addr:?} specified in config doesn't match one returned \
                by main node ({remote_diamond_proxy_addr:?})"
            );
        } else {
            tracing::info!(
                "L1 diamond proxy address is not specified in config; will use address \
                returned by main node: {remote_diamond_proxy_addr:?}"
            );
        }
        Ok(ExternalNodeConfig {
            required: self.required,
            postgres: self.postgres,
            optional: self.optional,
            observability: self.observability,
            experimental: self.experimental,
            consensus: self.consensus,
            tree_component: self.tree_component,
            api_component: self.api_component,
            consensus_secrets: self.consensus_secrets,
            remote,
        })
    }
}

impl ExternalNodeConfig {
    #[cfg(test)]
    pub(crate) fn mock(temp_dir: &tempfile::TempDir, test_pool: &ConnectionPool<Core>) -> Self {
        Self {
            required: RequiredENConfig::mock(temp_dir),
            postgres: PostgresConfig::mock(test_pool),
            optional: OptionalENConfig::mock(),
            remote: RemoteENConfig::mock(),
            observability: ObservabilityENConfig::default(),
            experimental: ExperimentalENConfig::mock(),
            consensus: None,
            consensus_secrets: None,
            api_component: ApiComponentConfig {
                tree_api_remote_url: None,
            },
            tree_component: TreeComponentConfig { api_port: None },
        }
    }

    /// Returns verified L1 diamond proxy address.
    /// If local configuration contains the address, it will be checked against the one returned by the main node.
    /// Otherwise, the remote value will be used. However, using remote value has trust implications for the main
    /// node so relying on it solely is not recommended.
    pub fn l1_diamond_proxy_address(&self) -> Address {
        self.optional
            .contracts_diamond_proxy_addr
            .unwrap_or(self.remote.l1_diamond_proxy_addr)
    }
}

impl From<&ExternalNodeConfig> for InternalApiConfig {
    fn from(config: &ExternalNodeConfig) -> Self {
        Self {
            l1_chain_id: config.required.l1_chain_id,
            l2_chain_id: config.required.l2_chain_id,
            // TODO: EN not supported yet
            sl_chain_id: SLChainId(config.required.l1_chain_id.0),
            settlement_layer_url: None,
            max_tx_size: config.optional.max_tx_size_bytes,
            estimate_gas_scale_factor: config.optional.estimate_gas_scale_factor,
            estimate_gas_acceptable_overestimation: config
                .optional
                .estimate_gas_acceptable_overestimation,
            estimate_gas_optimize_search: config.optional.estimate_gas_optimize_search,
            bridge_addresses: BridgeAddresses {
                l1_erc20_default_bridge: config.remote.l1_erc20_bridge_proxy_addr,
                l2_erc20_default_bridge: config.remote.l2_erc20_bridge_addr,
                l1_shared_default_bridge: config.remote.l1_shared_bridge_proxy_addr,
                l2_shared_default_bridge: config.remote.l2_shared_bridge_addr,
                l2_legacy_shared_bridge: config.remote.l2_legacy_shared_bridge_addr,
                l1_weth_bridge: config.remote.l1_weth_bridge_addr,
                l2_weth_bridge: config.remote.l2_weth_bridge_addr,
            },
            l1_bridgehub_proxy_addr: config.remote.l1_bridgehub_proxy_addr,
            l1_state_transition_proxy_addr: config.remote.l1_state_transition_proxy_addr,
            l1_transparent_proxy_admin_addr: config.remote.l1_transparent_proxy_admin_addr,
            l1_diamond_proxy_addr: config.l1_diamond_proxy_address(),
            l2_testnet_paymaster_addr: config.remote.l2_testnet_paymaster_addr,
            req_entities_limit: config.optional.req_entities_limit,
            fee_history_limit: config.optional.fee_history_limit,
            base_token_address: Some(config.remote.base_token_addr),
            filters_disabled: config.optional.filters_disabled,
            dummy_verifier: config.remote.dummy_verifier,
            l1_batch_commit_data_generator_mode: config.remote.l1_batch_commit_data_generator_mode,
            timestamp_asserter_address: config.remote.l2_timestamp_asserter_addr,
        }
    }
}

impl From<&ExternalNodeConfig> for TxSenderConfig {
    fn from(config: &ExternalNodeConfig) -> Self {
        Self {
            // Fee account address does not matter for the EN operation, since
            // actual fee distribution is handled my the main node.
            fee_account_addr: "0xfee0000000000000000000000000000000000000"
                .parse()
                .unwrap(),
            gas_price_scale_factor: config.optional.gas_price_scale_factor,
            max_nonce_ahead: config.optional.max_nonce_ahead,
            vm_execution_cache_misses_limit: config.optional.vm_execution_cache_misses_limit,
            // We set these values to the maximum since we don't know the actual values
            // and they will be enforced by the main node anyway.
            max_allowed_l2_tx_gas_limit: u64::MAX,
            validation_computational_gas_limit: u32::MAX,
            chain_id: config.required.l2_chain_id,
            // Does not matter for EN.
            whitelisted_tokens_for_aa: Default::default(),
            timestamp_asserter_params: config.remote.l2_timestamp_asserter_addr.map(|address| {
                TimestampAsserterParams {
                    address,
                    min_time_till_end: Duration::from_secs(
                        config
                            .optional
                            .timestamp_asserter_min_time_till_end_sec
                            .into(),
                    ),
                }
            }),
        }
    }
}<|MERGE_RESOLUTION|>--- conflicted
+++ resolved
@@ -149,29 +149,6 @@
             .rpc_context("get_main_contract")
             .await?;
 
-<<<<<<< HEAD
-        let base_token_addr = match client.get_base_token_l1_address().await {
-            Err(ClientError::Call(err))
-                if [
-                    ErrorCode::MethodNotFound.code(),
-                    // This what `Web3Error::NotImplemented` gets
-                    // `casted` into in the `api` server.
-                    ErrorCode::InternalError.code(),
-                ]
-                .contains(&(err.code())) =>
-            {
-                // This is the fallback case for when the EN tries to interact
-                // with a node that does not implement the `zks_baseTokenL1Address` endpoint.
-                ETHEREUM_ADDRESS
-            }
-            response => response.context("Failed to fetch base token address")?,
-        };
-=======
-        let user_facing_bridgehub = client
-            .get_bridgehub_contract()
-            .rpc_context("get_bridgehub_contract")
-            .await?;
-
         let timestamp_asserter_address = handle_rpc_response_with_fallback(
             client.get_timestamp_asserter(),
             None,
@@ -184,7 +161,6 @@
             "Failed to fetch base token address".to_string(),
         )
         .await?;
->>>>>>> 84bd2c67
 
         // These two config variables should always have the same value.
         // TODO(EVM-578): double check and potentially forbid both of them being `None`.
