--- conflicted
+++ resolved
@@ -31,13 +31,8 @@
 enum SupervisorSubcommands {
     #[command(subcommand, about = MSG_SUBCOMMAND_DATABASE_ABOUT)]
     Database(DatabaseCommands),
-<<<<<<< HEAD
     #[command(subcommand, about = MSG_SUBCOMMAND_TESTS_ABOUT)]
     Test(TestCommands),
-=======
-    #[command(about = MSG_SUBCOMMAND_INTEGRATION_TESTS_ABOUT)]
-    IntegrationTests(IntegrationTestCommands),
->>>>>>> 6384cad2
 }
 
 #[derive(Parser, Debug)]
@@ -86,13 +81,7 @@
 async fn run_subcommand(args: Supervisor, shell: &Shell) -> anyhow::Result<()> {
     match args.command {
         SupervisorSubcommands::Database(command) => commands::database::run(shell, command).await?,
-<<<<<<< HEAD
         SupervisorSubcommands::Test(command) => commands::test::run(shell, command)?,
-=======
-        SupervisorSubcommands::IntegrationTests(args) => {
-            commands::integration_tests::run(shell, args)?
-        }
->>>>>>> 6384cad2
     }
     Ok(())
 }
