--- conflicted
+++ resolved
@@ -260,7 +260,9 @@
         chain_config,
         &ecosystem_config.get_contracts_config()?,
         ecosystem_config.era_chain_id,
-    )?;
+    )
+    .await?;
+
     let foundry_contracts_path = chain_config.path_to_l1_foundry();
     let secrets = chain_config.get_secrets_config().await?;
     input.save(
@@ -274,22 +276,10 @@
             forge_args.clone(),
         )
         .with_ffi()
-<<<<<<< HEAD
-        .with_rpc_url(secrets.get("l1.l1_rpc_url")?)
-        .with_broadcast();
-=======
-        .with_rpc_url(
-            secrets
-                .l1
-                .context(MSG_L1_SECRETS_MUST_BE_PRESENTED)?
-                .l1_rpc_url
-                .expose_str()
-                .to_string(),
-        );
+        .with_rpc_url(secrets.get("l1.l1_rpc_url")?);
     if with_broadcast {
         forge = forge.with_broadcast();
     }
->>>>>>> f06cb798
 
     if let Some(signature) = signature {
         forge = forge.with_signature(signature);
