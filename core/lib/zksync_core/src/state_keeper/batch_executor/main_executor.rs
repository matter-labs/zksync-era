use std::sync::Arc;

use async_trait::async_trait;
use multivm::{
    interface::{
        ExecutionResult, FinishedL1Batch, Halt, L1BatchEnv, L2BlockEnv, SystemEnv,
        VmExecutionResultAndLogs, VmInterface, VmInterfaceHistoryEnabled,
    },
    tracers::CallTracer,
    vm_latest::HistoryEnabled,
    MultiVMTracer, VmInstance,
};
use once_cell::sync::OnceCell;
<<<<<<< HEAD
use tokio::{
    runtime::Handle,
    sync::{mpsc, watch},
};
use zksync_state::{ReadStorage, StorageView, WriteStorage};
=======
use tokio::sync::{mpsc, watch};
use zksync_dal::{ConnectionPool, Core};
use zksync_state::{RocksdbStorage, StorageView, WriteStorage};
>>>>>>> b82d093a
use zksync_types::{vm_trace::Call, Transaction, U256};
use zksync_utils::bytecode::CompressedBytecodeInfo;

use super::{BatchExecutor, BatchExecutorHandle, Command, TxExecutionResult};
use crate::{
    metrics::{InteractionType, TxStage, APP_METRICS},
    state_keeper::{
        metrics::{TxExecutionStage, BATCH_TIP_METRICS, EXECUTOR_METRICS, KEEPER_METRICS},
        state_keeper_storage::ReadStorageFactory,
        types::ExecutionMetricsForCriteria,
    },
};

/// The default implementation of [`BatchExecutor`].
/// Creates a "real" batch executor which maintains the VM (as opposed to the test builder which doesn't use the VM).
#[derive(Debug, Clone)]
pub struct MainBatchExecutor {
<<<<<<< HEAD
    storage_factory: Arc<dyn ReadStorageFactory>,
=======
    state_keeper_db_path: String,
    pool: ConnectionPool<Core>,
>>>>>>> b82d093a
    save_call_traces: bool,
    max_allowed_tx_gas_limit: U256,
    upload_witness_inputs_to_gcs: bool,
    optional_bytecode_compression: bool,
}

impl MainBatchExecutor {
    pub fn new(
<<<<<<< HEAD
        storage_factory: Arc<dyn ReadStorageFactory>,
=======
        state_keeper_db_path: String,
        pool: ConnectionPool<Core>,
>>>>>>> b82d093a
        max_allowed_tx_gas_limit: U256,
        save_call_traces: bool,
        upload_witness_inputs_to_gcs: bool,
        optional_bytecode_compression: bool,
    ) -> Self {
        Self {
            storage_factory,
            save_call_traces,
            max_allowed_tx_gas_limit,
            upload_witness_inputs_to_gcs,
            optional_bytecode_compression,
        }
    }
}

#[async_trait]
impl BatchExecutor for MainBatchExecutor {
    async fn init_batch(
        &mut self,
        l1_batch_params: L1BatchEnv,
        system_env: SystemEnv,
        stop_receiver: &watch::Receiver<bool>,
    ) -> Option<BatchExecutorHandle> {
<<<<<<< HEAD
=======
        let mut secondary_storage = RocksdbStorage::builder(self.state_keeper_db_path.as_ref())
            .await
            .expect("Failed initializing state keeper storage");
        secondary_storage.enable_enum_index_migration(self.enum_index_migration_chunk_size);
        let mut conn = self.pool.connection_tagged("state_keeper").await.unwrap();
        let secondary_storage = secondary_storage
            .synchronize(&mut conn, stop_receiver)
            .await
            .expect("Failed synchronizing secondary state keeper storage")?;

>>>>>>> b82d093a
        // Since we process `BatchExecutor` commands one-by-one (the next command is never enqueued
        // until a previous command is processed), capacity 1 is enough for the commands channel.
        let (commands_sender, commands_receiver) = mpsc::channel(1);
        let executor = CommandReceiver {
            save_call_traces: self.save_call_traces,
            max_allowed_tx_gas_limit: self.max_allowed_tx_gas_limit,
            optional_bytecode_compression: self.optional_bytecode_compression,
            commands: commands_receiver,
        };
        let upload_witness_inputs_to_gcs = self.upload_witness_inputs_to_gcs;

        let storage_factory = self.storage_factory.clone();
        let stop_receiver = stop_receiver.clone();
        let handle = tokio::task::spawn_blocking(move || {
            if let Some(storage) = Handle::current()
                .block_on(storage_factory.access_storage(&stop_receiver))
                .expect("failed getting access to state keeper storage")
            {
                executor.run(
                    storage,
                    l1_batch_params,
                    system_env,
                    upload_witness_inputs_to_gcs,
                );
            } else {
                tracing::info!("Interrupted while trying to access state keeper storage");
            }
        });
        Some(BatchExecutorHandle {
            handle,
            commands: commands_sender,
        })
    }
}

/// Implementation of the "primary" (non-test) batch executor.
/// Upon launch, it initializes the VM object with provided block context and properties, and keeps invoking the commands
/// sent to it one by one until the batch is finished.
///
/// One `CommandReceiver` can execute exactly one batch, so once the batch is sealed, a new `CommandReceiver` object must
/// be constructed.
#[derive(Debug)]
struct CommandReceiver {
    save_call_traces: bool,
    max_allowed_tx_gas_limit: U256,
    optional_bytecode_compression: bool,
    commands: mpsc::Receiver<Command>,
}

impl CommandReceiver {
    pub(super) fn run<S: ReadStorage>(
        mut self,
        secondary_storage: S,
        l1_batch_params: L1BatchEnv,
        system_env: SystemEnv,
        upload_witness_inputs_to_gcs: bool,
    ) {
        tracing::info!("Starting executing batch #{:?}", &l1_batch_params.number);

        let storage_view = StorageView::new(secondary_storage).to_rc_ptr();

        let mut vm = VmInstance::new(l1_batch_params, system_env, storage_view.clone());

        while let Some(cmd) = self.commands.blocking_recv() {
            match cmd {
                Command::ExecuteTx(tx, resp) => {
                    let result = self.execute_tx(&tx, &mut vm);
                    resp.send(result).unwrap();
                }
                Command::RollbackLastTx(resp) => {
                    self.rollback_last_tx(&mut vm);
                    resp.send(()).unwrap();
                }
                Command::StartNextMiniblock(l2_block_env, resp) => {
                    self.start_next_miniblock(l2_block_env, &mut vm);
                    resp.send(()).unwrap();
                }
                Command::FinishBatch(resp) => {
                    let vm_block_result = self.finish_batch(&mut vm);
                    let witness_block_state = if upload_witness_inputs_to_gcs {
                        Some(storage_view.borrow_mut().witness_block_state())
                    } else {
                        None
                    };
                    resp.send((vm_block_result, witness_block_state)).unwrap();

                    // `storage_view` cannot be accessed while borrowed by the VM,
                    // so this is the only point at which storage metrics can be obtained
                    let metrics = storage_view.as_ref().borrow_mut().metrics();
                    EXECUTOR_METRICS.batch_storage_interaction_duration[&InteractionType::GetValue]
                        .observe(metrics.time_spent_on_get_value);
                    EXECUTOR_METRICS.batch_storage_interaction_duration[&InteractionType::SetValue]
                        .observe(metrics.time_spent_on_set_value);
                    return;
                }
            }
        }
        // State keeper can exit because of stop signal, so it's OK to exit mid-batch.
        tracing::info!("State keeper exited with an unfinished batch");
    }

    fn execute_tx<S: WriteStorage>(
        &self,
        tx: &Transaction,
        vm: &mut VmInstance<S, HistoryEnabled>,
    ) -> TxExecutionResult {
        // Save pre-`execute_next_tx` VM snapshot.
        vm.make_snapshot();

        // Reject transactions with too big gas limit.
        // They are also rejected on the API level, but
        // we need to secure ourselves in case some tx will somehow get into mempool.
        if tx.gas_limit() > self.max_allowed_tx_gas_limit {
            tracing::warn!(
                "Found tx with too big gas limit in state keeper, hash: {:?}, gas_limit: {}",
                tx.hash(),
                tx.gas_limit()
            );
            return TxExecutionResult::RejectedByVm {
                reason: Halt::TooBigGasLimit,
            };
        }

        // Execute the transaction.
        let latency = KEEPER_METRICS.tx_execution_time[&TxExecutionStage::Execution].start();
        let (tx_result, compressed_bytecodes, call_tracer_result) =
            if self.optional_bytecode_compression {
                self.execute_tx_in_vm_with_optional_compression(tx, vm)
            } else {
                self.execute_tx_in_vm(tx, vm)
            };
        latency.observe();
        APP_METRICS.processed_txs[&TxStage::StateKeeper].inc();
        APP_METRICS.processed_l1_txs[&TxStage::StateKeeper].inc_by(tx.is_l1().into());

        if let ExecutionResult::Halt { reason } = tx_result.result {
            return match reason {
                Halt::BootloaderOutOfGas => TxExecutionResult::BootloaderOutOfGasForTx,
                _ => TxExecutionResult::RejectedByVm { reason },
            };
        }

        let tx_metrics = ExecutionMetricsForCriteria::new(Some(tx), &tx_result);
        let gas_remaining = vm.gas_remaining();

        TxExecutionResult::Success {
            tx_result: Box::new(tx_result),
            tx_metrics: Box::new(tx_metrics),
            compressed_bytecodes,
            call_tracer_result,
            gas_remaining,
        }
    }

    fn rollback_last_tx<S: WriteStorage>(&self, vm: &mut VmInstance<S, HistoryEnabled>) {
        let latency = KEEPER_METRICS.tx_execution_time[&TxExecutionStage::TxRollback].start();
        vm.rollback_to_the_latest_snapshot();
        latency.observe();
    }

    fn start_next_miniblock<S: WriteStorage>(
        &self,
        l2_block_env: L2BlockEnv,
        vm: &mut VmInstance<S, HistoryEnabled>,
    ) {
        vm.start_new_l2_block(l2_block_env);
    }

    fn finish_batch<S: WriteStorage>(
        &self,
        vm: &mut VmInstance<S, HistoryEnabled>,
    ) -> FinishedL1Batch {
        // The vm execution was paused right after the last transaction was executed.
        // There is some post-processing work that the VM needs to do before the block is fully processed.
        let result = vm.finish_batch();
        if result.block_tip_execution_result.result.is_failed() {
            panic!(
                "VM must not fail when finalizing block: {:#?}",
                result.block_tip_execution_result.result
            );
        }

        BATCH_TIP_METRICS.observe(&result.block_tip_execution_result);
        result
    }

    fn execute_tx_in_vm_with_optional_compression<S: WriteStorage>(
        &self,
        tx: &Transaction,
        vm: &mut VmInstance<S, HistoryEnabled>,
    ) -> (
        VmExecutionResultAndLogs,
        Vec<CompressedBytecodeInfo>,
        Vec<Call>,
    ) {
        // Note, that the space where we can put the calldata for compressing transactions
        // is limited and the transactions do not pay for taking it.
        // In order to not let the accounts spam the space of compressed bytecodes with bytecodes
        // that will not be published (e.g. due to out of gas), we use the following scheme:
        // We try to execute the transaction with compressed bytecodes.
        // If it fails and the compressed bytecodes have not been published,
        // it means that there is no sense in polluting the space of compressed bytecodes,
        // and so we re-execute the transaction, but without compression.

        // Saving the snapshot before executing
        vm.make_snapshot();

        let call_tracer_result = Arc::new(OnceCell::default());
        let tracer = if self.save_call_traces {
            vec![CallTracer::new(call_tracer_result.clone()).into_tracer_pointer()]
        } else {
            vec![]
        };

        if let (Ok(()), result) =
            vm.inspect_transaction_with_bytecode_compression(tracer.into(), tx.clone(), true)
        {
            let compressed_bytecodes = vm.get_last_tx_compressed_bytecodes();
            vm.pop_snapshot_no_rollback();

            let trace = Arc::try_unwrap(call_tracer_result)
                .unwrap()
                .take()
                .unwrap_or_default();
            return (result, compressed_bytecodes, trace);
        }
        vm.rollback_to_the_latest_snapshot();

        let call_tracer_result = Arc::new(OnceCell::default());
        let tracer = if self.save_call_traces {
            vec![CallTracer::new(call_tracer_result.clone()).into_tracer_pointer()]
        } else {
            vec![]
        };

        let result =
            vm.inspect_transaction_with_bytecode_compression(tracer.into(), tx.clone(), false);
        result
            .0
            .expect("Compression can't fail if we don't apply it");
        let compressed_bytecodes = vm.get_last_tx_compressed_bytecodes();

        // TODO implement tracer manager which will be responsible
        // for collecting result from all tracers and save it to the database
        let trace = Arc::try_unwrap(call_tracer_result)
            .unwrap()
            .take()
            .unwrap_or_default();
        (result.1, compressed_bytecodes, trace)
    }

    // Err when transaction is rejected.
    // `Ok(TxExecutionStatus::Success)` when the transaction succeeded
    // `Ok(TxExecutionStatus::Failure)` when the transaction failed.
    // Note that failed transactions are considered properly processed and are included in blocks
    fn execute_tx_in_vm<S: WriteStorage>(
        &self,
        tx: &Transaction,
        vm: &mut VmInstance<S, HistoryEnabled>,
    ) -> (
        VmExecutionResultAndLogs,
        Vec<CompressedBytecodeInfo>,
        Vec<Call>,
    ) {
        let call_tracer_result = Arc::new(OnceCell::default());
        let tracer = if self.save_call_traces {
            vec![CallTracer::new(call_tracer_result.clone()).into_tracer_pointer()]
        } else {
            vec![]
        };

        let (published_bytecodes, mut result) =
            vm.inspect_transaction_with_bytecode_compression(tracer.into(), tx.clone(), true);
        if published_bytecodes.is_ok() {
            let compressed_bytecodes = vm.get_last_tx_compressed_bytecodes();

            let trace = Arc::try_unwrap(call_tracer_result)
                .unwrap()
                .take()
                .unwrap_or_default();
            (result, compressed_bytecodes, trace)
        } else {
            // Transaction failed to publish bytecodes, we reject it so initiator doesn't pay fee.
            result.result = ExecutionResult::Halt {
                reason: Halt::FailedToPublishCompressedBytecodes,
            };
            (result, Default::default(), Default::default())
        }
    }
}<|MERGE_RESOLUTION|>--- conflicted
+++ resolved
@@ -11,17 +11,11 @@
     MultiVMTracer, VmInstance,
 };
 use once_cell::sync::OnceCell;
-<<<<<<< HEAD
 use tokio::{
     runtime::Handle,
     sync::{mpsc, watch},
 };
 use zksync_state::{ReadStorage, StorageView, WriteStorage};
-=======
-use tokio::sync::{mpsc, watch};
-use zksync_dal::{ConnectionPool, Core};
-use zksync_state::{RocksdbStorage, StorageView, WriteStorage};
->>>>>>> b82d093a
 use zksync_types::{vm_trace::Call, Transaction, U256};
 use zksync_utils::bytecode::CompressedBytecodeInfo;
 
@@ -39,12 +33,7 @@
 /// Creates a "real" batch executor which maintains the VM (as opposed to the test builder which doesn't use the VM).
 #[derive(Debug, Clone)]
 pub struct MainBatchExecutor {
-<<<<<<< HEAD
     storage_factory: Arc<dyn ReadStorageFactory>,
-=======
-    state_keeper_db_path: String,
-    pool: ConnectionPool<Core>,
->>>>>>> b82d093a
     save_call_traces: bool,
     max_allowed_tx_gas_limit: U256,
     upload_witness_inputs_to_gcs: bool,
@@ -53,12 +42,7 @@
 
 impl MainBatchExecutor {
     pub fn new(
-<<<<<<< HEAD
         storage_factory: Arc<dyn ReadStorageFactory>,
-=======
-        state_keeper_db_path: String,
-        pool: ConnectionPool<Core>,
->>>>>>> b82d093a
         max_allowed_tx_gas_limit: U256,
         save_call_traces: bool,
         upload_witness_inputs_to_gcs: bool,
@@ -82,19 +66,6 @@
         system_env: SystemEnv,
         stop_receiver: &watch::Receiver<bool>,
     ) -> Option<BatchExecutorHandle> {
-<<<<<<< HEAD
-=======
-        let mut secondary_storage = RocksdbStorage::builder(self.state_keeper_db_path.as_ref())
-            .await
-            .expect("Failed initializing state keeper storage");
-        secondary_storage.enable_enum_index_migration(self.enum_index_migration_chunk_size);
-        let mut conn = self.pool.connection_tagged("state_keeper").await.unwrap();
-        let secondary_storage = secondary_storage
-            .synchronize(&mut conn, stop_receiver)
-            .await
-            .expect("Failed synchronizing secondary state keeper storage")?;
-
->>>>>>> b82d093a
         // Since we process `BatchExecutor` commands one-by-one (the next command is never enqueued
         // until a previous command is processed), capacity 1 is enough for the commands channel.
         let (commands_sender, commands_receiver) = mpsc::channel(1);
