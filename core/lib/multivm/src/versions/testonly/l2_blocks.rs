//!
//! Tests for the bootloader
//! The description for each of the tests can be found in the corresponding `.yul` file.
//!

use assert_matches::assert_matches;
use ethabi::{ParamType, Token};
use zksync_system_constants::REQUIRED_L1_TO_L2_GAS_PER_PUBDATA_BYTE;
use zksync_types::{
    block::{pack_block_info, L2BlockHasher},
    h256_to_u256, u256_to_h256, AccountTreeId, Address, Execute, ExecuteTransactionCommon,
    L1BatchNumber, L1TxCommonData, L2BlockNumber, ProtocolVersionId, StorageKey, Transaction, H256,
    SYSTEM_CONTEXT_ADDRESS, SYSTEM_CONTEXT_BLOCK_INFO_POSITION,
    SYSTEM_CONTEXT_CURRENT_L2_BLOCK_INFO_POSITION, SYSTEM_CONTEXT_CURRENT_TX_ROLLING_HASH_POSITION,
    U256,
};
use zksync_vm_interface::VmRevertReason;

use super::{
    default_l1_batch, default_system_env, get_empty_storage, tester::VmTesterBuilder, TestedVm,
};
use crate::{
    interface::{
        storage::StorageView, ExecutionResult, Halt, InspectExecutionMode, L2BlockEnv,
        TxExecutionMode, VmInterfaceExt,
    },
    vm_latest::{
        constants::{get_tx_operator_l2_block_info_offset, TX_OPERATOR_SLOTS_PER_L2_BLOCK_INFO},
        utils::l2_blocks::get_l2_block_hash_key,
        MultiVmSubversion,
    },
};

/// Encodes a Solidity function call with parameters into a Vec<u8>.
fn encode_function_call(
    name: &str,
    types: &[ParamType],
    params: &[Token],
) -> Result<String, ethabi::Error> {
    let short_sig = ethabi::short_signature(name, types);

    // Check if the provided number of parameters matches the function's expected inputs
    if types.len() != params.len() {
        return Err(ethabi::Error::InvalidData);
    }

    // Encode the function call with the provided parameters
    let encoded_data = ethabi::encode(params);

    Ok(VmRevertReason::Unknown {
        function_selector: short_sig.to_vec(),
        data: [short_sig.to_vec(), encoded_data].concat(),
    }
    .to_string())
}

fn get_l1_noop() -> Transaction {
    Transaction {
        common_data: ExecuteTransactionCommon::L1(L1TxCommonData {
            sender: Address::repeat_byte(1),
            gas_limit: U256::from(2000000u32),
            gas_per_pubdata_limit: REQUIRED_L1_TO_L2_GAS_PER_PUBDATA_BYTE.into(),
            ..Default::default()
        }),
        execute: Execute {
            contract_address: Some(Address::repeat_byte(0xc0)),
            calldata: vec![],
            value: U256::zero(),
            factory_deps: vec![],
        },
        received_timestamp_ms: 0,
        raw_bytes: None,
    }
}

pub(crate) fn test_l2_block_initialization_timestamp<VM: TestedVm>() {
    // This test checks that the L2 block initialization works correctly.
    // Here we check that the first block must have timestamp that is greater or equal to the timestamp
    // of the current batch.

    let mut vm = VmTesterBuilder::new()
        .with_execution_mode(TxExecutionMode::VerifyExecute)
        .with_rich_accounts(1)
        .build::<VM>();

    // Override the timestamp of the current L2 block to be 0.
    vm.vm.push_l2_block_unchecked(L2BlockEnv {
        number: 1,
        timestamp: 0,
        prev_block_hash: L2BlockHasher::legacy_hash(L2BlockNumber(0)),
        max_virtual_blocks_to_create: 1,
        interop_roots: vec![],
    });
    let l1_tx = get_l1_noop();

    vm.vm.push_transaction(l1_tx);
    let res = vm.vm.execute(InspectExecutionMode::OneTx);

    assert_matches!(
        res.result,
        ExecutionResult::Halt { reason: Halt::FailedToSetL2Block(msg) }
            if msg.contains("0x5e9ad9b0")
    );
}

pub(crate) fn test_l2_block_initialization_number_non_zero<VM: TestedVm>() {
    // This test checks that the L2 block initialization works correctly.
    // Here we check that the first L2 block number can not be zero.

    let l1_batch = default_l1_batch(L1BatchNumber(1));
    let first_l2_block = L2BlockEnv {
        number: 0,
        timestamp: l1_batch.timestamp,
        prev_block_hash: L2BlockHasher::legacy_hash(L2BlockNumber(0)),
        max_virtual_blocks_to_create: 1,
        interop_roots: vec![],
    };

    let mut vm = VmTesterBuilder::new()
        .with_execution_mode(TxExecutionMode::VerifyExecute)
        .with_l1_batch_env(l1_batch)
        .with_rich_accounts(1)
        .build::<VM>();

    let l1_tx = get_l1_noop();

    vm.vm.push_transaction(l1_tx);

    set_manual_l2_block_info(&mut vm.vm, 0, first_l2_block);

    let res = vm.vm.execute(InspectExecutionMode::OneTx);

    assert_eq!(
        res.result,
        ExecutionResult::Halt {
            reason: Halt::FailedToSetL2Block(
                encode_function_call("L2BlockNumberZero", &[], &[]).unwrap()
            )
        }
    );
}

fn test_same_l2_block<VM: TestedVm>(
    expected_error: Option<Halt>,
    override_timestamp: Option<u64>,
    override_prev_block_hash: Option<H256>,
) {
    let mut l1_batch = default_l1_batch(L1BatchNumber(1));
    l1_batch.timestamp = 1;
    let mut vm = VmTesterBuilder::new()
        .with_execution_mode(TxExecutionMode::VerifyExecute)
        .with_l1_batch_env(l1_batch)
        .with_rich_accounts(1)
        .build::<VM>();

    let l1_tx = get_l1_noop();
    vm.vm.push_transaction(l1_tx.clone());
    let res = vm.vm.execute(InspectExecutionMode::OneTx);
    assert!(!res.result.is_failed());

    let mut current_l2_block = vm.l1_batch_env.first_l2_block;

    if let Some(timestamp) = override_timestamp {
        current_l2_block.timestamp = timestamp;
    }
    if let Some(prev_block_hash) = override_prev_block_hash {
        current_l2_block.prev_block_hash = prev_block_hash;
    }

    if (None, None) == (override_timestamp, override_prev_block_hash) {
        current_l2_block.max_virtual_blocks_to_create = 0;
    }

    vm.vm.push_transaction(l1_tx);
    set_manual_l2_block_info(&mut vm.vm, 1, current_l2_block);

    let result = vm.vm.execute(InspectExecutionMode::OneTx);

    if let Some(err) = expected_error {
        assert_eq!(result.result, ExecutionResult::Halt { reason: err });
    } else {
        assert_eq!(result.result, ExecutionResult::Success { output: vec![] });
    }
}

pub(crate) fn test_l2_block_same_l2_block<VM: TestedVm>() {
    // This test aims to test the case when there are multiple transactions inside the same L2 block.

    // Case 1: Incorrect timestamp
    test_same_l2_block::<VM>(
        Some(Halt::FailedToSetL2Block(
            encode_function_call(
                "IncorrectSameL2BlockTimestamp",
                &[ParamType::Uint(128), ParamType::Uint(128)],
                &[
                    Token::Uint(U256::zero()),
                    Token::Uint(U256::from(1_700_000_001)),
                ],
            )
            .unwrap(),
        )),
        Some(0),
        None,
    );

    // Case 2: Incorrect previous block hash
    test_same_l2_block::<VM>(
        Some(Halt::FailedToSetL2Block(
            encode_function_call(
                "IncorrectSameL2BlockPrevBlockHash",
                &[ParamType::FixedBytes(32), ParamType::FixedBytes(32)],
                &[
                    Token::FixedBytes(H256::zero().0.to_vec()),
                    Token::FixedBytes(
                        hex::decode(
                            "e8e77626586f73b955364c7b4bbf0bb7f7685ebd40e852b164633a4acbd3244c",
                        )
                        .unwrap(),
                    ),
                ],
            )
            .unwrap(),
        )),
        None,
        Some(H256::zero()),
    );

    // Case 3: Correct continuation of the same L2 block
    test_same_l2_block::<VM>(None, None, None);
}

fn test_new_l2_block<VM: TestedVm>(
    first_l2_block: L2BlockEnv,
    overriden_second_block_number: Option<u32>,
    overriden_second_block_timestamp: Option<u64>,
    overriden_second_block_prev_block_hash: Option<H256>,
    expected_error: Option<Halt>,
) {
    let mut l1_batch = default_l1_batch(L1BatchNumber(1));
    l1_batch.timestamp = 1;
    l1_batch.first_l2_block = first_l2_block;

    let mut vm = VmTesterBuilder::new()
        .with_l1_batch_env(l1_batch)
        .with_execution_mode(TxExecutionMode::VerifyExecute)
        .with_rich_accounts(1)
        .build::<VM>();

    let l1_tx = get_l1_noop();

    // Firstly we execute the first transaction
    vm.vm.push_transaction(l1_tx.clone());
    vm.vm.execute(InspectExecutionMode::OneTx);

    let mut second_l2_block = vm.l1_batch_env.first_l2_block;
    second_l2_block.number += 1;
    second_l2_block.timestamp += 1;
    second_l2_block.prev_block_hash = vm.vm.last_l2_block_hash();

    if let Some(block_number) = overriden_second_block_number {
        second_l2_block.number = block_number;
    }
    if let Some(timestamp) = overriden_second_block_timestamp {
        second_l2_block.timestamp = timestamp;
    }
    if let Some(prev_block_hash) = overriden_second_block_prev_block_hash {
        second_l2_block.prev_block_hash = prev_block_hash;
    }

    vm.vm.push_l2_block_unchecked(second_l2_block);
    vm.vm.push_transaction(l1_tx);

    let result = vm.vm.execute(InspectExecutionMode::OneTx);
    if let Some(err) = expected_error {
        assert_eq!(result.result, ExecutionResult::Halt { reason: err });
    } else {
        assert_eq!(result.result, ExecutionResult::Success { output: vec![] });
    }
}

pub(crate) fn test_l2_block_new_l2_block<VM: TestedVm>() {
    // This test is aimed to cover potential issue

    let correct_first_block = L2BlockEnv {
        number: 1,
        timestamp: 1,
        prev_block_hash: L2BlockHasher::legacy_hash(L2BlockNumber(0)),
        max_virtual_blocks_to_create: 1,
        interop_roots: vec![],
    };

    // Case 1: Block number increasing by more than 1
    test_new_l2_block::<VM>(
        correct_first_block.clone(),
        Some(3),
        None,
        None,
        Some(Halt::FailedToSetL2Block(
            encode_function_call(
                "InvalidNewL2BlockNumber",
                &[ParamType::Uint(256)],
                &[Token::Uint(U256::from(3u32))],
            )
            .unwrap(),
        )),
    );

    // Case 2: Timestamp not increasing
<<<<<<< HEAD
    test_new_l2_block::<VM>(
        correct_first_block.clone(),
        None,
        Some(0),
        None,
        Some(Halt::FailedToSetL2Block(
            encode_function_call(
                "NonMonotonicL2BlockTimestamp",
                &[ParamType::Uint(128), ParamType::Uint(128)],
                &[Token::Uint(U256::from(0)), Token::Uint(U256::from(1))],
            )
            .unwrap(),
        )),
    );
=======
    if default_system_env().version.is_pre_fast_blocks() {
        test_new_l2_block::<VM>(
            correct_first_block,
            None,
            Some(1),
            None,
            Some(Halt::FailedToSetL2Block(
                encode_function_call(
                    "NonMonotonicL2BlockTimestamp",
                    &[ParamType::Uint(128), ParamType::Uint(128)],
                    &[Token::Uint(U256::from(1)), Token::Uint(U256::from(1))],
                )
                .unwrap(),
            )),
        );
    }
>>>>>>> 110a527c

    // Case 3: Incorrect previous block hash
    test_new_l2_block::<VM>(
        correct_first_block.clone(),
        None,
        None,
        Some(H256::zero()),
        Some(Halt::FailedToSetL2Block(
            encode_function_call(
                "IncorrectL2BlockHash",
                &[ParamType::FixedBytes(32), ParamType::FixedBytes(32)],
                &[
                    Token::FixedBytes(H256::zero().0.to_vec()),
                    Token::FixedBytes(
                        hex::decode(
                            "de4c551714ad02a0a4f51252f966ef90c13376ea4c8a463eedfb242b97551c43",
                        )
                        .unwrap(),
                    ),
                ],
            )
            .unwrap(),
        )),
    );

    // Case 4: Correct new block
    test_new_l2_block::<VM>(correct_first_block, None, None, None, None);
}

#[allow(clippy::too_many_arguments)]
fn test_first_in_batch<VM: TestedVm>(
    miniblock_timestamp: u64,
    miniblock_number: u32,
    pending_txs_hash: H256,
    batch_timestamp: u64,
    new_batch_timestamp: u64,
    batch_number: u32,
    proposed_block: L2BlockEnv,
    expected_error: Option<Halt>,
) {
    let mut l1_batch = default_l1_batch(L1BatchNumber(1));
    l1_batch.number += 1;
    l1_batch.timestamp = new_batch_timestamp;

    let mut vm = VmTesterBuilder::new()
        .with_l1_batch_env(l1_batch)
        .with_execution_mode(TxExecutionMode::VerifyExecute)
        .with_rich_accounts(1)
        .build::<VM>();
    let l1_tx = get_l1_noop();

    // Setting the values provided.
    let miniblock_info_slot = StorageKey::new(
        AccountTreeId::new(SYSTEM_CONTEXT_ADDRESS),
        SYSTEM_CONTEXT_CURRENT_L2_BLOCK_INFO_POSITION,
    );
    let pending_txs_hash_slot = StorageKey::new(
        AccountTreeId::new(SYSTEM_CONTEXT_ADDRESS),
        SYSTEM_CONTEXT_CURRENT_TX_ROLLING_HASH_POSITION,
    );
    let batch_info_slot = StorageKey::new(
        AccountTreeId::new(SYSTEM_CONTEXT_ADDRESS),
        SYSTEM_CONTEXT_BLOCK_INFO_POSITION,
    );
    let prev_block_hash_position = get_l2_block_hash_key(miniblock_number - 1);

    let mut storage = get_empty_storage();
    storage.set_value(
        miniblock_info_slot,
        u256_to_h256(pack_block_info(
            miniblock_number as u64,
            miniblock_timestamp,
        )),
    );
    storage.set_value(pending_txs_hash_slot, pending_txs_hash);
    storage.set_value(
        batch_info_slot,
        u256_to_h256(pack_block_info(batch_number as u64, batch_timestamp)),
    );
    storage.set_value(
        prev_block_hash_position,
        L2BlockHasher::legacy_hash(L2BlockNumber(miniblock_number - 1)),
    );
    // Replace the storage entirely. It's not enough to write to the underlying storage (since read values are already cached
    // in the storage view).
    *vm.storage.borrow_mut() = StorageView::new(storage);

    // In order to skip checks from the Rust side of the VM, we firstly use some definitely correct L2 block info.
    // And then override it with the user-provided value

    let last_l2_block = vm.l1_batch_env.first_l2_block;
    let new_l2_block = L2BlockEnv {
        number: last_l2_block.number + 1,
        timestamp: last_l2_block.timestamp + 1,
        prev_block_hash: vm.vm.last_l2_block_hash(),
        max_virtual_blocks_to_create: last_l2_block.max_virtual_blocks_to_create,
        interop_roots: vec![],
    };

    vm.vm.push_l2_block_unchecked(new_l2_block);
    vm.vm.push_transaction(l1_tx);
    set_manual_l2_block_info(&mut vm.vm, 0, proposed_block);

    let result = vm.vm.execute(InspectExecutionMode::OneTx);
    if let Some(err) = expected_error {
        assert_eq!(result.result, ExecutionResult::Halt { reason: err });
    } else {
        assert_eq!(result.result, ExecutionResult::Success { output: vec![] });
    }
}

pub(crate) fn test_l2_block_first_in_batch<VM: TestedVm>() {
    let prev_block_hash = L2BlockHasher::legacy_hash(L2BlockNumber(0));
    let prev_block_hash = L2BlockHasher::new(L2BlockNumber(1), 1, prev_block_hash)
        .finalize(ProtocolVersionId::latest());
    test_first_in_batch::<VM>(
        1,
        1,
        H256::zero(),
        1,
        2,
        1,
        L2BlockEnv {
            number: 2,
            timestamp: 2,
            prev_block_hash,
            max_virtual_blocks_to_create: 1,
            interop_roots: vec![],
        },
        None,
    );

    let prev_block_hash = L2BlockHasher::legacy_hash(L2BlockNumber(0));
    let prev_block_hash = L2BlockHasher::new(L2BlockNumber(1), 8, prev_block_hash)
        .finalize(ProtocolVersionId::latest());
    test_first_in_batch::<VM>(
        8,
        1,
        H256::zero(),
        5,
        12,
        1,
        L2BlockEnv {
            number: 2,
            timestamp: 9,
            prev_block_hash,
            max_virtual_blocks_to_create: 1,
            interop_roots: vec![],
        },
        Some(Halt::FailedToSetL2Block(
            encode_function_call(
                "L2BlockAndBatchTimestampMismatch",
                &[ParamType::Uint(128), ParamType::Uint(128)],
                &[Token::Uint(U256::from(9)), Token::Uint(U256::from(12))],
            )
            .unwrap(),
        )),
    );
}

fn set_manual_l2_block_info(vm: &mut impl TestedVm, tx_number: usize, block_info: L2BlockEnv) {
    let fictive_miniblock_position =
        get_tx_operator_l2_block_info_offset(MultiVmSubversion::latest())
            + TX_OPERATOR_SLOTS_PER_L2_BLOCK_INFO * tx_number;
    vm.write_to_bootloader_heap(&[
        (fictive_miniblock_position, block_info.number.into()),
        (fictive_miniblock_position + 1, block_info.timestamp.into()),
        (
            fictive_miniblock_position + 2,
            h256_to_u256(block_info.prev_block_hash),
        ),
        (
            fictive_miniblock_position + 3,
            block_info.max_virtual_blocks_to_create.into(),
        ),
    ])
}<|MERGE_RESOLUTION|>--- conflicted
+++ resolved
@@ -306,39 +306,22 @@
     );
 
     // Case 2: Timestamp not increasing
-<<<<<<< HEAD
-    test_new_l2_block::<VM>(
-        correct_first_block.clone(),
-        None,
-        Some(0),
-        None,
-        Some(Halt::FailedToSetL2Block(
-            encode_function_call(
-                "NonMonotonicL2BlockTimestamp",
-                &[ParamType::Uint(128), ParamType::Uint(128)],
-                &[Token::Uint(U256::from(0)), Token::Uint(U256::from(1))],
-            )
-            .unwrap(),
-        )),
-    );
-=======
     if default_system_env().version.is_pre_fast_blocks() {
         test_new_l2_block::<VM>(
-            correct_first_block,
+            correct_first_block.clone(),
             None,
-            Some(1),
+            Some(0),
             None,
             Some(Halt::FailedToSetL2Block(
                 encode_function_call(
                     "NonMonotonicL2BlockTimestamp",
                     &[ParamType::Uint(128), ParamType::Uint(128)],
-                    &[Token::Uint(U256::from(1)), Token::Uint(U256::from(1))],
+                    &[Token::Uint(U256::from(0)), Token::Uint(U256::from(1))],
                 )
                 .unwrap(),
             )),
         );
     }
->>>>>>> 110a527c
 
     // Case 3: Incorrect previous block hash
     test_new_l2_block::<VM>(
