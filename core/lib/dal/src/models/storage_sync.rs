--- conflicted
+++ resolved
@@ -4,11 +4,7 @@
 use zksync_db_connection::error::SqlxContext;
 use zksync_types::{
     api::en,
-<<<<<<< HEAD
     commitment::{L2DACommitmentScheme, PubdataParams, PubdataType},
-=======
-    commitment::{PubdataParams, PubdataType},
->>>>>>> 7746b9c1
     parse_h160, parse_h256, parse_h256_opt, Address, InteropRoot, L1BatchNumber, L2BlockNumber,
     ProtocolVersionId, Transaction, H256,
 };
@@ -140,11 +136,7 @@
             protocol_version: self.protocol_version,
             pubdata_params: Some(self.pubdata_params),
             pubdata_limit: self.pubdata_limit,
-<<<<<<< HEAD
-            interop_roots: self.interop_roots,
-=======
             interop_roots: Some(self.interop_roots),
->>>>>>> 7746b9c1
         }
     }
 
