--- conflicted
+++ resolved
@@ -4,15 +4,11 @@
 use serde_with::{serde_as, Bytes};
 use zksync_multivm::interface::{L1BatchEnv, SystemEnv};
 use zksync_object_store::{serialize_using_bincode, Bucket, StoredObject};
-<<<<<<< HEAD
 pub use zksync_state::WitnessStorage;
 use zksync_types::{
-    basic_fri_types::Eip4844Blobs, witness_block_state::WitnessStorageState, L1BatchNumber,
-    ProtocolVersionId, H256, U256,
+    basic_fri_types::Eip4844Blobs, block::L2BlockExecutionData,
+    witness_block_state::WitnessStorageState, L1BatchNumber, ProtocolVersionId, H256, U256,
 };
-=======
-use zksync_types::{block::L2BlockExecutionData, L1BatchNumber, H256, U256};
->>>>>>> f8df34d9
 
 const HASH_LEN: usize = H256::len_bytes();
 
@@ -191,7 +187,7 @@
 /// Version 1 of the data used as input for the TEE verifier.
 #[derive(Debug, Clone, Serialize, Deserialize, PartialEq)]
 pub struct V1TeeVerifierInput {
-    pub prepare_basic_circuits_job: PrepareBasicCircuitsJob,
+    pub witness_input_merkle_paths: WitnessInputMerklePaths,
     pub l2_blocks_execution_data: Vec<L2BlockExecutionData>,
     pub l1_batch_env: L1BatchEnv,
     pub system_env: SystemEnv,
@@ -200,14 +196,14 @@
 
 impl V1TeeVerifierInput {
     pub fn new(
-        prepare_basic_circuits_job: PrepareBasicCircuitsJob,
+        witness_input_merkle_paths: WitnessInputMerklePaths,
         l2_blocks_execution_data: Vec<L2BlockExecutionData>,
         l1_batch_env: L1BatchEnv,
         system_env: SystemEnv,
         used_contracts: Vec<(H256, Vec<u8>)>,
     ) -> Self {
         V1TeeVerifierInput {
-            prepare_basic_circuits_job,
+            witness_input_merkle_paths,
             l2_blocks_execution_data,
             l1_batch_env,
             system_env,
