--- conflicted
+++ resolved
@@ -116,15 +116,6 @@
         self.state.api_config.bridge_addresses.clone()
     }
 
-<<<<<<< HEAD
-    #[tracing::instrument(skip(self))]
-    pub fn get_base_token_l1_address(&self) -> Option<Address> {
-        self.state.api_config.base_token_address
-    }
-
-    #[tracing::instrument(skip(self))]
-=======
->>>>>>> ae9ecc2b
     pub fn l1_chain_id_impl(&self) -> U64 {
         U64::from(*self.state.api_config.l1_chain_id)
     }
@@ -540,10 +531,6 @@
         }))
     }
 
-<<<<<<< HEAD
-    #[tracing::instrument(skip_all)]
-=======
->>>>>>> ae9ecc2b
     pub fn get_base_token_l1_address_impl(&self) -> Result<Address, Web3Error> {
         self.state
             .api_config
