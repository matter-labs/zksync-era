--- conflicted
+++ resolved
@@ -35,11 +35,7 @@
     }
 
     let l2_client = utils::mock_l2_client(&env);
-<<<<<<< HEAD
-    let eth_client = utils::mock_eth_client(env.config.remote.user_facing_diamond_proxy);
-=======
     let eth_client = utils::mock_eth_client(env.config.l1_diamond_proxy_address());
->>>>>>> a8489270
 
     let node_handle = tokio::task::spawn_blocking(move || {
         std::thread::spawn(move || {
@@ -108,11 +104,7 @@
     let (env, env_handles) = utils::TestEnvironment::with_genesis_block("core").await;
 
     let l2_client = utils::mock_l2_client_hanging();
-<<<<<<< HEAD
-    let eth_client = utils::mock_eth_client(env.config.remote.user_facing_diamond_proxy);
-=======
     let eth_client = utils::mock_eth_client(env.config.l1_diamond_proxy_address());
->>>>>>> a8489270
 
     let mut node_handle = tokio::task::spawn_blocking(move || {
         std::thread::spawn(move || {
@@ -148,11 +140,7 @@
     let (env, _env_handles) = utils::TestEnvironment::with_genesis_block("tree").await;
 
     let l2_client = utils::mock_l2_client(&env);
-<<<<<<< HEAD
-    let eth_client = utils::mock_eth_client(env.config.remote.user_facing_diamond_proxy);
-=======
     let eth_client = utils::mock_eth_client(env.config.l1_diamond_proxy_address());
->>>>>>> a8489270
 
     let node_handle = tokio::task::spawn_blocking(move || {
         std::thread::spawn(move || {
