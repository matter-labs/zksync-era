--- conflicted
+++ resolved
@@ -67,12 +67,8 @@
 	export ZKSYNC_HOME=$$(pwd) && \
 	export PATH=$$PATH:$${ZKSYNC_HOME}/bin && \
 	zkt || true && \
-<<<<<<< HEAD
-	zk_inception dev contracts
-=======
-	zk_supervisor contracts && \
+	zk_inception dev contracts && \
 	mkdir -p contracts/l1-contracts/artifacts
->>>>>>> 8c9b3326
 
 # Download setup-key
 prepare-keys:
