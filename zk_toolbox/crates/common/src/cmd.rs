--- conflicted
+++ resolved
@@ -1,11 +1,8 @@
-<<<<<<< HEAD
 use std::{
+    ffi::OsStr,
     path::PathBuf,
     process::{Command, Output, Stdio},
 };
-=======
-use std::{ffi::OsStr, process::Output};
->>>>>>> 610a7cf0
 
 use anyhow::bail;
 use console::style;
