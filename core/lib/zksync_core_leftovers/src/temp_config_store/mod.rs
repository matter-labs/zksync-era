use std::path::PathBuf;

use anyhow::Context;
use zksync_config::{
    configs::{
        api::{HealthCheckConfig, MerkleTreeApiConfig, Web3JsonRpcConfig},
        chain::{
            CircuitBreakerConfig, MempoolConfig, NetworkConfig, OperationsManagerConfig,
            StateKeeperConfig,
        },
        fri_prover_group::FriProverGroupConfig,
        house_keeper::HouseKeeperConfig,
        wallets::{AddressWallet, EthSender, StateKeeper, Wallet, Wallets},
        CommitmentGeneratorConfig, FriProofCompressorConfig, FriProverConfig,
        FriProverGatewayConfig, FriWitnessGeneratorConfig, FriWitnessVectorGeneratorConfig,
        GeneralConfig, ObservabilityConfig, PrometheusConfig, ProofDataHandlerConfig,
        ProtectiveReadsWriterConfig, PruningConfig, SnapshotRecoveryConfig,
    },
    ApiConfig, ContractVerifierConfig, DBConfig, EthConfig, EthWatchConfig, GasAdjusterConfig,
    ObjectStoreConfig, PostgresConfig, SnapshotsCreatorConfig,
};
use zksync_protobuf::repr::ProtoRepr;

pub fn decode_yaml_repr<T: ProtoRepr>(yaml: &str) -> anyhow::Result<T::Type> {
    let d = serde_yaml::Deserializer::from_str(yaml);
    let this: T = zksync_protobuf::serde::deserialize_proto_with_options(d, false)?;
    this.read()
}

pub fn read_yaml_repr<T: ProtoRepr>(path_buf: PathBuf) -> anyhow::Result<T::Type> {
<<<<<<< HEAD
    let yaml = std::fs::read_to_string(path_buf).context("failed decoding YAML config")?;
=======
    let yaml = std::fs::read_to_string(path_buf).context("failed reading YAML config")?;
>>>>>>> 7940fa32
    decode_yaml_repr::<T>(&yaml)
}

// TODO (QIT-22): This structure is going to be removed when components will be responsible for their own configs.
/// A temporary config store allowing to pass deserialized configs from `zksync_server` to `zksync_core`.
/// All the configs are optional, since for some component combination it is not needed to pass all the configs.
#[derive(Debug, PartialEq, Default)]
pub struct TempConfigStore {
    pub postgres_config: Option<PostgresConfig>,
    pub health_check_config: Option<HealthCheckConfig>,
    pub merkle_tree_api_config: Option<MerkleTreeApiConfig>,
    pub web3_json_rpc_config: Option<Web3JsonRpcConfig>,
    pub circuit_breaker_config: Option<CircuitBreakerConfig>,
    pub mempool_config: Option<MempoolConfig>,
    pub network_config: Option<NetworkConfig>,
    pub contract_verifier: Option<ContractVerifierConfig>,
    pub operations_manager_config: Option<OperationsManagerConfig>,
    pub state_keeper_config: Option<StateKeeperConfig>,
    pub house_keeper_config: Option<HouseKeeperConfig>,
    pub fri_proof_compressor_config: Option<FriProofCompressorConfig>,
    pub fri_prover_config: Option<FriProverConfig>,
    pub fri_prover_group_config: Option<FriProverGroupConfig>,
    pub fri_prover_gateway_config: Option<FriProverGatewayConfig>,
    pub fri_witness_vector_generator: Option<FriWitnessVectorGeneratorConfig>,
    pub fri_witness_generator_config: Option<FriWitnessGeneratorConfig>,
    pub prometheus_config: Option<PrometheusConfig>,
    pub proof_data_handler_config: Option<ProofDataHandlerConfig>,
    pub api_config: Option<ApiConfig>,
    pub db_config: Option<DBConfig>,
    pub eth_sender_config: Option<EthConfig>,
    pub eth_watch_config: Option<EthWatchConfig>,
    pub gas_adjuster_config: Option<GasAdjusterConfig>,
    pub observability: Option<ObservabilityConfig>,
    pub snapshot_creator: Option<SnapshotsCreatorConfig>,
    pub protective_reads_writer_config: Option<ProtectiveReadsWriterConfig>,
    pub core_object_store: Option<ObjectStoreConfig>,
    pub commitment_generator: Option<CommitmentGeneratorConfig>,
    pub pruning: Option<PruningConfig>,
    pub snapshot_recovery: Option<SnapshotRecoveryConfig>,
}

impl TempConfigStore {
    pub fn general(&self) -> GeneralConfig {
        GeneralConfig {
            postgres_config: self.postgres_config.clone(),
            api_config: self.api_config.clone(),
            contract_verifier: self.contract_verifier.clone(),
            circuit_breaker_config: self.circuit_breaker_config.clone(),
            mempool_config: self.mempool_config.clone(),
            operations_manager_config: self.operations_manager_config.clone(),
            state_keeper_config: self.state_keeper_config.clone(),
            house_keeper_config: self.house_keeper_config.clone(),
            proof_compressor_config: self.fri_proof_compressor_config.clone(),
            prover_config: self.fri_prover_config.clone(),
            prover_gateway: self.fri_prover_gateway_config.clone(),
            witness_vector_generator: self.fri_witness_vector_generator.clone(),
            prover_group_config: self.fri_prover_group_config.clone(),
            witness_generator: self.fri_witness_generator_config.clone(),
            prometheus_config: self.prometheus_config.clone(),
            proof_data_handler_config: self.proof_data_handler_config.clone(),
            db_config: self.db_config.clone(),
            eth: self.eth_sender_config.clone(),
            snapshot_creator: self.snapshot_creator.clone(),
            observability: self.observability.clone(),
            protective_reads_writer_config: self.protective_reads_writer_config.clone(),
            core_object_store: self.core_object_store.clone(),
            commitment_generator: self.commitment_generator.clone(),
            snapshot_recovery: self.snapshot_recovery.clone(),
            pruning: self.pruning.clone(),
        }
    }

    #[allow(deprecated)]
    pub fn wallets(&self) -> Wallets {
        let eth_sender = self.eth_sender_config.as_ref().and_then(|config| {
            let sender = config.sender.as_ref()?;
            let operator_private_key = sender.private_key().ok()??;
            let operator = Wallet::new(operator_private_key);
            let blob_operator = sender
                .private_key_blobs()
                .and_then(|operator| Wallet::from_private_key_bytes(operator, None).ok());
            Some(EthSender {
                operator,
                blob_operator,
            })
        });
        let state_keeper = self
            .state_keeper_config
            .as_ref()
            .map(|state_keeper| StateKeeper {
                fee_account: AddressWallet::from_address(
                    state_keeper
                        .fee_account_addr
                        .expect("Must be presented in env variables"),
                ),
            });
        Wallets {
            eth_sender,
            state_keeper,
        }
    }
}<|MERGE_RESOLUTION|>--- conflicted
+++ resolved
@@ -28,11 +28,7 @@
 }
 
 pub fn read_yaml_repr<T: ProtoRepr>(path_buf: PathBuf) -> anyhow::Result<T::Type> {
-<<<<<<< HEAD
-    let yaml = std::fs::read_to_string(path_buf).context("failed decoding YAML config")?;
-=======
     let yaml = std::fs::read_to_string(path_buf).context("failed reading YAML config")?;
->>>>>>> 7940fa32
     decode_yaml_repr::<T>(&yaml)
 }
 
