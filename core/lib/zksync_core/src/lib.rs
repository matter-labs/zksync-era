--- conflicted
+++ resolved
@@ -28,15 +28,8 @@
 use zksync_config::{
     configs::{
         api::{MerkleTreeApiConfig, Web3JsonRpcConfig},
-<<<<<<< HEAD
         base_token_fetcher,
-        chain::{
-            CircuitBreakerConfig, L1BatchCommitDataGeneratorMode, MempoolConfig,
-            OperationsManagerConfig, StateKeeperConfig,
-        },
-=======
         chain::{CircuitBreakerConfig, MempoolConfig, OperationsManagerConfig, StateKeeperConfig},
->>>>>>> 406ec8cb
         consensus::ConsensusConfig,
         database::{MerkleTreeConfig, MerkleTreeMode},
         wallets::{self, Wallets},
@@ -312,17 +305,6 @@
     let gas_adjuster_config = eth.gas_adjuster.context("gas_adjuster")?;
     let sender = eth.sender.as_ref().context("sender")?;
 
-<<<<<<< HEAD
-=======
-    let mut gas_adjuster = GasAdjusterSingleton::new(
-        genesis_config.l1_chain_id,
-        eth.web3_url.clone(),
-        gas_adjuster_config,
-        sender.pubdata_sending_mode,
-        genesis_config.l1_batch_commit_data_generator_mode,
-    );
-
->>>>>>> 406ec8cb
     let (stop_sender, stop_receiver) = watch::channel(false);
 
     // Prometheus exporter and circuit breaker checker should run for every component configuration.
@@ -395,7 +377,7 @@
         gas_adjuster_config,
         sender.pubdata_sending_mode,
         base_token_fetcher,
-        pubdata_pricing,
+        genesis_config.l1_batch_commit_data_generator_mode,
     );
 
     if components.contains(&Component::WsApi)
