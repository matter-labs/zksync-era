--- conflicted
+++ resolved
@@ -658,11 +658,8 @@
                 .as_ref()
                 .context("network_config")?
                 .zksync_network_id,
-<<<<<<< HEAD
             &kzg_config.trusted_setup_path,
-=======
             eth_client_blobs_addr,
->>>>>>> 85d4b124
         )
         .await;
         task_futures.push(tokio::spawn(
