--- conflicted
+++ resolved
@@ -541,14 +541,11 @@
     );
     // Start scraping Postgres metrics before store initialization as well.
     let metrics_pool = connection_pool.clone();
-<<<<<<< HEAD
     let version_sync_task_pool = connection_pool.clone();
     let version_sync_task_main_node_client = main_node_client.clone();
     let mut task_handles = vec![
         tokio::spawn(async move {
-            metrics_pool
-                .run_postgres_metrics_scraping(Duration::from_secs(60))
-                .await;
+            PostgresMetrics::run_scraping(metrics_pool, Duration::from_secs(60)).await;
             Ok(())
         }),
         tokio::spawn(async move {
@@ -562,12 +559,6 @@
             Ok(())
         }),
     ];
-=======
-    let mut task_handles = vec![tokio::spawn(async move {
-        PostgresMetrics::run_scraping(metrics_pool, Duration::from_secs(60)).await;
-        Ok(())
-    })];
->>>>>>> 103a56b2
 
     // Make sure that the node storage is initialized either via genesis or snapshot recovery.
     ensure_storage_initialized(
