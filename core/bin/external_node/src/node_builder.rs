//! This module provides a "builder" for the external node,
//! as well as an interface to run the node with the specified components.

<<<<<<< HEAD
=======
use std::{mem, time::Duration};

>>>>>>> a78531c3
use anyhow::{bail, Context as _};
use zksync_block_reverter::{
    node::{BlockReverterLayer, UnconditionalRevertLayer},
    NodeRole,
};
use zksync_commitment_generator::node::CommitmentGeneratorLayer;
use zksync_config::{
    configs::{
        api::{MerkleTreeApiConfig, Namespace},
        database::MerkleTreeMode,
        DataAvailabilitySecrets,
    },
    DAClientConfig,
};
use zksync_consistency_checker::node::ConsistencyCheckerLayer;
use zksync_da_clients::node::{
    AvailWiringLayer, CelestiaWiringLayer, EigenWiringLayer, NoDAClientWiringLayer,
    ObjectStorageClientWiringLayer,
};
use zksync_dal::node::{PoolsLayer, PostgresMetricsLayer};
use zksync_eth_client::node::BridgeAddressesUpdaterLayer;
use zksync_gateway_migrator::node::SettlementLayerData;
use zksync_logs_bloom_backfill::node::LogsBloomBackfillLayer;
use zksync_metadata_calculator::{
    node::{MetadataCalculatorLayer, TreeApiClientLayer, TreeApiServerLayer},
    MerkleTreeReaderConfig, MetadataCalculatorConfig,
};
use zksync_node_api_server::{
    node::{
        HealthCheckLayer, MempoolCacheLayer, PostgresStorageCachesConfig, ProxySinkLayer,
        TxSenderLayer, Web3ServerLayer, Web3ServerOptionalConfig,
    },
    web3::state::InternalApiConfigBase,
};
use zksync_node_consensus::node::ExternalNodeConsensusLayer;
use zksync_node_db_pruner::node::PruningLayer;
use zksync_node_fee_model::node::MainNodeFeeParamsFetcherLayer;
use zksync_node_framework::service::{ZkStackService, ZkStackServiceBuilder};
use zksync_node_storage_init::{
    node::{external_node_strategy::ExternalNodeInitStrategyLayer, NodeStorageInitializerLayer},
    SnapshotRecoveryConfig,
};
use zksync_node_sync::node::{
    BatchStatusUpdaterLayer, DataAvailabilityFetcherLayer, ExternalIOLayer, SyncStateUpdaterLayer,
    TreeDataFetcherLayer, ValidateChainIdsLayer,
};
use zksync_reorg_detector::node::ReorgDetectorLayer;
use zksync_state::RocksdbStorageOptions;
use zksync_state_keeper::node::{MainBatchExecutorLayer, OutputHandlerLayer, StateKeeperLayer};
use zksync_types::L1BatchNumber;
use zksync_vlog::node::{PrometheusExporterLayer, SigintHandlerLayer};
use zksync_web3_decl::node::{MainNodeClientLayer, QueryEthClientLayer};

use crate::{
    config::{ExternalNodeConfig, RemoteENConfig},
    metrics::framework::ExternalNodeMetricsLayer,
    Component,
};

/// Builder for the external node.
#[derive(Debug)]
pub(crate) struct ExternalNodeBuilder<R = RemoteENConfig> {
    pub(crate) node: ZkStackServiceBuilder,
    config: ExternalNodeConfig<R>,
}

impl<R> ExternalNodeBuilder<R> {
    #[cfg(test)]
    pub fn new(config: ExternalNodeConfig<R>) -> anyhow::Result<Self> {
        Ok(Self {
            node: ZkStackServiceBuilder::new().context("Cannot create ZkStackServiceBuilder")?,
            config,
        })
    }

    pub fn on_runtime(runtime: tokio::runtime::Runtime, config: ExternalNodeConfig<R>) -> Self {
        Self {
            node: ZkStackServiceBuilder::on_runtime(runtime),
            config,
        }
    }

    fn add_sigint_handler_layer(mut self) -> anyhow::Result<Self> {
        self.node.add_layer(SigintHandlerLayer);
        Ok(self)
    }

    fn add_pools_layer(mut self) -> anyhow::Result<Self> {
        let mut config = self.config.local.postgres.clone();
        // Note: the EN config doesn't currently support specifying configuration for replicas,
        // so we reuse the master configuration for that purpose.
        // Settings unconditionally set to `None` are either not supported by the EN configuration layer
        // or are not used in the context of the external node.
        config.max_connections_master = config.max_connections;

        let mut secrets = self.config.local.secrets.database.clone();
        secrets.server_replica_url = secrets.server_url.clone();
        secrets.prover_url = None;

        let pools_layer = PoolsLayer::empty(config, secrets)
            .with_master(true)
            .with_replica(true);
        self.node.add_layer(pools_layer);
        Ok(self)
    }

    fn add_postgres_layer(mut self) -> anyhow::Result<Self> {
        self.node.add_layer(PostgresMetricsLayer);
        Ok(self)
    }

    fn add_external_node_metrics_layer(mut self) -> anyhow::Result<Self> {
        let networks = &self.config.local.networks;
        self.node.add_layer(ExternalNodeMetricsLayer {
            l1_chain_id: networks.l1_chain_id,
            sl_chain_id: networks
                .gateway_chain_id
                .unwrap_or(networks.l1_chain_id.into()),
            l2_chain_id: networks.l2_chain_id,
            postgres_pool_size: self.config.local.postgres.max_connections()?,
        });
        Ok(self)
    }

    fn add_main_node_client_layer(mut self) -> anyhow::Result<Self> {
        let networks = &self.config.local.networks;
        let layer = MainNodeClientLayer::new(
            networks.main_node_url.clone(),
            networks.main_node_rate_limit_rps,
            networks.l2_chain_id,
        );
        self.node.add_layer(layer);
        Ok(self)
    }

    fn add_healthcheck_layer(mut self) -> anyhow::Result<Self> {
<<<<<<< HEAD
        let config = self.config.local.api.healthcheck.clone();
        self.node.add_layer(HealthCheckLayer(config));
=======
        let healthcheck_config = HealthCheckConfig {
            port: self.config.required.healthcheck_port,
            slow_time_limit: self.config.optional.healthcheck_slow_time_limit(),
            hard_time_limit: self.config.optional.healthcheck_hard_time_limit(),
            expose_config: false, // FIXME: allow configuring
        };
        let mut layer = HealthCheckLayer::new(healthcheck_config);
        if let Some(config_params) = mem::take(&mut self.config.config_params) {
            layer = layer.with_config_params(config_params);
        }
        self.node.add_layer(layer);
>>>>>>> a78531c3
        Ok(self)
    }

    fn add_prometheus_exporter_layer(mut self) -> anyhow::Result<Self> {
        if let Some(prom_config) = self.config.local.prometheus.to_exporter_config() {
            self.node.add_layer(PrometheusExporterLayer(prom_config));
        } else {
            tracing::info!("No configuration for prometheus exporter, skipping");
        }
        Ok(self)
    }

    fn add_query_eth_client_layer(mut self) -> anyhow::Result<Self> {
        let query_eth_client_layer = QueryEthClientLayer::new(
            self.config.local.networks.l1_chain_id,
            self.config
                .local
                .secrets
                .l1
                .l1_rpc_url
                .clone()
                .context("missing L1 RPC URL")?,
        );
        self.node.add_layer(query_eth_client_layer);
        Ok(self)
    }

    fn add_state_keeper_layer(mut self) -> anyhow::Result<Self> {
        // While optional bytecode compression may be disabled on the main node, there are batches where
        // optional bytecode compression was enabled. To process these batches (and also for the case where
        // compression will become optional on the sequencer again), EN has to allow txs without bytecode
        // compression.
        const OPTIONAL_BYTECODE_COMPRESSION: bool = true;

        let config = &self.config.local;
        let queue_capacity = config.state_keeper.l2_block_seal_queue_capacity;
        let persistence_layer = OutputHandlerLayer::new(queue_capacity)
            .with_pre_insert_txs(true) // EN requires txs to be pre-inserted.
            .with_protective_reads_persistence_enabled(
                config.state_keeper.protective_reads_persistence_enabled,
            );

        let io_layer = ExternalIOLayer::new(config.networks.l2_chain_id);

        // We only need call traces on the external node if the `debug_` namespace is enabled.
        // TODO(PLA-1153): this is backwards / unobvious. Can readily use `config.state_keeper.save_call_traces` instead.
        let save_call_traces = config
            .api
            .web3_json_rpc
            .api_namespaces
            .contains(&Namespace::Debug);
        let main_node_batch_executor_builder_layer =
            MainBatchExecutorLayer::new(save_call_traces, OPTIONAL_BYTECODE_COMPRESSION);

        let db_config = &config.db.experimental;
        let rocksdb_options = RocksdbStorageOptions {
            block_cache_capacity: db_config.state_keeper_db_block_cache_capacity.0 as usize,
            max_open_files: db_config.state_keeper_db_max_open_files,
        };
        let state_keeper_layer =
            StateKeeperLayer::new(config.db.state_keeper_db_path.clone(), rocksdb_options);
        self.node
            .add_layer(io_layer)
            .add_layer(persistence_layer)
            .add_layer(main_node_batch_executor_builder_layer)
            .add_layer(state_keeper_layer);
        Ok(self)
    }

    fn add_consensus_layer(mut self) -> anyhow::Result<Self> {
        let config = self.config.local.consensus.clone();
        let secrets = self.config.local.secrets.consensus.clone();
        let layer = ExternalNodeConsensusLayer {
            build_version: crate::metadata::SERVER_VERSION
                .parse()
                .context("CRATE_VERSION.parse()")?,
            config,
            secrets: Some(secrets),
        };
        self.node.add_layer(layer);
        Ok(self)
    }

    fn add_pruning_layer(mut self) -> anyhow::Result<Self> {
        let config = &self.config.local.pruning;
        if config.enabled {
            let layer = PruningLayer::new(
                config.removal_delay,
                config.chunk_size.get(),
                config.data_retention,
            );
            self.node.add_layer(layer);
        } else {
            tracing::info!("Pruning is disabled");
        }
        Ok(self)
    }

    fn add_validate_chain_ids_layer(mut self) -> anyhow::Result<Self> {
        let config = &self.config.local.networks;
        let layer = ValidateChainIdsLayer::new(config.l1_chain_id, config.l2_chain_id);
        self.node.add_layer(layer);
        Ok(self)
    }

    fn add_consistency_checker_layer(mut self) -> anyhow::Result<Self> {
        let max_batches_to_recheck = 10; // TODO (BFT-97): Make it a part of a proper EN config
        let layer = ConsistencyCheckerLayer::new(max_batches_to_recheck);
        self.node.add_layer(layer);
        Ok(self)
    }

    fn add_commitment_generator_layer(mut self) -> anyhow::Result<Self> {
        let config = &self.config.local.commitment_generator;
        let layer =
            CommitmentGeneratorLayer::default().with_max_parallelism(config.max_parallelism);
        self.node.add_layer(layer);
        Ok(self)
    }

    fn add_batch_status_updater_layer(mut self) -> anyhow::Result<Self> {
        self.node.add_layer(BatchStatusUpdaterLayer);
        Ok(self)
    }

    fn add_tree_data_fetcher_layer(mut self) -> anyhow::Result<Self> {
        self.node.add_layer(TreeDataFetcherLayer);
        Ok(self)
    }

    fn add_da_client_layer(mut self) -> anyhow::Result<Self> {
        let da_client_config = self.config.local.data_availability.clone();
        let da_client_config = da_client_config.context("DA client config is missing")?;

        if matches!(da_client_config, DAClientConfig::NoDA) {
            self.node.add_layer(NoDAClientWiringLayer);
            return Ok(self);
        }

        if let DAClientConfig::ObjectStore(config) = da_client_config {
            self.node
                .add_layer(ObjectStorageClientWiringLayer::new(config));
            return Ok(self);
        }

        let da_client_secrets = self.config.local.secrets.data_availability.clone();
        let da_client_secrets = da_client_secrets.context("DA client secrets are missing")?;
        match (da_client_config, da_client_secrets) {
            (DAClientConfig::Avail(config), DataAvailabilitySecrets::Avail(secret)) => {
                self.node.add_layer(AvailWiringLayer::new(config, secret));
            }
            (DAClientConfig::Celestia(config), DataAvailabilitySecrets::Celestia(secret)) => {
                self.node
                    .add_layer(CelestiaWiringLayer::new(config, secret));
            }
            (DAClientConfig::Eigen(mut config), DataAvailabilitySecrets::Eigen(secret)) => {
                if config.eigenda_eth_rpc.is_none() {
                    config.eigenda_eth_rpc = self.config.local.secrets.l1.l1_rpc_url.clone();
                }
                self.node.add_layer(EigenWiringLayer::new(config, secret));
            }
            _ => bail!("invalid pair of da_client and da_secrets"),
        }

        Ok(self)
    }

    fn add_data_availability_fetcher_layer(mut self) -> anyhow::Result<Self> {
        self.node.add_layer(DataAvailabilityFetcherLayer);
        Ok(self)
    }

    fn add_sync_state_updater_layer(mut self) -> anyhow::Result<Self> {
        // This layer may be used as a fallback for EN API if API server runs without the core component.
        self.node.add_layer(SyncStateUpdaterLayer);
        Ok(self)
    }

    fn add_metadata_calculator_layer(mut self, with_tree_api: bool) -> anyhow::Result<Self> {
        let mut config = self.config.local.db.merkle_tree.clone();
        config.mode = MerkleTreeMode::Lightweight; // Force-override the tree mode; full tree isn't supported on EN yet

        let state_keeper = &self.config.local.state_keeper;
        let snapshot_recovery = &self.config.local.snapshot_recovery;
        let metadata_calculator_config =
            MetadataCalculatorConfig::from_configs(&config, state_keeper, &snapshot_recovery.tree);

        // Configure basic tree layer.
        let mut layer = MetadataCalculatorLayer::new(metadata_calculator_config);

        // Add tree API if needed.
        if with_tree_api {
            let merkle_tree_api_config = MerkleTreeApiConfig {
                port: self.config.local.api.merkle_tree.port,
            };
            layer = layer.with_tree_api_config(merkle_tree_api_config);
        }

        // Add stale keys repair task if requested.
        if self
            .config
            .local
            .db
            .experimental
            .merkle_tree_repair_stale_keys
        {
            layer = layer.with_stale_keys_repair();
        }

        // Add tree pruning if needed.
        let pruning = &self.config.local.pruning;
        if pruning.enabled {
            layer = layer.with_pruning_config(pruning.removal_delay);
        }

        self.node.add_layer(layer);
        Ok(self)
    }

    fn add_isolated_tree_api_layer(mut self) -> anyhow::Result<Self> {
        let config = &self.config.local.db.merkle_tree;
        let reader_config = MerkleTreeReaderConfig {
            db_path: config.path.clone(),
            max_open_files: config.max_open_files,
            multi_get_chunk_size: config.multi_get_chunk_size,
            block_cache_capacity: config.block_cache_size.0 as usize,
            include_indices_and_filters_in_block_cache: config
                .include_indices_and_filters_in_block_cache,
        };
        let api_config = MerkleTreeApiConfig {
            port: self.config.local.api.merkle_tree.port,
        };
        self.node
            .add_layer(TreeApiServerLayer::new(reader_config, api_config));
        Ok(self)
    }

    fn add_mempool_cache_layer(mut self) -> anyhow::Result<Self> {
        let config = &self.config.local.api.web3_json_rpc;
        self.node.add_layer(MempoolCacheLayer::new(
            config.mempool_cache_size,
            config.mempool_cache_update_interval,
        ));
        Ok(self)
    }

    fn add_tree_api_client_layer(mut self) -> anyhow::Result<Self> {
        self.node.add_layer(TreeApiClientLayer::http(
            self.config.local.api.web3_json_rpc.tree_api_url.clone(),
        ));
        Ok(self)
    }

    fn add_main_node_fee_params_fetcher_layer(mut self) -> anyhow::Result<Self> {
        self.node.add_layer(MainNodeFeeParamsFetcherLayer);
        Ok(self)
    }

    fn add_logs_bloom_backfill_layer(mut self) -> anyhow::Result<Self> {
        self.node.add_layer(LogsBloomBackfillLayer);
        Ok(self)
    }

    fn add_bridge_addresses_updater_layer(mut self) -> anyhow::Result<Self> {
        self.node.add_layer(BridgeAddressesUpdaterLayer {
            refresh_interval: self.config.local.networks.bridge_addresses_refresh_interval,
        });
        Ok(self)
    }

    fn add_reorg_detector_layer(mut self) -> anyhow::Result<Self> {
        self.node.add_layer(ReorgDetectorLayer);
        Ok(self)
    }

    fn add_block_reverter_layer(mut self) -> anyhow::Result<Self> {
        let config = &self.config.local.db;
        let mut layer = BlockReverterLayer::new(NodeRole::External);
        // Reverting executed batches is more-or-less safe for external nodes.
        layer
            .allow_rolling_back_executed_batches()
            .enable_rolling_back_postgres()
            .enable_rolling_back_merkle_tree(config.merkle_tree.path.clone())
            .enable_rolling_back_state_keeper_cache(config.state_keeper_db_path.clone());
        self.node.add_layer(layer);
        Ok(self)
    }

    fn add_unconditional_revert_layer(mut self, l1_batch: L1BatchNumber) -> anyhow::Result<Self> {
        let layer = UnconditionalRevertLayer::new(l1_batch);
        self.node.add_layer(layer);
        Ok(self)
    }

    /// This layer will make sure that the database is initialized correctly,
    /// e.g.:
    /// - genesis or snapshot recovery will be performed if it's required.
    /// - we perform the storage rollback if required (e.g. if reorg is detected).
    ///
    /// Depending on the `kind` provided, either a task or a precondition will be added.
    ///
    /// *Important*: the task should be added by at most one component, because
    /// it assumes unique control over the database. Multiple components adding this
    /// layer in a distributed mode may result in the database corruption.
    ///
    /// This task works in pair with precondition, which must be present in every component:
    /// the precondition will prevent node from starting until the database is initialized.
    fn add_storage_initialization_layer(mut self, kind: LayerKind) -> anyhow::Result<Self> {
        let config = &self.config.local.snapshot_recovery;
        let snapshot_recovery_config = config.enabled.then_some(SnapshotRecoveryConfig {
            snapshot_l1_batch_override: config.l1_batch,
            drop_storage_key_preimages: config.drop_storage_key_preimages,
            object_store_config: config.object_store.clone(),
        });
        self.node.add_layer(ExternalNodeInitStrategyLayer {
            l2_chain_id: self.config.local.networks.l2_chain_id,
            max_postgres_concurrency: config.postgres.max_concurrency,
            snapshot_recovery_config,
        });
        let mut layer = NodeStorageInitializerLayer::new();
        if matches!(kind, LayerKind::Precondition) {
            layer = layer.as_precondition();
        }
        self.node.add_layer(layer);
        Ok(self)
    }

    pub fn build_for_revert(mut self, l1_batch: L1BatchNumber) -> anyhow::Result<ZkStackService> {
        self = self
            .add_pools_layer()?
            .add_block_reverter_layer()?
            .add_unconditional_revert_layer(l1_batch)?;
        Ok(self.node.build())
    }
}

/// Layers that depend on the remote configuration.
impl ExternalNodeBuilder {
    fn web3_api_optional_config(&self) -> anyhow::Result<Web3ServerOptionalConfig> {
        let config = &self.config.local.api.web3_json_rpc;
        // The refresh interval should be several times lower than the pruning removal delay, so that
        // soft-pruning will timely propagate to the API server.
        let pruning_info_refresh_interval = self.config.local.pruning.removal_delay / 5;

        Ok(Web3ServerOptionalConfig {
            namespaces: config.api_namespaces.clone(),
            filters_limit: config.filters_limit,
            subscriptions_limit: config.subscriptions_limit,
            batch_request_size_limit: config.max_batch_request_size,
            response_body_size_limit: config.max_response_body_size(),
            with_extended_tracing: config.extended_api_tracing,
            pruning_info_refresh_interval,
            polling_interval: config.pubsub_polling_interval,
            request_timeout: config.request_timeout,
            websocket_requests_per_minute_limit: Some(config.websocket_requests_per_minute_limit),
        })
    }

    fn add_settlement_layer_data(mut self) -> anyhow::Result<Self> {
        self.node.add_layer(SettlementLayerData::new(
            zksync_gateway_migrator::node::ENConfig {
                l1_specific_contracts: self.config.l1_specific_contracts(),
                l1_chain_contracts: self.config.l1_settelment_contracts(),
                l2_contracts: self.config.l2_contracts(),
                chain_id: self.config.local.networks.l2_chain_id,
                gateway_rpc_url: self.config.local.secrets.l1.gateway_rpc_url.clone(),
            },
        ));
        Ok(self)
    }

    fn add_tx_sender_layer(mut self) -> anyhow::Result<Self> {
        let config = &self.config.local.api.web3_json_rpc;
        let postgres_storage_config = PostgresStorageCachesConfig {
            factory_deps_cache_size: config.factory_deps_cache_size.0,
            initial_writes_cache_size: config.initial_writes_cache_size.0,
            latest_values_cache_size: config.latest_values_cache_size.0,
            latest_values_max_block_lag: config.latest_values_max_block_lag.get(),
        };
        let max_vm_concurrency = config.vm_concurrency_limit;
        let tx_sender_layer = TxSenderLayer::new(
            postgres_storage_config,
            max_vm_concurrency,
            (&self.config).into(),
            self.config.local.timestamp_asserter.clone(),
        )
        .with_whitelisted_tokens_for_aa_cache(true);

        self.node.add_layer(ProxySinkLayer);
        self.node.add_layer(tx_sender_layer);
        Ok(self)
    }

    fn add_http_web3_api_layer(mut self) -> anyhow::Result<Self> {
        let mut optional_config = self.web3_api_optional_config()?;
        // Not relevant for HTTP server, so we reset to prevent a logged warning.
        optional_config.websocket_requests_per_minute_limit = None;
        let internal_api_config_base: InternalApiConfigBase = (&self.config).into();

        self.node.add_layer(Web3ServerLayer::http(
            self.config.local.api.web3_json_rpc.http_port,
            internal_api_config_base,
            optional_config,
        ));

        Ok(self)
    }

    fn add_ws_web3_api_layer(mut self) -> anyhow::Result<Self> {
        // TODO: Support websocket requests per minute limit
        let optional_config = self.web3_api_optional_config()?;
        let internal_api_config_base: InternalApiConfigBase = (&self.config).into();

        self.node.add_layer(Web3ServerLayer::ws(
            self.config.local.api.web3_json_rpc.ws_port,
            internal_api_config_base,
            optional_config,
        ));

        Ok(self)
    }

    pub fn build(mut self, mut components: Vec<Component>) -> anyhow::Result<ZkStackService> {
        // Add "base" layers
        self = self
            .add_sigint_handler_layer()?
            .add_healthcheck_layer()?
            .add_prometheus_exporter_layer()?
            .add_pools_layer()?
            .add_main_node_client_layer()?
            .add_query_eth_client_layer()?
            .add_settlement_layer_data()?
            .add_reorg_detector_layer()?;

        // Add layers that must run only on a single component.
        if components.contains(&Component::Core) {
            // Core is a singleton & mandatory component,
            // so until we have a dedicated component for "auxiliary" tasks,
            // it's responsible for things like metrics.
            self = self
                .add_postgres_layer()?
                .add_external_node_metrics_layer()?;
            // We assign the storage initialization to the core, as it's considered to be
            // the "main" component.
            self = self
                .add_block_reverter_layer()?
                .add_storage_initialization_layer(LayerKind::Task)?;
        }

        // Add preconditions for all the components.
        self = self
            .add_validate_chain_ids_layer()?
            .add_storage_initialization_layer(LayerKind::Precondition)?;

        // Sort the components, so that the components they may depend on each other are added in the correct order.
        components.sort_unstable_by_key(|component| match component {
            // API consumes the resources provided by other layers (multiple ones), so it has to come the last.
            Component::HttpApi | Component::WsApi => 1,
            // Default priority.
            _ => 0,
        });

        for component in &components {
            match component {
                Component::HttpApi => {
                    self = self
                        .add_sync_state_updater_layer()?
                        .add_bridge_addresses_updater_layer()?
                        .add_mempool_cache_layer()?
                        .add_tree_api_client_layer()?
                        .add_main_node_fee_params_fetcher_layer()?
                        .add_tx_sender_layer()?
                        .add_http_web3_api_layer()?;
                }
                Component::WsApi => {
                    self = self
                        .add_sync_state_updater_layer()?
                        .add_bridge_addresses_updater_layer()?
                        .add_mempool_cache_layer()?
                        .add_tree_api_client_layer()?
                        .add_main_node_fee_params_fetcher_layer()?
                        .add_tx_sender_layer()?
                        .add_ws_web3_api_layer()?;
                }
                Component::Tree => {
                    // Right now, distributed mode for EN is not fully supported, e.g. there are some
                    // issues with reorg detection and snapshot recovery.
                    // So we require the core component to be present, e.g. forcing the EN to run in a monolithic mode.
                    anyhow::ensure!(
                        components.contains(&Component::Core),
                        "Tree must run on the same machine as Core"
                    );
                    let with_tree_api = components.contains(&Component::TreeApi);
                    self = self.add_metadata_calculator_layer(with_tree_api)?;
                }
                Component::TreeApi => {
                    if components.contains(&Component::Tree) {
                        // Do nothing, will be handled by the `Tree` component.
                    } else {
                        self = self.add_isolated_tree_api_layer()?;
                    }
                }
                Component::TreeFetcher => {
                    self = self.add_tree_data_fetcher_layer()?;
                }
                Component::DataAvailabilityFetcher => {
                    self = self
                        .add_da_client_layer()?
                        .add_data_availability_fetcher_layer()?;
                }
                Component::Core => {
                    // Main tasks
                    self = self
                        .add_state_keeper_layer()?
                        .add_consensus_layer()?
                        .add_pruning_layer()?
                        .add_consistency_checker_layer()?
                        .add_commitment_generator_layer()?
                        .add_batch_status_updater_layer()?
                        .add_logs_bloom_backfill_layer()?;
                }
            }
        }

        Ok(self.node.build())
    }
}

/// Marker for layers that can add either a task or a precondition.
#[derive(Debug)]
enum LayerKind {
    Task,
    Precondition,
}<|MERGE_RESOLUTION|>--- conflicted
+++ resolved
@@ -1,11 +1,8 @@
 //! This module provides a "builder" for the external node,
 //! as well as an interface to run the node with the specified components.
 
-<<<<<<< HEAD
-=======
-use std::{mem, time::Duration};
-
->>>>>>> a78531c3
+use std::mem;
+
 use anyhow::{bail, Context as _};
 use zksync_block_reverter::{
     node::{BlockReverterLayer, UnconditionalRevertLayer},
@@ -142,22 +139,10 @@
     }
 
     fn add_healthcheck_layer(mut self) -> anyhow::Result<Self> {
-<<<<<<< HEAD
         let config = self.config.local.api.healthcheck.clone();
-        self.node.add_layer(HealthCheckLayer(config));
-=======
-        let healthcheck_config = HealthCheckConfig {
-            port: self.config.required.healthcheck_port,
-            slow_time_limit: self.config.optional.healthcheck_slow_time_limit(),
-            hard_time_limit: self.config.optional.healthcheck_hard_time_limit(),
-            expose_config: false, // FIXME: allow configuring
-        };
-        let mut layer = HealthCheckLayer::new(healthcheck_config);
-        if let Some(config_params) = mem::take(&mut self.config.config_params) {
-            layer = layer.with_config_params(config_params);
-        }
-        self.node.add_layer(layer);
->>>>>>> a78531c3
+        let config_params = mem::take(&mut self.config.config_params);
+        let layer = HealthCheckLayer::new(config).with_config_params(config_params);
+        self.node.add_layer(layer);
         Ok(self)
     }
 
