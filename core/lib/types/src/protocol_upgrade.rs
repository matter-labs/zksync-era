use std::convert::{TryFrom, TryInto};

use anyhow::Context as _;
use serde::{Deserialize, Serialize};
use zksync_basic_types::{
    ethabi,
    protocol_version::{
        L1VerifierConfig, ProtocolSemanticVersion, ProtocolVersionId, VerifierParams,
    },
};
use zksync_contracts::{
    BaseSystemContractsHashes, ADMIN_EXECUTE_UPGRADE_FUNCTION,
    ADMIN_UPGRADE_CHAIN_FROM_VERSION_FUNCTION, DIAMOND_CUT,
};

use crate::{
<<<<<<< HEAD
    abi,
    ethabi::{ParamType, Token},
    web3::Log,
    Address, Execute, ExecuteTransactionCommon, Transaction, TransactionType, H256, U256,
=======
    abi, ethabi::ParamType, h256_to_u256, web3::Log, Address, Execute, ExecuteTransactionCommon,
    Transaction, TransactionType, H256, U256,
>>>>>>> f3a2517a
};

/// Represents a call to be made during governance operation.
#[derive(Clone, Serialize, Deserialize)]
pub struct Call {
    /// The address to which the call will be made.
    pub target: Address,
    ///  The amount of Ether (in wei) to be sent along with the call.
    pub value: U256,
    /// The calldata to be executed on the `target` address.
    pub data: Vec<u8>,
}

impl std::fmt::Debug for Call {
    fn fmt(&self, f: &mut std::fmt::Formatter<'_>) -> std::fmt::Result {
        f.debug_struct("Call")
            .field("target", &self.target)
            .field("value", &self.value)
            .field("data", &hex::encode(&self.data))
            .finish()
    }
}

/// Defines the structure of an operation that Governance contract executes.
#[derive(Debug, Clone, Default)]
pub struct GovernanceOperation {
    /// An array of `Call` structs, each representing a call to be made during the operation.
    pub calls: Vec<Call>,
    /// The hash of the predecessor operation, that should be executed before this operation.
    pub predecessor: H256,
    /// The value used for creating unique operation hashes.
    pub salt: H256,
}

/// Protocol upgrade proposal from L1.
/// Most of the fields are optional meaning if value is none
/// then this field is not changed within an upgrade.
#[derive(Debug, Clone, Default)]
pub struct ProtocolUpgrade {
    /// New protocol version ID.
    pub version: ProtocolSemanticVersion,
    /// New bootloader code hash.
    pub bootloader_code_hash: Option<H256>,
    /// New default account code hash.
    pub default_account_code_hash: Option<H256>,
    /// New EVM emulator code hash
    pub evm_emulator_code_hash: Option<H256>,
    /// New verifier params.
    pub verifier_params: Option<VerifierParams>,
    /// New verifier address.
    pub verifier_address: Option<Address>,
    /// Timestamp after which upgrade can be executed.
    pub timestamp: u64,
    /// L2 upgrade transaction.
    pub tx: Option<ProtocolUpgradeTx>,
}

impl From<VerifierParams> for abi::VerifierParams {
    fn from(x: VerifierParams) -> Self {
        Self {
            recursion_node_level_vk_hash: x.recursion_node_level_vk_hash.into(),
            recursion_leaf_level_vk_hash: x.recursion_node_level_vk_hash.into(),
            recursion_circuits_set_vks_hash: x.recursion_circuits_set_vks_hash.into(),
        }
    }
}

impl From<abi::VerifierParams> for VerifierParams {
    fn from(x: abi::VerifierParams) -> Self {
        Self {
            recursion_node_level_vk_hash: x.recursion_node_level_vk_hash.into(),
            recursion_leaf_level_vk_hash: x.recursion_node_level_vk_hash.into(),
            recursion_circuits_set_vks_hash: x.recursion_circuits_set_vks_hash.into(),
        }
    }
}

impl ProtocolUpgrade {
    pub fn try_from_diamond_cut(diamond_cut_data: &[u8]) -> anyhow::Result<Self> {
        // Unwraps are safe because we have validated the input against the function signature.
        let diamond_cut_tokens = DIAMOND_CUT.decode_input(diamond_cut_data)?[0]
            .clone()
            .into_tuple()
            .unwrap();
        Self::try_from_init_calldata(&diamond_cut_tokens[2].clone().into_bytes().unwrap())
    }

    /// `l1-contracts/contracts/state-transition/libraries/diamond.sol:DiamondCutData.initCalldata`
    fn try_from_init_calldata(init_calldata: &[u8]) -> anyhow::Result<Self> {
        let upgrade = ethabi::decode(
            &[abi::ProposedUpgrade::schema()],
            init_calldata.get(4..).context("need >= 4 bytes")?,
        )
        .context("ethabi::decode()")?;
        let upgrade = abi::ProposedUpgrade::decode(upgrade.into_iter().next().unwrap()).unwrap();
        let bootloader_hash = H256::from_slice(&upgrade.bootloader_hash);
        let default_account_hash = H256::from_slice(&upgrade.default_account_hash);
        Ok(Self {
            version: ProtocolSemanticVersion::try_from_packed(upgrade.new_protocol_version)
                .map_err(|err| anyhow::format_err!("Version is not supported: {err}"))?,
            bootloader_code_hash: (bootloader_hash != H256::zero()).then_some(bootloader_hash),
            default_account_code_hash: (default_account_hash != H256::zero())
                .then_some(default_account_hash),
            evm_emulator_code_hash: None, // EVM emulator upgrades are not supported yet
            verifier_params: (upgrade.verifier_params != abi::VerifierParams::default())
                .then_some(upgrade.verifier_params.into()),
            verifier_address: (upgrade.verifier != Address::zero()).then_some(upgrade.verifier),
            timestamp: upgrade.upgrade_timestamp.try_into().unwrap(),
            tx: (upgrade.l2_protocol_upgrade_tx.tx_type != U256::zero())
                .then(|| {
                    Transaction::from_abi(
                        abi::Transaction::L1 {
                            tx: upgrade.l2_protocol_upgrade_tx,
                            factory_deps: upgrade.factory_deps,
                            eth_block: 0,
                        },
                        true,
                    )
                    .context("Transaction::try_from()")?
                    .try_into()
                    .map_err(|err| anyhow::format_err!("try_into::<ProtocolUpgradeTx>(): {err}"))
                })
                .transpose()?,
        })
    }
}

pub fn decode_genesis_upgrade_event(
    event: Log,
) -> Result<(ProtocolVersionId, ProtocolUpgradeTx), ethabi::Error> {
    let tokens = ethabi::decode(
        &[
            abi::L2CanonicalTransaction::schema(),
            ParamType::Array(Box::new(ParamType::Bytes)),
        ],
        &event.data.0,
    )?;
    let mut t: std::vec::IntoIter<Token> = tokens.into_iter();
    let mut next = || t.next().unwrap();

    let tx = abi::L2CanonicalTransaction::decode(next()).unwrap();
    let factory_deps = next()
        .into_array()
        .context("factory_deps")
        .map_err(|_| ethabi::Error::InvalidData)?
        .into_iter()
        .enumerate()
        .map(|(i, t)| t.into_bytes().context(i))
        .collect::<Result<Vec<Vec<u8>>, _>>()
        .context("factory_deps")
        .map_err(|_| ethabi::Error::InvalidData)?;
    let full_version_id = h256_to_u256(event.topics[2]);
    let protocol_version = ProtocolVersionId::try_from_packed_semver(full_version_id)
        .unwrap_or_else(|_| panic!("Version is not supported, packed version: {full_version_id}"));
    Ok((
        protocol_version,
        Transaction::from_abi(
            abi::Transaction::L1 {
                tx: tx.into(),
                eth_block: event
                    .block_number
                    .expect("Event block number is missing")
                    .as_u64(),
                factory_deps,
            },
            true,
        )
        .unwrap()
        .try_into()
        .unwrap(),
    ))
}

impl TryFrom<Call> for ProtocolUpgrade {
    type Error = anyhow::Error;

    fn try_from(call: Call) -> Result<Self, Self::Error> {
        anyhow::ensure!(call.data.len() >= 4);
        let (signature, data) = call.data.split_at(4);

        let diamond_cut_tokens =
            if signature.to_vec() == ADMIN_EXECUTE_UPGRADE_FUNCTION.short_signature().to_vec() {
                // Unwraps are safe, because we validate the input against the function signature.
                ADMIN_EXECUTE_UPGRADE_FUNCTION
                    .decode_input(data)?
                    .pop()
                    .unwrap()
                    .into_tuple()
                    .unwrap()
            } else if signature.to_vec()
                == ADMIN_UPGRADE_CHAIN_FROM_VERSION_FUNCTION
                    .short_signature()
                    .to_vec()
            {
                let mut data = ADMIN_UPGRADE_CHAIN_FROM_VERSION_FUNCTION.decode_input(data)?;

                assert_eq!(
                    data.len(),
                    2,
                    "The second method is expected to accept exactly 2 arguments"
                );

                // The second item must be a tuple of diamond cut data
                // Unwraps are safe, because we validate the input against the function signature.
                data.pop().unwrap().into_tuple().unwrap()
            } else {
                anyhow::bail!("unknown function");
            };

        ProtocolUpgrade::try_from_init_calldata(
            // Unwrap is safe because we have validated the input against the function signature.
            &diamond_cut_tokens[2].clone().into_bytes().unwrap(),
        )
        .context("ProtocolUpgrade::try_from_init_calldata()")
    }
}

impl TryFrom<Log> for GovernanceOperation {
    type Error = crate::ethabi::Error;

    fn try_from(event: Log) -> Result<Self, Self::Error> {
        let call_param_type = ParamType::Tuple(vec![
            ParamType::Address,
            ParamType::Uint(256),
            ParamType::Bytes,
        ]);

        let operation_param_type = ParamType::Tuple(vec![
            ParamType::Array(Box::new(call_param_type)),
            ParamType::FixedBytes(32),
            ParamType::FixedBytes(32),
        ]);
        // Decode data.
        let mut decoded =
            ethabi::decode(&[ParamType::Uint(256), operation_param_type], &event.data.0)?;
        // Extract `GovernanceOperation` data.
        let mut decoded_governance_operation = decoded.remove(1).into_tuple().unwrap();

        let calls = decoded_governance_operation.remove(0).into_array().unwrap();
        let predecessor = H256::from_slice(
            &decoded_governance_operation
                .remove(0)
                .into_fixed_bytes()
                .unwrap(),
        );
        let salt = H256::from_slice(
            &decoded_governance_operation
                .remove(0)
                .into_fixed_bytes()
                .unwrap(),
        );

        let calls = calls
            .into_iter()
            .map(|call| {
                let mut decoded_governance_operation = call.into_tuple().unwrap();

                Call {
                    target: decoded_governance_operation
                        .remove(0)
                        .into_address()
                        .unwrap(),
                    value: decoded_governance_operation.remove(0).into_uint().unwrap(),
                    data: decoded_governance_operation.remove(0).into_bytes().unwrap(),
                }
            })
            .collect();

        Ok(Self {
            calls,
            predecessor,
            salt,
        })
    }
}

#[derive(Debug, Clone, Default)]
pub struct ProtocolVersion {
    /// Protocol version ID
    pub version: ProtocolSemanticVersion,
    /// Timestamp at which upgrade should be performed
    pub timestamp: u64,
    /// Verifier configuration
    pub l1_verifier_config: L1VerifierConfig,
    /// Hashes of base system contracts (bootloader and default account)
    pub base_system_contracts_hashes: BaseSystemContractsHashes,
    /// L2 Upgrade transaction.
    pub tx: Option<ProtocolUpgradeTx>,
}

impl ProtocolVersion {
    /// Returns new protocol version parameters after applying provided upgrade.
    pub fn apply_upgrade(
        &self,
        upgrade: ProtocolUpgrade,
        new_snark_wrapper_vk_hash: Option<H256>,
    ) -> ProtocolVersion {
        ProtocolVersion {
            version: upgrade.version,
            timestamp: upgrade.timestamp,
            l1_verifier_config: L1VerifierConfig {
                snark_wrapper_vk_hash: new_snark_wrapper_vk_hash
                    .unwrap_or(self.l1_verifier_config.snark_wrapper_vk_hash),
            },
            base_system_contracts_hashes: BaseSystemContractsHashes {
                bootloader: upgrade
                    .bootloader_code_hash
                    .unwrap_or(self.base_system_contracts_hashes.bootloader),
                default_aa: upgrade
                    .default_account_code_hash
                    .unwrap_or(self.base_system_contracts_hashes.default_aa),
                evm_emulator: upgrade
                    .evm_emulator_code_hash
                    .or(self.base_system_contracts_hashes.evm_emulator),
            },
            tx: upgrade.tx,
        }
    }
}

// TODO(PLA-962): remove once all nodes start treating the deprecated fields as optional.
#[derive(Serialize, Deserialize)]
#[serde(rename_all = "camelCase")]
struct ProtocolUpgradeTxCommonDataSerde {
    pub sender: Address,
    pub upgrade_id: ProtocolVersionId,
    pub max_fee_per_gas: U256,
    pub gas_limit: U256,
    pub gas_per_pubdata_limit: U256,
    pub canonical_tx_hash: H256,
    pub to_mint: U256,
    pub refund_recipient: Address,

    /// DEPRECATED.
    #[serde(default)]
    pub eth_hash: H256,
    #[serde(default)]
    pub eth_block: u64,
}

#[derive(Default, Debug, Clone, PartialEq)]
pub struct ProtocolUpgradeTxCommonData {
    /// Sender of the transaction.
    pub sender: Address,
    /// ID of the upgrade.
    pub upgrade_id: ProtocolVersionId,
    /// The maximal fee per gas to be used for L1->L2 transaction
    pub max_fee_per_gas: U256,
    /// The maximum number of gas that a transaction can spend at a price of gas equals 1.
    pub gas_limit: U256,
    /// The maximum number of gas per 1 byte of pubdata.
    pub gas_per_pubdata_limit: U256,
    /// Block in which Ethereum transaction was included.
    pub eth_block: u64,
    /// Tx hash of the transaction in the ZKsync network. Calculated as the encoded transaction data hash.
    pub canonical_tx_hash: H256,
    /// The amount of ETH that should be minted with this transaction
    pub to_mint: U256,
    /// The recipient of the refund of the transaction
    pub refund_recipient: Address,
}

impl ProtocolUpgradeTxCommonData {
    pub fn hash(&self) -> H256 {
        self.canonical_tx_hash
    }

    pub fn tx_format(&self) -> TransactionType {
        TransactionType::ProtocolUpgradeTransaction
    }
}

impl serde::Serialize for ProtocolUpgradeTxCommonData {
    fn serialize<S: serde::Serializer>(&self, s: S) -> Result<S::Ok, S::Error> {
        ProtocolUpgradeTxCommonDataSerde {
            sender: self.sender,
            upgrade_id: self.upgrade_id,
            max_fee_per_gas: self.max_fee_per_gas,
            gas_limit: self.gas_limit,
            gas_per_pubdata_limit: self.gas_per_pubdata_limit,
            canonical_tx_hash: self.canonical_tx_hash,
            to_mint: self.to_mint,
            refund_recipient: self.refund_recipient,

            // DEPRECATED.
            eth_hash: H256::default(),
            eth_block: self.eth_block,
        }
        .serialize(s)
    }
}

impl<'de> serde::Deserialize<'de> for ProtocolUpgradeTxCommonData {
    fn deserialize<D: serde::Deserializer<'de>>(d: D) -> Result<Self, D::Error> {
        let x = ProtocolUpgradeTxCommonDataSerde::deserialize(d)?;
        Ok(Self {
            sender: x.sender,
            upgrade_id: x.upgrade_id,
            max_fee_per_gas: x.max_fee_per_gas,
            gas_limit: x.gas_limit,
            gas_per_pubdata_limit: x.gas_per_pubdata_limit,
            canonical_tx_hash: x.canonical_tx_hash,
            to_mint: x.to_mint,
            refund_recipient: x.refund_recipient,

            // DEPRECATED.
            eth_block: x.eth_block,
        })
    }
}

#[derive(Debug, Clone, PartialEq, Serialize, Deserialize)]
pub struct ProtocolUpgradeTx {
    pub execute: Execute,
    pub common_data: ProtocolUpgradeTxCommonData,
    pub received_timestamp_ms: u64,
}

impl From<ProtocolUpgradeTx> for Transaction {
    fn from(tx: ProtocolUpgradeTx) -> Self {
        let ProtocolUpgradeTx {
            execute,
            common_data,
            received_timestamp_ms,
        } = tx;
        Self {
            common_data: ExecuteTransactionCommon::ProtocolUpgrade(common_data),
            execute,
            received_timestamp_ms,
            raw_bytes: None,
        }
    }
}

impl TryFrom<Transaction> for ProtocolUpgradeTx {
    type Error = &'static str;

    fn try_from(value: Transaction) -> Result<Self, Self::Error> {
        let Transaction {
            common_data,
            execute,
            received_timestamp_ms,
            ..
        } = value;
        match common_data {
            ExecuteTransactionCommon::L1(_) => Err("Cannot convert L1Tx to ProtocolUpgradeTx"),
            ExecuteTransactionCommon::L2(_) => Err("Cannot convert L2Tx to ProtocolUpgradeTx"),
            ExecuteTransactionCommon::ProtocolUpgrade(common_data) => Ok(ProtocolUpgradeTx {
                execute,
                common_data,
                received_timestamp_ms,
            }),
        }
    }
}

#[cfg(test)]
mod tests {
    use ethabi::Token;

    use super::*;

    #[test]
    fn governance_operation_from_log() {
        let call_token = Token::Tuple(vec![
            Token::Address(Address::random()),
            Token::Uint(U256::zero()),
            Token::Bytes(vec![1, 2, 3]),
        ]);
        let operation_token = Token::Tuple(vec![
            Token::Array(vec![call_token]),
            Token::FixedBytes(H256::random().0.to_vec()),
            Token::FixedBytes(H256::random().0.to_vec()),
        ]);
        let event_data = ethabi::encode(&[Token::Uint(U256::zero()), operation_token]);

        let correct_log = Log {
            address: Default::default(),
            topics: Default::default(),
            data: event_data.into(),
            block_hash: Default::default(),
            block_number: Some(1u64.into()),
            transaction_hash: Some(H256::random()),
            transaction_index: Default::default(),
            log_index: Default::default(),
            transaction_log_index: Default::default(),
            log_type: Default::default(),
            removed: Default::default(),
            block_timestamp: Default::default(),
        };
        let decoded_op: GovernanceOperation = correct_log.clone().try_into().unwrap();
        assert_eq!(decoded_op.calls.len(), 1);

        let mut incorrect_log = correct_log;
        incorrect_log
            .data
            .0
            .truncate(incorrect_log.data.0.len() - 32);
        assert!(TryInto::<GovernanceOperation>::try_into(incorrect_log).is_err());
    }
}<|MERGE_RESOLUTION|>--- conflicted
+++ resolved
@@ -14,15 +14,11 @@
 };
 
 use crate::{
-<<<<<<< HEAD
     abi,
     ethabi::{ParamType, Token},
+    h256_to_u256,
     web3::Log,
     Address, Execute, ExecuteTransactionCommon, Transaction, TransactionType, H256, U256,
-=======
-    abi, ethabi::ParamType, h256_to_u256, web3::Log, Address, Execute, ExecuteTransactionCommon,
-    Transaction, TransactionType, H256, U256,
->>>>>>> f3a2517a
 };
 
 /// Represents a call to be made during governance operation.
