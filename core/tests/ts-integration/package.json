{
  "name": "ts-integration",
  "version": "0.1.0",
  "license": "MIT",
  "private": true,
  "scripts": {
    "test": "zk f jest --forceExit --testTimeout 350000",
    "long-running-test": "zk f jest",
    "fee-test": "RUN_FEE_TEST=1 zk f jest -- fees.test.ts",
    "api-test": "zk f jest -- api/web3.test.ts api/debug.test.ts",
    "contract-verification-test": "zk f jest -- api/contract-verification.test.ts",
    "build": "hardhat compile",
    "build-yul": "hardhat run scripts/compile-yul.ts"
  },
  "devDependencies": {
<<<<<<< HEAD
    "@matterlabs/hardhat-zksync-deploy": "^0.7.0",
    "@matterlabs/hardhat-zksync-solc": "0.4.2",
    "@matterlabs/hardhat-zksync-vyper": "^1.0.0",
    "@nomiclabs/hardhat-vyper": "^3.0.5",
=======
    "@matterlabs/hardhat-zksync-deploy": "^1.3.0",
    "@matterlabs/hardhat-zksync-solc": "^1.1.4",
    "@matterlabs/hardhat-zksync-vyper": "^1.0.8",
    "@nomiclabs/hardhat-vyper": "^3.0.6",
>>>>>>> 2fa2249d
    "@types/jest": "^29.0.3",
    "@types/node": "^18.19.15",
    "@types/node-fetch": "^2.5.7",
    "chalk": "^4.0.0",
    "ethereumjs-abi": "^0.6.8",
    "ethers": "^6.7.1",
    "hardhat": "=2.22.2",
    "jest": "^29.0.3",
    "jest-matcher-utils": "^29.0.3",
    "node-fetch": "^2.6.1",
    "ts-jest": "^29.0.1",
    "ts-node": "^10.1.0",
    "typescript": "^4.3.5",
    "zksync-ethers": "^6.9.0",
    "elliptic": "^6.5.5",
    "yaml": "^2.4.2"
  }
}<|MERGE_RESOLUTION|>--- conflicted
+++ resolved
@@ -13,17 +13,10 @@
     "build-yul": "hardhat run scripts/compile-yul.ts"
   },
   "devDependencies": {
-<<<<<<< HEAD
-    "@matterlabs/hardhat-zksync-deploy": "^0.7.0",
-    "@matterlabs/hardhat-zksync-solc": "0.4.2",
-    "@matterlabs/hardhat-zksync-vyper": "^1.0.0",
-    "@nomiclabs/hardhat-vyper": "^3.0.5",
-=======
     "@matterlabs/hardhat-zksync-deploy": "^1.3.0",
     "@matterlabs/hardhat-zksync-solc": "^1.1.4",
     "@matterlabs/hardhat-zksync-vyper": "^1.0.8",
     "@nomiclabs/hardhat-vyper": "^3.0.6",
->>>>>>> 2fa2249d
     "@types/jest": "^29.0.3",
     "@types/node": "^18.19.15",
     "@types/node-fetch": "^2.5.7",
