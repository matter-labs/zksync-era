//! EN initialization logic.

use std::time::Instant;

use anyhow::Context as _;
use zksync_config::ObjectStoreConfig;
use zksync_dal::{ConnectionPool, Core, CoreDal};
use zksync_health_check::AppHealthCheck;
use zksync_node_sync::genesis::perform_genesis_if_needed;
use zksync_object_store::ObjectStoreFactory;
use zksync_shared_metrics::{SnapshotRecoveryStage, APP_METRICS};
use zksync_snapshots_applier::{SnapshotsApplierConfig, SnapshotsApplierTask};
use zksync_types::{L1BatchNumber, L2ChainId};
use zksync_web3_decl::client::{DynClient, L2};

#[derive(Debug)]
pub(crate) struct SnapshotRecoveryConfig {
    /// If not specified, the latest snapshot will be used.
    pub snapshot_l1_batch_override: Option<L1BatchNumber>,
<<<<<<< HEAD
    pub drop_storage_key_preimages: bool,
=======
    pub object_store_config: Option<ObjectStoreConfig>,
>>>>>>> 9985c265
}

#[derive(Debug)]
enum InitDecision {
    /// Perform or check genesis.
    Genesis,
    /// Perform or check snapshot recovery.
    SnapshotRecovery,
}

pub(crate) async fn ensure_storage_initialized(
    pool: ConnectionPool<Core>,
    main_node_client: Box<DynClient<L2>>,
    app_health: &AppHealthCheck,
    l2_chain_id: L2ChainId,
    recovery_config: Option<SnapshotRecoveryConfig>,
) -> anyhow::Result<()> {
    let mut storage = pool.connection_tagged("en").await?;
    let genesis_l1_batch = storage
        .blocks_dal()
        .get_l1_batch_header(L1BatchNumber(0))
        .await?;
    let snapshot_recovery = storage
        .snapshot_recovery_dal()
        .get_applied_snapshot_status()
        .await?;
    drop(storage);

    let decision = match (genesis_l1_batch, snapshot_recovery) {
        (Some(batch), Some(snapshot_recovery)) => {
            anyhow::bail!(
                "Node has both genesis L1 batch: {batch:?} and snapshot recovery information: {snapshot_recovery:?}. \
                 This is not supported and can be caused by broken snapshot recovery."
            );
        }
        (Some(batch), None) => {
            tracing::info!("Node has a genesis L1 batch: {batch:?} and no snapshot recovery info");
            InitDecision::Genesis
        }
        (None, Some(snapshot_recovery)) => {
            tracing::info!("Node has no genesis L1 batch and snapshot recovery information: {snapshot_recovery:?}");
            InitDecision::SnapshotRecovery
        }
        (None, None) => {
            tracing::info!("Node has neither genesis L1 batch, nor snapshot recovery info");
            if recovery_config.is_some() {
                InitDecision::SnapshotRecovery
            } else {
                InitDecision::Genesis
            }
        }
    };

    tracing::info!("Chosen node initialization strategy: {decision:?}");
    match decision {
        InitDecision::Genesis => {
            let mut storage = pool.connection_tagged("en").await?;
            perform_genesis_if_needed(
                &mut storage,
                l2_chain_id,
                &main_node_client.for_component("genesis"),
            )
            .await
            .context("performing genesis failed")?;
        }
        InitDecision::SnapshotRecovery => {
            let recovery_config = recovery_config.context(
                "Snapshot recovery is required to proceed, but it is not enabled. Enable by setting \
                 `EN_SNAPSHOTS_RECOVERY_ENABLED=true` env variable to the node binary, or use a Postgres dump for recovery"
            )?;

            tracing::warn!("Proceeding with snapshot recovery. This is an experimental feature; use at your own risk");
            let object_store_config = recovery_config.object_store_config.context(
                "Snapshot object store must be presented if snapshot recovery is activated",
            )?;
            let object_store = ObjectStoreFactory::new(object_store_config)
                .create_store()
                .await?;

            let config = SnapshotsApplierConfig::default();
            let mut snapshots_applier_task = SnapshotsApplierTask::new(
                config,
                pool,
                Box::new(main_node_client.for_component("snapshot_recovery")),
                object_store,
            );
            if let Some(snapshot_l1_batch) = recovery_config.snapshot_l1_batch_override {
                tracing::info!(
                    "Using a specific snapshot with L1 batch #{snapshot_l1_batch}; this may not work \
                     if the snapshot is too old (order of several weeks old) or non-existent"
                );
                snapshots_applier_task.set_snapshot_l1_batch(snapshot_l1_batch);
            }
            if recovery_config.drop_storage_key_preimages {
                tracing::info!("Dropping storage key preimages for snapshot storage logs");
                snapshots_applier_task.drop_storage_key_preimages();
            }
            app_health.insert_component(snapshots_applier_task.health_check())?;

            let recovery_started_at = Instant::now();
            let stats = snapshots_applier_task
                .run()
                .await
                .context("snapshot recovery failed")?;
            if stats.done_work {
                let latency = recovery_started_at.elapsed();
                APP_METRICS.snapshot_recovery_latency[&SnapshotRecoveryStage::Postgres]
                    .set(latency);
                tracing::info!("Recovered Postgres from snapshot in {latency:?}");
            }
        }
    }
    Ok(())
}<|MERGE_RESOLUTION|>--- conflicted
+++ resolved
@@ -17,11 +17,8 @@
 pub(crate) struct SnapshotRecoveryConfig {
     /// If not specified, the latest snapshot will be used.
     pub snapshot_l1_batch_override: Option<L1BatchNumber>,
-<<<<<<< HEAD
     pub drop_storage_key_preimages: bool,
-=======
     pub object_store_config: Option<ObjectStoreConfig>,
->>>>>>> 9985c265
 }
 
 #[derive(Debug)]
