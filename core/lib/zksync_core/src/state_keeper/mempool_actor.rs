use std::{collections::HashMap, sync::Arc, time::Duration};

use anyhow::Context as _;
use multivm::utils::derive_base_fee_and_gas_per_pubdata;
#[cfg(test)]
use tokio::sync::mpsc;
use tokio::sync::watch;
use zksync_config::configs::chain::MempoolConfig;
use zksync_dal::{ConnectionPool, StorageProcessor};
use zksync_mempool::L2TxFilter;
#[cfg(test)]
use zksync_types::H256;
use zksync_types::{get_nonce_key, Address, Nonce, Transaction, VmVersion};

use super::{metrics::KEEPER_METRICS, types::MempoolGuard};
use crate::{fee_model::BatchFeeModelInputProvider, utils::pending_protocol_version};

/// Creates a mempool filter for L2 transactions based on the current L1 gas price.
/// The filter is used to filter out transactions from the mempool that do not cover expenses
/// to process them.
pub async fn l2_tx_filter(
    batch_fee_input_provider: &dyn BatchFeeModelInputProvider,
    vm_version: VmVersion,
) -> L2TxFilter {
    let fee_input = batch_fee_input_provider.get_batch_fee_input().await;

    let (base_fee, gas_per_pubdata) = derive_base_fee_and_gas_per_pubdata(fee_input, vm_version);
    L2TxFilter {
        fee_input,
        fee_per_gas: base_fee,
        gas_per_pubdata: gas_per_pubdata as u32,
    }
}

#[derive(Debug)]
pub struct MempoolFetcher {
    mempool: MempoolGuard,
    pool: ConnectionPool,
    batch_fee_input_provider: Arc<dyn BatchFeeModelInputProvider>,
    sync_interval: Duration,
    sync_batch_size: usize,
<<<<<<< HEAD
    remove_stuck_txs: bool,
    stuck_tx_timeout: Duration,
=======
    stuck_tx_timeout: Option<Duration>,
    #[cfg(test)]
    transaction_hashes_sender: mpsc::UnboundedSender<Vec<H256>>,
>>>>>>> 2c259740
}

impl MempoolFetcher {
    pub fn new(
        mempool: MempoolGuard,
        batch_fee_input_provider: Arc<dyn BatchFeeModelInputProvider>,
        config: &MempoolConfig,
        pool: ConnectionPool,
    ) -> Self {
        Self {
            mempool,
            pool,
            batch_fee_input_provider,
            sync_interval: config.sync_interval(),
            sync_batch_size: config.sync_batch_size,
<<<<<<< HEAD
            remove_stuck_txs: config.remove_stuck_txs,
            stuck_tx_timeout: config.stuck_tx_timeout(),
        }
    }

    pub async fn run(mut self, stop_receiver: watch::Receiver<bool>) -> anyhow::Result<()> {
        {
            let mut storage = self.pool.access_storage_tagged("state_keeper").await?;
            if self.remove_stuck_txs {
                let removed_txs = storage
                    .transactions_dal()
                    .remove_stuck_txs(self.stuck_tx_timeout)
                    .await
                    .context("failed removing stuck transactions")?;
                tracing::info!("Number of stuck txs was removed: {removed_txs}");
            }
            storage
=======
            stuck_tx_timeout: config.remove_stuck_txs.then(|| config.stuck_tx_timeout()),
            #[cfg(test)]
            transaction_hashes_sender: mpsc::unbounded_channel().0,
        }
    }

    pub async fn run(
        mut self,
        pool: ConnectionPool,
        stop_receiver: watch::Receiver<bool>,
    ) -> anyhow::Result<()> {
        let mut storage = pool.access_storage_tagged("state_keeper").await?;
        if let Some(stuck_tx_timeout) = self.stuck_tx_timeout {
            let removed_txs = storage
>>>>>>> 2c259740
                .transactions_dal()
                .remove_stuck_txs(stuck_tx_timeout)
                .await
                .context("failed removing stuck transactions")?;
            tracing::info!("Number of stuck txs was removed: {removed_txs}");
        }
        storage
            .transactions_dal()
            .reset_mempool()
            .await
            .context("failed resetting mempool")?;
        drop(storage);

        loop {
            if *stop_receiver.borrow() {
                tracing::info!("Stop signal received, mempool is shutting down");
                break;
            }
            let latency = KEEPER_METRICS.mempool_sync.start();
            let mut storage = self.pool.access_storage_tagged("state_keeper").await?;
            let mempool_info = self.mempool.get_mempool_info();
            let protocol_version = pending_protocol_version(&mut storage)
                .await
                .context("failed getting pending protocol version")?;

            let l2_tx_filter = l2_tx_filter(
                self.batch_fee_input_provider.as_ref(),
                protocol_version.into(),
            )
            .await;

            let transactions = storage
                .transactions_dal()
                .sync_mempool(
                    &mempool_info.stashed_accounts,
                    &mempool_info.purged_accounts,
                    l2_tx_filter.gas_per_pubdata,
                    l2_tx_filter.fee_per_gas,
                    self.sync_batch_size,
                )
                .await
                .context("failed syncing mempool")?;
            let nonces = get_transaction_nonces(&mut storage, &transactions).await?;
            drop(storage);

            #[cfg(test)]
            {
                let transaction_hashes = transactions.iter().map(Transaction::hash).collect();
                self.transaction_hashes_sender.send(transaction_hashes).ok();
            }
            let all_transactions_loaded = transactions.len() < self.sync_batch_size;
            self.mempool.insert(transactions, nonces);
            latency.observe();

            if all_transactions_loaded {
                tokio::time::sleep(self.sync_interval).await;
            }
        }
        Ok(())
    }
}

/// Loads nonces for all distinct `transactions` initiators from the storage.
async fn get_transaction_nonces(
    storage: &mut StorageProcessor<'_>,
    transactions: &[Transaction],
) -> anyhow::Result<HashMap<Address, Nonce>> {
    let (nonce_keys, address_by_nonce_key): (Vec<_>, HashMap<_, _>) = transactions
        .iter()
        .map(|tx| {
            let address = tx.initiator_account();
            let nonce_key = get_nonce_key(&address).hashed_key();
            (nonce_key, (nonce_key, address))
        })
        .unzip();

    let nonce_values = storage
        .storage_web3_dal()
        .get_values(&nonce_keys)
        .await
        .context("failed getting nonces from storage")?;

    Ok(nonce_values
        .into_iter()
        .map(|(nonce_key, nonce_value)| {
            let nonce = Nonce(zksync_utils::h256_to_u32(nonce_value));
            (address_by_nonce_key[&nonce_key], nonce)
        })
        .collect())
}

#[cfg(test)]
mod tests {
    use zksync_types::{
        fee::TransactionExecutionMetrics, L2ChainId, MiniblockNumber, PriorityOpId,
        ProtocolVersionId, StorageLog, H256,
    };
    use zksync_utils::u256_to_h256;

    use super::*;
    use crate::{
        genesis::{ensure_genesis_state, GenesisParams},
        utils::testonly::{create_l2_transaction, MockBatchFeeParamsProvider},
    };

    const TEST_MEMPOOL_CONFIG: MempoolConfig = MempoolConfig {
        sync_interval_ms: 10,
        sync_batch_size: 100,
        capacity: 100,
        stuck_tx_timeout: 0,
        remove_stuck_txs: false,
        delay_interval: 10,
    };

    #[tokio::test]
    async fn getting_transaction_nonces() {
        let pool = ConnectionPool::test_pool().await;
        let mut storage = pool.access_storage().await.unwrap();

        let transaction = create_l2_transaction(10, 100);
        let transaction_initiator = transaction.initiator_account();
        let nonce_key = get_nonce_key(&transaction_initiator);
        let nonce_log = StorageLog::new_write_log(nonce_key, u256_to_h256(42.into()));
        storage
            .storage_logs_dal()
            .insert_storage_logs(MiniblockNumber(0), &[(H256::zero(), vec![nonce_log])])
            .await;

        let other_transaction = create_l2_transaction(10, 100);
        let other_transaction_initiator = other_transaction.initiator_account();
        assert_ne!(other_transaction_initiator, transaction_initiator);

        let nonces = get_transaction_nonces(
            &mut storage,
            &[transaction.into(), other_transaction.into()],
        )
        .await
        .unwrap();
        assert_eq!(
            nonces,
            HashMap::from([
                (transaction_initiator, Nonce(42)),
                (other_transaction_initiator, Nonce(0)),
            ])
        );
    }

    #[tokio::test]
    async fn syncing_mempool_basics() {
        let pool = ConnectionPool::constrained_test_pool(1).await;
        let mut storage = pool.access_storage().await.unwrap();
        ensure_genesis_state(&mut storage, L2ChainId::default(), &GenesisParams::mock())
            .await
            .unwrap();
        drop(storage);

        let mempool = MempoolGuard::new(PriorityOpId(0), 100);
        let fee_params_provider = Arc::new(MockBatchFeeParamsProvider::default());
        let fee_input = fee_params_provider.get_batch_fee_input().await;
        let (base_fee, gas_per_pubdata) =
            derive_base_fee_and_gas_per_pubdata(fee_input, ProtocolVersionId::latest().into());

        let mut fetcher =
            MempoolFetcher::new(mempool.clone(), fee_params_provider, &TEST_MEMPOOL_CONFIG);
        let (tx_hashes_sender, mut tx_hashes_receiver) = mpsc::unbounded_channel();
        fetcher.transaction_hashes_sender = tx_hashes_sender;
        let (stop_sender, stop_receiver) = watch::channel(false);
        let fetcher_task = tokio::spawn(fetcher.run(pool.clone(), stop_receiver));

        // Add a new transaction to the storage.
        let transaction = create_l2_transaction(base_fee, gas_per_pubdata);
        let transaction_hash = transaction.hash();
        let mut storage = pool.access_storage().await.unwrap();
        storage
            .transactions_dal()
            .insert_transaction_l2(transaction, TransactionExecutionMetrics::default())
            .await;
        drop(storage);

        // Check that the transaction is eventually synced.
        let tx_hashes = wait_for_new_transactions(&mut tx_hashes_receiver).await;
        assert_eq!(tx_hashes, [transaction_hash]);
        assert_eq!(mempool.stats().l2_transaction_count, 1);

        stop_sender.send_replace(true);
        fetcher_task.await.unwrap().expect("fetcher errored");
    }

    async fn wait_for_new_transactions(
        tx_hashes_receiver: &mut mpsc::UnboundedReceiver<Vec<H256>>,
    ) -> Vec<H256> {
        loop {
            let tx_hashes = tx_hashes_receiver.recv().await.unwrap();
            if tx_hashes.is_empty() {
                continue;
            }
            break tx_hashes;
        }
    }

    #[tokio::test]
    async fn ignoring_transaction_with_insufficient_fee() {
        let pool = ConnectionPool::constrained_test_pool(1).await;
        let mut storage = pool.access_storage().await.unwrap();
        ensure_genesis_state(&mut storage, L2ChainId::default(), &GenesisParams::mock())
            .await
            .unwrap();
        drop(storage);

        let mempool = MempoolGuard::new(PriorityOpId(0), 100);
        let fee_params_provider = Arc::new(MockBatchFeeParamsProvider::default());
        let fee_input = fee_params_provider.get_batch_fee_input().await;
        let (base_fee, gas_per_pubdata) =
            derive_base_fee_and_gas_per_pubdata(fee_input, ProtocolVersionId::latest().into());

        let fetcher =
            MempoolFetcher::new(mempool.clone(), fee_params_provider, &TEST_MEMPOOL_CONFIG);
        let (stop_sender, stop_receiver) = watch::channel(false);
        let fetcher_task = tokio::spawn(fetcher.run(pool.clone(), stop_receiver));

        // Add a transaction with insufficient fee to the storage.
        let transaction = create_l2_transaction(base_fee / 2, gas_per_pubdata / 2);
        let mut storage = pool.access_storage().await.unwrap();
        storage
            .transactions_dal()
            .insert_transaction_l2(transaction, TransactionExecutionMetrics::default())
            .await;
        drop(storage);

        tokio::time::sleep(TEST_MEMPOOL_CONFIG.sync_interval() * 5).await;
        assert_eq!(mempool.stats().l2_transaction_count, 0);

        stop_sender.send_replace(true);
        fetcher_task.await.unwrap().expect("fetcher errored");
    }

    #[tokio::test]
    async fn ignoring_transaction_with_old_nonce() {
        let pool = ConnectionPool::constrained_test_pool(1).await;
        let mut storage = pool.access_storage().await.unwrap();
        ensure_genesis_state(&mut storage, L2ChainId::default(), &GenesisParams::mock())
            .await
            .unwrap();
        drop(storage);

        let mempool = MempoolGuard::new(PriorityOpId(0), 100);
        let fee_params_provider = Arc::new(MockBatchFeeParamsProvider::default());
        let fee_input = fee_params_provider.get_batch_fee_input().await;
        let (base_fee, gas_per_pubdata) =
            derive_base_fee_and_gas_per_pubdata(fee_input, ProtocolVersionId::latest().into());

        let mut fetcher =
            MempoolFetcher::new(mempool.clone(), fee_params_provider, &TEST_MEMPOOL_CONFIG);
        let (tx_hashes_sender, mut tx_hashes_receiver) = mpsc::unbounded_channel();
        fetcher.transaction_hashes_sender = tx_hashes_sender;
        let (stop_sender, stop_receiver) = watch::channel(false);
        let fetcher_task = tokio::spawn(fetcher.run(pool.clone(), stop_receiver));

        // Add a new transaction to the storage.
        let transaction = create_l2_transaction(base_fee * 2, gas_per_pubdata * 2);
        assert_eq!(transaction.nonce(), Nonce(0));
        let transaction_hash = transaction.hash();
        let nonce_key = get_nonce_key(&transaction.initiator_account());
        let nonce_log = StorageLog::new_write_log(nonce_key, u256_to_h256(42.into()));
        let mut storage = pool.access_storage().await.unwrap();
        storage
            .storage_logs_dal()
            .append_storage_logs(MiniblockNumber(0), &[(H256::zero(), vec![nonce_log])])
            .await;
        storage
            .transactions_dal()
            .insert_transaction_l2(transaction, TransactionExecutionMetrics::default())
            .await;
        drop(storage);

        // Check that the transaction is eventually synced.
        let tx_hashes = wait_for_new_transactions(&mut tx_hashes_receiver).await;
        assert_eq!(tx_hashes, [transaction_hash]);
        // Transaction must not be added to the pool because of its outdated nonce.
        assert_eq!(mempool.stats().l2_transaction_count, 0);

        stop_sender.send_replace(true);
        fetcher_task.await.unwrap().expect("fetcher errored");
    }
}<|MERGE_RESOLUTION|>--- conflicted
+++ resolved
@@ -39,14 +39,9 @@
     batch_fee_input_provider: Arc<dyn BatchFeeModelInputProvider>,
     sync_interval: Duration,
     sync_batch_size: usize,
-<<<<<<< HEAD
-    remove_stuck_txs: bool,
-    stuck_tx_timeout: Duration,
-=======
     stuck_tx_timeout: Option<Duration>,
     #[cfg(test)]
     transaction_hashes_sender: mpsc::UnboundedSender<Vec<H256>>,
->>>>>>> 2c259740
 }
 
 impl MempoolFetcher {
@@ -62,40 +57,16 @@
             batch_fee_input_provider,
             sync_interval: config.sync_interval(),
             sync_batch_size: config.sync_batch_size,
-<<<<<<< HEAD
-            remove_stuck_txs: config.remove_stuck_txs,
-            stuck_tx_timeout: config.stuck_tx_timeout(),
-        }
-    }
-
-    pub async fn run(mut self, stop_receiver: watch::Receiver<bool>) -> anyhow::Result<()> {
-        {
-            let mut storage = self.pool.access_storage_tagged("state_keeper").await?;
-            if self.remove_stuck_txs {
-                let removed_txs = storage
-                    .transactions_dal()
-                    .remove_stuck_txs(self.stuck_tx_timeout)
-                    .await
-                    .context("failed removing stuck transactions")?;
-                tracing::info!("Number of stuck txs was removed: {removed_txs}");
-            }
-            storage
-=======
             stuck_tx_timeout: config.remove_stuck_txs.then(|| config.stuck_tx_timeout()),
             #[cfg(test)]
             transaction_hashes_sender: mpsc::unbounded_channel().0,
         }
     }
 
-    pub async fn run(
-        mut self,
-        pool: ConnectionPool,
-        stop_receiver: watch::Receiver<bool>,
-    ) -> anyhow::Result<()> {
-        let mut storage = pool.access_storage_tagged("state_keeper").await?;
+    pub async fn run(mut self, stop_receiver: watch::Receiver<bool>) -> anyhow::Result<()> {
+        let mut storage = self.pool.access_storage_tagged("state_keeper").await?;
         if let Some(stuck_tx_timeout) = self.stuck_tx_timeout {
             let removed_txs = storage
->>>>>>> 2c259740
                 .transactions_dal()
                 .remove_stuck_txs(stuck_tx_timeout)
                 .await
@@ -258,12 +229,16 @@
         let (base_fee, gas_per_pubdata) =
             derive_base_fee_and_gas_per_pubdata(fee_input, ProtocolVersionId::latest().into());
 
-        let mut fetcher =
-            MempoolFetcher::new(mempool.clone(), fee_params_provider, &TEST_MEMPOOL_CONFIG);
+        let mut fetcher = MempoolFetcher::new(
+            mempool.clone(),
+            fee_params_provider,
+            &TEST_MEMPOOL_CONFIG,
+            pool.clone(),
+        );
         let (tx_hashes_sender, mut tx_hashes_receiver) = mpsc::unbounded_channel();
         fetcher.transaction_hashes_sender = tx_hashes_sender;
         let (stop_sender, stop_receiver) = watch::channel(false);
-        let fetcher_task = tokio::spawn(fetcher.run(pool.clone(), stop_receiver));
+        let fetcher_task = tokio::spawn(fetcher.run(stop_receiver));
 
         // Add a new transaction to the storage.
         let transaction = create_l2_transaction(base_fee, gas_per_pubdata);
@@ -311,10 +286,14 @@
         let (base_fee, gas_per_pubdata) =
             derive_base_fee_and_gas_per_pubdata(fee_input, ProtocolVersionId::latest().into());
 
-        let fetcher =
-            MempoolFetcher::new(mempool.clone(), fee_params_provider, &TEST_MEMPOOL_CONFIG);
+        let fetcher = MempoolFetcher::new(
+            mempool.clone(),
+            fee_params_provider,
+            &TEST_MEMPOOL_CONFIG,
+            pool.clone(),
+        );
         let (stop_sender, stop_receiver) = watch::channel(false);
-        let fetcher_task = tokio::spawn(fetcher.run(pool.clone(), stop_receiver));
+        let fetcher_task = tokio::spawn(fetcher.run(stop_receiver));
 
         // Add a transaction with insufficient fee to the storage.
         let transaction = create_l2_transaction(base_fee / 2, gas_per_pubdata / 2);
@@ -347,12 +326,16 @@
         let (base_fee, gas_per_pubdata) =
             derive_base_fee_and_gas_per_pubdata(fee_input, ProtocolVersionId::latest().into());
 
-        let mut fetcher =
-            MempoolFetcher::new(mempool.clone(), fee_params_provider, &TEST_MEMPOOL_CONFIG);
+        let mut fetcher = MempoolFetcher::new(
+            mempool.clone(),
+            fee_params_provider,
+            &TEST_MEMPOOL_CONFIG,
+            pool.clone(),
+        );
         let (tx_hashes_sender, mut tx_hashes_receiver) = mpsc::unbounded_channel();
         fetcher.transaction_hashes_sender = tx_hashes_sender;
         let (stop_sender, stop_receiver) = watch::channel(false);
-        let fetcher_task = tokio::spawn(fetcher.run(pool.clone(), stop_receiver));
+        let fetcher_task = tokio::spawn(fetcher.run(stop_receiver));
 
         // Add a new transaction to the storage.
         let transaction = create_l2_transaction(base_fee * 2, gas_per_pubdata * 2);
