--- conflicted
+++ resolved
@@ -10,17 +10,10 @@
     utils::pg_interval_from_duration,
 };
 use zksync_types::{
-<<<<<<< HEAD
-    block::L2BlockExecutionData, l1::L1Tx, l2::L2Tx, protocol_upgrade::ProtocolUpgradeTx, Address,
-    ExecuteTransactionCommon, L1BatchNumber, L1BlockNumber, L2BlockNumber, PriorityOpId,
-    ProtocolVersionId, Transaction, TransactionTimeRangeConstraint, H256, PROTOCOL_UPGRADE_TX_TYPE,
-    U256,
-=======
     block::L2BlockExecutionData, debug_flat_call::CallTraceMeta, l1::L1Tx, l2::L2Tx,
     protocol_upgrade::ProtocolUpgradeTx, Address, ExecuteTransactionCommon, L1BatchNumber,
-    L1BlockNumber, L2BlockNumber, PriorityOpId, ProtocolVersionId, Transaction, H256,
-    PROTOCOL_UPGRADE_TX_TYPE, U256,
->>>>>>> c488c55d
+    L1BlockNumber, L2BlockNumber, PriorityOpId, ProtocolVersionId, Transaction,
+    TransactionTimeRangeConstraint, H256, PROTOCOL_UPGRADE_TX_TYPE, U256,
 };
 use zksync_utils::u256_to_big_decimal;
 use zksync_vm_interface::{
