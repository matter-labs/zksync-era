--- conflicted
+++ resolved
@@ -68,10 +68,6 @@
                 l2_da_validator_address: rng.gen(),
             }
         },
-<<<<<<< HEAD
-        // TODO
-=======
->>>>>>> 09a675d8
         pubdata_limit: if protocol_version < ProtocolVersionId::Version29 {
             None
         } else {
