use std::{
    error, fmt,
    time::{Duration, Instant},
};

use anyhow::Context;
use tokio::sync::watch;
use zksync_dal::{ConnectionPool, Core};
use zksync_shared_metrics::{SnapshotRecoveryStage, APP_METRICS};
use zksync_storage::RocksDB;
use zksync_types::L1BatchNumber;

use crate::{
    rocksdb::RocksdbSyncError, RocksdbStorage, RocksdbStorageBuilder, RocksdbStorageOptions,
    StateKeeperColumnFamily,
};

/// Initial RocksDB cache state returned by [`RocksdbCell::ensure_initialized()`].
#[derive(Debug, Clone)]
#[non_exhaustive]
pub struct InitialRocksdbState {
    /// Last processed L1 batch number in the RocksDB cache + 1 (i.e., the batch that the cache is ready to process).
    /// `None` if the cache is empty (i.e., needs recovery).
    pub l1_batch_number: Option<L1BatchNumber>,
}

/// Error returned from [`RocksdbCell`] methods if the corresponding [`AsyncCatchupTask`] has failed
/// or was canceled.
#[derive(Debug)]
pub struct AsyncCatchupFailed(());

impl fmt::Display for AsyncCatchupFailed {
    fn fmt(&self, formatter: &mut fmt::Formatter<'_>) -> fmt::Result {
        formatter.write_str("Async RocksDB cache catchup failed or was canceled")
    }
}

impl error::Error for AsyncCatchupFailed {}

/// `OnceCell` equivalent that can be `.await`ed. Correspondingly, it has the following invariants:
///
/// - The cell is only set once
/// - The cell is always set to `Some(_)`.
///
/// `OnceCell` (either from `once_cell` or `tokio`) is not used because it lacks a way to wait for the cell
/// to be initialized. `once_cell::sync::OnceCell` has a blocking `wait()` method, but since it's blocking,
/// it risks spawning non-cancellable threads if misused.
type AsyncOnceCell<T> = watch::Receiver<Option<T>>;

/// A lazily initialized handle to RocksDB cache returned from [`AsyncCatchupTask::new()`].
#[derive(Debug)]
pub struct RocksdbCell {
    initial_state: AsyncOnceCell<InitialRocksdbState>,
    db: AsyncOnceCell<RocksDB<StateKeeperColumnFamily>>,
}

impl RocksdbCell {
    /// Waits until RocksDB is initialized and returns it.
    ///
    /// # Errors
    ///
    /// Returns an error if the async catch-up task failed or was canceled before initialization.
    #[allow(clippy::missing_panics_doc)] // false positive
    pub async fn wait(&self) -> Result<RocksDB<StateKeeperColumnFamily>, AsyncCatchupFailed> {
        self.db
            .clone()
            .wait_for(Option::is_some)
            .await
            // `unwrap` below is safe by construction
            .map(|db| db.clone().unwrap())
            .map_err(|_| AsyncCatchupFailed(()))
    }

    /// Gets a RocksDB instance if it has been initialized.
    pub fn get(&self) -> Option<RocksDB<StateKeeperColumnFamily>> {
        self.db.borrow().clone()
    }

    /// Ensures that the RocksDB has started catching up, and returns the **initial** RocksDB state
    /// at the start of the catch-up.
    ///
    /// # Errors
    ///
    /// Returns an error if the async catch-up task failed or was canceled.
    #[allow(clippy::missing_panics_doc)] // false positive
    pub async fn ensure_initialized(&self) -> Result<InitialRocksdbState, AsyncCatchupFailed> {
        self.initial_state
            .clone()
            .wait_for(Option::is_some)
            .await
            // `unwrap` below is safe by construction
            .map(|state| state.clone().unwrap())
            .map_err(|_| AsyncCatchupFailed(()))
    }

    /// Creates a task that will keep storage updated after it has caught up.
    pub fn keep_updated(&self, pool: ConnectionPool<Core>) -> KeepUpdatedTask {
        KeepUpdatedTask {
            db: self.db.clone(),
            pool,
        }
    }
}

/// A runnable task that blocks until the provided RocksDB cache instance is caught up with
/// Postgres.
///
/// See [`ReadStorageFactory`] for more context.
#[derive(Debug)]
pub struct AsyncCatchupTask {
    pool: ConnectionPool<Core>,
    state_keeper_db_path: String,
    state_keeper_db_options: RocksdbStorageOptions,
    initial_state_sender: watch::Sender<Option<InitialRocksdbState>>,
    db_sender: watch::Sender<Option<RocksDB<StateKeeperColumnFamily>>>,
    to_l1_batch_number: Option<L1BatchNumber>,
}

impl AsyncCatchupTask {
    /// Create a new catch-up task with the provided Postgres and RocksDB instances. Optionally
    /// accepts the last L1 batch number to catch up to (defaults to latest if not specified).
    pub fn new(pool: ConnectionPool<Core>, state_keeper_db_path: String) -> (Self, RocksdbCell) {
        let (initial_state_sender, initial_state) = watch::channel(None);
        let (db_sender, db) = watch::channel(None);
        let this = Self {
            pool,
            state_keeper_db_path,
            state_keeper_db_options: RocksdbStorageOptions::default(),
            initial_state_sender,
            db_sender,
            to_l1_batch_number: None,
        };
        (this, RocksdbCell { initial_state, db })
    }

    /// Sets RocksDB options.
    #[must_use]
    pub fn with_db_options(mut self, options: RocksdbStorageOptions) -> Self {
        self.state_keeper_db_options = options;
        self
    }

    /// Sets the L1 batch number to catch up. By default, the task will catch up to the latest L1 batch
    /// (at the start of catch-up).
    #[must_use]
    pub fn with_target_l1_batch_number(mut self, number: L1BatchNumber) -> Self {
        self.to_l1_batch_number = Some(number);
        self
    }

    /// Block until RocksDB cache instance is caught up with Postgres.
    ///
    /// # Errors
    ///
    /// Propagates RocksDB and Postgres errors.
    #[tracing::instrument(name = "catch_up", skip_all, fields(target_l1_batch = ?self.to_l1_batch_number))]
    pub async fn run(self, stop_receiver: watch::Receiver<bool>) -> anyhow::Result<()> {
        let started_at = Instant::now();
        tracing::info!("Catching up RocksDB asynchronously");

        let mut rocksdb_builder = RocksdbStorage::builder_with_options(
            self.state_keeper_db_path.as_ref(),
            self.state_keeper_db_options,
        )
        .await
        .context("Failed creating RocksDB storage builder")?;

        let initial_state = InitialRocksdbState {
            l1_batch_number: rocksdb_builder.l1_batch_number().await,
        };
        tracing::info!("Initialized RocksDB catchup from state: {initial_state:?}");
        self.initial_state_sender.send_replace(Some(initial_state));

        let mut connection = self.pool.connection_tagged("state_keeper").await?;
        let was_recovered_from_snapshot = rocksdb_builder
            .ensure_ready(&mut connection, &stop_receiver)
            .await
            .context("failed initializing state keeper RocksDB from snapshot or scratch")?;
        if was_recovered_from_snapshot {
            let elapsed = started_at.elapsed();
            APP_METRICS.snapshot_recovery_latency[&SnapshotRecoveryStage::StateKeeperCache]
                .set(elapsed);
            tracing::info!("Recovered state keeper RocksDB from snapshot in {elapsed:?}");
        }

        let rocksdb = rocksdb_builder
            .synchronize(&mut connection, &stop_receiver, self.to_l1_batch_number)
            .await
            .context("Failed to catch up RocksDB to Postgres")?;
        drop(connection);

        if let Some(rocksdb) = rocksdb {
            self.db_sender.send_replace(Some(rocksdb.into_rocksdb()));
        } else {
            tracing::info!("Synchronizing RocksDB interrupted");
        }

        Ok(())
    }
}

#[derive(Debug)]
pub struct KeepUpdatedTask {
    db: AsyncOnceCell<RocksDB<StateKeeperColumnFamily>>,
    pool: ConnectionPool<Core>,
}

impl KeepUpdatedTask {
    pub async fn run(mut self, mut stop_receiver: watch::Receiver<bool>) -> anyhow::Result<()> {
        const SLEEP_INTERVAL: Duration = Duration::from_millis(100);

        let db: RocksDB<StateKeeperColumnFamily> = tokio::select! {
            res = self.db.wait_for(Option::is_some) => if let Ok(db) = res {
                // `unwrap()` is safe by construction
                db.clone().unwrap()
            } else {
                tracing::info!("Stop signal received, shutting down rocksdb updater task");
                return Ok(());
            },
            _ = stop_receiver.changed() => {
                tracing::info!("Stop signal received, shutting down rocksdb updater task");
                return Ok(());
            }
        };

        let mut rocksdb_builder = RocksdbStorageBuilder::from_rocksdb(db);

        loop {
            let mut connection = self.pool.connection_tagged("rocksdb_updater_task").await?;
            match rocksdb_builder
                .update_from_postgres(&mut connection, &stop_receiver, None)
                .await
            {
                Ok(()) => {}
                Err(RocksdbSyncError::Interrupted) => return Ok(()),
                Err(RocksdbSyncError::Internal(err)) => {
                    return Err(err).context("Failed to catch up RocksDB to Postgres")
                }
            }
            drop(connection);

            tokio::time::sleep(SLEEP_INTERVAL).await;
        }
    }
}

#[cfg(test)]
mod tests {
    use tempfile::TempDir;
    use test_casing::test_casing;
    use zksync_types::L2BlockNumber;

    use super::*;
    use crate::{
        test_utils::{create_l1_batch, create_l2_block, gen_storage_logs, prepare_postgres},
        RocksdbStorageBuilder,
    };

    #[tokio::test]
    async fn catching_up_basics() {
        let pool = ConnectionPool::<Core>::test_pool().await;
        let mut conn = pool.connection().await.unwrap();
        prepare_postgres(&mut conn).await;
        let storage_logs = gen_storage_logs(20..40);
        create_l2_block(&mut conn, L2BlockNumber(1), storage_logs.clone()).await;
        create_l1_batch(&mut conn, L1BatchNumber(1), &storage_logs).await;
        drop(conn);

        let temp_dir = TempDir::new().unwrap();
        let (task, rocksdb_cell) =
            AsyncCatchupTask::new(pool.clone(), temp_dir.path().to_str().unwrap().to_owned());
        let (_stop_sender, stop_receiver) = watch::channel(false);
        let task_handle = tokio::spawn(task.run(stop_receiver));

        let initial_state = rocksdb_cell.ensure_initialized().await.unwrap();
        assert_eq!(initial_state.l1_batch_number, None);

        let db = rocksdb_cell.wait().await.unwrap();
        assert_eq!(
            RocksdbStorageBuilder::from_rocksdb(db)
                .l1_batch_number()
                .await,
            Some(L1BatchNumber(2))
        );
        task_handle.await.unwrap().unwrap();
        drop(rocksdb_cell); // should be enough to release RocksDB lock

        let (task, rocksdb_cell) =
            AsyncCatchupTask::new(pool, temp_dir.path().to_str().unwrap().to_owned());
        let (_stop_sender, stop_receiver) = watch::channel(false);
        let task_handle = tokio::spawn(task.run(stop_receiver));

        let initial_state = rocksdb_cell.ensure_initialized().await.unwrap();
        assert_eq!(initial_state.l1_batch_number, Some(L1BatchNumber(2)));

        task_handle.await.unwrap().unwrap();
        rocksdb_cell.get().unwrap(); // RocksDB must be caught up at this point
    }

    #[tokio::test]
    async fn keep_updated_basics() {
        let pool = ConnectionPool::<Core>::test_pool().await;
        let mut conn = pool.connection().await.unwrap();
        prepare_postgres(&mut conn).await;
        let storage_logs = gen_storage_logs(20..40);
        create_l2_block(&mut conn, L2BlockNumber(1), storage_logs.clone()).await;
        create_l1_batch(&mut conn, L1BatchNumber(1), &storage_logs).await;
        drop(conn);

        let temp_dir = TempDir::new().unwrap();
        let (catchup_task, rocksdb_cell) =
            AsyncCatchupTask::new(pool.clone(), temp_dir.path().to_str().unwrap().to_owned());
        let keep_updated_task = rocksdb_cell.keep_updated(pool.clone());
        let (_stop_sender, stop_receiver) = watch::channel(false);
        let catchup_task_handle = tokio::spawn(catchup_task.run(stop_receiver.clone()));
        let keep_updated_task_handle = tokio::spawn(keep_updated_task.run(stop_receiver));
        catchup_task_handle.await.unwrap().unwrap();

        let storage_logs = gen_storage_logs(40..50);
        let mut conn = pool.connection().await.unwrap();
        // Batch info should be inserted atomically.
        let mut transaction = conn.start_transaction().await.unwrap();
        create_l2_block(&mut transaction, L2BlockNumber(2), storage_logs.clone()).await;
        create_l1_batch(&mut transaction, L1BatchNumber(2), &storage_logs).await;
        transaction.commit().await.unwrap();
        drop(conn);

        let rocksdb = rocksdb_cell.get().unwrap();
        let builder = RocksdbStorageBuilder::from_rocksdb(rocksdb);
        let started_at = Instant::now();
        loop {
<<<<<<< HEAD
            assert!(!(started_at.elapsed() > Duration::from_secs(10)), "Timeout waiting for catch up");

=======
            if started_at.elapsed() > Duration::from_secs(10) {
                break;
            }
>>>>>>> 2858ba02
            if builder.l1_batch_number().await == Some(L1BatchNumber(3)) {
                return;
            }
            tokio::time::sleep(Duration::from_millis(10)).await;
        }

        if keep_updated_task_handle.is_finished() {
            panic!(
                "KeepUpdated task finished: {:?}",
                keep_updated_task_handle.await
            );
        } else {
            panic!("Timeout waiting for catch up");
        }
    }

    #[derive(Debug)]
    enum CancellationScenario {
        DropTask,
        CancelTask,
    }

    impl CancellationScenario {
        const ALL: [Self; 2] = [Self::DropTask, Self::CancelTask];
    }

    #[test_casing(2, CancellationScenario::ALL)]
    #[tokio::test]
    async fn catching_up_cancellation(scenario: CancellationScenario) {
        let pool = ConnectionPool::<Core>::test_pool().await;
        let mut conn = pool.connection().await.unwrap();
        prepare_postgres(&mut conn).await;
        let storage_logs = gen_storage_logs(20..40);
        create_l2_block(&mut conn, L2BlockNumber(1), storage_logs.clone()).await;
        create_l1_batch(&mut conn, L1BatchNumber(1), &storage_logs).await;
        drop(conn);

        let temp_dir = TempDir::new().unwrap();
        let (task, rocksdb_cell) =
            AsyncCatchupTask::new(pool.clone(), temp_dir.path().to_str().unwrap().to_owned());
        let (stop_sender, stop_receiver) = watch::channel(false);
        match scenario {
            CancellationScenario::DropTask => drop(task),
            CancellationScenario::CancelTask => {
                stop_sender.send_replace(true);
                task.run(stop_receiver).await.unwrap();
            }
        }

        assert!(rocksdb_cell.get().is_none());
        rocksdb_cell.wait().await.unwrap_err();
    }
}<|MERGE_RESOLUTION|>--- conflicted
+++ resolved
@@ -329,14 +329,9 @@
         let builder = RocksdbStorageBuilder::from_rocksdb(rocksdb);
         let started_at = Instant::now();
         loop {
-<<<<<<< HEAD
-            assert!(!(started_at.elapsed() > Duration::from_secs(10)), "Timeout waiting for catch up");
-
-=======
             if started_at.elapsed() > Duration::from_secs(10) {
                 break;
             }
->>>>>>> 2858ba02
             if builder.l1_batch_number().await == Some(L1BatchNumber(3)) {
                 return;
             }
