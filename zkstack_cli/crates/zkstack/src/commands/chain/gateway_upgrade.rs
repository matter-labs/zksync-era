use anyhow::Context;
use clap::{Parser, ValueEnum};
use ethers::{
    abi::parse_abi,
    contract::BaseContract,
    providers::{Http, Middleware, Provider},
    signers::Signer,
    types::{transaction::eip2718::TypedTransaction, Eip1559TransactionRequest},
    utils::hex,
};
use lazy_static::lazy_static;
use serde::{Deserialize, Serialize};
use strum::EnumIter;
use xshell::Shell;
use zkstack_cli_common::{
    config::global_config,
    forge::{Forge, ForgeScriptArgs},
};
use zkstack_cli_config::{
    forge_interface::{
        gateway_ecosystem_upgrade::output::GatewayEcosystemUpgradeOutput,
        script_params::{ACCEPT_GOVERNANCE_SCRIPT_PARAMS, GATEWAY_UPGRADE_ECOSYSTEM_PARAMS},
    },
    traits::{ReadConfig, ReadConfigWithBasePath, SaveConfigWithBasePath},
    ChainConfig, EcosystemConfig,
};
use zkstack_cli_types::L1BatchCommitmentMode;
use zksync_basic_types::{Address, U256};

use crate::{
<<<<<<< HEAD
    commands::dev::commands::{
        events_gatherer::DEFAULT_BLOCK_RANGE,
        gateway::{
            check_chain_readiness, fetch_chain_info, get_admin_call_builder, DAMode,
            GatewayUpgradeArgsInner, GatewayUpgradeInfo,
        },
        upgrade_utils::set_upgrade_timestamp_calldata,
=======
    commands::dev::commands::gateway::{
        check_chain_readiness, fetch_chain_info, get_admin_call_builder,
        set_upgrade_timestamp_calldata, DAMode, GatewayUpgradeArgsInner, GatewayUpgradeInfo,
>>>>>>> af59b5a7
    },
    messages::MSG_CHAIN_NOT_INITIALIZED,
    utils::forge::{fill_forge_private_key, WalletOwner},
};

lazy_static! {
    static ref ZK_CHAIN: BaseContract =
        BaseContract::from(parse_abi(&["function getPriorityTreeStartIndex() public",]).unwrap(),);
}

#[derive(
    Debug, Serialize, Deserialize, Clone, Copy, ValueEnum, EnumIter, strum::Display, PartialEq, Eq,
)]
pub enum GatewayChainUpgradeStage {
    // Does not require admin, still needs to be done to update configs, etc
    PrepareStage1,

    // Used to schedule an upgrade.
    ScheduleStage1,

    // Should be executed after Stage1 of the governance upgrade
    FinalizeStage1,

    // Mainly about changing configs
    FinalizeStage2,

    // For tests in case a chain missed the correct window for the upgrade
    // and needs to execute after Stage2
    KeepUpStage2,

    // Set L2 WETH address for chain in store
    SetL2WETHForChain,
}

#[derive(Debug, Serialize, Deserialize, Parser)]
pub struct GatewayUpgradeArgs {
    /// All ethereum environment related arguments
    #[clap(flatten)]
    #[serde(flatten)]
    pub forge_args: ForgeScriptArgs,

    chain_upgrade_stage: GatewayChainUpgradeStage,

    l2_wrapped_base_token_addr: Option<Address>,
}

lazy_static! {
    static ref GATEWAY_PREPARATION_INTERFACE: BaseContract = BaseContract::from(
        parse_abi(&[
            "function startMigrateChainFromGateway(address chainAdmin,address accessControlRestriction,uint256 chainId) public",
            "function finishMigrateChainFromGateway(uint256 migratingChainId,uint256 gatewayChainId,uint256 l2BatchNumber,uint256 l2MessageIndex,uint16 l2TxNumberInBatch,bytes memory message,bytes32[] memory merkleProof) public",
        ])
        .unwrap(),
    );
}

pub async fn run(args: GatewayUpgradeArgs, shell: &Shell) -> anyhow::Result<()> {
    let ecosystem_config = EcosystemConfig::from_file(shell)?;

    let chain_name = global_config().chain_name.clone();
    let chain_config = ecosystem_config
        .load_chain(chain_name)
        .context(MSG_CHAIN_NOT_INITIALIZED)?;

    let l1_url = chain_config
        .get_secrets_config()
        .await?
        .get("l1.l1_rpc_url")?;

    match args.chain_upgrade_stage {
        GatewayChainUpgradeStage::PrepareStage1 => {
            prepare_stage1(shell, ecosystem_config, chain_config, l1_url).await
        }
        GatewayChainUpgradeStage::ScheduleStage1 => {
            schedule_stage1(shell, ecosystem_config, chain_config, l1_url).await
        }
        GatewayChainUpgradeStage::FinalizeStage1 => {
            finalize_stage1(shell, ecosystem_config, chain_config, l1_url).await
        }
        GatewayChainUpgradeStage::FinalizeStage2 => {
            finalize_stage2(shell, ecosystem_config, chain_config).await
        }
        GatewayChainUpgradeStage::KeepUpStage2 => {
            panic!("Not supported");
        }
        GatewayChainUpgradeStage::SetL2WETHForChain => {
            set_weth_for_chain(shell, args, ecosystem_config, chain_config, l1_url).await
        }
    }
}

async fn prepare_stage1(
    shell: &Shell,
    ecosystem_config: EcosystemConfig,
    chain_config: ChainConfig,
    l1_url: String,
) -> anyhow::Result<()> {
    let gateway_ecosystem_preparation_output =
        GatewayEcosystemUpgradeOutput::read_with_base_path(shell, ecosystem_config.config)?;

    // No need to save it, we have enough for now

    let mut contracts_config = chain_config.get_contracts_config()?;
    let general_config = chain_config.get_general_config().await?;
    let genesis_config = chain_config.get_genesis_config().await?;

    let upgrade_info = GatewayUpgradeInfo::from_gateway_ecosystem_upgrade(
        contracts_config.ecosystem_contracts.bridgehub_proxy_addr,
        gateway_ecosystem_preparation_output,
    );

    let commitment_mode =
        genesis_config.get::<L1BatchCommitmentMode>("l1_batch_commit_data_generator_mode")?;
    let da_mode = match commitment_mode {
        L1BatchCommitmentMode::Rollup => DAMode::PermanentRollup,
        L1BatchCommitmentMode::Validium => DAMode::Validium,
    };

    let chain_info = fetch_chain_info(
        &upgrade_info,
        &GatewayUpgradeArgsInner {
            chain_id: chain_config.chain_id.as_u64(),
            l1_rpc_url: l1_url,
            l2_rpc_url: general_config.get("api.web3_json_rpc.http_url")?,
            validator_addr1: chain_config.get_wallets_config()?.operator.address,
            validator_addr2: chain_config.get_wallets_config()?.blob_operator.address,
            da_mode,
            dangerous_no_cross_check: false,
        },
    )
    .await?;

    upgrade_info.update_contracts_config(&mut contracts_config, &chain_info, da_mode, true);

    contracts_config.save_with_base_path(shell, chain_config.configs)?;

    Ok(())
}

async fn call_chain_admin(
    l1_url: String,
    chain_config: ChainConfig,
    data: Vec<u8>,
) -> anyhow::Result<()> {
    let wallet = chain_config
        .get_wallets_config()?
        .governor
        .private_key
        .context("gov pk missing")?;
    let contracts_config = chain_config.get_contracts_config()?;

    // Initialize provider
    let provider = Provider::<Http>::try_from(l1_url)?;

    // Initialize wallet
    let chain_id = provider.get_chainid().await?.as_u64();
    let wallet = wallet.with_chain_id(chain_id);

    let tx = TypedTransaction::Eip1559(Eip1559TransactionRequest {
        to: Some(contracts_config.l1.chain_admin_addr.into()),
        // 10m should be always enough
        gas: Some(U256::from(10_000_000)),
        data: Some(data.into()),
        value: Some(U256::zero()),
        nonce: Some(
            provider
                .get_transaction_count(wallet.address(), None)
                .await?,
        ),
        max_fee_per_gas: Some(provider.get_gas_price().await?),
        max_priority_fee_per_gas: Some(U256::zero()),
        chain_id: Some(chain_id.into()),
        ..Default::default()
    });

    let signed_tx = wallet.sign_transaction(&tx).await.unwrap();

    let tx = provider
        .send_raw_transaction(tx.rlp_signed(&signed_tx))
        .await
        .unwrap();
    println!("Sent tx with hash: {}", hex::encode(tx.0));

    let receipt = tx.await?.context("receipt not present")?;

    if receipt.status.unwrap() != 1.into() {
        anyhow::bail!("Transaction failed!");
    }

    Ok(())
}

async fn schedule_stage1(
    shell: &Shell,
    ecosystem_config: EcosystemConfig,
    chain_config: ChainConfig,
    l1_url: String,
) -> anyhow::Result<()> {
    let gateway_ecosystem_preparation_output =
        GatewayEcosystemUpgradeOutput::read_with_base_path(shell, ecosystem_config.config)?;

    println!("Schedule stage1 of the upgrade!!");
    let calldata = set_upgrade_timestamp_calldata(
        gateway_ecosystem_preparation_output
            .contracts_config
            .new_protocol_version,
        // Immediatelly
        0,
    );

    call_chain_admin(l1_url, chain_config, calldata).await?;

    println!("done!");

    Ok(())
}

async fn finalize_stage1(
    shell: &Shell,
    ecosystem_config: EcosystemConfig,
    chain_config: ChainConfig,
    l1_url: String,
) -> anyhow::Result<()> {
    println!("Finalizing stage1 of chain upgrade!");

    let contracts_config = chain_config.get_contracts_config()?;
    let general_config = chain_config.get_general_config().await?;
    let genesis_config = chain_config.get_genesis_config().await?;

    println!("Checking chain readiness...");
    check_chain_readiness(
        l1_url.clone(),
        general_config.get("api.web3_json_rpc.http_url")?,
        chain_config.chain_id.as_u64(),
        None,
    )
    .await?;

    println!("The chain is ready!");

    let gateway_ecosystem_preparation_output =
        GatewayEcosystemUpgradeOutput::read_with_base_path(shell, &ecosystem_config.config)?;

    let commitment_mode =
        genesis_config.get::<L1BatchCommitmentMode>("l1_batch_commit_data_generator_mode")?;
    let da_mode = match commitment_mode {
        L1BatchCommitmentMode::Rollup => DAMode::PermanentRollup,
        L1BatchCommitmentMode::Validium => DAMode::Validium,
    };

    let upgrade_info = GatewayUpgradeInfo::from_gateway_ecosystem_upgrade(
        contracts_config.ecosystem_contracts.bridgehub_proxy_addr,
        gateway_ecosystem_preparation_output,
    );
    let args = GatewayUpgradeArgsInner {
        chain_id: chain_config.chain_id.as_u64(),
        l1_rpc_url: l1_url.clone(),
        l2_rpc_url: general_config.get("api.web3_json_rpc.http_url")?,
        validator_addr1: chain_config.get_wallets_config()?.operator.address,
        validator_addr2: chain_config.get_wallets_config()?.blob_operator.address,
        da_mode,
        dangerous_no_cross_check: false,
    };

    let chain_info = fetch_chain_info(&upgrade_info, &args).await?;
    let admin_calls_finalize = get_admin_call_builder(&upgrade_info, &chain_info, args);
    admin_calls_finalize.display();
    let admin_calldata = admin_calls_finalize.compile_full_calldata();
    call_chain_admin(l1_url, chain_config, admin_calldata).await?;
    println!("done!");

    Ok(())
}

async fn finalize_stage2(
    shell: &Shell,
    ecosystem_config: EcosystemConfig,
    chain_config: ChainConfig,
) -> anyhow::Result<()> {
    println!("Finalizing stage2 for the chain! (just updating configs)");

    let ecosystem_config = ecosystem_config.get_contracts_config()?;

    let mut contracts_config = chain_config.get_contracts_config()?;
    contracts_config.bridges.l1_nullifier_addr = Some(contracts_config.bridges.shared.l1_address);
    contracts_config.bridges.shared.l1_address = ecosystem_config.bridges.shared.l1_address;
    contracts_config.bridges.shared.l2_address =
        Some(zksync_system_constants::L2_ASSET_ROUTER_ADDRESS);
    contracts_config.save_with_base_path(shell, &chain_config.configs)?;

    println!("done!");

    Ok(())
}

async fn set_weth_for_chain(
    shell: &Shell,
    args: GatewayUpgradeArgs,
    ecosystem_config: EcosystemConfig,
    chain_config: ChainConfig,
    l1_url: String,
) -> anyhow::Result<()> {
    println!("Adding l2 weth to store!");

    let forge_args = args.forge_args.clone();
    let l1_rpc_url = l1_url;

    let previous_output = GatewayEcosystemUpgradeOutput::read(
        shell,
        GATEWAY_UPGRADE_ECOSYSTEM_PARAMS.output(&ecosystem_config.link_to_code),
    )?;
    let contract: BaseContract = BaseContract::from(
        parse_abi(&[
            "function addL2WethToStore(address storeAddress, address chainAdmin, uint256 chainId, address l2WBaseToken) public",
        ])
            .unwrap(),
    );
    let calldata = contract
        .encode(
            "addL2WethToStore",
            (
                previous_output
                    .deployed_addresses
                    .l2_wrapped_base_token_store_addr,
                ecosystem_config
                    .get_contracts_config()
                    .expect("get_contracts_config()")
                    .l1
                    .chain_admin_addr,
                chain_config.chain_id.as_u64(),
                args.l2_wrapped_base_token_addr
                    .context("l2_wrapped_base_token_addr")?,
            ),
        )
        .unwrap();

    let mut forge = Forge::new(&ecosystem_config.path_to_l1_foundry())
        .script(
            &ACCEPT_GOVERNANCE_SCRIPT_PARAMS.script(),
            forge_args.clone(),
        )
        .with_ffi()
        .with_rpc_url(l1_rpc_url)
        .with_slow()
        .with_gas_limit(1_000_000_000_000)
        .with_calldata(&calldata)
        .with_broadcast();

    forge = fill_forge_private_key(
        forge,
        Some(&ecosystem_config.get_wallets()?.governor),
        WalletOwner::Governor,
    )?;
    forge.run(shell)?;

    Ok(())
}<|MERGE_RESOLUTION|>--- conflicted
+++ resolved
@@ -28,19 +28,9 @@
 use zksync_basic_types::{Address, U256};
 
 use crate::{
-<<<<<<< HEAD
-    commands::dev::commands::{
-        events_gatherer::DEFAULT_BLOCK_RANGE,
-        gateway::{
-            check_chain_readiness, fetch_chain_info, get_admin_call_builder, DAMode,
-            GatewayUpgradeArgsInner, GatewayUpgradeInfo,
-        },
-        upgrade_utils::set_upgrade_timestamp_calldata,
-=======
     commands::dev::commands::gateway::{
         check_chain_readiness, fetch_chain_info, get_admin_call_builder,
         set_upgrade_timestamp_calldata, DAMode, GatewayUpgradeArgsInner, GatewayUpgradeInfo,
->>>>>>> af59b5a7
     },
     messages::MSG_CHAIN_NOT_INITIALIZED,
     utils::forge::{fill_forge_private_key, WalletOwner},
