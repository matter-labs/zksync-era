--- conflicted
+++ resolved
@@ -30,78 +30,32 @@
 
 pub(crate) fn download_compressor_key(
     shell: &Shell,
-<<<<<<< HEAD
     general_config: &mut PatchedConfig,
-    ty: CompressorType,
     path: &Path,
-=======
-    general_config: &mut GeneralConfig,
-    path: &str,
->>>>>>> 32a068d1
 ) -> anyhow::Result<()> {
     let spinner = Spinner::new(MSG_DOWNLOADING_SETUP_COMPRESSOR_KEY_SPINNER);
 
-<<<<<<< HEAD
-    let url_path = match ty {
-        CompressorType::Plonk => {
-            general_config.insert_path("proof_compressor.universal_setup_path", path)?;
-            "proof_compressor.universal_setup_download_url"
-        }
-        CompressorType::Fflonk => {
-            general_config.insert_path("proof_compressor.universal_fflonk_setup_path", path)?;
-            "proof_compressor.universal_fflonk_setup_download_url"
-        }
-        CompressorType::All => unreachable!(),
-    };
-    let url = general_config.base().get::<String>(url_path)?;
+    general_config.insert_path("proof_compressor.universal_setup_path", path)?;
+
+    let url = general_config
+        .base()
+        .get::<String>("proof_compressor.universal_setup_download_url")?;
     logger::info(format!("Downloading setup key by URL: {url}"));
-=======
-    compressor_config.universal_setup_path = path.to_string();
-    general_config.proof_compressor_config = Some(compressor_config.clone());
-
-    let path = std::path::Path::new(path);
-
-    logger::info(format!(
-        "Downloading setup key by URL: {}",
-        compressor_config.universal_setup_download_url
-    ));
->>>>>>> 32a068d1
 
     let client = reqwest::blocking::Client::builder()
         .timeout(std::time::Duration::from_secs(600))
         .build()?;
 
-    let response = client
-        .get(compressor_config.universal_setup_download_url)
-        .send()?
-        .bytes()?;
+    let response = client.get(url).send()?.bytes()?;
     shell.write_file(path, &response)?;
 
     spinner.finish();
     Ok(())
 }
 
-<<<<<<< HEAD
-pub fn get_default_plonk_compressor_keys_path(
+pub fn get_default_compressor_keys_path(
     ecosystem_config: &EcosystemConfig,
 ) -> anyhow::Result<PathBuf> {
     let link_to_prover = get_link_to_prover(ecosystem_config);
-    Ok(link_to_prover.join("keys/setup/setup_2^24.key"))
-}
-
-pub fn get_default_fflonk_compressor_keys_path(
-=======
-pub fn get_default_compressor_keys_path(
->>>>>>> 32a068d1
-    ecosystem_config: &EcosystemConfig,
-) -> anyhow::Result<PathBuf> {
-    let link_to_prover = get_link_to_prover(ecosystem_config);
-<<<<<<< HEAD
-    Ok(link_to_prover.join("keys/setup/setup_fflonk_compact.key"))
-=======
-    let path = link_to_prover.join("keys/setup/setup_compact.key");
-    let string = path.to_str().unwrap();
-
-    Ok(String::from(string))
->>>>>>> 32a068d1
+    Ok(link_to_prover.join("keys/setup/setup_compact.key"))
 }