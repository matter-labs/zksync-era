--- conflicted
+++ resolved
@@ -22,14 +22,8 @@
         TransactionExecutionResult,
     },
     utils::display_timestamp,
-<<<<<<< HEAD
-    zk_evm_types::LogQuery,
     Address, ExecuteTransactionCommon, ProtocolVersionId, StorageKey, StorageLog, Transaction,
     VmEvent, H256,
-=======
-    AccountTreeId, Address, ExecuteTransactionCommon, ProtocolVersionId, StorageKey, StorageLog,
-    Transaction, VmEvent, H256,
->>>>>>> f7f5447c
 };
 use zksync_utils::u256_to_h256;
 
@@ -211,16 +205,10 @@
             } else {
                 let deduplicated_writes_hashed_keys_iter = finished_batch
                     .final_execution_state
-                    .deduplicated_storage_log_queries
+                    .deduplicated_storage_logs
                     .iter()
-<<<<<<< HEAD
-                    .filter(|log_query| log_query.rw_flag)
-                    .map(|log_query| {
-                        H256(StorageKey::raw_hashed_key(
-                            &log_query.address,
-                            &u256_to_h256(log_query.key),
-                        ))
-                    });
+                    .filter(|log| log.is_write())
+                    .map(|log| log.key.hashed_key());
 
                 let deduplicated_writes_hashed_keys: Vec<_> =
                     deduplicated_writes_hashed_keys_iter.clone().collect();
@@ -237,41 +225,6 @@
                     all_writes_len,
                 )
             };
-=======
-                    .filter(|diff| diff.is_write_initial())
-                    .map(|diff| {
-                        StorageKey::new(AccountTreeId::new(diff.address), u256_to_h256(diff.key))
-                    })
-                    .collect(),
-                all_writes_len,
-            )
-        } else {
-            let deduplicated_writes = finished_batch
-                .final_execution_state
-                .deduplicated_storage_logs
-                .iter()
-                .filter(|log_query| log_query.is_write());
-
-            let deduplicated_writes_hashed_keys: Vec<_> = deduplicated_writes
-                .clone()
-                .map(|log| log.key.hashed_key())
-                .collect();
-            let all_writes_len = deduplicated_writes_hashed_keys.len();
-            let non_initial_writes = transaction
-                .storage_logs_dedup_dal()
-                .filter_written_slots(&deduplicated_writes_hashed_keys)
-                .await?;
-
-            (
-                deduplicated_writes
-                    .filter_map(|log| {
-                        (!non_initial_writes.contains(&log.key.hashed_key())).then_some(log.key)
-                    })
-                    .collect(),
-                all_writes_len,
-            )
-        };
->>>>>>> f7f5447c
         progress.observe(all_writes_len);
 
         let progress = L1_BATCH_METRICS.start(L1BatchSealStage::InsertInitialWrites);
