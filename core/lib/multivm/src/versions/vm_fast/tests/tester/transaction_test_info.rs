--- conflicted
+++ resolved
@@ -7,11 +7,7 @@
         VmExecutionMode, VmExecutionResultAndLogs, VmInterface, VmInterfaceExt,
         VmInterfaceHistoryEnabled, VmRevertReason,
     },
-<<<<<<< HEAD
-    vm_fast::{vm::World, Vm},
-=======
     vm_fast::{circuits_tracer::CircuitsTracer, vm::World, Vm},
->>>>>>> 87b02e3a
 };
 
 #[derive(Debug, Clone)]
@@ -188,20 +184,13 @@
 }
 
 // TODO this doesn't include all the state of ModifiedWorld
-<<<<<<< HEAD
 #[derive(Debug)]
 struct VmStateDump<S> {
-    state: vm2::State<(), World<S, ()>>,
-=======
-#[derive(Debug, PartialEq)]
-struct VmStateDump<S> {
     state: vm2::State<CircuitsTracer, World<S, CircuitsTracer>>,
->>>>>>> 87b02e3a
     storage_writes: Vec<((H160, U256), U256)>,
     events: Box<[vm2::Event]>,
 }
 
-<<<<<<< HEAD
 impl<S> PartialEq for VmStateDump<S> {
     fn eq(&self, other: &Self) -> bool {
         self.state == other.state
@@ -211,9 +200,6 @@
 }
 
 impl<S: ReadStorage> Vm<S> {
-=======
-impl<S: ReadStorage + Clone + PartialEq> Vm<S> {
->>>>>>> 87b02e3a
     fn dump_state(&self) -> VmStateDump<S> {
         VmStateDump {
             state: self.inner.state.clone(),
