[package]
name = "zk_supervisor"
version = "0.1.0"
edition.workspace = true
homepage.workspace = true
license.workspace = true
authors.workspace = true
exclude.workspace = true
repository.workspace = true
description.workspace = true
keywords.workspace = true

[dependencies]
anyhow.workspace = true
clap.workspace = true
common.workspace = true
config.workspace = true
ethers.workspace = true
human-panic.workspace = true
strum.workspace = true
tokio.workspace = true
url.workspace = true
xshell.workspace = true
serde.workspace = true
serde_json.workspace = true
clap-markdown.workspace = true
futures.workspace = true
<<<<<<< HEAD
types.workspace = true
=======
types.workspace = true
serde_yaml.workspace = true
serde_json.workspace = true
>>>>>>> 30603810
<|MERGE_RESOLUTION|>--- conflicted
+++ resolved
@@ -25,10 +25,5 @@
 serde_json.workspace = true
 clap-markdown.workspace = true
 futures.workspace = true
-<<<<<<< HEAD
 types.workspace = true
-=======
-types.workspace = true
-serde_yaml.workspace = true
-serde_json.workspace = true
->>>>>>> 30603810
+serde_yaml.workspace = true