use std::{
    env,
    ffi::OsString,
    future::Future,
    num::{NonZeroU32, NonZeroU64, NonZeroUsize},
    path::PathBuf,
    time::Duration,
};

use anyhow::Context;
use serde::Deserialize;
use zksync_config::{
    configs::{
        api::{MaxResponseSize, MaxResponseSizeOverrides},
        consensus::{ConsensusConfig, ConsensusSecrets},
        contracts::{
            chain::{ChainContracts, L2Contracts},
            ecosystem::{EcosystemCommonContracts, L1SpecificContracts},
            SettlementLayerSpecificContracts,
        },
        en_config::ENConfig,
        DataAvailabilitySecrets, GeneralConfig, Secrets,
    },
    DAClientConfig, ObjectStoreConfig,
};
use zksync_consensus_crypto::TextFmt;
use zksync_consensus_roles as roles;
use zksync_core_leftovers::temp_config_store::read_yaml_repr;
#[cfg(test)]
use zksync_dal::{ConnectionPool, Core};
use zksync_env_config::da_client::{da_client_config_from_env, da_client_secrets_from_env};
use zksync_metadata_calculator::MetadataCalculatorRecoveryConfig;
use zksync_node_api_server::{
    tx_sender::{TimestampAsserterParams, TxSenderConfig},
    web3::{state::InternalApiConfigBuilder, Namespace},
};
use zksync_protobuf_config::proto;
use zksync_snapshots_applier::SnapshotsApplierConfig;
use zksync_types::{
    api::BridgeAddresses, commitment::L1BatchCommitmentMode, url::SensitiveUrl, Address,
    L1BatchNumber, L1ChainId, L2ChainId, SLChainId, ETHEREUM_ADDRESS,
};
use zksync_web3_decl::{
    client::{DynClient, L2},
    error::ClientRpcContext,
    jsonrpsee::{core::ClientError, types::error::ErrorCode},
    namespaces::{EnNamespaceClient, ZksNamespaceClient},
};

use crate::config::observability::ObservabilityENConfig;

pub(crate) mod observability;
#[cfg(test)]
mod tests;

macro_rules! load_optional_config_or_default {
    ($config:expr, $($name:ident).+, $default:ident) => {
        $config
            .as_ref()
            .map(|a| a.$($name).+.map(|a| a.try_into())).flatten().transpose()?
            .unwrap_or_else(Self::$default)
    };
}

macro_rules! load_config_or_default {
    ($config:expr, $($name:ident).+, $default:ident) => {
        $config
            .as_ref()
            .map(|a| a.$($name).+.clone().try_into()).transpose()?
            .unwrap_or_else(Self::$default)
    };
}

macro_rules! load_config {
    ($config:expr, $($name:ident).+) => {
        $config
            .as_ref()
            .map(|a| a.$($name).+.clone().map(|a| a.try_into())).flatten().transpose()?
    };
}

const BYTES_IN_MEGABYTE: usize = 1_024 * 1_024;

/// Encapsulation of configuration source with a mock implementation used in tests.
trait ConfigurationSource: 'static {
    type Vars<'a>: Iterator<Item = (OsString, OsString)> + 'a;

    fn vars(&self) -> Self::Vars<'_>;

    fn var(&self, name: &str) -> Option<String>;
}

#[derive(Debug)]
struct Environment;

impl ConfigurationSource for Environment {
    type Vars<'a> = env::VarsOs;

    fn vars(&self) -> Self::Vars<'_> {
        env::vars_os()
    }

    fn var(&self, name: &str) -> Option<String> {
        env::var(name).ok()
    }
}

/// This part of the external node config is fetched directly from the main node.
#[derive(Debug, Deserialize)]
pub(crate) struct RemoteENConfig {
    pub l1_bytecodes_supplier_addr: Option<Address>,
    #[serde(alias = "bridgehub_proxy_addr")]
    pub l1_bridgehub_proxy_addr: Option<Address>,
    #[serde(alias = "state_transition_proxy_addr")]
    pub l1_state_transition_proxy_addr: Option<Address>,
    /// Should not be accessed directly. Use [`ExternalNodeConfig::l1_diamond_proxy_address`] instead.
    #[serde(alias = "diamond_proxy_addr")]
    l1_diamond_proxy_addr: Address,
    // While on L1 shared bridge and legacy bridge are different contracts with different addresses,
    // the `l2_erc20_bridge_addr` and `l2_shared_bridge_addr` are basically the same contract, but with
    // a different name, with names adapted only for consistency.
    pub l1_shared_bridge_proxy_addr: Option<Address>,
    /// Contract address that serves as a shared bridge on L2.
    /// It is expected that `L2SharedBridge` is used before gateway upgrade, and `L2AssetRouter` is used after.
    pub l2_shared_bridge_addr: Option<Address>,
    /// Address of `L2SharedBridge` that was used before gateway upgrade.
    /// `None` if chain genesis used post-gateway protocol version.
    pub l2_legacy_shared_bridge_addr: Option<Address>,
    pub l1_erc20_bridge_proxy_addr: Option<Address>,
    pub l2_erc20_bridge_addr: Option<Address>,
    pub l1_weth_bridge_addr: Option<Address>,
    pub l2_weth_bridge_addr: Option<Address>,
    pub l2_testnet_paymaster_addr: Option<Address>,
    pub l2_timestamp_asserter_addr: Option<Address>,
    pub l1_wrapped_base_token_store: Option<Address>,
    pub l1_server_notifier_addr: Option<Address>,
    pub base_token_addr: Address,
    pub l2_multicall3: Option<Address>,
    pub l1_batch_commit_data_generator_mode: L1BatchCommitmentMode,
    pub dummy_verifier: bool,
}

impl RemoteENConfig {
    pub async fn fetch(client: &DynClient<L2>) -> anyhow::Result<Self> {
        let bridges = client
            .get_bridge_contracts()
            .rpc_context("get_bridge_contracts")
            .await?;
        let l2_testnet_paymaster_addr = client
            .get_testnet_paymaster()
            .rpc_context("get_testnet_paymaster")
            .await?;
        let genesis = client.genesis_config().rpc_context("genesis").await.ok();

        let l1_ecosystem_contracts = client
            .get_ecosystem_contracts()
            .rpc_context("l1_ecosystem_contracts")
            .await
            .ok();
        let l1_diamond_proxy_addr = client
            .get_main_l1_contract()
            .rpc_context("get_main_l1_contract")
            .await?;

        let timestamp_asserter_address = handle_rpc_response_with_fallback(
            client.get_timestamp_asserter(),
            None,
            "Failed to fetch timestamp asserter address".to_string(),
        )
        .await?;
        let l2_multicall3 = handle_rpc_response_with_fallback(
            client.get_l2_multicall3(),
            None,
            "Failed to fetch l2 multicall3".to_string(),
        )
        .await?;
        let base_token_addr = handle_rpc_response_with_fallback(
            client.get_base_token_l1_address(),
            ETHEREUM_ADDRESS,
            "Failed to fetch base token address".to_string(),
        )
        .await?;

        // These two config variables should always have the same value.
        // TODO(EVM-578): double check and potentially forbid both of them being `None`.
        let l2_erc20_default_bridge = bridges
            .l2_erc20_default_bridge
            .or(bridges.l2_shared_default_bridge);
        let l2_erc20_shared_bridge = bridges
            .l2_shared_default_bridge
            .or(bridges.l2_erc20_default_bridge);

        if let (Some(legacy_addr), Some(shared_addr)) =
            (l2_erc20_default_bridge, l2_erc20_shared_bridge)
        {
            if legacy_addr != shared_addr {
                panic!("L2 erc20 bridge address and L2 shared bridge address are different.");
            }
        }

        Ok(Self {
            l1_bridgehub_proxy_addr: l1_ecosystem_contracts
                .as_ref()
                .map(|a| a.bridgehub_proxy_addr),
            l1_state_transition_proxy_addr: l1_ecosystem_contracts
                .as_ref()
                .and_then(|a| a.state_transition_proxy_addr),
            l1_bytecodes_supplier_addr: l1_ecosystem_contracts
                .as_ref()
                .and_then(|a| a.l1_bytecodes_supplier_addr),
            l1_wrapped_base_token_store: l1_ecosystem_contracts
                .as_ref()
                .and_then(|a| a.l1_wrapped_base_token_store),
            l1_server_notifier_addr: l1_ecosystem_contracts
                .as_ref()
                .and_then(|a| a.server_notifier_addr),
            l1_diamond_proxy_addr,
            l2_testnet_paymaster_addr,
            l1_erc20_bridge_proxy_addr: bridges.l1_erc20_default_bridge,
            l2_erc20_bridge_addr: l2_erc20_default_bridge,
            l1_shared_bridge_proxy_addr: bridges.l1_shared_default_bridge,
            l2_shared_bridge_addr: l2_erc20_shared_bridge,
            l2_legacy_shared_bridge_addr: bridges.l2_legacy_shared_bridge,
            l1_weth_bridge_addr: bridges.l1_weth_bridge,
            l2_weth_bridge_addr: bridges.l2_weth_bridge,
            base_token_addr,
            l2_multicall3,
            l1_batch_commit_data_generator_mode: genesis
                .as_ref()
                .map(|a| a.l1_batch_commit_data_generator_mode)
                .unwrap_or_default(),
            dummy_verifier: genesis
                .as_ref()
                .map(|a| a.dummy_verifier)
                .unwrap_or_default(),
            l2_timestamp_asserter_addr: timestamp_asserter_address,
        })
    }

    #[cfg(test)]
    fn mock() -> Self {
        Self {
            l1_bytecodes_supplier_addr: None,
            l1_bridgehub_proxy_addr: Some(Address::repeat_byte(8)),
            l1_state_transition_proxy_addr: None,
            l1_diamond_proxy_addr: Address::repeat_byte(1),
            l1_erc20_bridge_proxy_addr: Some(Address::repeat_byte(2)),
            l2_erc20_bridge_addr: Some(Address::repeat_byte(3)),
            l2_weth_bridge_addr: None,
            l2_testnet_paymaster_addr: None,
            base_token_addr: Address::repeat_byte(4),
            l1_shared_bridge_proxy_addr: Some(Address::repeat_byte(5)),
            l1_weth_bridge_addr: None,
            l2_shared_bridge_addr: Some(Address::repeat_byte(6)),
            l2_legacy_shared_bridge_addr: Some(Address::repeat_byte(7)),
            l1_batch_commit_data_generator_mode: L1BatchCommitmentMode::Rollup,
            l1_wrapped_base_token_store: None,
            dummy_verifier: true,
            l2_timestamp_asserter_addr: None,
            l1_server_notifier_addr: None,
            l2_multicall3: None,
        }
    }
}

async fn handle_rpc_response_with_fallback<T, F>(
    rpc_call: F,
    fallback: T,
    context: String,
) -> anyhow::Result<T>
where
    F: Future<Output = Result<T, ClientError>>,
    T: Clone,
{
    match rpc_call.await {
        Err(ClientError::Call(err))
            if [
                ErrorCode::MethodNotFound.code(),
                // This what `Web3Error::NotImplemented` gets
                // `casted` into in the `api` server.
                ErrorCode::InternalError.code(),
            ]
            .contains(&(err.code())) =>
        {
            Ok(fallback)
        }
        response => response.context(context),
    }
}

/// This part of the external node config is completely optional to provide.
/// It can tweak limits of the API, delay intervals of certain components, etc.
/// If any of the fields are not provided, the default values will be used.
#[derive(Debug, Deserialize)]
pub(crate) struct OptionalENConfig {
    // User-facing API limits
    /// Max possible limit of filters to be in the API state at once.
    #[serde(default = "OptionalENConfig::default_filters_limit")]
    pub filters_limit: usize,
    /// Max possible limit of subscriptions to be in the API state at once.
    #[serde(default = "OptionalENConfig::default_subscriptions_limit")]
    pub subscriptions_limit: usize,
    /// Max possible limit of entities to be requested via API at once.
    #[serde(default = "OptionalENConfig::default_req_entities_limit")]
    pub req_entities_limit: usize,
    /// Max possible size of an ABI-encoded transaction supplied to `eth_sendRawTransaction`.
    #[serde(
        alias = "max_tx_size",
        default = "OptionalENConfig::default_max_tx_size_bytes"
    )]
    pub max_tx_size_bytes: usize,
    /// Max number of cache misses during one VM execution. If the number of cache misses exceeds this value, the API server panics.
    /// This is a temporary solution to mitigate API request resulting in thousands of DB queries.
    pub vm_execution_cache_misses_limit: Option<usize>,
    /// Limit for fee history block range.
    #[serde(default = "OptionalENConfig::default_fee_history_limit")]
    pub fee_history_limit: u64,
    /// Maximum number of requests in a single batch JSON RPC request. Default is 500.
    #[serde(default = "OptionalENConfig::default_max_batch_request_size")]
    pub max_batch_request_size: usize,
    /// Maximum response body size in MiBs. Default is 10 MiB.
    #[serde(default = "OptionalENConfig::default_max_response_body_size_mb")]
    pub max_response_body_size_mb: usize,
    /// Method-specific overrides in MiBs for the maximum response body size.
    #[serde(default = "MaxResponseSizeOverrides::empty")]
    max_response_body_size_overrides_mb: MaxResponseSizeOverrides,

    // Other API config settings
    /// Interval between polling DB for Web3 subscriptions.
    #[serde(
        alias = "pubsub_polling_interval",
        default = "OptionalENConfig::default_polling_interval"
    )]
    pubsub_polling_interval_ms: u64,
    /// Tx nonce: how far ahead from the committed nonce can it be.
    #[serde(default = "OptionalENConfig::default_max_nonce_ahead")]
    pub max_nonce_ahead: u32,
    /// Max number of VM instances to be concurrently spawned by the API server.
    /// This option can be tweaked down if the API server is running out of memory.
    #[serde(default = "OptionalENConfig::default_vm_concurrency_limit")]
    pub vm_concurrency_limit: usize,
    /// Smart contract bytecode cache size for the API server. Default value is 128 MiB.
    #[serde(default = "OptionalENConfig::default_factory_deps_cache_size_mb")]
    factory_deps_cache_size_mb: usize,
    /// Initial writes cache size for the API server. Default value is 32 MiB.
    #[serde(default = "OptionalENConfig::default_initial_writes_cache_size_mb")]
    initial_writes_cache_size_mb: usize,
    /// Latest values cache size in MiBs. The default value is 128 MiB. If set to 0, the latest
    /// values cache will be disabled.
    #[serde(default = "OptionalENConfig::default_latest_values_cache_size_mb")]
    latest_values_cache_size_mb: usize,
    /// Enabled JSON RPC API namespaces.
    api_namespaces: Option<Vec<Namespace>>,
    /// Whether to support HTTP methods that install filters and query filter changes.
    /// WS methods are unaffected.
    ///
    /// When to set this value to `true`:
    /// Filters are local to the specific node they were created at. Meaning if
    /// there are multiple nodes behind a load balancer the client cannot reliably
    /// query the previously created filter as the request might get routed to a
    /// different node.
    #[serde(default)]
    pub filters_disabled: bool,
    /// Polling period for mempool cache update - how often the mempool cache is updated from the database.
    /// Default is 50 milliseconds.
    #[serde(
        alias = "mempool_cache_update_interval",
        default = "OptionalENConfig::default_mempool_cache_update_interval_ms"
    )]
    pub mempool_cache_update_interval_ms: u64,
    /// Maximum number of transactions to be stored in the mempool cache.
    #[serde(default = "OptionalENConfig::default_mempool_cache_size")]
    pub mempool_cache_size: usize,
    /// Enables extended tracing of RPC calls. This may negatively impact performance for nodes under high load
    /// (hundreds or thousands RPS).
    #[serde(default = "OptionalENConfig::default_extended_api_tracing")]
    pub extended_rpc_tracing: bool,

    // Health checks
    /// Time limit in milliseconds to mark a health check as slow and log the corresponding warning.
    /// If not specified, the default value in the health check crate will be used.
    healthcheck_slow_time_limit_ms: Option<u64>,
    /// Time limit in milliseconds to abort a health check and return "not ready" status for the corresponding component.
    /// If not specified, the default value in the health check crate will be used.
    healthcheck_hard_time_limit_ms: Option<u64>,

    // Gas estimation config
    /// The factor by which to scale the gas limit.
    #[serde(default = "OptionalENConfig::default_estimate_gas_scale_factor")]
    pub estimate_gas_scale_factor: f64,
    /// The max possible number of gas that `eth_estimateGas` is allowed to overestimate.
    #[serde(default = "OptionalENConfig::default_estimate_gas_acceptable_overestimation")]
    pub estimate_gas_acceptable_overestimation: u32,
    /// Enables optimizations for the binary search of the gas limit in `eth_estimateGas`. These optimizations are currently
    /// considered experimental.
    #[serde(default)]
    pub estimate_gas_optimize_search: bool,
    /// The multiplier to use when suggesting gas price. Should be higher than one,
    /// otherwise if the L1 prices soar, the suggested gas price won't be sufficient to be included in block.
    #[serde(default = "OptionalENConfig::default_gas_price_scale_factor")]
    pub gas_price_scale_factor: f64,

    // Merkle tree config
    /// Processing delay between processing L1 batches in the Merkle tree.
    #[serde(
        alias = "metadata_calculator_delay",
        default = "OptionalENConfig::default_merkle_tree_processing_delay_ms"
    )]
    merkle_tree_processing_delay_ms: u64,
    /// Maximum number of L1 batches to be processed by the Merkle tree at a time. L1 batches are processed in a bulk
    /// only if they are readily available (i.e., mostly during node catch-up). Increasing this value reduces the number
    /// of I/O operations at the cost of requiring more RAM (order of 100 MB / batch).
    #[serde(
        alias = "max_blocks_per_tree_batch",
        alias = "max_l1_batches_per_tree_iter",
        default = "OptionalENConfig::default_merkle_tree_max_l1_batches_per_iter"
    )]
    pub merkle_tree_max_l1_batches_per_iter: usize,
    /// Maximum number of files concurrently opened by Merkle tree RocksDB. Useful to fit into OS limits; can be used
    /// as a rudimentary way to control RAM usage of the tree.
    pub merkle_tree_max_open_files: Option<NonZeroU32>,
    /// Chunk size for multi-get operations. Can speed up loading data for the Merkle tree on some environments,
    /// but the effects vary wildly depending on the setup (e.g., the filesystem used).
    #[serde(default = "OptionalENConfig::default_merkle_tree_multi_get_chunk_size")]
    pub merkle_tree_multi_get_chunk_size: usize,
    /// Capacity of the block cache for the Merkle tree RocksDB. Reasonable values range from ~100 MiB to several GiB.
    /// The default value is 128 MiB.
    #[serde(default = "OptionalENConfig::default_merkle_tree_block_cache_size_mb")]
    merkle_tree_block_cache_size_mb: usize,
    /// If specified, RocksDB indices and Bloom filters will be managed by the block cache, rather than
    /// being loaded entirely into RAM on the RocksDB initialization. The block cache capacity should be increased
    /// correspondingly; otherwise, RocksDB performance can significantly degrade.
    #[serde(default)]
    pub merkle_tree_include_indices_and_filters_in_block_cache: bool,
    /// Byte capacity of memtables (recent, non-persisted changes to RocksDB). Setting this to a reasonably
    /// large value (order of 512 MiB) is helpful for large DBs that experience write stalls.
    #[serde(default = "OptionalENConfig::default_merkle_tree_memtable_capacity_mb")]
    merkle_tree_memtable_capacity_mb: usize,
    /// Timeout to wait for the Merkle tree database to run compaction on stalled writes.
    #[serde(default = "OptionalENConfig::default_merkle_tree_stalled_writes_timeout_sec")]
    merkle_tree_stalled_writes_timeout_sec: u64,
    /// Enables the stale keys repair task for the Merkle tree.
    #[serde(default)]
    pub merkle_tree_repair_stale_keys: bool,

    // Postgres config (new parameters)
    /// Threshold in milliseconds for the DB connection lifetime to denote it as long-living and log its details.
    /// If not specified, such logging will be disabled.
    database_long_connection_threshold_ms: Option<u64>,
    /// Threshold in milliseconds to denote a DB query as "slow" and log its details. If not specified, such logging will be disabled.
    database_slow_query_threshold_ms: Option<u64>,

    // Other config settings
    /// Capacity of the queue for asynchronous L2 block sealing. Once this many L2 blocks are queued,
    /// sealing will block until some of the L2 blocks from the queue are processed.
    /// 0 means that sealing is synchronous; this is mostly useful for performance comparison, testing etc.
    #[serde(
        alias = "miniblock_seal_queue_capacity",
        default = "OptionalENConfig::default_l2_block_seal_queue_capacity"
    )]
    pub l2_block_seal_queue_capacity: usize,
    /// Configures whether to persist protective reads when persisting L1 batches in the state keeper.
    /// Protective reads are never required by full nodes so far, not until such a node runs a full Merkle tree
    /// (presumably, to participate in L1 batch proving).
    #[serde(default)]
    pub protective_reads_persistence_enabled: bool,
    /// Address of the L1 diamond proxy contract used by the consistency checker to match with the origin of logs emitted
    /// by commit transactions. If not set, it will not be verified.
    // This is intentionally not a part of `RemoteENConfig` because fetching this info from the main node would defeat
    // its purpose; the consistency checker assumes that the main node may provide false information.
    pub contracts_diamond_proxy_addr: Option<Address>,
    /// Number of requests per second allocated for the main node HTTP client. Default is 100 requests.
    #[serde(default = "OptionalENConfig::default_main_node_rate_limit_rps")]
    pub main_node_rate_limit_rps: NonZeroUsize,

    #[serde(default)]
    pub l1_batch_commit_data_generator_mode: L1BatchCommitmentMode,
    /// Enables application-level snapshot recovery. Required to start a node that was recovered from a snapshot,
    /// or to initialize a node from a snapshot. Has no effect if a node that was initialized from a Postgres dump
    /// or was synced from genesis.
    ///
    /// This is an experimental and incomplete feature; do not use unless you know what you're doing.
    #[serde(default)]
    pub snapshots_recovery_enabled: bool,
    /// Maximum concurrency factor for the concurrent parts of snapshot recovery for Postgres. It may be useful to
    /// reduce this factor to about 5 if snapshot recovery overloads I/O capacity of the node. Conversely,
    /// if I/O capacity of your infra is high, you may increase concurrency to speed up Postgres recovery.
    #[serde(default = "OptionalENConfig::default_snapshots_recovery_postgres_max_concurrency")]
    pub snapshots_recovery_postgres_max_concurrency: NonZeroUsize,

    #[serde(default)]
    pub snapshots_recovery_object_store: Option<ObjectStoreConfig>,

    /// Enables pruning of the historical node state (Postgres and Merkle tree). The node will retain
    /// recent state and will continuously remove (prune) old enough parts of the state in the background.
    #[serde(default)]
    pub pruning_enabled: bool,
    /// Number of L1 batches pruned at a time.
    #[serde(default = "OptionalENConfig::default_pruning_chunk_size")]
    pub pruning_chunk_size: u32,
    /// Delta between soft- and hard-removing data from Postgres. Should be reasonably large (order of 60 seconds).
    /// The default value is 60 seconds.
    #[serde(default = "OptionalENConfig::default_pruning_removal_delay_sec")]
    pruning_removal_delay_sec: NonZeroU64,
    /// If set, L1 batches will be pruned after the batch timestamp is this old (in seconds). Note that an L1 batch
    /// may be temporarily retained for other reasons; e.g., a batch cannot be pruned until it is executed on L1,
    /// which happens roughly 24 hours after its generation on the mainnet. Thus, in practice this value can specify
    /// the retention period greater than that implicitly imposed by other criteria (e.g., 7 or 30 days).
    /// If set to 0, L1 batches will not be retained based on their timestamp. The default value is 7 days.
    #[serde(default = "OptionalENConfig::default_pruning_data_retention_sec")]
    pruning_data_retention_sec: u64,
    /// Gateway RPC URL, needed for operating during migration.
    pub gateway_url: Option<SensitiveUrl>,
    /// Interval for bridge addresses refreshing in seconds.
    bridge_addresses_refresh_interval_sec: Option<NonZeroU64>,
    /// Minimum time between current block.timestamp and the end of the asserted range for TimestampAsserter
    #[serde(default = "OptionalENConfig::default_timestamp_asserter_min_time_till_end_sec")]
    pub timestamp_asserter_min_time_till_end_sec: u32,
}

impl OptionalENConfig {
    fn from_configs(
        general_config: &GeneralConfig,
        enconfig: &ENConfig,
        secrets: &Secrets,
    ) -> anyhow::Result<Self> {
        let api_namespaces = load_config!(general_config.api_config, web3_json_rpc.api_namespaces)
            .map(|a: Vec<String>| a.iter().map(|a| a.parse()).collect::<Result<_, _>>())
            .transpose()?;

        Ok(OptionalENConfig {
            filters_limit: load_optional_config_or_default!(
                general_config.api_config,
                web3_json_rpc.filters_limit,
                default_filters_limit
            ),
            subscriptions_limit: load_optional_config_or_default!(
                general_config.api_config,
                web3_json_rpc.subscriptions_limit,
                default_subscriptions_limit
            ),
            req_entities_limit: load_optional_config_or_default!(
                general_config.api_config,
                web3_json_rpc.req_entities_limit,
                default_req_entities_limit
            ),
            max_tx_size_bytes: load_config_or_default!(
                general_config.api_config,
                web3_json_rpc.max_tx_size,
                default_max_tx_size_bytes
            ),
            vm_execution_cache_misses_limit: load_config!(
                general_config.api_config,
                web3_json_rpc.vm_execution_cache_misses_limit
            ),
            fee_history_limit: load_optional_config_or_default!(
                general_config.api_config,
                web3_json_rpc.fee_history_limit,
                default_fee_history_limit
            ),
            max_batch_request_size: load_optional_config_or_default!(
                general_config.api_config,
                web3_json_rpc.max_batch_request_size,
                default_max_batch_request_size
            ),
            max_response_body_size_mb: load_optional_config_or_default!(
                general_config.api_config,
                web3_json_rpc.max_response_body_size_mb,
                default_max_response_body_size_mb
            ),
            max_response_body_size_overrides_mb: load_config_or_default!(
                general_config.api_config,
                web3_json_rpc.max_response_body_size_overrides_mb,
                default_max_response_body_size_overrides_mb
            ),
            pubsub_polling_interval_ms: load_optional_config_or_default!(
                general_config.api_config,
                web3_json_rpc.pubsub_polling_interval,
                default_polling_interval
            ),
            max_nonce_ahead: load_config_or_default!(
                general_config.api_config,
                web3_json_rpc.max_nonce_ahead,
                default_max_nonce_ahead
            ),
            vm_concurrency_limit: load_optional_config_or_default!(
                general_config.api_config,
                web3_json_rpc.vm_concurrency_limit,
                default_vm_concurrency_limit
            ),
            factory_deps_cache_size_mb: load_optional_config_or_default!(
                general_config.api_config,
                web3_json_rpc.factory_deps_cache_size_mb,
                default_factory_deps_cache_size_mb
            ),
            initial_writes_cache_size_mb: load_optional_config_or_default!(
                general_config.api_config,
                web3_json_rpc.initial_writes_cache_size_mb,
                default_initial_writes_cache_size_mb
            ),
            latest_values_cache_size_mb: load_optional_config_or_default!(
                general_config.api_config,
                web3_json_rpc.latest_values_cache_size_mb,
                default_latest_values_cache_size_mb
            ),
            filters_disabled: general_config
                .api_config
                .as_ref()
                .map(|a| a.web3_json_rpc.filters_disabled)
                .unwrap_or_default(),
            mempool_cache_update_interval_ms: load_optional_config_or_default!(
                general_config.api_config,
                web3_json_rpc.mempool_cache_update_interval,
                default_mempool_cache_update_interval_ms
            ),
            mempool_cache_size: load_optional_config_or_default!(
                general_config.api_config,
                web3_json_rpc.mempool_cache_size,
                default_mempool_cache_size
            ),

            healthcheck_slow_time_limit_ms: load_config!(
                general_config.api_config,
                healthcheck.slow_time_limit_ms
            ),
            healthcheck_hard_time_limit_ms: load_config!(
                general_config.api_config,
                healthcheck.hard_time_limit_ms
            ),
            estimate_gas_scale_factor: load_config_or_default!(
                general_config.api_config,
                web3_json_rpc.estimate_gas_scale_factor,
                default_estimate_gas_scale_factor
            ),
            estimate_gas_acceptable_overestimation: load_config_or_default!(
                general_config.api_config,
                web3_json_rpc.estimate_gas_acceptable_overestimation,
                default_estimate_gas_acceptable_overestimation
            ),
            estimate_gas_optimize_search: general_config
                .api_config
                .as_ref()
                .map(|a| a.web3_json_rpc.estimate_gas_optimize_search)
                .unwrap_or_default(),
            gas_price_scale_factor: load_config_or_default!(
                general_config.api_config,
                web3_json_rpc.gas_price_scale_factor,
                default_gas_price_scale_factor
            ),
            merkle_tree_max_l1_batches_per_iter: load_config_or_default!(
                general_config.db_config,
                merkle_tree.max_l1_batches_per_iter,
                default_merkle_tree_max_l1_batches_per_iter
            ),
            merkle_tree_max_open_files: load_config!(
                general_config.db_config,
                experimental.state_keeper_db_max_open_files
            ),
            merkle_tree_multi_get_chunk_size: load_config_or_default!(
                general_config.db_config,
                merkle_tree.multi_get_chunk_size,
                default_merkle_tree_multi_get_chunk_size
            ),
            merkle_tree_block_cache_size_mb: load_config_or_default!(
                general_config.db_config,
                merkle_tree.block_cache_size_mb,
                default_merkle_tree_block_cache_size_mb
            ),
            merkle_tree_memtable_capacity_mb: load_config_or_default!(
                general_config.db_config,
                merkle_tree.memtable_capacity_mb,
                default_merkle_tree_memtable_capacity_mb
            ),
            merkle_tree_stalled_writes_timeout_sec: load_config_or_default!(
                general_config.db_config,
                merkle_tree.stalled_writes_timeout_sec,
                default_merkle_tree_stalled_writes_timeout_sec
            ),
            merkle_tree_repair_stale_keys: general_config
                .db_config
                .as_ref()
                .map_or(false, |config| {
                    config.experimental.merkle_tree_repair_stale_keys
                }),
            database_long_connection_threshold_ms: load_config!(
                general_config.postgres_config,
                long_connection_threshold_ms
            ),
            database_slow_query_threshold_ms: load_config!(
                general_config.postgres_config,
                slow_query_threshold_ms
            ),
            l2_block_seal_queue_capacity: load_config_or_default!(
                general_config.state_keeper_config,
                l2_block_seal_queue_capacity,
                default_l2_block_seal_queue_capacity
            ),
            l1_batch_commit_data_generator_mode: enconfig.l1_batch_commit_data_generator_mode,
            snapshots_recovery_enabled: general_config
                .snapshot_recovery
                .as_ref()
                .map(|a| a.enabled)
                .unwrap_or_default(),
            snapshots_recovery_postgres_max_concurrency: load_optional_config_or_default!(
                general_config.snapshot_recovery,
                postgres.max_concurrency,
                default_snapshots_recovery_postgres_max_concurrency
            ),
            pruning_enabled: general_config
                .pruning
                .as_ref()
                .map(|a| a.enabled)
                .unwrap_or_default(),
            snapshots_recovery_object_store: load_config!(
                general_config.snapshot_recovery,
                object_store
            ),
            pruning_chunk_size: load_optional_config_or_default!(
                general_config.pruning,
                chunk_size,
                default_pruning_chunk_size
            ),
            pruning_removal_delay_sec: load_optional_config_or_default!(
                general_config.pruning,
                removal_delay_sec,
                default_pruning_removal_delay_sec
            ),
            pruning_data_retention_sec: load_optional_config_or_default!(
                general_config.pruning,
                data_retention_sec,
                default_pruning_data_retention_sec
            ),
            protective_reads_persistence_enabled: general_config
                .db_config
                .as_ref()
                .map(|a| a.experimental.protective_reads_persistence_enabled)
                .unwrap_or_default(),
            merkle_tree_processing_delay_ms: load_config_or_default!(
                general_config.db_config,
                experimental.processing_delay_ms,
                default_merkle_tree_processing_delay_ms
            ),
            merkle_tree_include_indices_and_filters_in_block_cache: general_config
                .db_config
                .as_ref()
                .map(|a| a.experimental.include_indices_and_filters_in_block_cache)
                .unwrap_or_default(),
            extended_rpc_tracing: load_config_or_default!(
                general_config.api_config,
                web3_json_rpc.extended_api_tracing,
                default_extended_api_tracing
            ),
            main_node_rate_limit_rps: enconfig
                .main_node_rate_limit_rps
                .unwrap_or_else(Self::default_main_node_rate_limit_rps),
            api_namespaces,
            contracts_diamond_proxy_addr: None,
            gateway_url: secrets
                .l1
                .as_ref()
                .and_then(|l1| l1.gateway_rpc_url.clone()),
            bridge_addresses_refresh_interval_sec: enconfig.bridge_addresses_refresh_interval_sec,
            timestamp_asserter_min_time_till_end_sec: general_config
                .timestamp_asserter_config
                .as_ref()
                .map(|x| x.min_time_till_end_sec)
                .unwrap_or_else(Self::default_timestamp_asserter_min_time_till_end_sec),
        })
    }

    const fn default_filters_limit() -> usize {
        10_000
    }

    const fn default_subscriptions_limit() -> usize {
        10_000
    }

    const fn default_req_entities_limit() -> usize {
        10_000
    }

    const fn default_max_tx_size_bytes() -> usize {
        1_000_000
    }

    const fn default_polling_interval() -> u64 {
        200
    }

    const fn default_estimate_gas_scale_factor() -> f64 {
        1.3
    }

    const fn default_estimate_gas_acceptable_overestimation() -> u32 {
        5_000
    }

    const fn default_gas_price_scale_factor() -> f64 {
        1.5
    }

    const fn default_max_nonce_ahead() -> u32 {
        50
    }

    const fn default_merkle_tree_processing_delay_ms() -> u64 {
        100
    }

    const fn default_merkle_tree_max_l1_batches_per_iter() -> usize {
        20
    }

    const fn default_vm_concurrency_limit() -> usize {
        // The default limit is large so that it does not create a bottleneck on its own.
        // VM execution can still be limited by Tokio runtime parallelism and/or the number
        // of DB connections in a pool.
        2_048
    }

    const fn default_factory_deps_cache_size_mb() -> usize {
        128
    }

    const fn default_initial_writes_cache_size_mb() -> usize {
        32
    }

    const fn default_latest_values_cache_size_mb() -> usize {
        128
    }

    const fn default_merkle_tree_multi_get_chunk_size() -> usize {
        500
    }

    const fn default_merkle_tree_block_cache_size_mb() -> usize {
        128
    }

    const fn default_merkle_tree_memtable_capacity_mb() -> usize {
        256
    }

    const fn default_merkle_tree_stalled_writes_timeout_sec() -> u64 {
        30
    }

    const fn default_fee_history_limit() -> u64 {
        1_024
    }

    const fn default_max_batch_request_size() -> usize {
        500 // The default limit is chosen to be reasonably permissive.
    }

    const fn default_max_response_body_size_mb() -> usize {
        10
    }

    fn default_max_response_body_size_overrides_mb() -> MaxResponseSizeOverrides {
        MaxResponseSizeOverrides::empty()
    }

    const fn default_l2_block_seal_queue_capacity() -> usize {
        10
    }

    const fn default_mempool_cache_update_interval_ms() -> u64 {
        50
    }

    const fn default_mempool_cache_size() -> usize {
        10_000
    }

    const fn default_extended_api_tracing() -> bool {
        true
    }

    fn default_main_node_rate_limit_rps() -> NonZeroUsize {
        NonZeroUsize::new(100).unwrap()
    }

    fn default_snapshots_recovery_postgres_max_concurrency() -> NonZeroUsize {
        SnapshotsApplierConfig::default().max_concurrency
    }

    const fn default_pruning_chunk_size() -> u32 {
        10
    }

    fn default_pruning_removal_delay_sec() -> NonZeroU64 {
        NonZeroU64::new(60).unwrap()
    }

    fn default_pruning_data_retention_sec() -> u64 {
        3_600 * 24 * 7 // 7 days
    }

    const fn default_timestamp_asserter_min_time_till_end_sec() -> u32 {
        60
    }

    fn from_env() -> anyhow::Result<Self> {
        let mut result: OptionalENConfig = envy::prefixed("EN_")
            .from_env()
            .context("could not load external node config")?;
        result.snapshots_recovery_object_store = snapshot_recovery_object_store_config().ok();
        Ok(result)
    }

    pub fn polling_interval(&self) -> Duration {
        Duration::from_millis(self.pubsub_polling_interval_ms)
    }

    pub fn merkle_tree_processing_delay(&self) -> Duration {
        Duration::from_millis(self.merkle_tree_processing_delay_ms)
    }

    /// Returns the size of factory dependencies cache in bytes.
    pub fn factory_deps_cache_size(&self) -> usize {
        self.factory_deps_cache_size_mb * BYTES_IN_MEGABYTE
    }

    /// Returns the size of initial writes cache in bytes.
    pub fn initial_writes_cache_size(&self) -> usize {
        self.initial_writes_cache_size_mb * BYTES_IN_MEGABYTE
    }

    /// Returns the size of latest values cache in bytes.
    pub fn latest_values_cache_size(&self) -> usize {
        self.latest_values_cache_size_mb * BYTES_IN_MEGABYTE
    }

    /// Returns the size of block cache for Merkle tree in bytes.
    pub fn merkle_tree_block_cache_size(&self) -> usize {
        self.merkle_tree_block_cache_size_mb * BYTES_IN_MEGABYTE
    }

    /// Returns the memtable capacity for Merkle tree in bytes.
    pub fn merkle_tree_memtable_capacity(&self) -> usize {
        self.merkle_tree_memtable_capacity_mb * BYTES_IN_MEGABYTE
    }

    /// Returns the timeout to wait for the Merkle tree database to run compaction on stalled writes.
    pub fn merkle_tree_stalled_writes_timeout(&self) -> Duration {
        Duration::from_secs(self.merkle_tree_stalled_writes_timeout_sec)
    }

    pub fn long_connection_threshold(&self) -> Option<Duration> {
        self.database_long_connection_threshold_ms
            .map(Duration::from_millis)
    }

    pub fn slow_query_threshold(&self) -> Option<Duration> {
        self.database_slow_query_threshold_ms
            .map(Duration::from_millis)
    }

    pub fn api_namespaces(&self) -> Vec<Namespace> {
        self.api_namespaces
            .clone()
            .unwrap_or_else(|| Namespace::DEFAULT.to_vec())
    }

    pub fn max_response_body_size(&self) -> MaxResponseSize {
        let scale = NonZeroUsize::new(BYTES_IN_MEGABYTE).unwrap();
        MaxResponseSize {
            global: self.max_response_body_size_mb * BYTES_IN_MEGABYTE,
            overrides: self.max_response_body_size_overrides_mb.scale(scale),
        }
    }

    pub fn healthcheck_slow_time_limit(&self) -> Option<Duration> {
        self.healthcheck_slow_time_limit_ms
            .map(Duration::from_millis)
    }

    pub fn healthcheck_hard_time_limit(&self) -> Option<Duration> {
        self.healthcheck_hard_time_limit_ms
            .map(Duration::from_millis)
    }

    pub fn mempool_cache_update_interval(&self) -> Duration {
        Duration::from_millis(self.mempool_cache_update_interval_ms)
    }

    pub fn pruning_removal_delay(&self) -> Duration {
        Duration::from_secs(self.pruning_removal_delay_sec.get())
    }

    pub fn pruning_data_retention(&self) -> Duration {
        Duration::from_secs(self.pruning_data_retention_sec)
    }

    pub fn bridge_addresses_refresh_interval(&self) -> Option<Duration> {
        self.bridge_addresses_refresh_interval_sec
            .map(|n| Duration::from_secs(n.get()))
    }

    #[cfg(test)]
    fn mock() -> Self {
        // Set all values to their defaults
        serde_json::from_str("{}").unwrap()
    }
}

/// This part of the external node config is required for its operation.
#[derive(Debug, Deserialize)]
pub(crate) struct RequiredENConfig {
    /// The chain ID of the L1 network (e.g., 1 for Ethereum mainnet).
    pub l1_chain_id: L1ChainId,
    /// The chain ID of the gateway. This ID will be checked against the `gateway_rpc_url` RPC provider on initialization
    /// to ensure that there's no mismatch between the expected and actual gateway network.
    pub gateway_chain_id: Option<SLChainId>,
    /// L2 chain ID (e.g., 270 for ZKsync Era mainnet). This ID will be checked against the `main_node_url` RPC provider on initialization
    /// to ensure that there's no mismatch between the expected and actual L2 network.
    pub l2_chain_id: L2ChainId,

    /// Port on which the HTTP RPC server is listening.
    pub http_port: u16,
    /// Port on which the WebSocket RPC server is listening.
    pub ws_port: u16,
    /// Port on which the healthcheck REST server is listening.
    pub healthcheck_port: u16,
    /// Address of the Ethereum node API.
    pub eth_client_url: SensitiveUrl,
    /// Main node URL - used by external node to proxy transactions to, query state from, etc.
    pub main_node_url: SensitiveUrl,
    /// Path to the database data directory that serves state cache.
    pub state_cache_path: String,
    /// Fast SSD path. Used as a RocksDB dir for the Merkle tree (*new* implementation).
    pub merkle_tree_path: String,
}

impl RequiredENConfig {
    fn from_env() -> anyhow::Result<Self> {
        envy::prefixed("EN_")
            .from_env()
            .context("could not load external node config")
    }

    fn from_configs(
        general: &GeneralConfig,
        en_config: &ENConfig,
        secrets: &Secrets,
    ) -> anyhow::Result<Self> {
        let api_config = general
            .api_config
            .as_ref()
            .context("Api config is required")?;
        let db_config = general
            .db_config
            .as_ref()
            .context("Database config is required")?;
        Ok(RequiredENConfig {
            l1_chain_id: en_config.l1_chain_id,
            gateway_chain_id: en_config.gateway_chain_id,
            l2_chain_id: en_config.l2_chain_id,
            http_port: api_config.web3_json_rpc.http_port,
            ws_port: api_config.web3_json_rpc.ws_port,
            healthcheck_port: api_config.healthcheck.port,
            eth_client_url: secrets
                .l1
                .as_ref()
                .context("L1 secrets are required")?
                .l1_rpc_url
                .clone(),
            main_node_url: en_config.main_node_url.clone(),
            state_cache_path: db_config.state_keeper_db_path.clone(),
            merkle_tree_path: db_config.merkle_tree.path.clone(),
        })
    }

    #[cfg(test)]
    fn mock(temp_dir: &tempfile::TempDir) -> Self {
        Self {
            l1_chain_id: L1ChainId(9),
            gateway_chain_id: None,
            l2_chain_id: L2ChainId::default(),
            http_port: 0,
            ws_port: 0,
            healthcheck_port: 0,
            // L1 and L2 clients must be instantiated before accessing mocks, so these values don't matter
            eth_client_url: "http://localhost".parse().unwrap(),
            main_node_url: "http://localhost".parse().unwrap(),
            state_cache_path: temp_dir
                .path()
                .join("state_keeper_cache")
                .to_str()
                .unwrap()
                .to_owned(),
            merkle_tree_path: temp_dir.path().join("tree").to_str().unwrap().to_owned(),
        }
    }
}

/// Configuration for Postgres database.
/// While also mandatory, it historically used different naming scheme for corresponding
/// environment variables.
/// Thus it is kept separately for backward compatibility and ease of deserialization.
#[derive(Debug, Deserialize)]
pub(crate) struct PostgresConfig {
    database_url: SensitiveUrl,
    pub max_connections: u32,
}

impl PostgresConfig {
    fn from_env() -> anyhow::Result<Self> {
        Ok(Self {
            database_url: env::var("DATABASE_URL")
                .context("DATABASE_URL env variable is not set")?
                .parse()
                .context("DATABASE_URL env variable is not a valid Postgres URL")?,
            max_connections: env::var("DATABASE_POOL_SIZE")
                .context("DATABASE_POOL_SIZE env variable is not set")?
                .parse()
                .context("Unable to parse DATABASE_POOL_SIZE env variable")?,
        })
    }

    pub fn database_url(&self) -> SensitiveUrl {
        self.database_url.clone()
    }

    #[cfg(test)]
    fn mock(test_pool: &ConnectionPool<Core>) -> Self {
        Self {
            database_url: test_pool.database_url().clone(),
            max_connections: test_pool.max_size(),
        }
    }
}

/// Experimental part of the external node config. All parameters in this group can change or disappear without notice.
/// Eventually, parameters from this group generally end up in the optional group.
#[derive(Debug, Deserialize)]
pub(crate) struct ExperimentalENConfig {
    // State keeper cache config
    /// Block cache capacity of the state keeper RocksDB cache. The default value is 128 MB.
    #[serde(default = "ExperimentalENConfig::default_state_keeper_db_block_cache_capacity_mb")]
    state_keeper_db_block_cache_capacity_mb: usize,
    /// Maximum number of files concurrently opened by state keeper cache RocksDB. Useful to fit into OS limits; can be used
    /// as a rudimentary way to control RAM usage of the cache.
    pub state_keeper_db_max_open_files: Option<NonZeroU32>,

    // Snapshot recovery
    /// L1 batch number of the snapshot to use during recovery. Specifying this parameter is mostly useful for testing.
    pub snapshots_recovery_l1_batch: Option<L1BatchNumber>,
    /// Enables dropping storage key preimages when recovering storage logs from a snapshot with version 0.
    /// This is a temporary flag that will eventually be removed together with version 0 snapshot support.
    #[serde(default)]
    pub snapshots_recovery_drop_storage_key_preimages: bool,
    /// Approximate chunk size (measured in the number of entries) to recover in a single iteration.
    /// Reasonable values are order of 100,000 (meaning an iteration takes several seconds).
    ///
    /// **Important.** This value cannot be changed in the middle of tree recovery (i.e., if a node is stopped in the middle
    /// of recovery and then restarted with a different config).
    #[serde(default = "ExperimentalENConfig::default_snapshots_recovery_tree_chunk_size")]
    pub snapshots_recovery_tree_chunk_size: u64,
    /// Buffer capacity for parallel persistence operations. Should be reasonably small since larger buffer means more RAM usage;
    /// buffer elements are persisted tree chunks. OTOH, small buffer can lead to persistence parallelization being inefficient.
    ///
    /// If not set, parallel persistence will be disabled.
    #[serde(default)] // Temporarily use a conservative option (sequential recovery) as default
    pub snapshots_recovery_tree_parallel_persistence_buffer: Option<NonZeroUsize>,

    // Commitment generator
    /// Maximum degree of parallelism during commitment generation, i.e., the maximum number of L1 batches being processed in parallel.
    /// If not specified, commitment generator will use a value roughly equal to the number of CPU cores with some clamping applied.
    pub commitment_generator_max_parallelism: Option<NonZeroU32>,
}

impl ExperimentalENConfig {
    const fn default_state_keeper_db_block_cache_capacity_mb() -> usize {
        128
    }

    fn default_snapshots_recovery_tree_chunk_size() -> u64 {
        MetadataCalculatorRecoveryConfig::default().desired_chunk_size
    }

    #[cfg(test)]
    fn mock() -> Self {
        Self {
            state_keeper_db_block_cache_capacity_mb:
                Self::default_state_keeper_db_block_cache_capacity_mb(),
            state_keeper_db_max_open_files: None,
            snapshots_recovery_l1_batch: None,
            snapshots_recovery_drop_storage_key_preimages: false,
            snapshots_recovery_tree_chunk_size: Self::default_snapshots_recovery_tree_chunk_size(),
            snapshots_recovery_tree_parallel_persistence_buffer: None,
            commitment_generator_max_parallelism: None,
        }
    }

    /// Returns the size of block cache for the state keeper RocksDB cache in bytes.
    pub fn state_keeper_db_block_cache_capacity(&self) -> usize {
        self.state_keeper_db_block_cache_capacity_mb * BYTES_IN_MEGABYTE
    }

    pub fn from_configs(general_config: &GeneralConfig) -> anyhow::Result<Self> {
        Ok(Self {
            state_keeper_db_block_cache_capacity_mb: load_config_or_default!(
                general_config.db_config,
                experimental.state_keeper_db_block_cache_capacity_mb,
                default_state_keeper_db_block_cache_capacity_mb
            ),
            state_keeper_db_max_open_files: load_config!(
                general_config.db_config,
                experimental.state_keeper_db_max_open_files
            ),
            snapshots_recovery_l1_batch: load_config!(general_config.snapshot_recovery, l1_batch),
            snapshots_recovery_tree_chunk_size: load_optional_config_or_default!(
                general_config.snapshot_recovery,
                tree.chunk_size,
                default_snapshots_recovery_tree_chunk_size
            ),
            snapshots_recovery_tree_parallel_persistence_buffer: load_config!(
                general_config.snapshot_recovery,
                tree.parallel_persistence_buffer
            ),
            snapshots_recovery_drop_storage_key_preimages: general_config
                .snapshot_recovery
                .as_ref()
                .map_or(false, |config| config.drop_storage_key_preimages),
            commitment_generator_max_parallelism: general_config
                .commitment_generator
                .as_ref()
                .map(|a| a.max_parallelism),
        })
    }
}

/// Generates all possible consensus secrets (from system entropy)
/// and prints them to stdout.
/// They should be copied over to the secrets.yaml/consensus_secrets.yaml file.
pub fn generate_consensus_secrets() {
    let validator_key = roles::validator::SecretKey::generate();
    let attester_key = roles::attester::SecretKey::generate();
    let node_key = roles::node::SecretKey::generate();
    println!("# {}", validator_key.public().encode());
    println!("validator_key: {}", validator_key.encode());
    println!("# {}", attester_key.public().encode());
    println!("attester_key: {}", attester_key.encode());
    println!("# {}", node_key.public().encode());
    println!("node_key: {}", node_key.encode());
}

pub(crate) fn read_consensus_secrets() -> anyhow::Result<Option<ConsensusSecrets>> {
    let Ok(path) = env::var("EN_CONSENSUS_SECRETS_PATH") else {
        return Ok(None);
    };
    Ok(Some(
        read_yaml_repr::<proto::secrets::ConsensusSecrets>(&path.into())
            .context("failed decoding YAML")?,
    ))
}

pub(crate) fn read_consensus_config() -> anyhow::Result<Option<ConsensusConfig>> {
    let Ok(path) = env::var("EN_CONSENSUS_CONFIG_PATH") else {
        return Ok(None);
    };
    Ok(Some(
        read_yaml_repr::<proto::consensus::Config>(&path.into()).context("failed decoding YAML")?,
    ))
}

/// Configuration for snapshot recovery. Should be loaded optionally, only if snapshot recovery is enabled.
pub(crate) fn snapshot_recovery_object_store_config() -> anyhow::Result<ObjectStoreConfig> {
    envy::prefixed("EN_SNAPSHOTS_OBJECT_STORE_")
        .from_env::<ObjectStoreConfig>()
        .context("failed loading snapshot object store config from env variables")
}

#[derive(Debug, Deserialize)]
pub struct ApiComponentConfig {
    /// Address of the tree API used by this EN in case it does not have a
    /// local tree component running and in this case needs to send requests
    /// to some external tree API.
    pub tree_api_remote_url: Option<String>,
}

impl ApiComponentConfig {
    fn from_configs(general_config: &GeneralConfig) -> Self {
        ApiComponentConfig {
            tree_api_remote_url: general_config
                .api_config
                .as_ref()
                .and_then(|a| a.web3_json_rpc.tree_api_url.clone()),
        }
    }
}

#[derive(Debug, Deserialize)]
pub struct TreeComponentConfig {
    pub api_port: Option<u16>,
}

impl TreeComponentConfig {
    fn from_configs(general_config: &GeneralConfig) -> Self {
        let api_port = general_config
            .api_config
            .as_ref()
            .map(|a| a.merkle_tree.port);
        TreeComponentConfig { api_port }
    }
}

/// External Node Config contains all the configuration required for the EN operation.
/// It is split into three parts: required, optional and remote for easier navigation.
#[derive(Debug)]
pub(crate) struct ExternalNodeConfig<R = RemoteENConfig> {
    pub required: RequiredENConfig,
    pub postgres: PostgresConfig,
    pub optional: OptionalENConfig,
    pub observability: ObservabilityENConfig,
    pub experimental: ExperimentalENConfig,
    pub consensus: Option<ConsensusConfig>,
    pub consensus_secrets: Option<ConsensusSecrets>,
    pub api_component: ApiComponentConfig,
    pub tree_component: TreeComponentConfig,
    pub data_availability: (Option<DAClientConfig>, Option<DataAvailabilitySecrets>),
    pub remote: R,
}

impl ExternalNodeConfig<()> {
    /// Parses the local part of node configuration from the environment.
    pub fn new() -> anyhow::Result<Self> {
        Ok(Self {
            required: RequiredENConfig::from_env()?,
            postgres: PostgresConfig::from_env()?,
            optional: OptionalENConfig::from_env()?,
            observability: ObservabilityENConfig::from_env()?,
            experimental: envy::prefixed("EN_EXPERIMENTAL_")
                .from_env::<ExperimentalENConfig>()
                .context("could not load external node config (experimental params)")?,
            consensus: read_consensus_config().context("read_consensus_config()")?,
            api_component: envy::prefixed("EN_API_")
                .from_env::<ApiComponentConfig>()
                .context("could not load external node config (API component params)")?,
            tree_component: envy::prefixed("EN_TREE_")
                .from_env::<TreeComponentConfig>()
                .context("could not load external node config (tree component params)")?,
            consensus_secrets: read_consensus_secrets()
                .context("config::read_consensus_secrets()")?,
            data_availability: (
                da_client_config_from_env("EN_DA_").ok(),
                da_client_secrets_from_env("EN_DA_").ok(),
            ),
            remote: (),
        })
    }

    pub fn from_files(
        general_config_path: PathBuf,
        external_node_config_path: PathBuf,
        secrets_configs_path: PathBuf,
        consensus_config_path: Option<PathBuf>,
    ) -> anyhow::Result<Self> {
        let general_config = read_yaml_repr::<proto::general::GeneralConfig>(&general_config_path)
            .context("failed decoding general YAML config")?;
        let external_node_config =
            read_yaml_repr::<proto::en::ExternalNode>(&external_node_config_path)
                .context("failed decoding external node YAML config")?;
        let secrets_config = read_yaml_repr::<proto::secrets::Secrets>(&secrets_configs_path)
            .context("failed decoding secrets YAML config")?;

        let consensus = consensus_config_path
            .map(|path| read_yaml_repr::<proto::consensus::Config>(&path))
            .transpose()
            .context("failed decoding consensus YAML config")?;
        let consensus_secrets = secrets_config.consensus.clone();
        let required = RequiredENConfig::from_configs(
            &general_config,
            &external_node_config,
            &secrets_config,
        )?;
        let optional = OptionalENConfig::from_configs(
            &general_config,
            &external_node_config,
            &secrets_config,
        )?;
        let postgres = PostgresConfig {
            database_url: secrets_config
                .database
                .as_ref()
                .context("DB secrets is required")?
                .server_url
                .clone()
                .context("Server url is required")?,
            max_connections: general_config
                .postgres_config
                .as_ref()
                .context("Postgres config is required")?
                .max_connections()?,
        };
        let observability = ObservabilityENConfig::from_configs(&general_config)?;
        let experimental = ExperimentalENConfig::from_configs(&general_config)?;

        let api_component = ApiComponentConfig::from_configs(&general_config);
        let tree_component = TreeComponentConfig::from_configs(&general_config);
        let data_availability = (
            general_config.da_client_config,
            secrets_config.data_availability,
        );

        Ok(Self {
            required,
            postgres,
            optional,
            observability,
            experimental,
            consensus,
            api_component,
            tree_component,
            consensus_secrets,
            data_availability,
            remote: (),
        })
    }

    /// Fetches contracts addresses from the main node, completing the configuration.
    pub async fn fetch_remote(
        self,
        main_node_client: &DynClient<L2>,
    ) -> anyhow::Result<ExternalNodeConfig> {
        let remote = RemoteENConfig::fetch(main_node_client)
            .await
            .context("Unable to fetch required config values from the main node")?;
        let remote_diamond_proxy_addr = remote.l1_diamond_proxy_addr;
        if let Some(local_diamond_proxy_addr) = self.optional.contracts_diamond_proxy_addr {
            anyhow::ensure!(
                local_diamond_proxy_addr == remote_diamond_proxy_addr,
                "L1 diamond proxy address {local_diamond_proxy_addr:?} specified in config doesn't match one returned \
                by main node ({remote_diamond_proxy_addr:?})"
            );
        } else {
            tracing::info!(
                "L1 diamond proxy address is not specified in config; will use address \
                returned by main node: {remote_diamond_proxy_addr:?}"
            );
        }
        Ok(ExternalNodeConfig {
            required: self.required,
            postgres: self.postgres,
            optional: self.optional,
            observability: self.observability,
            experimental: self.experimental,
            consensus: self.consensus,
            tree_component: self.tree_component,
            api_component: self.api_component,
            consensus_secrets: self.consensus_secrets,
            data_availability: self.data_availability,
            remote,
        })
    }
}

impl ExternalNodeConfig {
    #[cfg(test)]
    pub(crate) fn mock(temp_dir: &tempfile::TempDir, test_pool: &ConnectionPool<Core>) -> Self {
        Self {
            required: RequiredENConfig::mock(temp_dir),
            postgres: PostgresConfig::mock(test_pool),
            optional: OptionalENConfig::mock(),
            remote: RemoteENConfig::mock(),
            observability: ObservabilityENConfig::default(),
            experimental: ExperimentalENConfig::mock(),
            consensus: None,
            consensus_secrets: None,
            api_component: ApiComponentConfig {
                tree_api_remote_url: None,
            },
            tree_component: TreeComponentConfig { api_port: None },
            data_availability: (None, None),
        }
    }

    /// Returns verified L1 diamond proxy address.
    /// If local configuration contains the address, it will be checked against the one returned by the main node.
    /// Otherwise, the remote value will be used. However, using remote value has trust implications for the main
    /// node so relying on it solely is not recommended.
    pub fn l1_diamond_proxy_address(&self) -> Address {
        self.optional
            .contracts_diamond_proxy_addr
            .unwrap_or(self.remote.l1_diamond_proxy_addr)
    }
}

impl From<&ExternalNodeConfig> for InternalApiConfigBuilder {
    fn from(config: &ExternalNodeConfig) -> Self {
        Self {
            l1_chain_id: config.required.l1_chain_id,
            l2_chain_id: config.required.l2_chain_id,
            max_tx_size: Some(config.optional.max_tx_size_bytes),
            estimate_gas_scale_factor: Some(config.optional.estimate_gas_scale_factor),
            estimate_gas_acceptable_overestimation: Some(
                config.optional.estimate_gas_acceptable_overestimation,
            ),
            estimate_gas_optimize_search: Some(config.optional.estimate_gas_optimize_search),
            bridge_addresses: Some(BridgeAddresses {
                l1_erc20_default_bridge: config.remote.l1_erc20_bridge_proxy_addr,
                l2_erc20_default_bridge: config.remote.l2_erc20_bridge_addr,
                l1_shared_default_bridge: config.remote.l1_shared_bridge_proxy_addr,
                l2_shared_default_bridge: config.remote.l2_shared_bridge_addr,
                l2_legacy_shared_bridge: config.remote.l2_legacy_shared_bridge_addr,
                l1_weth_bridge: config.remote.l1_weth_bridge_addr,
                l2_weth_bridge: config.remote.l2_weth_bridge_addr,
            }),
            l1_bytecodes_supplier_addr: config.remote.l1_bytecodes_supplier_addr,
            l1_diamond_proxy_addr: Some(config.l1_diamond_proxy_address()),
            l1_ecosystem_contracts: Some(EcosystemCommonContracts {
                bridgehub_proxy_addr: config.remote.l1_bridgehub_proxy_addr,
                state_transition_proxy_addr: config.remote.l1_state_transition_proxy_addr,
                server_notifier_addr: config.remote.l1_server_notifier_addr,
                multicall3: None,
                validator_timelock_addr: None,
            }),

            l2_testnet_paymaster_addr: config.remote.l2_testnet_paymaster_addr,
            req_entities_limit: Some(config.optional.req_entities_limit),
            fee_history_limit: Some(config.optional.fee_history_limit),
            base_token_address: Some(config.remote.base_token_addr),
            filters_disabled: Some(config.optional.filters_disabled),
            dummy_verifier: config.remote.dummy_verifier,
            l1_batch_commit_data_generator_mode: config.remote.l1_batch_commit_data_generator_mode,
            timestamp_asserter_address: config.remote.l2_timestamp_asserter_addr,
<<<<<<< HEAD
            l1_server_notifier_addr: config.remote.l1_server_notifier_addr,
            l1_wrapped_base_token_store: config.remote.l1_wrapped_base_token_store,
            l2_multicall3: config.remote.l2_multicall3,
=======
            // We do not fetch it from remote to not introduce a dependency on the unstable endpoint.
            // At the same time, this variable should only be used from the main node during v26 upgrade.
            l1_to_l2_txs_paused: true,
>>>>>>> 662fe08e
        }
    }
}

impl From<&ExternalNodeConfig> for TxSenderConfig {
    fn from(config: &ExternalNodeConfig) -> Self {
        Self {
            // Fee account address does not matter for the EN operation, since
            // actual fee distribution is handled my the main node.
            fee_account_addr: "0xfee0000000000000000000000000000000000000"
                .parse()
                .unwrap(),
            gas_price_scale_factor: config.optional.gas_price_scale_factor,
            max_nonce_ahead: config.optional.max_nonce_ahead,
            vm_execution_cache_misses_limit: config.optional.vm_execution_cache_misses_limit,
            // We set these values to the maximum since we don't know the actual values
            // and they will be enforced by the main node anyway.
            max_allowed_l2_tx_gas_limit: u64::MAX,
            validation_computational_gas_limit: u32::MAX,
            chain_id: config.required.l2_chain_id,
            // Does not matter for EN.
            whitelisted_tokens_for_aa: Default::default(),
            timestamp_asserter_params: config.remote.l2_timestamp_asserter_addr.map(|address| {
                TimestampAsserterParams {
                    address,
                    min_time_till_end: Duration::from_secs(
                        config.optional.timestamp_asserter_min_time_till_end_sec as u64,
                    ),
                }
            }),
        }
    }
}

impl ExternalNodeConfig {
    pub fn l1_specific_contracts(&self) -> L1SpecificContracts {
        L1SpecificContracts {
            bytecodes_supplier_addr: self.remote.l1_bytecodes_supplier_addr,
            wrapped_base_token_store: self.remote.l1_wrapped_base_token_store,
            bridge_hub: self.remote.l1_bridgehub_proxy_addr,
            shared_bridge: self.remote.l1_shared_bridge_proxy_addr,
            erc_20_bridge: self.remote.l1_erc20_bridge_proxy_addr,
            base_token_address: self.remote.base_token_addr,
        }
    }

    pub fn l1_settelment_contracts(&self) -> SettlementLayerSpecificContracts {
        SettlementLayerSpecificContracts {
            ecosystem_contracts: EcosystemCommonContracts {
                bridgehub_proxy_addr: self.remote.l1_bridgehub_proxy_addr,
                state_transition_proxy_addr: self.remote.l1_state_transition_proxy_addr,
                server_notifier_addr: self.remote.l1_server_notifier_addr,
                // Multicall 3 is useless for external node
                multicall3: None,
                validator_timelock_addr: None,
            },
            chain_contracts_config: ChainContracts {
                diamond_proxy_addr: self.remote.l1_diamond_proxy_addr,
                // We don't need chain admin for external node
                chain_admin: None,
            },
        }
    }

    pub fn l2_contracts(&self) -> L2Contracts {
        L2Contracts {
            erc20_default_bridge: self.remote.l2_erc20_bridge_addr,
            shared_bridge_addr: self.remote.l2_shared_bridge_addr,
            legacy_shared_bridge_addr: self.remote.l2_legacy_shared_bridge_addr,
            timestamp_asserter_addr: self.remote.l2_timestamp_asserter_addr,
            da_validator_addr: None,
            testnet_paymaster_addr: self.remote.l2_testnet_paymaster_addr,
            multicall3: self.remote.l2_multicall3,
        }
    }
}<|MERGE_RESOLUTION|>--- conflicted
+++ resolved
@@ -1528,15 +1528,12 @@
             dummy_verifier: config.remote.dummy_verifier,
             l1_batch_commit_data_generator_mode: config.remote.l1_batch_commit_data_generator_mode,
             timestamp_asserter_address: config.remote.l2_timestamp_asserter_addr,
-<<<<<<< HEAD
             l1_server_notifier_addr: config.remote.l1_server_notifier_addr,
             l1_wrapped_base_token_store: config.remote.l1_wrapped_base_token_store,
             l2_multicall3: config.remote.l2_multicall3,
-=======
             // We do not fetch it from remote to not introduce a dependency on the unstable endpoint.
             // At the same time, this variable should only be used from the main node during v26 upgrade.
-            l1_to_l2_txs_paused: true,
->>>>>>> 662fe08e
+            l1_to_l2_txs_paused: Some(true),
         }
     }
 }
