--- conflicted
+++ resolved
@@ -222,54 +222,6 @@
     }
 }
 
-<<<<<<< HEAD
-/// `tx_hashes` are grouped by the L1 batch.
-async fn run_state_keeper(pool: ConnectionPool, tx_hashes: &[&[H256]]) -> StateKeeperHandles {
-    assert!(!tx_hashes.is_empty());
-    assert!(tx_hashes.iter().all(|tx_hashes| !tx_hashes.is_empty()));
-
-    ensure_genesis(
-        &mut pool
-            .access_storage::<ServerStorageProcessor>()
-            .await
-            .unwrap(),
-    )
-    .await;
-
-    let (actions_sender, actions) = ActionQueue::new();
-    let sync_state = SyncState::new();
-    let io = ExternalIO::new(
-        pool,
-        actions,
-        sync_state.clone(),
-        Box::<MockMainNodeClient>::default(),
-        Address::repeat_byte(1),
-        u32::MAX,
-        L2ChainId::default(),
-    )
-    .await;
-
-    let (stop_sender, stop_receiver) = watch::channel(false);
-    let mut batch_executor_base = TestBatchExecutorBuilder::default();
-    for &tx_hashes_in_l1_batch in tx_hashes {
-        batch_executor_base.push_successful_transactions(tx_hashes_in_l1_batch);
-    }
-
-    let state_keeper = ZkSyncStateKeeper::without_sealer(
-        stop_receiver,
-        Box::new(io),
-        Box::new(batch_executor_base),
-    );
-    StateKeeperHandles {
-        actions_sender,
-        stop_sender,
-        sync_state,
-        task: tokio::spawn(state_keeper.run()),
-    }
-}
-
-=======
->>>>>>> c5943230
 fn extract_tx_hashes<'a>(actions: impl IntoIterator<Item = &'a SyncAction>) -> Vec<H256> {
     actions
         .into_iter()
@@ -473,16 +425,10 @@
     }
 }
 
-<<<<<<< HEAD
-#[tokio::test]
-async fn external_io_with_multiple_l1_batches() {
-    let pool = ConnectionPool::test_pool::<ServerStorageProcessor>().await;
-=======
 /// Returns tx hashes of all generated transactions, grouped by the L1 batch.
 pub(super) async fn run_state_keeper_with_multiple_l1_batches(
-    pool: ConnectionPool,
+    pool: ServerStorageProcessor,
 ) -> Vec<Vec<H256>> {
->>>>>>> c5943230
     let l1_batch = open_l1_batch(1, 1, 1);
     let first_tx = create_l2_transaction(10, 100);
     let first_tx_hash = first_tx.hash();
@@ -524,22 +470,18 @@
         .await;
     hash_task.await.unwrap();
 
-<<<<<<< HEAD
+    vec![vec![first_tx_hash], vec![second_tx_hash]]
+}
+
+#[tokio::test]
+async fn external_io_with_multiple_l1_batches() {
+    let pool = ConnectionPool::test_pool::<ServerStorageProcessor>().await;
+    run_state_keeper_with_multiple_l1_batches(pool.clone()).await;
+
     let mut storage = pool
         .access_storage::<ServerStorageProcessor>()
         .await
         .unwrap();
-=======
-    vec![vec![first_tx_hash], vec![second_tx_hash]]
-}
-
-#[tokio::test]
-async fn external_io_with_multiple_l1_batches() {
-    let pool = ConnectionPool::test_pool().await;
-    run_state_keeper_with_multiple_l1_batches(pool.clone()).await;
-
-    let mut storage = pool.access_storage().await.unwrap();
->>>>>>> c5943230
     let l1_batch_header = storage
         .blocks_dal()
         .get_l1_batch_header(L1BatchNumber(1))
