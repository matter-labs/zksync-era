--- conflicted
+++ resolved
@@ -56,12 +56,8 @@
             SELECT *
             FROM interop_roots
             WHERE processed_block_number IS NULL
-<<<<<<< HEAD
-            ORDER BY received_timestamp, dependency_block_number;
-=======
             ORDER BY received_timestamp, dependency_block_number
             LIMIT $1
->>>>>>> 8b63fd0f
             "#,
             max_msg_roots_in_batch
         )
