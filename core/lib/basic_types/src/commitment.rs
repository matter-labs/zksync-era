--- conflicted
+++ resolved
@@ -25,6 +25,7 @@
             | PubdataType::Celestia
             | PubdataType::EigenV1M0
             | PubdataType::EigenV2M0
+            | PubdataType::EigenV2M1
             | PubdataType::ObjectStore => L1BatchCommitmentMode::Validium,
         }
     }
@@ -80,11 +81,8 @@
     Avail,
     Celestia,
     EigenV1M0,
-<<<<<<< HEAD
+    EigenV2M0,
     EigenV2M1,
-=======
-    EigenV2M0,
->>>>>>> 08a55734
     ObjectStore,
 }
 
@@ -98,15 +96,10 @@
             "Avail" => Ok(Self::Avail),
             "Celestia" => Ok(Self::Celestia),
             "EigenV1M0" => Ok(Self::EigenV1M0),
-<<<<<<< HEAD
+            "EigenV2M0" => Ok(Self::EigenV2M0),
             "EigenV2M1" => Ok(Self::EigenV2M1),
             "ObjectStore" => Ok(Self::ObjectStore),
-            _ => Err("Incorrect DA client type; expected one of `Rollup`, `NoDA`, `Avail`, `Celestia`, `EigenV1M0`, `ObjectStore`, `EigenV2M1`"),
-=======
-            "EigenV2M0" => Ok(Self::EigenV2M0),
-            "ObjectStore" => Ok(Self::ObjectStore),
-            _ => Err("Incorrect DA client type; expected one of `Rollup`, `NoDA`, `Avail`, `Celestia`, `EigenV2M0`, `EigenV1M0`, `ObjectStore`"),
->>>>>>> 08a55734
+            _ => Err("Incorrect DA client type; expected one of `Rollup`, `NoDA`, `Avail`, `Celestia`, `EigenV1M0`, `EigenV2M0`, `ObjectStore`, `EigenV2M1`"),
         }
     }
 }
