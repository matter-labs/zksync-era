--- conflicted
+++ resolved
@@ -20,7 +20,6 @@
 import "zksync/config/object_store.proto";
 
 message GeneralConfig {
-<<<<<<< HEAD
     optional config.database.Postgres postgres = 1;
     optional config.api.Api api = 2;
     optional config.contract_verifier.ContractVerifier contract_verifier = 3;
@@ -42,33 +41,9 @@
     optional config.snapshot_creator.SnapshotsCreator snapshot_creator = 31;
     optional config.observability.Observability observability = 32;
     optional config.vm_runner.ProtectiveReadsWriter protective_reads_writer = 33;
-    optional config.vm_runner.BasicWitnessInputProducer basic_witness_input_producer = 35;
+    optional config.vm_runner.BasicWitnessInputProducer basic_witness_input_producer = 38;
     optional config.object_store.ObjectStore core_object_store = 34;
-=======
-  optional config.database.Postgres postgres = 1;
-  optional config.api.Api api = 2;
-  optional config.contract_verifier.ContractVerifier contract_verifier = 3;
-  optional config.circuit_breaker.CircuitBreaker circuit_breaker = 5;
-  optional config.chain.Mempool mempool = 6;
-  optional config.chain.OperationsManager operations_manager = 8;
-  optional config.chain.StateKeeper state_keeper = 9;
-  optional config.house_keeper.HouseKeeper house_keeper = 10;
-  optional config.prover.Prover prover = 12;
-  optional config.utils.Prometheus prometheus = 15;
-  optional config.database.DB db = 20;
-  optional config.eth.ETH eth = 22;
-  optional config.prover.WitnessGenerator witness_generator = 24;
-  optional config.prover.WitnessVectorGenerator witness_vector_generator = 25;
-  optional config.prover.ProofCompressor proof_compressor = 27;
-  optional config.prover.ProofDataHandler data_handler = 28;
-  optional config.prover.ProverGroup prover_group = 29;
-  optional config.prover.ProverGateway prover_gateway = 30;
-  optional config.snapshot_creator.SnapshotsCreator snapshot_creator = 31;
-  optional config.observability.Observability observability = 32;
-  optional config.vm_runner.ProtectiveReadsWriter protective_reads_writer = 33;
-  optional config.object_store.ObjectStore core_object_store = 34;
   optional config.snapshot_recovery.SnapshotRecovery snapshot_recovery = 35;
   optional config.pruning.Pruning pruning = 36;
   optional config.commitment_generator.CommitmentGenerator commitment_generator = 37;
->>>>>>> 298a97e8
 }