--- conflicted
+++ resolved
@@ -137,68 +137,63 @@
             let ((header, metadata, object_key), next_l1_batch_data) =
                 future::join(process_l1_batch_task, load_next_l1_batch_task).await;
 
-<<<<<<< HEAD
-            let check_consistency_latency = TreeUpdateStage::CheckConsistency.start();
-=======
-            let prepare_results_latency = METRICS.start_stage(TreeUpdateStage::PrepareResults);
->>>>>>> 26ee1fbb
+            let check_consistency_latency = METRICS.start_stage(TreeUpdateStage::CheckConsistency);
             Self::check_initial_writes_consistency(
                 storage,
                 header.number,
                 &metadata.initial_writes,
             )
             .await;
-<<<<<<< HEAD
-            check_consistency_latency.report();
-
-            let (events_queue_commitment, bootloader_initial_content_commitment) = if self.mode
-                == MerkleTreeMode::Full
-            {
-                let events_queue_commitment_latency = TreeUpdateStage::EventsCommitment.start();
-                let events_queue = storage
-                    .blocks_dal()
-                    .get_events_queue(header.number)
-                    .await
-                    .unwrap()
-                    .unwrap();
-                let events_queue_commitment = events_queue_commitment_fixed(&events_queue);
-                events_queue_commitment_latency.report();
-
-                let bootloader_commitment_latency = TreeUpdateStage::BootloaderCommitment.start();
-                let initial_bootloader_contents = storage
-                    .blocks_dal()
-                    .get_initial_bootloader_heap(header.number)
-                    .await
-                    .unwrap()
-                    .unwrap();
-                let full_bootloader_memory =
-                    expand_bootloader_contents(&initial_bootloader_contents);
-                let bootloader_initial_content_commitment =
-                    initial_heap_content_commitment_fixed(&full_bootloader_memory);
-                bootloader_commitment_latency.report();
-
-                (
-                    Some(H256(events_queue_commitment)),
-                    Some(H256(bootloader_initial_content_commitment)),
-                )
-            } else {
-                (None, None)
-            };
-
-            let build_metadata_latency = TreeUpdateStage::BuildMetadata.start();
+            check_consistency_latency.observe();
+
+            let (events_queue_commitment, bootloader_initial_content_commitment) =
+                if self.mode == MerkleTreeMode::Full {
+                    let events_queue_commitment_latency =
+                        METRICS.start_stage(TreeUpdateStage::EventsCommitment);
+                    let events_queue = storage
+                        .blocks_dal()
+                        .get_events_queue(header.number)
+                        .await
+                        .unwrap()
+                        .unwrap();
+                    let events_queue_commitment = events_queue_commitment_fixed(&events_queue);
+                    events_queue_commitment_latency.observe();
+
+                    let bootloader_commitment_latency =
+                        METRICS.start_stage(TreeUpdateStage::BootloaderCommitment);
+                    let initial_bootloader_contents = storage
+                        .blocks_dal()
+                        .get_initial_bootloader_heap(header.number)
+                        .await
+                        .unwrap()
+                        .unwrap();
+                    let full_bootloader_memory =
+                        expand_bootloader_contents(&initial_bootloader_contents);
+                    let bootloader_initial_content_commitment =
+                        initial_heap_content_commitment_fixed(&full_bootloader_memory);
+                    bootloader_commitment_latency.observe();
+
+                    (
+                        Some(H256(events_queue_commitment)),
+                        Some(H256(bootloader_initial_content_commitment)),
+                    )
+                } else {
+                    (None, None)
+                };
+
+            let build_metadata_latency = METRICS.start_stage(TreeUpdateStage::BuildMetadata);
             let metadata = MetadataCalculator::build_l1_batch_metadata(
                 metadata,
                 &header,
                 events_queue_commitment,
                 bootloader_initial_content_commitment,
             );
-            build_metadata_latency.report();
-=======
-            let metadata = MetadataCalculator::build_l1_batch_metadata(metadata, &header);
-            prepare_results_latency.observe();
->>>>>>> 26ee1fbb
-
+            build_metadata_latency.observe();
+
+            let reestimate_gas_cost_latency =
+                METRICS.start_stage(TreeUpdateStage::ReestimateGasCost);
             MetadataCalculator::reestimate_l1_batch_commit_gas(storage, &header, &metadata).await;
+            reestimate_gas_cost_latency.observe();
 
             let save_postgres_latency = METRICS.start_stage(TreeUpdateStage::SavePostgres);
             storage
