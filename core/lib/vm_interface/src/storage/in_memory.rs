--- conflicted
+++ resolved
@@ -1,15 +1,9 @@
 use std::collections::{hash_map::Entry, BTreeMap, HashMap};
 
 use zksync_types::{
-<<<<<<< HEAD
-    block::DeployedContract, get_code_key, get_known_code_key, get_system_contracts_init_logs,
-    system_contracts::get_system_smart_contracts, L2ChainId, StorageKey, StorageLog, StorageValue,
-    H256,
-=======
     block::DeployedContract, bytecode::BytecodeHash, get_code_key, get_known_code_key,
     get_system_context_init_logs, system_contracts::get_system_smart_contracts, L2ChainId,
     StorageKey, StorageLog, StorageValue, H256,
->>>>>>> a8489270
 };
 
 use super::ReadStorage;
@@ -43,7 +37,7 @@
         chain_id: L2ChainId,
         contracts: Vec<DeployedContract>,
     ) -> Self {
-        let system_context_init_log = get_system_contracts_init_logs(chain_id);
+        let system_context_init_log = get_system_context_init_logs(chain_id);
 
         let state_without_indices: BTreeMap<_, _> = contracts
             .iter()
