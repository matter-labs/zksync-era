--- conflicted
+++ resolved
@@ -8,7 +8,7 @@
 use zksync_protobuf::{required, ProtoFmt};
 
 use crate::{
-    consensus::{FetcherConfig, MainNodeConfig},
+    consensus::{fetcher::P2PConfig, MainNodeConfig},
     proto::consensus as proto,
 };
 
@@ -49,19 +49,15 @@
     pub fn main_node(&self, secrets: &Secrets) -> anyhow::Result<MainNodeConfig> {
         Ok(MainNodeConfig {
             executor: self.executor_config(secrets.node_key.clone().context("missing node_key")?),
-            validator: self.validator_config(
-                secrets
-                    .validator_key
-                    .clone()
-                    .context("missing validator_key")?,
-            ),
+            validator_key: secrets
+                .validator_key
+                .clone()
+                .context("missing validator_key")?,
         })
     }
 
-    pub fn fetcher(&self, secrets: &Secrets) -> anyhow::Result<FetcherConfig> {
-        Ok(FetcherConfig {
-            executor: self.executor_config(secrets.node_key.clone().context("missing node_key")?),
-        })
+    pub fn p2p(&self, secrets: &Secrets) -> anyhow::Result<P2PConfig> {
+        Ok(self.executor_config(secrets.node_key.clone().context("missing node_key")?))
     }
 
     fn executor_config(&self, node_key: node::SecretKey) -> executor::Config {
@@ -75,16 +71,6 @@
             gossip_static_outbound: self.gossip_static_outbound.clone().into_iter().collect(),
         }
     }
-<<<<<<< HEAD
-=======
-
-    fn validator_config(&self, validator_key: validator::SecretKey) -> executor::ValidatorConfig {
-        executor::ValidatorConfig {
-            public_addr: self.public_addr,
-            key: validator_key,
-        }
-    }
->>>>>>> 0adab9ea
 }
 
 impl ProtoFmt for Config {
