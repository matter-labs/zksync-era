--- conflicted
+++ resolved
@@ -193,12 +193,7 @@
     pub(crate) fn fill_values_with_prompt(
         &self,
         shell: &Shell,
-<<<<<<< HEAD
-        default_plonk_key_path: &Path,
-        default_fflonk_key_path: &Path,
-=======
-        default_compressor_key_path: &str,
->>>>>>> 32a068d1
+        default_compressor_key_path: &Path,
         chain_config: &ChainConfig,
     ) -> anyhow::Result<ProverInitArgsFinal> {
         let proof_store = self.fill_proof_storage_values_with_prompt(shell)?;
@@ -351,22 +346,11 @@
 
     fn fill_setup_compressor_key_values_with_prompt(
         &self,
-<<<<<<< HEAD
-        default_plonk_path: &Path,
-        default_fflonk_path: &Path,
+        default_path: &Path,
     ) -> Option<CompressorKeysArgs> {
         if self.dev {
             return Some(CompressorKeysArgs {
-                plonk_path: Some(default_plonk_path.to_owned()),
-                fflonk_path: Some(default_fflonk_path.to_owned()),
-                ..self.compressor_keys_args.clone()
-=======
-        default_path: &str,
-    ) -> Option<CompressorKeysArgs> {
-        if self.dev {
-            return Some(CompressorKeysArgs {
-                path: Some(default_path.to_string()),
->>>>>>> 32a068d1
+                path: Some(default_path.to_owned()),
             });
         }
 
