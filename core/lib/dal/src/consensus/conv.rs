//! Protobuf conversion functions.
use anyhow::{anyhow, Context as _};
use zksync_concurrency::net;
use zksync_consensus_roles::{node, validator};
use zksync_protobuf::{read_optional_repr, read_required, required, ProtoFmt, ProtoRepr};
use zksync_types::{
    abi,
    commitment::{PubdataParams, PubdataType},
    ethabi,
    fee::Fee,
    h256_to_u256,
    l1::{OpProcessingType, PriorityQueueType},
    l2::TransactionType,
    parse_h160, parse_h256,
    protocol_upgrade::ProtocolUpgradeTxCommonData,
    transaction_request::PaymasterParams,
    u256_to_h256, Execute, ExecuteTransactionCommon, InputData, L1BatchNumber, L1TxCommonData,
    L2TxCommonData, Nonce, PriorityOpId, ProtocolVersionId, Transaction, H256,
};

use super::*;

impl ProtoFmt for BlockCertificate {
    type Proto = proto::BlockCertificate;

    fn read(r: &Self::Proto) -> anyhow::Result<Self> {
        use proto::block_certificate::T;
        Ok(match r.t.as_ref().context("missing t")? {
            T::V1(v1) => Self::V1(ProtoFmt::read(v1).context("v1")?),
            T::V2(v2) => Self::V2(ProtoFmt::read(v2).context("v2")?),
        })
    }

    fn build(&self) -> Self::Proto {
        use proto::block_certificate::T;

        let t = match self {
            Self::V1(qc) => T::V1(qc.build()),
            Self::V2(qc) => T::V2(qc.build()),
        };

        Self::Proto { t: Some(t) }
    }
}

impl ProtoFmt for BlockMetadata {
    type Proto = proto::BlockMetadata;
    fn read(r: &Self::Proto) -> anyhow::Result<Self> {
        Ok(Self {
            payload_hash: read_required(&r.payload_hash).context("payload_hash")?,
        })
    }
    fn build(&self) -> Self::Proto {
        Self::Proto {
            payload_hash: Some(self.payload_hash.build()),
        }
    }
}

impl ProtoRepr for proto::NodeAddr {
    type Type = (node::PublicKey, net::Host);
    fn read(&self) -> anyhow::Result<Self::Type> {
        Ok((
            read_required(&self.key).context("key")?,
            net::Host(required(&self.addr).context("addr")?.clone()),
        ))
    }
    fn build(this: &Self::Type) -> Self {
        Self {
            key: Some(this.0.build()),
            addr: Some(this.1 .0.clone()),
        }
    }
}

impl ProtoFmt for GlobalConfig {
    type Proto = proto::GlobalConfig;

    fn read(r: &Self::Proto) -> anyhow::Result<Self> {
        Ok(Self {
            genesis: read_required(&r.genesis).context("genesis")?,
            registry_address: r
                .registry_address
                .as_ref()
                .map(|a| parse_h160(a))
                .transpose()
                .context("registry_address")?,
            seed_peers: r
                .seed_peers
                .iter()
                .enumerate()
                .map(|(i, e)| e.read().context(i))
                .collect::<Result<_, _>>()
                .context("seed_peers")?,
        })
    }

    fn build(&self) -> Self::Proto {
        Self::Proto {
            genesis: Some(self.genesis.build()),
            registry_address: self.registry_address.map(|a| a.as_bytes().to_vec()),
            seed_peers: self
                .seed_peers
                .iter()
                .map(|(k, v)| ProtoRepr::build(&(k.clone(), v.clone())))
                .collect(),
        }
    }
}

impl ProtoRepr for proto::PubdataParams {
    type Type = PubdataParams;

    fn read(&self) -> anyhow::Result<Self::Type> {
        Ok(Self::Type {
            l2_da_validator_address: required(&self.l2_da_validator_address)
                .and_then(|a| parse_h160(a))
                .context("l2_da_validator_address")?,
            pubdata_type: required(&self.pubdata_info)
                .and_then(|x| Ok(proto::PubdataType::try_from(*x)?))
                .context("pubdata_type")?
                .parse(),
        })
    }

    fn build(this: &Self::Type) -> Self {
        Self {
            l2_da_validator_address: Some(this.l2_da_validator_address.as_bytes().into()),
            pubdata_info: Some(this.pubdata_type as i32),
        }
    }
}

impl ProtoFmt for Payload {
    type Proto = proto::Payload;

    fn read(r: &Self::Proto) -> anyhow::Result<Self> {
        let protocol_version = required(&r.protocol_version)
            .and_then(|x| Ok(ProtocolVersionId::try_from(u16::try_from(*x)?)?))
            .context("protocol_version")?;
        let mut transactions = vec![];

        match protocol_version {
            v if v >= ProtocolVersionId::Version25 => {
                anyhow::ensure!(
                    r.transactions.is_empty(),
                    "transactions should be empty in protocol_version {v}"
                );
                for (i, tx) in r.transactions_v25.iter().enumerate() {
                    transactions.push(
                        tx.read()
                            .with_context(|| format!("transactions_v25[{i}]"))?,
                    );
                }
            }
            v => {
                anyhow::ensure!(
                    r.transactions_v25.is_empty(),
                    "transactions_v25 should be empty in protocol_version {v}"
                );
                for (i, tx) in r.transactions.iter().enumerate() {
                    transactions.push(tx.read().with_context(|| format!("transactions[{i}]"))?)
                }
            }
        }

        let this = Self {
            protocol_version,
            hash: required(&r.hash)
                .and_then(|h| parse_h256(h))
                .context("hash")?,
            l1_batch_number: L1BatchNumber(
                *required(&r.l1_batch_number).context("l1_batch_number")?,
            ),
            timestamp: *required(&r.timestamp).context("timestamp")?,
            l1_gas_price: *required(&r.l1_gas_price).context("l1_gas_price")?,
            l2_fair_gas_price: *required(&r.l2_fair_gas_price).context("l2_fair_gas_price")?,
            fair_pubdata_price: r.fair_pubdata_price,
            virtual_blocks: *required(&r.virtual_blocks).context("virtual_blocks")?,
            operator_address: required(&r.operator_address)
                .and_then(|a| parse_h160(a))
                .context("operator_address")?,
            transactions,
            last_in_batch: *required(&r.last_in_batch).context("last_in_batch")?,
            pubdata_params: read_optional_repr(&r.pubdata_params)
                .context("pubdata_params")?
                .unwrap_or_default(),
        };
        if this.protocol_version.is_pre_gateway() {
            anyhow::ensure!(
                this.pubdata_params == PubdataParams::default(),
                "pubdata_params should have the default value in pre-gateway protocol_version"
            );
        }
        if this.pubdata_params == PubdataParams::default() {
            anyhow::ensure!(
                r.pubdata_params.is_none(),
                "default pubdata_params should be encoded as None"
            );
        }
        Ok(this)
    }

    fn build(&self) -> Self::Proto {
        if self.protocol_version.is_pre_gateway() {
            assert_eq!(
                self.pubdata_params, PubdataParams::default(),
                "BUG DETECTED: pubdata_params should have the default value in pre-gateway protocol_version"
            );
        }
        let mut x = Self::Proto {
            protocol_version: Some((self.protocol_version as u16).into()),
            hash: Some(self.hash.as_bytes().into()),
            l1_batch_number: Some(self.l1_batch_number.0),
            timestamp: Some(self.timestamp),
            l1_gas_price: Some(self.l1_gas_price),
            l2_fair_gas_price: Some(self.l2_fair_gas_price),
            fair_pubdata_price: self.fair_pubdata_price,
            virtual_blocks: Some(self.virtual_blocks),
            operator_address: Some(self.operator_address.as_bytes().into()),
            // Transactions are stored in execution order, therefore order is deterministic.
            transactions: vec![],
            transactions_v25: vec![],
            last_in_batch: Some(self.last_in_batch),
            pubdata_params: if self.pubdata_params == PubdataParams::default() {
                None
            } else {
                Some(ProtoRepr::build(&self.pubdata_params))
            },
        };
        match self.protocol_version {
            v if v >= ProtocolVersionId::Version25 => {
                x.transactions_v25 = self.transactions.iter().map(ProtoRepr::build).collect();
            }
            _ => {
                x.transactions = self.transactions.iter().map(ProtoRepr::build).collect();
            }
        }
        x
    }
}

impl ProtoRepr for proto::TransactionV25 {
    type Type = Transaction;

    fn read(&self) -> anyhow::Result<Self::Type> {
        use proto::transaction_v25::T;
        let tx = match required(&self.t)? {
            T::L1(l1) => abi::Transaction::L1 {
                tx: required(&l1.rlp)
                    .and_then(|x| {
                        let tokens = ethabi::decode(&[abi::L2CanonicalTransaction::schema()], x)
                            .context("ethabi::decode()")?;
                        // Unwrap is safe because `ethabi::decode` does the verification.
                        let tx =
                            abi::L2CanonicalTransaction::decode(tokens.into_iter().next().unwrap())
                                .context("L2CanonicalTransaction::decode()")?;
                        Ok(tx)
                    })
                    .context("rlp")?
                    .into(),
                factory_deps: l1.factory_deps.clone(),
                eth_block: 0,
            },
            T::L2(l2) => abi::Transaction::L2(required(&l2.rlp).context("rlp")?.clone()),
        };
        Transaction::from_abi(tx, true)
    }

    fn build(tx: &Self::Type) -> Self {
        let tx = abi::Transaction::try_from(tx.clone()).unwrap();
        use proto::transaction_v25::T;
        Self {
            t: Some(match tx {
                abi::Transaction::L1 {
                    tx, factory_deps, ..
                } => T::L1(proto::L1Transaction {
                    rlp: Some(ethabi::encode(&[tx.encode()])),
                    factory_deps,
                }),
                abi::Transaction::L2(tx) => T::L2(proto::L2Transaction { rlp: Some(tx) }),
            }),
        }
    }
}

impl ProtoRepr for proto::Transaction {
    type Type = Transaction;

    fn read(&self) -> anyhow::Result<Self::Type> {
        let common_data = required(&self.common_data).context("common_data")?;
        let execute = required(&self.execute).context("execute")?;
        Ok(Self::Type {
            common_data: match common_data {
                proto::transaction::CommonData::L1(common_data) => {
                    anyhow::ensure!(
                        *required(&common_data.deadline_block)
                            .context("common_data.deadline_block")?
                            == 0
                    );
                    anyhow::ensure!(
                        required(&common_data.eth_hash)
                            .and_then(|x| parse_h256(x))
                            .context("common_data.eth_hash")?
                            == H256::default()
                    );
                    ExecuteTransactionCommon::L1(L1TxCommonData {
                        sender: required(&common_data.sender_address)
                            .and_then(|x| parse_h160(x))
                            .context("common_data.sender_address")?,
                        serial_id: required(&common_data.serial_id)
                            .map(|x| PriorityOpId(*x))
                            .context("common_data.serial_id")?,
                        layer_2_tip_fee: required(&common_data.layer_2_tip_fee)
                            .and_then(|x| parse_h256(x))
                            .map(h256_to_u256)
                            .context("common_data.layer_2_tip_fee")?,
                        full_fee: required(&common_data.full_fee)
                            .and_then(|x| parse_h256(x))
                            .map(h256_to_u256)
                            .context("common_data.full_fee")?,
                        max_fee_per_gas: required(&common_data.max_fee_per_gas)
                            .and_then(|x| parse_h256(x))
                            .map(h256_to_u256)
                            .context("common_data.max_fee_per_gas")?,
                        gas_limit: required(&common_data.gas_limit)
                            .and_then(|x| parse_h256(x))
                            .map(h256_to_u256)
                            .context("common_data.gas_limit")?,
                        gas_per_pubdata_limit: required(&common_data.gas_per_pubdata_limit)
                            .and_then(|x| parse_h256(x))
                            .map(h256_to_u256)
                            .context("common_data.gas_per_pubdata_limit")?,
                        op_processing_type: required(&common_data.op_processing_type)
                            .and_then(|x| {
                                OpProcessingType::try_from(u8::try_from(*x)?)
                                    .map_err(|_| anyhow!("u8::try_from"))
                            })
                            .context("common_data.op_processing_type")?,
                        priority_queue_type: required(&common_data.priority_queue_type)
                            .and_then(|x| {
                                PriorityQueueType::try_from(u8::try_from(*x)?)
                                    .map_err(|_| anyhow!("u8::try_from"))
                            })
                            .context("common_data.priority_queue_type")?,
                        eth_block: *required(&common_data.eth_block)
                            .context("common_data.eth_block")?,
                        canonical_tx_hash: required(&common_data.canonical_tx_hash)
                            .and_then(|x| parse_h256(x))
                            .context("common_data.canonical_tx_hash")?,
                        to_mint: required(&common_data.to_mint)
                            .and_then(|x| parse_h256(x))
                            .map(h256_to_u256)
                            .context("common_data.to_mint")?,
                        refund_recipient: required(&common_data.refund_recipient_address)
                            .and_then(|x| parse_h160(x))
                            .context("common_data.refund_recipient_address")?,
                    })
                }
                proto::transaction::CommonData::L2(common_data) => {
                    ExecuteTransactionCommon::L2(L2TxCommonData {
                        nonce: required(&common_data.nonce)
                            .map(|x| Nonce(*x))
                            .context("common_data.nonce")?,
                        fee: Fee {
                            gas_limit: required(&common_data.gas_limit)
                                .and_then(|x| parse_h256(x))
                                .map(h256_to_u256)
                                .context("common_data.gas_limit")?,
                            max_fee_per_gas: required(&common_data.max_fee_per_gas)
                                .and_then(|x| parse_h256(x))
                                .map(h256_to_u256)
                                .context("common_data.max_fee_per_gas")?,
                            max_priority_fee_per_gas: required(
                                &common_data.max_priority_fee_per_gas,
                            )
                            .and_then(|x| parse_h256(x))
                            .map(h256_to_u256)
                            .context("common_data.max_priority_fee_per_gas")?,
                            gas_per_pubdata_limit: required(&common_data.gas_per_pubdata_limit)
                                .and_then(|x| parse_h256(x))
                                .map(h256_to_u256)
                                .context("common_data.gas_per_pubdata_limit")?,
                        },
                        initiator_address: required(&common_data.initiator_address)
                            .and_then(|x| parse_h160(x))
                            .context("common_data.initiator_address")?,
                        signature: required(&common_data.signature)
                            .context("common_data.signature")?
                            .clone(),
                        transaction_type: required(&common_data.transaction_type)
                            .and_then(|x| Ok(TransactionType::try_from(*x)?))
                            .context("common_data.transaction_type")?,
                        input: {
                            match &common_data.input {
                                None => None,
                                Some(input) => Some(InputData {
                                    hash: required(&input.hash)
                                        .and_then(|x| parse_h256(x))
                                        .context("common_data.input.hash")?,
                                    data: required(&input.data)
                                        .context("common_data.input.data")?
                                        .clone(),
                                }),
                            }
                        },
                        paymaster_params: {
                            let params = required(&common_data.paymaster_params)?;
                            PaymasterParams {
                                paymaster: required(&params.paymaster_address)
                                    .and_then(|x| parse_h160(x))
                                    .context("common_data.paymaster_params.paymaster_address")?,
                                paymaster_input: required(&params.paymaster_input)
                                    .context("common_data.paymaster_params.paymaster_input")?
                                    .clone(),
                            }
                        },
                    })
                }
                proto::transaction::CommonData::ProtocolUpgrade(common_data) => {
                    ExecuteTransactionCommon::ProtocolUpgrade(ProtocolUpgradeTxCommonData {
                        sender: required(&common_data.sender_address)
                            .and_then(|x| parse_h160(x))
                            .context("common_data.sender_address")?,
                        upgrade_id: required(&common_data.upgrade_id)
                            .and_then(|x| Ok(ProtocolVersionId::try_from(u16::try_from(*x)?)?))
                            .context("common_data.upgrade_id")?,
                        max_fee_per_gas: required(&common_data.max_fee_per_gas)
                            .and_then(|x| parse_h256(x))
                            .map(h256_to_u256)
                            .context("common_data.max_fee_per_gas")?,
                        gas_limit: required(&common_data.gas_limit)
                            .and_then(|x| parse_h256(x))
                            .map(h256_to_u256)
                            .context("common_data.gas_limit")?,
                        gas_per_pubdata_limit: required(&common_data.gas_per_pubdata_limit)
                            .and_then(|x| parse_h256(x))
                            .map(h256_to_u256)
                            .context("common_data.gas_per_pubdata_limit")?,
                        eth_block: *required(&common_data.eth_block)
                            .context("common_data.eth_block")?,
                        canonical_tx_hash: required(&common_data.canonical_tx_hash)
                            .and_then(|x| parse_h256(x))
                            .context("common_data.canonical_tx_hash")?,
                        to_mint: required(&common_data.to_mint)
                            .and_then(|x| parse_h256(x))
                            .map(h256_to_u256)
                            .context("common_data.to_mint")?,
                        refund_recipient: required(&common_data.refund_recipient_address)
                            .and_then(|x| parse_h160(x))
                            .context("common_data.refund_recipient_address")?,
                    })
                }
            },
            execute: Execute {
                contract_address: execute
                    .contract_address
                    .as_ref()
                    .and_then(|x| parse_h160(x).ok()),
                calldata: required(&execute.calldata).context("calldata")?.clone(),
                value: required(&execute.value)
                    .and_then(|x| parse_h256(x))
                    .map(h256_to_u256)
                    .context("execute.value")?,
                factory_deps: execute.factory_deps.clone(),
            },
            received_timestamp_ms: 0, // This timestamp is local to the node
            raw_bytes: self.raw_bytes.as_ref().map(|x| x.clone().into()),
        })
    }

    fn build(this: &Self::Type) -> Self {
        let common_data = match &this.common_data {
            ExecuteTransactionCommon::L1(data) => {
                proto::transaction::CommonData::L1(proto::L1TxCommonData {
                    sender_address: Some(data.sender.as_bytes().into()),
                    serial_id: Some(data.serial_id.0),
                    deadline_block: Some(0),
                    layer_2_tip_fee: Some(u256_to_h256(data.layer_2_tip_fee).as_bytes().into()),
                    full_fee: Some(u256_to_h256(data.full_fee).as_bytes().into()),
                    max_fee_per_gas: Some(u256_to_h256(data.max_fee_per_gas).as_bytes().into()),
                    gas_limit: Some(u256_to_h256(data.gas_limit).as_bytes().into()),
                    gas_per_pubdata_limit: Some(
                        u256_to_h256(data.gas_per_pubdata_limit).as_bytes().into(),
                    ),
                    op_processing_type: Some(data.op_processing_type as u32),
                    priority_queue_type: Some(data.priority_queue_type as u32),
                    eth_hash: Some(H256::default().as_bytes().into()),
                    eth_block: Some(data.eth_block),
                    canonical_tx_hash: Some(data.canonical_tx_hash.as_bytes().into()),
                    to_mint: Some(u256_to_h256(data.to_mint).as_bytes().into()),
                    refund_recipient_address: Some(data.refund_recipient.as_bytes().into()),
                })
            }
            ExecuteTransactionCommon::L2(data) => {
                proto::transaction::CommonData::L2(proto::L2TxCommonData {
                    nonce: Some(data.nonce.0),
                    gas_limit: Some(u256_to_h256(data.fee.gas_limit).as_bytes().into()),
                    max_fee_per_gas: Some(u256_to_h256(data.fee.max_fee_per_gas).as_bytes().into()),
                    max_priority_fee_per_gas: Some(
                        u256_to_h256(data.fee.max_priority_fee_per_gas)
                            .as_bytes()
                            .into(),
                    ),
                    gas_per_pubdata_limit: Some(
                        u256_to_h256(data.fee.gas_per_pubdata_limit)
                            .as_bytes()
                            .into(),
                    ),
                    initiator_address: Some(data.initiator_address.as_bytes().into()),
                    signature: Some(data.signature.clone()),
                    transaction_type: Some(data.transaction_type as u32),
                    input: data.input.as_ref().map(|input_data| proto::InputData {
                        data: Some(input_data.data.clone()),
                        hash: Some(input_data.hash.as_bytes().into()),
                    }),
                    paymaster_params: Some(proto::PaymasterParams {
                        paymaster_input: Some(data.paymaster_params.paymaster_input.clone()),
                        paymaster_address: Some(data.paymaster_params.paymaster.as_bytes().into()),
                    }),
                })
            }
            ExecuteTransactionCommon::ProtocolUpgrade(data) => {
                proto::transaction::CommonData::ProtocolUpgrade(
                    proto::ProtocolUpgradeTxCommonData {
                        sender_address: Some(data.sender.as_bytes().into()),
                        upgrade_id: Some(data.upgrade_id as u32),
                        max_fee_per_gas: Some(u256_to_h256(data.max_fee_per_gas).as_bytes().into()),
                        gas_limit: Some(u256_to_h256(data.gas_limit).as_bytes().into()),
                        gas_per_pubdata_limit: Some(
                            u256_to_h256(data.gas_per_pubdata_limit).as_bytes().into(),
                        ),
                        eth_hash: Some(H256::default().as_bytes().into()),
                        eth_block: Some(data.eth_block),
                        canonical_tx_hash: Some(data.canonical_tx_hash.as_bytes().into()),
                        to_mint: Some(u256_to_h256(data.to_mint).as_bytes().into()),
                        refund_recipient_address: Some(data.refund_recipient.as_bytes().into()),
                    },
                )
            }
        };
        let execute = proto::Execute {
            contract_address: this.execute.contract_address.map(|x| x.as_bytes().into()),
            calldata: Some(this.execute.calldata.clone()),
            value: Some(u256_to_h256(this.execute.value).as_bytes().into()),
            factory_deps: this.execute.factory_deps.clone(),
        };
        Self {
            common_data: Some(common_data),
            execute: Some(execute),
            raw_bytes: this.raw_bytes.as_ref().map(|inner| inner.0.clone()),
        }
    }
}

impl ProtoRepr for proto::ValidatorCommittee {
    type Type = validator::Committee;

    fn read(&self) -> anyhow::Result<Self::Type> {
        let members: Vec<_> = self
            .members
            .iter()
            .enumerate()
            .map(|(i, m)| validator::WeightedValidator::read(m).context(i))
            .collect::<Result<_, _>>()
            .context("members")?;
        Self::Type::new(members)
    }

    fn build(this: &Self::Type) -> Self {
        Self {
            members: this.iter().map(|x| x.build()).collect(),
        }
    }
}

impl proto::PubdataType {
    pub(crate) fn parse(&self) -> PubdataType {
        match self {
            Self::Rollup => PubdataType::Rollup,
            Self::NoDa => PubdataType::NoDA,
            Self::Avail => PubdataType::Avail,
            Self::Celestia => PubdataType::Celestia,
<<<<<<< HEAD
            Self::EigenV1m0 => PubdataType::EigenV1M0,
            Self::EigenV2m0 => PubdataType::EigenV2M0,
            Self::EigenV2m1 => PubdataType::EigenV2M1,
=======
            Self::EigenDa => PubdataType::Eigen,
>>>>>>> 87d0ef09
            Self::ObjectStore => PubdataType::ObjectStore,
        }
    }
}<|MERGE_RESOLUTION|>--- conflicted
+++ resolved
@@ -581,13 +581,7 @@
             Self::NoDa => PubdataType::NoDA,
             Self::Avail => PubdataType::Avail,
             Self::Celestia => PubdataType::Celestia,
-<<<<<<< HEAD
-            Self::EigenV1m0 => PubdataType::EigenV1M0,
-            Self::EigenV2m0 => PubdataType::EigenV2M0,
-            Self::EigenV2m1 => PubdataType::EigenV2M1,
-=======
             Self::EigenDa => PubdataType::Eigen,
->>>>>>> 87d0ef09
             Self::ObjectStore => PubdataType::ObjectStore,
         }
     }
