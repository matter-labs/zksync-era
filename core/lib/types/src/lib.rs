--- conflicted
+++ resolved
@@ -21,15 +21,7 @@
 pub use storage::*;
 pub use tx::{primitives::*, Execute};
 pub use vm_version::VmVersion;
-<<<<<<< HEAD
 pub use zkevm_test_harness;
-=======
-pub use zk_evm::{
-    aux_structures::{LogQuery, Timestamp},
-    reference_impls::event_sink::EventMessage,
-    zkevm_opcode_defs::FarCallOpcode,
-};
->>>>>>> f833b6c3
 pub use zksync_basic_types::*;
 
 use crate::{l2::TransactionType, protocol_version::ProtocolUpgradeTxCommonData};
