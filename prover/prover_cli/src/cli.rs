--- conflicted
+++ resolved
@@ -1,11 +1,7 @@
 use clap::{command, Args, Parser, Subcommand};
 use zksync_types::url::SensitiveUrl;
 
-<<<<<<< HEAD
-use crate::commands::{self, get_file_info, requeue};
-=======
-use crate::commands::{self, delete, get_file_info, restart};
->>>>>>> 76564c54
+use crate::commands::{self, delete, get_file_info, requeue, restart};
 
 pub const VERSION_STRING: &str = env!("CARGO_PKG_VERSION");
 
@@ -36,11 +32,8 @@
     Delete(delete::Args),
     #[command(subcommand)]
     Status(commands::StatusCommand),
-<<<<<<< HEAD
     Requeue(requeue::Args),
-=======
     Restart(restart::Args),
->>>>>>> 76564c54
 }
 
 pub async fn start() -> anyhow::Result<()> {
@@ -49,11 +42,8 @@
         ProverCommand::FileInfo(args) => get_file_info::run(args).await?,
         ProverCommand::Delete(args) => delete::run(args).await?,
         ProverCommand::Status(cmd) => cmd.run(config).await?,
-<<<<<<< HEAD
-        ProverCommand::Requeue(args) => requeue::run(args).await?,
-=======
+        ProverCommand::Requeue(args) => requeue::run(args, config).await?,
         ProverCommand::Restart(args) => restart::run(args).await?,
->>>>>>> 76564c54
     };
 
     Ok(())
