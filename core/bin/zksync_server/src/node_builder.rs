--- conflicted
+++ resolved
@@ -740,13 +740,11 @@
                 Component::VmRunnerBwip => {
                     self = self.add_vm_runner_bwip_layer()?;
                 }
-<<<<<<< HEAD
                 Component::VmPlayground => {
                     self = self.add_vm_playground_layer()?;
-=======
+                }
                 Component::ExternalProofIntegrationApi => {
                     self = self.add_external_proof_integration_api_layer()?;
->>>>>>> 129a1819
                 }
             }
         }
