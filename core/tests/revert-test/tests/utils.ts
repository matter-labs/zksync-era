--- conflicted
+++ resolved
@@ -129,27 +129,7 @@
     };
 }
 
-<<<<<<< HEAD
-async function runBlockReverter(
-    pathToHome: string,
-    chain: string | undefined,
-    env: ProcessEnvOptions['env'] | undefined,
-    args: string[]
-) {
-    let fileConfigFlags = '';
-    if (chain) {
-        const configPaths = getAllConfigsPath({ pathToHome, chain });
-        fileConfigFlags = `
-            --config-path=${configPaths['general.yaml']}
-            --contracts-config-path=${configPaths['contracts.yaml']}
-            --secrets-path=${configPaths['secrets.yaml']}
-            --wallets-path=${configPaths['wallets.yaml']}
-            --genesis-path=${configPaths['genesis.yaml']}
-            --gateway-chain-path=${configPaths['gateway_chain.yaml']}
-        `;
-    }
-=======
-async function runBlockReverter(pathToHome: string, chain: string, args: string[]): Promise<string> {
+async function runBlockReverter(pathToHome: string, chain: string, args: string[]) {
     const configPaths = getAllConfigsPath({ pathToHome, chain });
     const fileConfigFlags = `
         --config-path=${configPaths['general.yaml']}
@@ -159,27 +139,12 @@
         --genesis-path=${configPaths['genesis.yaml']}
         --gateway-chain-path=${configPaths['gateway_chain.yaml']}
     `;
->>>>>>> 916edd55
 
     const cmd = `cargo run --manifest-path ./core/Cargo.toml --bin block_reverter --release -- ${args.join(
         ' '
     )} ${fileConfigFlags}`;
 
-<<<<<<< HEAD
-    const options = env
-        ? {
-              cwd: pathToHome,
-              env: {
-                  ...env,
-                  PATH: process.env.PATH
-              }
-          }
-        : {};
-    await exec(cmd, options);
-=======
-    const executedProcess = await exec(cmd, {});
-    return executedProcess.stdout;
->>>>>>> 916edd55
+    await exec(cmd, { cwd: pathToHome });
 }
 
 export async function executeRevert(
@@ -189,14 +154,13 @@
     batchesCommittedBeforeRevert: bigint,
     mainContract: IZkSyncHyperchain
 ) {
-<<<<<<< HEAD
     const tmpDir = await fs.mkdtemp(path.join(os.tmpdir(), 'zksync-revert-test-'));
     const jsonPath = path.join(tmpDir, 'values.json');
     console.log(`Temporary file for suggested revert values: ${jsonPath}`);
 
     let suggestedValuesOutput: string;
     try {
-        await runBlockReverter(pathToHome, chain, env, [
+        await runBlockReverter(pathToHome, chain, [
             'print-suggested-values',
             '--json',
             jsonPath,
@@ -208,14 +172,6 @@
         await fs.rm(tmpDir, { recursive: true, force: true });
     }
 
-=======
-    const suggestedValuesOutput = await runBlockReverter(pathToHome, chain, [
-        'print-suggested-values',
-        '--json',
-        '--operator-address',
-        operatorAddress
-    ]);
->>>>>>> 916edd55
     const values = parseSuggestedValues(suggestedValuesOutput);
     assert(
         values.lastExecutedL1BatchNumber < batchesCommittedBeforeRevert,
