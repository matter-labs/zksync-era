#![doc = include_str!("../doc/FriProverDal.md")]
use std::{collections::HashMap, convert::TryFrom, str::FromStr, time::Duration};

use zksync_basic_types::{
<<<<<<< HEAD
    basic_fri_types::{AggregationRound, CircuitIdRoundTuple},
    protocol_version::{ProtocolSemanticVersion, ProtocolVersionId, VersionPatch},
=======
    basic_fri_types::{AggregationRound, CircuitIdRoundTuple, JobIdentifiers},
    protocol_version::ProtocolVersionId,
>>>>>>> a58a7e8e
    prover_dal::{
        correct_circuit_id, FriProverJobMetadata, JobCountStatistics, ProverJobFriInfo,
        ProverJobStatus, StuckJobs,
    },
    L1BatchNumber,
};
use zksync_db_connection::{
    connection::Connection, instrument::InstrumentExt, metrics::MethodLatency,
};

use crate::{duration_to_naive_time, pg_interval_from_duration, Prover};

#[derive(Debug)]
pub struct FriProverDal<'a, 'c> {
    pub(crate) storage: &'a mut Connection<'c, Prover>,
}

impl FriProverDal<'_, '_> {
    pub async fn insert_prover_jobs(
        &mut self,
        l1_batch_number: L1BatchNumber,
        circuit_ids_and_urls: Vec<(u8, String)>,
        aggregation_round: AggregationRound,
        depth: u16,
        protocol_version_id: ProtocolSemanticVersion,
    ) {
        let latency = MethodLatency::new("save_fri_prover_jobs");
        for (sequence_number, (circuit_id, circuit_blob_url)) in
            circuit_ids_and_urls.iter().enumerate()
        {
            self.insert_prover_job(
                l1_batch_number,
                *circuit_id,
                depth,
                sequence_number,
                aggregation_round,
                circuit_blob_url,
                false,
                protocol_version_id,
            )
            .await;
        }
        drop(latency);
    }

    pub async fn get_next_job(
        &mut self,
        protocol_version: ProtocolSemanticVersion,
        picked_by: &str,
    ) -> Option<FriProverJobMetadata> {
        sqlx::query!(
            r#"
            UPDATE prover_jobs_fri
            SET
                status = 'in_progress',
                attempts = attempts + 1,
                updated_at = NOW(),
                processing_started_at = NOW(),
                picked_by = $3
            WHERE
                id = (
                    SELECT
                        id
                    FROM
                        prover_jobs_fri
                    WHERE
                        status = 'queued'
                        AND protocol_version = $1
                        AND protocol_version_patch = $2
                    ORDER BY
                        aggregation_round DESC,
                        l1_batch_number ASC,
                        id ASC
                    LIMIT
                        1
                    FOR UPDATE
                        SKIP LOCKED
                )
            RETURNING
                prover_jobs_fri.id,
                prover_jobs_fri.l1_batch_number,
                prover_jobs_fri.circuit_id,
                prover_jobs_fri.aggregation_round,
                prover_jobs_fri.sequence_number,
                prover_jobs_fri.depth,
                prover_jobs_fri.is_node_final_proof
            "#,
            protocol_version.minor as i32,
            protocol_version.patch.0 as i32,
            picked_by,
        )
        .fetch_optional(self.storage.conn())
        .await
        .unwrap()
        .map(|row| FriProverJobMetadata {
            id: row.id as u32,
            block_number: L1BatchNumber(row.l1_batch_number as u32),
            circuit_id: row.circuit_id as u8,
            aggregation_round: AggregationRound::try_from(i32::from(row.aggregation_round))
                .unwrap(),
            sequence_number: row.sequence_number as usize,
            depth: row.depth as u16,
            is_node_final_proof: row.is_node_final_proof,
        })
    }

    pub async fn get_next_job_for_circuit_id_round(
        &mut self,
        circuits_to_pick: &[CircuitIdRoundTuple],
        protocol_version: ProtocolSemanticVersion,
        picked_by: &str,
    ) -> Option<FriProverJobMetadata> {
        let circuit_ids: Vec<_> = circuits_to_pick
            .iter()
            .map(|tuple| i16::from(tuple.circuit_id))
            .collect();
        let aggregation_rounds: Vec<_> = circuits_to_pick
            .iter()
            .map(|tuple| i16::from(tuple.aggregation_round))
            .collect();
        sqlx::query!(
            r#"
            UPDATE prover_jobs_fri
            SET
                status = 'in_progress',
                attempts = attempts + 1,
                processing_started_at = NOW(),
                updated_at = NOW(),
                picked_by = $5
            WHERE
                id = (
                    SELECT
                        pj.id
                    FROM
                        (
                            SELECT
                                *
                            FROM
                                UNNEST($1::SMALLINT[], $2::SMALLINT[])
                        ) AS tuple (circuit_id, ROUND)
                        JOIN LATERAL (
                            SELECT
                                *
                            FROM
                                prover_jobs_fri AS pj
                            WHERE
                                pj.status = 'queued'
                                AND pj.protocol_version = $3
                                AND pj.protocol_version_patch = $4
                                AND pj.circuit_id = tuple.circuit_id
                                AND pj.aggregation_round = tuple.round
                            ORDER BY
                                pj.l1_batch_number ASC,
                                pj.id ASC
                            LIMIT
                                1
                        ) AS pj ON TRUE
                    ORDER BY
                        pj.l1_batch_number ASC,
                        pj.aggregation_round DESC,
                        pj.id ASC
                    LIMIT
                        1
                    FOR UPDATE
                        SKIP LOCKED
                )
            RETURNING
                prover_jobs_fri.id,
                prover_jobs_fri.l1_batch_number,
                prover_jobs_fri.circuit_id,
                prover_jobs_fri.aggregation_round,
                prover_jobs_fri.sequence_number,
                prover_jobs_fri.depth,
                prover_jobs_fri.is_node_final_proof
            "#,
            &circuit_ids[..],
            &aggregation_rounds[..],
            protocol_version.minor as i32,
            protocol_version.patch.0 as i32,
            picked_by,
        )
        .fetch_optional(self.storage.conn())
        .await
        .unwrap()
        .map(|row| FriProverJobMetadata {
            id: row.id as u32,
            block_number: L1BatchNumber(row.l1_batch_number as u32),
            circuit_id: row.circuit_id as u8,
            aggregation_round: AggregationRound::try_from(i32::from(row.aggregation_round))
                .unwrap(),
            sequence_number: row.sequence_number as usize,
            depth: row.depth as u16,
            is_node_final_proof: row.is_node_final_proof,
        })
    }

    pub async fn save_proof_error(&mut self, id: u32, error: String) {
        {
            sqlx::query!(
                r#"
                UPDATE prover_jobs_fri
                SET
                    status = 'failed',
                    error = $1,
                    updated_at = NOW()
                WHERE
                    id = $2
                "#,
                error,
                i64::from(id)
            )
            .execute(self.storage.conn())
            .await
            .unwrap();
        }
    }

    pub async fn get_prover_job_attempts(&mut self, id: u32) -> sqlx::Result<Option<u32>> {
        let attempts = sqlx::query!(
            r#"
            SELECT
                attempts
            FROM
                prover_jobs_fri
            WHERE
                id = $1
            "#,
            i64::from(id)
        )
        .fetch_optional(self.storage.conn())
        .await?
        .map(|row| row.attempts as u32);

        Ok(attempts)
    }

    pub async fn save_proof(
        &mut self,
        id: u32,
        time_taken: Duration,
        blob_url: &str,
    ) -> FriProverJobMetadata {
        sqlx::query!(
            r#"
            UPDATE prover_jobs_fri
            SET
                status = 'successful',
                updated_at = NOW(),
                time_taken = $1,
                proof_blob_url = $2
            WHERE
                id = $3
            RETURNING
                prover_jobs_fri.id,
                prover_jobs_fri.l1_batch_number,
                prover_jobs_fri.circuit_id,
                prover_jobs_fri.aggregation_round,
                prover_jobs_fri.sequence_number,
                prover_jobs_fri.depth,
                prover_jobs_fri.is_node_final_proof
            "#,
            duration_to_naive_time(time_taken),
            blob_url,
            i64::from(id)
        )
        .instrument("save_fri_proof")
        .report_latency()
        .with_arg("id", &id)
        .fetch_optional(self.storage)
        .await
        .unwrap()
        .map(|row| FriProverJobMetadata {
            id: row.id as u32,
            block_number: L1BatchNumber(row.l1_batch_number as u32),
            circuit_id: row.circuit_id as u8,
            aggregation_round: AggregationRound::try_from(i32::from(row.aggregation_round))
                .unwrap(),
            sequence_number: row.sequence_number as usize,
            depth: row.depth as u16,
            is_node_final_proof: row.is_node_final_proof,
        })
        .unwrap()
    }

    pub async fn requeue_stuck_jobs(
        &mut self,
        processing_timeout: Duration,
        max_attempts: u32,
    ) -> Vec<StuckJobs> {
        let processing_timeout = pg_interval_from_duration(processing_timeout);
        {
            sqlx::query!(
                r#"
                UPDATE prover_jobs_fri
                SET
                    status = 'queued',
                    updated_at = NOW(),
                    processing_started_at = NOW()
                WHERE
                    id IN (
                        SELECT
                            id
                        FROM
                            prover_jobs_fri
                        WHERE
                            (
                                status = 'in_progress'
                                AND processing_started_at <= NOW() - $1::INTERVAL
                                AND attempts < $2
                            )
                            OR (
                                status = 'in_gpu_proof'
                                AND processing_started_at <= NOW() - $1::INTERVAL
                                AND attempts < $2
                            )
                            OR (
                                status = 'failed'
                                AND attempts < $2
                            )
                        FOR UPDATE
                            SKIP LOCKED
                    )
                RETURNING
                    id,
                    status,
                    attempts,
                    circuit_id
                "#,
                &processing_timeout,
                max_attempts as i32,
            )
            .fetch_all(self.storage.conn())
            .await
            .unwrap()
            .into_iter()
            .map(|row| StuckJobs {
                id: row.id as u64,
                status: row.status,
                attempts: row.attempts as u64,
                circuit_id: Some(row.circuit_id as u32),
            })
            .collect()
        }
    }

    #[allow(clippy::too_many_arguments)]
    pub async fn insert_prover_job(
        &mut self,
        l1_batch_number: L1BatchNumber,
        circuit_id: u8,
        depth: u16,
        sequence_number: usize,
        aggregation_round: AggregationRound,
        circuit_blob_url: &str,
        is_node_final_proof: bool,
        protocol_version: ProtocolSemanticVersion,
    ) {
        sqlx::query!(
                    r#"
                    INSERT INTO
                        prover_jobs_fri (
                            l1_batch_number,
                            circuit_id,
                            circuit_blob_url,
                            aggregation_round,
                            sequence_number,
                            depth,
                            is_node_final_proof,
                            protocol_version,
                            status,
                            created_at,
                            updated_at,
                            protocol_version_patch
                        )
                    VALUES
                        ($1, $2, $3, $4, $5, $6, $7, $8, 'queued', NOW(), NOW(), $9)
                    ON CONFLICT (l1_batch_number, aggregation_round, circuit_id, depth, sequence_number) DO
                    UPDATE
                    SET
                        updated_at = NOW()
                    "#,
            i64::from(l1_batch_number.0),
            i16::from(circuit_id),
            circuit_blob_url,
            aggregation_round as i64,
            sequence_number as i64,
            i32::from(depth),
            is_node_final_proof,
            protocol_version.minor as i32,
            protocol_version.patch.0 as i32,
        )
            .execute(self.storage.conn())
            .await
            .unwrap();
    }

    pub async fn get_prover_jobs_stats(&mut self) -> HashMap<JobIdentifiers, JobCountStatistics> {
        {
            let rows = sqlx::query!(
                r#"
                SELECT
                    COUNT(*) AS "count!",
                    circuit_id AS "circuit_id!",
                    aggregation_round AS "aggregation_round!",
                    status AS "status!",
                    protocol_version AS "protocol_version!"
                FROM
                    prover_jobs_fri
                WHERE
                    status = 'queued'
                    OR status = 'in_progress'
                GROUP BY
                    circuit_id,
                    aggregation_round,
                    status,
                    protocol_version
                "#
            )
            .fetch_all(self.storage.conn())
            .await
            .unwrap();

            let mut result = HashMap::new();

            for row in &rows {
                let stats: &mut JobCountStatistics = result
                    .entry(JobIdentifiers {
                        circuit_id: row.circuit_id as u8,
                        aggregation_round: row.aggregation_round as u8,
                        protocol_version: row.protocol_version as u16,
                    })
                    .or_default();
                match row.status.as_ref() {
                    "queued" => stats.queued = row.count as usize,
                    "in_progress" => stats.in_progress = row.count as usize,
                    _ => (),
                }
            }

            result
        }
    }

    pub async fn min_unproved_l1_batch_number(&mut self) -> HashMap<(u8, u8), L1BatchNumber> {
        {
            sqlx::query!(
                r#"
                SELECT
                    MIN(l1_batch_number) AS "l1_batch_number!",
                    circuit_id,
                    aggregation_round
                FROM
                    prover_jobs_fri
                WHERE
                    status IN ('queued', 'in_gpu_proof', 'in_progress', 'failed')
                GROUP BY
                    circuit_id,
                    aggregation_round
                "#
            )
            .fetch_all(self.storage.conn())
            .await
            .unwrap()
            .into_iter()
            .map(|row| {
                (
                    (row.circuit_id as u8, row.aggregation_round as u8),
                    L1BatchNumber(row.l1_batch_number as u32),
                )
            })
            .collect()
        }
    }

    pub async fn min_unproved_l1_batch_number_for_aggregation_round(
        &mut self,
        aggregation_round: AggregationRound,
    ) -> Option<L1BatchNumber> {
        sqlx::query!(
            r#"
            SELECT
                l1_batch_number
            FROM
                prover_jobs_fri
            WHERE
                status <> 'skipped'
                AND status <> 'successful'
                AND aggregation_round = $1
            ORDER BY
                l1_batch_number ASC
            LIMIT
                1
            "#,
            aggregation_round as i16
        )
        .fetch_optional(self.storage.conn())
        .await
        .unwrap()
        .map(|row| L1BatchNumber(row.l1_batch_number as u32))
    }

    pub async fn update_status(&mut self, id: u32, status: &str) {
        sqlx::query!(
            r#"
            UPDATE prover_jobs_fri
            SET
                status = $1,
                updated_at = NOW()
            WHERE
                id = $2
            "#,
            status,
            i64::from(id)
        )
        .execute(self.storage.conn())
        .await
        .unwrap();
    }

    pub async fn save_successful_sent_proof(&mut self, l1_batch_number: L1BatchNumber) {
        sqlx::query!(
            r#"
            UPDATE prover_jobs_fri
            SET
                status = 'sent_to_server',
                updated_at = NOW()
            WHERE
                l1_batch_number = $1
            "#,
            i64::from(l1_batch_number.0)
        )
        .execute(self.storage.conn())
        .await
        .unwrap();
    }

    pub async fn get_scheduler_proof_job_id(
        &mut self,
        l1_batch_number: L1BatchNumber,
    ) -> Option<u32> {
        sqlx::query!(
            r#"
            SELECT
                id
            FROM
                prover_jobs_fri
            WHERE
                l1_batch_number = $1
                AND status = 'successful'
                AND aggregation_round = $2
            "#,
            i64::from(l1_batch_number.0),
            AggregationRound::Scheduler as i16,
        )
        .fetch_optional(self.storage.conn())
        .await
        .ok()?
        .map(|row| row.id as u32)
    }

    pub async fn get_recursion_tip_proof_job_id(
        &mut self,
        l1_batch_number: L1BatchNumber,
    ) -> Option<u32> {
        sqlx::query!(
            r#"
            SELECT
                id
            FROM
                prover_jobs_fri
            WHERE
                l1_batch_number = $1
                AND status = 'successful'
                AND aggregation_round = $2
            "#,
            l1_batch_number.0 as i64,
            AggregationRound::RecursionTip as i16,
        )
        .fetch_optional(self.storage.conn())
        .await
        .ok()?
        .map(|row| row.id as u32)
    }

    pub async fn archive_old_jobs(&mut self, archiving_interval_secs: u64) -> usize {
        let archiving_interval_secs =
            pg_interval_from_duration(Duration::from_secs(archiving_interval_secs));

        sqlx::query_scalar!(
            r#"
            WITH deleted AS (
                DELETE FROM prover_jobs_fri
                WHERE
                    status NOT IN ('queued', 'in_progress', 'in_gpu_proof', 'failed')
                    AND updated_at < NOW() - $1::INTERVAL
                RETURNING *
            ),
            inserted_count AS (
                INSERT INTO prover_jobs_fri_archive
                SELECT * FROM deleted
            )
            SELECT COUNT(*) FROM deleted
            "#,
            &archiving_interval_secs,
        )
        .fetch_one(self.storage.conn())
        .await
        .unwrap()
        .unwrap_or(0) as usize
    }

    pub async fn get_final_node_proof_job_ids_for(
        &mut self,
        l1_batch_number: L1BatchNumber,
    ) -> Vec<(u8, u32)> {
        sqlx::query!(
            r#"
            SELECT
                circuit_id,
                id
            FROM
                prover_jobs_fri
            WHERE
                l1_batch_number = $1
                AND is_node_final_proof = TRUE
                AND status = 'successful'
            ORDER BY
                circuit_id ASC
            "#,
            l1_batch_number.0 as i64
        )
        .fetch_all(self.storage.conn())
        .await
        .unwrap()
        .into_iter()
        .map(|row| (row.circuit_id as u8, row.id as u32))
        .collect()
    }

    pub async fn get_prover_jobs_stats_for_batch(
        &mut self,
        l1_batch_number: L1BatchNumber,
        aggregation_round: AggregationRound,
    ) -> Vec<ProverJobFriInfo> {
        sqlx::query!(
            r#"
            SELECT
                *
            FROM
                prover_jobs_fri
            WHERE
                l1_batch_number = $1
                AND aggregation_round = $2
            "#,
            i64::from(l1_batch_number.0),
            aggregation_round as i16
        )
        .fetch_all(self.storage.conn())
        .await
        .unwrap()
        .iter()
        .map(|row| ProverJobFriInfo {
            id: row.id as u32,
            l1_batch_number,
            // It is necessary to correct the circuit IDs due to the discrepancy between different aggregation rounds.
            circuit_id: correct_circuit_id(row.circuit_id, aggregation_round),
            circuit_blob_url: row.circuit_blob_url.clone(),
            aggregation_round,
            sequence_number: row.sequence_number as u32,
            status: ProverJobStatus::from_str(&row.status).unwrap(),
            error: row.error.clone(),
            attempts: row.attempts as u8,
            processing_started_at: row.processing_started_at,
            created_at: row.created_at,
            updated_at: row.updated_at,
            time_taken: row.time_taken,
            is_blob_cleaned: row.is_blob_cleaned,
            depth: row.depth as u32,
            is_node_final_proof: row.is_node_final_proof,
            proof_blob_url: row.proof_blob_url.clone(),
            protocol_version: row.protocol_version.map(|protocol_version| {
                ProtocolVersionId::try_from(protocol_version as u16).unwrap()
            }),
            picked_by: row.picked_by.clone(),
        })
        .collect()
    }

    pub async fn protocol_version_for_job(&mut self, job_id: u32) -> ProtocolSemanticVersion {
        let result = sqlx::query!(
            r#"
<<<<<<< HEAD
            SELECT protocol_version, protocol_version_patch
            FROM prover_jobs_fri
            WHERE id = $1
=======
            SELECT
                protocol_version
            FROM
                prover_jobs_fri
            WHERE
                id = $1
>>>>>>> a58a7e8e
            "#,
            job_id as i32
        )
        .fetch_one(self.storage.conn())
        .await
        .unwrap();

        ProtocolSemanticVersion::new(
            ProtocolVersionId::try_from(result.protocol_version.unwrap() as u16).unwrap(),
            VersionPatch(result.protocol_version_patch as u32),
        )
    }

    pub async fn delete_prover_jobs_fri_batch_data(
        &mut self,
        l1_batch_number: L1BatchNumber,
    ) -> sqlx::Result<sqlx::postgres::PgQueryResult> {
        sqlx::query!(
            r#"
            DELETE FROM prover_jobs_fri
            WHERE
                l1_batch_number = $1;
            "#,
            i64::from(l1_batch_number.0)
        )
        .execute(self.storage.conn())
        .await
    }

    pub async fn delete_prover_jobs_fri_archive_batch_data(
        &mut self,
        l1_batch_number: L1BatchNumber,
    ) -> sqlx::Result<sqlx::postgres::PgQueryResult> {
        sqlx::query!(
            r#"
            DELETE FROM prover_jobs_fri_archive
            WHERE
                l1_batch_number = $1;
            "#,
            i64::from(l1_batch_number.0)
        )
        .execute(self.storage.conn())
        .await
    }

    pub async fn delete_batch_data(
        &mut self,
        l1_batch_number: L1BatchNumber,
    ) -> sqlx::Result<sqlx::postgres::PgQueryResult> {
        self.delete_prover_jobs_fri_batch_data(l1_batch_number)
            .await?;
        self.delete_prover_jobs_fri_archive_batch_data(l1_batch_number)
            .await
    }

    pub async fn delete_prover_jobs_fri(&mut self) -> sqlx::Result<sqlx::postgres::PgQueryResult> {
        sqlx::query!(
            r#"
            DELETE FROM prover_jobs_fri
            "#
        )
        .execute(self.storage.conn())
        .await
    }

    pub async fn delete_prover_jobs_fri_archive(
        &mut self,
    ) -> sqlx::Result<sqlx::postgres::PgQueryResult> {
        sqlx::query!(
            r#"
            DELETE FROM prover_jobs_fri_archive
            "#
        )
        .execute(self.storage.conn())
        .await
    }

    pub async fn delete(&mut self) -> sqlx::Result<sqlx::postgres::PgQueryResult> {
        self.delete_prover_jobs_fri().await?;
        self.delete_prover_jobs_fri_archive().await
    }

    pub async fn requeue_stuck_jobs_for_batch(
        &mut self,
        block_number: L1BatchNumber,
        max_attempts: u32,
    ) -> Vec<StuckJobs> {
        {
            sqlx::query!(
                r#"
                UPDATE prover_jobs_fri
                SET
                    status = 'queued',
                    error = 'Manually requeued',
                    attempts = 2,
                    updated_at = NOW(),
                    processing_started_at = NOW()
                WHERE
                    l1_batch_number = $1
                    AND attempts >= $2
                    AND (
                        status = 'in_progress'
                        OR status = 'failed'
                    )
                RETURNING
                    id,
                    status,
                    attempts,
                    circuit_id
                "#,
                i64::from(block_number.0),
                max_attempts as i32,
            )
            .fetch_all(self.storage.conn())
            .await
            .unwrap()
            .into_iter()
            .map(|row| StuckJobs {
                id: row.id as u64,
                status: row.status,
                attempts: row.attempts as u64,
                circuit_id: Some(row.circuit_id as u32),
            })
            .collect()
        }
    }
}<|MERGE_RESOLUTION|>--- conflicted
+++ resolved
@@ -2,13 +2,8 @@
 use std::{collections::HashMap, convert::TryFrom, str::FromStr, time::Duration};
 
 use zksync_basic_types::{
-<<<<<<< HEAD
-    basic_fri_types::{AggregationRound, CircuitIdRoundTuple},
+    basic_fri_types::{AggregationRound, CircuitIdRoundTuple, JobIdentifiers},
     protocol_version::{ProtocolSemanticVersion, ProtocolVersionId, VersionPatch},
-=======
-    basic_fri_types::{AggregationRound, CircuitIdRoundTuple, JobIdentifiers},
-    protocol_version::ProtocolVersionId,
->>>>>>> a58a7e8e
     prover_dal::{
         correct_circuit_id, FriProverJobMetadata, JobCountStatistics, ProverJobFriInfo,
         ProverJobStatus, StuckJobs,
@@ -367,29 +362,29 @@
         protocol_version: ProtocolSemanticVersion,
     ) {
         sqlx::query!(
-                    r#"
-                    INSERT INTO
-                        prover_jobs_fri (
-                            l1_batch_number,
-                            circuit_id,
-                            circuit_blob_url,
-                            aggregation_round,
-                            sequence_number,
-                            depth,
-                            is_node_final_proof,
-                            protocol_version,
-                            status,
-                            created_at,
-                            updated_at,
-                            protocol_version_patch
-                        )
-                    VALUES
-                        ($1, $2, $3, $4, $5, $6, $7, $8, 'queued', NOW(), NOW(), $9)
-                    ON CONFLICT (l1_batch_number, aggregation_round, circuit_id, depth, sequence_number) DO
-                    UPDATE
-                    SET
-                        updated_at = NOW()
-                    "#,
+            r#"
+            INSERT INTO
+                prover_jobs_fri (
+                    l1_batch_number,
+                    circuit_id,
+                    circuit_blob_url,
+                    aggregation_round,
+                    sequence_number,
+                    depth,
+                    is_node_final_proof,
+                    protocol_version,
+                    status,
+                    created_at,
+                    updated_at,
+                    protocol_version_patch
+                )
+            VALUES
+                ($1, $2, $3, $4, $5, $6, $7, $8, 'queued', NOW(), NOW(), $9)
+            ON CONFLICT (l1_batch_number, aggregation_round, circuit_id, depth, sequence_number) DO
+            UPDATE
+            SET
+                updated_at = NOW()
+            "#,
             i64::from(l1_batch_number.0),
             i16::from(circuit_id),
             circuit_blob_url,
@@ -400,9 +395,9 @@
             protocol_version.minor as i32,
             protocol_version.patch.0 as i32,
         )
-            .execute(self.storage.conn())
-            .await
-            .unwrap();
+        .execute(self.storage.conn())
+        .await
+        .unwrap();
     }
 
     pub async fn get_prover_jobs_stats(&mut self) -> HashMap<JobIdentifiers, JobCountStatistics> {
@@ -700,18 +695,9 @@
     pub async fn protocol_version_for_job(&mut self, job_id: u32) -> ProtocolSemanticVersion {
         let result = sqlx::query!(
             r#"
-<<<<<<< HEAD
             SELECT protocol_version, protocol_version_patch
             FROM prover_jobs_fri
             WHERE id = $1
-=======
-            SELECT
-                protocol_version
-            FROM
-                prover_jobs_fri
-            WHERE
-                id = $1
->>>>>>> a58a7e8e
             "#,
             job_id as i32
         )
