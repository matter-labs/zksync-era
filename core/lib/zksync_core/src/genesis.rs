--- conflicted
+++ resolved
@@ -7,14 +7,7 @@
 use zksync_dal::StorageProcessor;
 use zksync_merkle_tree::domain::ZkSyncTree;
 use zksync_types::{
-<<<<<<< HEAD
-    block::DeployedContract,
-    block::{BlockGasCount, L1BatchHeader, MiniblockHasher, MiniblockHeader},
-=======
-    block::{
-        legacy_miniblock_hash, BlockGasCount, DeployedContract, L1BatchHeader, MiniblockHeader,
-    },
->>>>>>> dd9b308b
+    block::{BlockGasCount, DeployedContract, L1BatchHeader, MiniblockHasher, MiniblockHeader},
     commitment::{L1BatchCommitment, L1BatchMetadata},
     get_code_key, get_system_context_init_logs,
     protocol_version::{L1VerifierConfig, ProtocolVersion},
