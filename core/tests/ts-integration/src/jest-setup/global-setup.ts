<<<<<<< HEAD
import { bigIntReplacer } from '../helpers';
import { TestContextOwner, loadTestEnvironment, waitForServer } from '../index';
=======
import { TestContextOwner, loadTestEnvironment } from '../index';
>>>>>>> 0a073120

declare global {
    var __ZKSYNC_TEST_CONTEXT_OWNER__: TestContextOwner;
}

/**
 * This script performs the initial setup for the integration tests.
 * See `TestContextOwner` class for more details.
 */
async function performSetup(_globalConfig: any, _projectConfig: any) {
    // Perform the test initialization.
    // This is an expensive operation that preceeds running any tests, as we need
    // to deposit & distribute funds, deploy some contracts, and perform basic server checks.

    // Jest writes an initial message without a newline, so we have to do it manually.
    console.log('');

    // Before starting any actual logic, we need to ensure that the server is running (it may not
    // be the case, for example, right after deployment on stage).

    const testEnvironment = await loadTestEnvironment();
    const testContextOwner = new TestContextOwner(testEnvironment);
    const testContext = await testContextOwner.setupContext();

    // Set the test context for test suites to pick up.
    // Currently, jest doesn't provide a way to pass data from `globalSetup` to suites,
    // so we store the data as serialized JSON.
    process.env.ZKSYNC_JEST_TEST_CONTEXT = JSON.stringify(testContext, bigIntReplacer);

    // Store the context object for teardown script, so it can perform, well, the teardown.
    globalThis.__ZKSYNC_TEST_CONTEXT_OWNER__ = testContextOwner;
}

export default performSetup;<|MERGE_RESOLUTION|>--- conflicted
+++ resolved
@@ -1,9 +1,5 @@
-<<<<<<< HEAD
 import { bigIntReplacer } from '../helpers';
-import { TestContextOwner, loadTestEnvironment, waitForServer } from '../index';
-=======
 import { TestContextOwner, loadTestEnvironment } from '../index';
->>>>>>> 0a073120
 
 declare global {
     var __ZKSYNC_TEST_CONTEXT_OWNER__: TestContextOwner;
