--- conflicted
+++ resolved
@@ -284,11 +284,7 @@
         configs::ExperimentalDBConfig {
             state_keeper_db_block_cache_capacity_mb: self.sample(rng),
             state_keeper_db_max_open_files: self.sample(rng),
-<<<<<<< HEAD
-            reads_persistence_enabled: self.sample(rng),
-=======
             protective_reads_persistence_enabled: self.sample(rng),
->>>>>>> 7940fa32
             processing_delay_ms: self.sample(rng),
             include_indices_and_filters_in_block_cache: self.sample(rng),
         }
