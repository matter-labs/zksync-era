use std::{any::Any, collections::HashSet, fmt, rc::Rc};

use zksync_types::{
    h256_to_u256, l2::L2Tx, writes::StateDiffRecord, StorageKey, Transaction, H160, H256, U256,
};
use zksync_vm2::interface::{Event, HeapId, StateInterface, Tracer};
use zksync_vm_interface::{
<<<<<<< HEAD
    pubdata::PubdataBuilder, storage::ReadStorage, tracer::ViolatedValidationRule,
    CurrentExecutionState, InspectExecutionMode, L2BlockEnv, VmExecutionMode,
    VmExecutionResultAndLogs, VmInterface,
=======
    pubdata::{PubdataBuilder, PubdataInput},
    storage::ReadStorage,
    CurrentExecutionState, L2BlockEnv, VmExecutionMode, VmExecutionResultAndLogs, VmInterface,
>>>>>>> 00badcaa
};

use super::{validation_tracer::ValidationTracer, ValidationTracers, Vm, WithBuiltinTracers};
use crate::{
    interface::storage::{ImmutableStorageView, InMemoryStorage},
    versions::testonly::{validation_params, TestedVm, TestedVmForValidation},
};

mod account_validation_rules;
mod block_tip;
mod bootloader;
mod bytecode_publishing;
mod circuits;
mod code_oracle;
mod default_aa;
mod evm_emulator;
mod gas_limit;
mod get_used_contracts;
mod is_write_initial;
mod l1_messenger;
mod l1_tx_execution;
mod l2_blocks;
mod nonce_holder;
mod precompiles;
mod refunds;
mod require_eip712;
mod rollbacks;
mod secp256r1;
mod simple_execution;
mod storage;
mod tracing_execution_error;
mod transfer;
mod upgrade;

trait ObjectSafeEq: fmt::Debug + AsRef<dyn Any> {
    fn eq(&self, other: &dyn ObjectSafeEq) -> bool;
}

#[derive(Debug)]
struct BoxedEq<T>(T);

impl<T: 'static> AsRef<dyn Any> for BoxedEq<T> {
    fn as_ref(&self) -> &dyn Any {
        &self.0
    }
}

impl<T: fmt::Debug + PartialEq + 'static> ObjectSafeEq for BoxedEq<T> {
    fn eq(&self, other: &dyn ObjectSafeEq) -> bool {
        let Some(other) = other.as_ref().downcast_ref::<T>() else {
            return false;
        };
        self.0 == *other
    }
}

// TODO this doesn't include all the state of ModifiedWorld
#[derive(Debug)]
pub(crate) struct VmStateDump {
    state: Box<dyn ObjectSafeEq>,
    storage_writes: Vec<((H160, U256), U256)>,
    events: Box<[Event]>,
}

impl PartialEq for VmStateDump {
    fn eq(&self, other: &Self) -> bool {
        self.state.as_ref().eq(other.state.as_ref())
            && self.storage_writes == other.storage_writes
            && self.events == other.events
    }
}

pub(crate) type TestedFastVm<Tr> = Vm<ImmutableStorageView<InMemoryStorage>, Tr>;

impl<E: Tracer + Default, V: ValidationTracer> TestedVm for TestedFastVm<WithBuiltinTracers<E, V>>
where
    WithBuiltinTracers<E, V>: std::fmt::Debug + 'static,
{
    type StateDump = VmStateDump;

    fn dump_state(&self) -> Self::StateDump {
        VmStateDump {
            state: Box::new(BoxedEq(self.inner.dump_state())),
            storage_writes: self.inner.get_storage_state().collect(),
            events: self.inner.events().collect(),
        }
    }

    fn gas_remaining(&mut self) -> u32 {
        self.gas_remaining()
    }

    fn get_current_execution_state(&self) -> CurrentExecutionState {
        self.get_current_execution_state()
    }

    fn decommitted_hashes(&self) -> HashSet<U256> {
        self.decommitted_hashes().collect()
    }

    fn finish_batch_with_state_diffs(
        &mut self,
        diffs: Vec<StateDiffRecord>,
        pubdata_builder: Rc<dyn PubdataBuilder>,
    ) -> VmExecutionResultAndLogs {
        self.enforce_state_diffs(diffs);
        self.finish_batch(pubdata_builder)
            .block_tip_execution_result
    }

    fn finish_batch_without_pubdata(&mut self) -> VmExecutionResultAndLogs {
        self.inspect_inner(&mut Default::default(), VmExecutionMode::Batch, None)
    }

    fn insert_bytecodes(&mut self, bytecodes: &[&[u8]]) {
        self.insert_bytecodes(bytecodes.iter().copied())
    }

    fn known_bytecode_hashes(&self) -> HashSet<U256> {
        self.world.bytecode_cache.keys().copied().collect()
    }

    fn manually_decommit(&mut self, code_hash: H256) -> bool {
        let (_, is_fresh) = self.inner.world_diff_mut().decommit_opcode(
            &mut self.world,
            &mut Default::default(),
            h256_to_u256(code_hash),
        );
        is_fresh
    }

    fn verify_required_bootloader_heap(&self, required_values: &[(u32, U256)]) {
        for &(slot, expected_value) in required_values {
            let current_value = self.inner.read_heap_u256(HeapId::FIRST, slot * 32);
            assert_eq!(current_value, expected_value);
        }
    }

    fn write_to_bootloader_heap(&mut self, cells: &[(usize, U256)]) {
        self.write_to_bootloader_heap(cells.iter().copied());
    }

    fn read_storage(&mut self, key: StorageKey) -> U256 {
        let storage_changes = self.inner.world_diff().get_storage_state();
        let main_storage = &mut self.world.storage;
        storage_changes
            .get(&(*key.account().address(), h256_to_u256(*key.key())))
            .copied()
            .unwrap_or_else(|| h256_to_u256(main_storage.read_value(&key)))
    }

    fn last_l2_block_hash(&self) -> H256 {
        self.bootloader_state.last_l2_block().get_hash()
    }

    fn push_l2_block_unchecked(&mut self, block: L2BlockEnv) {
        self.bootloader_state.push_l2_block(block);
    }

    fn push_transaction_with_refund(&mut self, tx: Transaction, refund: u64) {
        self.push_transaction_inner(tx, refund, true);
    }
<<<<<<< HEAD
}

impl TestedVmForValidation for Vm<ImmutableStorageView<InMemoryStorage>, ValidationTracers<()>> {
    fn run_validation(&mut self, tx: L2Tx, timestamp: u64) -> Option<ViolatedValidationRule> {
        let validation_params = validation_params(&tx, &self.system_env);
        self.push_transaction(tx.into());

        let mut tracer = WithBuiltinTracers::for_validation((), validation_params, timestamp);
        self.inspect(&mut tracer, InspectExecutionMode::OneTx);

        tracer.validation().validation_error()
=======

    fn pubdata_input(&self) -> PubdataInput {
        self.bootloader_state.get_pubdata_information().clone()
>>>>>>> 00badcaa
    }
}<|MERGE_RESOLUTION|>--- conflicted
+++ resolved
@@ -5,15 +5,11 @@
 };
 use zksync_vm2::interface::{Event, HeapId, StateInterface, Tracer};
 use zksync_vm_interface::{
-<<<<<<< HEAD
-    pubdata::PubdataBuilder, storage::ReadStorage, tracer::ViolatedValidationRule,
+    pubdata::{PubdataBuilder, PubdataInput},
+    storage::ReadStorage,
+    tracer::ViolatedValidationRule,
     CurrentExecutionState, InspectExecutionMode, L2BlockEnv, VmExecutionMode,
     VmExecutionResultAndLogs, VmInterface,
-=======
-    pubdata::{PubdataBuilder, PubdataInput},
-    storage::ReadStorage,
-    CurrentExecutionState, L2BlockEnv, VmExecutionMode, VmExecutionResultAndLogs, VmInterface,
->>>>>>> 00badcaa
 };
 
 use super::{validation_tracer::ValidationTracer, ValidationTracers, Vm, WithBuiltinTracers};
@@ -176,7 +172,10 @@
     fn push_transaction_with_refund(&mut self, tx: Transaction, refund: u64) {
         self.push_transaction_inner(tx, refund, true);
     }
-<<<<<<< HEAD
+
+    fn pubdata_input(&self) -> PubdataInput {
+        self.bootloader_state.get_pubdata_information().clone()
+    }
 }
 
 impl TestedVmForValidation for Vm<ImmutableStorageView<InMemoryStorage>, ValidationTracers<()>> {
@@ -188,10 +187,5 @@
         self.inspect(&mut tracer, InspectExecutionMode::OneTx);
 
         tracer.validation().validation_error()
-=======
-
-    fn pubdata_input(&self) -> PubdataInput {
-        self.bootloader_state.get_pubdata_information().clone()
->>>>>>> 00badcaa
     }
 }