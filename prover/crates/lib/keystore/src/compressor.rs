--- conflicted
+++ resolved
@@ -32,24 +32,11 @@
 
 pub struct PlonkSetupData {
     pub compression_mode1_for_wrapper_setup_data:
-<<<<<<< HEAD
-        OnceLock<CompressionSetupData<CompressionMode1ForWrapper>>,
-=======
         OnceLock<anyhow::Result<CompressionSetupData<CompressionMode1ForWrapper>>>,
->>>>>>> 2e3c8192
     // We can't use cache for Plonk setup data so we load it in-place
 }
 
 pub struct FflonkSetupData {
-<<<<<<< HEAD
-    pub compression_mode1_setup_data: OnceLock<CompressionSetupData<CompressionMode1>>,
-    pub compression_mode2_setup_data: OnceLock<CompressionSetupData<CompressionMode2>>,
-    pub compression_mode3_setup_data: OnceLock<CompressionSetupData<CompressionMode3>>,
-    pub compression_mode4_setup_data: OnceLock<CompressionSetupData<CompressionMode4>>,
-    pub compression_mode5_for_wrapper_setup_data:
-        OnceLock<CompressionSetupData<CompressionMode5ForWrapper>>,
-    pub fflonk_snark_wrapper_setup_data: OnceLock<SnarkWrapperSetupData<FflonkSnarkWrapper>>,
-=======
     pub compression_mode1_setup_data:
         OnceLock<anyhow::Result<CompressionSetupData<CompressionMode1>>>,
     pub compression_mode2_setup_data:
@@ -62,7 +49,6 @@
         OnceLock<anyhow::Result<CompressionSetupData<CompressionMode5ForWrapper>>>,
     pub fflonk_snark_wrapper_setup_data:
         OnceLock<anyhow::Result<SnarkWrapperSetupData<FflonkSnarkWrapper>>>,
->>>>>>> 2e3c8192
 }
 
 pub struct CompressorSetupData {
@@ -323,11 +309,7 @@
             .get_or_init(|| {
                 keystore
                     .load_compression_setup_data::<CompressionMode1>()
-<<<<<<< HEAD
-                    .expect("Failed to load compression mode 1 setup data")
-=======
                     .context("Failed to load compression mode 1 setup data")
->>>>>>> 2e3c8192
             });
     });
 }
@@ -342,11 +324,7 @@
             .get_or_init(|| {
                 keystore
                     .load_compression_setup_data::<CompressionMode2>()
-<<<<<<< HEAD
-                    .expect("Failed to load compression mode 2 setup data")
-=======
                     .context("Failed to load compression mode 2 setup data")
->>>>>>> 2e3c8192
             });
     });
 }
@@ -361,11 +339,7 @@
             .get_or_init(|| {
                 keystore
                     .load_compression_setup_data::<CompressionMode3>()
-<<<<<<< HEAD
-                    .expect("Failed to load compression mode 3 setup data")
-=======
                     .context("Failed to load compression mode 3 setup data")
->>>>>>> 2e3c8192
             });
     });
 }
@@ -380,11 +354,7 @@
             .get_or_init(|| {
                 keystore
                     .load_compression_setup_data::<CompressionMode4>()
-<<<<<<< HEAD
-                    .expect("Failed to load compression mode 4 setup data")
-=======
                     .context("Failed to load compression mode 4 setup data")
->>>>>>> 2e3c8192
             });
     });
 }
@@ -399,11 +369,7 @@
             .get_or_init(|| {
                 keystore
                     .load_compression_setup_data::<CompressionMode5ForWrapper>()
-<<<<<<< HEAD
-                    .expect("Failed to load compression mode 5 for wrapper setup data")
-=======
                     .context("Failed to load compression mode 5 for wrapper setup data")
->>>>>>> 2e3c8192
             });
     });
 }
@@ -418,11 +384,7 @@
             .get_or_init(|| {
                 keystore
                     .load_compression_setup_data::<CompressionMode1ForWrapper>()
-<<<<<<< HEAD
-                    .expect("Failed to load compression mode 1 for wrapper setup data")
-=======
                     .context("Failed to load compression mode 1 for wrapper setup data")
->>>>>>> 2e3c8192
             });
     });
 }
@@ -437,11 +399,7 @@
             .get_or_init(|| {
                 keystore
                     .load_snark_wrapper_setup_data::<FflonkSnarkWrapper>()
-<<<<<<< HEAD
-                    .expect("Failed to load Fflonk Snark Wrapper setup data")
-=======
                     .context("Failed to load Fflonk Snark Wrapper setup data")
->>>>>>> 2e3c8192
             });
     });
 }
@@ -463,29 +421,6 @@
     fn get_compression_mode1_setup_data(
         &self,
     ) -> anyhow::Result<&CompressionSetupData<CompressionMode1>> {
-<<<<<<< HEAD
-        let setup_data_cache = &self
-            .setup_data_cache_proof_compressor
-            .fflonk_setup_data
-            .compression_mode1_setup_data;
-        if let Some(setup_data) = setup_data_cache.get() {
-            Ok(setup_data)
-        } else {
-            let setup_data = self
-                .load_compression_setup_data::<CompressionMode1>()
-                .context("Failed to load compression mode 1 setup data")?;
-            setup_data_cache.set(setup_data).map_err(|_| {
-                anyhow::anyhow!("Compression mode 1 setup data is already initialized in cache")
-            })?;
-            if let Some(setup_data) = setup_data_cache.get() {
-                Ok(setup_data)
-            } else {
-                Err(anyhow::anyhow!(
-                    "Compression mode 1 setup data not found in cache"
-                ))
-            }
-        }
-=======
         self.setup_data_cache_proof_compressor
             .fflonk_setup_data
             .compression_mode1_setup_data
@@ -495,35 +430,11 @@
             })
             .as_ref()
             .map_err(|e| anyhow::anyhow!("Error loading compression mode 1 setup data: {}", e))
->>>>>>> 2e3c8192
     }
 
     fn get_compression_mode2_setup_data(
         &self,
     ) -> anyhow::Result<&CompressionSetupData<CompressionMode2>> {
-<<<<<<< HEAD
-        let setup_data_cache = &self
-            .setup_data_cache_proof_compressor
-            .fflonk_setup_data
-            .compression_mode2_setup_data;
-        if let Some(setup_data) = setup_data_cache.get() {
-            Ok(setup_data)
-        } else {
-            let setup_data = self
-                .load_compression_setup_data::<CompressionMode2>()
-                .context("Failed to load compression mode 2 setup data")?;
-            setup_data_cache.set(setup_data).map_err(|_| {
-                anyhow::anyhow!("Compression mode 2 setup data is already initialized in cache")
-            })?;
-            if let Some(setup_data) = setup_data_cache.get() {
-                Ok(setup_data)
-            } else {
-                Err(anyhow::anyhow!(
-                    "Compression mode 2 setup data not found in cache"
-                ))
-            }
-        }
-=======
         self.setup_data_cache_proof_compressor
             .fflonk_setup_data
             .compression_mode2_setup_data
@@ -533,35 +444,11 @@
             })
             .as_ref()
             .map_err(|e| anyhow::anyhow!("Error loading compression mode 2 setup data: {}", e))
->>>>>>> 2e3c8192
     }
 
     fn get_compression_mode3_setup_data(
         &self,
     ) -> anyhow::Result<&CompressionSetupData<CompressionMode3>> {
-<<<<<<< HEAD
-        let setup_data_cache = &self
-            .setup_data_cache_proof_compressor
-            .fflonk_setup_data
-            .compression_mode3_setup_data;
-        if let Some(setup_data) = setup_data_cache.get() {
-            Ok(setup_data)
-        } else {
-            let setup_data = self
-                .load_compression_setup_data::<CompressionMode3>()
-                .context("Failed to load compression mode 3 setup data")?;
-            setup_data_cache.set(setup_data).map_err(|_| {
-                anyhow::anyhow!("Compression mode 3 setup data is already initialized in cache")
-            })?;
-            if let Some(setup_data) = setup_data_cache.get() {
-                Ok(setup_data)
-            } else {
-                Err(anyhow::anyhow!(
-                    "Compression mode 3 setup data not found in cache"
-                ))
-            }
-        }
-=======
         self.setup_data_cache_proof_compressor
             .fflonk_setup_data
             .compression_mode3_setup_data
@@ -571,35 +458,11 @@
             })
             .as_ref()
             .map_err(|e| anyhow::anyhow!("Error loading compression mode 3 setup data: {}", e))
->>>>>>> 2e3c8192
     }
 
     fn get_compression_mode4_setup_data(
         &self,
     ) -> anyhow::Result<&CompressionSetupData<CompressionMode4>> {
-<<<<<<< HEAD
-        let setup_data_cache = &self
-            .setup_data_cache_proof_compressor
-            .fflonk_setup_data
-            .compression_mode4_setup_data;
-        if let Some(setup_data) = setup_data_cache.get() {
-            Ok(setup_data)
-        } else {
-            let setup_data = self
-                .load_compression_setup_data::<CompressionMode4>()
-                .context("Failed to load compression mode 4 setup data")?;
-            setup_data_cache.set(setup_data).map_err(|_| {
-                anyhow::anyhow!("Compression mode 4 setup data is already initialized in cache")
-            })?;
-            if let Some(setup_data) = setup_data_cache.get() {
-                Ok(setup_data)
-            } else {
-                Err(anyhow::anyhow!(
-                    "Compression mode 4 setup data not found in cache"
-                ))
-            }
-        }
-=======
         self.setup_data_cache_proof_compressor
             .fflonk_setup_data
             .compression_mode4_setup_data
@@ -609,37 +472,11 @@
             })
             .as_ref()
             .map_err(|e| anyhow::anyhow!("Error loading compression mode 4 setup data: {}", e))
->>>>>>> 2e3c8192
     }
 
     fn get_compression_mode5_for_wrapper_setup_data(
         &self,
     ) -> anyhow::Result<&CompressionSetupData<CompressionMode5ForWrapper>> {
-<<<<<<< HEAD
-        let setup_data_cache = &self
-            .setup_data_cache_proof_compressor
-            .fflonk_setup_data
-            .compression_mode5_for_wrapper_setup_data;
-        if let Some(setup_data) = setup_data_cache.get() {
-            Ok(setup_data)
-        } else {
-            let setup_data = self
-                .load_compression_setup_data::<CompressionMode5ForWrapper>()
-                .context("Failed to load compression mode 5 for wrapper setup data")?;
-            setup_data_cache.set(setup_data).map_err(|_| {
-                anyhow::anyhow!(
-                    "Compression mode 5 for wrapper setup data is already initialized in cache"
-                )
-            })?;
-            if let Some(setup_data) = setup_data_cache.get() {
-                Ok(setup_data)
-            } else {
-                Err(anyhow::anyhow!(
-                    "Compression mode 5 for wrapper setup data not found in cache"
-                ))
-            }
-        }
-=======
         self.setup_data_cache_proof_compressor
             .fflonk_setup_data
             .compression_mode5_for_wrapper_setup_data
@@ -654,37 +491,11 @@
                     e
                 )
             })
->>>>>>> 2e3c8192
     }
 
     fn get_compression_mode1_for_wrapper_setup_data(
         &self,
     ) -> anyhow::Result<&CompressionSetupData<CompressionMode1ForWrapper>> {
-<<<<<<< HEAD
-        let setup_data_cache = &self
-            .setup_data_cache_proof_compressor
-            .plonk_setup_data
-            .compression_mode1_for_wrapper_setup_data;
-        if let Some(setup_data) = setup_data_cache.get() {
-            Ok(setup_data)
-        } else {
-            let setup_data = self
-                .load_compression_setup_data::<CompressionMode1ForWrapper>()
-                .context("Failed to load compression mode 1 for wrapper setup data")?;
-            setup_data_cache.set(setup_data).map_err(|_| {
-                anyhow::anyhow!(
-                    "Compression mode 1 for wrapper setup data is already initialized in cache"
-                )
-            })?;
-            if let Some(setup_data) = setup_data_cache.get() {
-                Ok(setup_data)
-            } else {
-                Err(anyhow::anyhow!(
-                    "Compression mode 1 for wrapper setup data not found in cache"
-                ))
-            }
-        }
-=======
         self.setup_data_cache_proof_compressor
             .plonk_setup_data
             .compression_mode1_for_wrapper_setup_data
@@ -699,7 +510,6 @@
                     e
                 )
             })
->>>>>>> 2e3c8192
     }
 
     fn get_plonk_snark_wrapper_setup_data(
@@ -712,29 +522,6 @@
     fn get_fflonk_snark_wrapper_setup_data(
         &self,
     ) -> anyhow::Result<&SnarkWrapperSetupData<FflonkSnarkWrapper>> {
-<<<<<<< HEAD
-        let setup_data_cache = &self
-            .setup_data_cache_proof_compressor
-            .fflonk_setup_data
-            .fflonk_snark_wrapper_setup_data;
-        if let Some(setup_data) = setup_data_cache.get() {
-            Ok(setup_data)
-        } else {
-            let setup_data = self
-                .load_snark_wrapper_setup_data::<FflonkSnarkWrapper>()
-                .context("Failed to load Fflonk Snark Wrapper setup data")?;
-            setup_data_cache.set(setup_data).map_err(|_| {
-                anyhow::anyhow!("Fflonk Snark Wrapper setup data is already initialized in cache")
-            })?;
-            if let Some(setup_data) = setup_data_cache.get() {
-                Ok(setup_data)
-            } else {
-                Err(anyhow::anyhow!(
-                    "Fflonk Snark Wrapper setup data not found in cache"
-                ))
-            }
-        }
-=======
         self.setup_data_cache_proof_compressor
             .fflonk_setup_data
             .fflonk_snark_wrapper_setup_data
@@ -744,7 +531,6 @@
             })
             .as_ref()
             .map_err(|e| anyhow::anyhow!("Error loading Fflonk Snark Wrapper setup data: {}", e))
->>>>>>> 2e3c8192
     }
 }
 
