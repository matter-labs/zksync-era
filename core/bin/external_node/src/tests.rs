--- conflicted
+++ resolved
@@ -157,14 +157,11 @@
     let opt = Cli {
         enable_consensus: false,
         components,
-<<<<<<< HEAD
         config_path: None,
         secrets_path: None,
         external_node_config_path: None,
         consensus_path: None,
-=======
         use_node_framework: false,
->>>>>>> 3ee34be7
     };
     let mut config = ExternalNodeConfig::mock(&temp_dir, &connection_pool);
     if opt.components.0.contains(&Component::TreeApi) {
@@ -273,14 +270,11 @@
     let opt = Cli {
         enable_consensus: false,
         components: "core".parse().unwrap(),
-<<<<<<< HEAD
         config_path: None,
         secrets_path: None,
         external_node_config_path: None,
         consensus_path: None,
-=======
         use_node_framework: false,
->>>>>>> 3ee34be7
     };
     let mut config = ExternalNodeConfig::mock(&temp_dir, &connection_pool);
     if opt.components.0.contains(&Component::TreeApi) {
