--- conflicted
+++ resolved
@@ -61,11 +61,7 @@
 
 /// Associates a type with a particular type of RPC networks, such as Ethereum or ZKsync Era. RPC traits created using `jsonrpsee::rpc`
 /// can use `ForNetwork` as a client boundary to restrict which implementations can call their methods.
-<<<<<<< HEAD
-pub trait ForEthereumLikeNetwork {
-=======
 pub trait ForWeb3Network {
->>>>>>> 553d3072
     /// Network that the type is associated with.
     type Net: Network;
 
@@ -77,11 +73,7 @@
     fn component(&self) -> &'static str;
 }
 
-<<<<<<< HEAD
-impl<T: ?Sized + ForEthereumLikeNetwork> ForEthereumLikeNetwork for &T {
-=======
 impl<T: ?Sized + ForWeb3Network> ForWeb3Network for &T {
->>>>>>> 553d3072
     type Net = T::Net;
 
     fn network(&self) -> Self::Net {
@@ -93,11 +85,7 @@
     }
 }
 
-<<<<<<< HEAD
-impl<T: ?Sized + ForEthereumLikeNetwork> ForEthereumLikeNetwork for Box<T> {
-=======
 impl<T: ?Sized + ForWeb3Network> ForWeb3Network for Box<T> {
->>>>>>> 553d3072
     type Net = T::Net;
 
     fn network(&self) -> Self::Net {
@@ -110,11 +98,7 @@
 }
 
 /// Client that can be tagged with the component using it.
-<<<<<<< HEAD
-pub trait TaggedClient: ForEthereumLikeNetwork {
-=======
 pub trait TaggedClient: ForWeb3Network {
->>>>>>> 553d3072
     /// Tags this client as working for a specific component.
     fn set_component(&mut self, component_name: &'static str);
 }