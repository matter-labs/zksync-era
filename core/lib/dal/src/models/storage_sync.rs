use std::str::FromStr;

use anyhow::Context as _;
use zksync_contracts::BaseSystemContractsHashes;
use zksync_types::{
<<<<<<< HEAD
    api::en, Address, L1BatchNumber, MiniblockNumber, ProtocolVersionId, Transaction, H160, H256,
    U256,
=======
    api::en, Address, L1BatchNumber, MiniblockNumber, ProtocolVersionId, Transaction, H256,
};

use crate::{
    consensus_dal::Payload,
    models::{parse_h160, parse_h256},
>>>>>>> d81aef0e
};

#[derive(Debug, Clone, sqlx::FromRow)]
pub(crate) struct StorageSyncBlock {
    pub number: i64,
    pub l1_batch_number: i64,
    pub last_batch_miniblock: Option<i64>,
    pub timestamp: i64,
    // L1 gas price assumed in the corresponding batch
    pub l1_gas_price: i64,
    // L2 gas price assumed in the corresponding batch
    pub l2_fair_gas_price: i64,
    pub fair_pubdata_price: Option<i64>,
    pub bootloader_code_hash: Option<Vec<u8>>,
    pub default_aa_code_hash: Option<Vec<u8>>,
    pub fee_account_address: Vec<u8>,
    pub protocol_version: i32,
    pub virtual_blocks: i64,
    pub hash: Vec<u8>,
}

pub(crate) struct SyncBlock {
    pub number: MiniblockNumber,
    pub l1_batch_number: L1BatchNumber,
    pub last_in_batch: bool,
    pub timestamp: u64,
    pub l1_gas_price: U256,
    pub l2_fair_gas_price: U256,
    pub fair_pubdata_price: Option<U256>,
    pub base_system_contracts_hashes: BaseSystemContractsHashes,
    pub fee_account_address: Address,
    pub virtual_blocks: u32,
    pub hash: H256,
    pub protocol_version: ProtocolVersionId,
}

impl TryFrom<StorageSyncBlock> for SyncBlock {
    type Error = anyhow::Error;
    fn try_from(block: StorageSyncBlock) -> anyhow::Result<Self> {
        Ok(Self {
            number: MiniblockNumber(block.number.try_into().context("number")?),
            l1_batch_number: L1BatchNumber(
                block
                    .l1_batch_number
                    .try_into()
                    .context("l1_batch_number")?,
            ),
            last_in_batch: block.last_batch_miniblock == Some(block.number),
            timestamp: block.timestamp.try_into().context("timestamp")?,
            l1_gas_price: block.l1_gas_price.try_into().context("l1_gas_price")?,
            l2_fair_gas_price: block
                .l2_fair_gas_price
                .try_into()
                .context("l2_fair_gas_price")?,
            fair_pubdata_price: block
                .fair_pubdata_price
                .map(|v| v.try_into().context("fair_pubdata_price"))
                .transpose()?,
            // TODO (SMA-1635): Make these fields non optional in database
            base_system_contracts_hashes: BaseSystemContractsHashes {
                bootloader: parse_h256(
                    &block
                        .bootloader_code_hash
                        .context("bootloader_code_hash should not be none")?,
                )
                .context("bootloader_code_hash")?,
                default_aa: parse_h256(
                    &block
                        .default_aa_code_hash
                        .context("default_aa_code_hash should not be none")?,
                )
                .context("default_aa_code_hash")?,
            },
            fee_account_address: parse_h160(&block.fee_account_address)
                .context("fee_account_address")?,
            virtual_blocks: block.virtual_blocks.try_into().context("virtual_blocks")?,
            hash: parse_h256(&block.hash).context("hash")?,
            protocol_version: u16::try_from(block.protocol_version)
                .context("protocol_version")?
                .try_into()
                .context("protocol_version")?,
        })
    }
}

impl SyncBlock {
    pub(crate) fn into_api(self, transactions: Option<Vec<Transaction>>) -> en::SyncBlock {
        en::SyncBlock {
            number: self.number,
            l1_batch_number: self.l1_batch_number,
            last_in_batch: self.last_in_batch,
            timestamp: self.timestamp,
            l1_gas_price: self.l1_gas_price,
            l2_fair_gas_price: self.l2_fair_gas_price,
            fair_pubdata_price: self.fair_pubdata_price,
            base_system_contracts_hashes: self.base_system_contracts_hashes,
            operator_address: self.fee_account_address,
            transactions,
            virtual_blocks: Some(self.virtual_blocks),
            hash: Some(self.hash),
            protocol_version: self.protocol_version,
        }
    }

    pub(crate) fn into_payload(self, transactions: Vec<Transaction>) -> Payload {
        Payload {
            protocol_version: self.protocol_version,
            hash: self.hash,
            l1_batch_number: self.l1_batch_number,
            timestamp: self.timestamp,
            l1_gas_price: self.l1_gas_price,
            l2_fair_gas_price: self.l2_fair_gas_price,
            fair_pubdata_price: self.fair_pubdata_price,
            virtual_blocks: self.virtual_blocks,
            operator_address: self.fee_account_address,
            transactions,
            last_in_batch: self.last_in_batch,
        }
    }
<<<<<<< HEAD
}

/// L2 block (= miniblock) payload.
#[derive(Debug, PartialEq)]
pub struct Payload {
    pub protocol_version: ProtocolVersionId,
    pub hash: H256,
    pub l1_batch_number: L1BatchNumber,
    pub timestamp: u64,
    pub l1_gas_price: U256,
    pub l2_fair_gas_price: U256,
    pub fair_pubdata_price: Option<U256>,
    pub virtual_blocks: u32,
    pub operator_address: Address,
    pub transactions: Vec<Transaction>,
    pub last_in_batch: bool,
}

impl ProtoFmt for Payload {
    type Proto = super::proto::Payload;

    fn read(message: &Self::Proto) -> anyhow::Result<Self> {
        let mut transactions = Vec::with_capacity(message.transactions.len());
        for (i, tx) in message.transactions.iter().enumerate() {
            transactions.push(
                required(&tx.json)
                    .and_then(|json_str| Ok(serde_json::from_str(json_str)?))
                    .with_context(|| format!("transaction[{i}]"))?,
            );
        }

        let l1_gas_price = match message.l1_gas_price.as_ref() {
            Some(price) => U256::from_str(price)?,
            None => U256::zero(),
        };

        let l2_fair_gas_price = match message.l2_fair_gas_price.as_ref() {
            Some(price) => U256::from_str(price)?,
            None => U256::zero(),
        };

        Ok(Self {
            protocol_version: required(&message.protocol_version)
                .and_then(|x| Ok(ProtocolVersionId::try_from(u16::try_from(*x)?)?))
                .context("protocol_version")?,
            hash: required(&message.hash)
                .and_then(|h| parse_h256(h))
                .context("hash")?,
            l1_batch_number: L1BatchNumber(
                *required(&message.l1_batch_number).context("l1_batch_number")?,
            ),
            timestamp: *required(&message.timestamp).context("timestamp")?,
            l1_gas_price,
            l2_fair_gas_price,
            fair_pubdata_price: message
                .fair_pubdata_price
                .as_ref()
                .map(|price| U256::from_str(price))
                .transpose()?,
            virtual_blocks: *required(&message.virtual_blocks).context("virtual_blocks")?,
            operator_address: required(&message.operator_address)
                .and_then(|a| parse_h160(a))
                .context("operator_address")?,
            transactions,
            last_in_batch: *required(&message.last_in_batch).context("last_in_batch")?,
        })
    }

    fn build(&self) -> Self::Proto {
        Self::Proto {
            protocol_version: Some((self.protocol_version as u16).into()),
            hash: Some(self.hash.as_bytes().into()),
            l1_batch_number: Some(self.l1_batch_number.0),
            timestamp: Some(self.timestamp),
            l1_gas_price: Some(self.l1_gas_price.to_string()),
            l2_fair_gas_price: Some(self.l2_fair_gas_price.to_string()),
            fair_pubdata_price: self.fair_pubdata_price.map(|x| x.to_string()),
            virtual_blocks: Some(self.virtual_blocks),
            operator_address: Some(self.operator_address.as_bytes().into()),
            // Transactions are stored in execution order, therefore order is deterministic.
            transactions: self
                .transactions
                .iter()
                .map(|t| super::proto::Transaction {
                    // TODO: There is no guarantee that json encoding here will be deterministic.
                    json: Some(serde_json::to_string(t).unwrap()),
                })
                .collect(),
            last_in_batch: Some(self.last_in_batch),
        }
    }
}

impl Payload {
    pub fn decode(payload: &validator::Payload) -> anyhow::Result<Self> {
        zksync_protobuf::decode(&payload.0)
    }

    pub fn encode(&self) -> validator::Payload {
        validator::Payload(zksync_protobuf::encode(self))
    }
}

#[cfg(test)]
mod tests {
    use super::*;

    #[test]
    fn test_payload_proto_build_read() {
        let payload = Payload {
            protocol_version: ProtocolVersionId::default(),
            hash: H256::zero(),
            l1_batch_number: L1BatchNumber(0),
            timestamp: 0,
            l1_gas_price: U256::zero(),
            l2_fair_gas_price: U256::zero(),
            fair_pubdata_price: None,
            virtual_blocks: 0,
            operator_address: Address::zero(),
            transactions: vec![],
            last_in_batch: false,
        };

        let proto = payload.build();
        let decoded = Payload::read(&proto).unwrap();
        assert_eq!(payload, decoded);
    }
=======
>>>>>>> d81aef0e
}<|MERGE_RESOLUTION|>--- conflicted
+++ resolved
@@ -3,17 +3,13 @@
 use anyhow::Context as _;
 use zksync_contracts::BaseSystemContractsHashes;
 use zksync_types::{
-<<<<<<< HEAD
     api::en, Address, L1BatchNumber, MiniblockNumber, ProtocolVersionId, Transaction, H160, H256,
     U256,
-=======
-    api::en, Address, L1BatchNumber, MiniblockNumber, ProtocolVersionId, Transaction, H256,
 };
 
 use crate::{
     consensus_dal::Payload,
     models::{parse_h160, parse_h256},
->>>>>>> d81aef0e
 };
 
 #[derive(Debug, Clone, sqlx::FromRow)]
@@ -133,134 +129,4 @@
             last_in_batch: self.last_in_batch,
         }
     }
-<<<<<<< HEAD
-}
-
-/// L2 block (= miniblock) payload.
-#[derive(Debug, PartialEq)]
-pub struct Payload {
-    pub protocol_version: ProtocolVersionId,
-    pub hash: H256,
-    pub l1_batch_number: L1BatchNumber,
-    pub timestamp: u64,
-    pub l1_gas_price: U256,
-    pub l2_fair_gas_price: U256,
-    pub fair_pubdata_price: Option<U256>,
-    pub virtual_blocks: u32,
-    pub operator_address: Address,
-    pub transactions: Vec<Transaction>,
-    pub last_in_batch: bool,
-}
-
-impl ProtoFmt for Payload {
-    type Proto = super::proto::Payload;
-
-    fn read(message: &Self::Proto) -> anyhow::Result<Self> {
-        let mut transactions = Vec::with_capacity(message.transactions.len());
-        for (i, tx) in message.transactions.iter().enumerate() {
-            transactions.push(
-                required(&tx.json)
-                    .and_then(|json_str| Ok(serde_json::from_str(json_str)?))
-                    .with_context(|| format!("transaction[{i}]"))?,
-            );
-        }
-
-        let l1_gas_price = match message.l1_gas_price.as_ref() {
-            Some(price) => U256::from_str(price)?,
-            None => U256::zero(),
-        };
-
-        let l2_fair_gas_price = match message.l2_fair_gas_price.as_ref() {
-            Some(price) => U256::from_str(price)?,
-            None => U256::zero(),
-        };
-
-        Ok(Self {
-            protocol_version: required(&message.protocol_version)
-                .and_then(|x| Ok(ProtocolVersionId::try_from(u16::try_from(*x)?)?))
-                .context("protocol_version")?,
-            hash: required(&message.hash)
-                .and_then(|h| parse_h256(h))
-                .context("hash")?,
-            l1_batch_number: L1BatchNumber(
-                *required(&message.l1_batch_number).context("l1_batch_number")?,
-            ),
-            timestamp: *required(&message.timestamp).context("timestamp")?,
-            l1_gas_price,
-            l2_fair_gas_price,
-            fair_pubdata_price: message
-                .fair_pubdata_price
-                .as_ref()
-                .map(|price| U256::from_str(price))
-                .transpose()?,
-            virtual_blocks: *required(&message.virtual_blocks).context("virtual_blocks")?,
-            operator_address: required(&message.operator_address)
-                .and_then(|a| parse_h160(a))
-                .context("operator_address")?,
-            transactions,
-            last_in_batch: *required(&message.last_in_batch).context("last_in_batch")?,
-        })
-    }
-
-    fn build(&self) -> Self::Proto {
-        Self::Proto {
-            protocol_version: Some((self.protocol_version as u16).into()),
-            hash: Some(self.hash.as_bytes().into()),
-            l1_batch_number: Some(self.l1_batch_number.0),
-            timestamp: Some(self.timestamp),
-            l1_gas_price: Some(self.l1_gas_price.to_string()),
-            l2_fair_gas_price: Some(self.l2_fair_gas_price.to_string()),
-            fair_pubdata_price: self.fair_pubdata_price.map(|x| x.to_string()),
-            virtual_blocks: Some(self.virtual_blocks),
-            operator_address: Some(self.operator_address.as_bytes().into()),
-            // Transactions are stored in execution order, therefore order is deterministic.
-            transactions: self
-                .transactions
-                .iter()
-                .map(|t| super::proto::Transaction {
-                    // TODO: There is no guarantee that json encoding here will be deterministic.
-                    json: Some(serde_json::to_string(t).unwrap()),
-                })
-                .collect(),
-            last_in_batch: Some(self.last_in_batch),
-        }
-    }
-}
-
-impl Payload {
-    pub fn decode(payload: &validator::Payload) -> anyhow::Result<Self> {
-        zksync_protobuf::decode(&payload.0)
-    }
-
-    pub fn encode(&self) -> validator::Payload {
-        validator::Payload(zksync_protobuf::encode(self))
-    }
-}
-
-#[cfg(test)]
-mod tests {
-    use super::*;
-
-    #[test]
-    fn test_payload_proto_build_read() {
-        let payload = Payload {
-            protocol_version: ProtocolVersionId::default(),
-            hash: H256::zero(),
-            l1_batch_number: L1BatchNumber(0),
-            timestamp: 0,
-            l1_gas_price: U256::zero(),
-            l2_fair_gas_price: U256::zero(),
-            fair_pubdata_price: None,
-            virtual_blocks: 0,
-            operator_address: Address::zero(),
-            transactions: vec![],
-            last_in_batch: false,
-        };
-
-        let proto = payload.build();
-        let decoded = Payload::read(&proto).unwrap();
-        assert_eq!(payload, decoded);
-    }
-=======
->>>>>>> d81aef0e
 }