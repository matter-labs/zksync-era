use anyhow::Context;
use clap::{Parser, ValueEnum};
use ethers::{
    abi::{encode, parse_abi},
    contract::BaseContract,
    providers::{Http, Middleware, Provider},
    signers::Signer,
    types::{transaction::eip2718::TypedTransaction, Eip1559TransactionRequest},
    utils::hex,
};
use lazy_static::lazy_static;
use serde::{Deserialize, Serialize};
use strum::EnumIter;
use xshell::Shell;
use zkstack_cli_common::{
    config::global_config,
    forge::{Forge, ForgeScriptArgs},
};
use zkstack_cli_config::{
    forge_interface::{
        gateway_ecosystem_upgrade::output::GatewayEcosystemUpgradeOutput,
        script_params::{ACCEPT_GOVERNANCE_SCRIPT_PARAMS, GATEWAY_UPGRADE_ECOSYSTEM_PARAMS},
    },
    traits::{ReadConfig, ReadConfigWithBasePath, SaveConfigWithBasePath},
    ChainConfig, EcosystemConfig,
};
use zkstack_cli_types::L1BatchCommitmentMode;
use zksync_basic_types::{H256, U256};
use zksync_types::{web3::keccak256, Address, L2_NATIVE_TOKEN_VAULT_ADDRESS};

use crate::{
    commands::dev::commands::gateway::{
        check_chain_readiness, fetch_chain_info, get_admin_call_builder,
        set_upgrade_timestamp_calldata, DAMode, GatewayUpgradeArgsInner, GatewayUpgradeInfo,
    },
    commands::chain::utils::encode_ntv_asset_id,
    messages::{MSG_CHAIN_NOT_INITIALIZED, MSG_L1_SECRETS_MUST_BE_PRESENTED},
    utils::forge::{fill_forge_private_key, WalletOwner},
};

lazy_static! {
    static ref ZK_CHAIN: BaseContract =
        BaseContract::from(parse_abi(&["function getPriorityTreeStartIndex() public",]).unwrap(),);
}

#[derive(
    Debug, Serialize, Deserialize, Clone, Copy, ValueEnum, EnumIter, strum::Display, PartialEq, Eq,
)]
pub enum GatewayChainUpgradeStage {
    // Does not require admin, still needs to be done to update configs, etc
    PrepareStage1,

    // Used to schedule an upgrade.
    ScheduleStage1,

    // Should be executed after Stage1 of the governance upgrade
    FinalizeStage1,

    // Mainly about changing configs
    FinalizeStage2,

    // For tests in case a chain missed the correct window for the upgrade
    // and needs to execute after Stage2
    KeepUpStage2,

    // Set L2 WETH address for chain in store
    SetL2WETHForChain,
}

#[derive(Debug, Serialize, Deserialize, Parser)]
pub struct GatewayUpgradeArgs {
    /// All ethereum environment related arguments
    #[clap(flatten)]
    #[serde(flatten)]
    pub forge_args: ForgeScriptArgs,

    chain_upgrade_stage: GatewayChainUpgradeStage,

    l2_wrapped_base_token_addr: Option<Address>,
}

lazy_static! {
    static ref GATEWAY_PREPARATION_INTERFACE: BaseContract = BaseContract::from(
        parse_abi(&[
            "function startMigrateChainFromGateway(address chainAdmin,address accessControlRestriction,uint256 chainId) public",
            "function finishMigrateChainFromGateway(uint256 migratingChainId,uint256 gatewayChainId,uint256 l2BatchNumber,uint256 l2MessageIndex,uint16 l2TxNumberInBatch,bytes memory message,bytes32[] memory merkleProof) public",
        ])
        .unwrap(),
    );
}

pub async fn run(args: GatewayUpgradeArgs, shell: &Shell) -> anyhow::Result<()> {
    let ecosystem_config = EcosystemConfig::from_file(shell)?;

    let chain_name = global_config().chain_name.clone();
    let chain_config = ecosystem_config
        .load_chain(chain_name)
        .context(MSG_CHAIN_NOT_INITIALIZED)?;

    let l1_url = chain_config
        .get_secrets_config()?
        .l1
        .context(MSG_L1_SECRETS_MUST_BE_PRESENTED)?
        .l1_rpc_url
        .expose_str()
        .to_string();

    match args.chain_upgrade_stage {
        GatewayChainUpgradeStage::PrepareStage1 => {
            prepare_stage1(shell, ecosystem_config, chain_config, l1_url).await
        }
        GatewayChainUpgradeStage::ScheduleStage1 => {
            schedule_stage1(shell, ecosystem_config, chain_config, l1_url).await
        }
        GatewayChainUpgradeStage::FinalizeStage1 => {
            finalize_stage1(shell, ecosystem_config, chain_config, l1_url).await
        }
        GatewayChainUpgradeStage::FinalizeStage2 => {
            finalize_stage2(shell, ecosystem_config, chain_config).await
        }
        GatewayChainUpgradeStage::KeepUpStage2 => {
            panic!("Not supported");
        }
        GatewayChainUpgradeStage::SetL2WETHForChain => {
            set_weth_for_chain(shell, args, ecosystem_config, chain_config, l1_url).await
        }
    }
}

<<<<<<< HEAD
async fn adapt_config(shell: &Shell, chain_config: ChainConfig) -> anyhow::Result<()> {
    println!("Adapting config");
    let mut contracts_config = chain_config.get_contracts_config()?;
    let genesis_config = chain_config.get_genesis_config()?;

    contracts_config.l2.legacy_shared_bridge_addr = contracts_config.bridges.shared.l2_address;
    contracts_config.l1.base_token_asset_id = Some(encode_ntv_asset_id(
        genesis_config.l1_chain_id.0.into(),
        contracts_config.l1.base_token_addr,
    ));

    contracts_config.save_with_base_path(shell, &chain_config.configs)?;
    println!("Done");

    Ok(())
=======
pub fn encode_ntv_asset_id(l1_chain_id: U256, addr: Address) -> H256 {
    let encoded_data = encode(&[
        ethers::abi::Token::Uint(l1_chain_id),
        ethers::abi::Token::Address(L2_NATIVE_TOKEN_VAULT_ADDRESS),
        ethers::abi::Token::Address(addr),
    ]);

    H256(keccak256(&encoded_data))
>>>>>>> 9445a68a
}

async fn prepare_stage1(
    shell: &Shell,
    ecosystem_config: EcosystemConfig,
    chain_config: ChainConfig,
    l1_url: String,
) -> anyhow::Result<()> {
    let gateway_ecosystem_preparation_output =
        GatewayEcosystemUpgradeOutput::read_with_base_path(shell, ecosystem_config.config)?;

    // No need to save it, we have enough for now

    let mut contracts_config = chain_config.get_contracts_config()?;
    let general_config = chain_config.get_general_config()?;
    let genesis_config = chain_config.get_genesis_config()?;

    let upgrade_info = GatewayUpgradeInfo::from_gateway_ecosystem_upgrade(
        contracts_config.ecosystem_contracts.bridgehub_proxy_addr,
        gateway_ecosystem_preparation_output,
    );

    let da_mode: DAMode =
        if genesis_config.l1_batch_commit_data_generator_mode == L1BatchCommitmentMode::Rollup {
            DAMode::PermanentRollup
        } else {
            DAMode::Validium
        };

    let chain_info = fetch_chain_info(
        &upgrade_info,
        &GatewayUpgradeArgsInner {
            chain_id: chain_config.chain_id.as_u64(),
            l1_rpc_url: l1_url,
            l2_rpc_url: general_config
                .api_config
                .context("api config")?
                .web3_json_rpc
                .http_url,
            validator_addr1: chain_config.get_wallets_config()?.operator.address,
            validator_addr2: chain_config.get_wallets_config()?.blob_operator.address,
            da_mode,
            dangerous_no_cross_check: false,
        },
    )
    .await?;

    upgrade_info.update_contracts_config(&mut contracts_config, &chain_info, da_mode, true);

    contracts_config.save_with_base_path(shell, chain_config.configs)?;

    Ok(())
}

async fn call_chain_admin(
    l1_url: String,
    chain_config: ChainConfig,
    data: Vec<u8>,
) -> anyhow::Result<()> {
    let wallet = chain_config
        .get_wallets_config()?
        .governor
        .private_key
        .context("gov pk missing")?;
    let contracts_config = chain_config.get_contracts_config()?;

    // Initialize provider
    let provider = Provider::<Http>::try_from(l1_url)?;

    // Initialize wallet
    let chain_id = provider.get_chainid().await?.as_u64();
    let wallet = wallet.with_chain_id(chain_id);

    let tx = TypedTransaction::Eip1559(Eip1559TransactionRequest {
        to: Some(contracts_config.l1.chain_admin_addr.into()),
        // 10m should be always enough
        gas: Some(U256::from(10_000_000)),
        data: Some(data.into()),
        value: Some(U256::zero()),
        nonce: Some(
            provider
                .get_transaction_count(wallet.address(), None)
                .await?,
        ),
        max_fee_per_gas: Some(provider.get_gas_price().await?),
        max_priority_fee_per_gas: Some(U256::zero()),
        chain_id: Some(chain_id.into()),
        ..Default::default()
    });

    let signed_tx = wallet.sign_transaction(&tx).await.unwrap();

    let tx = provider
        .send_raw_transaction(tx.rlp_signed(&signed_tx))
        .await
        .unwrap();
    println!("Sent tx with hash: {}", hex::encode(tx.0));

    let receipt = tx.await?.context("receipt not present")?;

    if receipt.status.unwrap() != 1.into() {
        anyhow::bail!("Transaction failed!");
    }

    Ok(())
}

async fn schedule_stage1(
    shell: &Shell,
    ecosystem_config: EcosystemConfig,
    chain_config: ChainConfig,
    l1_url: String,
) -> anyhow::Result<()> {
    let gateway_ecosystem_preparation_output =
        GatewayEcosystemUpgradeOutput::read_with_base_path(shell, ecosystem_config.config)?;

    println!("Schedule stage1 of the upgrade!!");
    let calldata = set_upgrade_timestamp_calldata(
        gateway_ecosystem_preparation_output
            .contracts_config
            .new_protocol_version,
        // Immediatelly
        0,
    );

    call_chain_admin(l1_url, chain_config, calldata).await?;

    println!("done!");

    Ok(())
}

async fn finalize_stage1(
    shell: &Shell,
    ecosystem_config: EcosystemConfig,
    chain_config: ChainConfig,
    l1_url: String,
) -> anyhow::Result<()> {
    println!("Finalizing stage1 of chain upgrade!");

    let contracts_config = chain_config.get_contracts_config()?;
    let general_config = chain_config.get_general_config()?;
    let genesis_config = chain_config.get_genesis_config()?;

    println!("Checking chain readiness...");
    check_chain_readiness(
        l1_url.clone(),
        general_config
            .api_config
            .as_ref()
            .context("api")?
            .web3_json_rpc
            .http_url
            .clone(),
        chain_config.chain_id.as_u64(),
    )
    .await?;

    println!("The chain is ready!");

    let gateway_ecosystem_preparation_output =
        GatewayEcosystemUpgradeOutput::read_with_base_path(shell, &ecosystem_config.config)?;

    let da_mode: DAMode =
        if genesis_config.l1_batch_commit_data_generator_mode == L1BatchCommitmentMode::Rollup {
            DAMode::PermanentRollup
        } else {
            DAMode::Validium
        };

    let upgrade_info = GatewayUpgradeInfo::from_gateway_ecosystem_upgrade(
        contracts_config.ecosystem_contracts.bridgehub_proxy_addr,
        gateway_ecosystem_preparation_output,
    );
    let args = GatewayUpgradeArgsInner {
        chain_id: chain_config.chain_id.as_u64(),
        l1_rpc_url: l1_url.clone(),
        l2_rpc_url: general_config
            .api_config
            .context("api config")?
            .web3_json_rpc
            .http_url,
        validator_addr1: chain_config.get_wallets_config()?.operator.address,
        validator_addr2: chain_config.get_wallets_config()?.blob_operator.address,
        da_mode,
        dangerous_no_cross_check: false,
    };

    let chain_info = fetch_chain_info(&upgrade_info, &args).await?;

    let admin_calls_finalize = get_admin_call_builder(&upgrade_info, &chain_info, args);

    admin_calls_finalize.display();

    let admin_calldata = admin_calls_finalize.compile_full_calldata();

    call_chain_admin(l1_url, chain_config, admin_calldata).await?;

    println!("done!");

    Ok(())
}

async fn finalize_stage2(
    shell: &Shell,
    ecosystem_config: EcosystemConfig,
    chain_config: ChainConfig,
) -> anyhow::Result<()> {
    println!("Finalizing stage2 for the chain! (just updating configs)");

    let ecosystem_config = ecosystem_config.get_contracts_config()?;

    let mut contracts_config = chain_config.get_contracts_config()?;
    contracts_config.bridges.l1_nullifier_addr = Some(contracts_config.bridges.shared.l1_address);
    contracts_config.bridges.shared.l1_address = ecosystem_config.bridges.shared.l1_address;
    contracts_config.bridges.shared.l2_address =
        Some(zksync_system_constants::L2_ASSET_ROUTER_ADDRESS);
    contracts_config.save_with_base_path(shell, &chain_config.configs)?;

    println!("done!");

    Ok(())
}

async fn set_weth_for_chain(
    shell: &Shell,
    args: GatewayUpgradeArgs,
    ecosystem_config: EcosystemConfig,
    chain_config: ChainConfig,
    l1_url: String,
) -> anyhow::Result<()> {
    println!("Adding l2 weth to store!");

    let forge_args = args.forge_args.clone();
    let l1_rpc_url = l1_url;

    let previous_output = GatewayEcosystemUpgradeOutput::read(
        shell,
        GATEWAY_UPGRADE_ECOSYSTEM_PARAMS.output(&ecosystem_config.link_to_code),
    )?;
    let contract: BaseContract = BaseContract::from(
        parse_abi(&[
            "function addL2WethToStore(address storeAddress, address chainAdmin, uint256 chainId, address l2WBaseToken) public",
        ])
            .unwrap(),
    );
    let calldata = contract
        .encode(
            "addL2WethToStore",
            (
                previous_output
                    .deployed_addresses
                    .l2_wrapped_base_token_store_addr,
                ecosystem_config
                    .get_contracts_config()
                    .expect("get_contracts_config()")
                    .l1
                    .chain_admin_addr,
                chain_config.chain_id.as_u64(),
                args.l2_wrapped_base_token_addr
                    .context("l2_wrapped_base_token_addr")?,
            ),
        )
        .unwrap();

    let mut forge = Forge::new(&ecosystem_config.path_to_l1_foundry())
        .script(
            &ACCEPT_GOVERNANCE_SCRIPT_PARAMS.script(),
            forge_args.clone(),
        )
        .with_ffi()
        .with_rpc_url(l1_rpc_url)
        .with_slow()
        .with_gas_limit(1_000_000_000_000)
        .with_calldata(&calldata)
        .with_broadcast();

    forge = fill_forge_private_key(
        forge,
        Some(&ecosystem_config.get_wallets()?.governor),
        WalletOwner::Governor,
    )?;
    forge.run(shell)?;

    Ok(())
}<|MERGE_RESOLUTION|>--- conflicted
+++ resolved
@@ -1,7 +1,7 @@
 use anyhow::Context;
 use clap::{Parser, ValueEnum};
 use ethers::{
-    abi::{encode, parse_abi},
+    abi::parse_abi,
     contract::BaseContract,
     providers::{Http, Middleware, Provider},
     signers::Signer,
@@ -25,15 +25,14 @@
     ChainConfig, EcosystemConfig,
 };
 use zkstack_cli_types::L1BatchCommitmentMode;
-use zksync_basic_types::{H256, U256};
-use zksync_types::{web3::keccak256, Address, L2_NATIVE_TOKEN_VAULT_ADDRESS};
+use zksync_basic_types::U256;
+use zksync_types::Address;
 
 use crate::{
     commands::dev::commands::gateway::{
         check_chain_readiness, fetch_chain_info, get_admin_call_builder,
         set_upgrade_timestamp_calldata, DAMode, GatewayUpgradeArgsInner, GatewayUpgradeInfo,
     },
-    commands::chain::utils::encode_ntv_asset_id,
     messages::{MSG_CHAIN_NOT_INITIALIZED, MSG_L1_SECRETS_MUST_BE_PRESENTED},
     utils::forge::{fill_forge_private_key, WalletOwner},
 };
@@ -125,34 +124,6 @@
             set_weth_for_chain(shell, args, ecosystem_config, chain_config, l1_url).await
         }
     }
-}
-
-<<<<<<< HEAD
-async fn adapt_config(shell: &Shell, chain_config: ChainConfig) -> anyhow::Result<()> {
-    println!("Adapting config");
-    let mut contracts_config = chain_config.get_contracts_config()?;
-    let genesis_config = chain_config.get_genesis_config()?;
-
-    contracts_config.l2.legacy_shared_bridge_addr = contracts_config.bridges.shared.l2_address;
-    contracts_config.l1.base_token_asset_id = Some(encode_ntv_asset_id(
-        genesis_config.l1_chain_id.0.into(),
-        contracts_config.l1.base_token_addr,
-    ));
-
-    contracts_config.save_with_base_path(shell, &chain_config.configs)?;
-    println!("Done");
-
-    Ok(())
-=======
-pub fn encode_ntv_asset_id(l1_chain_id: U256, addr: Address) -> H256 {
-    let encoded_data = encode(&[
-        ethers::abi::Token::Uint(l1_chain_id),
-        ethers::abi::Token::Address(L2_NATIVE_TOKEN_VAULT_ADDRESS),
-        ethers::abi::Token::Address(addr),
-    ]);
-
-    H256(keccak256(&encoded_data))
->>>>>>> 9445a68a
 }
 
 async fn prepare_stage1(
