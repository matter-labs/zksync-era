--- conflicted
+++ resolved
@@ -408,7 +408,6 @@
     /// Spawns notifier tasks. This should be called once per instance.
     pub fn spawn_notifiers(
         &self,
-        handle: &tokio::runtime::Handle,
         connection_pool: ConnectionPool,
         polling_interval: Duration,
         stop_receiver: watch::Receiver<bool>,
@@ -421,13 +420,9 @@
             polling_interval,
             events_sender: self.events_sender.clone(),
         };
-<<<<<<< HEAD
-        let notifier_task = handle.spawn(notifier.notify_blocks(stop_receiver.clone()));
-=======
         let notifier_task = self
             .handle
             .spawn(notifier.notify_blocks(stop_receiver.clone()));
->>>>>>> 53defbab
         notifier_tasks.push(notifier_task);
 
         let notifier = PubSubNotifier {
@@ -436,13 +431,9 @@
             polling_interval,
             events_sender: self.events_sender.clone(),
         };
-<<<<<<< HEAD
-        let notifier_task = handle.spawn(notifier.notify_txs(stop_receiver.clone()));
-=======
         let notifier_task = self
             .handle
             .spawn(notifier.notify_txs(stop_receiver.clone()));
->>>>>>> 53defbab
         notifier_tasks.push(notifier_task);
 
         let notifier = PubSubNotifier {
@@ -451,11 +442,7 @@
             polling_interval,
             events_sender: self.events_sender.clone(),
         };
-<<<<<<< HEAD
-        let notifier_task = handle.spawn(notifier.notify_logs(stop_receiver));
-=======
         let notifier_task = self.handle.spawn(notifier.notify_logs(stop_receiver));
->>>>>>> 53defbab
 
         notifier_tasks.push(notifier_task);
         notifier_tasks
