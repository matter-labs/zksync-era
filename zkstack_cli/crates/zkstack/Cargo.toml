[package]
name = "zkstack"
version.workspace = true
edition.workspace = true
homepage.workspace = true
license.workspace = true
authors.workspace = true
exclude.workspace = true
repository.workspace = true
description.workspace = true
keywords.workspace = true

[dependencies]
anyhow.workspace = true
chrono.workspace = true
clap.workspace = true
clap_complete.workspace = true
clap-markdown.workspace = true
cliclack.workspace = true
zkstack_cli_common.workspace = true
zkstack_cli_config.workspace = true
dirs.workspace = true
ethers.workspace = true
futures.workspace = true
human-panic.workspace = true
lazy_static.workspace = true
secrecy.workspace = true
serde.workspace = true
serde_json.workspace = true
serde_yaml.workspace = true
slugify-rs.workspace = true
strum.workspace = true
sqruff-lib.workspace = true
thiserror.workspace = true
tokio.workspace = true
toml.workspace = true
zkstack_cli_types.workspace = true
url.workspace = true
xshell.workspace = true
zksync_basic_types.workspace = true
zksync_config.workspace = true
zksync_consensus_roles.workspace = true
zksync_consensus_crypto.workspace = true
zksync_protobuf.workspace = true
zksync_types.workspace = true
zksync_web3_decl.workspace = true
zksync_system_constants.workspace = true
zksync_eth_client.workspace = true
zksync_contracts.workspace = true
prost.workspace = true
reqwest.workspace = true

[dev-dependencies]
rand.workspace = true
zksync_consensus_utils.workspace = true

[build-dependencies]
anyhow.workspace = true
clap_complete.workspace = true
dirs.workspace = true
ethers.workspace = true
xshell.workspace = true

[features]
# Features that allows gateway-chain related actions.
# These should be available for outside users until stabilized.
gateway = []
<<<<<<< HEAD
default = ["gateway"]
=======
v27_evm_interpreter = ["gateway"]
>>>>>>> a76c3ecb
<|MERGE_RESOLUTION|>--- conflicted
+++ resolved
@@ -65,8 +65,5 @@
 # Features that allows gateway-chain related actions.
 # These should be available for outside users until stabilized.
 gateway = []
-<<<<<<< HEAD
-default = ["gateway"]
-=======
 v27_evm_interpreter = ["gateway"]
->>>>>>> a76c3ecb
+default = ["gateway"]