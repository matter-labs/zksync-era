//! Extensions for the `ObservabilityConfig` to install the observability stack.

use std::{any, any::Any, mem};

use anyhow::Context;
use smart_config::{
    metadata::ConfigMetadata,
    value,
    visit::{ConfigVisitor, VisitConfig},
    ConfigRepository, ConfigSchema, DescribeConfig, DeserializeConfig, ParseErrors,
};
use zksync_vlog::prometheus::PrometheusExporterConfig;

use crate::{
    configs::{ObservabilityConfig, PrometheusConfig},
    sources::ConfigSources,
};

impl ConfigSources {
    /// Returns the observability config. It should be used to install observability early in the executable lifecycle.
    pub fn observability(&self) -> anyhow::Result<ObservabilityConfig> {
        let schema = ConfigSchema::new(&ObservabilityConfig::DESCRIPTION, "observability");
        let mut repo = ConfigRepository::new(&schema).with_all(self.0.clone());
        repo.deserializer_options().coerce_variant_names = true;
        // - `unwrap()` is safe: `Self` is the only top-level config, so an error would require for it to have a recursive definition.
        // - While logging is not enabled at this point, we use `log_all_errors()` for more intelligent error summarization.
        repo.single().unwrap().parse().map_err(log_all_errors)
    }
<<<<<<< HEAD

    /// Builds the repository with the specified config schema. Deserialization options are tuned to be backward-compatible
    /// with the existing file-based configs (e.g., coerce enum variant names).
    pub fn build_repository(self, schema: &ConfigSchema) -> ConfigRepository<'_> {
        let mut repo = ConfigRepository::new(schema).with_all(self.0);
        repo.deserializer_options().coerce_variant_names = true;
        repo
    }
=======
>>>>>>> c8b7f658
}

impl ObservabilityConfig {
    /// Installs the observability stack based on the configuration.
    pub fn install(self) -> anyhow::Result<zksync_vlog::ObservabilityGuard> {
        self.install_with_logs(std::convert::identity)
    }

    pub fn install_with_logs(
        self,
        logs_transform: impl FnOnce(zksync_vlog::Logs) -> zksync_vlog::Logs,
    ) -> anyhow::Result<zksync_vlog::ObservabilityGuard> {
        let logs = logs_transform(zksync_vlog::Logs::try_from(self.clone())?);
        let sentry = Option::<zksync_vlog::Sentry>::try_from(self.clone())?;
        let opentelemetry = Option::<zksync_vlog::OpenTelemetry>::try_from(self.clone())?;

        let guard = zksync_vlog::ObservabilityBuilder::new()
            .with_logs(Some(logs))
            .with_sentry(sentry)
            .with_opentelemetry(opentelemetry)
            .build();
        tracing::info!("Installed observability stack with the following configuration: {self:?}");
        Ok(guard)
    }
}

impl TryFrom<ObservabilityConfig> for zksync_vlog::Logs {
    type Error = anyhow::Error;

    fn try_from(config: ObservabilityConfig) -> Result<Self, Self::Error> {
        Ok(zksync_vlog::Logs::new(&config.log_format)?
            .with_log_directives(Some(config.log_directives)))
    }
}

impl TryFrom<ObservabilityConfig> for Option<zksync_vlog::Sentry> {
    type Error = anyhow::Error;

    fn try_from(config: ObservabilityConfig) -> Result<Self, Self::Error> {
        let Some(sentry_config) = config.sentry else {
            return Ok(None);
        };
        let sentry = zksync_vlog::Sentry::new(&sentry_config.url)?;
        Ok(Some(sentry.with_environment(sentry_config.environment)))
    }
}

impl TryFrom<ObservabilityConfig> for Option<zksync_vlog::OpenTelemetry> {
    type Error = anyhow::Error;

    fn try_from(config: ObservabilityConfig) -> Result<Self, Self::Error> {
        Ok(config
            .opentelemetry
            .map(|config| {
                zksync_vlog::OpenTelemetry::new(
                    &config.level,
                    Some(config.endpoint),
                    config.logs_endpoint,
                )
            })
            .transpose()?)
    }
}

impl PrometheusConfig {
    /// Converts this config to the config for Prometheus exporter. Returns `None` if Prometheus is not configured.
    pub fn to_exporter_config(&self) -> Option<PrometheusExporterConfig> {
        if let Some(base_url) = &self.pushgateway_url {
            let gateway_endpoint = PrometheusExporterConfig::gateway_endpoint(base_url);
            Some(PrometheusExporterConfig::push(
                gateway_endpoint,
                self.push_interval(),
            ))
        } else {
            self.to_pull_config()
        }
    }

    /// A version of [`Self::into_exporter_config()`] that only ever creates a pull exporter.
    pub fn to_pull_config(&self) -> Option<PrometheusExporterConfig> {
        self.listener_port.map(PrometheusExporterConfig::pull)
    }
}

fn log_all_errors(errors: ParseErrors) -> anyhow::Error {
    const MAX_DISPLAYED_ERRORS: usize = 5;

    let mut displayed_errors = String::new();
    let mut error_count = 0;
    for (i, err) in errors.iter().enumerate() {
        tracing::error!(
            path = err.path(),
            origin = %err.origin(),
            config = err.config().ty.name_in_code(),
            param = err.param().map(|param| param.rust_field_name),
            "{}",
            err.inner()
        );

        if i < MAX_DISPLAYED_ERRORS {
            displayed_errors += &format!("{}. {err}\n", i + 1);
        }
        error_count += 1;
    }

    let maybe_truncation_message = if error_count > MAX_DISPLAYED_ERRORS {
        format!("; showing first {MAX_DISPLAYED_ERRORS} (all errors are logged at ERROR level)")
    } else {
        String::new()
    };

    anyhow::anyhow!(
        "failed parsing config param(s): {error_count} error(s) in total{maybe_truncation_message}\n{displayed_errors}"
    )
}

pub trait ConfigRepositoryExt {
    /// Parses a configuration from this repo. The configuration must have a unique mounting point.
    fn parse<C: DeserializeConfig>(&self) -> anyhow::Result<C>;

    /// Parses an optional configuration from this repo. The configuration must have a unique mounting point.
    fn parse_opt<C: DeserializeConfig>(&self) -> anyhow::Result<Option<C>>;

    fn parse_at<C: DeserializeConfig>(&self, prefix: &str) -> anyhow::Result<C>;
}

impl ConfigRepositoryExt for ConfigRepository<'_> {
    /// Parses a configuration from this repo. The configuration must have a unique mounting point.
    fn parse<C: DeserializeConfig>(&self) -> anyhow::Result<C> {
        let config_parser = self.single::<C>()?;
        let prefix = config_parser.config().prefix();
        let config = config_parser.parse().map_err(log_all_errors)?;
        ObservabilityVisitor::visit(self, prefix, &config);
        Ok(config)
    }

    /// Parses an optional configuration from this repo. The configuration must have a unique mounting point.
    fn parse_opt<C: DeserializeConfig>(&self) -> anyhow::Result<Option<C>> {
        let config_parser = self.single::<C>()?;
        let prefix = config_parser.config().prefix();
        let maybe_config = config_parser.parse_opt().map_err(log_all_errors)?;
        if let Some(config) = &maybe_config {
            ObservabilityVisitor::visit(self, prefix, config);
        }
        Ok(maybe_config)
    }

    fn parse_at<C: DeserializeConfig>(&self, prefix: &str) -> anyhow::Result<C> {
        let config_parser = self.get(prefix).with_context(|| {
            format!(
                "config `{}` is missing at `{prefix}`",
                any::type_name::<C>()
            )
        })?;
        let prefix = config_parser.config().prefix();
        let config = config_parser.parse().map_err(log_all_errors)?;
        ObservabilityVisitor::visit(self, prefix, &config);
        Ok(config)
    }
}

#[derive(Debug)]
struct ObservabilityVisitor<'a> {
    source: Option<&'a value::Map>,
    metadata: &'static ConfigMetadata,
    config_prefix: String,
}

impl<'a> ObservabilityVisitor<'a> {
    fn visit<C: DeserializeConfig>(repo: &'a ConfigRepository<'_>, prefix: &str, config: &C) {
        let source = repo
            .merged()
            .pointer(prefix)
            .and_then(|val| val.inner.as_object());
        let mut this = Self {
            source,
            metadata: &C::DESCRIPTION,
            config_prefix: prefix.to_owned(),
        };
        (C::DESCRIPTION.visitor)(config, &mut this);
    }

    fn join_path(prefix: &str, suffix: &str) -> String {
        if prefix.is_empty() {
            suffix.to_owned()
        } else {
            format!("{prefix}.{suffix}")
        }
    }
}

impl ConfigVisitor for ObservabilityVisitor<'_> {
    fn visit_tag(&mut self, variant_index: usize) {
        let tag = self.metadata.tag.unwrap();
        let param = tag.param;
        let tag_variant = &tag.variants[variant_index];
        let origin = self
            .source
            .and_then(|map| Some(map.get(param.name)?.origin.as_ref()));
        let value = tag_variant.name;
        tracing::debug!(
            param = param.name,
            path = Self::join_path(&self.config_prefix, param.name),
            rust_name = param.rust_field_name,
            config = self.metadata.ty.name_in_code(),
            origin = origin.map(tracing::field::display),
            value,
            "parsed config tag"
        );
    }

    fn visit_param(&mut self, param_index: usize, value: &dyn Any) {
        let param = &self.metadata.params[param_index];
        let rust_name = (param.rust_field_name != param.name).then_some(param.rust_field_name);
        let origin = self
            .source
            .and_then(|map| Some(map.get(param.name)?.origin.as_ref()));
        let (is_secret, is_default, value) = if param.type_description().contains_secrets() {
            // We don't want to serialize secrets to check defaults in the same way as non-secret values,
            // but if there's no `origin`, we can be sure that the param is set to the default value (usually `None`).
            let is_default = origin.is_none().then_some(true);
            (true, is_default, None)
        } else {
            let json = param.deserializer.serialize_param(value);
            let is_default = param
                .default_value_json()
                .map(|default_val| default_val == json);
            (false, is_default, Some(json))
        };

        tracing::debug!(
            param = param.name,
            rust_name,
            path = Self::join_path(&self.config_prefix, param.name),
            config = self.metadata.ty.name_in_code(),
            origin = origin.map(tracing::field::display),
            value = value.map(tracing::field::display),
            is_secret,
            is_default,
            "parsed config param"
        );
    }

    fn visit_nested_config(&mut self, config_index: usize, config: &dyn VisitConfig) {
        let nested_metadata = &self.metadata.nested_configs[config_index];
        let prev_metadata = mem::replace(&mut self.metadata, nested_metadata.meta);

        if nested_metadata.name.is_empty() {
            config.visit_config(self);
        } else {
            let nested_prefix = Self::join_path(&self.config_prefix, nested_metadata.name);
            let prev_prefix = mem::replace(&mut self.config_prefix, nested_prefix);
            let new_source = self
                .source
                .and_then(|map| map.get(nested_metadata.name)?.inner.as_object());
            let prev_source = mem::replace(&mut self.source, new_source);
            config.visit_config(self);
            self.source = prev_source;
            self.config_prefix = prev_prefix;
        }

        self.metadata = prev_metadata;
    }
}<|MERGE_RESOLUTION|>--- conflicted
+++ resolved
@@ -26,17 +26,6 @@
         // - While logging is not enabled at this point, we use `log_all_errors()` for more intelligent error summarization.
         repo.single().unwrap().parse().map_err(log_all_errors)
     }
-<<<<<<< HEAD
-
-    /// Builds the repository with the specified config schema. Deserialization options are tuned to be backward-compatible
-    /// with the existing file-based configs (e.g., coerce enum variant names).
-    pub fn build_repository(self, schema: &ConfigSchema) -> ConfigRepository<'_> {
-        let mut repo = ConfigRepository::new(schema).with_all(self.0);
-        repo.deserializer_options().coerce_variant_names = true;
-        repo
-    }
-=======
->>>>>>> c8b7f658
 }
 
 impl ObservabilityConfig {
