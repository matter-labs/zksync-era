<<<<<<< HEAD
use std::{collections::HashSet, iter};

use assert_matches::assert_matches;
use ethabi::Token;
use itertools::Itertools;
use zk_evm_1_3_1::zkevm_opcode_defs::decoding::{EncodingModeProduction, VmEncodingMode};
use zksync_system_constants::CONTRACT_DEPLOYER_ADDRESS;
use zksync_test_contracts::{Account, TestContract};
use zksync_types::{AccountTreeId, Address, Execute, StorageKey, H256, U256};
use zksync_utils::{bytecode::hash_bytecode, h256_to_u256};

use crate::{
    interface::{
        storage::ReadStorage, ExecutionResult, TxExecutionMode, VmExecutionMode,
        VmExecutionResultAndLogs, VmInterface, VmInterfaceExt,
    },
    versions::testonly::ContractToDeploy,
    vm_fast::{
        tests::{
            tester::{TxType, VmTester, VmTesterBuilder},
            utils::BASE_SYSTEM_CONTRACTS,
        },
        vm::Vm,
=======
use crate::{
    versions::testonly::get_used_contracts::{
        test_get_used_contracts, test_get_used_contracts_with_far_call,
        test_get_used_contracts_with_out_of_gas_far_call,
>>>>>>> c488c55d
    },
    vm_fast::Vm,
};

#[test]
<<<<<<< HEAD
fn test_get_used_contracts() {
    let mut vm = VmTesterBuilder::new()
        .with_empty_in_memory_storage()
        .with_execution_mode(TxExecutionMode::VerifyExecute)
        .build();

    assert!(known_bytecodes_without_base_system_contracts(&vm.vm).is_empty());

    // create and push and execute some not-empty factory deps transaction with success status
    // to check that `get_decommitted_hashes()` updates
    let contract_code = &TestContract::counter().bytecode;
    let mut account = Account::random();
    let tx = account.get_deploy_tx(contract_code, None, TxType::L1 { serial_id: 0 });
    vm.vm.push_transaction(tx.tx.clone());
    let result = vm.vm.execute(VmExecutionMode::OneTx);
    assert!(!result.result.is_failed());

    assert!(vm
        .vm
        .decommitted_hashes()
        .contains(&h256_to_u256(tx.bytecode_hash)));

    // Note: `Default_AA` will be in the list of used contracts if L2 tx is used
    assert_eq!(
        vm.vm.decommitted_hashes().collect::<HashSet<U256>>(),
        known_bytecodes_without_base_system_contracts(&vm.vm)
    );

    // create push and execute some non-empty factory deps transaction that fails
    // (`known_bytecodes` will be updated but we expect `get_decommitted_hashes()` to not be updated)

    let calldata = [1, 2, 3];
    let big_calldata: Vec<u8> = calldata
        .iter()
        .cycle()
        .take(calldata.len() * 1024)
        .cloned()
        .collect();
    let account2 = Account::random();
    let tx2 = account2.get_l1_tx(
        Execute {
            contract_address: Some(CONTRACT_DEPLOYER_ADDRESS),
            calldata: big_calldata,
            value: Default::default(),
            factory_deps: vec![vec![1; 32]],
        },
        1,
    );

    vm.vm.push_transaction(tx2.clone());

    let res2 = vm.vm.execute(VmExecutionMode::OneTx);

    assert!(res2.result.is_failed());

    for factory_dep in tx2.execute.factory_deps {
        let hash = hash_bytecode(&factory_dep);
        let hash_to_u256 = h256_to_u256(hash);
        assert!(known_bytecodes_without_base_system_contracts(&vm.vm).contains(&hash_to_u256));
        assert!(!vm.vm.decommitted_hashes().contains(&hash_to_u256));
    }
}

fn known_bytecodes_without_base_system_contracts<S: ReadStorage>(vm: &Vm<S>) -> HashSet<U256> {
    let mut known_bytecodes_without_base_system_contracts = vm
        .world
        .bytecode_cache
        .keys()
        .cloned()
        .collect::<HashSet<_>>();
    known_bytecodes_without_base_system_contracts
        .remove(&h256_to_u256(BASE_SYSTEM_CONTRACTS.default_aa.hash));
    if let Some(evm_emulator) = &BASE_SYSTEM_CONTRACTS.evm_emulator {
        let was_removed =
            known_bytecodes_without_base_system_contracts.remove(&h256_to_u256(evm_emulator.hash));
        assert!(was_removed);
    }
    known_bytecodes_without_base_system_contracts
}

/// Counter test contract bytecode inflated by appending lots of `NOP` opcodes at the end. This leads to non-trivial
/// decommitment cost (>10,000 gas).
fn inflated_counter_bytecode() -> Vec<u8> {
    let mut counter_bytecode = TestContract::counter().bytecode.to_vec();
    counter_bytecode.extend(
        iter::repeat(EncodingModeProduction::nop_encoding().to_be_bytes())
            .take(10_000)
            .flatten(),
    );
    counter_bytecode
}

#[derive(Debug)]
struct ProxyCounterData {
    proxy_counter_address: Address,
    counter_bytecode_hash: U256,
}

fn execute_proxy_counter(gas: u32) -> (VmTester<()>, ProxyCounterData, VmExecutionResultAndLogs) {
    let counter_bytecode = inflated_counter_bytecode();
    let counter_bytecode_hash = h256_to_u256(hash_bytecode(&counter_bytecode));
    let counter_address = Address::repeat_byte(0x23);

    let mut vm = VmTesterBuilder::new()
        .with_empty_in_memory_storage()
        .with_custom_contracts(vec![ContractToDeploy::new(
            counter_bytecode,
            counter_address,
        )])
        .with_execution_mode(TxExecutionMode::VerifyExecute)
        .with_random_rich_accounts(1)
        .build();

    let account = &mut vm.rich_accounts[0];
    let deploy_tx = account.get_deploy_tx(
        TestContract::proxy_counter().bytecode,
        Some(&[Token::Address(counter_address)]),
        TxType::L2,
    );
    let (compression_result, exec_result) = vm
        .vm
        .execute_transaction_with_bytecode_compression(deploy_tx.tx, true);
    compression_result.unwrap();
    assert!(!exec_result.result.is_failed(), "{exec_result:#?}");

    let decommitted_hashes = vm.vm.decommitted_hashes().collect::<HashSet<_>>();
    assert!(
        !decommitted_hashes.contains(&counter_bytecode_hash),
        "{decommitted_hashes:?}"
    );

    let increment = TestContract::proxy_counter().function("increment");
    let increment_tx = account.get_l2_tx_for_execute(
        Execute {
            contract_address: Some(deploy_tx.address),
            calldata: increment
                .encode_input(&[Token::Uint(1.into()), Token::Uint(gas.into())])
                .unwrap(),
            value: 0.into(),
            factory_deps: vec![],
        },
        None,
    );
    let (compression_result, exec_result) = vm
        .vm
        .execute_transaction_with_bytecode_compression(increment_tx, true);
    compression_result.unwrap();
    let data = ProxyCounterData {
        proxy_counter_address: deploy_tx.address,
        counter_bytecode_hash,
    };
    (vm, data, exec_result)
=======
fn get_used_contracts() {
    test_get_used_contracts::<Vm<_>>();
>>>>>>> c488c55d
}

#[test]
fn get_used_contracts_with_far_call() {
    test_get_used_contracts_with_far_call::<Vm<_>>();
}

#[test]
fn get_used_contracts_with_out_of_gas_far_call() {
<<<<<<< HEAD
    let (mut vm, data, exec_result) = execute_proxy_counter(10_000);
    assert_matches!(exec_result.result, ExecutionResult::Revert { .. });
    let decommitted_hashes = vm.vm.decommitted_hashes().collect::<HashSet<_>>();
    assert!(
        decommitted_hashes.contains(&data.counter_bytecode_hash),
        "{decommitted_hashes:?}"
    );

    // Execute another transaction with a successful far call and check that it's still charged for decommitment.
    let account = &mut vm.rich_accounts[0];
    let increment = TestContract::proxy_counter().function("increment");
    let increment_tx = account.get_l2_tx_for_execute(
        Execute {
            contract_address: Some(data.proxy_counter_address),
            calldata: increment
                .encode_input(&[Token::Uint(1.into()), Token::Uint(u64::MAX.into())])
                .unwrap(),
            value: 0.into(),
            factory_deps: vec![],
        },
        None,
    );
    let (compression_result, exec_result) = vm
        .vm
        .execute_transaction_with_bytecode_compression(increment_tx, true);
    compression_result.unwrap();
    assert!(!exec_result.result.is_failed(), "{exec_result:#?}");

    let proxy_counter_cost_key = StorageKey::new(
        AccountTreeId::new(data.proxy_counter_address),
        H256::from_low_u64_be(1),
    );
    let far_call_cost_log = exec_result
        .logs
        .storage_logs
        .iter()
        .find(|log| log.log.key == proxy_counter_cost_key)
        .expect("no cost log");
    assert!(
        far_call_cost_log.previous_value.is_zero(),
        "{far_call_cost_log:?}"
    );
    let far_call_cost = h256_to_u256(far_call_cost_log.log.value);
    assert!(far_call_cost > 10_000.into(), "{far_call_cost}");
=======
    test_get_used_contracts_with_out_of_gas_far_call::<Vm<_>>();
>>>>>>> c488c55d
}<|MERGE_RESOLUTION|>--- conflicted
+++ resolved
@@ -1,195 +1,14 @@
-<<<<<<< HEAD
-use std::{collections::HashSet, iter};
-
-use assert_matches::assert_matches;
-use ethabi::Token;
-use itertools::Itertools;
-use zk_evm_1_3_1::zkevm_opcode_defs::decoding::{EncodingModeProduction, VmEncodingMode};
-use zksync_system_constants::CONTRACT_DEPLOYER_ADDRESS;
-use zksync_test_contracts::{Account, TestContract};
-use zksync_types::{AccountTreeId, Address, Execute, StorageKey, H256, U256};
-use zksync_utils::{bytecode::hash_bytecode, h256_to_u256};
-
-use crate::{
-    interface::{
-        storage::ReadStorage, ExecutionResult, TxExecutionMode, VmExecutionMode,
-        VmExecutionResultAndLogs, VmInterface, VmInterfaceExt,
-    },
-    versions::testonly::ContractToDeploy,
-    vm_fast::{
-        tests::{
-            tester::{TxType, VmTester, VmTesterBuilder},
-            utils::BASE_SYSTEM_CONTRACTS,
-        },
-        vm::Vm,
-=======
 use crate::{
     versions::testonly::get_used_contracts::{
         test_get_used_contracts, test_get_used_contracts_with_far_call,
         test_get_used_contracts_with_out_of_gas_far_call,
->>>>>>> c488c55d
     },
     vm_fast::Vm,
 };
 
 #[test]
-<<<<<<< HEAD
-fn test_get_used_contracts() {
-    let mut vm = VmTesterBuilder::new()
-        .with_empty_in_memory_storage()
-        .with_execution_mode(TxExecutionMode::VerifyExecute)
-        .build();
-
-    assert!(known_bytecodes_without_base_system_contracts(&vm.vm).is_empty());
-
-    // create and push and execute some not-empty factory deps transaction with success status
-    // to check that `get_decommitted_hashes()` updates
-    let contract_code = &TestContract::counter().bytecode;
-    let mut account = Account::random();
-    let tx = account.get_deploy_tx(contract_code, None, TxType::L1 { serial_id: 0 });
-    vm.vm.push_transaction(tx.tx.clone());
-    let result = vm.vm.execute(VmExecutionMode::OneTx);
-    assert!(!result.result.is_failed());
-
-    assert!(vm
-        .vm
-        .decommitted_hashes()
-        .contains(&h256_to_u256(tx.bytecode_hash)));
-
-    // Note: `Default_AA` will be in the list of used contracts if L2 tx is used
-    assert_eq!(
-        vm.vm.decommitted_hashes().collect::<HashSet<U256>>(),
-        known_bytecodes_without_base_system_contracts(&vm.vm)
-    );
-
-    // create push and execute some non-empty factory deps transaction that fails
-    // (`known_bytecodes` will be updated but we expect `get_decommitted_hashes()` to not be updated)
-
-    let calldata = [1, 2, 3];
-    let big_calldata: Vec<u8> = calldata
-        .iter()
-        .cycle()
-        .take(calldata.len() * 1024)
-        .cloned()
-        .collect();
-    let account2 = Account::random();
-    let tx2 = account2.get_l1_tx(
-        Execute {
-            contract_address: Some(CONTRACT_DEPLOYER_ADDRESS),
-            calldata: big_calldata,
-            value: Default::default(),
-            factory_deps: vec![vec![1; 32]],
-        },
-        1,
-    );
-
-    vm.vm.push_transaction(tx2.clone());
-
-    let res2 = vm.vm.execute(VmExecutionMode::OneTx);
-
-    assert!(res2.result.is_failed());
-
-    for factory_dep in tx2.execute.factory_deps {
-        let hash = hash_bytecode(&factory_dep);
-        let hash_to_u256 = h256_to_u256(hash);
-        assert!(known_bytecodes_without_base_system_contracts(&vm.vm).contains(&hash_to_u256));
-        assert!(!vm.vm.decommitted_hashes().contains(&hash_to_u256));
-    }
-}
-
-fn known_bytecodes_without_base_system_contracts<S: ReadStorage>(vm: &Vm<S>) -> HashSet<U256> {
-    let mut known_bytecodes_without_base_system_contracts = vm
-        .world
-        .bytecode_cache
-        .keys()
-        .cloned()
-        .collect::<HashSet<_>>();
-    known_bytecodes_without_base_system_contracts
-        .remove(&h256_to_u256(BASE_SYSTEM_CONTRACTS.default_aa.hash));
-    if let Some(evm_emulator) = &BASE_SYSTEM_CONTRACTS.evm_emulator {
-        let was_removed =
-            known_bytecodes_without_base_system_contracts.remove(&h256_to_u256(evm_emulator.hash));
-        assert!(was_removed);
-    }
-    known_bytecodes_without_base_system_contracts
-}
-
-/// Counter test contract bytecode inflated by appending lots of `NOP` opcodes at the end. This leads to non-trivial
-/// decommitment cost (>10,000 gas).
-fn inflated_counter_bytecode() -> Vec<u8> {
-    let mut counter_bytecode = TestContract::counter().bytecode.to_vec();
-    counter_bytecode.extend(
-        iter::repeat(EncodingModeProduction::nop_encoding().to_be_bytes())
-            .take(10_000)
-            .flatten(),
-    );
-    counter_bytecode
-}
-
-#[derive(Debug)]
-struct ProxyCounterData {
-    proxy_counter_address: Address,
-    counter_bytecode_hash: U256,
-}
-
-fn execute_proxy_counter(gas: u32) -> (VmTester<()>, ProxyCounterData, VmExecutionResultAndLogs) {
-    let counter_bytecode = inflated_counter_bytecode();
-    let counter_bytecode_hash = h256_to_u256(hash_bytecode(&counter_bytecode));
-    let counter_address = Address::repeat_byte(0x23);
-
-    let mut vm = VmTesterBuilder::new()
-        .with_empty_in_memory_storage()
-        .with_custom_contracts(vec![ContractToDeploy::new(
-            counter_bytecode,
-            counter_address,
-        )])
-        .with_execution_mode(TxExecutionMode::VerifyExecute)
-        .with_random_rich_accounts(1)
-        .build();
-
-    let account = &mut vm.rich_accounts[0];
-    let deploy_tx = account.get_deploy_tx(
-        TestContract::proxy_counter().bytecode,
-        Some(&[Token::Address(counter_address)]),
-        TxType::L2,
-    );
-    let (compression_result, exec_result) = vm
-        .vm
-        .execute_transaction_with_bytecode_compression(deploy_tx.tx, true);
-    compression_result.unwrap();
-    assert!(!exec_result.result.is_failed(), "{exec_result:#?}");
-
-    let decommitted_hashes = vm.vm.decommitted_hashes().collect::<HashSet<_>>();
-    assert!(
-        !decommitted_hashes.contains(&counter_bytecode_hash),
-        "{decommitted_hashes:?}"
-    );
-
-    let increment = TestContract::proxy_counter().function("increment");
-    let increment_tx = account.get_l2_tx_for_execute(
-        Execute {
-            contract_address: Some(deploy_tx.address),
-            calldata: increment
-                .encode_input(&[Token::Uint(1.into()), Token::Uint(gas.into())])
-                .unwrap(),
-            value: 0.into(),
-            factory_deps: vec![],
-        },
-        None,
-    );
-    let (compression_result, exec_result) = vm
-        .vm
-        .execute_transaction_with_bytecode_compression(increment_tx, true);
-    compression_result.unwrap();
-    let data = ProxyCounterData {
-        proxy_counter_address: deploy_tx.address,
-        counter_bytecode_hash,
-    };
-    (vm, data, exec_result)
-=======
 fn get_used_contracts() {
     test_get_used_contracts::<Vm<_>>();
->>>>>>> c488c55d
 }
 
 #[test]
@@ -199,52 +18,5 @@
 
 #[test]
 fn get_used_contracts_with_out_of_gas_far_call() {
-<<<<<<< HEAD
-    let (mut vm, data, exec_result) = execute_proxy_counter(10_000);
-    assert_matches!(exec_result.result, ExecutionResult::Revert { .. });
-    let decommitted_hashes = vm.vm.decommitted_hashes().collect::<HashSet<_>>();
-    assert!(
-        decommitted_hashes.contains(&data.counter_bytecode_hash),
-        "{decommitted_hashes:?}"
-    );
-
-    // Execute another transaction with a successful far call and check that it's still charged for decommitment.
-    let account = &mut vm.rich_accounts[0];
-    let increment = TestContract::proxy_counter().function("increment");
-    let increment_tx = account.get_l2_tx_for_execute(
-        Execute {
-            contract_address: Some(data.proxy_counter_address),
-            calldata: increment
-                .encode_input(&[Token::Uint(1.into()), Token::Uint(u64::MAX.into())])
-                .unwrap(),
-            value: 0.into(),
-            factory_deps: vec![],
-        },
-        None,
-    );
-    let (compression_result, exec_result) = vm
-        .vm
-        .execute_transaction_with_bytecode_compression(increment_tx, true);
-    compression_result.unwrap();
-    assert!(!exec_result.result.is_failed(), "{exec_result:#?}");
-
-    let proxy_counter_cost_key = StorageKey::new(
-        AccountTreeId::new(data.proxy_counter_address),
-        H256::from_low_u64_be(1),
-    );
-    let far_call_cost_log = exec_result
-        .logs
-        .storage_logs
-        .iter()
-        .find(|log| log.log.key == proxy_counter_cost_key)
-        .expect("no cost log");
-    assert!(
-        far_call_cost_log.previous_value.is_zero(),
-        "{far_call_cost_log:?}"
-    );
-    let far_call_cost = h256_to_u256(far_call_cost_log.log.value);
-    assert!(far_call_cost > 10_000.into(), "{far_call_cost}");
-=======
     test_get_used_contracts_with_out_of_gas_far_call::<Vm<_>>();
->>>>>>> c488c55d
 }