/**
 * This suite contains tests displaying prices for some of the most common operations under various L1 gas prices.
 *
 * IMPORTANT: this test affects the internal state of the server and so
 * it should never be run in parallel with other tests.
 *
 * Locally, for maximal representation the test should be run with batches of size 1.
 * However, we do not want to overload the CI for such purposes and so the job of the CI would be to make
 * sure that the test is maintained does not get broken.
 *
 */
import fs from 'node:fs/promises';
import { TestContextOwner, TestMaster } from '../src';

import * as zksync from 'zksync-ethers';
import * as ethers from 'ethers';
import { DataAvailabityMode, Token } from '../src/types';
<<<<<<< HEAD
import { getTestContract, waitForNewL1Batch, anyTransaction } from '../src/helpers';
import { SYSTEM_CONTEXT_ADDRESS } from '../src/constants';
=======
import { SYSTEM_CONTEXT_ADDRESS, getTestContract, anyTransaction } from '../src/helpers';
>>>>>>> de97f07d
import { loadConfig, shouldLoadConfigFromFile } from 'utils/build/file-configs';
import { logsTestPath } from 'utils/build/logs';
import { sleep } from 'utils/build';
import { killPidWithAllChilds } from 'utils/build/kill';
import path from 'path';
import { NodeSpawner } from 'utils/src/node-spawner';
import { sendTransfers } from '../src/context-owner';
import { Reporter } from '../src/reporter';
import { waitForNewL1Batch } from 'utils';

declare global {
    var __ZKSYNC_TEST_CONTEXT_OWNER__: TestContextOwner;
}

const UINT32_MAX = 2n ** 32n - 1n;
const MAX_GAS_PER_PUBDATA = 50_000n;

// The L1 gas prices under which the test will be conducted.
// For CI we use only 2 gas prices to not slow it down too much.
const L1_GAS_PRICES_TO_TEST = process.env.CI
    ? [
          5_000_000_000n, // 5 gwei
          10_000_000_000n // 10 gwei
      ]
    : [
          1_000_000_000n, // 1 gwei
          5_000_000_000n, // 5 gwei
          10_000_000_000n, // 10 gwei
          25_000_000_000n, // 25 gwei
          50_000_000_000n, // 50 gwei
          100_000_000_000n, // 100 gwei
          200_000_000_000n, // 200 gwei
          400_000_000_000n, // 400 gwei
          800_000_000_000n, // 800 gwei
          1_000_000_000_000n, // 1000 gwei
          2_000_000_000_000n // 2000 gwei
      ];

// Unless `RUN_FEE_TEST` is provided, skip the test suit
const testFees = process.env.RUN_FEE_TEST ? describe : describe.skip;

testFees('Test fees', function () {
    let testMaster: TestMaster;
    let alice: zksync.Wallet;

    let tokenDetails: Token;
    let aliceErc20: zksync.Contract;
    let isETHBasedChain: boolean;

    let mainLogs: fs.FileHandle;
    let baseTokenAddress: string;
    let ethClientWeb3Url: string;
    let apiWeb3JsonRpcHttpUrl: string;
    let mainNodeSpawner: NodeSpawner;

    const fileConfig = shouldLoadConfigFromFile();
    const pathToHome = path.join(__dirname, '../../../..');

    async function logsPath(chain: string | undefined, name: string): Promise<string> {
        chain = chain ? chain : 'default';
        return await logsTestPath(chain, 'logs/server/fees', name);
    }

    beforeAll(async () => {
        testMaster = TestMaster.getInstance(__filename);
        let l2Node = testMaster.environment().l2NodePid;
        if (l2Node !== undefined) {
            await killPidWithAllChilds(l2Node, 9);
        }

        if (!fileConfig.loadFromFile) {
            ethClientWeb3Url = process.env.ETH_CLIENT_WEB3_URL!;
            apiWeb3JsonRpcHttpUrl = process.env.API_WEB3_JSON_RPC_HTTP_URL!;
            baseTokenAddress = process.env.CONTRACTS_BASE_TOKEN_ADDR!;
        } else {
            const generalConfig = loadConfig({
                pathToHome,
                chain: fileConfig.chain,
                config: 'general.yaml'
            });
            const secretsConfig = loadConfig({
                pathToHome,
                chain: fileConfig.chain,
                config: 'secrets.yaml'
            });
            const contractsConfig = loadConfig({
                pathToHome,
                chain: fileConfig.chain,
                config: 'contracts.yaml'
            });

            ethClientWeb3Url = secretsConfig.l1.l1_rpc_url;
            apiWeb3JsonRpcHttpUrl = generalConfig.api.web3_json_rpc.http_url;
            baseTokenAddress = contractsConfig.l1.base_token_addr;
        }

        const pathToMainLogs = await logsPath(fileConfig.chain, 'server.log');
        mainLogs = await fs.open(pathToMainLogs, 'a');
        console.log(`Writing server logs to ${pathToMainLogs}`);

        mainNodeSpawner = new NodeSpawner(pathToHome, mainLogs, fileConfig, {
            enableConsensus: true,
            ethClientWeb3Url,
            apiWeb3JsonRpcHttpUrl,
            baseTokenAddress
        });

        await mainNodeSpawner.killAndSpawnMainNode();

        alice = testMaster.mainAccount();
        tokenDetails = testMaster.environment().erc20Token;
        aliceErc20 = new ethers.Contract(tokenDetails.l1Address, zksync.utils.IERC20, alice.ethWallet());

        const mainWallet = new zksync.Wallet(
            testMaster.environment().mainWalletPK,
            alice._providerL2(),
            alice._providerL1()
        );

        isETHBasedChain = baseTokenAddress == zksync.utils.ETH_ADDRESS_IN_CONTRACTS;

        // On non ETH based chains the standard deposit is not enough to run all this tests
        if (!isETHBasedChain) {
            const depositTx = await mainWallet.deposit({
                token: baseTokenAddress,
                amount: ethers.parseEther('100'),
                approveERC20: true,
                approveBaseERC20: true
            });
            await depositTx.wait();
            await Promise.all(
                await sendTransfers(
                    zksync.utils.ETH_ADDRESS,
                    mainWallet,
                    { alice: alice.privateKey },
                    ethers.parseEther('100'),
                    undefined,
                    undefined,
                    new Reporter()
                )
            );
        }
    });

    test('Test all fees', async () => {
        const receiver = ethers.Wallet.createRandom().address;

        // Getting ETH price in gas.
        const feeTestL1Receipt = await (
            await alice.ethWallet().sendTransaction({
                to: receiver,
                value: 1n
            })
        ).wait();

        if (feeTestL1Receipt === null) {
            throw new Error('Failed to send ETH transaction');
        }

        const feeTestL1ReceiptERC20 = await (
            await alice.ethWallet().sendTransaction({
                to: aliceErc20.getAddress(),
                data: aliceErc20.interface.encodeFunctionData('transfer', [receiver, 1n])
            })
        ).wait();

        if (feeTestL1ReceiptERC20 === null) {
            throw new Error('Failed to send ERC20 transaction');
        }

        // Warming up slots for the receiver
        await (
            await alice.sendTransaction({
                to: receiver,
                value: BigInt(1),
                type: 2
            })
        ).wait();

        await (
            await alice.sendTransaction({
                data: aliceErc20.interface.encodeFunctionData('transfer', [receiver, 1n]),
                to: tokenDetails.l2Address,
                type: 2
            })
        ).wait();

        let reports = [
            'ETH transfer (to new):\n\n',
            'ETH transfer (to old):\n\n',
            'ERC20 transfer (to new):\n\n',
            'ERC20 transfer (to old):\n\n'
        ];
        for (const gasPrice of L1_GAS_PRICES_TO_TEST) {
            // For the sake of simplicity, we'll use the same pubdata price as the L1 gas price.
            await mainNodeSpawner.killAndSpawnMainNode({
                newL1GasPrice: gasPrice,
                newPubdataPrice: gasPrice
            });

            reports = await appendResults(
                alice,
                [feeTestL1Receipt, feeTestL1Receipt, feeTestL1ReceiptERC20, feeTestL1ReceiptERC20],
                // We always regenerate new addresses for transaction requests in order to estimate the cost for a new account
                [
                    {
                        to: ethers.Wallet.createRandom().address,
                        value: 1n,
                        type: 2
                    },
                    {
                        to: receiver,
                        value: 1n,
                        type: 2
                    },
                    {
                        data: aliceErc20.interface.encodeFunctionData('transfer', [
                            ethers.Wallet.createRandom().address,
                            1n
                        ]),
                        to: tokenDetails.l2Address,
                        type: 2
                    },
                    {
                        data: aliceErc20.interface.encodeFunctionData('transfer', [receiver, 1n]),
                        to: tokenDetails.l2Address,
                        type: 2
                    }
                ],
                gasPrice,
                reports
            );
        }

        console.log(`Full report: \n\n${reports.join('\n\n')}`);
    });

    test('Test gas price expected value', async () => {
        const l1GasPrice = 2_000_000_000n; /// set to 2 gwei
        await mainNodeSpawner.killAndSpawnMainNode({
            newL1GasPrice: l1GasPrice,
            newPubdataPrice: l1GasPrice
        });

        // wait for new batch so gas price is updated with new config set above
        await waitForNewL1Batch(alice);

        const receipt = await anyTransaction(alice);

        const feeParams = await alice._providerL2().getFeeParams();
        const feeConfig = feeParams.V2.config;
        // type is missing conversion_ratio field
        const conversionRatio: { numerator: bigint; denominator: bigint } = (feeParams.V2 as any)['conversion_ratio'];
        if (isETHBasedChain) {
            expect(conversionRatio.numerator).toBe(1); //number not bigint for some reason
            expect(conversionRatio.denominator).toBe(1);
        } else {
            expect(conversionRatio.numerator).toBeGreaterThan(1n);
        }

        // the minimum + compute overhead of 0.01gwei in validium mode
        const expectedETHGasPrice =
            feeConfig.minimal_l2_gas_price +
            (feeConfig.compute_overhead_part * feeParams.V2.l1_gas_price * feeConfig.batch_overhead_l1_gas) /
                feeConfig.max_gas_per_batch;
        const expectedConvertedGasPrice =
            (expectedETHGasPrice * conversionRatio.numerator) / conversionRatio.denominator;

        expect(receipt.gasPrice).toBe(BigInt(expectedConvertedGasPrice));
    });

    test('Test base token ratio fluctuations', async () => {
        const l1GasPrice = 2_000_000_000n; /// set to 2 gwei

        if (isETHBasedChain) return;

        await mainNodeSpawner.killAndSpawnMainNode({
            newL1GasPrice: l1GasPrice,
            newPubdataPrice: l1GasPrice,
            externalPriceApiClientForcedNumerator: 300,
            externalPriceApiClientForcedDenominator: 100,
            externalPriceApiClientForcedFluctuation: 20,
            baseTokenPricePollingIntervalMs: 1000,
            baseTokenAdjusterL1UpdateDeviationPercentage: 0
        });

        const beginFeeParams = await alice._providerL2().getFeeParams();
        const mainContract = await alice.getMainContract();
        const beginL1Nominator = await mainContract.baseTokenGasPriceMultiplierNominator();
        let changedL2 = false;
        let changedL1 = false;
        for (let i = 0; i < 20; i++) {
            await sleep(0.5);
            const newFeeParams = await alice._providerL2().getFeeParams();
            // we need any as FeeParams is missing existing conversion_ratio field

            if (
                ((newFeeParams.V2 as any)['conversion_ratio'].numerator as number) !=
                ((beginFeeParams.V2 as any)['conversion_ratio'].numerator as number)
            ) {
                // @ts-ignore
                const diff =
                    (newFeeParams.V2 as any)['conversion_ratio'].numerator -
                    (beginFeeParams.V2 as any)['conversion_ratio'].numerator;
                // Deviation is 20%, Adding 5% extra for any arithmetic precision issues, 25%*300 = 75
                expect(diff).toBeLessThan(75);
                expect(diff).toBeGreaterThan(-75);
                changedL2 = true;
                break;
            }
        }
        expect(changedL2).toBeTruthy();
        for (let i = 0; i < 10; i++) {
            const newL1Nominator = await mainContract.baseTokenGasPriceMultiplierNominator();
            if (newL1Nominator != beginL1Nominator) {
                const diff = newL1Nominator - beginL1Nominator;
                expect(diff).toBeLessThan(75); // as above
                expect(diff).toBeGreaterThan(-75);
                changedL1 = true;
                break;
            }
            await sleep(0.5);
        }

        expect(changedL1).toBeTruthy();
    });

    test('Test gas consumption under large L1 gas price', async () => {
        if (testMaster.environment().l1BatchCommitDataGeneratorMode === DataAvailabityMode.Validium) {
            // We skip this test for Validium mode, since L1 gas price has little impact on the gasLimit in this mode.
            return;
        }

        // In this test we check that the server works fine when the required gasLimit is over u32::MAX.
        // Under normal server behavior, the maximal gas spent on pubdata is around 120kb * 2^20 gas/byte = ~120 * 10^9 gas.

        // In this test we will set gas per pubdata byte to its maximum value, while publishing a large L1->L2 message.

        const minimalL2GasPrice = testMaster.environment().minimalL2GasPrice;

        // We want the total gas limit to be over u32::MAX, so we need the gas per pubdata to be 50k.
        //
        // Note, that in case, any sort of overhead is present in the l2 fair gas price calculation, the final
        // gas per pubdata may be lower than 50_000. Here we assume that it is not the case, but we'll double check
        // that the gasLimit is indeed over u32::MAX, which is the most important tested property.
        const requiredPubdataPrice = minimalL2GasPrice * 100_000n;

        await mainNodeSpawner.killAndSpawnMainNode({
            newL1GasPrice: requiredPubdataPrice,
            newPubdataPrice: requiredPubdataPrice
        });

        // Wait for current batch to close so gas price is updated with the new config set above
        await waitForNewL1Batch(alice);

        const l1Messenger = new ethers.Contract(zksync.utils.L1_MESSENGER_ADDRESS, zksync.utils.L1_MESSENGER, alice);

        // Firstly, let's test a successful transaction.
        const largeData = ethers.randomBytes(90_000);
        const tx = await l1Messenger.sendToL1(largeData, { type: 0 });
        expect(tx.gasLimit > UINT32_MAX).toBeTruthy();
        const receipt = await tx.wait();
        console.log(`Gas used ${receipt.gasUsed}`);
        expect(receipt.gasUsed > UINT32_MAX).toBeTruthy();

        // Let's also check that the same transaction would work as eth_call
        const systemContextArtifact = getTestContract('ISystemContext');
        const systemContext = new ethers.Contract(SYSTEM_CONTEXT_ADDRESS, systemContextArtifact.abi, alice.provider);
        const systemContextGasPerPubdataByte = await systemContext.gasPerPubdataByte();
        expect(systemContextGasPerPubdataByte).toEqual(MAX_GAS_PER_PUBDATA);

        const dataHash = await l1Messenger.sendToL1.staticCall(largeData, { type: 0 });
        expect(dataHash).toEqual(ethers.keccak256(largeData));

        // Secondly, let's test an unsuccessful transaction with large refund.

        // The size of the data has increased, so the previous gas limit is not enough.
        const largerData = ethers.randomBytes(91_000);
        const gasToPass = receipt.gasUsed;
        const unsuccessfulTx = await l1Messenger.sendToL1(largerData, {
            gasLimit: gasToPass,
            type: 0
        });

        try {
            await unsuccessfulTx.wait();
            throw new Error('The transaction should have reverted');
        } catch {
            const receipt = await alice.provider.getTransactionReceipt(unsuccessfulTx.hash);
            expect(gasToPass - receipt!.gasUsed > UINT32_MAX).toBeTruthy();
        }
    });

    afterAll(async () => {
        // Returning the pubdata price to the default one
        // Spawning with no options restores defaults.
        await mainNodeSpawner.killAndSpawnMainNode();

        // Wait for current batch to close so gas price returns to normal.
        await waitForNewL1Batch(alice);

        await testMaster.deinitialize();
        __ZKSYNC_TEST_CONTEXT_OWNER__.setL2NodePid(mainNodeSpawner.mainNode!.proc.pid!);
    });
});

async function appendResults(
    sender: zksync.Wallet,
    originalL1Receipts: ethers.TransactionReceipt[],
    transactionRequests: ethers.TransactionRequest[],
    newL1GasPrice: bigint,
    reports: string[]
): Promise<string[]> {
    if (originalL1Receipts.length !== reports.length && originalL1Receipts.length !== transactionRequests.length) {
        throw new Error('The array of receipts and reports have different length');
    }

    const results = [];

    for (let i = 0; i < originalL1Receipts.length; i++) {
        const receipt = originalL1Receipts[i];
        const request = transactionRequests[i];
        const oldReport = reports[i];

        results.push(await updateReport(sender, receipt, request, newL1GasPrice, oldReport));
    }

    return results;
}

async function updateReport(
    sender: zksync.Wallet,
    l1Receipt: ethers.TransactionReceipt,
    transactionRequest: ethers.TransactionRequest,
    newL1GasPrice: bigint,
    oldReport: string
): Promise<string> {
    const expectedL1Price = +ethers.formatEther(l1Receipt.gasUsed * newL1GasPrice);
    // This is flaky without multiplying by 3.
    const estimatedL2GasPrice = ethers.getBigInt(await sender.provider.send('eth_gasPrice', [])) * 3n;
    transactionRequest.maxFeePerGas = estimatedL2GasPrice;
    const estimatedL2GasLimit = await sender.estimateGas(transactionRequest);
    const estimatedPrice = estimatedL2GasPrice * estimatedL2GasLimit;

    const balanceBefore = await sender.getBalance();
    const transaction = await sender.sendTransaction(transactionRequest);
    console.log(`Sending transaction: ${transaction.hash}`);
    await transaction.wait();
    const balanceAfter = await sender.getBalance();
    const balanceDiff = balanceBefore - balanceAfter;

    const l2PriceAsNumber = +ethers.formatEther(balanceDiff);
    const l2EstimatedPriceAsNumber = +ethers.formatEther(estimatedPrice);

    const gasReport = `Gas price ${newL1GasPrice / 1000000000n} gwei:
    L1 cost ${expectedL1Price},
    L2 estimated cost: ${l2EstimatedPriceAsNumber}
    Estimated Gain: ${expectedL1Price / l2EstimatedPriceAsNumber}
    L2 cost: ${l2PriceAsNumber},
    Gain: ${expectedL1Price / l2PriceAsNumber}\n`;
    console.log(gasReport);

    return oldReport + gasReport;
}<|MERGE_RESOLUTION|>--- conflicted
+++ resolved
@@ -15,12 +15,8 @@
 import * as zksync from 'zksync-ethers';
 import * as ethers from 'ethers';
 import { DataAvailabityMode, Token } from '../src/types';
-<<<<<<< HEAD
-import { getTestContract, waitForNewL1Batch, anyTransaction } from '../src/helpers';
+import { getTestContract, anyTransaction } from '../src/helpers';
 import { SYSTEM_CONTEXT_ADDRESS } from '../src/constants';
-=======
-import { SYSTEM_CONTEXT_ADDRESS, getTestContract, anyTransaction } from '../src/helpers';
->>>>>>> de97f07d
 import { loadConfig, shouldLoadConfigFromFile } from 'utils/build/file-configs';
 import { logsTestPath } from 'utils/build/logs';
 import { sleep } from 'utils/build';
