//! This module provides a "builder" for the main node,
//! as well as an interface to run the node with the specified components.

use anyhow::Context;
use zksync_config::{
    configs::{
        consensus::ConsensusConfig, eth_sender::PubdataSendingMode, wallets::Wallets,
        GeneralConfig, Secrets,
    },
    ContractsConfig, GenesisConfig,
};
use zksync_core_leftovers::Component;
use zksync_default_da_clients::{
    no_da::wiring_layer::NoDAClientWiringLayer,
    object_store::{config::DAObjectStoreConfig, wiring_layer::ObjectStorageClientWiringLayer},
};
use zksync_metadata_calculator::MetadataCalculatorConfig;
use zksync_node_api_server::{
    tx_sender::{ApiContracts, TxSenderConfig},
    web3::{state::InternalApiConfig, Namespace},
};
use zksync_node_framework::{
    implementations::layers::{
        base_token_ratio_persister::BaseTokenRatioPersisterLayer,
        base_token_ratio_provider::BaseTokenRatioProviderLayer,
        circuit_breaker_checker::CircuitBreakerCheckerLayer,
        commitment_generator::CommitmentGeneratorLayer,
        consensus::{ConsensusLayer, Mode as ConsensusMode},
        contract_verification_api::ContractVerificationApiLayer,
        da_dispatcher::DataAvailabilityDispatcherLayer,
        eth_sender::{EthTxAggregatorLayer, EthTxManagerLayer},
        eth_watch::EthWatchLayer,
        external_price_api_client::ExternalPriceApiClient,
        healtcheck_server::HealthCheckLayer,
        house_keeper::HouseKeeperLayer,
        l1_batch_commitment_mode_validation::L1BatchCommitmentModeValidationLayer,
        l1_gas::SequencerL1GasLayer,
        metadata_calculator::MetadataCalculatorLayer,
        object_store::ObjectStoreLayer,
        pk_signing_eth_client::PKSigningEthClientLayer,
        pools_layer::PoolsLayerBuilder,
        postgres_metrics::PostgresMetricsLayer,
        prometheus_exporter::PrometheusExporterLayer,
        proof_data_handler::ProofDataHandlerLayer,
        query_eth_client::QueryEthClientLayer,
        sigint::SigintHandlerLayer,
        state_keeper::{
            main_batch_executor::MainBatchExecutorLayer, mempool_io::MempoolIOLayer,
            output_handler::OutputHandlerLayer, RocksdbStorageOptions, StateKeeperLayer,
        },
        tee_verifier_input_producer::TeeVerifierInputProducerLayer,
        vm_runner::{
            bwip::BasicWitnessInputProducerLayer, protective_reads::ProtectiveReadsWriterLayer,
        },
        web3_api::{
            caches::MempoolCacheLayer,
            server::{Web3ServerLayer, Web3ServerOptionalConfig},
            tree_api_client::TreeApiClientLayer,
            tx_sender::{PostgresStorageCachesConfig, TxSenderLayer},
            tx_sink::TxSinkLayer,
        },
    },
    service::{ZkStackService, ZkStackServiceBuilder},
};
use zksync_types::SHARED_BRIDGE_ETHER_TOKEN_ADDRESS;
use zksync_vlog::prometheus::PrometheusExporterConfig;

/// Macro that looks into a path to fetch an optional config,
/// and clones it into a variable.
macro_rules! try_load_config {
    ($path:expr) => {
        $path.as_ref().context(stringify!($path))?.clone()
    };
}

pub struct MainNodeBuilder {
    node: ZkStackServiceBuilder,
    configs: GeneralConfig,
    wallets: Wallets,
    genesis_config: GenesisConfig,
    contracts_config: ContractsConfig,
    secrets: Secrets,
    consensus_config: Option<ConsensusConfig>,
}

impl MainNodeBuilder {
    pub fn new(
        configs: GeneralConfig,
        wallets: Wallets,
        genesis_config: GenesisConfig,
        contracts_config: ContractsConfig,
        secrets: Secrets,
        consensus_config: Option<ConsensusConfig>,
    ) -> Self {
        Self {
            node: ZkStackServiceBuilder::new(),
            configs,
            wallets,
            genesis_config,
            contracts_config,
            secrets,
            consensus_config,
        }
    }

    fn add_sigint_handler_layer(mut self) -> anyhow::Result<Self> {
        self.node.add_layer(SigintHandlerLayer);
        Ok(self)
    }

    fn add_pools_layer(mut self) -> anyhow::Result<Self> {
        let config = try_load_config!(self.configs.postgres_config);
        let secrets = try_load_config!(self.secrets.database);
        let pools_layer = PoolsLayerBuilder::empty(config, secrets)
            .with_master(true)
            .with_replica(true)
            .with_prover(true) // Used by house keeper.
            .build();
        self.node.add_layer(pools_layer);
        Ok(self)
    }

    fn add_prometheus_exporter_layer(mut self) -> anyhow::Result<Self> {
        let prom_config = try_load_config!(self.configs.prometheus_config);
        let prom_config = PrometheusExporterConfig::pull(prom_config.listener_port);
        self.node.add_layer(PrometheusExporterLayer(prom_config));
        Ok(self)
    }

    fn add_postgres_metrics_layer(mut self) -> anyhow::Result<Self> {
        self.node.add_layer(PostgresMetricsLayer);
        Ok(self)
    }

    fn add_pk_signing_client_layer(mut self) -> anyhow::Result<Self> {
        let eth_config = try_load_config!(self.configs.eth);
        let wallets = try_load_config!(self.wallets.eth_sender);
        self.node.add_layer(PKSigningEthClientLayer::new(
            eth_config,
            self.contracts_config.clone(),
            self.genesis_config.l1_chain_id,
            wallets,
        ));
        Ok(self)
    }

    fn add_query_eth_client_layer(mut self) -> anyhow::Result<Self> {
        let genesis = self.genesis_config.clone();
        let eth_config = try_load_config!(self.secrets.l1);
        let query_eth_client_layer =
            QueryEthClientLayer::new(genesis.l1_chain_id, eth_config.l1_rpc_url);
        self.node.add_layer(query_eth_client_layer);
        Ok(self)
    }

    fn add_sequencer_l1_gas_layer(mut self) -> anyhow::Result<Self> {
        // Ensure the BaseTokenRatioProviderResource is inserted if the base token is not ETH.
        if self.contracts_config.base_token_addr != Some(SHARED_BRIDGE_ETHER_TOKEN_ADDRESS) {
            self.node.add_layer(BaseTokenRatioProviderLayer {});
        }

        let gas_adjuster_config = try_load_config!(self.configs.eth)
            .gas_adjuster
            .context("Gas adjuster")?;
        let state_keeper_config = try_load_config!(self.configs.state_keeper_config);
        let eth_sender_config = try_load_config!(self.configs.eth);
        let sequencer_l1_gas_layer = SequencerL1GasLayer::new(
            gas_adjuster_config,
            self.genesis_config.clone(),
            state_keeper_config,
            try_load_config!(eth_sender_config.sender).pubdata_sending_mode,
        );
        self.node.add_layer(sequencer_l1_gas_layer);
        Ok(self)
    }

    fn add_object_store_layer(mut self) -> anyhow::Result<Self> {
        let object_store_config = try_load_config!(self.configs.core_object_store);
        self.node
            .add_layer(ObjectStoreLayer::new(object_store_config));
        Ok(self)
    }

    fn add_l1_batch_commitment_mode_validation_layer(mut self) -> anyhow::Result<Self> {
        let layer = L1BatchCommitmentModeValidationLayer::new(
            self.contracts_config.diamond_proxy_addr,
            self.genesis_config.l1_batch_commit_data_generator_mode,
        );
        self.node.add_layer(layer);
        Ok(self)
    }

    fn add_metadata_calculator_layer(mut self, with_tree_api: bool) -> anyhow::Result<Self> {
        let merkle_tree_env_config = try_load_config!(self.configs.db_config).merkle_tree;
        let operations_manager_env_config =
            try_load_config!(self.configs.operations_manager_config);
        let state_keeper_env_config = try_load_config!(self.configs.state_keeper_config);
        let metadata_calculator_config = MetadataCalculatorConfig::for_main_node(
            &merkle_tree_env_config,
            &operations_manager_env_config,
            &state_keeper_env_config,
        );
        let mut layer = MetadataCalculatorLayer::new(metadata_calculator_config);
        if with_tree_api {
            let merkle_tree_api_config = try_load_config!(self.configs.api_config).merkle_tree;
            layer = layer.with_tree_api_config(merkle_tree_api_config);
        }
        self.node.add_layer(layer);
        Ok(self)
    }

    fn add_state_keeper_layer(mut self) -> anyhow::Result<Self> {
        // Bytecode compression is currently mandatory for the transactions processed by the sequencer.
        const OPTIONAL_BYTECODE_COMPRESSION: bool = false;

        let wallets = self.wallets.clone();
        let sk_config = try_load_config!(self.configs.state_keeper_config);
        let persistence_layer = OutputHandlerLayer::new(
            self.contracts_config
                .l2_shared_bridge_addr
                .context("L2 shared bridge address")?,
            sk_config.l2_block_seal_queue_capacity,
        )
        .with_protective_reads_persistence_enabled(sk_config.protective_reads_persistence_enabled);
        let mempool_io_layer = MempoolIOLayer::new(
            self.genesis_config.l2_chain_id,
            sk_config.clone(),
            try_load_config!(self.configs.mempool_config),
            try_load_config!(wallets.state_keeper),
        );
        let db_config = try_load_config!(self.configs.db_config);
        let main_node_batch_executor_builder_layer =
            MainBatchExecutorLayer::new(sk_config.save_call_traces, OPTIONAL_BYTECODE_COMPRESSION);

        let rocksdb_options = RocksdbStorageOptions {
            block_cache_capacity: db_config
                .experimental
                .state_keeper_db_block_cache_capacity(),
            max_open_files: db_config.experimental.state_keeper_db_max_open_files,
        };
        let state_keeper_layer =
            StateKeeperLayer::new(db_config.state_keeper_db_path, rocksdb_options);
        self.node
            .add_layer(persistence_layer)
            .add_layer(mempool_io_layer)
            .add_layer(main_node_batch_executor_builder_layer)
            .add_layer(state_keeper_layer);
        Ok(self)
    }

    fn add_eth_watch_layer(mut self) -> anyhow::Result<Self> {
        let eth_config = try_load_config!(self.configs.eth);
        self.node.add_layer(EthWatchLayer::new(
            try_load_config!(eth_config.watcher),
            self.contracts_config.clone(),
        ));
        Ok(self)
    }

    fn add_proof_data_handler_layer(mut self) -> anyhow::Result<Self> {
        self.node.add_layer(ProofDataHandlerLayer::new(
            try_load_config!(self.configs.proof_data_handler_config),
            self.genesis_config.l1_batch_commit_data_generator_mode,
        ));
        Ok(self)
    }

    fn add_healthcheck_layer(mut self) -> anyhow::Result<Self> {
        let healthcheck_config = try_load_config!(self.configs.api_config).healthcheck;
        self.node.add_layer(HealthCheckLayer(healthcheck_config));
        Ok(self)
    }

    fn add_tx_sender_layer(mut self) -> anyhow::Result<Self> {
        let sk_config = try_load_config!(self.configs.state_keeper_config);
        let rpc_config = try_load_config!(self.configs.api_config).web3_json_rpc;
        let postgres_storage_caches_config = PostgresStorageCachesConfig {
            factory_deps_cache_size: rpc_config.factory_deps_cache_size() as u64,
            initial_writes_cache_size: rpc_config.initial_writes_cache_size() as u64,
            latest_values_cache_size: rpc_config.latest_values_cache_size() as u64,
        };

        // On main node we always use master pool sink.
        self.node.add_layer(TxSinkLayer::MasterPoolSink);
        self.node.add_layer(TxSenderLayer::new(
            TxSenderConfig::new(
                &sk_config,
                &rpc_config,
                try_load_config!(self.wallets.state_keeper)
                    .fee_account
                    .address(),
                self.genesis_config.l2_chain_id,
            ),
            postgres_storage_caches_config,
            rpc_config.vm_concurrency_limit(),
            ApiContracts::load_from_disk_blocking(), // TODO (BFT-138): Allow to dynamically reload API contracts
        ));
        Ok(self)
    }

    fn add_api_caches_layer(mut self) -> anyhow::Result<Self> {
        let rpc_config = try_load_config!(self.configs.api_config).web3_json_rpc;
        self.node.add_layer(MempoolCacheLayer::new(
            rpc_config.mempool_cache_size(),
            rpc_config.mempool_cache_update_interval(),
        ));
        Ok(self)
    }

    fn add_tree_api_client_layer(mut self) -> anyhow::Result<Self> {
        let rpc_config = try_load_config!(self.configs.api_config).web3_json_rpc;
        self.node
            .add_layer(TreeApiClientLayer::http(rpc_config.tree_api_url));
        Ok(self)
    }

    fn add_http_web3_api_layer(mut self) -> anyhow::Result<Self> {
        let rpc_config = try_load_config!(self.configs.api_config).web3_json_rpc;
        let state_keeper_config = try_load_config!(self.configs.state_keeper_config);
        let with_debug_namespace = state_keeper_config.save_call_traces;

        let mut namespaces = Namespace::DEFAULT.to_vec();
        if with_debug_namespace {
            namespaces.push(Namespace::Debug)
        }
        namespaces.push(Namespace::Snapshots);

        let optional_config = Web3ServerOptionalConfig {
            namespaces: Some(namespaces),
            filters_limit: Some(rpc_config.filters_limit()),
            subscriptions_limit: Some(rpc_config.subscriptions_limit()),
            batch_request_size_limit: Some(rpc_config.max_batch_request_size()),
            response_body_size_limit: Some(rpc_config.max_response_body_size()),
            ..Default::default()
        };
        self.node.add_layer(Web3ServerLayer::http(
            rpc_config.http_port,
            InternalApiConfig::new(&rpc_config, &self.contracts_config, &self.genesis_config),
            optional_config,
        ));

        Ok(self)
    }

    fn add_ws_web3_api_layer(mut self) -> anyhow::Result<Self> {
        let rpc_config = try_load_config!(self.configs.api_config).web3_json_rpc;
        let state_keeper_config = try_load_config!(self.configs.state_keeper_config);
        let circuit_breaker_config = try_load_config!(self.configs.circuit_breaker_config);
        let with_debug_namespace = state_keeper_config.save_call_traces;

        let mut namespaces = if let Some(namespaces) = &rpc_config.api_namespaces {
            namespaces
                .iter()
                .map(|a| a.parse())
                .collect::<Result<_, _>>()?
        } else {
            Namespace::DEFAULT.to_vec()
        };
        if with_debug_namespace {
            namespaces.push(Namespace::Debug)
        }
        namespaces.push(Namespace::Snapshots);

        let optional_config = Web3ServerOptionalConfig {
            namespaces: Some(namespaces),
            filters_limit: Some(rpc_config.filters_limit()),
            subscriptions_limit: Some(rpc_config.subscriptions_limit()),
            batch_request_size_limit: Some(rpc_config.max_batch_request_size()),
            response_body_size_limit: Some(rpc_config.max_response_body_size()),
            websocket_requests_per_minute_limit: Some(
                rpc_config.websocket_requests_per_minute_limit(),
            ),
            replication_lag_limit: circuit_breaker_config.replication_lag_limit(),
            with_extended_tracing: rpc_config.extended_api_tracing,
            ..Default::default()
        };
        self.node.add_layer(Web3ServerLayer::ws(
            rpc_config.ws_port,
            InternalApiConfig::new(&rpc_config, &self.contracts_config, &self.genesis_config),
            optional_config,
        ));

        Ok(self)
    }

    fn add_eth_tx_manager_layer(mut self) -> anyhow::Result<Self> {
        let eth_sender_config = try_load_config!(self.configs.eth);

        self.node
            .add_layer(EthTxManagerLayer::new(eth_sender_config));

        Ok(self)
    }

    fn add_eth_tx_aggregator_layer(mut self) -> anyhow::Result<Self> {
        let eth_sender_config = try_load_config!(self.configs.eth);

        self.node.add_layer(EthTxAggregatorLayer::new(
            eth_sender_config,
            self.contracts_config.clone(),
            self.genesis_config.l2_chain_id,
            self.genesis_config.l1_batch_commit_data_generator_mode,
        ));

        Ok(self)
    }

    fn add_house_keeper_layer(mut self) -> anyhow::Result<Self> {
        let house_keeper_config = try_load_config!(self.configs.house_keeper_config);
        let fri_prover_config = try_load_config!(self.configs.prover_config);
        let fri_witness_generator_config = try_load_config!(self.configs.witness_generator);
        let fri_prover_group_config = try_load_config!(self.configs.prover_group_config);
        let fri_proof_compressor_config = try_load_config!(self.configs.proof_compressor_config);

        self.node.add_layer(HouseKeeperLayer::new(
            house_keeper_config,
            fri_prover_config,
            fri_witness_generator_config,
            fri_prover_group_config,
            fri_proof_compressor_config,
        ));

        Ok(self)
    }

    fn add_commitment_generator_layer(mut self) -> anyhow::Result<Self> {
        self.node.add_layer(CommitmentGeneratorLayer::new(
            self.genesis_config.l1_batch_commit_data_generator_mode,
        ));

        Ok(self)
    }

    fn add_circuit_breaker_checker_layer(mut self) -> anyhow::Result<Self> {
        let circuit_breaker_config = try_load_config!(self.configs.circuit_breaker_config);
        self.node
            .add_layer(CircuitBreakerCheckerLayer(circuit_breaker_config));

        Ok(self)
    }

    fn add_contract_verification_api_layer(mut self) -> anyhow::Result<Self> {
        let config = try_load_config!(self.configs.contract_verifier);
        self.node.add_layer(ContractVerificationApiLayer(config));
        Ok(self)
    }

    fn add_consensus_layer(mut self) -> anyhow::Result<Self> {
        self.node.add_layer(ConsensusLayer {
            mode: ConsensusMode::Main,
            config: self.consensus_config.clone(),
            secrets: self.secrets.consensus.clone(),
        });

        Ok(self)
    }

    fn add_tee_verifier_input_producer_layer(mut self) -> anyhow::Result<Self> {
        self.node.add_layer(TeeVerifierInputProducerLayer::new(
            self.genesis_config.l2_chain_id,
        ));

        Ok(self)
    }

    fn add_no_da_client_layer(mut self) -> anyhow::Result<Self> {
        self.node.add_layer(NoDAClientWiringLayer);
        Ok(self)
    }

    #[allow(dead_code)]
    fn add_object_storage_da_client_layer(mut self) -> anyhow::Result<Self> {
        let object_store_config = DAObjectStoreConfig::from_env()?;
        self.node
            .add_layer(ObjectStorageClientWiringLayer::new(object_store_config.0));
        Ok(self)
    }

    fn add_da_dispatcher_layer(mut self) -> anyhow::Result<Self> {
        let eth_sender_config = try_load_config!(self.configs.eth);
        if let Some(sender_config) = eth_sender_config.sender {
            if sender_config.pubdata_sending_mode != PubdataSendingMode::Custom {
                tracing::warn!("DA dispatcher is enabled, but the pubdata sending mode is not `Custom`. DA dispatcher will not be started.");
                return Ok(self);
            }
        }

        let state_keeper_config = try_load_config!(self.configs.state_keeper_config);
        let da_config = try_load_config!(self.configs.da_dispatcher_config);
        self.node.add_layer(DataAvailabilityDispatcherLayer::new(
            state_keeper_config,
            da_config,
        ));

        Ok(self)
    }

    fn add_vm_runner_protective_reads_layer(mut self) -> anyhow::Result<Self> {
        let protective_reads_writer_config =
            try_load_config!(self.configs.protective_reads_writer_config);
        self.node.add_layer(ProtectiveReadsWriterLayer::new(
            protective_reads_writer_config,
            self.genesis_config.l2_chain_id,
        ));

        Ok(self)
    }

<<<<<<< HEAD
    fn add_coingecko_api_client_layer(mut self) -> anyhow::Result<Self> {
        let config = try_load_config!(self.configs.external_price_api_client_config);
        self.node.add_layer(ExternalPriceApiClient::new(config));
=======
    fn add_vm_runner_bwip_layer(mut self) -> anyhow::Result<Self> {
        let basic_witness_input_producer_config =
            try_load_config!(self.configs.basic_witness_input_producer_config);
        self.node.add_layer(BasicWitnessInputProducerLayer::new(
            basic_witness_input_producer_config,
            self.genesis_config.l2_chain_id,
        ));
>>>>>>> c6c3f96c

        Ok(self)
    }

    fn add_base_token_ratio_persister_layer(mut self) -> anyhow::Result<Self> {
        let config = try_load_config!(self.configs.base_token_adjuster);
        let contracts_config = self.contracts_config.clone();
        self.node
            .add_layer(BaseTokenRatioPersisterLayer::new(config, contracts_config));

        Ok(self)
    }

    pub fn build(mut self, mut components: Vec<Component>) -> anyhow::Result<ZkStackService> {
        // Add "base" layers (resources and helper tasks).
        self = self
            .add_sigint_handler_layer()?
            .add_pools_layer()?
            .add_object_store_layer()?
            .add_circuit_breaker_checker_layer()?
            .add_healthcheck_layer()?
            .add_prometheus_exporter_layer()?
            .add_query_eth_client_layer()?
            .add_sequencer_l1_gas_layer()?
            .add_l1_batch_commitment_mode_validation_layer()?;

        // Sort the components, so that the components they may depend on each other are added in the correct order.
        components.sort_unstable_by_key(|component| match component {
            // API consumes the resources provided by other layers (multiple ones), so it has to come the last.
            Component::HttpApi | Component::WsApi => 1,
            // Default priority.
            _ => 0,
        });

        // Add "component-specific" layers.
        // Note that the layers are added only once, so it's fine to add the same layer multiple times.
        for component in &components {
            match component {
                Component::HttpApi => {
                    self = self
                        .add_tx_sender_layer()?
                        .add_tree_api_client_layer()?
                        .add_api_caches_layer()?
                        .add_http_web3_api_layer()?;
                }
                Component::WsApi => {
                    self = self
                        .add_tx_sender_layer()?
                        .add_tree_api_client_layer()?
                        .add_api_caches_layer()?
                        .add_ws_web3_api_layer()?;
                }
                Component::ContractVerificationApi => {
                    self = self.add_contract_verification_api_layer()?;
                }
                Component::Tree => {
                    let with_tree_api = components.contains(&Component::TreeApi);
                    self = self.add_metadata_calculator_layer(with_tree_api)?;
                }
                Component::TreeApi => {
                    anyhow::ensure!(
                        components.contains(&Component::Tree),
                        "Merkle tree API cannot be started without a tree component"
                    );
                    // Do nothing, will be handled by the `Tree` component.
                }
                Component::EthWatcher => {
                    self = self.add_eth_watch_layer()?;
                }
                Component::EthTxAggregator => {
                    self = self
                        .add_pk_signing_client_layer()?
                        .add_eth_tx_aggregator_layer()?;
                }
                Component::EthTxManager => {
                    self = self.add_eth_tx_manager_layer()?;
                }
                Component::StateKeeper => {
                    self = self.add_state_keeper_layer()?;
                }
                Component::TeeVerifierInputProducer => {
                    self = self.add_tee_verifier_input_producer_layer()?;
                }
                Component::Housekeeper => {
                    self = self
                        .add_house_keeper_layer()?
                        .add_postgres_metrics_layer()?;
                }
                Component::ProofDataHandler => {
                    self = self.add_proof_data_handler_layer()?;
                }
                Component::Consensus => {
                    self = self.add_consensus_layer()?;
                }
                Component::CommitmentGenerator => {
                    self = self.add_commitment_generator_layer()?;
                }
                Component::DADispatcher => {
                    self = self.add_no_da_client_layer()?.add_da_dispatcher_layer()?;
                }
                Component::VmRunnerProtectiveReads => {
                    self = self.add_vm_runner_protective_reads_layer()?;
                }
                Component::BaseTokenRatioPersister => {
                    self = self
                        .add_coingecko_api_client_layer()?
                        .add_base_token_ratio_persister_layer()?;
                }
                Component::VmRunnerBwip => {
                    self = self.add_vm_runner_bwip_layer()?;
                }
            }
        }
        Ok(self.node.build()?)
    }
}<|MERGE_RESOLUTION|>--- conflicted
+++ resolved
@@ -506,11 +506,13 @@
         Ok(self)
     }
 
-<<<<<<< HEAD
     fn add_coingecko_api_client_layer(mut self) -> anyhow::Result<Self> {
         let config = try_load_config!(self.configs.external_price_api_client_config);
         self.node.add_layer(ExternalPriceApiClient::new(config));
-=======
+
+        Ok(self)
+    }
+
     fn add_vm_runner_bwip_layer(mut self) -> anyhow::Result<Self> {
         let basic_witness_input_producer_config =
             try_load_config!(self.configs.basic_witness_input_producer_config);
@@ -518,7 +520,6 @@
             basic_witness_input_producer_config,
             self.genesis_config.l2_chain_id,
         ));
->>>>>>> c6c3f96c
 
         Ok(self)
     }
