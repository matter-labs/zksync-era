use zksync_dal::DalError;
use zksync_eth_client::{ContractCallError, EnrichedClientError};
use zksync_types::web3::contract;

#[derive(Debug, thiserror::Error)]
pub enum EthSenderError {
    #[error("Ethereum gateway error: {0}")]
    EthereumGateway(#[from] EnrichedClientError),
    #[error("Contract call error: {0}")]
    ContractCall(#[from] ContractCallError),
    #[error("Token parsing error: {0}")]
    Parse(#[from] contract::Error),
<<<<<<< HEAD
    #[error("Dal error: {0}")]
    Dal(#[from] DalError),
=======
    #[error("Max base fee exceeded")]
    ExceedMaxBaseFee,
>>>>>>> 48c3f89c
}

impl EthSenderError {
    pub fn is_retriable(&self) -> bool {
        match self {
            EthSenderError::EthereumGateway(err) => err.is_retryable(),
            _ => false,
        }
    }
}<|MERGE_RESOLUTION|>--- conflicted
+++ resolved
@@ -10,13 +10,10 @@
     ContractCall(#[from] ContractCallError),
     #[error("Token parsing error: {0}")]
     Parse(#[from] contract::Error),
-<<<<<<< HEAD
+    #[error("Max base fee exceeded")]
+    ExceedMaxBaseFee,
     #[error("Dal error: {0}")]
     Dal(#[from] DalError),
-=======
-    #[error("Max base fee exceeded")]
-    ExceedMaxBaseFee,
->>>>>>> 48c3f89c
 }
 
 impl EthSenderError {
