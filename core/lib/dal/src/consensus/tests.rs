--- conflicted
+++ resolved
@@ -81,16 +81,11 @@
             Some(rng.gen())
         },
         interop_roots: (1..10).map(|_| interop_root(rng)).collect(),
-<<<<<<< HEAD
-        // FIXME: maybe use rng
-        settlement_layer: Some(SettlementLayer::L1(SLChainId::from(9))),
-=======
         settlement_layer: if protocol_version < ProtocolVersionId::Version29 {
             None
         } else {
             Some(SettlementLayer::L1(SLChainId(rng.gen::<u64>())))
         },
->>>>>>> 636b70c9
     }
 }
 
