use std::{sync::Arc, time::SystemTime};

use anyhow::Context;
use zksync_dal::{eth_watcher_dal::EventType, Connection, Core, CoreDal, DalError};
use zksync_system_constants::L1_MESSENGER_ADDRESS;
use zksync_types::{api::Log, ethabi, L1BatchNumber, L2ChainId, SLChainId, H256};

use crate::{
    client::ZkSyncExtentionEthClient,
    event_processors::{EventProcessor, EventProcessorError, EventsSource},
};

/// Responsible for `AppendedChainBatchRoot` events and saving `BatchAndChainMerklePath` for batches.
#[derive(Debug)]
pub struct InteropRootProcessor {
    appended_interop_root_signature: H256,
    event_source: EventsSource,
    l2_chain_id: L2ChainId,
    pub sl_l2_client: Option<Arc<dyn ZkSyncExtentionEthClient>>,
    pub sl_chain_id: Option<SLChainId>,
    pub dependency_chain_number: Option<usize>,
}

impl InteropRootProcessor {
    pub async fn new(
        event_source: EventsSource,
        l2_chain_id: L2ChainId,
        sl_l2_client: Option<Arc<dyn ZkSyncExtentionEthClient>>,
        dependency_chain_number: Option<usize>,
    ) -> Self {
        let sl_chain_id = if let Some(sl_l2_client) = sl_l2_client.clone() {
            Some(sl_l2_client.chain_id().await.unwrap())
        } else {
            None
        };
        Self {
            appended_interop_root_signature: ethabi::long_signature(
                "NewInteropRoot",
                &[
                    ethabi::ParamType::Uint(256),
                    ethabi::ParamType::Uint(256),
                    ethabi::ParamType::Uint(256),
                    ethabi::ParamType::Array(Box::new(ethabi::ParamType::FixedBytes(32))),
                ],
            ),
            event_source,
            l2_chain_id,
            sl_l2_client,
            sl_chain_id,
            dependency_chain_number,
        }
    }
}

#[async_trait::async_trait]
impl EventProcessor for InteropRootProcessor {
    async fn process_events(
        &mut self,
        storage: &mut Connection<'_, Core>,
        events: Vec<Log>,
    ) -> Result<usize, EventProcessorError> {
        let events_count = events.len();
        let mut transaction = storage
            .start_transaction()
            .await
            .map_err(DalError::generalize)?;

        for event in events {
            let mut tokens = ethabi::decode(
                &[ethabi::ParamType::Array(Box::new(
                    ethabi::ParamType::FixedBytes(32),
                ))],
                event.data.0.as_slice(),
            )
            .expect("Failed to decode BytecodeL1PublicationRequested message");
            let token = tokens.remove(0);

            let mut root: Vec<H256> = vec![];
            if event.address == L1_MESSENGER_ADDRESS {
                root.push(H256::zero());
            }
            root = [
                root,
                token
                    .into_array()
                    .unwrap()
                    .into_iter()
                    .map(|t| H256::from_slice(&t.clone().into_fixed_bytes().unwrap()))
                    .collect::<Vec<_>>(),
            ]
            .concat();
            assert_eq!(event.topics[0], self.appended_interop_root_signature); // guaranteed by the watcher

            let block_bytes: [u8; 8] = event.topics[2].as_bytes()[24..32].try_into().unwrap();
            let chain_id_bytes: [u8; 8] = event.topics[1].as_bytes()[24..32].try_into().unwrap();
            let block_number: u64 = u64::from_be_bytes(block_bytes);
            let chain_id = u64::from_be_bytes(chain_id_bytes);
            if let Some(sl_l2_client) = self.sl_l2_client.clone() {
                // we skip precommit message roots ( local roots) for GW.
                let sl_chain_id = sl_l2_client.chain_id().await?;
                if sl_chain_id.0 == chain_id && event.address == L1_MESSENGER_ADDRESS {
                    continue;
                }
            }
            if event.address == L1_MESSENGER_ADDRESS {
                // kl todo we skip precommit for now.
                continue;
            }
            if L2ChainId::new(chain_id).unwrap() == self.l2_chain_id {
                // we ignore our chainBatchRoots
                continue;
            }
            if self.event_source == EventsSource::L1
                && self.sl_chain_id.is_some()
                && self.sl_chain_id.unwrap().0 == chain_id
            {
                // we ignore the chainBatchRoot of GW.
                // GW -> chain interop not allowed.
                continue;
            }

            let timestamp = SystemTime::now()
                .duration_since(SystemTime::UNIX_EPOCH)
                .context("incorrect system time")?
                .as_secs();
            transaction
                .interop_root_dal()
                .set_interop_root(
                    SLChainId(chain_id),
                    L1BatchNumber(block_number as u32),
                    &root,
                    timestamp,
                )
                .await
                .map_err(DalError::generalize)?;
        }

        transaction.commit().await.map_err(DalError::generalize)?;

        Ok(events_count)
    }

    fn topic1(&self) -> Option<H256> {
        Some(self.appended_interop_root_signature)
    }

    fn event_source(&self) -> EventsSource {
        self.event_source
    }

    fn event_type(&self) -> EventType {
        EventType::InteropRoot
    }

    fn only_finalized_block(&self) -> bool {
        true
    }
<<<<<<< HEAD

    fn dependency_chain_number(&self) -> Option<usize> {
        self.dependency_chain_number
    } //
}

impl InteropRootProcessor {}
=======
}
>>>>>>> 411bbc7f
<|MERGE_RESOLUTION|>--- conflicted
+++ resolved
@@ -155,14 +155,8 @@
     fn only_finalized_block(&self) -> bool {
         true
     }
-<<<<<<< HEAD
 
     fn dependency_chain_number(&self) -> Option<usize> {
         self.dependency_chain_number
     } //
-}
-
-impl InteropRootProcessor {}
-=======
-}
->>>>>>> 411bbc7f
+}