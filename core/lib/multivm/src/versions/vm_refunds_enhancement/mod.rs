<<<<<<< HEAD
pub use old_vm::{
    history_recorder::{
        AppDataFrameManagerWithHistory, HistoryDisabled, HistoryEnabled, HistoryMode,
    },
    memory::SimpleMemory,
=======
pub use self::{
    bootloader_state::BootloaderState,
    old_vm::{
        history_recorder::{HistoryDisabled, HistoryEnabled, HistoryMode},
        memory::SimpleMemory,
    },
    oracles::storage::StorageOracle,
    tracers::{
        dispatcher::TracerDispatcher,
        traits::{ToTracerPointer, TracerPointer, VmTracer},
    },
    types::internals::ZkSyncVmState,
    utils::transaction_encoding::TransactionVmExt,
    vm::Vm,
>>>>>>> dd9b308b
};

mod bootloader_state;
pub mod constants;
mod implementation;
mod old_vm;
mod oracles;
pub(crate) mod tracers;
mod types;
pub mod utils;
mod vm;<|MERGE_RESOLUTION|>--- conflicted
+++ resolved
@@ -1,14 +1,9 @@
-<<<<<<< HEAD
-pub use old_vm::{
-    history_recorder::{
-        AppDataFrameManagerWithHistory, HistoryDisabled, HistoryEnabled, HistoryMode,
-    },
-    memory::SimpleMemory,
-=======
 pub use self::{
     bootloader_state::BootloaderState,
     old_vm::{
-        history_recorder::{HistoryDisabled, HistoryEnabled, HistoryMode},
+        history_recorder::{
+            AppDataFrameManagerWithHistory, HistoryDisabled, HistoryEnabled, HistoryMode,
+        },
         memory::SimpleMemory,
     },
     oracles::storage::StorageOracle,
@@ -19,7 +14,6 @@
     types::internals::ZkSyncVmState,
     utils::transaction_encoding::TransactionVmExt,
     vm::Vm,
->>>>>>> dd9b308b
 };
 
 mod bootloader_state;
