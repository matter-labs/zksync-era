use std::{convert::TryInto, str::FromStr};

use bigdecimal::Zero;
use sqlx::types::chrono::{DateTime, NaiveDateTime, Utc};
use zksync_types::{
    api::{self, TransactionDetails, TransactionReceipt, TransactionStatus},
    fee::Fee,
    l1::{OpProcessingType, PriorityQueueType},
    l2::TransactionType,
    protocol_upgrade::ProtocolUpgradeTxCommonData,
    transaction_request::PaymasterParams,
    vm_trace::{Call, LegacyCall},
    web3::types::U64,
    Address, Bytes, Execute, ExecuteTransactionCommon, L1TxCommonData, L2ChainId, L2TxCommonData,
    Nonce, PackedEthSignature, PriorityOpId, ProtocolVersionId, Transaction, EIP_1559_TX_TYPE,
    EIP_2930_TX_TYPE, EIP_712_TX_TYPE, H160, H256, PRIORITY_OPERATION_L2_TX_TYPE,
    PROTOCOL_UPGRADE_TX_TYPE, U256,
};
use zksync_utils::{bigdecimal_to_u256, h256_to_account_address};

use crate::BigDecimal;

#[derive(Debug, Clone, sqlx::FromRow)]
#[cfg_attr(test, derive(Default))]
pub struct StorageTransaction {
    pub priority_op_id: Option<i64>,
    pub hash: Vec<u8>,
    pub is_priority: bool,
    pub full_fee: Option<BigDecimal>,
    pub layer_2_tip_fee: Option<BigDecimal>,
    pub initiator_address: Vec<u8>,
    pub nonce: Option<i64>,
    pub signature: Option<Vec<u8>>,
    pub gas_limit: Option<BigDecimal>,
    pub max_fee_per_gas: Option<BigDecimal>,
    pub max_priority_fee_per_gas: Option<BigDecimal>,
    pub gas_per_storage_limit: Option<BigDecimal>,
    pub gas_per_pubdata_limit: Option<BigDecimal>,
    pub input: Option<Vec<u8>>,
    pub tx_format: Option<i32>,
    pub data: serde_json::Value,
    pub received_at: NaiveDateTime,
    pub in_mempool: bool,

    pub l1_block_number: Option<i32>,
    pub l1_batch_number: Option<i64>,
    pub l1_batch_tx_index: Option<i32>,
    pub miniblock_number: Option<i64>,
    pub index_in_block: Option<i32>,
    pub error: Option<String>,
    pub effective_gas_price: Option<BigDecimal>,
    pub contract_address: Option<Vec<u8>>,
    pub value: BigDecimal,

    pub paymaster: Vec<u8>,
    pub paymaster_input: Vec<u8>,

    pub refunded_gas: i64,

    pub execution_info: serde_json::Value,

    pub l1_tx_mint: Option<BigDecimal>,
    pub l1_tx_refund_recipient: Option<Vec<u8>>,

    pub upgrade_id: Option<i32>,

    pub created_at: NaiveDateTime,
    pub updated_at: NaiveDateTime,
}

impl From<StorageTransaction> for L1TxCommonData {
    fn from(tx: StorageTransaction) -> Self {
        let gas_limit = {
            let gas_limit_string = tx
                .gas_limit
                .as_ref()
                .expect("gas limit is mandatory for transaction")
                .to_string();

            U256::from_dec_str(&gas_limit_string)
                .unwrap_or_else(|_| panic!("Incorrect gas limit value in DB {}", gas_limit_string))
        };

        let full_fee = {
            let full_fee_string = tx
                .full_fee
                .expect("full fee is mandatory for priority operation")
                .to_string();

            U256::from_dec_str(&full_fee_string)
                .unwrap_or_else(|_| panic!("Incorrect full fee value in DB {}", full_fee_string))
        };

        let layer_2_tip_fee = {
            let layer_2_tip_fee_string = tx
                .layer_2_tip_fee
                .expect("layer 2 tip fee is mandatory for priority operation")
                .to_string();

            U256::from_dec_str(&layer_2_tip_fee_string).unwrap_or_else(|_| {
                panic!(
                    "Incorrect layer 2 tip fee value in DB {}",
                    layer_2_tip_fee_string
                )
            })
        };

        // Supporting None for compatibility with the old transactions
        let to_mint = tx.l1_tx_mint.map(bigdecimal_to_u256).unwrap_or_default();
        // Supporting None for compatibility with the old transactions
        let refund_recipient = tx
            .l1_tx_refund_recipient
            .map(|recipient| Address::from_slice(&recipient))
            .unwrap_or_default();

        // `tx.hash` represents the transaction hash obtained from the execution results,
        // and it should be exactly the same as the canonical tx hash calculated from the
        // transaction data, so we don't store it as a separate `canonical_tx_hash` field.
        let canonical_tx_hash = H256::from_slice(&tx.hash);

        L1TxCommonData {
            full_fee,
            layer_2_tip_fee,
            priority_queue_type: PriorityQueueType::Deque,
            op_processing_type: OpProcessingType::Common,
            sender: Address::from_slice(&tx.initiator_address),
            serial_id: PriorityOpId(tx.priority_op_id.unwrap() as u64),
            gas_limit,
            max_fee_per_gas: tx
                .max_fee_per_gas
                .map(bigdecimal_to_u256)
                .unwrap_or_default(),
            to_mint,
            refund_recipient,
            // Using 1 for old transactions that did not have the necessary field stored
            gas_per_pubdata_limit: tx
                .gas_per_pubdata_limit
                .map(bigdecimal_to_u256)
                .unwrap_or_else(|| U256::from(1u32)),
            deadline_block: 0,
            eth_hash: Default::default(),
            eth_block: tx.l1_block_number.unwrap_or_default() as u64,
            canonical_tx_hash,
        }
    }
}

impl From<StorageTransaction> for L2TxCommonData {
    fn from(tx: StorageTransaction) -> Self {
        let gas_limit = {
            let gas_limit_string = tx
                .gas_limit
                .as_ref()
                .expect("gas limit is mandatory for transaction")
                .to_string();

            U256::from_dec_str(&gas_limit_string)
                .unwrap_or_else(|_| panic!("Incorrect gas limit value in DB {}", gas_limit_string))
        };
        let nonce = Nonce(tx.nonce.expect("no nonce in L2 tx in DB") as u32);
        let max_fee_per_gas = {
            let max_fee_per_gas_string = tx
                .max_fee_per_gas
                .as_ref()
                .expect("max price per gas is mandatory for transaction")
                .to_string();

            U256::from_dec_str(&max_fee_per_gas_string).unwrap_or_else(|_| {
                panic!(
                    "Incorrect max price per gas value in DB {}",
                    max_fee_per_gas_string
                )
            })
        };

        let max_priority_fee_per_gas = {
            let max_priority_fee_per_gas_string = tx
                .max_priority_fee_per_gas
                .as_ref()
                .expect("max priority fee per gas is mandatory for transaction")
                .to_string();

            U256::from_dec_str(&max_priority_fee_per_gas_string).unwrap_or_else(|_| {
                panic!(
                    "Incorrect max priority fee per gas value in DB {}",
                    max_priority_fee_per_gas_string
                )
            })
        };

        let gas_per_pubdata_limit = {
            let gas_per_pubdata_limit_string = tx
                .gas_per_pubdata_limit
                .as_ref()
                .expect("gas price per pubdata limit is mandatory for transaction")
                .to_string();
            U256::from_dec_str(&gas_per_pubdata_limit_string).unwrap_or_else(|_| {
                panic!(
                    "Incorrect gas price per pubdata limit value in DB {}",
                    gas_per_pubdata_limit_string
                )
            })
        };

        let fee = Fee {
            gas_limit,
            max_fee_per_gas,
            max_priority_fee_per_gas,
            gas_per_pubdata_limit,
        };

        let tx_format = match tx.tx_format.map(|a| a as u8) {
            Some(EIP_712_TX_TYPE) => TransactionType::EIP712Transaction,
            Some(EIP_2930_TX_TYPE) => TransactionType::EIP2930Transaction,
            Some(EIP_1559_TX_TYPE) => TransactionType::EIP1559Transaction,
            Some(0) | None => TransactionType::LegacyTransaction,
            Some(_) => unreachable!("Unsupported tx type"),
        };

        let StorageTransaction {
            paymaster,
            paymaster_input,
            initiator_address,
            signature,
            hash,
            input,
            ..
        } = tx;

        let paymaster_params = PaymasterParams {
            paymaster: Address::from_slice(&paymaster),
            paymaster_input,
        };

        L2TxCommonData::new(
            nonce,
            fee,
            Address::from_slice(&initiator_address),
            signature.unwrap_or_else(|| {
                panic!("Signature is mandatory for transactions. Tx {:#?}", hash)
            }),
            tx_format,
            input.expect("input data is mandatory for l2 transactions"),
            H256::from_slice(&hash),
            paymaster_params,
        )
    }
}

impl From<StorageTransaction> for ProtocolUpgradeTxCommonData {
    fn from(tx: StorageTransaction) -> Self {
        let gas_limit = {
            let gas_limit_string = tx
                .gas_limit
                .as_ref()
                .expect("gas limit is mandatory for transaction")
                .to_string();

            U256::from_dec_str(&gas_limit_string)
                .unwrap_or_else(|_| panic!("Incorrect gas limit value in DB {}", gas_limit_string))
        };

        let to_mint = tx.l1_tx_mint.map(bigdecimal_to_u256).unwrap_or_default();
        let refund_recipient = tx
            .l1_tx_refund_recipient
            .map(|recipient| Address::from_slice(&recipient))
            .unwrap_or_default();
        let canonical_tx_hash = H256::from_slice(&tx.hash);

        ProtocolUpgradeTxCommonData {
            sender: Address::from_slice(&tx.initiator_address),
            upgrade_id: (tx.upgrade_id.unwrap() as u16).try_into().unwrap(),
            gas_limit,
            max_fee_per_gas: tx
                .max_fee_per_gas
                .map(bigdecimal_to_u256)
                .unwrap_or_default(),
            to_mint,
            refund_recipient,
            // Using 1 for old transactions that did not have the necessary field stored
            gas_per_pubdata_limit: tx
                .gas_per_pubdata_limit
                .map(bigdecimal_to_u256)
                .expect("gas_per_pubdata_limit field is missing for protocol upgrade tx"),
            eth_hash: Default::default(),
            eth_block: tx.l1_block_number.unwrap_or_default() as u64,
            canonical_tx_hash,
        }
    }
}

impl From<StorageTransaction> for Transaction {
    fn from(tx: StorageTransaction) -> Self {
        let hash = H256::from_slice(&tx.hash);
        let execute = serde_json::from_value::<Execute>(tx.data.clone())
            .unwrap_or_else(|_| panic!("invalid json in database for tx {:?}", hash));
        let received_timestamp_ms = tx.received_at.timestamp_millis() as u64;
        match tx.tx_format {
            Some(t) if t == i32::from(PRIORITY_OPERATION_L2_TX_TYPE) => Transaction {
                common_data: ExecuteTransactionCommon::L1(tx.into()),
                execute,
                received_timestamp_ms,
                raw_bytes: None,
            },
            Some(t) if t == i32::from(PROTOCOL_UPGRADE_TX_TYPE) => Transaction {
                common_data: ExecuteTransactionCommon::ProtocolUpgrade(tx.into()),
                execute,
                received_timestamp_ms,
                raw_bytes: None,
            },
            _ => Transaction {
                raw_bytes: tx.input.clone().map(Bytes::from),
                common_data: ExecuteTransactionCommon::L2(tx.into()),
                execute,
                received_timestamp_ms,
            },
        }
    }
}

#[derive(sqlx::FromRow)]
pub(crate) struct StorageTransactionReceipt {
    pub error: Option<String>,
    pub tx_format: Option<i32>,
    pub index_in_block: Option<i32>,
    pub block_hash: Vec<u8>,
    pub tx_hash: Vec<u8>,
    pub block_number: i64,
    pub l1_batch_tx_index: Option<i32>,
    pub l1_batch_number: Option<i64>,
    pub transfer_to: Option<serde_json::Value>,
    pub execute_contract_address: Option<serde_json::Value>,
    pub refunded_gas: i64,
    pub gas_limit: Option<BigDecimal>,
    pub effective_gas_price: Option<BigDecimal>,
    pub contract_address: Option<Vec<u8>>,
    pub initiator_address: Vec<u8>,
}

impl From<StorageTransactionReceipt> for TransactionReceipt {
    fn from(storage_receipt: StorageTransactionReceipt) -> Self {
        let status = storage_receipt.error.map_or_else(U64::one, |_| U64::zero());

        let tx_type = storage_receipt
            .tx_format
            .map_or_else(Default::default, U64::from);
        let transaction_index = storage_receipt
            .index_in_block
            .map_or_else(Default::default, U64::from);

        let block_hash = H256::from_slice(&storage_receipt.block_hash);
        TransactionReceipt {
            transaction_hash: H256::from_slice(&storage_receipt.tx_hash),
            transaction_index,
            block_hash,
            block_number: storage_receipt.block_number.into(),
            l1_batch_tx_index: storage_receipt.l1_batch_tx_index.map(U64::from),
            l1_batch_number: storage_receipt.l1_batch_number.map(U64::from),
            from: H160::from_slice(&storage_receipt.initiator_address),
            to: storage_receipt
                .transfer_to
                .or(storage_receipt.execute_contract_address)
                .map(|addr| {
                    serde_json::from_value::<Address>(addr)
                        .expect("invalid address value in the database")
                })
                // For better compatibility with various clients, we never return null.
                .or_else(|| Some(Address::default())),
            cumulative_gas_used: Default::default(), // TODO: Should be actually calculated (SMA-1183).
            gas_used: {
                let refunded_gas: U256 = storage_receipt.refunded_gas.into();
                storage_receipt.gas_limit.map(|val| {
                    let gas_limit = bigdecimal_to_u256(val);
                    gas_limit - refunded_gas
                })
            },
            effective_gas_price: Some(
                storage_receipt
                    .effective_gas_price
                    .map(bigdecimal_to_u256)
                    .unwrap_or_default(),
            ),
            contract_address: storage_receipt
                .contract_address
                .map(|addr| h256_to_account_address(&H256::from_slice(&addr))),
            logs: vec![],
            l2_to_l1_logs: vec![],
            status,
            root: block_hash,
            logs_bloom: Default::default(),
            // Even though the Rust SDK recommends us to supply "None" for legacy transactions
            // we always supply some number anyway to have the same behavior as most popular RPCs
            transaction_type: Some(tx_type),
        }
    }
}

#[derive(Debug, Clone, sqlx::FromRow)]
pub struct StorageTransactionDetails {
    pub is_priority: bool,
    pub initiator_address: Vec<u8>,
    pub gas_limit: Option<BigDecimal>,
    pub gas_per_pubdata_limit: Option<BigDecimal>,
    pub received_at: NaiveDateTime,
    pub miniblock_number: Option<i64>,
    pub error: Option<String>,
    pub effective_gas_price: Option<BigDecimal>,
    pub refunded_gas: i64,
    pub eth_commit_tx_hash: Option<String>,
    pub eth_prove_tx_hash: Option<String>,
    pub eth_execute_tx_hash: Option<String>,
}

impl StorageTransactionDetails {
    fn get_transaction_status(&self) -> TransactionStatus {
        if self.error.is_some() {
            TransactionStatus::Failed
        } else if self.eth_execute_tx_hash.is_some() {
            TransactionStatus::Verified
        } else if self.miniblock_number.is_some() {
            TransactionStatus::Included
        } else {
            TransactionStatus::Pending
        }
    }
}

impl From<StorageTransactionDetails> for TransactionDetails {
    fn from(tx_details: StorageTransactionDetails) -> Self {
        let status = tx_details.get_transaction_status();

        let effective_gas_price =
            bigdecimal_to_u256(tx_details.effective_gas_price.unwrap_or_default());

        let gas_limit = bigdecimal_to_u256(
            tx_details
                .gas_limit
                .expect("gas limit is mandatory for transaction"),
        );
        let gas_refunded = U256::from(tx_details.refunded_gas as u64);
        let fee = (gas_limit - gas_refunded) * effective_gas_price;

        let gas_per_pubdata =
            bigdecimal_to_u256(tx_details.gas_per_pubdata_limit.unwrap_or_default());

        let initiator_address = H160::from_slice(tx_details.initiator_address.as_slice());
        let received_at = DateTime::<Utc>::from_naive_utc_and_offset(tx_details.received_at, Utc);

        let eth_commit_tx_hash = tx_details
            .eth_commit_tx_hash
            .map(|hash| H256::from_str(&hash).unwrap());
        let eth_prove_tx_hash = tx_details
            .eth_prove_tx_hash
            .map(|hash| H256::from_str(&hash).unwrap());
        let eth_execute_tx_hash = tx_details
            .eth_execute_tx_hash
            .map(|hash| H256::from_str(&hash).unwrap());

        TransactionDetails {
            is_l1_originated: tx_details.is_priority,
            status,
            fee,
            gas_per_pubdata,
            initiator_address,
            received_at,
            eth_commit_tx_hash,
            eth_prove_tx_hash,
            eth_execute_tx_hash,
        }
    }
}

#[derive(Debug)]
pub(crate) struct StorageApiTransaction {
    pub tx_hash: Vec<u8>,
    pub index_in_block: Option<i32>,
    pub block_number: Option<i64>,
    pub nonce: Option<i64>,
    pub signature: Option<Vec<u8>>,
    pub initiator_address: Vec<u8>,
    pub tx_format: Option<i32>,
    pub value: BigDecimal,
    pub gas_limit: Option<BigDecimal>,
    pub max_fee_per_gas: Option<BigDecimal>,
    pub max_priority_fee_per_gas: Option<BigDecimal>,
    pub effective_gas_price: Option<BigDecimal>,
    pub l1_batch_number: Option<i64>,
    pub l1_batch_tx_index: Option<i32>,
    pub execute_contract_address: serde_json::Value,
    pub calldata: serde_json::Value,
    pub block_hash: Option<Vec<u8>>,
}

impl StorageApiTransaction {
    pub fn into_api(self, chain_id: L2ChainId) -> api::Transaction {
        let signature = self
            .signature
            .and_then(|signature| PackedEthSignature::deserialize_packed(&signature).ok());

        let mut tx = api::Transaction {
            hash: H256::from_slice(&self.tx_hash),
            nonce: U256::from(self.nonce.unwrap_or(0) as u64),
            block_hash: self.block_hash.map(|hash| H256::from_slice(&hash)),
            block_number: self.block_number.map(|number| U64::from(number as u64)),
            transaction_index: self.index_in_block.map(|idx| U64::from(idx as u64)),
            from: Some(Address::from_slice(&self.initiator_address)),
            to: Some(serde_json::from_value(self.execute_contract_address).unwrap()),
            value: bigdecimal_to_u256(self.value),
            gas_price: Some(bigdecimal_to_u256(
                self.effective_gas_price
                    .or_else(|| self.max_fee_per_gas.clone())
                    .unwrap_or_else(BigDecimal::zero),
            )),
            gas: bigdecimal_to_u256(self.gas_limit.unwrap_or_else(BigDecimal::zero)),
            input: serde_json::from_value(self.calldata).expect("incorrect calldata in Postgres"),
            v: signature.as_ref().map(|s| U64::from(s.v())),
            r: signature.as_ref().map(|s| U256::from(s.r())),
            s: signature.as_ref().map(|s| U256::from(s.s())),
            raw: None,
            transaction_type: self.tx_format.map(|format| U64::from(format as u32)),
            access_list: None,
            max_fee_per_gas: Some(bigdecimal_to_u256(
                self.max_fee_per_gas.unwrap_or_else(BigDecimal::zero),
            )),
            max_priority_fee_per_gas: Some(bigdecimal_to_u256(
                self.max_priority_fee_per_gas
                    .unwrap_or_else(BigDecimal::zero),
            )),
            chain_id: U256::from(chain_id.as_u64()),
            l1_batch_number: self.l1_batch_number.map(|number| U64::from(number as u64)),
            l1_batch_tx_index: self.l1_batch_tx_index.map(|idx| U64::from(idx as u64)),
        };

        if tx.transaction_type == Some(U64::from(0)) {
            tx.v = tx.v.map(|v| v + 35 + chain_id.as_u64() * 2);
        }
        tx
    }
}

#[derive(Debug, Clone, sqlx::FromRow)]
pub(crate) struct CallTrace {
    pub call_trace: Vec<u8>,
}

impl CallTrace {
    pub(crate) fn into_call(self, protocol_version: ProtocolVersionId) -> Call {
        if protocol_version.is_pre_1_5_0() {
            let legacy_call_trace: LegacyCall = bincode::deserialize(&self.call_trace).unwrap();

            legacy_call_trace.into()
        } else {
            bincode::deserialize(&self.call_trace).unwrap()
        }
    }

    pub(crate) fn from_call(call: Call, protocol_version: ProtocolVersionId) -> Self {
        let call_trace = if protocol_version.is_pre_1_5_0() {
<<<<<<< HEAD
            bincode::serialize(&LegacyCall::from(call))
=======
            bincode::serialize(&LegacyCall::try_from(call).unwrap())
>>>>>>> 76f38c91
        } else {
            bincode::serialize(&call)
        }
        .unwrap();

        Self { call_trace }
    }
}<|MERGE_RESOLUTION|>--- conflicted
+++ resolved
@@ -556,11 +556,7 @@
 
     pub(crate) fn from_call(call: Call, protocol_version: ProtocolVersionId) -> Self {
         let call_trace = if protocol_version.is_pre_1_5_0() {
-<<<<<<< HEAD
-            bincode::serialize(&LegacyCall::from(call))
-=======
             bincode::serialize(&LegacyCall::try_from(call).unwrap())
->>>>>>> 76f38c91
         } else {
             bincode::serialize(&call)
         }
