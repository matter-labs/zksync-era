--- conflicted
+++ resolved
@@ -29,7 +29,6 @@
 
     let mut transaction = connection.start_transaction().await?;
 
-<<<<<<< HEAD
     let mut next_index_in_batch_output = 0;
     for tx in executed_transactions {
         let tx_hash = tx.hash();
@@ -42,7 +41,8 @@
                 break internal_tx_result;
             }
         };
-        let revert_reason = match internal_tx_result {
+        let gas_used = result.tx_results[next_index_in_batch_output].as_ref().unwrap().gas_used;
+        match internal_tx_result {
             InternalTxResult::Success => {
                 tracing::info!("marking transaction {tx_hash:#?} as included");
                 transaction
@@ -51,10 +51,7 @@
                         tx_hash,
                         l2_block_number,
                         None,
-                        result.tx_results[next_index_in_batch_output]
-                            .as_ref()
-                            .unwrap()
-                            .gas_refunded,
+                        gas_used,
                     )
                     .await?;
             }
@@ -66,10 +63,7 @@
                         tx_hash,
                         l2_block_number,
                         Some(reason),
-                        result.tx_results[next_index_in_batch_output]
-                            .as_ref()
-                            .unwrap()
-                            .gas_refunded,
+                        gas_used,
                     )
                     .await?;
             }
@@ -78,16 +72,6 @@
             }
         };
         next_index_in_batch_output += 1;
-=======
-    if let Some(executed_tx_hash) = executed_tx_hash {
-        tracing::info!("marking transaction as included");
-
-        let gas_used = result.tx_results[0].as_ref().unwrap().gas_used;
-        transaction
-            .transactions_dal()
-            .zkos_mark_tx_as_executed(executed_tx_hash, l2_block_number, revert_reason, gas_used)
-            .await?;
->>>>>>> 84d9a284
     }
 
     tracing::info!("inserting storage logs");
@@ -111,7 +95,6 @@
 
     tracing::info!("inserted {} factory deps", factory_deps.len());
 
-<<<<<<< HEAD
     // tracing::info!("inserting events");
     // let vm_events: Vec<VmEvent> = result
     //     .tx_results
@@ -135,7 +118,6 @@
     //     IncludedTxLocation {
     //         tx_hash: executed_tx_hash.unwrap_or_default(),
     //         tx_index_in_l2_block: 0, // we have 1 tx per block, it's index is 0
-    //         tx_initiator_address: Default::default(), // it seems it's never read from DB, probably makes sense to remove it
     //     },
     //     vm_events_ref,
     // )];
@@ -145,34 +127,6 @@
     //     .await?;
     //
     // tracing::info!("inserted {} events", vm_events.len());
-=======
-    tracing::info!("inserting events");
-    let vm_events: Vec<VmEvent> = result
-        .tx_results
-        .clone()
-        .into_iter()
-        .map(|tx_result| tx_result.map(|a| a.logs).unwrap_or_default())
-        .flatten()
-        .map(|log| {
-            let location = (l1_batch_number, 0); // we have 1 tx per batch, it's index is 0
-            zkos_log_to_vm_event(log, location)
-        })
-        .collect();
-    let vm_events_ref: Vec<&VmEvent> = vm_events.iter().collect();
-    let events = [(
-        IncludedTxLocation {
-            tx_hash: executed_tx_hash.unwrap_or_default(),
-            tx_index_in_l2_block: 0, // we have 1 tx per block, it's index is 0
-        },
-        vm_events_ref,
-    )];
-    transaction
-        .events_dal()
-        .save_events(l2_block_number, &events)
-        .await?;
-
-    tracing::info!("inserted {} events", vm_events.len());
->>>>>>> 84d9a284
 
     transaction
         .blocks_dal()
