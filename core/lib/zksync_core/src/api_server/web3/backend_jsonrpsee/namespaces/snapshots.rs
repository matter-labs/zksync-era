--- conflicted
+++ resolved
@@ -5,24 +5,12 @@
 };
 use zksync_web3_decl::{jsonrpsee::core::RpcResult, namespaces::SnapshotsNamespaceServer};
 
-<<<<<<< HEAD
-use crate::{
-    api_server::web3::{backend_jsonrpsee::into_jsrpc_error, namespaces::SnapshotsNamespace},
-    fee_model::BatchFeeModelInputProvider,
-};
-
-#[async_trait]
-impl<G: BatchFeeModelInputProvider + Send + Sync + 'static> SnapshotsNamespaceServer
-    for SnapshotsNamespace<G>
-{
-=======
 use crate::api_server::web3::{
     backend_jsonrpsee::into_jsrpc_error, namespaces::SnapshotsNamespace,
 };
 
 #[async_trait]
 impl SnapshotsNamespaceServer for SnapshotsNamespace {
->>>>>>> 0e2bc561
     async fn get_all_snapshots(&self) -> RpcResult<AllSnapshots> {
         self.get_all_snapshots_impl()
             .await
