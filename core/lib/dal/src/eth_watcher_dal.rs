--- conflicted
+++ resolved
@@ -14,12 +14,9 @@
     PriorityTransactions,
     ChainBatchRoot,
     ServerNotification,
-<<<<<<< HEAD
     ProofRequestAcknowledged,
     ProofRequestProven,
-=======
     InteropRoot,
->>>>>>> 91843a27
 }
 
 impl EthWatcherDal<'_, '_> {
