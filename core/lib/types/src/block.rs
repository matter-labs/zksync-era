use anyhow::Context as _;
use serde::{Deserialize, Serialize};
use zksync_system_constants::SYSTEM_BLOCK_INFO_BLOCK_NUMBER_MULTIPLIER;

use std::{fmt, ops};

<<<<<<< HEAD
use zksync_basic_types::{Bytes, H2048, H256, U256};
=======
use zksync_basic_types::{H2048, H256, U256};
use zksync_consensus_roles::validator;
>>>>>>> 0ff922da
use zksync_contracts::BaseSystemContractsHashes;
use zksync_protobuf::{read_required, ProtoFmt};

use crate::{
    l2_to_l1_log::{SystemL2ToL1Log, UserL2ToL1Log},
    priority_op_onchain_data::PriorityOpOnchainData,
    web3::signing::keccak256,
    AccountTreeId, Address, L1BatchNumber, MiniblockNumber, ProtocolVersionId, Transaction,
};

/// Represents a successfully deployed smart contract.
#[derive(Debug, Clone, PartialEq, Serialize, Deserialize)]
pub struct DeployedContract {
    pub account_id: AccountTreeId,
    pub bytecode: Vec<u8>,
}

impl DeployedContract {
    pub fn new(account_id: AccountTreeId, bytecode: Vec<u8>) -> Self {
        Self {
            account_id,
            bytecode,
        }
    }
}

/// Holder for the block metadata that is not available from transactions themselves.
#[derive(Debug, Clone, PartialEq, Serialize, Deserialize)]
pub struct L1BatchHeader {
    /// Numeric ID of the block. Starts from 1, 0 block is considered genesis block and has no transactions.
    pub number: L1BatchNumber,
    /// Whether block is sealed or not (doesn't correspond to committing/verifying it on the L1).
    pub is_finished: bool,
    /// Timestamp when block was first created.
    pub timestamp: u64,
    /// Address of the fee account that was used when block was created
    pub fee_account_address: Address,
    /// Total number of processed priority operations in the block
    pub l1_tx_count: u16,
    /// Total number of processed txs that was requested offchain
    pub l2_tx_count: u16,
    /// The data of the processed priority operations hash which must be sent to the smart contract.
    pub priority_ops_onchain_data: Vec<PriorityOpOnchainData>,
    /// All user generated L2 -> L1 logs in the block.
    pub l2_to_l1_logs: Vec<UserL2ToL1Log>,
    /// Preimages of the hashes that were sent as value of L2 logs by special system L2 contract.
    pub l2_to_l1_messages: Vec<Vec<u8>>,
    /// Bloom filter for the event logs in the block.
    pub bloom: H2048,
    /// Hashes of contracts used this block
    pub used_contract_hashes: Vec<U256>,
    /// The EIP1559 base_fee used in this block.
    pub base_fee_per_gas: u64,
    /// The assumed L1 gas price within the block.
    pub l1_gas_price: u64,
    /// The L2 gas price that the operator agrees on.
    pub l2_fair_gas_price: u64,
    pub base_system_contracts_hashes: BaseSystemContractsHashes,
    /// System logs are those emitted as part of the Vm excecution.
    pub system_logs: Vec<SystemL2ToL1Log>,
    /// Version of protocol used for the L1 batch.
    pub protocol_version: Option<ProtocolVersionId>,
}

/// Holder for the miniblock metadata that is not available from transactions themselves.
#[derive(Debug, Clone, PartialEq, Serialize, Deserialize)]
pub struct MiniblockHeader {
    pub number: MiniblockNumber,
    pub timestamp: u64,
    pub hash: H256,
    pub l1_tx_count: u16,
    pub l2_tx_count: u16,
    pub base_fee_per_gas: u64, // Min wei per gas that txs in this miniblock need to have.

    pub l1_gas_price: u64, // L1 gas price assumed in the corresponding batch
    pub l2_fair_gas_price: u64, // L2 gas price assumed in the corresponding batch
    pub base_system_contracts_hashes: BaseSystemContractsHashes,
    pub protocol_version: Option<ProtocolVersionId>,
    /// The maximal number of virtual blocks to be created in the miniblock.
    pub virtual_blocks: u32,
}

<<<<<<< HEAD
/// Protobuf serialization of a quorum certificate for an L2 block (= miniblock).
#[derive(Debug, Clone, Serialize, Deserialize)]
#[serde(transparent)]
pub struct CommitQCBytes(pub Bytes);

impl CommitQCBytes {
    /// It is caller's responsibility to ensure that `bytes` is actually a valid Protobuf message
    /// for a quorum certificate.
    pub fn new(bytes: Vec<u8>) -> Self {
        Self(Bytes(bytes))
    }
}

impl AsRef<[u8]> for CommitQCBytes {
    fn as_ref(&self) -> &[u8] {
        &(self.0).0
    }
}

/// Consensus-related L2 block (= miniblock) fields.
#[derive(Debug, Clone, Serialize, Deserialize)]
#[serde(rename_all = "camelCase")]
pub struct ConsensusBlockFields {
    /// Hash of the previous consensus block.
    pub prev_block_hash: H256,
    /// Protobuf serialization of a quorum certificate for the block.
    pub commit_qc_bytes: CommitQCBytes,
=======
/// Consensus-related L2 block (= miniblock) fields.
#[derive(Debug, Clone)]
pub struct ConsensusBlockFields {
    /// Hash of the previous consensus block.
    pub parent: validator::BlockHeaderHash,
    /// Quorum certificate for the block.
    pub justification: validator::CommitQC,
}

impl ProtoFmt for ConsensusBlockFields {
    type Proto = crate::proto::ConsensusBlockFields;
    fn read(r: &Self::Proto) -> anyhow::Result<Self> {
        Ok(Self {
            parent: read_required(&r.parent).context("parent")?,
            justification: read_required(&r.justification).context("justification")?,
        })
    }
    fn build(&self) -> Self::Proto {
        Self::Proto {
            parent: Some(self.parent.build()),
            justification: Some(self.justification.build()),
        }
    }
}

impl Serialize for ConsensusBlockFields {
    fn serialize<S: serde::Serializer>(&self, s: S) -> Result<S::Ok, S::Error> {
        zksync_protobuf::serde::serialize(self, s)
    }
}

impl<'de> Deserialize<'de> for ConsensusBlockFields {
    fn deserialize<D: serde::Deserializer<'de>>(d: D) -> Result<Self, D::Error> {
        zksync_protobuf::serde::deserialize(d)
    }
>>>>>>> 0ff922da
}

/// Data needed to execute a miniblock in the VM.
#[derive(Debug)]
pub struct MiniblockExecutionData {
    pub number: MiniblockNumber,
    pub timestamp: u64,
    pub prev_block_hash: H256,
    pub virtual_blocks: u32,
    pub txs: Vec<Transaction>,
}

impl L1BatchHeader {
    pub fn new(
        number: L1BatchNumber,
        timestamp: u64,
        fee_account_address: Address,
        base_system_contracts_hashes: BaseSystemContractsHashes,
        protocol_version: ProtocolVersionId,
    ) -> L1BatchHeader {
        Self {
            number,
            is_finished: false,
            timestamp,
            fee_account_address,
            l1_tx_count: 0,
            l2_tx_count: 0,
            priority_ops_onchain_data: vec![],
            l2_to_l1_logs: vec![],
            l2_to_l1_messages: vec![],
            bloom: H2048::default(),
            used_contract_hashes: vec![],
            base_fee_per_gas: 0,
            l1_gas_price: 0,
            l2_fair_gas_price: 0,
            base_system_contracts_hashes,
            system_logs: vec![],
            protocol_version: Some(protocol_version),
        }
    }

    /// Creates a hash of the priority ops data.
    pub fn priority_ops_onchain_data_hash(&self) -> H256 {
        let mut rolling_hash: H256 = keccak256(&[]).into();
        for onchain_data in &self.priority_ops_onchain_data {
            let mut preimage = Vec::new();
            preimage.extend(rolling_hash.as_bytes());
            preimage.extend(onchain_data.onchain_data_hash.as_bytes());

            rolling_hash = keccak256(&preimage).into();
        }

        rolling_hash
    }

    pub fn tx_count(&self) -> usize {
        (self.l1_tx_count + self.l2_tx_count) as usize
    }
}

#[derive(Clone, Copy, Eq, PartialEq, Default)]
pub struct BlockGasCount {
    pub commit: u32,
    pub prove: u32,
    pub execute: u32,
}

impl fmt::Debug for BlockGasCount {
    fn fmt(&self, formatter: &mut fmt::Formatter<'_>) -> fmt::Result {
        write!(
            formatter,
            "c:{}/p:{}/e:{}",
            self.commit, self.prove, self.execute
        )
    }
}

impl BlockGasCount {
    pub fn any_field_greater_than(&self, bound: u32) -> bool {
        self.commit > bound || self.prove > bound || self.execute > bound
    }
}

impl ops::Add for BlockGasCount {
    type Output = Self;

    fn add(self, rhs: Self) -> Self::Output {
        Self {
            commit: self.commit + rhs.commit,
            prove: self.prove + rhs.prove,
            execute: self.execute + rhs.execute,
        }
    }
}

impl ops::AddAssign for BlockGasCount {
    fn add_assign(&mut self, other: Self) {
        *self = Self {
            commit: self.commit + other.commit,
            prove: self.prove + other.prove,
            execute: self.execute + other.execute,
        };
    }
}

/// Returns the hash of the miniblock.
/// `txs_rolling_hash` of the miniblock is calculated the following way:
/// If the miniblock has 0 transactions, then `txs_rolling_hash` is equal to `H256::zero()`.
/// If the miniblock has i transactions, then `txs_rolling_hash` is equal to `H(H_{i-1}, H(tx_i))`, where
/// `H_{i-1}` is the `txs_rolling_hash` of the first i-1 transactions.
pub fn miniblock_hash(
    miniblock_number: MiniblockNumber,
    miniblock_timestamp: u64,
    prev_miniblock_hash: H256,
    txs_rolling_hash: H256,
) -> H256 {
    let mut digest: [u8; 128] = [0u8; 128];
    U256::from(miniblock_number.0).to_big_endian(&mut digest[0..32]);
    U256::from(miniblock_timestamp).to_big_endian(&mut digest[32..64]);
    digest[64..96].copy_from_slice(prev_miniblock_hash.as_bytes());
    digest[96..128].copy_from_slice(txs_rolling_hash.as_bytes());

    H256(keccak256(&digest))
}

/// At the beginning of the zkSync, the hashes of the blocks could be calculated as the hash of their number.
/// This method returns the hash of such miniblocks.
pub fn legacy_miniblock_hash(miniblock_number: MiniblockNumber) -> H256 {
    H256(keccak256(&miniblock_number.0.to_be_bytes()))
}

/// Returns block.number/timestamp based on the block's information
pub fn unpack_block_info(info: U256) -> (u64, u64) {
    let block_number = (info / SYSTEM_BLOCK_INFO_BLOCK_NUMBER_MULTIPLIER).as_u64();
    let block_timestamp = (info % SYSTEM_BLOCK_INFO_BLOCK_NUMBER_MULTIPLIER).as_u64();
    (block_number, block_timestamp)
}

/// Transforms block number and timestamp into a packed 32-byte representation
pub fn pack_block_info(block_number: u64, block_timestamp: u64) -> U256 {
    U256::from(block_number) * SYSTEM_BLOCK_INFO_BLOCK_NUMBER_MULTIPLIER
        + U256::from(block_timestamp)
}

/// Returns virtual_block_start_batch and virtual_block_finish_l2_block based on the virtual block upgrade information
pub fn unpack_block_upgrade_info(info: U256) -> (u64, u64) {
    // its safe to use SYSTEM_BLOCK_INFO_BLOCK_NUMBER_MULTIPLIER here, since VirtualBlockUpgradeInfo and BlockInfo are packed same way
    let virtual_block_start_batch = (info / SYSTEM_BLOCK_INFO_BLOCK_NUMBER_MULTIPLIER).as_u64();
    let virtual_block_finish_l2_block = (info % SYSTEM_BLOCK_INFO_BLOCK_NUMBER_MULTIPLIER).as_u64();
    (virtual_block_start_batch, virtual_block_finish_l2_block)
}

#[cfg(test)]
mod tests {
    use zksync_basic_types::{MiniblockNumber, H256};

    use crate::block::{legacy_miniblock_hash, miniblock_hash, pack_block_info, unpack_block_info};

    #[test]
    fn test_legacy_miniblock_hashes() {
        // The comparing with the hash taken from explorer
        let expected_hash = "6a13b75b5982035ebb28999fbf6f54e7d7fad9e290d5c5f99e7c7d75d42b6099"
            .parse()
            .unwrap();
        assert_eq!(
            legacy_miniblock_hash(MiniblockNumber(11470850)),
            expected_hash
        )
    }

    #[test]
    fn test_miniblock_hash() {
        // Comparing with a constant hash generated from a contract:
        let expected_hash: H256 =
            "c4e184fa9dde8d81aa085f3d1831b00be0a2f4e40218ff1b3456684e7eeccdfe"
                .parse()
                .unwrap();
        let prev_miniblock_hash =
            "9b14f83c434b860168ed4081f7b2a65f432f68bfea86ddf3351c02bc855dd721"
                .parse()
                .unwrap();
        let txs_rolling_hash = "67506e289f13aee79b8de3bfd99f460f46135028b85eee9da760a17a4453fb64"
            .parse()
            .unwrap();
        assert_eq!(
            expected_hash,
            miniblock_hash(
                MiniblockNumber(1),
                12,
                prev_miniblock_hash,
                txs_rolling_hash
            )
        )
    }

    #[test]
    fn test_block_packing() {
        let block_number = 101;
        let block_timestamp = 102;
        let block_info = pack_block_info(block_number, block_timestamp);

        let (unpacked_block_number, unpacked_block_timestamp) = unpack_block_info(block_info);
        assert_eq!(block_number, unpacked_block_number);
        assert_eq!(block_timestamp, unpacked_block_timestamp);
    }
}<|MERGE_RESOLUTION|>--- conflicted
+++ resolved
@@ -4,12 +4,8 @@
 
 use std::{fmt, ops};
 
-<<<<<<< HEAD
-use zksync_basic_types::{Bytes, H2048, H256, U256};
-=======
 use zksync_basic_types::{H2048, H256, U256};
 use zksync_consensus_roles::validator;
->>>>>>> 0ff922da
 use zksync_contracts::BaseSystemContractsHashes;
 use zksync_protobuf::{read_required, ProtoFmt};
 
@@ -92,35 +88,6 @@
     pub virtual_blocks: u32,
 }
 
-<<<<<<< HEAD
-/// Protobuf serialization of a quorum certificate for an L2 block (= miniblock).
-#[derive(Debug, Clone, Serialize, Deserialize)]
-#[serde(transparent)]
-pub struct CommitQCBytes(pub Bytes);
-
-impl CommitQCBytes {
-    /// It is caller's responsibility to ensure that `bytes` is actually a valid Protobuf message
-    /// for a quorum certificate.
-    pub fn new(bytes: Vec<u8>) -> Self {
-        Self(Bytes(bytes))
-    }
-}
-
-impl AsRef<[u8]> for CommitQCBytes {
-    fn as_ref(&self) -> &[u8] {
-        &(self.0).0
-    }
-}
-
-/// Consensus-related L2 block (= miniblock) fields.
-#[derive(Debug, Clone, Serialize, Deserialize)]
-#[serde(rename_all = "camelCase")]
-pub struct ConsensusBlockFields {
-    /// Hash of the previous consensus block.
-    pub prev_block_hash: H256,
-    /// Protobuf serialization of a quorum certificate for the block.
-    pub commit_qc_bytes: CommitQCBytes,
-=======
 /// Consensus-related L2 block (= miniblock) fields.
 #[derive(Debug, Clone)]
 pub struct ConsensusBlockFields {
@@ -156,7 +123,6 @@
     fn deserialize<D: serde::Deserializer<'de>>(d: D) -> Result<Self, D::Error> {
         zksync_protobuf::serde::deserialize(d)
     }
->>>>>>> 0ff922da
 }
 
 /// Data needed to execute a miniblock in the VM.
