#![allow(clippy::upper_case_acronyms, clippy::derive_partial_eq_without_eq)]

use std::{
    net::Ipv4Addr,
    str::FromStr,
    sync::Arc,
    time::{Duration, Instant},
};

use anyhow::Context as _;
use api_server::tx_sender::master_pool_sink::MasterPoolSink;
use fee_model::{ApiFeeInputProvider, BatchFeeModelInputProvider, MainNodeFeeInputProvider};
use prometheus_exporter::PrometheusExporterConfig;
use prover_dal::Prover;
use temp_config_store::Secrets;
use tokio::{
    sync::{oneshot, watch},
    task::JoinHandle,
};
use zksync_circuit_breaker::{
    l1_txs::FailedL1TransactionChecker, replication_lag::ReplicationLagChecker,
    CircuitBreakerChecker, CircuitBreakers,
};
use zksync_commitment_generator::CommitmentGenerator;
use zksync_concurrency::{ctx, scope};
use zksync_config::{
    configs::{
        api::{MerkleTreeApiConfig, Web3JsonRpcConfig},
        chain::{
            CircuitBreakerConfig, L1BatchCommitDataGeneratorMode, MempoolConfig,
            OperationsManagerConfig, StateKeeperConfig,
        },
        consensus::ConsensusConfig,
        database::{MerkleTreeConfig, MerkleTreeMode},
        wallets,
        wallets::Wallets,
        ContractsConfig, GeneralConfig,
    },
    ApiConfig, DBConfig, EthWatchConfig, GenesisConfig, PostgresConfig,
};
use zksync_contracts::governance_contract;
use zksync_dal::{metrics::PostgresMetrics, ConnectionPool, Core, CoreDal};
use zksync_db_connection::healthcheck::ConnectionPoolHealthCheck;
use zksync_eth_client::{
    clients::{PKSigningClient, QueryClient},
    BoundEthInterface, EthInterface,
};
use zksync_eth_watch::{EthHttpQueryClient, EthWatch};
use zksync_health_check::{AppHealthCheck, HealthStatus, ReactiveHealthCheck};
use zksync_house_keeper::{
    blocks_state_reporter::L1BatchMetricsReporter, fri_gpu_prover_archiver::FriGpuProverArchiver,
    fri_proof_compressor_job_retry_manager::FriProofCompressorJobRetryManager,
    fri_proof_compressor_queue_monitor::FriProofCompressorStatsReporter,
    fri_prover_job_retry_manager::FriProverJobRetryManager,
    fri_prover_jobs_archiver::FriProverJobArchiver,
    fri_prover_queue_monitor::FriProverStatsReporter,
    fri_scheduler_circuit_queuer::SchedulerCircuitQueuer,
    fri_witness_generator_jobs_retry_manager::FriWitnessGeneratorJobRetryManager,
    fri_witness_generator_queue_monitor::FriWitnessGeneratorStatsReporter,
    periodic_job::PeriodicJob,
    waiting_to_queued_fri_witness_job_mover::WaitingToQueuedFriWitnessJobMover,
};
use zksync_object_store::{ObjectStore, ObjectStoreFactory};
use zksync_queued_job_processor::JobProcessor;
use zksync_shared_metrics::{InitStage, APP_METRICS};
use zksync_state::PostgresStorageCaches;
use zksync_types::{ethabi::Contract, fee_model::FeeModelConfig, Address, L2ChainId};

use crate::{
    api_server::{
        contract_verification,
        execution_sandbox::{VmConcurrencyBarrier, VmConcurrencyLimiter},
        healthcheck::HealthCheckHandle,
        tree::TreeApiHttpClient,
        tx_sender::{ApiContracts, TxSender, TxSenderBuilder, TxSenderConfig},
        web3::{self, mempool_cache::MempoolCache, state::InternalApiConfig, Namespace},
    },
    basic_witness_input_producer::BasicWitnessInputProducer,
    eth_sender::{
        l1_batch_commit_data_generator::{
            L1BatchCommitDataGenerator, RollupModeL1BatchCommitDataGenerator,
            ValidiumModeL1BatchCommitDataGenerator,
        },
        Aggregator, EthTxAggregator, EthTxManager,
    },
    genesis::GenesisParams,
    l1_gas_price::{
        GasAdjusterSingleton, PubdataPricing, RollupPubdataPricing, ValidiumPubdataPricing,
    },
    metadata_calculator::{MetadataCalculator, MetadataCalculatorConfig},
    state_keeper::{
        create_state_keeper, AsyncRocksdbCache, MempoolFetcher, MempoolGuard, OutputHandler,
        SequencerSealer, StateKeeperPersistence,
    },
    utils::ensure_l1_batch_commit_data_generation_mode,
};

pub mod api_server;
pub mod basic_witness_input_producer;
pub mod consensus;
pub mod consistency_checker;
pub mod db_pruner;
pub mod eth_sender;
pub mod fee_model;
pub mod gas_tracker;
pub mod genesis;
pub mod l1_gas_price;
pub mod metadata_calculator;
pub mod proof_data_handler;
pub mod proto;
pub mod reorg_detector;
pub mod state_keeper;
pub mod sync_layer;
pub mod temp_config_store;
pub mod utils;

/// Inserts the initial information about zkSync tokens into the database.
pub async fn genesis_init(
    genesis_config: GenesisConfig,
    postgres_config: &PostgresConfig,
) -> anyhow::Result<()> {
    let db_url = postgres_config.master_url()?;
    let pool = ConnectionPool::<Core>::singleton(db_url)
        .build()
        .await
        .context("failed to build connection_pool")?;
    let mut storage = pool.connection().await.context("connection()")?;

    let params = GenesisParams::load_genesis_params(genesis_config)?;
    genesis::ensure_genesis_state(&mut storage, &params).await?;

    Ok(())
}

pub async fn is_genesis_needed(postgres_config: &PostgresConfig) -> bool {
    let db_url = postgres_config.master_url().unwrap();
    let pool = ConnectionPool::<Core>::singleton(db_url)
        .build()
        .await
        .expect("failed to build connection_pool");
    let mut storage = pool.connection().await.expect("connection()");
    storage.blocks_dal().is_genesis_needed().await.unwrap()
}

/// Sets up an interrupt handler and returns a future that resolves once an interrupt signal
/// is received.
pub fn setup_sigint_handler() -> oneshot::Receiver<()> {
    let (sigint_sender, sigint_receiver) = oneshot::channel();
    let mut sigint_sender = Some(sigint_sender);
    ctrlc::set_handler(move || {
        if let Some(sigint_sender) = sigint_sender.take() {
            sigint_sender.send(()).ok();
            // ^ The send fails if `sigint_receiver` is dropped. We're OK with this,
            // since at this point the node should be stopping anyway, or is not interested
            // in listening to interrupt signals.
        }
    })
    .expect("Error setting Ctrl+C handler");

    sigint_receiver
}

#[derive(Debug, Clone, Copy, PartialEq)]
pub enum Component {
    /// Public Web3 API running on HTTP server.
    HttpApi,
    /// Public Web3 API (including PubSub) running on WebSocket server.
    WsApi,
    /// REST API for contract verification.
    ContractVerificationApi,
    /// Metadata calculator.
    Tree,
    /// Merkle tree API.
    TreeApi,
    EthWatcher,
    /// Eth tx generator.
    EthTxAggregator,
    /// Manager for eth tx.
    EthTxManager,
    /// State keeper.
    StateKeeper,
    /// Produces input for basic witness generator and uploads it as bin encoded file (blob) to GCS.
    /// The blob is later used as input for Basic Witness Generators.
    BasicWitnessInputProducer,
    /// Component for housekeeping task such as cleaning blobs from GCS, reporting metrics etc.
    Housekeeper,
    /// Component for exposing APIs to prover for providing proof generation data and accepting proofs.
    ProofDataHandler,
    /// Component generating BFT consensus certificates for L2 blocks.
    Consensus,
    /// Component generating commitment for L1 batches.
    CommitmentGenerator,
}

#[derive(Debug)]
pub struct Components(pub Vec<Component>);

impl FromStr for Components {
    type Err = String;

    fn from_str(s: &str) -> Result<Components, String> {
        match s {
            "api" => Ok(Components(vec![
                Component::HttpApi,
                Component::WsApi,
                Component::ContractVerificationApi,
            ])),
            "http_api" => Ok(Components(vec![Component::HttpApi])),
            "ws_api" => Ok(Components(vec![Component::WsApi])),
            "contract_verification_api" => Ok(Components(vec![Component::ContractVerificationApi])),
            "tree" => Ok(Components(vec![Component::Tree])),
            "tree_api" => Ok(Components(vec![Component::TreeApi])),
            "state_keeper" => Ok(Components(vec![Component::StateKeeper])),
            "housekeeper" => Ok(Components(vec![Component::Housekeeper])),
            "basic_witness_input_producer" => {
                Ok(Components(vec![Component::BasicWitnessInputProducer]))
            }
            "eth" => Ok(Components(vec![
                Component::EthWatcher,
                Component::EthTxAggregator,
                Component::EthTxManager,
            ])),
            "eth_watcher" => Ok(Components(vec![Component::EthWatcher])),
            "eth_tx_aggregator" => Ok(Components(vec![Component::EthTxAggregator])),
            "eth_tx_manager" => Ok(Components(vec![Component::EthTxManager])),
            "proof_data_handler" => Ok(Components(vec![Component::ProofDataHandler])),
            "consensus" => Ok(Components(vec![Component::Consensus])),
            "commitment_generator" => Ok(Components(vec![Component::CommitmentGenerator])),
            other => Err(format!("{} is not a valid component name", other)),
        }
    }
}

pub async fn initialize_components(
    configs: &GeneralConfig,
    wallets: &Wallets,
    genesis_config: &GenesisConfig,
    contracts_config: &ContractsConfig,
    components: &[Component],
    secrets: &Secrets,
    consensus_config: Option<ConsensusConfig>,
) -> anyhow::Result<(
    Vec<JoinHandle<anyhow::Result<()>>>,
    watch::Sender<bool>,
    HealthCheckHandle,
)> {
    tracing::info!("Starting the components: {components:?}");
    let l2_chain_id = genesis_config.l2_chain_id;
    let db_config = configs.db_config.clone().context("db_config")?;
    let postgres_config = configs.postgres_config.clone().context("postgres_config")?;

    if let Some(threshold) = postgres_config.slow_query_threshold() {
        ConnectionPool::<Core>::global_config().set_slow_query_threshold(threshold)?;
    }
    if let Some(threshold) = postgres_config.long_connection_threshold() {
        ConnectionPool::<Core>::global_config().set_long_connection_threshold(threshold)?;
    }

    let pool_size = postgres_config.max_connections()?;
    let pool_size_master = postgres_config
        .max_connections_master()
        .unwrap_or(pool_size);

    let connection_pool =
        ConnectionPool::<Core>::builder(postgres_config.master_url()?, pool_size_master)
            .build()
            .await
            .context("failed to build connection_pool")?;
    // We're most interested in setting acquire / statement timeouts for the API server, which puts the most load
    // on Postgres.
    let replica_connection_pool =
        ConnectionPool::<Core>::builder(postgres_config.replica_url()?, pool_size)
            .set_acquire_timeout(postgres_config.acquire_timeout())
            .set_statement_timeout(postgres_config.statement_timeout())
            .build()
            .await
            .context("failed to build replica_connection_pool")?;

    let health_check_config = configs
        .api_config
        .clone()
        .context("api_config")?
        .healthcheck;

    let app_health = Arc::new(AppHealthCheck::new(
        health_check_config.slow_time_limit(),
        health_check_config.hard_time_limit(),
    ));

    let eth = configs.eth.clone().context("eth")?;
    let circuit_breaker_config = configs
        .circuit_breaker_config
        .clone()
        .context("circuit_breaker_config")?;

    let circuit_breaker_checker = CircuitBreakerChecker::new(
        Arc::new(
            circuit_breakers_for_components(components, &postgres_config, &circuit_breaker_config)
                .await
                .context("circuit_breakers_for_components")?,
        ),
        circuit_breaker_config.sync_interval(),
    );
    circuit_breaker_checker.check().await.unwrap_or_else(|err| {
        panic!("Circuit breaker triggered: {}", err);
    });

    let query_client = QueryClient::new(&eth.web3_url).unwrap();
    let gas_adjuster_config = eth.gas_adjuster.context("gas_adjuster")?;
    let sender = eth.sender.as_ref().context("sender")?;
    let pubdata_pricing: Arc<dyn PubdataPricing> =
        match genesis_config.l1_batch_commit_data_generator_mode {
            L1BatchCommitDataGeneratorMode::Rollup => Arc::new(RollupPubdataPricing {}),
            L1BatchCommitDataGeneratorMode::Validium => Arc::new(ValidiumPubdataPricing {}),
        };

    let mut gas_adjuster = GasAdjusterSingleton::new(
        eth.web3_url.clone(),
        gas_adjuster_config,
        sender.pubdata_sending_mode,
        pubdata_pricing,
    );

    let (stop_sender, stop_receiver) = watch::channel(false);

    // Prometheus exporter and circuit breaker checker should run for every component configuration.
    let prom_config = configs
        .prometheus_config
        .clone()
        .context("prometheus_config")?;
    let prom_config = PrometheusExporterConfig::pull(prom_config.listener_port);

    let (prometheus_health_check, prometheus_health_updater) =
        ReactiveHealthCheck::new("prometheus_exporter");
    app_health.insert_component(prometheus_health_check);
    let prometheus_task = prom_config.run(stop_receiver.clone());
    let prometheus_task = tokio::spawn(async move {
        prometheus_health_updater.update(HealthStatus::Ready.into());
        let res = prometheus_task.await;
        drop(prometheus_health_updater);
        res
    });

    let mut task_futures: Vec<JoinHandle<anyhow::Result<()>>> = vec![
        prometheus_task,
        tokio::spawn(circuit_breaker_checker.run(stop_receiver.clone())),
    ];

    if components.contains(&Component::WsApi)
        || components.contains(&Component::HttpApi)
        || components.contains(&Component::ContractVerificationApi)
    {
        let api_config = configs.api_config.clone().context("api_config")?;
        let state_keeper_config = configs
            .state_keeper_config
            .clone()
            .context("state_keeper_config")?;
        let tx_sender_config = TxSenderConfig::new(
            &state_keeper_config,
            &api_config.web3_json_rpc,
            wallets
                .state_keeper
                .clone()
                .context("Fee account")?
                .fee_account
                .address(),
            l2_chain_id,
        );
        let internal_api_config =
            InternalApiConfig::new(&api_config.web3_json_rpc, contracts_config, genesis_config);

        // Lazily initialize storage caches only when they are needed (e.g., skip their initialization
        // if we only run the explorer APIs). This is required because the cache update task will
        // terminate immediately if storage caches are dropped, which will lead to the (unexpected)
        // program termination.
        let mut storage_caches = None;

        let mempool_cache = MempoolCache::new(api_config.web3_json_rpc.mempool_cache_size());
        let mempool_cache_update_task = mempool_cache.update_task(
            connection_pool.clone(),
            api_config.web3_json_rpc.mempool_cache_update_interval(),
        );
        task_futures.push(tokio::spawn(
            mempool_cache_update_task.run(stop_receiver.clone()),
        ));

        if components.contains(&Component::HttpApi) {
            storage_caches = Some(
                build_storage_caches(
                    &api_config.web3_json_rpc,
                    &replica_connection_pool,
                    &mut task_futures,
                    stop_receiver.clone(),
                )
                .context("build_storage_caches()")?,
            );

            let started_at = Instant::now();
            tracing::info!("Initializing HTTP API");
            let bounded_gas_adjuster = gas_adjuster
                .get_or_init()
                .await
                .context("gas_adjuster.get_or_init()")?;
            let batch_fee_input_provider = Arc::new(MainNodeFeeInputProvider::new(
                bounded_gas_adjuster,
                FeeModelConfig::from_state_keeper_config(&state_keeper_config),
            ));
            run_http_api(
                &mut task_futures,
                &app_health,
                &postgres_config,
                &tx_sender_config,
                &state_keeper_config,
                &internal_api_config,
                &api_config,
                connection_pool.clone(),
                replica_connection_pool.clone(),
                stop_receiver.clone(),
                batch_fee_input_provider,
                state_keeper_config.save_call_traces,
                storage_caches.clone().unwrap(),
                mempool_cache.clone(),
            )
            .await
            .context("run_http_api")?;

            let elapsed = started_at.elapsed();
            APP_METRICS.init_latency[&InitStage::HttpApi].set(elapsed);
            tracing::info!(
                "Initialized HTTP API on port {:?} in {elapsed:?}",
                api_config.web3_json_rpc.http_port
            );
        }

        if components.contains(&Component::WsApi) {
            let storage_caches = match storage_caches {
                Some(storage_caches) => storage_caches,
                None => build_storage_caches(
                    &configs.api_config.clone().context("api")?.web3_json_rpc,
                    &replica_connection_pool,
                    &mut task_futures,
                    stop_receiver.clone(),
                )
                .context("build_storage_caches()")?,
            };

            let started_at = Instant::now();
            tracing::info!("initializing WS API");
            let bounded_gas_adjuster = gas_adjuster
                .get_or_init()
                .await
                .context("gas_adjuster.get_or_init()")?;
            let batch_fee_input_provider = Arc::new(MainNodeFeeInputProvider::new(
                bounded_gas_adjuster,
                FeeModelConfig::from_state_keeper_config(&state_keeper_config),
            ));
            run_ws_api(
                &mut task_futures,
                &app_health,
                &postgres_config,
                &tx_sender_config,
                &state_keeper_config,
                &internal_api_config,
                &api_config,
                batch_fee_input_provider,
                connection_pool.clone(),
                replica_connection_pool.clone(),
                stop_receiver.clone(),
                storage_caches,
                mempool_cache,
            )
            .await
            .context("run_ws_api")?;

            let elapsed = started_at.elapsed();
            APP_METRICS.init_latency[&InitStage::WsApi].set(elapsed);
            tracing::info!(
                "Initialized WS API on port {} in {elapsed:?}",
                api_config.web3_json_rpc.ws_port
            );
        }

        if components.contains(&Component::ContractVerificationApi) {
            let started_at = Instant::now();
            tracing::info!("initializing contract verification REST API");
            task_futures.push(tokio::spawn(contract_verification::start_server(
                connection_pool.clone(),
                replica_connection_pool.clone(),
                configs
                    .contract_verifier
                    .clone()
                    .context("Contract verifier")?,
                stop_receiver.clone(),
            )));
            let elapsed = started_at.elapsed();
            APP_METRICS.init_latency[&InitStage::ContractVerificationApi].set(elapsed);
            tracing::info!("initialized contract verification REST API in {elapsed:?}");
        }
    }

    let object_store_config = configs
        .prover_config
        .clone()
        .context("Prover")?
        .object_store
        .clone()
        .context("object_store_config")?;
    let store_factory = ObjectStoreFactory::new(object_store_config);

    if components.contains(&Component::StateKeeper) {
        let started_at = Instant::now();
        tracing::info!("initializing State Keeper");
        let bounded_gas_adjuster = gas_adjuster
            .get_or_init()
            .await
            .context("gas_adjuster.get_or_init()")?;
        let state_keeper_config = configs
            .state_keeper_config
            .clone()
            .context("state_keeper_config")?;
        let batch_fee_input_provider = Arc::new(MainNodeFeeInputProvider::new(
            bounded_gas_adjuster,
            FeeModelConfig::from_state_keeper_config(&state_keeper_config),
        ));
        add_state_keeper_to_task_futures(
            &mut task_futures,
            &postgres_config,
            contracts_config,
            state_keeper_config,
            wallets
                .state_keeper
                .clone()
                .context("State keeper wallets")?,
            l2_chain_id,
            &db_config,
            &configs.mempool_config.clone().context("mempool_config")?,
            batch_fee_input_provider,
            stop_receiver.clone(),
        )
        .await
        .context("add_state_keeper_to_task_futures()")?;

        let elapsed = started_at.elapsed();
        APP_METRICS.init_latency[&InitStage::StateKeeper].set(elapsed);
        tracing::info!("initialized State Keeper in {elapsed:?}");
    }

    if components.contains(&Component::Consensus) {
        let secrets = secrets.consensus.as_ref().context("Secrets are missing")?;
        let cfg = consensus::config::main_node(
            consensus_config
                .as_ref()
                .context("consensus component's config is missing")?,
            secrets,
        )?;
        let started_at = Instant::now();
        tracing::info!("initializing Consensus");
        let pool = connection_pool.clone();
        let mut stop_receiver = stop_receiver.clone();
        task_futures.push(tokio::spawn(async move {
            // We instantiate the root context here, since the consensus task is the only user of the
            // structured concurrency framework.
            // Note, however, that awaiting for the `stop_receiver` is related to the root context behavior,
            // not the consensus task itself. There may have been any number of tasks running in the root context,
            // but we only need to wait for stop signal once, and it will be propagated to all child contexts.
            let root_ctx = ctx::root();
            scope::run!(&root_ctx, |ctx, s| async move {
                s.spawn_bg(consensus::era::run_main_node(ctx, cfg, pool));
                let _ = stop_receiver.wait_for(|stop| *stop).await?;
                Ok(())
            })
            .await
        }));

        let elapsed = started_at.elapsed();
        APP_METRICS.init_latency[&InitStage::Consensus].set(elapsed);
        tracing::info!("initialized Consensus in {elapsed:?}");
    }

    let main_zksync_contract_address = contracts_config.diamond_proxy_addr;

    if components.contains(&Component::EthWatcher) {
        let started_at = Instant::now();
        tracing::info!("initializing ETH-Watcher");
        let eth_watch_pool = ConnectionPool::<Core>::singleton(postgres_config.master_url()?)
            .build()
            .await
            .context("failed to build eth_watch_pool")?;
        let governance = (governance_contract(), contracts_config.governance_addr);
        let eth_watch_config = configs
            .eth
            .clone()
            .context("eth_config")?
            .watcher
            .context("watcher")?;
        task_futures.push(
            start_eth_watch(
                eth_watch_config,
                eth_watch_pool,
                Arc::new(query_client.clone()),
                main_zksync_contract_address,
                governance,
                stop_receiver.clone(),
            )
            .await
            .context("start_eth_watch()")?,
        );
        let elapsed = started_at.elapsed();
        APP_METRICS.init_latency[&InitStage::EthWatcher].set(elapsed);
        tracing::info!("initialized ETH-Watcher in {elapsed:?}");
    }

    if components.contains(&Component::EthTxAggregator) {
        let started_at = Instant::now();
        tracing::info!("initializing ETH-TxAggregator");
        let eth_sender_pool = ConnectionPool::<Core>::singleton(postgres_config.master_url()?)
            .build()
            .await
            .context("failed to build eth_sender_pool")?;

        let eth_sender_wallets = wallets.eth_sender.clone().context("eth_sender")?;
        let operator_private_key = eth_sender_wallets.operator.private_key();
        let diamond_proxy_addr = contracts_config.diamond_proxy_addr;
        let default_priority_fee_per_gas = eth
            .gas_adjuster
            .as_ref()
            .context("gas_adjuster")?
            .default_priority_fee_per_gas;
        let l1_chain_id = genesis_config.l1_chain_id;
        let web3_url = &eth.web3_url;

        let eth_client = PKSigningClient::new_raw(
            operator_private_key,
            diamond_proxy_addr,
            default_priority_fee_per_gas,
            l1_chain_id,
            web3_url,
        );

        let l1_batch_commit_data_generator_mode =
            genesis_config.l1_batch_commit_data_generator_mode;
        ensure_l1_batch_commit_data_generation_mode(
            l1_batch_commit_data_generator_mode,
            contracts_config.diamond_proxy_addr,
            &eth_client,
        )
        .await?;

        let l1_batch_commit_data_generator: Arc<dyn L1BatchCommitDataGenerator> =
            match l1_batch_commit_data_generator_mode {
                L1BatchCommitDataGeneratorMode::Rollup => {
                    Arc::new(RollupModeL1BatchCommitDataGenerator {})
                }
                L1BatchCommitDataGeneratorMode::Validium => {
                    Arc::new(ValidiumModeL1BatchCommitDataGenerator {})
                }
            };

        let operator_blobs_address = eth_sender_wallets.blob_operator.map(|x| x.address());

        let sender_config = eth.sender.clone().context("eth_sender")?;
        let eth_tx_aggregator_actor = EthTxAggregator::new(
            eth_sender_pool,
            sender_config.clone(),
            Aggregator::new(
                sender_config.clone(),
                store_factory.create_store().await,
                operator_blobs_address.is_some(),
                l1_batch_commit_data_generator.clone(),
            ),
            Arc::new(eth_client),
            contracts_config.validator_timelock_addr,
            contracts_config.l1_multicall3_addr,
            main_zksync_contract_address,
            l2_chain_id,
            operator_blobs_address,
            l1_batch_commit_data_generator,
        )
        .await;
        task_futures.push(tokio::spawn(
            eth_tx_aggregator_actor.run(stop_receiver.clone()),
        ));
        let elapsed = started_at.elapsed();
        APP_METRICS.init_latency[&InitStage::EthTxAggregator].set(elapsed);
        tracing::info!("initialized ETH-TxAggregator in {elapsed:?}");
    }

    if components.contains(&Component::EthTxManager) {
        let started_at = Instant::now();
        tracing::info!("initializing ETH-TxManager");
        let eth_manager_pool = ConnectionPool::<Core>::singleton(postgres_config.master_url()?)
            .build()
            .await
            .context("failed to build eth_manager_pool")?;
        let eth_sender = configs.eth.clone().context("eth_sender_config")?;
        let eth_sender_wallets = wallets.eth_sender.clone().context("eth_sender")?;
        let operator_private_key = eth_sender_wallets.operator.private_key();
        let diamond_proxy_addr = contracts_config.diamond_proxy_addr;
        let default_priority_fee_per_gas = eth
            .gas_adjuster
            .as_ref()
            .context("gas_adjuster")?
            .default_priority_fee_per_gas;
        let l1_chain_id = genesis_config.l1_chain_id;
        let web3_url = &eth.web3_url;

        let eth_client = PKSigningClient::new_raw(
            operator_private_key,
            diamond_proxy_addr,
            default_priority_fee_per_gas,
            l1_chain_id,
            web3_url,
        );

        let eth_client_blobs = if let Some(blob_operator) = eth_sender_wallets.blob_operator {
            let operator_blob_private_key = blob_operator.private_key();
            Some(PKSigningClient::new_raw(
                operator_blob_private_key,
                diamond_proxy_addr,
                default_priority_fee_per_gas,
                l1_chain_id,
                web3_url,
            ))
        } else {
            None
        };

        let eth_tx_manager_actor = EthTxManager::new(
            eth_manager_pool,
            eth_sender.sender.clone().context("eth_sender")?,
            gas_adjuster
                .get_or_init()
                .await
                .context("gas_adjuster.get_or_init()")?,
            Arc::new(eth_client),
            eth_client_blobs.map(|c| Arc::new(c) as Arc<dyn BoundEthInterface>),
        );
        task_futures.extend([tokio::spawn(
            eth_tx_manager_actor.run(stop_receiver.clone()),
        )]);
        let elapsed = started_at.elapsed();
        APP_METRICS.init_latency[&InitStage::EthTxManager].set(elapsed);
        tracing::info!("initialized ETH-TxManager in {elapsed:?}");
    }

    add_trees_to_task_futures(
        configs,
        &mut task_futures,
        &app_health,
        components,
        &store_factory,
        stop_receiver.clone(),
    )
    .await
    .context("add_trees_to_task_futures()")?;

    if components.contains(&Component::BasicWitnessInputProducer) {
        let singleton_connection_pool =
            ConnectionPool::<Core>::singleton(postgres_config.master_url()?)
                .build()
                .await
                .context("failed to build singleton connection_pool")?;
        add_basic_witness_input_producer_to_task_futures(
            &mut task_futures,
            &singleton_connection_pool,
            &store_factory,
            l2_chain_id,
            stop_receiver.clone(),
        )
        .await
        .context("add_basic_witness_input_producer_to_task_futures()")?;
    }

    if components.contains(&Component::Housekeeper) {
        add_house_keeper_to_task_futures(configs, &mut task_futures, stop_receiver.clone())
            .await
            .context("add_house_keeper_to_task_futures()")?;
    }

    if components.contains(&Component::ProofDataHandler) {
        task_futures.push(tokio::spawn(proof_data_handler::run_server(
            configs
                .proof_data_handler_config
                .clone()
                .context("proof_data_handler_config")?,
            store_factory.create_store().await,
            connection_pool.clone(),
            stop_receiver.clone(),
        )));
    }

    if components.contains(&Component::CommitmentGenerator) {
        let commitment_generator_pool =
            ConnectionPool::<Core>::singleton(postgres_config.master_url()?)
                .build()
                .await
                .context("failed to build commitment_generator_pool")?;
        let commitment_generator = CommitmentGenerator::new(commitment_generator_pool);
        app_health.insert_component(commitment_generator.health_check());
        task_futures.push(tokio::spawn(
            commitment_generator.run(stop_receiver.clone()),
        ));
    }

    // Run healthcheck server for all components.
    let db_health_check = ConnectionPoolHealthCheck::new(replica_connection_pool);
    app_health.insert_custom_component(Arc::new(db_health_check));
    let health_check_handle =
        HealthCheckHandle::spawn_server(health_check_config.bind_addr(), app_health);

    if let Some(task) = gas_adjuster.run_if_initialized(stop_receiver.clone()) {
        task_futures.push(task);
    }

    Ok((task_futures, stop_sender, health_check_handle))
}

#[allow(clippy::too_many_arguments)]
async fn add_state_keeper_to_task_futures(
    task_futures: &mut Vec<JoinHandle<anyhow::Result<()>>>,
    postgres_config: &PostgresConfig,
    contracts_config: &ContractsConfig,
    state_keeper_config: StateKeeperConfig,
    state_keeper_wallets: wallets::StateKeeper,
    l2chain_id: L2ChainId,
    db_config: &DBConfig,
    mempool_config: &MempoolConfig,
    batch_fee_input_provider: Arc<dyn BatchFeeModelInputProvider>,
    stop_receiver: watch::Receiver<bool>,
) -> anyhow::Result<()> {
    let state_keeper_pool = ConnectionPool::<Core>::singleton(postgres_config.master_url()?)
        .build()
        .await
        .context("failed to build state_keeper_pool")?;
    let mempool = {
        let mut storage = state_keeper_pool
            .connection()
            .await
            .context("Access storage to build mempool")?;
        let mempool = MempoolGuard::from_storage(&mut storage, mempool_config.capacity).await;
        mempool.register_metrics();
        mempool
    };

<<<<<<< HEAD
    let l2_block_sealer_pool = pool_builder
=======
    let miniblock_sealer_pool = ConnectionPool::<Core>::singleton(postgres_config.master_url()?)
>>>>>>> 83c40341
        .build()
        .await
        .context("failed to build l2_block_sealer_pool")?;
    let (persistence, l2_block_sealer) = StateKeeperPersistence::new(
        l2_block_sealer_pool,
        contracts_config.l2_erc20_bridge_addr,
        state_keeper_config.l2_block_seal_queue_capacity,
    );
    task_futures.push(tokio::spawn(l2_block_sealer.run()));

    // One (potentially held long-term) connection for `AsyncCatchupTask` and another connection
    // to access `AsyncRocksdbCache` as a storage.
    let async_cache_pool = ConnectionPool::<Core>::builder(postgres_config.master_url()?, 2)
        .build()
        .await
        .context("failed to build async_cache_pool")?;
    let (async_cache, async_catchup_task) =
        AsyncRocksdbCache::new(async_cache_pool, db_config.state_keeper_db_path.clone());
    let state_keeper = create_state_keeper(
        state_keeper_config,
        state_keeper_wallets,
        async_cache,
        l2chain_id,
        mempool_config,
        state_keeper_pool,
        mempool.clone(),
        batch_fee_input_provider.clone(),
        OutputHandler::new(Box::new(persistence)),
        stop_receiver.clone(),
    )
    .await;

    let mut stop_receiver_clone = stop_receiver.clone();
    task_futures.push(tokio::task::spawn(async move {
        let result = async_catchup_task.run(stop_receiver_clone.clone()).await;
        stop_receiver_clone.changed().await?;
        result
    }));
    task_futures.push(tokio::spawn(state_keeper.run()));

    let mempool_fetcher_pool = ConnectionPool::<Core>::singleton(postgres_config.master_url()?)
        .build()
        .await
        .context("failed to build mempool_fetcher_pool")?;
    let mempool_fetcher = MempoolFetcher::new(
        mempool,
        batch_fee_input_provider,
        mempool_config,
        mempool_fetcher_pool,
    );
    let mempool_fetcher_handle = tokio::spawn(mempool_fetcher.run(stop_receiver));
    task_futures.push(mempool_fetcher_handle);
    Ok(())
}

async fn start_eth_watch(
    config: EthWatchConfig,
    pool: ConnectionPool<Core>,
    eth_gateway: Arc<dyn EthInterface>,
    diamond_proxy_addr: Address,
    governance: (Contract, Address),
    stop_receiver: watch::Receiver<bool>,
) -> anyhow::Result<JoinHandle<anyhow::Result<()>>> {
    let eth_client = EthHttpQueryClient::new(
        eth_gateway,
        diamond_proxy_addr,
        governance.1,
        config.confirmations_for_eth_event,
    );

    let eth_watch = EthWatch::new(
        diamond_proxy_addr,
        &governance.0,
        Box::new(eth_client),
        pool,
        config.poll_interval(),
    )
    .await?;

    Ok(tokio::spawn(eth_watch.run(stop_receiver)))
}

async fn add_trees_to_task_futures(
    configs: &GeneralConfig,
    task_futures: &mut Vec<JoinHandle<anyhow::Result<()>>>,
    app_health: &AppHealthCheck,
    components: &[Component],
    store_factory: &ObjectStoreFactory,
    stop_receiver: watch::Receiver<bool>,
) -> anyhow::Result<()> {
    if !components.contains(&Component::Tree) {
        anyhow::ensure!(
            !components.contains(&Component::TreeApi),
            "Merkle tree API cannot be started without a tree component"
        );
        return Ok(());
    }

    let db_config = configs.db_config.clone().context("db_config")?;
    let operation_config = configs
        .operations_manager_config
        .clone()
        .context("operations_manager_config")?;
    let api_config = configs
        .api_config
        .clone()
        .context("api_config")?
        .merkle_tree;
    let postgres_config = configs.postgres_config.clone().context("postgres_config")?;
    let api_config = components
        .contains(&Component::TreeApi)
        .then_some(&api_config);

    let object_store = match db_config.merkle_tree.mode {
        MerkleTreeMode::Lightweight => None,
        MerkleTreeMode::Full => Some(store_factory.create_store().await),
    };

    run_tree(
        task_futures,
        app_health,
        &postgres_config,
        &db_config.merkle_tree,
        api_config,
        &operation_config,
        object_store,
        stop_receiver,
    )
    .await
    .context("run_tree()")
}

#[allow(clippy::too_many_arguments)]
async fn run_tree(
    task_futures: &mut Vec<JoinHandle<anyhow::Result<()>>>,
    app_health: &AppHealthCheck,
    postgres_config: &PostgresConfig,
    merkle_tree_config: &MerkleTreeConfig,
    api_config: Option<&MerkleTreeApiConfig>,
    operation_manager: &OperationsManagerConfig,
    object_store: Option<Arc<dyn ObjectStore>>,
    stop_receiver: watch::Receiver<bool>,
) -> anyhow::Result<()> {
    let started_at = Instant::now();
    let mode_str = if matches!(merkle_tree_config.mode, MerkleTreeMode::Full) {
        "full"
    } else {
        "lightweight"
    };
    tracing::info!("Initializing Merkle tree in {mode_str} mode");

    let config = MetadataCalculatorConfig::for_main_node(merkle_tree_config, operation_manager);
    let pool = ConnectionPool::singleton(postgres_config.master_url()?)
        .build()
        .await
        .context("failed to build connection pool for Merkle tree")?;
    // The number of connections in a recovery pool is based on the mainnet recovery runs. It doesn't need
    // to be particularly accurate at this point, since the main node isn't expected to recover from a snapshot.
    let recovery_pool = ConnectionPool::builder(postgres_config.replica_url()?, 10)
        .build()
        .await
        .context("failed to build connection pool for Merkle tree recovery")?;
    let metadata_calculator = MetadataCalculator::new(config, object_store, pool, recovery_pool)
        .await
        .context("failed initializing metadata_calculator")?;

    if let Some(api_config) = api_config {
        let address = (Ipv4Addr::UNSPECIFIED, api_config.port).into();
        let tree_reader = metadata_calculator.tree_reader();
        let stop_receiver = stop_receiver.clone();
        task_futures.push(tokio::spawn(async move {
            tree_reader
                .wait()
                .await
                .run_api_server(address, stop_receiver)
                .await
        }));
    }

    let tree_health_check = metadata_calculator.tree_health_check();
    app_health.insert_component(tree_health_check);

    let tree_task = tokio::spawn(metadata_calculator.run(stop_receiver));
    task_futures.push(tree_task);

    let elapsed = started_at.elapsed();
    APP_METRICS.init_latency[&InitStage::Tree].set(elapsed);
    tracing::info!("Initialized {mode_str} tree in {elapsed:?}");
    Ok(())
}

async fn add_basic_witness_input_producer_to_task_futures(
    task_futures: &mut Vec<JoinHandle<anyhow::Result<()>>>,
    connection_pool: &ConnectionPool<Core>,
    store_factory: &ObjectStoreFactory,
    l2_chain_id: L2ChainId,
    stop_receiver: watch::Receiver<bool>,
) -> anyhow::Result<()> {
    // Witness Generator won't be spawned with `ZKSYNC_LOCAL_SETUP` running.
    // BasicWitnessInputProducer shouldn't be producing input for it locally either.
    if std::env::var("ZKSYNC_LOCAL_SETUP") == Ok("true".to_owned()) {
        return Ok(());
    }
    let started_at = Instant::now();
    tracing::info!("initializing BasicWitnessInputProducer");
    let producer =
        BasicWitnessInputProducer::new(connection_pool.clone(), store_factory, l2_chain_id).await?;
    task_futures.push(tokio::spawn(producer.run(stop_receiver, None)));
    tracing::info!(
        "Initialized BasicWitnessInputProducer in {:?}",
        started_at.elapsed()
    );
    let elapsed = started_at.elapsed();
    APP_METRICS.init_latency[&InitStage::BasicWitnessInputProducer].set(elapsed);
    Ok(())
}

async fn add_house_keeper_to_task_futures(
    configs: &GeneralConfig,
    task_futures: &mut Vec<JoinHandle<anyhow::Result<()>>>,
    stop_receiver: watch::Receiver<bool>,
) -> anyhow::Result<()> {
    let house_keeper_config = configs
        .house_keeper_config
        .clone()
        .context("house_keeper_config")?;
    let postgres_config = configs.postgres_config.clone().context("postgres_config")?;
    let connection_pool = ConnectionPool::<Core>::builder(
        postgres_config.replica_url()?,
        postgres_config.max_connections()?,
    )
    .build()
    .await
    .context("failed to build a connection pool")?;

    let pool_for_metrics = connection_pool.clone();
    let mut stop_receiver_for_metrics = stop_receiver.clone();
    task_futures.push(tokio::spawn(async move {
        tokio::select! {
            () = PostgresMetrics::run_scraping(pool_for_metrics, Duration::from_secs(60)) => {
                tracing::warn!("Postgres metrics scraping unexpectedly stopped");
            }
            _ = stop_receiver_for_metrics.changed() => {
                tracing::info!("Stop signal received, Postgres metrics scraping is shutting down");
            }
        }
        Ok(())
    }));

    let l1_batch_metrics_reporter = L1BatchMetricsReporter::new(
        house_keeper_config.l1_batch_metrics_reporting_interval_ms,
        connection_pool.clone(),
    );

    let prover_connection_pool = ConnectionPool::<Prover>::builder(
        postgres_config.prover_url()?,
        postgres_config.max_connections()?,
    )
    .build()
    .await
    .context("failed to build a prover_connection_pool")?;
    let task = l1_batch_metrics_reporter.run(stop_receiver.clone());
    task_futures.push(tokio::spawn(task));

    // All FRI Prover related components are configured below.
    let fri_prover_config = configs.prover_config.clone().context("fri_prover_config")?;
    let fri_prover_job_retry_manager = FriProverJobRetryManager::new(
        fri_prover_config.max_attempts,
        fri_prover_config.proof_generation_timeout(),
        house_keeper_config.prover_job_retrying_interval_ms,
        prover_connection_pool.clone(),
    );
    let task = fri_prover_job_retry_manager.run(stop_receiver.clone());
    task_futures.push(tokio::spawn(task));

    let fri_witness_gen_config = configs
        .witness_generator
        .clone()
        .context("fri_witness_generator_config")?;
    let fri_witness_gen_job_retry_manager = FriWitnessGeneratorJobRetryManager::new(
        fri_witness_gen_config.max_attempts,
        fri_witness_gen_config.witness_generation_timeouts(),
        house_keeper_config.witness_generator_job_retrying_interval_ms,
        prover_connection_pool.clone(),
    );
    let task = fri_witness_gen_job_retry_manager.run(stop_receiver.clone());
    task_futures.push(tokio::spawn(task));

    let waiting_to_queued_fri_witness_job_mover = WaitingToQueuedFriWitnessJobMover::new(
        house_keeper_config.witness_job_moving_interval_ms,
        prover_connection_pool.clone(),
    );
    let task = waiting_to_queued_fri_witness_job_mover.run(stop_receiver.clone());
    task_futures.push(tokio::spawn(task));

    let scheduler_circuit_queuer = SchedulerCircuitQueuer::new(
        house_keeper_config.witness_job_moving_interval_ms,
        prover_connection_pool.clone(),
    );
    let task = scheduler_circuit_queuer.run(stop_receiver.clone());
    task_futures.push(tokio::spawn(task));

    let fri_witness_generator_stats_reporter = FriWitnessGeneratorStatsReporter::new(
        prover_connection_pool.clone(),
        house_keeper_config.witness_generator_stats_reporting_interval_ms,
    );
    let task = fri_witness_generator_stats_reporter.run(stop_receiver.clone());
    task_futures.push(tokio::spawn(task));

    // TODO(PLA-862): remove after fields become required
    if let Some((archiving_interval, archive_after)) =
        house_keeper_config.prover_job_archiver_params()
    {
        let fri_prover_jobs_archiver = FriProverJobArchiver::new(
            prover_connection_pool.clone(),
            archiving_interval,
            archive_after,
        );
        let task = fri_prover_jobs_archiver.run(stop_receiver.clone());
        task_futures.push(tokio::spawn(task));
    }

    if let Some((archiving_interval, archive_after)) =
        house_keeper_config.fri_gpu_prover_archiver_params()
    {
        let fri_gpu_prover_jobs_archiver = FriGpuProverArchiver::new(
            prover_connection_pool.clone(),
            archiving_interval,
            archive_after,
        );
        let task = fri_gpu_prover_jobs_archiver.run(stop_receiver.clone());
        task_futures.push(tokio::spawn(task));
    }

    let fri_prover_group_config = configs
        .prover_group_config
        .clone()
        .context("fri_prover_group_config")?;
    let fri_prover_stats_reporter = FriProverStatsReporter::new(
        house_keeper_config.prover_stats_reporting_interval_ms,
        prover_connection_pool.clone(),
        connection_pool.clone(),
        fri_prover_group_config,
    );
    let task = fri_prover_stats_reporter.run(stop_receiver.clone());
    task_futures.push(tokio::spawn(task));

    let proof_compressor_config = configs
        .proof_compressor_config
        .clone()
        .context("fri_proof_compressor_config")?;
    let fri_proof_compressor_stats_reporter = FriProofCompressorStatsReporter::new(
        house_keeper_config.proof_compressor_stats_reporting_interval_ms,
        prover_connection_pool.clone(),
    );
    let task = fri_proof_compressor_stats_reporter.run(stop_receiver.clone());
    task_futures.push(tokio::spawn(task));

    let fri_proof_compressor_retry_manager = FriProofCompressorJobRetryManager::new(
        proof_compressor_config.max_attempts,
        proof_compressor_config.generation_timeout(),
        house_keeper_config.proof_compressor_job_retrying_interval_ms,
        prover_connection_pool.clone(),
    );
    let task = fri_proof_compressor_retry_manager.run(stop_receiver);
    task_futures.push(tokio::spawn(task));
    Ok(())
}

fn build_storage_caches(
    rpc_config: &Web3JsonRpcConfig,
    replica_connection_pool: &ConnectionPool<Core>,
    task_futures: &mut Vec<JoinHandle<anyhow::Result<()>>>,
    stop_receiver: watch::Receiver<bool>,
) -> anyhow::Result<PostgresStorageCaches> {
    let factory_deps_capacity = rpc_config.factory_deps_cache_size() as u64;
    let initial_writes_capacity = rpc_config.initial_writes_cache_size() as u64;
    let values_capacity = rpc_config.latest_values_cache_size() as u64;
    let mut storage_caches =
        PostgresStorageCaches::new(factory_deps_capacity, initial_writes_capacity);

    if values_capacity > 0 {
        let values_cache_task = storage_caches
            .configure_storage_values_cache(values_capacity, replica_connection_pool.clone());
        task_futures.push(tokio::task::spawn(values_cache_task.run(stop_receiver)));
    }
    Ok(storage_caches)
}

async fn build_tx_sender(
    tx_sender_config: &TxSenderConfig,
    web3_json_config: &Web3JsonRpcConfig,
    state_keeper_config: &StateKeeperConfig,
    replica_pool: ConnectionPool<Core>,
    master_pool: ConnectionPool<Core>,
    batch_fee_model_input_provider: Arc<dyn BatchFeeModelInputProvider>,
    storage_caches: PostgresStorageCaches,
) -> (TxSender, VmConcurrencyBarrier) {
    let sequencer_sealer = SequencerSealer::new(state_keeper_config.clone());
    let master_pool_sink = MasterPoolSink::new(master_pool);
    let tx_sender_builder = TxSenderBuilder::new(
        tx_sender_config.clone(),
        replica_pool.clone(),
        Arc::new(master_pool_sink),
    )
    .with_sealer(Arc::new(sequencer_sealer));

    let max_concurrency = web3_json_config.vm_concurrency_limit();
    let (vm_concurrency_limiter, vm_barrier) = VmConcurrencyLimiter::new(max_concurrency);

    let batch_fee_input_provider =
        ApiFeeInputProvider::new(batch_fee_model_input_provider, replica_pool);

    let tx_sender = tx_sender_builder
        .build(
            Arc::new(batch_fee_input_provider),
            Arc::new(vm_concurrency_limiter),
            ApiContracts::load_from_disk(),
            storage_caches,
        )
        .await;
    (tx_sender, vm_barrier)
}

#[allow(clippy::too_many_arguments)]
async fn run_http_api(
    task_futures: &mut Vec<JoinHandle<anyhow::Result<()>>>,
    app_health: &AppHealthCheck,
    postgres_config: &PostgresConfig,
    tx_sender_config: &TxSenderConfig,
    state_keeper_config: &StateKeeperConfig,
    internal_api: &InternalApiConfig,
    api_config: &ApiConfig,
    master_connection_pool: ConnectionPool<Core>,
    replica_connection_pool: ConnectionPool<Core>,
    stop_receiver: watch::Receiver<bool>,
    batch_fee_model_input_provider: Arc<dyn BatchFeeModelInputProvider>,
    with_debug_namespace: bool,
    storage_caches: PostgresStorageCaches,
    mempool_cache: MempoolCache,
) -> anyhow::Result<()> {
    let (tx_sender, vm_barrier) = build_tx_sender(
        tx_sender_config,
        &api_config.web3_json_rpc,
        state_keeper_config,
        replica_connection_pool.clone(),
        master_connection_pool,
        batch_fee_model_input_provider,
        storage_caches,
    )
    .await;

    let mut namespaces = Namespace::DEFAULT.to_vec();
    if with_debug_namespace {
        namespaces.push(Namespace::Debug)
    }
    namespaces.push(Namespace::Snapshots);

    let updaters_pool = ConnectionPool::<Core>::builder(postgres_config.replica_url()?, 2)
        .build()
        .await
        .context("failed to build updaters_pool")?;

    let mut api_builder =
        web3::ApiBuilder::jsonrpsee_backend(internal_api.clone(), replica_connection_pool)
            .http(api_config.web3_json_rpc.http_port)
            .with_updaters_pool(updaters_pool)
            .with_filter_limit(api_config.web3_json_rpc.filters_limit())
            .with_batch_request_size_limit(api_config.web3_json_rpc.max_batch_request_size())
            .with_response_body_size_limit(api_config.web3_json_rpc.max_response_body_size())
            .with_tx_sender(tx_sender)
            .with_vm_barrier(vm_barrier)
            .with_mempool_cache(mempool_cache)
            .enable_api_namespaces(namespaces);
    if let Some(tree_api_url) = api_config.web3_json_rpc.tree_api_url() {
        let tree_api = Arc::new(TreeApiHttpClient::new(tree_api_url));
        api_builder = api_builder.with_tree_api(tree_api.clone());
        app_health.insert_custom_component(tree_api);
    }

    let server_handles = api_builder
        .build()
        .context("failed to build HTTP API server")?
        .run(stop_receiver)
        .await?;
    task_futures.extend(server_handles.tasks);
    app_health.insert_component(server_handles.health_check);
    Ok(())
}

#[allow(clippy::too_many_arguments)]
async fn run_ws_api(
    task_futures: &mut Vec<JoinHandle<anyhow::Result<()>>>,
    app_health: &AppHealthCheck,
    postgres_config: &PostgresConfig,
    tx_sender_config: &TxSenderConfig,
    state_keeper_config: &StateKeeperConfig,
    internal_api: &InternalApiConfig,
    api_config: &ApiConfig,
    batch_fee_model_input_provider: Arc<dyn BatchFeeModelInputProvider>,
    master_connection_pool: ConnectionPool<Core>,
    replica_connection_pool: ConnectionPool<Core>,
    stop_receiver: watch::Receiver<bool>,
    storage_caches: PostgresStorageCaches,
    mempool_cache: MempoolCache,
) -> anyhow::Result<()> {
    let (tx_sender, vm_barrier) = build_tx_sender(
        tx_sender_config,
        &api_config.web3_json_rpc,
        state_keeper_config,
        replica_connection_pool.clone(),
        master_connection_pool,
        batch_fee_model_input_provider,
        storage_caches,
    )
    .await;
    let updaters_pool = ConnectionPool::<Core>::singleton(postgres_config.replica_url()?)
        .build()
        .await
        .context("failed to build updaters_pool")?;

    let mut namespaces = Namespace::DEFAULT.to_vec();
    namespaces.push(Namespace::Snapshots);

    let mut api_builder =
        web3::ApiBuilder::jsonrpsee_backend(internal_api.clone(), replica_connection_pool)
            .ws(api_config.web3_json_rpc.ws_port)
            .with_updaters_pool(updaters_pool)
            .with_filter_limit(api_config.web3_json_rpc.filters_limit())
            .with_subscriptions_limit(api_config.web3_json_rpc.subscriptions_limit())
            .with_batch_request_size_limit(api_config.web3_json_rpc.max_batch_request_size())
            .with_response_body_size_limit(api_config.web3_json_rpc.max_response_body_size())
            .with_websocket_requests_per_minute_limit(
                api_config
                    .web3_json_rpc
                    .websocket_requests_per_minute_limit(),
            )
            .with_polling_interval(api_config.web3_json_rpc.pubsub_interval())
            .with_tx_sender(tx_sender)
            .with_vm_barrier(vm_barrier)
            .with_mempool_cache(mempool_cache)
            .enable_api_namespaces(namespaces);
    if let Some(tree_api_url) = api_config.web3_json_rpc.tree_api_url() {
        let tree_api = Arc::new(TreeApiHttpClient::new(tree_api_url));
        api_builder = api_builder.with_tree_api(tree_api.clone());
        app_health.insert_custom_component(tree_api);
    }

    let server_handles = api_builder
        .build()
        .context("failed to build WS API server")?
        .run(stop_receiver)
        .await?;
    task_futures.extend(server_handles.tasks);
    app_health.insert_component(server_handles.health_check);
    Ok(())
}

async fn circuit_breakers_for_components(
    components: &[Component],
    postgres_config: &PostgresConfig,
    circuit_breaker_config: &CircuitBreakerConfig,
) -> anyhow::Result<CircuitBreakers> {
    let circuit_breakers = CircuitBreakers::default();

    if components
        .iter()
        .any(|c| matches!(c, Component::EthTxAggregator | Component::EthTxManager))
    {
        let pool = ConnectionPool::<Core>::singleton(postgres_config.replica_url()?)
            .build()
            .await
            .context("failed to build a connection pool")?;
        circuit_breakers
            .insert(Box::new(FailedL1TransactionChecker { pool }))
            .await;
    }

    if components.iter().any(|c| {
        matches!(
            c,
            Component::HttpApi | Component::WsApi | Component::ContractVerificationApi
        )
    }) {
        let pool = ConnectionPool::<Core>::singleton(postgres_config.replica_url()?)
            .build()
            .await?;
        circuit_breakers
            .insert(Box::new(ReplicationLagChecker {
                pool,
                replication_lag_limit: circuit_breaker_config.replication_lag_limit(),
            }))
            .await;
    }
    Ok(circuit_breakers)
}<|MERGE_RESOLUTION|>--- conflicted
+++ resolved
@@ -842,11 +842,7 @@
         mempool
     };
 
-<<<<<<< HEAD
-    let l2_block_sealer_pool = pool_builder
-=======
-    let miniblock_sealer_pool = ConnectionPool::<Core>::singleton(postgres_config.master_url()?)
->>>>>>> 83c40341
+    let l2_block_sealer_pool = ConnectionPool::<Core>::singleton(postgres_config.master_url()?)
         .build()
         .await
         .context("failed to build l2_block_sealer_pool")?;
