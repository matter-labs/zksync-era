--- conflicted
+++ resolved
@@ -302,11 +302,8 @@
                 rpc_config.websocket_requests_per_minute_limit(),
             ),
             replication_lag_limit: circuit_breaker_config.replication_lag_limit(),
-<<<<<<< HEAD
-            extended_rpc_tracing: Some(rpc_config.extended_api_tracing),
-=======
+            with_extended_tracing: rpc_config.extended_api_tracing,
             ..Default::default()
->>>>>>> 3ee34be7
         };
         self.node.add_layer(Web3ServerLayer::ws(
             rpc_config.ws_port,
