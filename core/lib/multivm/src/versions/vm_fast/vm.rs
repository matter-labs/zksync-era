use std::{collections::HashMap, fmt, mem, rc::Rc};

use zk_evm_1_5_0::{
    aux_structures::LogQuery, zkevm_opcode_defs::system_params::INITIAL_FRAME_FORMAL_EH_LOCATION,
};
use zksync_contracts::SystemContractCode;
use zksync_types::{
    l1::is_l1_tx_type,
    l2_to_l1_log::UserL2ToL1Log,
    utils::key_for_eth_balance,
    writes::{
        compression::compress_with_best_strategy, StateDiffRecord, BYTES_PER_DERIVED_KEY,
        BYTES_PER_ENUMERATION_INDEX,
    },
    AccountTreeId, StorageKey, StorageLog, StorageLogKind, StorageLogWithPreviousValue,
    Transaction, BOOTLOADER_ADDRESS, H160, H256, KNOWN_CODES_STORAGE_ADDRESS, L1_MESSENGER_ADDRESS,
    L2_BASE_TOKEN_ADDRESS, U256,
};
use zksync_utils::{bytecode::hash_bytecode, h256_to_u256, u256_to_h256};
use zksync_vm2::{
    interface::{CallframeInterface, HeapId, StateInterface, Tracer},
    ExecutionEnd, FatPointer, Program, Settings, StorageSlot, VirtualMachine,
};
use zksync_vm_interface::{pubdata::PubdataBuilder, InspectExecutionMode};

use super::{
    bootloader_state::{BootloaderState, BootloaderStateSnapshot},
    bytecode::compress_bytecodes,
    circuits_tracer::CircuitsTracer,
    hook::Hook,
    initial_bootloader_memory::bootloader_initial_memory,
    transaction_data::TransactionData,
};
use crate::{
    glue::GlueInto,
    interface::{
        storage::{ImmutableStorageView, ReadStorage, StoragePtr, StorageView},
        BytecodeCompressionError, BytecodeCompressionResult, CurrentExecutionState,
        ExecutionResult, FinishedL1Batch, Halt, L1BatchEnv, L2BlockEnv, PushTransactionResult,
        Refunds, SystemEnv, TxRevertReason, VmEvent, VmExecutionLogs, VmExecutionMode,
        VmExecutionResultAndLogs, VmExecutionStatistics, VmFactory, VmInterface,
        VmInterfaceHistoryEnabled, VmRevertReason, VmTrackingContracts,
    },
    is_supported_by_fast_vm,
    utils::events::extract_l2tol1logs_from_l1_messenger,
    vm_fast::{
        bootloader_state::utils::{apply_l2_block, apply_pubdata_to_memory},
        events::merge_events,
        pubdata::PubdataInput,
        refund::compute_refund,
    },
    vm_latest::{
        constants::{
            get_vm_hook_params_start_position, get_vm_hook_position, OPERATOR_REFUNDS_OFFSET,
            TX_GAS_LIMIT_OFFSET, VM_HOOK_PARAMS_COUNT,
        },
        MultiVMSubversion,
    },
};

const VM_VERSION: MultiVMSubversion = MultiVMSubversion::IncreasedBootloaderMemory;

type FullTracer<Tr> = (Tr, CircuitsTracer);

#[derive(Debug)]
struct VmRunResult {
    execution_result: ExecutionResult,
    /// `true` if VM execution has terminated (as opposed to being stopped on a hook, e.g. when executing a single transaction
    /// in a batch). Used for `execution_result == Revert { .. }` to understand whether VM logs should be reverted.
    execution_ended: bool,
    refunds: Refunds,
    /// This value is used in stats. It's defined in the old VM as the latest value used when computing refunds (see the refunds tracer for `vm_latest`).
    /// This is **not** equal to the pubdata diff before and after VM execution; e.g., when executing a batch tip,
    /// `pubdata_published` is always 0 (since no refunds are computed).
    pubdata_published: u32,
}

impl VmRunResult {
    fn should_ignore_vm_logs(&self) -> bool {
        match &self.execution_result {
            ExecutionResult::Success { .. } => false,
            ExecutionResult::Halt { .. } => true,
            // Logs generated during reverts should only be ignored if the revert has reached the root (bootloader) call frame,
            // which is only possible with `TxExecutionMode::EthCall`.
            ExecutionResult::Revert { .. } => self.execution_ended,
        }
    }
}

/// Fast VM wrapper.
///
/// The wrapper is parametric by the storage and tracer types. Besides the [`Tracer`] trait, a tracer must have `'static` lifetime
/// and implement [`Default`] (the latter is necessary to complete batches). [`CircuitsTracer`] is currently always enabled;
/// you don't need to specify it explicitly.
pub struct Vm<S, Tr = ()> {
    pub(crate) world: World<S, FullTracer<Tr>>,
    pub(crate) inner: VirtualMachine<FullTracer<Tr>, World<S, FullTracer<Tr>>>,
    gas_for_account_validation: u32,
    pub(crate) bootloader_state: BootloaderState,
    pub(crate) batch_env: L1BatchEnv,
    pub(crate) system_env: SystemEnv,
    snapshot: Option<VmSnapshot>,
    #[cfg(test)]
    enforced_state_diffs: Option<Vec<StateDiffRecord>>,
}

impl<S: ReadStorage, Tr: Tracer + Default> Vm<S, Tr> {
    pub fn custom(batch_env: L1BatchEnv, system_env: SystemEnv, storage: S) -> Self {
        assert!(
            is_supported_by_fast_vm(system_env.version),
            "Protocol version {:?} is not supported by fast VM",
            system_env.version
        );

        let default_aa_code_hash = system_env
            .base_system_smart_contracts
            .default_aa
            .hash
            .into();

        let program_cache = HashMap::from([World::convert_system_contract_code(
            &system_env.base_system_smart_contracts.default_aa,
            false,
        )]);

        let (_, bootloader) = World::convert_system_contract_code(
            &system_env.base_system_smart_contracts.bootloader,
            true,
        );
        let bootloader_memory = bootloader_initial_memory(&batch_env);

        let mut inner = VirtualMachine::new(
            BOOTLOADER_ADDRESS,
            bootloader,
            H160::zero(),
            &[],
            system_env.bootloader_gas_limit,
            Settings {
                default_aa_code_hash,
                // this will change after 1.5
                evm_interpreter_code_hash: default_aa_code_hash,
                hook_address: get_vm_hook_position(VM_VERSION) * 32,
            },
        );

        inner.current_frame().set_stack_pointer(0);
        // The bootloader writes results to high addresses in its heap, so it makes sense to preallocate it.
        inner.current_frame().set_heap_bound(u32::MAX);
        inner.current_frame().set_aux_heap_bound(u32::MAX);
        inner
            .current_frame()
            .set_exception_handler(INITIAL_FRAME_FORMAL_EH_LOCATION);

        let mut this = Self {
            world: World::new(storage, program_cache),
            inner,
            gas_for_account_validation: system_env.default_validation_computational_gas_limit,
            bootloader_state: BootloaderState::new(
                system_env.execution_mode,
                bootloader_memory.clone(),
                batch_env.first_l2_block,
            ),
            system_env,
            batch_env,
            snapshot: None,
            #[cfg(test)]
            enforced_state_diffs: None,
        };
        this.write_to_bootloader_heap(bootloader_memory);
        this
    }

    fn run(
        &mut self,
        execution_mode: VmExecutionMode,
        tracer: &mut (Tr, CircuitsTracer),
        track_refunds: bool,
    ) -> VmRunResult {
        let mut refunds = Refunds {
            gas_refunded: 0,
            operator_suggested_refund: 0,
        };
        let mut last_tx_result = None;
        let mut pubdata_before = self.inner.pubdata() as u32;
        let mut pubdata_published = 0;

        let (execution_result, execution_ended) = loop {
            let hook = match self.inner.run(&mut self.world, tracer) {
                ExecutionEnd::SuspendedOnHook(hook) => hook,
                ExecutionEnd::ProgramFinished(output) => {
                    break (ExecutionResult::Success { output }, true);
                }
                ExecutionEnd::Reverted(output) => {
                    let result = match TxRevertReason::parse_error(&output) {
                        TxRevertReason::TxReverted(output) => ExecutionResult::Revert { output },
                        TxRevertReason::Halt(reason) => ExecutionResult::Halt { reason },
                    };
                    break (result, true);
                }
                ExecutionEnd::Panicked => {
                    let reason = if self.gas_remaining() == 0 {
                        Halt::BootloaderOutOfGas
                    } else {
                        Halt::VMPanic
                    };
                    break (ExecutionResult::Halt { reason }, true);
                }
            };

            match Hook::from_u32(hook) {
                Hook::AccountValidationEntered | Hook::AccountValidationExited => {
                    // TODO (PLA-908): implement account validation
                }
                Hook::TxHasEnded => {
                    if let VmExecutionMode::OneTx = execution_mode {
                        break (last_tx_result.take().unwrap(), false);
                    }
                }
                Hook::AskOperatorForRefund => {
                    if track_refunds {
                        let [bootloader_refund, gas_spent_on_pubdata, gas_per_pubdata_byte] =
                            self.get_hook_params();
                        let current_tx_index = self.bootloader_state.current_tx();
                        let tx_description_offset = self
                            .bootloader_state
                            .get_tx_description_offset(current_tx_index);
                        let tx_gas_limit = self
                            .read_word_from_bootloader_heap(
                                tx_description_offset + TX_GAS_LIMIT_OFFSET,
                            )
                            .as_u64();

                        let pubdata_after = self.inner.pubdata() as u32;
                        pubdata_published = pubdata_after.saturating_sub(pubdata_before);

                        refunds.operator_suggested_refund = compute_refund(
                            &self.batch_env,
                            bootloader_refund.as_u64(),
                            gas_spent_on_pubdata.as_u64(),
                            tx_gas_limit,
                            gas_per_pubdata_byte.low_u32(),
                            pubdata_published,
                            self.bootloader_state
                                .last_l2_block()
                                .txs
                                .last()
                                .unwrap()
                                .hash,
                        );

                        pubdata_before = pubdata_after;
                        let refund_value = refunds.operator_suggested_refund;
                        self.write_to_bootloader_heap([(
                            OPERATOR_REFUNDS_OFFSET + current_tx_index,
                            refund_value.into(),
                        )]);
                        self.bootloader_state
                            .set_refund_for_current_tx(refund_value);
                    }
                }
                Hook::NotifyAboutRefund => {
                    if track_refunds {
                        refunds.gas_refunded = self.get_hook_params()[0].low_u64()
                    }
                }
                Hook::PostResult => {
                    let result = self.get_hook_params()[0];
                    let value = self.get_hook_params()[1];
                    let fp = FatPointer::from(value);
                    let return_data = self.read_bytes_from_heap(fp);

                    last_tx_result = Some(if result.is_zero() {
                        ExecutionResult::Revert {
                            output: VmRevertReason::from(return_data.as_slice()),
                        }
                    } else {
                        ExecutionResult::Success {
                            output: return_data,
                        }
                    });
                }
                Hook::FinalBatchInfo => {
                    // set fictive l2 block
                    let txs_index = self.bootloader_state.free_tx_index();
                    let l2_block = self.bootloader_state.insert_fictive_l2_block();
                    let mut memory = vec![];
                    apply_l2_block(&mut memory, l2_block, txs_index);
                    self.write_to_bootloader_heap(memory);
                }
                Hook::PubdataRequested => {
                    if !matches!(execution_mode, VmExecutionMode::Batch) {
                        unreachable!("We do not provide the pubdata when executing the block tip or a single transaction");
                    }

                    let events = merge_events(self.inner.events(), self.batch_env.number);

                    let published_bytecodes = events
                        .iter()
                        .filter(|event| {
                            // Filter events from the l1 messenger contract that match the expected signature.
                            event.address == L1_MESSENGER_ADDRESS
                                && !event.indexed_topics.is_empty()
                                && event.indexed_topics[0]
                                    == VmEvent::L1_MESSENGER_BYTECODE_PUBLICATION_EVENT_SIGNATURE
                        })
                        .map(|event| {
                            let hash = U256::from_big_endian(&event.value[..32]);
                            self.world
                                .bytecode_cache
                                .get(&hash)
                                .expect("published unknown bytecode")
                                .clone()
                        })
                        .collect();

                    let pubdata_input = PubdataInput {
                        user_logs: extract_l2tol1logs_from_l1_messenger(&events),
                        l2_to_l1_messages: VmEvent::extract_long_l2_to_l1_messages(&events),
                        published_bytecodes,
                        state_diffs: self.compute_state_diffs(),
                    };

                    // Save the pubdata for the future initial bootloader memory building
                    self.bootloader_state
                        .set_pubdata_input(pubdata_input.clone());

                    // Apply the pubdata to the current memory
                    let mut memory_to_apply = vec![];

                    apply_pubdata_to_memory(&mut memory_to_apply, pubdata_input);
                    self.write_to_bootloader_heap(memory_to_apply);
                }

                Hook::PaymasterValidationEntered | Hook::ValidationStepEnded => { /* unused */ }
                Hook::DebugLog => {
                    let (log, log_arg) = self.get_debug_log();
                    let last_tx = self.bootloader_state.last_l2_block().txs.last();
                    let tx_hash = last_tx.map(|tx| tx.hash);
                    tracing::trace!(tx = ?tx_hash, "{log}: {log_arg}");
                }
                Hook::DebugReturnData | Hook::NearCallCatch => {
                    // These hooks are for debug purposes only
                }
            }
        };

        VmRunResult {
            execution_result,
            execution_ended,
            refunds,
            pubdata_published,
        }
    }

    fn get_hook_params(&self) -> [U256; 3] {
        (get_vm_hook_params_start_position(VM_VERSION)
            ..get_vm_hook_params_start_position(VM_VERSION) + VM_HOOK_PARAMS_COUNT)
            .map(|word| self.read_word_from_bootloader_heap(word as usize))
            .collect::<Vec<_>>()
            .try_into()
            .unwrap()
    }

    fn get_debug_log(&self) -> (String, String) {
        let hook_params = self.get_hook_params();
        let mut msg = u256_to_h256(hook_params[0]).as_bytes().to_vec();
        // Trim 0 byte padding at the end.
        while msg.last() == Some(&0) {
            msg.pop();
        }

        let data = hook_params[1];
        let msg = String::from_utf8(msg).expect("Invalid debug message");

        // For long data, it is better to use hex-encoding for greater readability
        let data_str = if data > U256::from(u64::MAX) {
            format!("0x{data:x}")
        } else {
            data.to_string()
        };
        (msg, data_str)
    }

    /// Should only be used when the bootloader is executing (e.g., when handling hooks).
    pub(crate) fn read_word_from_bootloader_heap(&self, word: usize) -> U256 {
        let start_address = word as u32 * 32;
        self.inner.read_heap_u256(HeapId::FIRST, start_address)
    }

    fn read_bytes_from_heap(&self, ptr: FatPointer) -> Vec<u8> {
        assert_eq!(ptr.offset, 0);
        (ptr.start..ptr.start + ptr.length)
            .map(|addr| self.inner.read_heap_byte(ptr.memory_page, addr))
            .collect()
    }

    pub(crate) fn has_previous_far_calls(&mut self) -> bool {
        let callframe_count = self.inner.number_of_callframes();
        (1..callframe_count).any(|i| !self.inner.callframe(i).is_near_call())
    }

    /// Should only be used when the bootloader is executing (e.g., when handling hooks).
    pub(crate) fn write_to_bootloader_heap(
        &mut self,
        memory: impl IntoIterator<Item = (usize, U256)>,
    ) {
        assert!(
            !self.has_previous_far_calls(),
            "Cannot write to bootloader heap when not in root call frame"
        );

        for (slot, value) in memory {
            let start_address = slot as u32 * 32;
            self.inner
                .write_heap_u256(HeapId::FIRST, start_address, value);
        }
    }

    pub(crate) fn insert_bytecodes<'a>(&mut self, bytecodes: impl IntoIterator<Item = &'a [u8]>) {
        for code in bytecodes {
            let hash = h256_to_u256(hash_bytecode(code));
            self.world.bytecode_cache.insert(hash, code.into());
        }
    }

    pub(crate) fn push_transaction_inner(
        &mut self,
        tx: zksync_types::Transaction,
        refund: u64,
        with_compression: bool,
    ) {
        let tx: TransactionData = tx.into();
        let overhead = tx.overhead_gas();

        self.insert_bytecodes(tx.factory_deps.iter().map(|dep| &dep[..]));

        let compressed_bytecodes = if is_l1_tx_type(tx.tx_type) || !with_compression {
            // L1 transactions do not need compression
            vec![]
        } else {
            compress_bytecodes(&tx.factory_deps, |hash| {
                self.inner
                    .world_diff()
                    .get_storage_state()
                    .get(&(KNOWN_CODES_STORAGE_ADDRESS, h256_to_u256(hash)))
                    .map(|x| !x.is_zero())
                    .unwrap_or_else(|| self.world.storage.is_bytecode_known(&hash))
            })
        };

        let trusted_ergs_limit = tx.trusted_ergs_limit();

        let memory = self.bootloader_state.push_tx(
            tx,
            overhead,
            refund,
            compressed_bytecodes,
            trusted_ergs_limit,
            self.system_env.chain_id,
        );

        self.write_to_bootloader_heap(memory);
    }

    #[cfg(test)]
    pub(super) fn enforce_state_diffs(&mut self, diffs: Vec<StateDiffRecord>) {
        self.enforced_state_diffs = Some(diffs);
    }

    fn compute_state_diffs(&mut self) -> Vec<StateDiffRecord> {
        #[cfg(test)]
        if let Some(enforced_diffs) = self.enforced_state_diffs.take() {
            return enforced_diffs;
        }

        let storage = &mut self.world.storage;
        let diffs =
            self.inner
                .world_diff()
                .get_storage_changes()
                .map(move |((address, key), change)| {
                    let storage_key =
                        StorageKey::new(AccountTreeId::new(address), u256_to_h256(key));
                    StateDiffRecord {
                        address,
                        key,
                        derived_key: LogQuery::derive_final_address_for_params(&address, &key),
                        enumeration_index: storage
                            .get_enumeration_index(&storage_key)
                            .unwrap_or_default(),
                        initial_value: change.before,
                        final_value: change.after,
                    }
                });
        diffs
            .filter(|diff| diff.address != L1_MESSENGER_ADDRESS)
            .collect()
    }

    pub(crate) fn decommitted_hashes(&self) -> impl Iterator<Item = U256> + '_ {
        self.inner.world_diff().decommitted_hashes()
    }

    pub(super) fn gas_remaining(&mut self) -> u32 {
        self.inner.current_frame().gas()
    }

    // visible for testing
    pub(super) fn get_current_execution_state(&self) -> CurrentExecutionState {
        let world_diff = self.inner.world_diff();
        let vm = &self.inner;
        let events = merge_events(vm.events(), self.batch_env.number);

        let user_l2_to_l1_logs = extract_l2tol1logs_from_l1_messenger(&events)
            .into_iter()
            .map(Into::into)
            .map(UserL2ToL1Log)
            .collect();

        CurrentExecutionState {
            events,
            deduplicated_storage_logs: world_diff
                .get_storage_changes()
                .map(|((address, key), change)| StorageLog {
                    key: StorageKey::new(AccountTreeId::new(address), u256_to_h256(key)),
                    value: u256_to_h256(change.after),
                    kind: StorageLogKind::RepeatedWrite, // Initialness doesn't matter here
                })
                .collect(),
            used_contract_hashes: self.decommitted_hashes().collect(),
            system_logs: vm.l2_to_l1_logs().map(GlueInto::glue_into).collect(),
            user_l2_to_l1_logs,
            storage_refunds: world_diff.storage_refunds().to_vec(),
            pubdata_costs: world_diff.pubdata_costs().to_vec(),
        }
    }
<<<<<<< HEAD
=======
}

impl<S, Tr> VmFactory<StorageView<S>> for Vm<ImmutableStorageView<S>, Tr>
where
    S: ReadStorage,
    Tr: Tracer + Default + 'static,
{
    fn new(
        batch_env: L1BatchEnv,
        system_env: SystemEnv,
        storage: StoragePtr<StorageView<S>>,
    ) -> Self {
        let storage = ImmutableStorageView::new(storage);
        Self::custom(batch_env, system_env, storage)
    }
}

impl<S: ReadStorage, Tr: Tracer + Default + 'static> VmInterface for Vm<S, Tr> {
    type TracerDispatcher = Tr;

    fn push_transaction(&mut self, tx: Transaction) -> PushTransactionResult<'_> {
        self.push_transaction_inner(tx, 0, true);
        PushTransactionResult {
            compressed_bytecodes: self
                .bootloader_state
                .get_last_tx_compressed_bytecodes()
                .into(),
        }
    }
>>>>>>> 7241ae13

    fn inspect_inner(
        &mut self,
        tracer: &mut Tr,
        execution_mode: VmExecutionMode,
    ) -> VmExecutionResultAndLogs {
        let mut track_refunds = false;
        if matches!(execution_mode, VmExecutionMode::OneTx) {
            // Move the pointer to the next transaction
            self.bootloader_state.move_tx_to_execute_pointer();
            track_refunds = true;
        }

        let start = self.inner.world_diff().snapshot();
        let gas_before = self.gas_remaining();

        let mut full_tracer = (mem::take(tracer), CircuitsTracer::default());
        let result = self.run(execution_mode, &mut full_tracer, track_refunds);
        *tracer = full_tracer.0; // place the tracer back

        let ignore_world_diff =
            matches!(execution_mode, VmExecutionMode::OneTx) && result.should_ignore_vm_logs();

        // If the execution is halted, the VM changes are expected to be rolled back by the caller.
        // Earlier VMs return empty execution logs in this case, so we follow this behavior.
        // Likewise, if a revert has reached the bootloader frame (possible with `TxExecutionMode::EthCall`; otherwise, the bootloader catches reverts),
        // old VMs revert all logs; the new VM doesn't do that automatically, so we recreate this behavior here.
        let logs = if ignore_world_diff {
            VmExecutionLogs::default()
        } else {
            let storage_logs = self
                .inner
                .world_diff()
                .get_storage_changes_after(&start)
                .map(|((address, key), change)| StorageLogWithPreviousValue {
                    log: StorageLog {
                        key: StorageKey::new(AccountTreeId::new(address), u256_to_h256(key)),
                        value: u256_to_h256(change.after),
                        kind: if change.is_initial {
                            StorageLogKind::InitialWrite
                        } else {
                            StorageLogKind::RepeatedWrite
                        },
                    },
                    previous_value: u256_to_h256(change.before),
                })
                .collect();
            let events = merge_events(
                self.inner.world_diff().events_after(&start).iter().copied(),
                self.batch_env.number,
            );
            let user_l2_to_l1_logs = extract_l2tol1logs_from_l1_messenger(&events)
                .into_iter()
                .map(Into::into)
                .map(UserL2ToL1Log)
                .collect();
            let system_l2_to_l1_logs = self
                .inner
                .world_diff()
                .l2_to_l1_logs_after(&start)
                .iter()
                .map(|&log| log.glue_into())
                .collect();
            VmExecutionLogs {
                storage_logs,
                events,
                user_l2_to_l1_logs,
                system_l2_to_l1_logs,
                total_log_queries_count: 0, // This field is unused
            }
        };

        let gas_remaining = self.gas_remaining();
        let gas_used = gas_before - gas_remaining;

        VmExecutionResultAndLogs {
            result: result.execution_result,
            logs,
            // TODO (PLA-936): Fill statistics; investigate whether they should be zeroed on `Halt`
            statistics: VmExecutionStatistics {
                gas_used: gas_used.into(),
                gas_remaining,
                computational_gas_used: gas_used, // since 1.5.0, this always has the same value as `gas_used`
                pubdata_published: result.pubdata_published,
                circuit_statistic: full_tracer.1.circuit_statistic(),
                contracts_used: 0,
                cycles_used: 0,
                total_log_queries: 0,
            },
            refunds: result.refunds,
            new_known_factory_deps: None,
        }
    }
}

impl<S, Tr> VmFactory<StorageView<S>> for Vm<ImmutableStorageView<S>, Tr>
where
    S: ReadStorage,
    Tr: Tracer + Default + 'static,
{
    fn new(
        batch_env: L1BatchEnv,
        system_env: SystemEnv,
        storage: StoragePtr<StorageView<S>>,
    ) -> Self {
        let storage = ImmutableStorageView::new(storage);
        Self::custom(batch_env, system_env, storage)
    }
}

impl<S: ReadStorage, Tr: Tracer + Default + 'static> VmInterface for Vm<S, Tr> {
    type TracerDispatcher = Tr;

    fn push_transaction(&mut self, tx: zksync_types::Transaction) {
        self.push_transaction_inner(tx, 0, true);
    }

    fn inspect(
        &mut self,
        tracer: &mut Self::TracerDispatcher,
        execution_mode: InspectExecutionMode,
    ) -> VmExecutionResultAndLogs {
        self.inspect_inner(tracer, execution_mode.into())
    }

    fn inspect_transaction_with_bytecode_compression(
        &mut self,
        tracer: &mut Self::TracerDispatcher,
        tx: zksync_types::Transaction,
        with_compression: bool,
    ) -> (BytecodeCompressionResult<'_>, VmExecutionResultAndLogs) {
        self.push_transaction_inner(tx, 0, with_compression);
        let result = self.inspect(tracer, InspectExecutionMode::OneTx);

        let compression_result = if self.has_unpublished_bytecodes() {
            Err(BytecodeCompressionError::BytecodeCompressionFailed)
        } else {
            Ok(self
                .bootloader_state
                .get_last_tx_compressed_bytecodes()
                .into())
        };
        (compression_result, result)
    }

    fn start_new_l2_block(&mut self, l2_block_env: L2BlockEnv) {
        self.bootloader_state.start_new_l2_block(l2_block_env)
    }

    fn finish_batch(
        &mut self,
        _pubdata_builder: Option<Rc<dyn PubdataBuilder>>,
    ) -> FinishedL1Batch {
        let result = self.inspect_inner(&mut Tr::default(), VmExecutionMode::Batch);
        let execution_state = self.get_current_execution_state();
        let bootloader_memory = self.bootloader_state.bootloader_memory();
        FinishedL1Batch {
            block_tip_execution_result: result,
            final_execution_state: execution_state,
            final_bootloader_memory: Some(bootloader_memory),
            pubdata_input: Some(
                self.bootloader_state
                    .get_pubdata_information()
                    .clone()
                    .build_pubdata(false),
            ),
            state_diffs: Some(
                self.bootloader_state
                    .get_pubdata_information()
                    .state_diffs
                    .to_vec(),
            ),
        }
    }
}

#[derive(Debug)]
struct VmSnapshot {
    bootloader_snapshot: BootloaderStateSnapshot,
    gas_for_account_validation: u32,
}

impl<S: ReadStorage, Tr: Tracer + Default + 'static> VmInterfaceHistoryEnabled for Vm<S, Tr> {
    fn make_snapshot(&mut self) {
        assert!(
            self.snapshot.is_none(),
            "cannot create a VM snapshot until a previous snapshot is rolled back to or popped"
        );

        self.inner.make_snapshot();
        self.snapshot = Some(VmSnapshot {
            bootloader_snapshot: self.bootloader_state.get_snapshot(),
            gas_for_account_validation: self.gas_for_account_validation,
        });
    }

    fn rollback_to_the_latest_snapshot(&mut self) {
        let VmSnapshot {
            bootloader_snapshot,
            gas_for_account_validation,
        } = self.snapshot.take().expect("no snapshots to rollback to");

        self.inner.rollback();
        self.bootloader_state.apply_snapshot(bootloader_snapshot);
        self.gas_for_account_validation = gas_for_account_validation;
    }

    fn pop_snapshot_no_rollback(&mut self) {
        self.inner.pop_snapshot();
        self.snapshot = None;
    }
}

impl<S: ReadStorage> VmTrackingContracts for Vm<S> {
    fn used_contract_hashes(&self) -> Vec<H256> {
        self.decommitted_hashes().map(u256_to_h256).collect()
    }
}

impl<S: fmt::Debug, Tr: fmt::Debug> fmt::Debug for Vm<S, Tr> {
    fn fmt(&self, f: &mut fmt::Formatter<'_>) -> fmt::Result {
        f.debug_struct("Vm")
            .field(
                "gas_for_account_validation",
                &self.gas_for_account_validation,
            )
            .field("bootloader_state", &self.bootloader_state)
            .field("storage", &self.world.storage)
            .field("program_cache", &self.world.program_cache)
            .field("batch_env", &self.batch_env)
            .field("system_env", &self.system_env)
            .field("snapshot", &self.snapshot.as_ref().map(|_| ()))
            .finish()
    }
}

#[derive(Debug)]
pub(crate) struct World<S, T> {
    pub(crate) storage: S,
    program_cache: HashMap<U256, Program<T, Self>>,
    pub(crate) bytecode_cache: HashMap<U256, Vec<u8>>,
}

impl<S: ReadStorage, T: Tracer> World<S, T> {
    fn new(storage: S, program_cache: HashMap<U256, Program<T, Self>>) -> Self {
        Self {
            storage,
            program_cache,
            bytecode_cache: Default::default(),
        }
    }

    fn convert_system_contract_code(
        code: &SystemContractCode,
        is_bootloader: bool,
    ) -> (U256, Program<T, Self>) {
        (
            h256_to_u256(code.hash),
            Program::from_words(code.code.clone(), is_bootloader),
        )
    }
}

impl<S: ReadStorage, T: Tracer> zksync_vm2::StorageInterface for World<S, T> {
    fn read_storage(&mut self, contract: H160, key: U256) -> StorageSlot {
        let key = &StorageKey::new(AccountTreeId::new(contract), u256_to_h256(key));
        let value = U256::from_big_endian(self.storage.read_value(key).as_bytes());
        // `is_write_initial` value can be true even if the slot has previously been written to / has non-zero value!
        // This can happen during oneshot execution (i.e., executing a single transaction) since it emulates
        // execution starting in the middle of a batch in the general case. Hence, a slot that was first written to in the batch
        // must still be considered an initial write by the refund logic.
        let is_write_initial = self.storage.is_write_initial(key);
        StorageSlot {
            value,
            is_write_initial,
        }
    }

    fn read_storage_value(&mut self, contract: H160, key: U256) -> U256 {
        let key = &StorageKey::new(AccountTreeId::new(contract), u256_to_h256(key));
        U256::from_big_endian(self.storage.read_value(key).as_bytes())
    }

    fn cost_of_writing_storage(&mut self, slot: StorageSlot, new_value: U256) -> u32 {
        if slot.value == new_value {
            return 0;
        }

        // Since we need to publish the state diffs onchain, for each of the updated storage slot
        // we basically need to publish the following pair: `(<storage_key, compressed_new_value>)`.
        // For key we use the following optimization:
        //   - The first time we publish it, we use 32 bytes.
        //         Then, we remember a 8-byte id for this slot and assign it to it. We call this initial write.
        //   - The second time we publish it, we will use the 4/5 byte representation of this 8-byte instead of the 32
        //     bytes of the entire key.
        // For value compression, we use a metadata byte which holds the length of the value and the operation from the
        // previous state to the new state, and the compressed value. The maximum for this is 33 bytes.
        // Total bytes for initial writes then becomes 65 bytes and repeated writes becomes 38 bytes.
        let compressed_value_size = compress_with_best_strategy(slot.value, new_value).len() as u32;

        if slot.is_write_initial {
            (BYTES_PER_DERIVED_KEY as u32) + compressed_value_size
        } else {
            (BYTES_PER_ENUMERATION_INDEX as u32) + compressed_value_size
        }
    }

    fn is_free_storage_slot(&self, contract: &H160, key: &U256) -> bool {
        contract == &zksync_system_constants::SYSTEM_CONTEXT_ADDRESS
            || contract == &L2_BASE_TOKEN_ADDRESS
                && u256_to_h256(*key) == key_for_eth_balance(&BOOTLOADER_ADDRESS)
    }
}

impl<S: ReadStorage, T: Tracer> zksync_vm2::World<T> for World<S, T> {
    fn decommit(&mut self, hash: U256) -> Program<T, Self> {
        self.program_cache
            .entry(hash)
            .or_insert_with(|| {
                let bytecode = self.bytecode_cache.entry(hash).or_insert_with(|| {
                    self.storage
                        .load_factory_dep(u256_to_h256(hash))
                        .expect("vm tried to decommit nonexistent bytecode")
                });
                Program::new(bytecode, false)
            })
            .clone()
    }

    fn decommit_code(&mut self, hash: U256) -> Vec<u8> {
        self.decommit(hash)
            .code_page()
            .as_ref()
            .iter()
            .flat_map(|u| {
                let mut buffer = [0u8; 32];
                u.to_big_endian(&mut buffer);
                buffer
            })
            .collect()
    }
}<|MERGE_RESOLUTION|>--- conflicted
+++ resolved
@@ -534,38 +534,6 @@
             pubdata_costs: world_diff.pubdata_costs().to_vec(),
         }
     }
-<<<<<<< HEAD
-=======
-}
-
-impl<S, Tr> VmFactory<StorageView<S>> for Vm<ImmutableStorageView<S>, Tr>
-where
-    S: ReadStorage,
-    Tr: Tracer + Default + 'static,
-{
-    fn new(
-        batch_env: L1BatchEnv,
-        system_env: SystemEnv,
-        storage: StoragePtr<StorageView<S>>,
-    ) -> Self {
-        let storage = ImmutableStorageView::new(storage);
-        Self::custom(batch_env, system_env, storage)
-    }
-}
-
-impl<S: ReadStorage, Tr: Tracer + Default + 'static> VmInterface for Vm<S, Tr> {
-    type TracerDispatcher = Tr;
-
-    fn push_transaction(&mut self, tx: Transaction) -> PushTransactionResult<'_> {
-        self.push_transaction_inner(tx, 0, true);
-        PushTransactionResult {
-            compressed_bytecodes: self
-                .bootloader_state
-                .get_last_tx_compressed_bytecodes()
-                .into(),
-        }
-    }
->>>>>>> 7241ae13
 
     fn inspect_inner(
         &mut self,
@@ -679,8 +647,14 @@
 impl<S: ReadStorage, Tr: Tracer + Default + 'static> VmInterface for Vm<S, Tr> {
     type TracerDispatcher = Tr;
 
-    fn push_transaction(&mut self, tx: zksync_types::Transaction) {
+    fn push_transaction(&mut self, tx: Transaction) -> PushTransactionResult<'_> {
         self.push_transaction_inner(tx, 0, true);
+        PushTransactionResult {
+            compressed_bytecodes: self
+                .bootloader_state
+                .get_last_tx_compressed_bytecodes()
+                .into(),
+        }
     }
 
     fn inspect(
