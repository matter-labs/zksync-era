--- conflicted
+++ resolved
@@ -201,17 +201,10 @@
 
 /// Prepares a recovery snapshot without performing genesis.
 pub(crate) async fn prepare_recovery_snapshot(
-<<<<<<< HEAD
     storage: &mut StorageProcessor<'_, Server>,
-    l1_batch_number: L1BatchNumber,
-    miniblock_number: MiniblockNumber,
-    snapshot_logs: &[StorageLog],
-=======
-    storage: &mut StorageProcessor<'_>,
     l1_batch: L1BatchNumber,
     miniblock: MiniblockNumber,
     storage_logs: &[StorageLog],
->>>>>>> 76a68217
 ) -> SnapshotRecoveryStatus {
     recover(storage, Snapshot::make(l1_batch, miniblock, storage_logs)).await
 }
