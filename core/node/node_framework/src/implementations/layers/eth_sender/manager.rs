use zksync_circuit_breaker::l1_txs::FailedL1TransactionChecker;
use zksync_config::configs::eth_sender::SenderConfig;
use zksync_eth_sender::EthTxManager;

use crate::{
    implementations::resources::{
        circuit_breakers::CircuitBreakersResource,
        eth_interface::{
            BoundEthInterfaceForBlobsResource, BoundEthInterfaceForL2Resource,
            BoundEthInterfaceResource,
        },
        gas_adjuster::GasAdjusterResource,
        healthcheck::AppHealthCheckResource,
        pools::{MasterPool, PoolResource, ReplicaPool},
        settlement_layer::SettlementModeResource,
    },
    service::StopReceiver,
    task::{Task, TaskId},
    wiring_layer::{WiringError, WiringLayer},
    FromContext, IntoContext,
};

/// Wiring layer for `eth_txs` managing
///
/// Responsible for initialization and running [`EthTxManager`] component, that manages sending
/// of `eth_txs`(such as `CommitBlocks`, `PublishProofBlocksOnchain` or `ExecuteBlock` ) to L1.
///
/// ## Requests resources
///
/// - `PoolResource<MasterPool>`
/// - `PoolResource<ReplicaPool>`
/// - `BoundEthInterfaceResource`
/// - `BoundEthInterfaceForBlobsResource` (optional)
/// - `TxParamsResource`
/// - `CircuitBreakersResource` (adds a circuit breaker)
///
/// ## Adds tasks
///
/// - `EthTxManager`
#[derive(Debug)]
pub struct EthTxManagerLayer;

#[derive(Debug, FromContext)]
#[context(crate = crate)]
pub struct Input {
    pub master_pool: PoolResource<MasterPool>,
    pub replica_pool: PoolResource<ReplicaPool>,
    pub eth_client: BoundEthInterfaceResource,
    pub eth_client_blobs: Option<BoundEthInterfaceForBlobsResource>,
    pub eth_client_gateway: Option<BoundEthInterfaceForL2Resource>,
    pub gas_adjuster: GasAdjusterResource,
    pub sl_mode: SettlementModeResource,
    pub sender_config: SenderConfig,
    #[context(default)]
    pub circuit_breakers: CircuitBreakersResource,
    #[context(default)]
    pub app_health: AppHealthCheckResource,
}

#[derive(Debug, IntoContext)]
#[context(crate = crate)]
pub struct Output {
    #[context(task)]
    pub eth_tx_manager: EthTxManager,
}

#[async_trait::async_trait]
impl WiringLayer for EthTxManagerLayer {
    type Input = Input;
    type Output = Output;

    fn layer_name(&self) -> &'static str {
        "eth_tx_manager_layer"
    }

    async fn wire(self, input: Self::Input) -> Result<Self::Output, WiringError> {
        // Get resources.
        let master_pool = input.master_pool.get().await.unwrap();
        let replica_pool = input.replica_pool.get().await.unwrap();

<<<<<<< HEAD
        let settlement_mode = self.eth_sender_config.gas_adjuster.settlement_mode;
        let eth_client = input.eth_client.0.clone();
        let eth_client_blobs = input.eth_client_blobs.map(|c| c.0);
        let l2_client = input.eth_client.0;

        let config = self.eth_sender_config.sender;
=======
        let eth_client = input.eth_client.0.clone();
        let eth_client_blobs = input.eth_client_blobs.map(|c| c.0);
        let l2_client = input.eth_client_gateway.map(|c| c.0);
>>>>>>> 4f3bfe6b

        let gas_adjuster = input.gas_adjuster.0;

        let eth_tx_manager = EthTxManager::new(
            master_pool,
            input.sender_config,
            gas_adjuster,
            Some(eth_client),
            eth_client_blobs,
            l2_client,
        );

        // Insert circuit breaker.
        input
            .circuit_breakers
            .breakers
            .insert(Box::new(FailedL1TransactionChecker { pool: replica_pool }))
            .await;

        input
            .app_health
            .0
            .insert_component(eth_tx_manager.health_check())
            .map_err(WiringError::internal)?;

        Ok(Output { eth_tx_manager })
    }
}

#[async_trait::async_trait]
impl Task for EthTxManager {
    fn id(&self) -> TaskId {
        "eth_tx_manager".into()
    }

    async fn run(self: Box<Self>, stop_receiver: StopReceiver) -> anyhow::Result<()> {
        (*self).run(stop_receiver.0).await
    }
}<|MERGE_RESOLUTION|>--- conflicted
+++ resolved
@@ -78,18 +78,9 @@
         let master_pool = input.master_pool.get().await.unwrap();
         let replica_pool = input.replica_pool.get().await.unwrap();
 
-<<<<<<< HEAD
-        let settlement_mode = self.eth_sender_config.gas_adjuster.settlement_mode;
-        let eth_client = input.eth_client.0.clone();
-        let eth_client_blobs = input.eth_client_blobs.map(|c| c.0);
-        let l2_client = input.eth_client.0;
-
-        let config = self.eth_sender_config.sender;
-=======
         let eth_client = input.eth_client.0.clone();
         let eth_client_blobs = input.eth_client_blobs.map(|c| c.0);
         let l2_client = input.eth_client_gateway.map(|c| c.0);
->>>>>>> 4f3bfe6b
 
         let gas_adjuster = input.gas_adjuster.0;
 
