//! This module aims to provide a genesis setup for the zkSync Era network.
//! It initializes the Merkle tree with the basic setup (such as fields of special service accounts),
//! setups the required databases, and outputs the data required to initialize a smart contract.

use std::fmt::Formatter;

use anyhow::Context as _;
use multivm::utils::get_max_gas_per_pubdata_byte;
use zksync_config::{configs::DatabaseSecrets, GenesisConfig};
use zksync_contracts::{BaseSystemContracts, BaseSystemContractsHashes, GENESIS_UPGRADE_EVENT};
use zksync_dal::{Connection, ConnectionPool, Core, CoreDal, DalError};
use zksync_eth_client::EthInterface;
use zksync_merkle_tree::{domain::ZkSyncTree, TreeInstruction};
use zksync_system_constants::PRIORITY_EXPIRATION;
use zksync_types::{
    block::{BlockGasCount, DeployedContract, L1BatchHeader, L2BlockHasher, L2BlockHeader},
    commitment::{CommitmentInput, L1BatchCommitment},
    fee_model::BatchFeeInput,
    protocol_upgrade::decode_genesis_upgrade_event,
    protocol_version::{L1VerifierConfig, ProtocolSemanticVersion, VerifierParams},
    system_contracts::get_system_smart_contracts,
    web3::{BlockNumber, FilterBuilder},
    AccountTreeId, Address, L1BatchNumber, L2BlockNumber, L2ChainId, ProtocolVersion,
    ProtocolVersionId, StorageKey, H256,
};
use zksync_utils::{bytecode::hash_bytecode, u256_to_h256};

use crate::utils::{
    add_eth_token, get_deduped_log_queries, get_storage_logs,
    insert_base_system_contracts_to_factory_deps, insert_system_contracts,
    save_genesis_l1_batch_metadata,
};

#[cfg(test)]
mod tests;
mod utils;

#[derive(Debug, Clone)]
pub struct BaseContractsHashError {
    from_config: BaseSystemContractsHashes,
    calculated: BaseSystemContractsHashes,
}

impl std::fmt::Display for BaseContractsHashError {
    fn fmt(&self, f: &mut Formatter<'_>) -> std::fmt::Result {
        write!(
            f,
            "From Config {:?}, Calculated : {:?}",
            &self.from_config, &self.calculated
        )
    }
}

#[derive(Debug, thiserror::Error)]
pub enum GenesisError {
    #[error("Root hash mismatched: From config: {0:?}, Calculated {1:?}")]
    RootHash(H256, H256),
    #[error("Leaf indexes mismatched: From config: {0:?}, Calculated {1:?}")]
    LeafIndexes(u64, u64),
    #[error("Base system contracts mismatched: {0}")]
    BaseSystemContractsHashes(Box<BaseContractsHashError>),
    #[error("Commitment mismatched: From config: {0:?}, Calculated {1:?}")]
    Commitment(H256, H256),
    #[error("Wrong protocol version")]
    ProtocolVersion(u16),
    #[error("DB Error: {0}")]
    DBError(#[from] DalError),
    #[error("Error: {0}")]
    Other(#[from] anyhow::Error),
    #[error("Field: {0} required for genesis")]
    MalformedConfig(&'static str),
}

#[derive(Debug, Clone)]
pub struct GenesisParams {
    base_system_contracts: BaseSystemContracts,
    system_contracts: Vec<DeployedContract>,
    config: GenesisConfig,
}

impl GenesisParams {
    pub fn system_contracts(&self) -> &[DeployedContract] {
        &self.system_contracts
    }
    pub fn base_system_contracts(&self) -> &BaseSystemContracts {
        &self.base_system_contracts
    }
    pub fn config(&self) -> &GenesisConfig {
        &self.config
    }

    pub fn from_genesis_config(
        config: GenesisConfig,
        base_system_contracts: BaseSystemContracts,
        system_contracts: Vec<DeployedContract>,
    ) -> Result<GenesisParams, GenesisError> {
        println!(
            "
                bootloader_hash = \"{:?}\"
                default_aa_hash = \"{:?}\"
                GENESIS_PROTOCOL_SEMANTIC_VERSION = \"{:?}\"
            ",
            base_system_contracts.hashes().bootloader,
            base_system_contracts.hashes().default_aa,
            config.protocol_version.unwrap(),
        );
        let base_system_contracts_hashes = BaseSystemContractsHashes {
            bootloader: config
                .bootloader_hash
                .ok_or(GenesisError::MalformedConfig("bootloader_hash"))?,
            default_aa: config
                .default_aa_hash
                .ok_or(GenesisError::MalformedConfig("default_aa_hash"))?,
        };
        if base_system_contracts_hashes != base_system_contracts.hashes() {
            return Err(GenesisError::BaseSystemContractsHashes(Box::new(
                BaseContractsHashError {
                    from_config: base_system_contracts_hashes,
                    calculated: base_system_contracts.hashes(),
                },
            )));
        }
        // Try to convert value from config to the real protocol version and return error
        // if the version doesn't exist
        let _: ProtocolVersionId = config
            .protocol_version
            .map(|p| p.minor)
            .ok_or(GenesisError::MalformedConfig("protocol_version"))?;
        Ok(GenesisParams {
            base_system_contracts,
            system_contracts,
            config,
        })
    }

    pub fn load_genesis_params(config: GenesisConfig) -> Result<GenesisParams, GenesisError> {
        let base_system_contracts = BaseSystemContracts::load_from_disk();
        let system_contracts = get_system_smart_contracts();
        Self::from_genesis_config(config, base_system_contracts, system_contracts)
    }

    pub fn mock() -> Self {
        Self {
            base_system_contracts: BaseSystemContracts::load_from_disk(),
            system_contracts: get_system_smart_contracts(),
            config: mock_genesis_config(),
        }
    }

    pub fn minor_protocol_version(&self) -> ProtocolVersionId {
        self.config
            .protocol_version
            .expect("Protocol version must be set")
            .minor
    }

    pub fn protocol_version(&self) -> ProtocolSemanticVersion {
        self.config
            .protocol_version
            .expect("Protocol version must be set")
    }
}

pub struct GenesisBatchParams {
    pub root_hash: H256,
    pub commitment: H256,
    pub rollup_last_leaf_index: u64,
}

pub fn mock_genesis_config() -> GenesisConfig {
    use zksync_types::L1ChainId;

    let base_system_contracts_hashes = BaseSystemContracts::load_from_disk().hashes();
    let first_l1_verifier_config = L1VerifierConfig::default();

    GenesisConfig {
        protocol_version: Some(ProtocolSemanticVersion {
            minor: ProtocolVersionId::latest(),
            patch: 0.into(),
        }),
        genesis_root_hash: Some(H256::default()),
        rollup_last_leaf_index: Some(26),
        genesis_commitment: Some(H256::default()),
        bootloader_hash: Some(base_system_contracts_hashes.bootloader),
        default_aa_hash: Some(base_system_contracts_hashes.default_aa),
        l1_chain_id: L1ChainId(9),
        l2_chain_id: L2ChainId::default(),
        recursion_node_level_vk_hash: first_l1_verifier_config.params.recursion_node_level_vk_hash,
        recursion_leaf_level_vk_hash: first_l1_verifier_config.params.recursion_leaf_level_vk_hash,
        recursion_circuits_set_vks_hash: first_l1_verifier_config
            .params
            .recursion_circuits_set_vks_hash,
        recursion_scheduler_level_vk_hash: first_l1_verifier_config
            .recursion_scheduler_level_vk_hash,
        fee_account: Default::default(),
        dummy_verifier: false,
        l1_batch_commit_data_generator_mode: Default::default(),
    }
}

// Insert genesis batch into the database
pub async fn insert_genesis_batch(
    storage: &mut Connection<'_, Core>,
    genesis_params: &GenesisParams,
) -> Result<GenesisBatchParams, GenesisError> {
    let mut transaction = storage.start_transaction().await?;
    let verifier_config = L1VerifierConfig {
        params: VerifierParams {
            recursion_node_level_vk_hash: genesis_params.config.recursion_node_level_vk_hash,
            recursion_leaf_level_vk_hash: genesis_params.config.recursion_leaf_level_vk_hash,
            recursion_circuits_set_vks_hash: H256::zero(),
        },
        recursion_scheduler_level_vk_hash: genesis_params.config.recursion_scheduler_level_vk_hash,
    };

    create_genesis_l1_batch(
        &mut transaction,
        genesis_params.protocol_version(),
        genesis_params.base_system_contracts(),
        genesis_params.system_contracts(),
        verifier_config,
    )
    .await?;
    tracing::info!("chain_schema_genesis is complete");

    let deduped_log_queries =
        get_deduped_log_queries(&get_storage_logs(genesis_params.system_contracts()));

    let (deduplicated_writes, _): (Vec<_>, Vec<_>) = deduped_log_queries
        .into_iter()
        .partition(|log_query| log_query.rw_flag);

    let storage_logs: Vec<TreeInstruction<StorageKey>> = deduplicated_writes
        .iter()
        .enumerate()
        .map(|(index, log)| {
            TreeInstruction::write(
                StorageKey::new(AccountTreeId::new(log.address), u256_to_h256(log.key)),
                (index + 1) as u64,
                u256_to_h256(log.written_value),
            )
        })
        .collect();

    let metadata = ZkSyncTree::process_genesis_batch(&storage_logs);
    let genesis_root_hash = metadata.root_hash;
    let rollup_last_leaf_index = metadata.leaf_count + 1;

    let base_system_contract_hashes = BaseSystemContractsHashes {
        bootloader: genesis_params
            .config
            .bootloader_hash
            .ok_or(GenesisError::MalformedConfig("bootloader"))?,
        default_aa: genesis_params
            .config
            .default_aa_hash
            .ok_or(GenesisError::MalformedConfig("default_aa_hash"))?,
    };
    let commitment_input = CommitmentInput::for_genesis_batch(
        genesis_root_hash,
        rollup_last_leaf_index,
        base_system_contract_hashes,
        genesis_params.minor_protocol_version(),
    );
    let block_commitment = L1BatchCommitment::new(commitment_input);

    save_genesis_l1_batch_metadata(
        &mut transaction,
        block_commitment.clone(),
        genesis_root_hash,
        rollup_last_leaf_index,
    )
    .await?;
    transaction.commit().await?;
    Ok(GenesisBatchParams {
        root_hash: genesis_root_hash,
        commitment: block_commitment.hash().commitment,
        rollup_last_leaf_index,
    })
}

pub async fn ensure_genesis_state(
    storage: &mut Connection<'_, Core>,
    genesis_params: &GenesisParams,
) -> Result<H256, GenesisError> {
    let mut transaction = storage.start_transaction().await?;

    if !transaction.blocks_dal().is_genesis_needed().await? {
        tracing::debug!("genesis is not needed!");
        return Ok(transaction
            .blocks_dal()
            .get_l1_batch_state_root(L1BatchNumber(0))
            .await?
            .context("genesis L1 batch hash is empty")?);
    }

    tracing::info!("running regenesis");
    let GenesisBatchParams {
        root_hash,
        commitment,
        rollup_last_leaf_index,
    } = insert_genesis_batch(&mut transaction, genesis_params).await?;
    println!(
        "
            GENESIS_ROOT = \"{:?}\"
            GENESIS_BATCH_COMMITMENT = \"{:?}\"
            GENESIS_ROLLUP_LEAF_INDEX = \"{:?}\" 
        ",
        root_hash, commitment, rollup_last_leaf_index
    );
    let expected_root_hash = genesis_params
        .config
        .genesis_root_hash
        .ok_or(GenesisError::MalformedConfig("genesis_root_hash"))?;
    let expected_commitment = genesis_params
        .config
        .genesis_commitment
        .ok_or(GenesisError::MalformedConfig("expected_commitment"))?;
    let expected_rollup_last_leaf_index =
        genesis_params
            .config
            .rollup_last_leaf_index
            .ok_or(GenesisError::MalformedConfig(
                "expected_rollup_last_leaf_index",
            ))?;

    if expected_root_hash != root_hash {
        return Err(GenesisError::RootHash(expected_root_hash, root_hash));
    }

    if expected_commitment != commitment {
        return Err(GenesisError::Commitment(expected_commitment, commitment));
    }

    if expected_rollup_last_leaf_index != rollup_last_leaf_index {
        return Err(GenesisError::LeafIndexes(
            expected_rollup_last_leaf_index,
            rollup_last_leaf_index,
        ));
    }

    tracing::info!("genesis is complete");
    transaction.commit().await?;
    Ok(root_hash)
}

#[allow(clippy::too_many_arguments)]
pub async fn create_genesis_l1_batch(
    storage: &mut Connection<'_, Core>,
    protocol_version: ProtocolSemanticVersion,
    base_system_contracts: &BaseSystemContracts,
    system_contracts: &[DeployedContract],
    l1_verifier_config: L1VerifierConfig,
) -> Result<(), GenesisError> {
    let version = ProtocolVersion {
        version: protocol_version,
        timestamp: 0,
        l1_verifier_config,
        base_system_contracts_hashes: base_system_contracts.hashes(),
        tx: None,
    };

    let genesis_l1_batch_header = L1BatchHeader::new(
        L1BatchNumber(0),
        0,
        base_system_contracts.hashes(),
        protocol_version.minor,
    );

    let genesis_l2_block_header = L2BlockHeader {
        number: L2BlockNumber(0),
        timestamp: 0,
        hash: L2BlockHasher::legacy_hash(L2BlockNumber(0)),
        l1_tx_count: 0,
        l2_tx_count: 0,
        fee_account_address: Default::default(),
        base_fee_per_gas: 0,
        gas_per_pubdata_limit: get_max_gas_per_pubdata_byte(protocol_version.minor.into()),
        batch_fee_input: BatchFeeInput::l1_pegged(0, 0),
        base_system_contracts_hashes: base_system_contracts.hashes(),
        protocol_version: Some(protocol_version.minor),
        virtual_blocks: 0,
        gas_limit: 0,
    };

    let mut transaction = storage.start_transaction().await?;

    transaction
        .protocol_versions_dal()
        .save_protocol_version_with_tx(&version)
        .await?;
    transaction
        .blocks_dal()
        .insert_l1_batch(
            &genesis_l1_batch_header,
            &[],
            BlockGasCount::default(),
            &[],
            &[],
            Default::default(),
        )
        .await?;
    transaction
        .blocks_dal()
        .insert_l2_block(&genesis_l2_block_header)
        .await?;
    transaction
        .blocks_dal()
        .mark_l2_blocks_as_executed_in_l1_batch(L1BatchNumber(0))
        .await?;

    let storage_logs = get_storage_logs(system_contracts);

    let factory_deps = system_contracts
        .iter()
        .map(|c| (hash_bytecode(&c.bytecode), c.bytecode.clone()))
        .collect();

    insert_base_system_contracts_to_factory_deps(&mut transaction, base_system_contracts).await?;
    insert_system_contracts(&mut transaction, factory_deps, &storage_logs).await?;
    add_eth_token(&mut transaction).await?;

    transaction.commit().await?;
    Ok(())
}

// Save chain id transaction into the database
// We keep returning anyhow and will refactor it later
pub async fn save_set_chain_id_tx(
    query_client: &dyn EthInterface,
    diamond_proxy_address: Address,
<<<<<<< HEAD
    _state_transition_manager_address: Address,
=======
>>>>>>> 8b8d427f
    database_secrets: &DatabaseSecrets,
) -> anyhow::Result<()> {
    let db_url = database_secrets.master_url()?;
    let pool = ConnectionPool::<Core>::singleton(db_url).build().await?;
    let mut storage = pool.connection().await?;

    let to = query_client.block_number().await?.as_u64();
    let from = to.saturating_sub(PRIORITY_EXPIRATION);

    let filter = FilterBuilder::default()
        .address(vec![diamond_proxy_address])
        .topics(
            Some(vec![GENESIS_UPGRADE_EVENT.signature()]),
            Some(vec![diamond_proxy_address.into()]),
            None,
            None,
        )
        .from_block(from.into())
        .to_block(BlockNumber::Latest)
        .build();
    let mut logs = query_client.logs(&filter).await?;
    anyhow::ensure!(
        logs.len() == 1,
        "Expected a single set_chain_id event, got these {}: {:?}",
        logs.len(),
        logs
    );
    let (version_id, upgrade_tx) =
        decode_genesis_upgrade_event(logs.remove(0)).context("Chain id event is incorrect")?;

    tracing::info!("New version id {:?}", version_id);
    storage
        .protocol_versions_dal()
        .save_genesis_upgrade_with_tx(version_id, &upgrade_tx)
        .await?;
    Ok(())
}<|MERGE_RESOLUTION|>--- conflicted
+++ resolved
@@ -429,10 +429,6 @@
 pub async fn save_set_chain_id_tx(
     query_client: &dyn EthInterface,
     diamond_proxy_address: Address,
-<<<<<<< HEAD
-    _state_transition_manager_address: Address,
-=======
->>>>>>> 8b8d427f
     database_secrets: &DatabaseSecrets,
 ) -> anyhow::Result<()> {
     let db_url = database_secrets.master_url()?;
