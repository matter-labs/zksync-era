//! Tests for the metadata calculator component life cycle.

use std::{future::Future, ops, panic, path::Path, time::Duration};

use assert_matches::assert_matches;
use itertools::Itertools;
use tempfile::TempDir;
use tokio::sync::{mpsc, watch};
use zksync_config::configs::{chain::OperationsManagerConfig, database::MerkleTreeConfig};
use zksync_dal::{ConnectionPool, StorageProcessor};
use zksync_health_check::{CheckHealth, HealthStatus};
use zksync_merkle_tree::domain::ZkSyncTree;
use zksync_object_store::{ObjectStore, ObjectStoreFactory};
use zksync_types::{
    block::{BlockGasCount, L1BatchHeader},
    proofs::PrepareBasicCircuitsJob,
    AccountTreeId, Address, L1BatchNumber, L2ChainId, MiniblockNumber, StorageKey, StorageLog,
    H256,
};
use zksync_utils::u32_to_h256;

use super::{
    GenericAsyncTree, L1BatchWithLogs, MetadataCalculator, MetadataCalculatorConfig,
    MetadataCalculatorModeConfig,
};
use crate::{
    genesis::{ensure_genesis_state, GenesisParams},
    utils::testonly::{create_l1_batch, create_miniblock},
};

const RUN_TIMEOUT: Duration = Duration::from_secs(30);

async fn run_with_timeout<T, F>(timeout: Duration, action: F) -> T
where
    F: Future<Output = T>,
{
    let timeout_handle = tokio::time::timeout(timeout, action);
    match timeout_handle.await {
        Ok(res) => res,
        Err(_) => panic!("timed out waiting for metadata calculator"),
    }
}

#[tokio::test]
async fn genesis_creation() {
    let pool = ConnectionPool::test_pool().await;
    let temp_dir = TempDir::new().expect("failed get temporary directory for RocksDB");

    let (calculator, _) = setup_calculator(temp_dir.path(), &pool).await;
    run_calculator(calculator, pool.clone()).await;
    let (calculator, _) = setup_calculator(temp_dir.path(), &pool).await;

    let GenericAsyncTree::Ready(tree) = &calculator.tree else {
        panic!("Unexpected tree state: {:?}", calculator.tree);
    };
    assert_eq!(tree.next_l1_batch_number(), L1BatchNumber(1));
}

#[tokio::test]
async fn basic_workflow() {
    let pool = ConnectionPool::test_pool().await;

    let temp_dir = TempDir::new().expect("failed get temporary directory for RocksDB");

    let (calculator, object_store) = setup_calculator(temp_dir.path(), &pool).await;
    reset_db_state(&pool, 1).await;
    let merkle_tree_hash = run_calculator(calculator, pool.clone()).await;

    // Check the hash against the reference.
    let expected_tree_hash = expected_tree_hash(&pool).await;
    assert_eq!(merkle_tree_hash, expected_tree_hash);

    let job: PrepareBasicCircuitsJob = object_store.get(L1BatchNumber(1)).await.unwrap();
    assert!(job.next_enumeration_index() > 0);
    let merkle_paths: Vec<_> = job.clone().into_merkle_paths().collect();
    assert!(!merkle_paths.is_empty() && merkle_paths.len() <= 100);
    // ^ The exact values depend on ops in genesis block
    assert!(merkle_paths.iter().all(|log| log.is_write));

    let (calculator, _) = setup_calculator(temp_dir.path(), &pool).await;
    let GenericAsyncTree::Ready(tree) = &calculator.tree else {
        panic!("Unexpected tree state: {:?}", calculator.tree);
    };
    assert_eq!(tree.next_l1_batch_number(), L1BatchNumber(2));
}

async fn expected_tree_hash(pool: &ConnectionPool) -> H256 {
    let mut storage = pool.access_storage().await.unwrap();
    let sealed_l1_batch_number = storage
        .blocks_dal()
        .get_sealed_l1_batch_number()
        .await
        .unwrap()
        .expect("No L1 batches in Postgres");
    let mut all_logs = vec![];
    for i in 0..=sealed_l1_batch_number.0 {
        let logs = L1BatchWithLogs::new(&mut storage, L1BatchNumber(i)).await;
        let logs = logs.unwrap().storage_logs;
        all_logs.extend(logs);
    }
    ZkSyncTree::process_genesis_batch(&all_logs).root_hash
}

#[tokio::test]
async fn status_receiver_has_correct_states() {
    let pool = ConnectionPool::test_pool().await;
    let temp_dir = TempDir::new().expect("failed get temporary directory for RocksDB");

    let (mut calculator, _) = setup_calculator(temp_dir.path(), &pool).await;
    let tree_health_check = calculator.tree_health_check();
    assert_eq!(tree_health_check.name(), "tree");
    let health = tree_health_check.check_health().await;
    assert_matches!(health.status(), HealthStatus::NotReady);

    let other_tree_health_check = calculator.tree_health_check();
    assert_eq!(other_tree_health_check.name(), "tree");
    let health = other_tree_health_check.check_health().await;
    assert_matches!(health.status(), HealthStatus::NotReady);

    reset_db_state(&pool, 1).await;
    let (stop_sx, stop_rx) = watch::channel(false);
    let (delay_sx, mut delay_rx) = mpsc::unbounded_channel();
    calculator.delayer.delay_notifier = delay_sx;

    let calculator_handle = tokio::spawn(calculator.run(pool, stop_rx));
    delay_rx.recv().await.unwrap();
    assert_eq!(
        tree_health_check.check_health().await.status(),
        HealthStatus::Ready
    );
    assert_eq!(
        other_tree_health_check.check_health().await.status(),
        HealthStatus::Ready
    );

    stop_sx.send(true).unwrap();
    tokio::time::timeout(RUN_TIMEOUT, calculator_handle)
        .await
        .expect("timed out waiting for calculator")
        .unwrap()
        .unwrap();
    assert_eq!(
        tree_health_check.check_health().await.status(),
        HealthStatus::ShutDown
    );
    assert_eq!(
        other_tree_health_check.check_health().await.status(),
        HealthStatus::ShutDown
    );
}

#[tokio::test]
async fn multi_l1_batch_workflow() {
    let pool = ConnectionPool::test_pool().await;

    // Collect all storage logs in a single L1 batch
    let temp_dir = TempDir::new().expect("failed get temporary directory for RocksDB");
    let (calculator, _) = setup_calculator(temp_dir.path(), &pool).await;
    reset_db_state(&pool, 1).await;
    let root_hash = run_calculator(calculator, pool.clone()).await;

    // Collect the same logs in multiple L1 batches
    let temp_dir = TempDir::new().expect("failed get temporary directory for RocksDB");
    let (calculator, object_store) = setup_calculator(temp_dir.path(), &pool).await;
    reset_db_state(&pool, 10).await;
    let multi_block_root_hash = run_calculator(calculator, pool).await;
    assert_eq!(multi_block_root_hash, root_hash);

    let mut prev_index = None;
    for l1_batch_number in 1..=10 {
        let l1_batch_number = L1BatchNumber(l1_batch_number);
        let job: PrepareBasicCircuitsJob = object_store.get(l1_batch_number).await.unwrap();
        let next_enumeration_index = job.next_enumeration_index();
        let merkle_paths: Vec<_> = job.into_merkle_paths().collect();
        assert!(!merkle_paths.is_empty() && merkle_paths.len() <= 10);

        if let Some(prev_index) = prev_index {
            assert_eq!(next_enumeration_index, prev_index + 1);
        }
        let max_leaf_index_in_block = merkle_paths
            .iter()
            .filter_map(|log| log.first_write.then_some(log.leaf_enumeration_index))
            .max();
        prev_index = max_leaf_index_in_block.or(prev_index);
    }
}

#[tokio::test]
async fn running_metadata_calculator_with_additional_blocks() {
    let pool = ConnectionPool::test_pool().await;

    let temp_dir = TempDir::new().expect("failed get temporary directory for RocksDB");
    let calculator = setup_lightweight_calculator(temp_dir.path(), &pool).await;
    reset_db_state(&pool, 5).await;
    run_calculator(calculator, pool.clone()).await;

    let mut calculator = setup_lightweight_calculator(temp_dir.path(), &pool).await;
    let (stop_sx, stop_rx) = watch::channel(false);
    let (delay_sx, mut delay_rx) = mpsc::unbounded_channel();
    calculator.delayer.delay_notifier = delay_sx;

    let calculator_handle = tokio::spawn(calculator.run(pool.clone(), stop_rx));
    // Wait until the calculator has processed initial L1 batches.
    let (next_l1_batch, _) = tokio::time::timeout(RUN_TIMEOUT, delay_rx.recv())
        .await
        .expect("metadata calculator timed out processing initial blocks")
        .unwrap();
    assert_eq!(next_l1_batch, L1BatchNumber(6));

    // Add some new blocks to the storage.
    let new_logs = gen_storage_logs(100..200, 10);
    extend_db_state(&mut pool.access_storage().await.unwrap(), new_logs).await;

    // Wait until these blocks are processed. The calculator may have spurious delays,
    // thus we wait in a loop.
    let updated_root_hash = loop {
        let (next_l1_batch, root_hash) = tokio::time::timeout(RUN_TIMEOUT, delay_rx.recv())
            .await
            .expect("metadata calculator shut down prematurely")
            .unwrap();
        if next_l1_batch == L1BatchNumber(16) {
            stop_sx.send(true).unwrap(); // Shut down the calculator.
            break root_hash;
        }
    };
    tokio::time::timeout(RUN_TIMEOUT, calculator_handle)
        .await
        .expect("timed out waiting for calculator")
        .unwrap()
        .unwrap();

    // Switch to the full tree. It should pick up from the same spot and result in the same tree root hash.
    let (calculator, _) = setup_calculator(temp_dir.path(), &pool).await;
    let root_hash_for_full_tree = run_calculator(calculator, pool).await;
    assert_eq!(root_hash_for_full_tree, updated_root_hash);
}

#[tokio::test]
async fn shutting_down_calculator() {
    let pool = ConnectionPool::test_pool().await;
    let temp_dir = TempDir::new().expect("failed get temporary directory for RocksDB");
    let (merkle_tree_config, mut operation_config) = create_config(temp_dir.path());
    operation_config.delay_interval = 30_000; // ms; chosen to be larger than `RUN_TIMEOUT`

    let calculator = setup_calculator_with_options(
        &merkle_tree_config,
        &operation_config,
        &pool,
        MetadataCalculatorModeConfig::Lightweight,
    )
    .await;

    reset_db_state(&pool, 5).await;

    let (stop_sx, stop_rx) = watch::channel(false);
    let calculator_task = tokio::spawn(calculator.run(pool, stop_rx));
    tokio::time::sleep(Duration::from_millis(100)).await;
    stop_sx.send_replace(true);
    run_with_timeout(RUN_TIMEOUT, calculator_task)
        .await
        .unwrap()
        .unwrap();
}

async fn test_postgres_backup_recovery(
    sleep_between_batches: bool,
    insert_batch_without_metadata: bool,
) {
    let pool = ConnectionPool::test_pool().await;
    let temp_dir = TempDir::new().expect("failed get temporary directory for RocksDB");
    let calculator = setup_lightweight_calculator(temp_dir.path(), &pool).await;
    reset_db_state(&pool, 5).await;
    run_calculator(calculator, pool.clone()).await;

    // Simulate recovery from a DB snapshot in which some newer L1 batches are erased.
    let last_batch_after_recovery = L1BatchNumber(3);
    let mut storage = pool.access_storage().await.unwrap();
    let removed_batches = remove_l1_batches(&mut storage, last_batch_after_recovery).await;

    if insert_batch_without_metadata {
        let batches_without_metadata =
            remove_l1_batches(&mut storage, last_batch_after_recovery - 1).await;
        let [batch_without_metadata] = batches_without_metadata.as_slice() else {
            unreachable!()
        };
        // Re-insert the last batch without metadata immediately.
        storage
            .blocks_dal()
            .insert_l1_batch(
                batch_without_metadata,
                &[],
                BlockGasCount::default(),
                &[],
                &[],
            )
            .await
            .unwrap();
        insert_initial_writes_for_batch(&mut storage, batch_without_metadata.number).await;
    }
    drop(storage);

    let mut calculator = setup_lightweight_calculator(temp_dir.path(), &pool).await;
    let (stop_sx, stop_rx) = watch::channel(false);
    let (delay_sx, mut delay_rx) = mpsc::unbounded_channel();
    calculator.delayer.delay_notifier = delay_sx;

    let calculator_handle = tokio::spawn(calculator.run(pool.clone(), stop_rx));
    // Wait until the calculator has processed initial L1 batches.
    let (next_l1_batch, _) = tokio::time::timeout(RUN_TIMEOUT, delay_rx.recv())
        .await
        .expect("metadata calculator timed out after recovery")
        .unwrap();
    assert_eq!(next_l1_batch, last_batch_after_recovery + 1);

    // Re-insert L1 batches to the storage after recovery.
    let mut storage = pool.access_storage().await.unwrap();
    for batch_header in &removed_batches {
        let mut txn = storage.start_transaction().await.unwrap();
        txn.blocks_dal()
            .insert_l1_batch(batch_header, &[], BlockGasCount::default(), &[], &[])
            .await
            .unwrap();
        insert_initial_writes_for_batch(&mut txn, batch_header.number).await;
        txn.commit().await.unwrap();
        if sleep_between_batches {
            tokio::time::sleep(Duration::from_millis(100)).await;
        }
    }
    drop(storage);

    // Wait until these batches are processed.
    loop {
        let (next_l1_batch, _) = tokio::time::timeout(RUN_TIMEOUT, delay_rx.recv())
            .await
            .expect("metadata calculator shut down prematurely")
            .unwrap();
        if next_l1_batch == L1BatchNumber(6) {
            stop_sx.send(true).unwrap(); // Shut down the calculator.
            break;
        }
    }
    tokio::time::timeout(RUN_TIMEOUT, calculator_handle)
        .await
        .expect("timed out waiting for calculator")
        .unwrap()
        .unwrap();
}

#[tokio::test]
async fn postgres_backup_recovery() {
    test_postgres_backup_recovery(false, false).await;
}

#[tokio::test]
async fn postgres_backup_recovery_with_delay_between_batches() {
    test_postgres_backup_recovery(true, false).await;
}

#[tokio::test]
async fn postgres_backup_recovery_with_excluded_metadata() {
    test_postgres_backup_recovery(false, true).await;
}

pub(crate) async fn setup_calculator(
    db_path: &Path,
    pool: &ConnectionPool,
) -> (MetadataCalculator, Box<dyn ObjectStore>) {
    let store_factory = ObjectStoreFactory::mock();
    let store = store_factory.create_store().await;
    let (merkle_tree_config, operation_manager) = create_config(db_path);
    let mode = MetadataCalculatorModeConfig::Full {
        object_store: Some(store),
    };
    let calculator =
        setup_calculator_with_options(&merkle_tree_config, &operation_manager, pool, mode).await;
    (calculator, store_factory.create_store().await)
}

async fn setup_lightweight_calculator(db_path: &Path, pool: &ConnectionPool) -> MetadataCalculator {
    let mode = MetadataCalculatorModeConfig::Lightweight;
    let (db_config, operation_config) = create_config(db_path);
    setup_calculator_with_options(&db_config, &operation_config, pool, mode).await
}

fn create_config(db_path: &Path) -> (MerkleTreeConfig, OperationsManagerConfig) {
    let db_config = MerkleTreeConfig {
        path: path_to_string(&db_path.join("new")),
        ..MerkleTreeConfig::default()
    };

    let operation_config = OperationsManagerConfig {
        delay_interval: 50, // ms
    };
    (db_config, operation_config)
}

async fn setup_calculator_with_options(
    merkle_tree_config: &MerkleTreeConfig,
    operation_config: &OperationsManagerConfig,
    pool: &ConnectionPool,
    mode: MetadataCalculatorModeConfig,
) -> MetadataCalculator {
    let calculator_config =
        MetadataCalculatorConfig::for_main_node(merkle_tree_config, operation_config, mode);
    let metadata_calculator = MetadataCalculator::new(calculator_config).await;

    let mut storage = pool.access_storage().await.unwrap();
    if storage.blocks_dal().is_genesis_needed().await.unwrap() {
        ensure_genesis_state(&mut storage, L2ChainId::from(270), &GenesisParams::mock())
            .await
            .unwrap();
    }
    metadata_calculator
}

fn path_to_string(path: &Path) -> String {
    path.to_str().unwrap().to_owned()
}

pub(crate) async fn run_calculator(
    mut calculator: MetadataCalculator,
    pool: ConnectionPool,
) -> H256 {
    let (stop_sx, stop_rx) = watch::channel(false);
    let (delay_sx, mut delay_rx) = mpsc::unbounded_channel();
    calculator.delayer.delay_notifier = delay_sx;
    let delayer_handle = tokio::spawn(async move {
        // Wait until the calculator has processed all initially available L1 batches,
        // then stop it via signal.
        let (_, root_hash) = delay_rx
            .recv()
            .await
            .expect("metadata calculator shut down prematurely");
        stop_sx.send(true).unwrap();
        root_hash
    });

    run_with_timeout(RUN_TIMEOUT, calculator.run(pool, stop_rx))
        .await
        .unwrap();
    delayer_handle.await.unwrap()
}

pub(crate) async fn reset_db_state(pool: &ConnectionPool, num_batches: usize) {
    let mut storage = pool.access_storage().await.unwrap();
    // Drops all L1 batches (except the L1 batch with number 0) and their storage logs.
    storage
        .storage_logs_dal()
        .rollback_storage_logs(MiniblockNumber(0))
        .await;
    storage
        .blocks_dal()
        .delete_miniblocks(MiniblockNumber(0))
        .await
        .unwrap();
    storage
        .blocks_dal()
        .delete_l1_batches(L1BatchNumber(0))
        .await
        .unwrap();
    storage
        .basic_witness_input_producer_dal()
        .delete_all_jobs()
        .await
        .unwrap();

    let logs = gen_storage_logs(0..100, num_batches);
    extend_db_state(&mut storage, logs).await;
}

pub(super) async fn extend_db_state(
    storage: &mut StorageProcessor<'_>,
    new_logs: impl IntoIterator<Item = Vec<StorageLog>>,
) {
    let mut storage = storage.start_transaction().await.unwrap();
    let sealed_l1_batch = storage
        .blocks_dal()
        .get_sealed_l1_batch_number()
        .await
        .unwrap()
        .expect("no L1 batches in Postgres");
    extend_db_state_from_l1_batch(&mut storage, sealed_l1_batch + 1, new_logs).await;
    storage.commit().await.unwrap();
}

pub(super) async fn extend_db_state_from_l1_batch(
    storage: &mut StorageProcessor<'_>,
    next_l1_batch: L1BatchNumber,
    new_logs: impl IntoIterator<Item = Vec<StorageLog>>,
) {
    assert!(storage.in_transaction(), "must be called in DB transaction");

<<<<<<< HEAD
    for (idx, batch_logs) in (next_l1_batch..).zip(new_logs) {
        let header = create_l1_batch(idx);
        let batch_number = header.number;
=======
    let base_system_contracts = BaseSystemContracts::load_from_disk();
    for (idx, batch_logs) in (next_l1_batch.0..).zip(new_logs) {
        let batch_number = L1BatchNumber(idx);
        let mut header = L1BatchHeader::new(
            batch_number,
            0,
            Address::default(),
            base_system_contracts.hashes(),
            Default::default(),
        );
        header.is_finished = true;

>>>>>>> 9d0aefc1
        // Assumes that L1 batch consists of only one miniblock.
        let miniblock_header = create_miniblock(idx);
        let miniblock_number = miniblock_header.number;

        storage
            .blocks_dal()
            .insert_l1_batch(&header, &[], BlockGasCount::default(), &[], &[])
            .await
            .unwrap();
        storage
            .blocks_dal()
            .insert_miniblock(&miniblock_header)
            .await
            .unwrap();
        storage
            .storage_logs_dal()
            .insert_storage_logs(miniblock_number, &[(H256::zero(), batch_logs)])
            .await;
        storage
            .blocks_dal()
            .mark_miniblocks_as_executed_in_l1_batch(batch_number)
            .await
            .unwrap();
        insert_initial_writes_for_batch(storage, batch_number).await;
    }
}

async fn insert_initial_writes_for_batch(
    connection: &mut StorageProcessor<'_>,
    l1_batch_number: L1BatchNumber,
) {
    let written_non_zero_slots: Vec<_> = connection
        .storage_logs_dal()
        .get_touched_slots_for_l1_batch(l1_batch_number)
        .await
        .into_iter()
        .filter_map(|(key, value)| (!value.is_zero()).then_some(key))
        .collect();
    let hashed_keys: Vec<_> = written_non_zero_slots
        .iter()
        .map(|key| key.hashed_key())
        .collect();
    let pre_written_slots = connection
        .storage_logs_dedup_dal()
        .filter_written_slots(&hashed_keys)
        .await;

    let keys_to_insert: Vec<_> = written_non_zero_slots
        .into_iter()
        .sorted()
        .filter(|key| !pre_written_slots.contains(&key.hashed_key()))
        .collect();
    connection
        .storage_logs_dedup_dal()
        .insert_initial_writes(l1_batch_number, &keys_to_insert)
        .await;
}

pub(crate) fn gen_storage_logs(
    indices: ops::Range<u32>,
    num_batches: usize,
) -> Vec<Vec<StorageLog>> {
    // Addresses and keys of storage logs must be sorted for the `multi_block_workflow` test.
    let mut accounts = [
        "4b3af74f66ab1f0da3f2e4ec7a3cb99baf1af7b2",
        "ef4bb7b21c5fe7432a7d63876cc59ecc23b46636",
        "89b8988a018f5348f52eeac77155a793adf03ecc",
        "782806db027c08d36b2bed376b4271d1237626b3",
        "b2b57b76717ee02ae1327cc3cf1f40e76f692311",
    ]
    .map(|s| AccountTreeId::new(s.parse::<Address>().unwrap()));
    accounts.sort_unstable();

    let account_keys = (indices.start / 5)..(indices.end / 5);
    let proof_keys = accounts.iter().flat_map(|&account| {
        account_keys
            .clone()
            .map(move |i| StorageKey::new(account, u32_to_h256(i)))
    });
    let proof_values = indices.map(u32_to_h256);

    let logs: Vec<_> = proof_keys
        .zip(proof_values)
        .map(|(proof_key, proof_value)| StorageLog::new_write_log(proof_key, proof_value))
        .collect();
    for window in logs.windows(2) {
        let [prev, next] = window else { unreachable!() };
        assert!(prev.key < next.key);
    }

    logs.chunks(logs.len() / num_batches)
        .map(<[_]>::to_vec)
        .collect()
}

async fn remove_l1_batches(
    storage: &mut StorageProcessor<'_>,
    last_l1_batch_to_keep: L1BatchNumber,
) -> Vec<L1BatchHeader> {
    let sealed_l1_batch_number = storage
        .blocks_dal()
        .get_sealed_l1_batch_number()
        .await
        .unwrap()
        .expect("no L1 batches in Postgres");
    assert!(sealed_l1_batch_number >= last_l1_batch_to_keep);

    let mut batch_headers = vec![];
    for batch_number in (last_l1_batch_to_keep.0 + 1)..=sealed_l1_batch_number.0 {
        let header = storage
            .blocks_dal()
            .get_l1_batch_header(L1BatchNumber(batch_number))
            .await
            .unwrap();
        batch_headers.push(header.unwrap());
    }

    storage
        .blocks_dal()
        .delete_l1_batches(last_l1_batch_to_keep)
        .await
        .unwrap();
    batch_headers
}

#[tokio::test]
async fn deduplication_works_as_expected() {
    let pool = ConnectionPool::test_pool().await;
    let mut storage = pool.access_storage().await.unwrap();
    ensure_genesis_state(&mut storage, L2ChainId::from(270), &GenesisParams::mock())
        .await
        .unwrap();

    let logs = gen_storage_logs(100..120, 1).pop().unwrap();
    let hashed_keys: Vec<_> = logs.iter().map(|log| log.key.hashed_key()).collect();
    extend_db_state(&mut storage, [logs.clone()]).await;

    let initial_writes = storage
        .storage_logs_dal()
        .get_l1_batches_and_indices_for_initial_writes(&hashed_keys)
        .await;
    assert_eq!(initial_writes.len(), hashed_keys.len());
    assert!(initial_writes
        .values()
        .all(|&(batch, _)| batch == L1BatchNumber(1)));

    let mut new_logs = gen_storage_logs(120..140, 1).pop().unwrap();
    let new_hashed_keys: Vec<_> = new_logs.iter().map(|log| log.key.hashed_key()).collect();
    let updated_logs = logs.into_iter().step_by(2).map(|mut log| {
        log.value = H256::zero();
        log
    });
    new_logs.extend(updated_logs);
    extend_db_state(&mut storage, [new_logs]).await;

    // Initial writes for previously inserted keys should not change.
    let initial_writes = storage
        .storage_logs_dal()
        .get_l1_batches_and_indices_for_initial_writes(&hashed_keys)
        .await;
    assert_eq!(initial_writes.len(), hashed_keys.len());
    assert!(initial_writes
        .values()
        .all(|&(batch, _)| batch == L1BatchNumber(1)));

    let initial_writes = storage
        .storage_logs_dal()
        .get_l1_batches_and_indices_for_initial_writes(&new_hashed_keys)
        .await;
    assert_eq!(initial_writes.len(), new_hashed_keys.len());
    assert!(initial_writes
        .values()
        .all(|&(batch, _)| batch == L1BatchNumber(2)));

    let mut no_op_logs = gen_storage_logs(140..160, 1).pop().unwrap();
    let no_op_hashed_keys: Vec<_> = no_op_logs.iter().map(|log| log.key.hashed_key()).collect();
    for log in &mut no_op_logs {
        log.value = H256::zero();
    }
    extend_db_state(&mut storage, [no_op_logs.clone()]).await;

    let initial_writes = storage
        .storage_logs_dal()
        .get_l1_batches_and_indices_for_initial_writes(&no_op_hashed_keys)
        .await;
    assert!(initial_writes.is_empty());

    let updated_logs: Vec<_> = no_op_logs
        .iter()
        .step_by(2)
        .map(|log| StorageLog {
            value: H256::repeat_byte(0x11),
            ..*log
        })
        .collect();
    no_op_logs.extend_from_slice(&updated_logs);
    extend_db_state(&mut storage, [no_op_logs]).await;

    let initial_writes = storage
        .storage_logs_dal()
        .get_l1_batches_and_indices_for_initial_writes(&no_op_hashed_keys)
        .await;
    assert_eq!(initial_writes.len(), no_op_hashed_keys.len() / 2);
    for key in no_op_hashed_keys.iter().step_by(2) {
        assert_eq!(initial_writes[key].0, L1BatchNumber(4));
    }
}<|MERGE_RESOLUTION|>--- conflicted
+++ resolved
@@ -490,24 +490,9 @@
 ) {
     assert!(storage.in_transaction(), "must be called in DB transaction");
 
-<<<<<<< HEAD
-    for (idx, batch_logs) in (next_l1_batch..).zip(new_logs) {
+    for (idx, batch_logs) in (next_l1_batch.0..).zip(new_logs) {
         let header = create_l1_batch(idx);
         let batch_number = header.number;
-=======
-    let base_system_contracts = BaseSystemContracts::load_from_disk();
-    for (idx, batch_logs) in (next_l1_batch.0..).zip(new_logs) {
-        let batch_number = L1BatchNumber(idx);
-        let mut header = L1BatchHeader::new(
-            batch_number,
-            0,
-            Address::default(),
-            base_system_contracts.hashes(),
-            Default::default(),
-        );
-        header.is_finished = true;
-
->>>>>>> 9d0aefc1
         // Assumes that L1 batch consists of only one miniblock.
         let miniblock_header = create_miniblock(idx);
         let miniblock_number = miniblock_header.number;
