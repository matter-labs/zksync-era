use std::{collections::HashSet, net::Ipv4Addr, str::FromStr, sync::Arc, time::Duration};

use anyhow::Context as _;
use clap::Parser;
use metrics::EN_METRICS;
use prometheus_exporter::PrometheusExporterConfig;
use tokio::{
    sync::{oneshot, watch, RwLock},
    task::{self, JoinHandle},
};
use zksync_block_reverter::{BlockReverter, NodeRole};
use zksync_commitment_generator::{
    input_generation::{InputGenerator, RollupInputGenerator, ValidiumInputGenerator},
    CommitmentGenerator,
};
use zksync_concurrency::{ctx, scope};
use zksync_config::configs::{
    api::MerkleTreeApiConfig, chain::L1BatchCommitDataGeneratorMode, database::MerkleTreeMode,
};
use zksync_core::{
    api_server::{
        execution_sandbox::VmConcurrencyLimiter,
        healthcheck::HealthCheckHandle,
        tree::{TreeApiClient, TreeApiHttpClient},
        tx_sender::{proxy::TxProxy, ApiContracts, TxSenderBuilder},
        web3::{mempool_cache::MempoolCache, ApiBuilder, Namespace},
    },
    consensus,
    consistency_checker::ConsistencyChecker,
    db_pruner::{DbPruner, DbPrunerConfig},
    eth_sender::l1_batch_commit_data_generator::{
        L1BatchCommitDataGenerator, RollupModeL1BatchCommitDataGenerator,
        ValidiumModeL1BatchCommitDataGenerator,
    },
    l1_gas_price::MainNodeFeeParamsFetcher,
    metadata_calculator::{MetadataCalculator, MetadataCalculatorConfig},
    reorg_detector::{self, ReorgDetector},
    setup_sigint_handler,
    state_keeper::{
        seal_criteria::NoopSealer, AsyncRocksdbCache, BatchExecutor, MainBatchExecutor,
        OutputHandler, StateKeeperPersistence, ZkSyncStateKeeper,
    },
    sync_layer::{
        batch_status_updater::BatchStatusUpdater, external_io::ExternalIO, ActionQueue, SyncState,
    },
    utils::ensure_l1_batch_commit_data_generation_mode,
};
use zksync_dal::{metrics::PostgresMetrics, ConnectionPool, Core, CoreDal};
use zksync_db_connection::{
    connection_pool::ConnectionPoolBuilder, healthcheck::ConnectionPoolHealthCheck,
};
use zksync_eth_client::{clients::QueryClient, EthInterface};
use zksync_health_check::{AppHealthCheck, HealthStatus, ReactiveHealthCheck};
use zksync_state::{PostgresStorageCaches, RocksdbStorageOptions};
use zksync_storage::RocksDB;
use zksync_types::L2ChainId;
use zksync_utils::wait_for_tasks::ManagedTasks;
use zksync_web3_decl::{
    client::{BoxedL2Client, L2Client},
    jsonrpsee,
    namespaces::EnNamespaceClient,
};

use crate::{
    config::{observability::observability_config_from_env, ExternalNodeConfig},
    helpers::MainNodeHealthCheck,
    init::ensure_storage_initialized,
    metrics::RUST_METRICS,
};

mod config;
mod helpers;
mod init;
mod metadata;
mod metrics;
#[cfg(test)]
mod tests;
mod version_sync_task;

/// Creates the state keeper configured to work in the external node mode.
#[allow(clippy::too_many_arguments)]
async fn build_state_keeper(
    action_queue: ActionQueue,
    config: &ExternalNodeConfig,
    connection_pool: ConnectionPool<Core>,
    main_node_client: BoxedL2Client,
    output_handler: OutputHandler,
    stop_receiver: watch::Receiver<bool>,
    chain_id: L2ChainId,
    task_handles: &mut Vec<JoinHandle<anyhow::Result<()>>>,
) -> anyhow::Result<ZkSyncStateKeeper> {
    // We only need call traces on the external node if the `debug_` namespace is enabled.
    let save_call_traces = config.optional.api_namespaces().contains(&Namespace::Debug);

    let cache_options = RocksdbStorageOptions {
        block_cache_capacity: config.experimental.state_keeper_db_block_cache_capacity(),
        max_open_files: config.experimental.state_keeper_db_max_open_files,
    };
    let (storage_factory, task) = AsyncRocksdbCache::new(
        connection_pool.clone(),
        config.required.state_cache_path.clone(),
        cache_options,
    );
    let mut stop_receiver_clone = stop_receiver.clone();
    task_handles.push(tokio::spawn(async move {
        let result = task.run(stop_receiver_clone.clone()).await;
        stop_receiver_clone.changed().await?;
        result
    }));
    let batch_executor_base: Box<dyn BatchExecutor> = Box::new(MainBatchExecutor::new(
        Arc::new(storage_factory),
        save_call_traces,
        true,
    ));

    let io = ExternalIO::new(
        connection_pool,
        action_queue,
        Box::new(main_node_client.for_component("external_io")),
        chain_id,
    )
    .await
    .context("Failed initializing I/O for external node state keeper")?;

    Ok(ZkSyncStateKeeper::new(
        stop_receiver,
        Box::new(io),
        batch_executor_base,
        output_handler,
        Arc::new(NoopSealer),
    ))
}

async fn run_tree(
    task_futures: &mut Vec<JoinHandle<anyhow::Result<()>>>,
    config: &ExternalNodeConfig,
    api_config: Option<&MerkleTreeApiConfig>,
    app_health: &AppHealthCheck,
    stop_receiver: watch::Receiver<bool>,
    tree_pool: ConnectionPool<Core>,
) -> anyhow::Result<Arc<dyn TreeApiClient>> {
    let metadata_calculator_config = MetadataCalculatorConfig {
        db_path: config.required.merkle_tree_path.clone(),
        max_open_files: config.optional.merkle_tree_max_open_files,
        mode: MerkleTreeMode::Lightweight,
        delay_interval: config.optional.merkle_tree_processing_delay(),
        max_l1_batches_per_iter: config.optional.merkle_tree_max_l1_batches_per_iter,
        multi_get_chunk_size: config.optional.merkle_tree_multi_get_chunk_size,
        block_cache_capacity: config.optional.merkle_tree_block_cache_size(),
        include_indices_and_filters_in_block_cache: config
            .optional
            .merkle_tree_include_indices_and_filters_in_block_cache,
        memtable_capacity: config.optional.merkle_tree_memtable_capacity(),
        stalled_writes_timeout: config.optional.merkle_tree_stalled_writes_timeout(),
    };

    let max_concurrency = config
        .experimental
        .snapshots_recovery_postgres_max_concurrency
        .get();
    let max_concurrency = u32::try_from(max_concurrency).with_context(|| {
        format!("snapshot recovery max concurrency ({max_concurrency}) is too large")
    })?;
    let recovery_pool = ConnectionPool::builder(
        tree_pool.database_url().clone(),
        max_concurrency.min(config.postgres.database_pool_size),
    )
    .build()
    .await
    .context("failed creating DB pool for Merkle tree recovery")?;

    let mut metadata_calculator =
        MetadataCalculator::new(metadata_calculator_config, None, tree_pool)
            .await
            .context("failed initializing metadata calculator")?
            .with_recovery_pool(recovery_pool);

    let tree_reader = Arc::new(metadata_calculator.tree_reader());
    app_health.insert_custom_component(Arc::new(metadata_calculator.tree_health_check()))?;

    if config.experimental.pruning_enabled {
        tracing::warn!("Proceeding with node state pruning for the Merkle tree. This is an experimental feature; use at your own risk");

        let pruning_task =
            metadata_calculator.pruning_task(config.experimental.pruning_removal_delay() / 2);
        app_health.insert_component(pruning_task.health_check())?;
        let pruning_task_handle = tokio::spawn(pruning_task.run(stop_receiver.clone()));
        task_futures.push(pruning_task_handle);
    }

    if let Some(api_config) = api_config {
        let address = (Ipv4Addr::UNSPECIFIED, api_config.port).into();
        let tree_reader = metadata_calculator.tree_reader();
        let stop_receiver = stop_receiver.clone();
        task_futures.push(tokio::spawn(async move {
            tree_reader
                .wait()
                .await
                .run_api_server(address, stop_receiver)
                .await
        }));
    }

    let tree_handle = task::spawn(metadata_calculator.run(stop_receiver));

    task_futures.push(tree_handle);
    Ok(tree_reader)
}

#[allow(clippy::too_many_arguments)]
async fn run_core(
    config: &ExternalNodeConfig,
    connection_pool: ConnectionPool<Core>,
    main_node_client: BoxedL2Client,
    eth_client: Box<dyn EthInterface>,
    task_handles: &mut Vec<task::JoinHandle<anyhow::Result<()>>>,
    app_health: &AppHealthCheck,
    stop_receiver: watch::Receiver<bool>,
    fee_params_fetcher: Arc<MainNodeFeeParamsFetcher>,
    singleton_pool_builder: &ConnectionPoolBuilder<Core>,
) -> anyhow::Result<SyncState> {
    // Create components.
    let sync_state = SyncState::default();
    app_health.insert_custom_component(Arc::new(sync_state.clone()))?;
    let (action_queue_sender, action_queue) = ActionQueue::new();

    let (persistence, miniblock_sealer) = StateKeeperPersistence::new(
        connection_pool.clone(),
        config
            .remote
            .l2_shared_bridge_addr
            .expect("L2 shared bridge address is not set"),
        config.optional.l2_block_seal_queue_capacity,
    );
    task_handles.push(tokio::spawn(miniblock_sealer.run()));

    let mut persistence = persistence.with_tx_insertion();
    if !config.optional.protective_reads_persistence_enabled {
        // **Important:** Disabling protective reads persistence is only sound if the node will never
        // run a full Merkle tree.
        tracing::warn!("Disabling persisting protective reads; this should be safe, but is considered an experimental option at the moment");
        persistence = persistence.without_protective_reads();
    }

    let output_handler =
        OutputHandler::new(Box::new(persistence)).with_handler(Box::new(sync_state.clone()));
    let state_keeper = build_state_keeper(
        action_queue,
        config,
        connection_pool.clone(),
        main_node_client.clone(),
        output_handler,
        stop_receiver.clone(),
        config.remote.l2_chain_id,
        task_handles,
    )
    .await?;

    task_handles.push(tokio::spawn({
        let config = config.consensus.clone();
        let secrets =
            config::read_consensus_secrets().context("config::read_consensus_secrets()")?;
        let cfg = match (config, secrets) {
            (Some(cfg), Some(secrets)) => Some((cfg, secrets)),
            (Some(_), None) => {
                anyhow::bail!("Consensus config is specified, but secrets are missing")
            }
            (None, _) => {
                // Secrets may be unconditionally embedded in some environments, but they are unused
                // unless a consensus config is provided.
                None
            }
        };

        let pool = connection_pool.clone();
        let sync_state = sync_state.clone();
        let main_node_client = main_node_client.clone();
        let mut stop_receiver = stop_receiver.clone();
        async move {
            // We instantiate the root context here, since the consensus task is the only user of the
            // structured concurrency framework.
            // Note, however, that awaiting for the `stop_receiver` is related to the root context behavior,
            // not the consensus task itself. There may have been any number of tasks running in the root context,
            // but we only need to wait for stop signal once, and it will be propagated to all child contexts.
            let ctx = ctx::root();
            scope::run!(&ctx, |ctx, s| async move {
                s.spawn_bg(consensus::era::run_fetcher(
                    ctx,
                    cfg,
                    pool,
                    sync_state,
                    main_node_client,
                    action_queue_sender,
                ));
                ctx.wait(stop_receiver.wait_for(|stop| *stop)).await??;
                Ok(())
            })
            .await
            .context("consensus actor")
        }
    }));

    if config.experimental.pruning_enabled {
        tracing::warn!("Proceeding with node state pruning for Postgres. This is an experimental feature; use at your own risk");

        let minimum_l1_batch_age = config.experimental.pruning_data_retention();
        tracing::info!(
            "Configured pruning of batches after they become {minimum_l1_batch_age:?} old"
        );
        let db_pruner = DbPruner::new(
            DbPrunerConfig {
                removal_delay: config.experimental.pruning_removal_delay(),
                pruned_batch_chunk_size: config.experimental.pruning_chunk_size,
                minimum_l1_batch_age,
            },
            connection_pool.clone(),
        );
        app_health.insert_component(db_pruner.health_check())?;
        task_handles.push(tokio::spawn(db_pruner.run(stop_receiver.clone())));
    }

    let sk_handle = task::spawn(state_keeper.run());
    let fee_params_fetcher_handle =
        tokio::spawn(fee_params_fetcher.clone().run(stop_receiver.clone()));
    let remote_diamond_proxy_addr = config.remote.diamond_proxy_addr;
    let diamond_proxy_addr = if let Some(addr) = config.optional.contracts_diamond_proxy_addr {
        anyhow::ensure!(
            addr == remote_diamond_proxy_addr,
            "Diamond proxy address {addr:?} specified in config doesn't match one returned \
            by main node ({remote_diamond_proxy_addr:?})"
        );
        addr
    } else {
        tracing::info!(
            "Diamond proxy address is not specified in config; will use address \
            returned by main node: {remote_diamond_proxy_addr:?}"
        );
        remote_diamond_proxy_addr
    };

    ensure_l1_batch_commit_data_generation_mode(
        config.optional.l1_batch_commit_data_generator_mode,
        diamond_proxy_addr,
        eth_client.as_ref(),
    )
    .await?;

    let (l1_batch_commit_data_generator, input_generator): (
        Arc<dyn L1BatchCommitDataGenerator>,
        Box<dyn InputGenerator>,
    ) = match config.optional.l1_batch_commit_data_generator_mode {
        L1BatchCommitDataGeneratorMode::Rollup => (
            Arc::new(RollupModeL1BatchCommitDataGenerator {}),
            Box::new(RollupInputGenerator),
        ),
        L1BatchCommitDataGeneratorMode::Validium => (
            Arc::new(ValidiumModeL1BatchCommitDataGenerator {}),
            Box::new(ValidiumInputGenerator),
        ),
    };

    let consistency_checker = ConsistencyChecker::new(
        eth_client,
        10, // TODO (BFT-97): Make it a part of a proper EN config
        singleton_pool_builder
            .build()
            .await
            .context("failed to build connection pool for ConsistencyChecker")?,
        l1_batch_commit_data_generator,
    )
    .context("cannot initialize consistency checker")?
    .with_diamond_proxy_addr(diamond_proxy_addr);

    app_health.insert_component(consistency_checker.health_check().clone())?;
    let consistency_checker_handle = tokio::spawn(consistency_checker.run(stop_receiver.clone()));

    let batch_status_updater = BatchStatusUpdater::new(
        main_node_client.clone(),
        singleton_pool_builder
            .build()
            .await
            .context("failed to build a connection pool for BatchStatusUpdater")?,
    );
    app_health.insert_component(batch_status_updater.health_check())?;

    let commitment_generator_pool = singleton_pool_builder
        .build()
        .await
        .context("failed to build a commitment_generator_pool")?;
    let commitment_generator = CommitmentGenerator::new(commitment_generator_pool, input_generator);
    app_health.insert_component(commitment_generator.health_check())?;
    let commitment_generator_handle = tokio::spawn(commitment_generator.run(stop_receiver.clone()));

    let updater_handle = task::spawn(batch_status_updater.run(stop_receiver.clone()));

    task_handles.extend([
        sk_handle,
        fee_params_fetcher_handle,
        consistency_checker_handle,
        commitment_generator_handle,
        updater_handle,
    ]);

    Ok(sync_state)
}

#[allow(clippy::too_many_arguments)]
async fn run_api(
    task_handles: &mut Vec<JoinHandle<anyhow::Result<()>>>,
    config: &ExternalNodeConfig,
    app_health: &AppHealthCheck,
    connection_pool: ConnectionPool<Core>,
    stop_receiver: watch::Receiver<bool>,
    sync_state: SyncState,
    tree_reader: Option<Arc<dyn TreeApiClient>>,
    main_node_client: BoxedL2Client,
    singleton_pool_builder: &ConnectionPoolBuilder<Core>,
    fee_params_fetcher: Arc<MainNodeFeeParamsFetcher>,
    components: &HashSet<Component>,
) -> anyhow::Result<()> {
    let tree_reader = match tree_reader {
        Some(tree_reader) => {
            if let Some(url) = &config.api_component.tree_api_remote_url {
                tracing::warn!(
                    "Tree component is run locally; the specified tree API URL {url} is ignored"
                );
            }
            Some(tree_reader)
        }
        None => config
            .api_component
            .tree_api_remote_url
            .as_ref()
            .map(|url| Arc::new(TreeApiHttpClient::new(url)) as Arc<dyn TreeApiClient>),
    };
    if tree_reader.is_none() {
        tracing::info!(
            "Tree reader is not set; `zks_getProof` RPC method will be unavailable. To enable, \
             either specify `tree_api_url` for the API component, or run the tree in the same process as API"
        );
    }

    let tx_proxy = TxProxy::new(main_node_client.clone());
    let proxy_cache_updater_pool = singleton_pool_builder
        .build()
        .await
        .context("failed to build a proxy_cache_updater_pool")?;
    task_handles.push(tokio::spawn(tx_proxy.run_account_nonce_sweeper(
        proxy_cache_updater_pool.clone(),
        stop_receiver.clone(),
    )));

    let tx_sender_builder = TxSenderBuilder::new(
        config.clone().into(),
        connection_pool.clone(),
        Arc::new(tx_proxy),
    );

    if config.optional.transactions_per_sec_limit.is_some() {
        tracing::warn!("`transactions_per_sec_limit` option is deprecated and ignored");
    };

    let max_concurrency = config.optional.vm_concurrency_limit;
    let (vm_concurrency_limiter, vm_barrier) = VmConcurrencyLimiter::new(max_concurrency);
    let mut storage_caches = PostgresStorageCaches::new(
        config.optional.factory_deps_cache_size() as u64,
        config.optional.initial_writes_cache_size() as u64,
    );
    let latest_values_cache_size = config.optional.latest_values_cache_size() as u64;
    let cache_update_handle = (latest_values_cache_size > 0).then(|| {
        task::spawn(
            storage_caches
                .configure_storage_values_cache(latest_values_cache_size, connection_pool.clone())
                .run(stop_receiver.clone()),
        )
    });
    task_handles.extend(cache_update_handle);

    let whitelisted_tokens_for_aa_cache = Arc::new(RwLock::new(Vec::new()));
    let whitelisted_tokens_for_aa_cache_clone = whitelisted_tokens_for_aa_cache.clone();
    let mut stop_receiver_for_task = stop_receiver.clone();
    task_handles.push(task::spawn(async move {
        while !*stop_receiver_for_task.borrow_and_update() {
            match main_node_client.whitelisted_tokens_for_aa().await {
                Ok(tokens) => {
                    *whitelisted_tokens_for_aa_cache_clone.write().await = tokens;
                }
                Err(jsonrpsee::core::client::Error::Call(error))
                    if error.code() == jsonrpsee::types::error::METHOD_NOT_FOUND_CODE =>
                {
                    // Method is not supported by the main node, do nothing.
                }
                Err(err) => {
                    tracing::error!("Failed to query `whitelisted_tokens_for_aa`, error: {err:?}");
                }
            }

            // Error here corresponds to a timeout w/o `stop_receiver` changed; we're OK with this.
            tokio::time::timeout(Duration::from_secs(60), stop_receiver_for_task.changed())
                .await
                .ok();
        }
        Ok(())
    }));

    let tx_sender = tx_sender_builder
        .with_whitelisted_tokens_for_aa(whitelisted_tokens_for_aa_cache)
        .build(
            fee_params_fetcher,
            Arc::new(vm_concurrency_limiter),
            ApiContracts::load_from_disk(), // TODO (BFT-138): Allow to dynamically reload API contracts
            storage_caches,
        )
        .await;

    let mempool_cache = MempoolCache::new(config.optional.mempool_cache_size);
    let mempool_cache_update_task = mempool_cache.update_task(
        connection_pool.clone(),
        config.optional.mempool_cache_update_interval(),
    );
    task_handles.push(tokio::spawn(
        mempool_cache_update_task.run(stop_receiver.clone()),
    ));

    // The refresh interval should be several times lower than the pruning removal delay, so that
    // soft-pruning will timely propagate to the API server.
    let pruning_info_refresh_interval = config.experimental.pruning_removal_delay() / 5;

    if components.contains(&Component::HttpApi) {
        let mut builder =
            ApiBuilder::jsonrpsee_backend(config.clone().into(), connection_pool.clone())
                .http(config.required.http_port)
                .with_filter_limit(config.optional.filters_limit)
                .with_batch_request_size_limit(config.optional.max_batch_request_size)
                .with_response_body_size_limit(config.optional.max_response_body_size())
                .with_pruning_info_refresh_interval(pruning_info_refresh_interval)
                .with_tx_sender(tx_sender.clone())
                .with_vm_barrier(vm_barrier.clone())
                .with_sync_state(sync_state.clone())
                .with_mempool_cache(mempool_cache.clone())
                .with_extended_tracing(config.optional.extended_rpc_tracing)
                .enable_api_namespaces(config.optional.api_namespaces());
        if let Some(tree_reader) = &tree_reader {
            builder = builder.with_tree_api(tree_reader.clone());
        }

        let http_server_handles = builder
            .build()
            .context("failed to build HTTP JSON-RPC server")?
            .run(stop_receiver.clone())
            .await
            .context("Failed initializing HTTP JSON-RPC server")?;
        app_health.insert_component(http_server_handles.health_check)?;
        task_handles.extend(http_server_handles.tasks);
    }

    if components.contains(&Component::WsApi) {
        let mut builder =
            ApiBuilder::jsonrpsee_backend(config.clone().into(), connection_pool.clone())
                .ws(config.required.ws_port)
                .with_filter_limit(config.optional.filters_limit)
                .with_subscriptions_limit(config.optional.subscriptions_limit)
                .with_batch_request_size_limit(config.optional.max_batch_request_size)
                .with_response_body_size_limit(config.optional.max_response_body_size())
                .with_polling_interval(config.optional.polling_interval())
                .with_pruning_info_refresh_interval(pruning_info_refresh_interval)
                .with_tx_sender(tx_sender)
                .with_vm_barrier(vm_barrier)
                .with_sync_state(sync_state)
                .with_mempool_cache(mempool_cache)
                .with_extended_tracing(config.optional.extended_rpc_tracing)
                .enable_api_namespaces(config.optional.api_namespaces());
        if let Some(tree_reader) = tree_reader {
            builder = builder.with_tree_api(tree_reader);
        }

        let ws_server_handles = builder
            .build()
            .context("failed to build WS JSON-RPC server")?
            .run(stop_receiver.clone())
            .await
            .context("Failed initializing WS JSON-RPC server")?;
        app_health.insert_component(ws_server_handles.health_check)?;
        task_handles.extend(ws_server_handles.tasks);
    }

    Ok(())
}

#[allow(clippy::too_many_arguments)]
async fn init_tasks(
    config: &ExternalNodeConfig,
    connection_pool: ConnectionPool<Core>,
    singleton_pool_builder: ConnectionPoolBuilder<Core>,
    main_node_client: BoxedL2Client,
    eth_client: Box<dyn EthInterface>,
    task_handles: &mut Vec<JoinHandle<anyhow::Result<()>>>,
    app_health: &AppHealthCheck,
    stop_receiver: watch::Receiver<bool>,
    components: &HashSet<Component>,
) -> anyhow::Result<()> {
    let protocol_version_update_task =
        EN_METRICS.run_protocol_version_updates(connection_pool.clone(), stop_receiver.clone());
    task_handles.push(tokio::spawn(protocol_version_update_task));

    // Run the components.
    let tree_pool = singleton_pool_builder
        .build()
        .await
        .context("failed to build a tree_pool")?;

    if !components.contains(&Component::Tree) {
        anyhow::ensure!(
            !components.contains(&Component::TreeApi),
            "Merkle tree API cannot be started without a tree component"
        );
    }
    // Create a tree reader. If the list of requested components has the tree itself, then
    // we can get this tree's reader and use it right away. Otherwise, if configuration has
    // specified address of another instance hosting tree API, create a tree reader to that
    // remote API. A tree reader is necessary for `zks_getProof` method to work.
    let tree_reader: Option<Arc<dyn TreeApiClient>> = if components.contains(&Component::Tree) {
        let tree_api_config = if components.contains(&Component::TreeApi) {
            Some(MerkleTreeApiConfig {
                port: config
                    .tree_component
                    .api_port
                    .context("should contain tree api port")?,
            })
        } else {
            None
        };
        Some(
            run_tree(
                task_handles,
                config,
                tree_api_config.as_ref(),
                app_health,
                stop_receiver.clone(),
                tree_pool,
            )
            .await?,
        )
    } else {
        None
    };

    let fee_params_fetcher = Arc::new(MainNodeFeeParamsFetcher::new(main_node_client.clone()));

    let sync_state = if components.contains(&Component::Core) {
        run_core(
            config,
            connection_pool.clone(),
            main_node_client.clone(),
            eth_client,
            task_handles,
            app_health,
            stop_receiver.clone(),
            fee_params_fetcher.clone(),
            &singleton_pool_builder,
        )
        .await?
    } else {
        let sync_state = SyncState::default();

        task_handles.push(tokio::spawn(sync_state.clone().run_updater(
            connection_pool.clone(),
            main_node_client.clone(),
            stop_receiver.clone(),
        )));

        sync_state
    };

    if components.contains(&Component::HttpApi) || components.contains(&Component::WsApi) {
        run_api(
            task_handles,
            config,
            app_health,
            connection_pool,
            stop_receiver.clone(),
            sync_state,
            tree_reader,
            main_node_client,
            &singleton_pool_builder,
            fee_params_fetcher.clone(),
            components,
        )
        .await?;
    }

    if let Some(port) = config.optional.prometheus_port {
        let (prometheus_health_check, prometheus_health_updater) =
            ReactiveHealthCheck::new("prometheus_exporter");
        app_health.insert_component(prometheus_health_check)?;
        task_handles.push(tokio::spawn(async move {
            prometheus_health_updater.update(HealthStatus::Ready.into());
            let result = PrometheusExporterConfig::pull(port)
                .run(stop_receiver)
                .await;
            drop(prometheus_health_updater);
            result
        }));
    }

    Ok(())
}

async fn shutdown_components(
    stop_sender: watch::Sender<bool>,
    tasks: ManagedTasks,
    healthcheck_handle: HealthCheckHandle,
) -> anyhow::Result<()> {
    stop_sender.send(true).ok();
    task::spawn_blocking(RocksDB::await_rocksdb_termination)
        .await
        .context("error waiting for RocksDB instances to drop")?;
    // Increase timeout because of complicated graceful shutdown procedure for API servers.
    tasks.complete(Duration::from_secs(30)).await;
    healthcheck_handle.stop().await;
    Ok(())
}

/// External node for zkSync Era.
#[derive(Debug, Parser)]
#[command(author = "Matter Labs", version)]
struct Cli {
    /// Print help information about configuration options used by the node and exit. If the filter is provided, only matching
    /// config params (by name or description, case-sensitive) will be printed.
    #[arg(long = "config-list", value_name = "FILTER")]
    list_configs: Option<Option<String>>,
    /// Revert the pending L1 batch and exit.
    #[arg(long)]
    revert_pending_l1_batch: bool,
    /// Enables consensus-based syncing instead of JSON-RPC based one. This is an experimental and incomplete feature;
    /// do not use unless you know what you're doing.
    #[arg(long)]
    enable_consensus: bool,

    /// Comma-separated list of components to launch.
    #[arg(long, default_value = "all")]
    components: ComponentsToRun,
}

#[derive(Debug, Clone, Copy, PartialEq, Hash, Eq)]
pub enum Component {
    HttpApi,
    WsApi,
    Tree,
    TreeApi,
    Core,
}

impl Component {
    fn components_from_str(s: &str) -> anyhow::Result<&[Component]> {
        match s {
            "api" => Ok(&[Component::HttpApi, Component::WsApi]),
            "http_api" => Ok(&[Component::HttpApi]),
            "ws_api" => Ok(&[Component::WsApi]),
            "tree" => Ok(&[Component::Tree]),
            "tree_api" => Ok(&[Component::TreeApi]),
            "core" => Ok(&[Component::Core]),
            "all" => Ok(&[
                Component::HttpApi,
                Component::WsApi,
                Component::Tree,
                Component::Core,
            ]),
            other => Err(anyhow::anyhow!("{other} is not a valid component name")),
        }
    }
}

#[derive(Debug, Clone)]
struct ComponentsToRun(HashSet<Component>);

impl FromStr for ComponentsToRun {
    type Err = anyhow::Error;

    fn from_str(s: &str) -> Result<Self, Self::Err> {
        let components = s
            .split(',')
            .try_fold(HashSet::new(), |mut acc, component_str| {
                let components = Component::components_from_str(component_str.trim())?;
                acc.extend(components);
                Ok::<_, Self::Err>(acc)
            })?;
        Ok(Self(components))
    }
}

#[tokio::main]
async fn main() -> anyhow::Result<()> {
    // Initial setup.
    let opt = Cli::parse();

    if let Some(filter) = &opt.list_configs {
        ExternalNodeConfig::print_help(filter.as_deref())?;
        return Ok(());
    }

    let observability_config =
        observability_config_from_env().context("ObservabilityConfig::from_env()")?;
    let log_format: vlog::LogFormat = observability_config
        .log_format
        .parse()
        .context("Invalid log format")?;

    let mut builder = vlog::ObservabilityBuilder::new().with_log_format(log_format);
    if let Some(sentry_url) = &observability_config.sentry_url {
        builder = builder
            .with_sentry_url(sentry_url)
            .expect("Invalid Sentry URL")
            .with_sentry_environment(observability_config.sentry_environment);
    }
    let _guard = builder.build();

    // Report whether sentry is running after the logging subsystem was initialized.
    if let Some(sentry_url) = observability_config.sentry_url {
        tracing::info!("Sentry configured with URL: {sentry_url}");
    } else {
        tracing::info!("No sentry URL was provided");
    }

    let config = ExternalNodeConfig::new().context("error parsing node config")?;

    // Build L1 and L2 clients.
    let main_node_url = &config.required.main_node_url;
    tracing::info!("Main node URL is: {main_node_url:?}");
    let main_node_client = L2Client::http(main_node_url.clone())
        .context("Failed creating JSON-RPC client for main node")?
        .with_allowed_requests_per_second(config.optional.main_node_rate_limit_rps)
        .build();
    let main_node_client = BoxedL2Client::new(main_node_client);

<<<<<<< HEAD
    let eth_client_url = &config.required.eth_client_url;
    let eth_client = Arc::new(QueryClient::new(eth_client_url.clone())?);
=======
    let eth_client_url = &required_config.eth_client_url;
    let eth_client = Box::new(QueryClient::new(eth_client_url.clone())?);
>>>>>>> a8c45995

    let mut config = config
        .fetch_remote(&main_node_client, eth_client.as_ref())
        .await
        .context("error fetching remote parts of node config")?;
    if !opt.enable_consensus {
        config.consensus = None;
    }
    if let Some(threshold) = config.optional.slow_query_threshold() {
        ConnectionPool::<Core>::global_config().set_slow_query_threshold(threshold)?;
    }
    if let Some(threshold) = config.optional.long_connection_threshold() {
        ConnectionPool::<Core>::global_config().set_long_connection_threshold(threshold)?;
    }

    RUST_METRICS.initialize();
    EN_METRICS.observe_config(&config);

    let singleton_pool_builder = ConnectionPool::singleton(config.postgres.database_url());
    let connection_pool = ConnectionPool::<Core>::builder(
        config.postgres.database_url(),
        config.postgres.database_pool_size,
    )
    .build()
    .await
    .context("failed to build a connection_pool")?;

    run_node(
        (),
        &opt,
        &config,
        connection_pool,
        singleton_pool_builder,
        main_node_client,
        eth_client,
    )
    .await
}

/// Environment for the node encapsulating its interactions. Used in EN tests to mock signal sending etc.
trait NodeEnvironment {
    /// Sets the SIGINT handler, returning a future that will resolve when a signal is sent.
    fn setup_sigint_handler(&mut self) -> oneshot::Receiver<()>;

    /// Sets the application health of the node.
    fn set_app_health(&mut self, health: Arc<AppHealthCheck>);
}

impl NodeEnvironment for () {
    fn setup_sigint_handler(&mut self) -> oneshot::Receiver<()> {
        setup_sigint_handler()
    }

    fn set_app_health(&mut self, _health: Arc<AppHealthCheck>) {
        // Do nothing
    }
}

async fn run_node(
    mut env: impl NodeEnvironment,
    opt: &Cli,
    config: &ExternalNodeConfig,
    connection_pool: ConnectionPool<Core>,
    singleton_pool_builder: ConnectionPoolBuilder<Core>,
    main_node_client: BoxedL2Client,
    eth_client: Box<dyn EthInterface>,
) -> anyhow::Result<()> {
    tracing::warn!("The external node is in the alpha phase, and should be used with caution.");
    tracing::info!("Started the external node");
    let (stop_sender, stop_receiver) = watch::channel(false);

    let app_health = Arc::new(AppHealthCheck::new(
        config.optional.healthcheck_slow_time_limit(),
        config.optional.healthcheck_hard_time_limit(),
    ));
    app_health.insert_custom_component(Arc::new(MainNodeHealthCheck::from(
        main_node_client.clone(),
    )))?;
    app_health.insert_custom_component(Arc::new(ConnectionPoolHealthCheck::new(
        connection_pool.clone(),
    )))?;

    // Start the health check server early into the node lifecycle so that its health can be monitored from the very start.
    let healthcheck_handle = HealthCheckHandle::spawn_server(
        ([0, 0, 0, 0], config.required.healthcheck_port).into(),
        app_health.clone(),
    );
    // Start scraping Postgres metrics before store initialization as well.
    let pool_for_metrics = singleton_pool_builder.build().await?;
    let mut stop_receiver_for_metrics = stop_receiver.clone();
    let metrics_task = tokio::spawn(async move {
        tokio::select! {
            () = PostgresMetrics::run_scraping(pool_for_metrics, Duration::from_secs(60)) => {
                tracing::warn!("Postgres metrics scraping unexpectedly stopped");
            }
            _ = stop_receiver_for_metrics.changed() => {
                tracing::info!("Stop signal received, Postgres metrics scraping is shutting down");
            }
        }
        Ok(())
    });

    let version_sync_task_pool = connection_pool.clone();
    let version_sync_task_main_node_client = main_node_client.clone();
    let mut stop_receiver_for_version_sync = stop_receiver.clone();
    let version_sync_task = tokio::spawn(async move {
        version_sync_task::sync_versions(
            version_sync_task_pool,
            version_sync_task_main_node_client,
        )
        .await?;

        stop_receiver_for_version_sync.changed().await.ok();
        Ok(())
    });
    let mut task_handles = vec![metrics_task, version_sync_task];

    // Make sure that the node storage is initialized either via genesis or snapshot recovery.
    ensure_storage_initialized(
        connection_pool.clone(),
        main_node_client.clone(),
        &app_health,
        config.remote.l2_chain_id,
        config.experimental.snapshots_recovery_enabled,
    )
    .await?;
    let sigint_receiver = env.setup_sigint_handler();

    // Revert the storage if needed.
    let mut reverter = BlockReverter::new(NodeRole::External, connection_pool.clone());
    // Reverting executed batches is more-or-less safe for external nodes.
    let reverter = reverter
        .allow_rolling_back_executed_batches()
        .enable_rolling_back_postgres()
        .enable_rolling_back_merkle_tree(config.required.merkle_tree_path.clone())
        .enable_rolling_back_state_keeper_cache(config.required.state_cache_path.clone());

    let mut reorg_detector = ReorgDetector::new(main_node_client.clone(), connection_pool.clone());
    // We're checking for the reorg in the beginning because we expect that if reorg is detected during
    // the node lifecycle, the node will exit the same way as it does with any other critical error,
    // and would restart. Then, on the 2nd launch reorg would be detected here, then processed and the node
    // will be able to operate normally afterwards.
    match reorg_detector.check_consistency().await {
        Ok(()) => {}
        Err(reorg_detector::Error::ReorgDetected(last_correct_l1_batch)) => {
            tracing::info!("Reverting to l1 batch number {last_correct_l1_batch}");
            reverter.roll_back(last_correct_l1_batch).await?;
            tracing::info!("Revert successfully completed");
        }
        Err(err) => return Err(err).context("reorg_detector.check_consistency()"),
    }
    if opt.revert_pending_l1_batch {
        tracing::info!("Reverting pending L1 batch");
        let mut connection = connection_pool.connection().await?;
        let sealed_l1_batch_number = connection
            .blocks_dal()
            .get_sealed_l1_batch_number()
            .await?
            .context("Cannot revert pending L1 batch since there are no L1 batches in Postgres")?;
        drop(connection);

        tracing::info!("Reverting to l1 batch number {sealed_l1_batch_number}");
        reverter.roll_back(sealed_l1_batch_number).await?;
        tracing::info!("Revert successfully completed");
    }

    app_health.insert_component(reorg_detector.health_check().clone())?;
    task_handles.push(tokio::spawn({
        let stop = stop_receiver.clone();
        async move {
            reorg_detector
                .run(stop)
                .await
                .context("reorg_detector.run()")
        }
    }));

    init_tasks(
        config,
        connection_pool,
        singleton_pool_builder,
        main_node_client,
        eth_client,
        &mut task_handles,
        &app_health,
        stop_receiver.clone(),
        &opt.components.0,
    )
    .await
    .context("init_tasks")?;

    env.set_app_health(app_health);

    let mut tasks = ManagedTasks::new(task_handles);
    tokio::select! {
        _ = tasks.wait_single() => {},
        _ = sigint_receiver => {
            tracing::info!("Stop signal received, shutting down");
        },
    };

    // Reaching this point means that either some actor exited unexpectedly or we received a stop signal.
    // Broadcast the stop signal to all actors and exit.
    shutdown_components(stop_sender, tasks, healthcheck_handle).await?;
    tracing::info!("Stopped");
    Ok(())
}<|MERGE_RESOLUTION|>--- conflicted
+++ resolved
@@ -833,13 +833,8 @@
         .build();
     let main_node_client = BoxedL2Client::new(main_node_client);
 
-<<<<<<< HEAD
     let eth_client_url = &config.required.eth_client_url;
-    let eth_client = Arc::new(QueryClient::new(eth_client_url.clone())?);
-=======
-    let eth_client_url = &required_config.eth_client_url;
     let eth_client = Box::new(QueryClient::new(eth_client_url.clone())?);
->>>>>>> a8c45995
 
     let mut config = config
         .fetch_remote(&main_node_client, eth_client.as_ref())
