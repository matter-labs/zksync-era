# Print an optspec for argparse to handle cmd's options that are independent of any subcommand.
function __fish_zkstack_global_optspecs
	string join \n v/verbose chain= ignore-prerequisites h/help V/version
end

function __fish_zkstack_needs_command
	# Figure out if the current invocation already has a command.
	set -l cmd (commandline -opc)
	set -e cmd[1]
	argparse -s (__fish_zkstack_global_optspecs) -- $cmd 2>/dev/null
	or return
	if set -q argv[1]
		# Also print the command, so this can be used to figure out what it is.
		echo $argv[1]
		return 1
	end
	return 0
end

function __fish_zkstack_using_subcommand
	set -l cmd (__fish_zkstack_needs_command)
	test -z "$cmd"
	and return 1
	contains -- $cmd[1] $argv
end

complete -c zkstack -n "__fish_zkstack_needs_command" -l chain -d 'Chain to use' -r
complete -c zkstack -n "__fish_zkstack_needs_command" -s v -l verbose -d 'Verbose mode'
complete -c zkstack -n "__fish_zkstack_needs_command" -l ignore-prerequisites -d 'Ignores prerequisites checks'
complete -c zkstack -n "__fish_zkstack_needs_command" -s h -l help -d 'Print help'
complete -c zkstack -n "__fish_zkstack_needs_command" -s V -l version -d 'Print version'
complete -c zkstack -n "__fish_zkstack_needs_command" -f -a "autocomplete" -d 'Create shell autocompletion files'
complete -c zkstack -n "__fish_zkstack_needs_command" -f -a "ecosystem" -d 'Ecosystem related commands'
complete -c zkstack -n "__fish_zkstack_needs_command" -f -a "chain" -d 'Chain related commands'
complete -c zkstack -n "__fish_zkstack_needs_command" -f -a "dev" -d 'Supervisor related commands'
complete -c zkstack -n "__fish_zkstack_needs_command" -f -a "prover" -d 'Prover related commands'
complete -c zkstack -n "__fish_zkstack_needs_command" -f -a "server" -d 'Run server'
complete -c zkstack -n "__fish_zkstack_needs_command" -f -a "external-node" -d 'External Node related commands'
complete -c zkstack -n "__fish_zkstack_needs_command" -f -a "containers" -d 'Run containers for local development'
complete -c zkstack -n "__fish_zkstack_needs_command" -f -a "contract-verifier" -d 'Run contract verifier'
complete -c zkstack -n "__fish_zkstack_needs_command" -f -a "portal" -d 'Run dapp-portal'
complete -c zkstack -n "__fish_zkstack_needs_command" -f -a "explorer" -d 'Run block-explorer'
complete -c zkstack -n "__fish_zkstack_needs_command" -f -a "consensus" -d 'Consensus utilities'
complete -c zkstack -n "__fish_zkstack_needs_command" -f -a "update" -d 'Update ZKsync'
complete -c zkstack -n "__fish_zkstack_needs_command" -f -a "markdown" -d 'Print markdown help'
complete -c zkstack -n "__fish_zkstack_needs_command" -f -a "help" -d 'Print this message or the help of the given subcommand(s)'
complete -c zkstack -n "__fish_zkstack_using_subcommand autocomplete" -l generate -d 'The shell to generate the autocomplete script for' -r -f -a "bash\t''
elvish\t''
fish\t''
powershell\t''
zsh\t''"
complete -c zkstack -n "__fish_zkstack_using_subcommand autocomplete" -s o -l out -d 'The out directory to write the autocomplete script to' -r -F
complete -c zkstack -n "__fish_zkstack_using_subcommand autocomplete" -l chain -d 'Chain to use' -r
complete -c zkstack -n "__fish_zkstack_using_subcommand autocomplete" -s v -l verbose -d 'Verbose mode'
complete -c zkstack -n "__fish_zkstack_using_subcommand autocomplete" -l ignore-prerequisites -d 'Ignores prerequisites checks'
complete -c zkstack -n "__fish_zkstack_using_subcommand autocomplete" -s h -l help -d 'Print help'
complete -c zkstack -n "__fish_zkstack_using_subcommand ecosystem; and not __fish_seen_subcommand_from create build-transactions init change-default-chain setup-observability help" -l chain -d 'Chain to use' -r
complete -c zkstack -n "__fish_zkstack_using_subcommand ecosystem; and not __fish_seen_subcommand_from create build-transactions init change-default-chain setup-observability help" -s v -l verbose -d 'Verbose mode'
complete -c zkstack -n "__fish_zkstack_using_subcommand ecosystem; and not __fish_seen_subcommand_from create build-transactions init change-default-chain setup-observability help" -l ignore-prerequisites -d 'Ignores prerequisites checks'
complete -c zkstack -n "__fish_zkstack_using_subcommand ecosystem; and not __fish_seen_subcommand_from create build-transactions init change-default-chain setup-observability help" -s h -l help -d 'Print help'
complete -c zkstack -n "__fish_zkstack_using_subcommand ecosystem; and not __fish_seen_subcommand_from create build-transactions init change-default-chain setup-observability help" -f -a "create" -d 'Create a new ecosystem and chain, setting necessary configurations for later initialization'
complete -c zkstack -n "__fish_zkstack_using_subcommand ecosystem; and not __fish_seen_subcommand_from create build-transactions init change-default-chain setup-observability help" -f -a "build-transactions" -d 'Create transactions to build ecosystem contracts'
complete -c zkstack -n "__fish_zkstack_using_subcommand ecosystem; and not __fish_seen_subcommand_from create build-transactions init change-default-chain setup-observability help" -f -a "init" -d 'Initialize ecosystem and chain, deploying necessary contracts and performing on-chain operations'
complete -c zkstack -n "__fish_zkstack_using_subcommand ecosystem; and not __fish_seen_subcommand_from create build-transactions init change-default-chain setup-observability help" -f -a "change-default-chain" -d 'Change the default chain'
complete -c zkstack -n "__fish_zkstack_using_subcommand ecosystem; and not __fish_seen_subcommand_from create build-transactions init change-default-chain setup-observability help" -f -a "setup-observability" -d 'Setup observability for the ecosystem, downloading Grafana dashboards from the era-observability repo'
complete -c zkstack -n "__fish_zkstack_using_subcommand ecosystem; and not __fish_seen_subcommand_from create build-transactions init change-default-chain setup-observability help" -f -a "help" -d 'Print this message or the help of the given subcommand(s)'
complete -c zkstack -n "__fish_zkstack_using_subcommand ecosystem; and __fish_seen_subcommand_from create" -l ecosystem-name -r
complete -c zkstack -n "__fish_zkstack_using_subcommand ecosystem; and __fish_seen_subcommand_from create" -l l1-network -d 'L1 Network' -r -f -a "localhost\t''
sepolia\t''
holesky\t''
mainnet\t''"
complete -c zkstack -n "__fish_zkstack_using_subcommand ecosystem; and __fish_seen_subcommand_from create" -l link-to-code -d 'Code link' -r -f -a "(__fish_complete_directories)"
complete -c zkstack -n "__fish_zkstack_using_subcommand ecosystem; and __fish_seen_subcommand_from create" -l chain-name -r
complete -c zkstack -n "__fish_zkstack_using_subcommand ecosystem; and __fish_seen_subcommand_from create" -l chain-id -d 'Chain ID' -r
complete -c zkstack -n "__fish_zkstack_using_subcommand ecosystem; and __fish_seen_subcommand_from create" -l prover-mode -d 'Prover options' -r -f -a "no-proofs\t''
gpu\t''"
complete -c zkstack -n "__fish_zkstack_using_subcommand ecosystem; and __fish_seen_subcommand_from create" -l wallet-creation -d 'Wallet options' -r -f -a "localhost\t'Load wallets from localhost mnemonic, they are funded for localhost env'
random\t'Generate random wallets'
empty\t'Generate placeholder wallets'
in-file\t'Specify file with wallets'"
complete -c zkstack -n "__fish_zkstack_using_subcommand ecosystem; and __fish_seen_subcommand_from create" -l wallet-path -d 'Wallet path' -r -F
complete -c zkstack -n "__fish_zkstack_using_subcommand ecosystem; and __fish_seen_subcommand_from create" -l l1-batch-commit-data-generator-mode -d 'Commit data generation mode' -r -f -a "rollup\t''
validium\t''"
complete -c zkstack -n "__fish_zkstack_using_subcommand ecosystem; and __fish_seen_subcommand_from create" -l base-token-address -d 'Base token address' -r
complete -c zkstack -n "__fish_zkstack_using_subcommand ecosystem; and __fish_seen_subcommand_from create" -l base-token-price-nominator -d 'Base token nominator' -r
complete -c zkstack -n "__fish_zkstack_using_subcommand ecosystem; and __fish_seen_subcommand_from create" -l base-token-price-denominator -d 'Base token denominator' -r
complete -c zkstack -n "__fish_zkstack_using_subcommand ecosystem; and __fish_seen_subcommand_from create" -l set-as-default -d 'Set as default chain' -r -f -a "true\t''
false\t''"
complete -c zkstack -n "__fish_zkstack_using_subcommand ecosystem; and __fish_seen_subcommand_from create" -l evm-emulator -d 'Enable EVM emulator' -r -f -a "true\t''
false\t''"
complete -c zkstack -n "__fish_zkstack_using_subcommand ecosystem; and __fish_seen_subcommand_from create" -l update-submodules -d 'Whether to update git submodules of repo' -r -f -a "true\t''
false\t''"
complete -c zkstack -n "__fish_zkstack_using_subcommand ecosystem; and __fish_seen_subcommand_from create" -l start-containers -d 'Start reth and postgres containers after creation' -r -f -a "true\t''
false\t''"
complete -c zkstack -n "__fish_zkstack_using_subcommand ecosystem; and __fish_seen_subcommand_from create" -l update-submodules -r -f -a "true\t''
false\t''"
complete -c zkstack -n "__fish_zkstack_using_subcommand ecosystem; and __fish_seen_subcommand_from create" -l chain -d 'Chain to use' -r
complete -c zkstack -n "__fish_zkstack_using_subcommand ecosystem; and __fish_seen_subcommand_from create" -l legacy-bridge
complete -c zkstack -n "__fish_zkstack_using_subcommand ecosystem; and __fish_seen_subcommand_from create" -s v -l verbose -d 'Verbose mode'
complete -c zkstack -n "__fish_zkstack_using_subcommand ecosystem; and __fish_seen_subcommand_from create" -l ignore-prerequisites -d 'Ignores prerequisites checks'
complete -c zkstack -n "__fish_zkstack_using_subcommand ecosystem; and __fish_seen_subcommand_from create" -s h -l help -d 'Print help (see more with \'--help\')'
complete -c zkstack -n "__fish_zkstack_using_subcommand ecosystem; and __fish_seen_subcommand_from build-transactions" -l sender -d 'Address of the transaction sender' -r
complete -c zkstack -n "__fish_zkstack_using_subcommand ecosystem; and __fish_seen_subcommand_from build-transactions" -l l1-rpc-url -d 'L1 RPC URL' -r
complete -c zkstack -n "__fish_zkstack_using_subcommand ecosystem; and __fish_seen_subcommand_from build-transactions" -s o -l out -d 'Output directory for the generated files' -r -F
complete -c zkstack -n "__fish_zkstack_using_subcommand ecosystem; and __fish_seen_subcommand_from build-transactions" -l verify -d 'Verify deployed contracts' -r -f -a "true\t''
false\t''"
complete -c zkstack -n "__fish_zkstack_using_subcommand ecosystem; and __fish_seen_subcommand_from build-transactions" -l verifier -d 'Verifier to use' -r -f -a "etherscan\t''
sourcify\t''
blockscout\t''
oklink\t''"
complete -c zkstack -n "__fish_zkstack_using_subcommand ecosystem; and __fish_seen_subcommand_from build-transactions" -l verifier-url -d 'Verifier URL, if using a custom provider' -r
complete -c zkstack -n "__fish_zkstack_using_subcommand ecosystem; and __fish_seen_subcommand_from build-transactions" -l verifier-api-key -d 'Verifier API key' -r
complete -c zkstack -n "__fish_zkstack_using_subcommand ecosystem; and __fish_seen_subcommand_from build-transactions" -s a -l additional-args -d 'List of additional arguments that can be passed through the CLI' -r
complete -c zkstack -n "__fish_zkstack_using_subcommand ecosystem; and __fish_seen_subcommand_from build-transactions" -l chain -d 'Chain to use' -r
complete -c zkstack -n "__fish_zkstack_using_subcommand ecosystem; and __fish_seen_subcommand_from build-transactions" -l resume
complete -c zkstack -n "__fish_zkstack_using_subcommand ecosystem; and __fish_seen_subcommand_from build-transactions" -l zksync
complete -c zkstack -n "__fish_zkstack_using_subcommand ecosystem; and __fish_seen_subcommand_from build-transactions" -s v -l verbose -d 'Verbose mode'
complete -c zkstack -n "__fish_zkstack_using_subcommand ecosystem; and __fish_seen_subcommand_from build-transactions" -l ignore-prerequisites -d 'Ignores prerequisites checks'
complete -c zkstack -n "__fish_zkstack_using_subcommand ecosystem; and __fish_seen_subcommand_from build-transactions" -s h -l help -d 'Print help (see more with \'--help\')'
complete -c zkstack -n "__fish_zkstack_using_subcommand ecosystem; and __fish_seen_subcommand_from init" -l deploy-erc20 -d 'Deploy ERC20 contracts' -r -f -a "true\t''
false\t''"
complete -c zkstack -n "__fish_zkstack_using_subcommand ecosystem; and __fish_seen_subcommand_from init" -l deploy-ecosystem -d 'Deploy ecosystem contracts' -r -f -a "true\t''
false\t''"
complete -c zkstack -n "__fish_zkstack_using_subcommand ecosystem; and __fish_seen_subcommand_from init" -l ecosystem-contracts-path -d 'Path to ecosystem contracts' -r -F
complete -c zkstack -n "__fish_zkstack_using_subcommand ecosystem; and __fish_seen_subcommand_from init" -l l1-rpc-url -d 'L1 RPC URL' -r
complete -c zkstack -n "__fish_zkstack_using_subcommand ecosystem; and __fish_seen_subcommand_from init" -l verify -d 'Verify deployed contracts' -r -f -a "true\t''
false\t''"
complete -c zkstack -n "__fish_zkstack_using_subcommand ecosystem; and __fish_seen_subcommand_from init" -l verifier -d 'Verifier to use' -r -f -a "etherscan\t''
sourcify\t''
blockscout\t''
oklink\t''"
complete -c zkstack -n "__fish_zkstack_using_subcommand ecosystem; and __fish_seen_subcommand_from init" -l verifier-url -d 'Verifier URL, if using a custom provider' -r
complete -c zkstack -n "__fish_zkstack_using_subcommand ecosystem; and __fish_seen_subcommand_from init" -l verifier-api-key -d 'Verifier API key' -r
complete -c zkstack -n "__fish_zkstack_using_subcommand ecosystem; and __fish_seen_subcommand_from init" -s a -l additional-args -d 'List of additional arguments that can be passed through the CLI' -r
complete -c zkstack -n "__fish_zkstack_using_subcommand ecosystem; and __fish_seen_subcommand_from init" -l deploy-paymaster -d 'Deploy Paymaster contract' -r -f -a "true\t''
false\t''"
complete -c zkstack -n "__fish_zkstack_using_subcommand ecosystem; and __fish_seen_subcommand_from init" -l server-db-url -d 'Server database url without database name' -r
complete -c zkstack -n "__fish_zkstack_using_subcommand ecosystem; and __fish_seen_subcommand_from init" -l server-db-name -d 'Server database name' -r
complete -c zkstack -n "__fish_zkstack_using_subcommand ecosystem; and __fish_seen_subcommand_from init" -s o -l observability -d 'Enable Grafana' -r -f -a "true\t''
false\t''"
complete -c zkstack -n "__fish_zkstack_using_subcommand ecosystem; and __fish_seen_subcommand_from init" -l update-submodules -r -f -a "true\t''
false\t''"
complete -c zkstack -n "__fish_zkstack_using_subcommand ecosystem; and __fish_seen_subcommand_from init" -l validium-type -d 'Type of the Validium network' -r -f -a "no-da\t''
avail\t''"
complete -c zkstack -n "__fish_zkstack_using_subcommand ecosystem; and __fish_seen_subcommand_from init" -l support-l2-legacy-shared-bridge-test -r -f -a "true\t''
false\t''"
complete -c zkstack -n "__fish_zkstack_using_subcommand ecosystem; and __fish_seen_subcommand_from init" -l chain -d 'Chain to use' -r
complete -c zkstack -n "__fish_zkstack_using_subcommand ecosystem; and __fish_seen_subcommand_from init" -l resume
complete -c zkstack -n "__fish_zkstack_using_subcommand ecosystem; and __fish_seen_subcommand_from init" -l zksync
complete -c zkstack -n "__fish_zkstack_using_subcommand ecosystem; and __fish_seen_subcommand_from init" -s d -l dont-drop
complete -c zkstack -n "__fish_zkstack_using_subcommand ecosystem; and __fish_seen_subcommand_from init" -l ecosystem-only -d 'Initialize ecosystem only and skip chain initialization (chain can be initialized later with `chain init` subcommand)'
complete -c zkstack -n "__fish_zkstack_using_subcommand ecosystem; and __fish_seen_subcommand_from init" -l dev -d 'Use defaults for all options and flags. Suitable for local development'
complete -c zkstack -n "__fish_zkstack_using_subcommand ecosystem; and __fish_seen_subcommand_from init" -l no-port-reallocation -d 'Do not reallocate ports'
complete -c zkstack -n "__fish_zkstack_using_subcommand ecosystem; and __fish_seen_subcommand_from init" -l skip-contract-compilation-override
complete -c zkstack -n "__fish_zkstack_using_subcommand ecosystem; and __fish_seen_subcommand_from init" -s v -l verbose -d 'Verbose mode'
complete -c zkstack -n "__fish_zkstack_using_subcommand ecosystem; and __fish_seen_subcommand_from init" -l ignore-prerequisites -d 'Ignores prerequisites checks'
complete -c zkstack -n "__fish_zkstack_using_subcommand ecosystem; and __fish_seen_subcommand_from init" -s h -l help -d 'Print help (see more with \'--help\')'
complete -c zkstack -n "__fish_zkstack_using_subcommand ecosystem; and __fish_seen_subcommand_from change-default-chain" -l chain -d 'Chain to use' -r
complete -c zkstack -n "__fish_zkstack_using_subcommand ecosystem; and __fish_seen_subcommand_from change-default-chain" -s v -l verbose -d 'Verbose mode'
complete -c zkstack -n "__fish_zkstack_using_subcommand ecosystem; and __fish_seen_subcommand_from change-default-chain" -l ignore-prerequisites -d 'Ignores prerequisites checks'
complete -c zkstack -n "__fish_zkstack_using_subcommand ecosystem; and __fish_seen_subcommand_from change-default-chain" -s h -l help -d 'Print help'
complete -c zkstack -n "__fish_zkstack_using_subcommand ecosystem; and __fish_seen_subcommand_from setup-observability" -l chain -d 'Chain to use' -r
complete -c zkstack -n "__fish_zkstack_using_subcommand ecosystem; and __fish_seen_subcommand_from setup-observability" -s v -l verbose -d 'Verbose mode'
complete -c zkstack -n "__fish_zkstack_using_subcommand ecosystem; and __fish_seen_subcommand_from setup-observability" -l ignore-prerequisites -d 'Ignores prerequisites checks'
complete -c zkstack -n "__fish_zkstack_using_subcommand ecosystem; and __fish_seen_subcommand_from setup-observability" -s h -l help -d 'Print help'
complete -c zkstack -n "__fish_zkstack_using_subcommand ecosystem; and __fish_seen_subcommand_from help" -f -a "create" -d 'Create a new ecosystem and chain, setting necessary configurations for later initialization'
complete -c zkstack -n "__fish_zkstack_using_subcommand ecosystem; and __fish_seen_subcommand_from help" -f -a "build-transactions" -d 'Create transactions to build ecosystem contracts'
complete -c zkstack -n "__fish_zkstack_using_subcommand ecosystem; and __fish_seen_subcommand_from help" -f -a "init" -d 'Initialize ecosystem and chain, deploying necessary contracts and performing on-chain operations'
complete -c zkstack -n "__fish_zkstack_using_subcommand ecosystem; and __fish_seen_subcommand_from help" -f -a "change-default-chain" -d 'Change the default chain'
complete -c zkstack -n "__fish_zkstack_using_subcommand ecosystem; and __fish_seen_subcommand_from help" -f -a "setup-observability" -d 'Setup observability for the ecosystem, downloading Grafana dashboards from the era-observability repo'
complete -c zkstack -n "__fish_zkstack_using_subcommand ecosystem; and __fish_seen_subcommand_from help" -f -a "help" -d 'Print this message or the help of the given subcommand(s)'
complete -c zkstack -n "__fish_zkstack_using_subcommand chain; and not __fish_seen_subcommand_from create build-transactions init genesis register-chain deploy-l2-contracts accept-chain-ownership deploy-consensus-registry deploy-multicall3 deploy-timestamp-asserter deploy-upgrader deploy-paymaster update-token-multiplier-setter enable-evm-emulator help" -l chain -d 'Chain to use' -r
complete -c zkstack -n "__fish_zkstack_using_subcommand chain; and not __fish_seen_subcommand_from create build-transactions init genesis register-chain deploy-l2-contracts accept-chain-ownership deploy-consensus-registry deploy-multicall3 deploy-timestamp-asserter deploy-upgrader deploy-paymaster update-token-multiplier-setter enable-evm-emulator help" -s v -l verbose -d 'Verbose mode'
complete -c zkstack -n "__fish_zkstack_using_subcommand chain; and not __fish_seen_subcommand_from create build-transactions init genesis register-chain deploy-l2-contracts accept-chain-ownership deploy-consensus-registry deploy-multicall3 deploy-timestamp-asserter deploy-upgrader deploy-paymaster update-token-multiplier-setter enable-evm-emulator help" -l ignore-prerequisites -d 'Ignores prerequisites checks'
complete -c zkstack -n "__fish_zkstack_using_subcommand chain; and not __fish_seen_subcommand_from create build-transactions init genesis register-chain deploy-l2-contracts accept-chain-ownership deploy-consensus-registry deploy-multicall3 deploy-timestamp-asserter deploy-upgrader deploy-paymaster update-token-multiplier-setter enable-evm-emulator help" -s h -l help -d 'Print help'
complete -c zkstack -n "__fish_zkstack_using_subcommand chain; and not __fish_seen_subcommand_from create build-transactions init genesis register-chain deploy-l2-contracts accept-chain-ownership deploy-consensus-registry deploy-multicall3 deploy-timestamp-asserter deploy-upgrader deploy-paymaster update-token-multiplier-setter enable-evm-emulator help" -f -a "create" -d 'Create a new chain, setting the necessary configurations for later initialization'
complete -c zkstack -n "__fish_zkstack_using_subcommand chain; and not __fish_seen_subcommand_from create build-transactions init genesis register-chain deploy-l2-contracts accept-chain-ownership deploy-consensus-registry deploy-multicall3 deploy-timestamp-asserter deploy-upgrader deploy-paymaster update-token-multiplier-setter enable-evm-emulator help" -f -a "build-transactions" -d 'Create unsigned transactions for chain deployment'
complete -c zkstack -n "__fish_zkstack_using_subcommand chain; and not __fish_seen_subcommand_from create build-transactions init genesis register-chain deploy-l2-contracts accept-chain-ownership deploy-consensus-registry deploy-multicall3 deploy-timestamp-asserter deploy-upgrader deploy-paymaster update-token-multiplier-setter enable-evm-emulator help" -f -a "init" -d 'Initialize chain, deploying necessary contracts and performing on-chain operations'
complete -c zkstack -n "__fish_zkstack_using_subcommand chain; and not __fish_seen_subcommand_from create build-transactions init genesis register-chain deploy-l2-contracts accept-chain-ownership deploy-consensus-registry deploy-multicall3 deploy-timestamp-asserter deploy-upgrader deploy-paymaster update-token-multiplier-setter enable-evm-emulator help" -f -a "genesis" -d 'Run server genesis'
complete -c zkstack -n "__fish_zkstack_using_subcommand chain; and not __fish_seen_subcommand_from create build-transactions init genesis register-chain deploy-l2-contracts accept-chain-ownership deploy-consensus-registry deploy-multicall3 deploy-timestamp-asserter deploy-upgrader deploy-paymaster update-token-multiplier-setter enable-evm-emulator help" -f -a "register-chain" -d 'Register a new chain on L1 (executed by L1 governor). This command deploys and configures Governance, ChainAdmin, and DiamondProxy contracts, registers chain with BridgeHub and sets pending admin for DiamondProxy. Note: After completion, L2 governor can accept ownership by running `accept-chain-ownership`'
complete -c zkstack -n "__fish_zkstack_using_subcommand chain; and not __fish_seen_subcommand_from create build-transactions init genesis register-chain deploy-l2-contracts accept-chain-ownership deploy-consensus-registry deploy-multicall3 deploy-timestamp-asserter deploy-upgrader deploy-paymaster update-token-multiplier-setter enable-evm-emulator help" -f -a "deploy-l2-contracts" -d 'Deploy all L2 contracts (executed by L1 governor)'
complete -c zkstack -n "__fish_zkstack_using_subcommand chain; and not __fish_seen_subcommand_from create build-transactions init genesis register-chain deploy-l2-contracts accept-chain-ownership deploy-consensus-registry deploy-multicall3 deploy-timestamp-asserter deploy-upgrader deploy-paymaster update-token-multiplier-setter enable-evm-emulator help" -f -a "accept-chain-ownership" -d 'Accept ownership of L2 chain (executed by L2 governor). This command should be run after `register-chain` to accept ownership of newly created DiamondProxy contract'
complete -c zkstack -n "__fish_zkstack_using_subcommand chain; and not __fish_seen_subcommand_from create build-transactions init genesis register-chain deploy-l2-contracts accept-chain-ownership deploy-consensus-registry deploy-multicall3 deploy-timestamp-asserter deploy-upgrader deploy-paymaster update-token-multiplier-setter enable-evm-emulator help" -f -a "deploy-consensus-registry" -d 'Deploy L2 consensus registry'
complete -c zkstack -n "__fish_zkstack_using_subcommand chain; and not __fish_seen_subcommand_from create build-transactions init genesis register-chain deploy-l2-contracts accept-chain-ownership deploy-consensus-registry deploy-multicall3 deploy-timestamp-asserter deploy-upgrader deploy-paymaster update-token-multiplier-setter enable-evm-emulator help" -f -a "deploy-multicall3" -d 'Deploy L2 multicall3'
complete -c zkstack -n "__fish_zkstack_using_subcommand chain; and not __fish_seen_subcommand_from create build-transactions init genesis register-chain deploy-l2-contracts accept-chain-ownership deploy-consensus-registry deploy-multicall3 deploy-timestamp-asserter deploy-upgrader deploy-paymaster update-token-multiplier-setter enable-evm-emulator help" -f -a "deploy-timestamp-asserter" -d 'Deploy L2 TimestampAsserter'
complete -c zkstack -n "__fish_zkstack_using_subcommand chain; and not __fish_seen_subcommand_from create build-transactions init genesis register-chain deploy-l2-contracts accept-chain-ownership deploy-consensus-registry deploy-multicall3 deploy-timestamp-asserter deploy-upgrader deploy-paymaster update-token-multiplier-setter enable-evm-emulator help" -f -a "deploy-upgrader" -d 'Deploy Default Upgrader'
complete -c zkstack -n "__fish_zkstack_using_subcommand chain; and not __fish_seen_subcommand_from create build-transactions init genesis register-chain deploy-l2-contracts accept-chain-ownership deploy-consensus-registry deploy-multicall3 deploy-timestamp-asserter deploy-upgrader deploy-paymaster update-token-multiplier-setter enable-evm-emulator help" -f -a "deploy-paymaster" -d 'Deploy paymaster smart contract'
complete -c zkstack -n "__fish_zkstack_using_subcommand chain; and not __fish_seen_subcommand_from create build-transactions init genesis register-chain deploy-l2-contracts accept-chain-ownership deploy-consensus-registry deploy-multicall3 deploy-timestamp-asserter deploy-upgrader deploy-paymaster update-token-multiplier-setter enable-evm-emulator help" -f -a "update-token-multiplier-setter" -d 'Update Token Multiplier Setter address on L1'
complete -c zkstack -n "__fish_zkstack_using_subcommand chain; and not __fish_seen_subcommand_from create build-transactions init genesis register-chain deploy-l2-contracts accept-chain-ownership deploy-consensus-registry deploy-multicall3 deploy-timestamp-asserter deploy-upgrader deploy-paymaster update-token-multiplier-setter enable-evm-emulator help" -f -a "enable-evm-emulator" -d 'Enable EVM emulation on chain (Not supported yet)'
complete -c zkstack -n "__fish_zkstack_using_subcommand chain; and not __fish_seen_subcommand_from create build-transactions init genesis register-chain deploy-l2-contracts accept-chain-ownership deploy-consensus-registry deploy-multicall3 deploy-timestamp-asserter deploy-upgrader deploy-paymaster update-token-multiplier-setter enable-evm-emulator help" -f -a "help" -d 'Print this message or the help of the given subcommand(s)'
complete -c zkstack -n "__fish_zkstack_using_subcommand chain; and __fish_seen_subcommand_from create" -l chain-name -r
complete -c zkstack -n "__fish_zkstack_using_subcommand chain; and __fish_seen_subcommand_from create" -l chain-id -d 'Chain ID' -r
complete -c zkstack -n "__fish_zkstack_using_subcommand chain; and __fish_seen_subcommand_from create" -l prover-mode -d 'Prover options' -r -f -a "no-proofs\t''
gpu\t''"
complete -c zkstack -n "__fish_zkstack_using_subcommand chain; and __fish_seen_subcommand_from create" -l wallet-creation -d 'Wallet options' -r -f -a "localhost\t'Load wallets from localhost mnemonic, they are funded for localhost env'
random\t'Generate random wallets'
empty\t'Generate placeholder wallets'
in-file\t'Specify file with wallets'"
complete -c zkstack -n "__fish_zkstack_using_subcommand chain; and __fish_seen_subcommand_from create" -l wallet-path -d 'Wallet path' -r -F
complete -c zkstack -n "__fish_zkstack_using_subcommand chain; and __fish_seen_subcommand_from create" -l l1-batch-commit-data-generator-mode -d 'Commit data generation mode' -r -f -a "rollup\t''
validium\t''"
complete -c zkstack -n "__fish_zkstack_using_subcommand chain; and __fish_seen_subcommand_from create" -l base-token-address -d 'Base token address' -r
complete -c zkstack -n "__fish_zkstack_using_subcommand chain; and __fish_seen_subcommand_from create" -l base-token-price-nominator -d 'Base token nominator' -r
complete -c zkstack -n "__fish_zkstack_using_subcommand chain; and __fish_seen_subcommand_from create" -l base-token-price-denominator -d 'Base token denominator' -r
complete -c zkstack -n "__fish_zkstack_using_subcommand chain; and __fish_seen_subcommand_from create" -l set-as-default -d 'Set as default chain' -r -f -a "true\t''
false\t''"
complete -c zkstack -n "__fish_zkstack_using_subcommand chain; and __fish_seen_subcommand_from create" -l evm-emulator -d 'Enable EVM emulator' -r -f -a "true\t''
false\t''"
complete -c zkstack -n "__fish_zkstack_using_subcommand chain; and __fish_seen_subcommand_from create" -l update-submodules -d 'Whether to update git submodules of repo' -r -f -a "true\t''
false\t''"
complete -c zkstack -n "__fish_zkstack_using_subcommand chain; and __fish_seen_subcommand_from create" -l chain -d 'Chain to use' -r
complete -c zkstack -n "__fish_zkstack_using_subcommand chain; and __fish_seen_subcommand_from create" -l legacy-bridge
complete -c zkstack -n "__fish_zkstack_using_subcommand chain; and __fish_seen_subcommand_from create" -s v -l verbose -d 'Verbose mode'
complete -c zkstack -n "__fish_zkstack_using_subcommand chain; and __fish_seen_subcommand_from create" -l ignore-prerequisites -d 'Ignores prerequisites checks'
complete -c zkstack -n "__fish_zkstack_using_subcommand chain; and __fish_seen_subcommand_from create" -s h -l help -d 'Print help (see more with \'--help\')'
complete -c zkstack -n "__fish_zkstack_using_subcommand chain; and __fish_seen_subcommand_from build-transactions" -s o -l out -d 'Output directory for the generated files' -r -F
complete -c zkstack -n "__fish_zkstack_using_subcommand chain; and __fish_seen_subcommand_from build-transactions" -l verify -d 'Verify deployed contracts' -r -f -a "true\t''
false\t''"
complete -c zkstack -n "__fish_zkstack_using_subcommand chain; and __fish_seen_subcommand_from build-transactions" -l verifier -d 'Verifier to use' -r -f -a "etherscan\t''
sourcify\t''
blockscout\t''
oklink\t''"
complete -c zkstack -n "__fish_zkstack_using_subcommand chain; and __fish_seen_subcommand_from build-transactions" -l verifier-url -d 'Verifier URL, if using a custom provider' -r
complete -c zkstack -n "__fish_zkstack_using_subcommand chain; and __fish_seen_subcommand_from build-transactions" -l verifier-api-key -d 'Verifier API key' -r
complete -c zkstack -n "__fish_zkstack_using_subcommand chain; and __fish_seen_subcommand_from build-transactions" -s a -l additional-args -d 'List of additional arguments that can be passed through the CLI' -r
complete -c zkstack -n "__fish_zkstack_using_subcommand chain; and __fish_seen_subcommand_from build-transactions" -l l1-rpc-url -d 'L1 RPC URL' -r
complete -c zkstack -n "__fish_zkstack_using_subcommand chain; and __fish_seen_subcommand_from build-transactions" -l chain -d 'Chain to use' -r
complete -c zkstack -n "__fish_zkstack_using_subcommand chain; and __fish_seen_subcommand_from build-transactions" -l resume
complete -c zkstack -n "__fish_zkstack_using_subcommand chain; and __fish_seen_subcommand_from build-transactions" -l zksync
complete -c zkstack -n "__fish_zkstack_using_subcommand chain; and __fish_seen_subcommand_from build-transactions" -s v -l verbose -d 'Verbose mode'
complete -c zkstack -n "__fish_zkstack_using_subcommand chain; and __fish_seen_subcommand_from build-transactions" -l ignore-prerequisites -d 'Ignores prerequisites checks'
complete -c zkstack -n "__fish_zkstack_using_subcommand chain; and __fish_seen_subcommand_from build-transactions" -s h -l help -d 'Print help (see more with \'--help\')'
complete -c zkstack -n "__fish_zkstack_using_subcommand chain; and __fish_seen_subcommand_from init" -l verify -d 'Verify deployed contracts' -r -f -a "true\t''
false\t''"
complete -c zkstack -n "__fish_zkstack_using_subcommand chain; and __fish_seen_subcommand_from init" -l verifier -d 'Verifier to use' -r -f -a "etherscan\t''
sourcify\t''
blockscout\t''
oklink\t''"
complete -c zkstack -n "__fish_zkstack_using_subcommand chain; and __fish_seen_subcommand_from init" -l verifier-url -d 'Verifier URL, if using a custom provider' -r
complete -c zkstack -n "__fish_zkstack_using_subcommand chain; and __fish_seen_subcommand_from init" -l verifier-api-key -d 'Verifier API key' -r
complete -c zkstack -n "__fish_zkstack_using_subcommand chain; and __fish_seen_subcommand_from init" -s a -l additional-args -d 'List of additional arguments that can be passed through the CLI' -r
complete -c zkstack -n "__fish_zkstack_using_subcommand chain; and __fish_seen_subcommand_from init" -l server-db-url -d 'Server database url without database name' -r
complete -c zkstack -n "__fish_zkstack_using_subcommand chain; and __fish_seen_subcommand_from init" -l server-db-name -d 'Server database name' -r
complete -c zkstack -n "__fish_zkstack_using_subcommand chain; and __fish_seen_subcommand_from init" -l deploy-paymaster -r -f -a "true\t''
false\t''"
complete -c zkstack -n "__fish_zkstack_using_subcommand chain; and __fish_seen_subcommand_from init" -l l1-rpc-url -d 'L1 RPC URL' -r
complete -c zkstack -n "__fish_zkstack_using_subcommand chain; and __fish_seen_subcommand_from init" -l update-submodules -r -f -a "true\t''
false\t''"
complete -c zkstack -n "__fish_zkstack_using_subcommand chain; and __fish_seen_subcommand_from init" -l validium-type -d 'Type of the Validium network' -r -f -a "no-da\t''
avail\t''"
complete -c zkstack -n "__fish_zkstack_using_subcommand chain; and __fish_seen_subcommand_from init" -l chain -d 'Chain to use' -r
complete -c zkstack -n "__fish_zkstack_using_subcommand chain; and __fish_seen_subcommand_from init" -l resume
complete -c zkstack -n "__fish_zkstack_using_subcommand chain; and __fish_seen_subcommand_from init" -l zksync
complete -c zkstack -n "__fish_zkstack_using_subcommand chain; and __fish_seen_subcommand_from init" -s d -l dont-drop
complete -c zkstack -n "__fish_zkstack_using_subcommand chain; and __fish_seen_subcommand_from init" -l no-port-reallocation -d 'Do not reallocate ports'
complete -c zkstack -n "__fish_zkstack_using_subcommand chain; and __fish_seen_subcommand_from init" -l dev -d 'Use defaults for all options and flags. Suitable for local development'
complete -c zkstack -n "__fish_zkstack_using_subcommand chain; and __fish_seen_subcommand_from init" -s v -l verbose -d 'Verbose mode'
complete -c zkstack -n "__fish_zkstack_using_subcommand chain; and __fish_seen_subcommand_from init" -l ignore-prerequisites -d 'Ignores prerequisites checks'
complete -c zkstack -n "__fish_zkstack_using_subcommand chain; and __fish_seen_subcommand_from init" -s h -l help -d 'Print help (see more with \'--help\')'
complete -c zkstack -n "__fish_zkstack_using_subcommand chain; and __fish_seen_subcommand_from init" -f -a "configs" -d 'Initialize chain configs'
complete -c zkstack -n "__fish_zkstack_using_subcommand chain; and __fish_seen_subcommand_from init" -f -a "help" -d 'Print this message or the help of the given subcommand(s)'
complete -c zkstack -n "__fish_zkstack_using_subcommand chain; and __fish_seen_subcommand_from genesis" -l server-db-url -d 'Server database url without database name' -r
complete -c zkstack -n "__fish_zkstack_using_subcommand chain; and __fish_seen_subcommand_from genesis" -l server-db-name -d 'Server database name' -r
complete -c zkstack -n "__fish_zkstack_using_subcommand chain; and __fish_seen_subcommand_from genesis" -l chain -d 'Chain to use' -r
complete -c zkstack -n "__fish_zkstack_using_subcommand chain; and __fish_seen_subcommand_from genesis" -s d -l dev -d 'Use default database urls and names'
complete -c zkstack -n "__fish_zkstack_using_subcommand chain; and __fish_seen_subcommand_from genesis" -s d -l dont-drop
complete -c zkstack -n "__fish_zkstack_using_subcommand chain; and __fish_seen_subcommand_from genesis" -s v -l verbose -d 'Verbose mode'
complete -c zkstack -n "__fish_zkstack_using_subcommand chain; and __fish_seen_subcommand_from genesis" -l ignore-prerequisites -d 'Ignores prerequisites checks'
complete -c zkstack -n "__fish_zkstack_using_subcommand chain; and __fish_seen_subcommand_from genesis" -s h -l help -d 'Print help'
complete -c zkstack -n "__fish_zkstack_using_subcommand chain; and __fish_seen_subcommand_from genesis" -f -a "init-database" -d 'Initialize databases'
complete -c zkstack -n "__fish_zkstack_using_subcommand chain; and __fish_seen_subcommand_from genesis" -f -a "server" -d 'Runs server genesis'
complete -c zkstack -n "__fish_zkstack_using_subcommand chain; and __fish_seen_subcommand_from genesis" -f -a "help" -d 'Print this message or the help of the given subcommand(s)'
complete -c zkstack -n "__fish_zkstack_using_subcommand chain; and __fish_seen_subcommand_from register-chain" -l verify -d 'Verify deployed contracts' -r -f -a "true\t''
false\t''"
complete -c zkstack -n "__fish_zkstack_using_subcommand chain; and __fish_seen_subcommand_from register-chain" -l verifier -d 'Verifier to use' -r -f -a "etherscan\t''
sourcify\t''
blockscout\t''
oklink\t''"
complete -c zkstack -n "__fish_zkstack_using_subcommand chain; and __fish_seen_subcommand_from register-chain" -l verifier-url -d 'Verifier URL, if using a custom provider' -r
complete -c zkstack -n "__fish_zkstack_using_subcommand chain; and __fish_seen_subcommand_from register-chain" -l verifier-api-key -d 'Verifier API key' -r
complete -c zkstack -n "__fish_zkstack_using_subcommand chain; and __fish_seen_subcommand_from register-chain" -s a -l additional-args -d 'List of additional arguments that can be passed through the CLI' -r
complete -c zkstack -n "__fish_zkstack_using_subcommand chain; and __fish_seen_subcommand_from register-chain" -l chain -d 'Chain to use' -r
complete -c zkstack -n "__fish_zkstack_using_subcommand chain; and __fish_seen_subcommand_from register-chain" -l resume
complete -c zkstack -n "__fish_zkstack_using_subcommand chain; and __fish_seen_subcommand_from register-chain" -l zksync
complete -c zkstack -n "__fish_zkstack_using_subcommand chain; and __fish_seen_subcommand_from register-chain" -s v -l verbose -d 'Verbose mode'
complete -c zkstack -n "__fish_zkstack_using_subcommand chain; and __fish_seen_subcommand_from register-chain" -l ignore-prerequisites -d 'Ignores prerequisites checks'
complete -c zkstack -n "__fish_zkstack_using_subcommand chain; and __fish_seen_subcommand_from register-chain" -s h -l help -d 'Print help (see more with \'--help\')'
complete -c zkstack -n "__fish_zkstack_using_subcommand chain; and __fish_seen_subcommand_from deploy-l2-contracts" -l verify -d 'Verify deployed contracts' -r -f -a "true\t''
false\t''"
complete -c zkstack -n "__fish_zkstack_using_subcommand chain; and __fish_seen_subcommand_from deploy-l2-contracts" -l verifier -d 'Verifier to use' -r -f -a "etherscan\t''
sourcify\t''
blockscout\t''
oklink\t''"
complete -c zkstack -n "__fish_zkstack_using_subcommand chain; and __fish_seen_subcommand_from deploy-l2-contracts" -l verifier-url -d 'Verifier URL, if using a custom provider' -r
complete -c zkstack -n "__fish_zkstack_using_subcommand chain; and __fish_seen_subcommand_from deploy-l2-contracts" -l verifier-api-key -d 'Verifier API key' -r
complete -c zkstack -n "__fish_zkstack_using_subcommand chain; and __fish_seen_subcommand_from deploy-l2-contracts" -s a -l additional-args -d 'List of additional arguments that can be passed through the CLI' -r
complete -c zkstack -n "__fish_zkstack_using_subcommand chain; and __fish_seen_subcommand_from deploy-l2-contracts" -l chain -d 'Chain to use' -r
complete -c zkstack -n "__fish_zkstack_using_subcommand chain; and __fish_seen_subcommand_from deploy-l2-contracts" -l resume
complete -c zkstack -n "__fish_zkstack_using_subcommand chain; and __fish_seen_subcommand_from deploy-l2-contracts" -l zksync
complete -c zkstack -n "__fish_zkstack_using_subcommand chain; and __fish_seen_subcommand_from deploy-l2-contracts" -s v -l verbose -d 'Verbose mode'
complete -c zkstack -n "__fish_zkstack_using_subcommand chain; and __fish_seen_subcommand_from deploy-l2-contracts" -l ignore-prerequisites -d 'Ignores prerequisites checks'
complete -c zkstack -n "__fish_zkstack_using_subcommand chain; and __fish_seen_subcommand_from deploy-l2-contracts" -s h -l help -d 'Print help (see more with \'--help\')'
complete -c zkstack -n "__fish_zkstack_using_subcommand chain; and __fish_seen_subcommand_from accept-chain-ownership" -l verify -d 'Verify deployed contracts' -r -f -a "true\t''
false\t''"
complete -c zkstack -n "__fish_zkstack_using_subcommand chain; and __fish_seen_subcommand_from accept-chain-ownership" -l verifier -d 'Verifier to use' -r -f -a "etherscan\t''
sourcify\t''
blockscout\t''
oklink\t''"
complete -c zkstack -n "__fish_zkstack_using_subcommand chain; and __fish_seen_subcommand_from accept-chain-ownership" -l verifier-url -d 'Verifier URL, if using a custom provider' -r
complete -c zkstack -n "__fish_zkstack_using_subcommand chain; and __fish_seen_subcommand_from accept-chain-ownership" -l verifier-api-key -d 'Verifier API key' -r
complete -c zkstack -n "__fish_zkstack_using_subcommand chain; and __fish_seen_subcommand_from accept-chain-ownership" -s a -l additional-args -d 'List of additional arguments that can be passed through the CLI' -r
complete -c zkstack -n "__fish_zkstack_using_subcommand chain; and __fish_seen_subcommand_from accept-chain-ownership" -l chain -d 'Chain to use' -r
complete -c zkstack -n "__fish_zkstack_using_subcommand chain; and __fish_seen_subcommand_from accept-chain-ownership" -l resume
complete -c zkstack -n "__fish_zkstack_using_subcommand chain; and __fish_seen_subcommand_from accept-chain-ownership" -l zksync
complete -c zkstack -n "__fish_zkstack_using_subcommand chain; and __fish_seen_subcommand_from accept-chain-ownership" -s v -l verbose -d 'Verbose mode'
complete -c zkstack -n "__fish_zkstack_using_subcommand chain; and __fish_seen_subcommand_from accept-chain-ownership" -l ignore-prerequisites -d 'Ignores prerequisites checks'
complete -c zkstack -n "__fish_zkstack_using_subcommand chain; and __fish_seen_subcommand_from accept-chain-ownership" -s h -l help -d 'Print help (see more with \'--help\')'
complete -c zkstack -n "__fish_zkstack_using_subcommand chain; and __fish_seen_subcommand_from deploy-consensus-registry" -l verify -d 'Verify deployed contracts' -r -f -a "true\t''
false\t''"
complete -c zkstack -n "__fish_zkstack_using_subcommand chain; and __fish_seen_subcommand_from deploy-consensus-registry" -l verifier -d 'Verifier to use' -r -f -a "etherscan\t''
sourcify\t''
blockscout\t''
oklink\t''"
complete -c zkstack -n "__fish_zkstack_using_subcommand chain; and __fish_seen_subcommand_from deploy-consensus-registry" -l verifier-url -d 'Verifier URL, if using a custom provider' -r
complete -c zkstack -n "__fish_zkstack_using_subcommand chain; and __fish_seen_subcommand_from deploy-consensus-registry" -l verifier-api-key -d 'Verifier API key' -r
complete -c zkstack -n "__fish_zkstack_using_subcommand chain; and __fish_seen_subcommand_from deploy-consensus-registry" -s a -l additional-args -d 'List of additional arguments that can be passed through the CLI' -r
complete -c zkstack -n "__fish_zkstack_using_subcommand chain; and __fish_seen_subcommand_from deploy-consensus-registry" -l chain -d 'Chain to use' -r
complete -c zkstack -n "__fish_zkstack_using_subcommand chain; and __fish_seen_subcommand_from deploy-consensus-registry" -l resume
complete -c zkstack -n "__fish_zkstack_using_subcommand chain; and __fish_seen_subcommand_from deploy-consensus-registry" -l zksync
complete -c zkstack -n "__fish_zkstack_using_subcommand chain; and __fish_seen_subcommand_from deploy-consensus-registry" -s v -l verbose -d 'Verbose mode'
complete -c zkstack -n "__fish_zkstack_using_subcommand chain; and __fish_seen_subcommand_from deploy-consensus-registry" -l ignore-prerequisites -d 'Ignores prerequisites checks'
complete -c zkstack -n "__fish_zkstack_using_subcommand chain; and __fish_seen_subcommand_from deploy-consensus-registry" -s h -l help -d 'Print help (see more with \'--help\')'
complete -c zkstack -n "__fish_zkstack_using_subcommand chain; and __fish_seen_subcommand_from deploy-multicall3" -l verify -d 'Verify deployed contracts' -r -f -a "true\t''
false\t''"
complete -c zkstack -n "__fish_zkstack_using_subcommand chain; and __fish_seen_subcommand_from deploy-multicall3" -l verifier -d 'Verifier to use' -r -f -a "etherscan\t''
sourcify\t''
blockscout\t''
oklink\t''"
complete -c zkstack -n "__fish_zkstack_using_subcommand chain; and __fish_seen_subcommand_from deploy-multicall3" -l verifier-url -d 'Verifier URL, if using a custom provider' -r
complete -c zkstack -n "__fish_zkstack_using_subcommand chain; and __fish_seen_subcommand_from deploy-multicall3" -l verifier-api-key -d 'Verifier API key' -r
complete -c zkstack -n "__fish_zkstack_using_subcommand chain; and __fish_seen_subcommand_from deploy-multicall3" -s a -l additional-args -d 'List of additional arguments that can be passed through the CLI' -r
complete -c zkstack -n "__fish_zkstack_using_subcommand chain; and __fish_seen_subcommand_from deploy-multicall3" -l chain -d 'Chain to use' -r
complete -c zkstack -n "__fish_zkstack_using_subcommand chain; and __fish_seen_subcommand_from deploy-multicall3" -l resume
complete -c zkstack -n "__fish_zkstack_using_subcommand chain; and __fish_seen_subcommand_from deploy-multicall3" -l zksync
complete -c zkstack -n "__fish_zkstack_using_subcommand chain; and __fish_seen_subcommand_from deploy-multicall3" -s v -l verbose -d 'Verbose mode'
complete -c zkstack -n "__fish_zkstack_using_subcommand chain; and __fish_seen_subcommand_from deploy-multicall3" -l ignore-prerequisites -d 'Ignores prerequisites checks'
complete -c zkstack -n "__fish_zkstack_using_subcommand chain; and __fish_seen_subcommand_from deploy-multicall3" -s h -l help -d 'Print help (see more with \'--help\')'
complete -c zkstack -n "__fish_zkstack_using_subcommand chain; and __fish_seen_subcommand_from deploy-timestamp-asserter" -l verify -d 'Verify deployed contracts' -r -f -a "true\t''
false\t''"
complete -c zkstack -n "__fish_zkstack_using_subcommand chain; and __fish_seen_subcommand_from deploy-timestamp-asserter" -l verifier -d 'Verifier to use' -r -f -a "etherscan\t''
sourcify\t''
blockscout\t''
oklink\t''"
complete -c zkstack -n "__fish_zkstack_using_subcommand chain; and __fish_seen_subcommand_from deploy-timestamp-asserter" -l verifier-url -d 'Verifier URL, if using a custom provider' -r
complete -c zkstack -n "__fish_zkstack_using_subcommand chain; and __fish_seen_subcommand_from deploy-timestamp-asserter" -l verifier-api-key -d 'Verifier API key' -r
complete -c zkstack -n "__fish_zkstack_using_subcommand chain; and __fish_seen_subcommand_from deploy-timestamp-asserter" -s a -l additional-args -d 'List of additional arguments that can be passed through the CLI' -r
complete -c zkstack -n "__fish_zkstack_using_subcommand chain; and __fish_seen_subcommand_from deploy-timestamp-asserter" -l chain -d 'Chain to use' -r
complete -c zkstack -n "__fish_zkstack_using_subcommand chain; and __fish_seen_subcommand_from deploy-timestamp-asserter" -l resume
complete -c zkstack -n "__fish_zkstack_using_subcommand chain; and __fish_seen_subcommand_from deploy-timestamp-asserter" -l zksync
complete -c zkstack -n "__fish_zkstack_using_subcommand chain; and __fish_seen_subcommand_from deploy-timestamp-asserter" -s v -l verbose -d 'Verbose mode'
complete -c zkstack -n "__fish_zkstack_using_subcommand chain; and __fish_seen_subcommand_from deploy-timestamp-asserter" -l ignore-prerequisites -d 'Ignores prerequisites checks'
complete -c zkstack -n "__fish_zkstack_using_subcommand chain; and __fish_seen_subcommand_from deploy-timestamp-asserter" -s h -l help -d 'Print help (see more with \'--help\')'
complete -c zkstack -n "__fish_zkstack_using_subcommand chain; and __fish_seen_subcommand_from deploy-upgrader" -l verify -d 'Verify deployed contracts' -r -f -a "true\t''
false\t''"
complete -c zkstack -n "__fish_zkstack_using_subcommand chain; and __fish_seen_subcommand_from deploy-upgrader" -l verifier -d 'Verifier to use' -r -f -a "etherscan\t''
sourcify\t''
blockscout\t''
oklink\t''"
complete -c zkstack -n "__fish_zkstack_using_subcommand chain; and __fish_seen_subcommand_from deploy-upgrader" -l verifier-url -d 'Verifier URL, if using a custom provider' -r
complete -c zkstack -n "__fish_zkstack_using_subcommand chain; and __fish_seen_subcommand_from deploy-upgrader" -l verifier-api-key -d 'Verifier API key' -r
complete -c zkstack -n "__fish_zkstack_using_subcommand chain; and __fish_seen_subcommand_from deploy-upgrader" -s a -l additional-args -d 'List of additional arguments that can be passed through the CLI' -r
complete -c zkstack -n "__fish_zkstack_using_subcommand chain; and __fish_seen_subcommand_from deploy-upgrader" -l chain -d 'Chain to use' -r
complete -c zkstack -n "__fish_zkstack_using_subcommand chain; and __fish_seen_subcommand_from deploy-upgrader" -l resume
complete -c zkstack -n "__fish_zkstack_using_subcommand chain; and __fish_seen_subcommand_from deploy-upgrader" -l zksync
complete -c zkstack -n "__fish_zkstack_using_subcommand chain; and __fish_seen_subcommand_from deploy-upgrader" -s v -l verbose -d 'Verbose mode'
complete -c zkstack -n "__fish_zkstack_using_subcommand chain; and __fish_seen_subcommand_from deploy-upgrader" -l ignore-prerequisites -d 'Ignores prerequisites checks'
complete -c zkstack -n "__fish_zkstack_using_subcommand chain; and __fish_seen_subcommand_from deploy-upgrader" -s h -l help -d 'Print help (see more with \'--help\')'
complete -c zkstack -n "__fish_zkstack_using_subcommand chain; and __fish_seen_subcommand_from deploy-paymaster" -l verify -d 'Verify deployed contracts' -r -f -a "true\t''
false\t''"
complete -c zkstack -n "__fish_zkstack_using_subcommand chain; and __fish_seen_subcommand_from deploy-paymaster" -l verifier -d 'Verifier to use' -r -f -a "etherscan\t''
sourcify\t''
blockscout\t''
oklink\t''"
complete -c zkstack -n "__fish_zkstack_using_subcommand chain; and __fish_seen_subcommand_from deploy-paymaster" -l verifier-url -d 'Verifier URL, if using a custom provider' -r
complete -c zkstack -n "__fish_zkstack_using_subcommand chain; and __fish_seen_subcommand_from deploy-paymaster" -l verifier-api-key -d 'Verifier API key' -r
complete -c zkstack -n "__fish_zkstack_using_subcommand chain; and __fish_seen_subcommand_from deploy-paymaster" -s a -l additional-args -d 'List of additional arguments that can be passed through the CLI' -r
complete -c zkstack -n "__fish_zkstack_using_subcommand chain; and __fish_seen_subcommand_from deploy-paymaster" -l chain -d 'Chain to use' -r
complete -c zkstack -n "__fish_zkstack_using_subcommand chain; and __fish_seen_subcommand_from deploy-paymaster" -l resume
complete -c zkstack -n "__fish_zkstack_using_subcommand chain; and __fish_seen_subcommand_from deploy-paymaster" -l zksync
complete -c zkstack -n "__fish_zkstack_using_subcommand chain; and __fish_seen_subcommand_from deploy-paymaster" -s v -l verbose -d 'Verbose mode'
complete -c zkstack -n "__fish_zkstack_using_subcommand chain; and __fish_seen_subcommand_from deploy-paymaster" -l ignore-prerequisites -d 'Ignores prerequisites checks'
complete -c zkstack -n "__fish_zkstack_using_subcommand chain; and __fish_seen_subcommand_from deploy-paymaster" -s h -l help -d 'Print help (see more with \'--help\')'
complete -c zkstack -n "__fish_zkstack_using_subcommand chain; and __fish_seen_subcommand_from update-token-multiplier-setter" -l verify -d 'Verify deployed contracts' -r -f -a "true\t''
false\t''"
complete -c zkstack -n "__fish_zkstack_using_subcommand chain; and __fish_seen_subcommand_from update-token-multiplier-setter" -l verifier -d 'Verifier to use' -r -f -a "etherscan\t''
sourcify\t''
blockscout\t''
oklink\t''"
complete -c zkstack -n "__fish_zkstack_using_subcommand chain; and __fish_seen_subcommand_from update-token-multiplier-setter" -l verifier-url -d 'Verifier URL, if using a custom provider' -r
complete -c zkstack -n "__fish_zkstack_using_subcommand chain; and __fish_seen_subcommand_from update-token-multiplier-setter" -l verifier-api-key -d 'Verifier API key' -r
complete -c zkstack -n "__fish_zkstack_using_subcommand chain; and __fish_seen_subcommand_from update-token-multiplier-setter" -s a -l additional-args -d 'List of additional arguments that can be passed through the CLI' -r
complete -c zkstack -n "__fish_zkstack_using_subcommand chain; and __fish_seen_subcommand_from update-token-multiplier-setter" -l chain -d 'Chain to use' -r
complete -c zkstack -n "__fish_zkstack_using_subcommand chain; and __fish_seen_subcommand_from update-token-multiplier-setter" -l resume
complete -c zkstack -n "__fish_zkstack_using_subcommand chain; and __fish_seen_subcommand_from update-token-multiplier-setter" -l zksync
complete -c zkstack -n "__fish_zkstack_using_subcommand chain; and __fish_seen_subcommand_from update-token-multiplier-setter" -s v -l verbose -d 'Verbose mode'
complete -c zkstack -n "__fish_zkstack_using_subcommand chain; and __fish_seen_subcommand_from update-token-multiplier-setter" -l ignore-prerequisites -d 'Ignores prerequisites checks'
complete -c zkstack -n "__fish_zkstack_using_subcommand chain; and __fish_seen_subcommand_from update-token-multiplier-setter" -s h -l help -d 'Print help (see more with \'--help\')'
complete -c zkstack -n "__fish_zkstack_using_subcommand chain; and __fish_seen_subcommand_from enable-evm-emulator" -l verify -d 'Verify deployed contracts' -r -f -a "true\t''
false\t''"
complete -c zkstack -n "__fish_zkstack_using_subcommand chain; and __fish_seen_subcommand_from enable-evm-emulator" -l verifier -d 'Verifier to use' -r -f -a "etherscan\t''
sourcify\t''
blockscout\t''
oklink\t''"
complete -c zkstack -n "__fish_zkstack_using_subcommand chain; and __fish_seen_subcommand_from enable-evm-emulator" -l verifier-url -d 'Verifier URL, if using a custom provider' -r
complete -c zkstack -n "__fish_zkstack_using_subcommand chain; and __fish_seen_subcommand_from enable-evm-emulator" -l verifier-api-key -d 'Verifier API key' -r
complete -c zkstack -n "__fish_zkstack_using_subcommand chain; and __fish_seen_subcommand_from enable-evm-emulator" -s a -l additional-args -d 'List of additional arguments that can be passed through the CLI' -r
complete -c zkstack -n "__fish_zkstack_using_subcommand chain; and __fish_seen_subcommand_from enable-evm-emulator" -l chain -d 'Chain to use' -r
complete -c zkstack -n "__fish_zkstack_using_subcommand chain; and __fish_seen_subcommand_from enable-evm-emulator" -l resume
complete -c zkstack -n "__fish_zkstack_using_subcommand chain; and __fish_seen_subcommand_from enable-evm-emulator" -l zksync
complete -c zkstack -n "__fish_zkstack_using_subcommand chain; and __fish_seen_subcommand_from enable-evm-emulator" -s v -l verbose -d 'Verbose mode'
complete -c zkstack -n "__fish_zkstack_using_subcommand chain; and __fish_seen_subcommand_from enable-evm-emulator" -l ignore-prerequisites -d 'Ignores prerequisites checks'
complete -c zkstack -n "__fish_zkstack_using_subcommand chain; and __fish_seen_subcommand_from enable-evm-emulator" -s h -l help -d 'Print help (see more with \'--help\')'
complete -c zkstack -n "__fish_zkstack_using_subcommand chain; and __fish_seen_subcommand_from help" -f -a "create" -d 'Create a new chain, setting the necessary configurations for later initialization'
complete -c zkstack -n "__fish_zkstack_using_subcommand chain; and __fish_seen_subcommand_from help" -f -a "build-transactions" -d 'Create unsigned transactions for chain deployment'
complete -c zkstack -n "__fish_zkstack_using_subcommand chain; and __fish_seen_subcommand_from help" -f -a "init" -d 'Initialize chain, deploying necessary contracts and performing on-chain operations'
complete -c zkstack -n "__fish_zkstack_using_subcommand chain; and __fish_seen_subcommand_from help" -f -a "genesis" -d 'Run server genesis'
complete -c zkstack -n "__fish_zkstack_using_subcommand chain; and __fish_seen_subcommand_from help" -f -a "register-chain" -d 'Register a new chain on L1 (executed by L1 governor). This command deploys and configures Governance, ChainAdmin, and DiamondProxy contracts, registers chain with BridgeHub and sets pending admin for DiamondProxy. Note: After completion, L2 governor can accept ownership by running `accept-chain-ownership`'
complete -c zkstack -n "__fish_zkstack_using_subcommand chain; and __fish_seen_subcommand_from help" -f -a "deploy-l2-contracts" -d 'Deploy all L2 contracts (executed by L1 governor)'
complete -c zkstack -n "__fish_zkstack_using_subcommand chain; and __fish_seen_subcommand_from help" -f -a "accept-chain-ownership" -d 'Accept ownership of L2 chain (executed by L2 governor). This command should be run after `register-chain` to accept ownership of newly created DiamondProxy contract'
complete -c zkstack -n "__fish_zkstack_using_subcommand chain; and __fish_seen_subcommand_from help" -f -a "deploy-consensus-registry" -d 'Deploy L2 consensus registry'
complete -c zkstack -n "__fish_zkstack_using_subcommand chain; and __fish_seen_subcommand_from help" -f -a "deploy-multicall3" -d 'Deploy L2 multicall3'
complete -c zkstack -n "__fish_zkstack_using_subcommand chain; and __fish_seen_subcommand_from help" -f -a "deploy-timestamp-asserter" -d 'Deploy L2 TimestampAsserter'
complete -c zkstack -n "__fish_zkstack_using_subcommand chain; and __fish_seen_subcommand_from help" -f -a "deploy-upgrader" -d 'Deploy Default Upgrader'
complete -c zkstack -n "__fish_zkstack_using_subcommand chain; and __fish_seen_subcommand_from help" -f -a "deploy-paymaster" -d 'Deploy paymaster smart contract'
complete -c zkstack -n "__fish_zkstack_using_subcommand chain; and __fish_seen_subcommand_from help" -f -a "update-token-multiplier-setter" -d 'Update Token Multiplier Setter address on L1'
complete -c zkstack -n "__fish_zkstack_using_subcommand chain; and __fish_seen_subcommand_from help" -f -a "enable-evm-emulator" -d 'Enable EVM emulation on chain (Not supported yet)'
complete -c zkstack -n "__fish_zkstack_using_subcommand chain; and __fish_seen_subcommand_from help" -f -a "help" -d 'Print this message or the help of the given subcommand(s)'
complete -c zkstack -n "__fish_zkstack_using_subcommand dev; and not __fish_seen_subcommand_from database test clean snapshot lint fmt prover contracts config-writer send-transactions status generate-genesis help" -l chain -d 'Chain to use' -r
complete -c zkstack -n "__fish_zkstack_using_subcommand dev; and not __fish_seen_subcommand_from database test clean snapshot lint fmt prover contracts config-writer send-transactions status generate-genesis help" -s v -l verbose -d 'Verbose mode'
complete -c zkstack -n "__fish_zkstack_using_subcommand dev; and not __fish_seen_subcommand_from database test clean snapshot lint fmt prover contracts config-writer send-transactions status generate-genesis help" -l ignore-prerequisites -d 'Ignores prerequisites checks'
complete -c zkstack -n "__fish_zkstack_using_subcommand dev; and not __fish_seen_subcommand_from database test clean snapshot lint fmt prover contracts config-writer send-transactions status generate-genesis help" -s h -l help -d 'Print help'
complete -c zkstack -n "__fish_zkstack_using_subcommand dev; and not __fish_seen_subcommand_from database test clean snapshot lint fmt prover contracts config-writer send-transactions status generate-genesis help" -f -a "database" -d 'Database related commands'
complete -c zkstack -n "__fish_zkstack_using_subcommand dev; and not __fish_seen_subcommand_from database test clean snapshot lint fmt prover contracts config-writer send-transactions status generate-genesis help" -f -a "test" -d 'Run tests'
complete -c zkstack -n "__fish_zkstack_using_subcommand dev; and not __fish_seen_subcommand_from database test clean snapshot lint fmt prover contracts config-writer send-transactions status generate-genesis help" -f -a "clean" -d 'Clean artifacts'
complete -c zkstack -n "__fish_zkstack_using_subcommand dev; and not __fish_seen_subcommand_from database test clean snapshot lint fmt prover contracts config-writer send-transactions status generate-genesis help" -f -a "snapshot" -d 'Snapshots creator'
complete -c zkstack -n "__fish_zkstack_using_subcommand dev; and not __fish_seen_subcommand_from database test clean snapshot lint fmt prover contracts config-writer send-transactions status generate-genesis help" -f -a "lint" -d 'Lint code'
complete -c zkstack -n "__fish_zkstack_using_subcommand dev; and not __fish_seen_subcommand_from database test clean snapshot lint fmt prover contracts config-writer send-transactions status generate-genesis help" -f -a "fmt" -d 'Format code'
complete -c zkstack -n "__fish_zkstack_using_subcommand dev; and not __fish_seen_subcommand_from database test clean snapshot lint fmt prover contracts config-writer send-transactions status generate-genesis help" -f -a "prover" -d 'Protocol version used by provers'
complete -c zkstack -n "__fish_zkstack_using_subcommand dev; and not __fish_seen_subcommand_from database test clean snapshot lint fmt prover contracts config-writer send-transactions status generate-genesis help" -f -a "contracts" -d 'Build contracts'
complete -c zkstack -n "__fish_zkstack_using_subcommand dev; and not __fish_seen_subcommand_from database test clean snapshot lint fmt prover contracts config-writer send-transactions status generate-genesis help" -f -a "config-writer" -d 'Overwrite general config'
complete -c zkstack -n "__fish_zkstack_using_subcommand dev; and not __fish_seen_subcommand_from database test clean snapshot lint fmt prover contracts config-writer send-transactions status generate-genesis help" -f -a "send-transactions" -d 'Send transactions from file'
complete -c zkstack -n "__fish_zkstack_using_subcommand dev; and not __fish_seen_subcommand_from database test clean snapshot lint fmt prover contracts config-writer send-transactions status generate-genesis help" -f -a "status" -d 'Get status of the server'
complete -c zkstack -n "__fish_zkstack_using_subcommand dev; and not __fish_seen_subcommand_from database test clean snapshot lint fmt prover contracts config-writer send-transactions status generate-genesis help" -f -a "generate-genesis" -d 'Generate new genesis file based on current contracts'
complete -c zkstack -n "__fish_zkstack_using_subcommand dev; and not __fish_seen_subcommand_from database test clean snapshot lint fmt prover contracts config-writer send-transactions status generate-genesis help" -f -a "help" -d 'Print this message or the help of the given subcommand(s)'
complete -c zkstack -n "__fish_zkstack_using_subcommand dev; and __fish_seen_subcommand_from database" -l chain -d 'Chain to use' -r
complete -c zkstack -n "__fish_zkstack_using_subcommand dev; and __fish_seen_subcommand_from database" -s v -l verbose -d 'Verbose mode'
complete -c zkstack -n "__fish_zkstack_using_subcommand dev; and __fish_seen_subcommand_from database" -l ignore-prerequisites -d 'Ignores prerequisites checks'
complete -c zkstack -n "__fish_zkstack_using_subcommand dev; and __fish_seen_subcommand_from database" -s h -l help -d 'Print help'
complete -c zkstack -n "__fish_zkstack_using_subcommand dev; and __fish_seen_subcommand_from database" -f -a "check-sqlx-data" -d 'Check sqlx-data.json is up to date. If no databases are selected, all databases will be checked.'
complete -c zkstack -n "__fish_zkstack_using_subcommand dev; and __fish_seen_subcommand_from database" -f -a "drop" -d 'Drop databases. If no databases are selected, all databases will be dropped.'
complete -c zkstack -n "__fish_zkstack_using_subcommand dev; and __fish_seen_subcommand_from database" -f -a "migrate" -d 'Migrate databases. If no databases are selected, all databases will be migrated.'
complete -c zkstack -n "__fish_zkstack_using_subcommand dev; and __fish_seen_subcommand_from database" -f -a "new-migration" -d 'Create new migration'
complete -c zkstack -n "__fish_zkstack_using_subcommand dev; and __fish_seen_subcommand_from database" -f -a "prepare" -d 'Prepare sqlx-data.json. If no databases are selected, all databases will be prepared.'
complete -c zkstack -n "__fish_zkstack_using_subcommand dev; and __fish_seen_subcommand_from database" -f -a "reset" -d 'Reset databases. If no databases are selected, all databases will be reset.'
complete -c zkstack -n "__fish_zkstack_using_subcommand dev; and __fish_seen_subcommand_from database" -f -a "setup" -d 'Setup databases. If no databases are selected, all databases will be setup.'
complete -c zkstack -n "__fish_zkstack_using_subcommand dev; and __fish_seen_subcommand_from database" -f -a "help" -d 'Print this message or the help of the given subcommand(s)'
complete -c zkstack -n "__fish_zkstack_using_subcommand dev; and __fish_seen_subcommand_from test" -l chain -d 'Chain to use' -r
complete -c zkstack -n "__fish_zkstack_using_subcommand dev; and __fish_seen_subcommand_from test" -s v -l verbose -d 'Verbose mode'
complete -c zkstack -n "__fish_zkstack_using_subcommand dev; and __fish_seen_subcommand_from test" -l ignore-prerequisites -d 'Ignores prerequisites checks'
complete -c zkstack -n "__fish_zkstack_using_subcommand dev; and __fish_seen_subcommand_from test" -s h -l help -d 'Print help'
complete -c zkstack -n "__fish_zkstack_using_subcommand dev; and __fish_seen_subcommand_from test" -f -a "integration" -d 'Run integration tests'
complete -c zkstack -n "__fish_zkstack_using_subcommand dev; and __fish_seen_subcommand_from test" -f -a "fees" -d 'Run fees test'
complete -c zkstack -n "__fish_zkstack_using_subcommand dev; and __fish_seen_subcommand_from test" -f -a "revert" -d 'Run revert tests'
complete -c zkstack -n "__fish_zkstack_using_subcommand dev; and __fish_seen_subcommand_from test" -f -a "recovery" -d 'Run recovery tests'
complete -c zkstack -n "__fish_zkstack_using_subcommand dev; and __fish_seen_subcommand_from test" -f -a "upgrade" -d 'Run upgrade tests'
complete -c zkstack -n "__fish_zkstack_using_subcommand dev; and __fish_seen_subcommand_from test" -f -a "build" -d 'Build all test dependencies'
complete -c zkstack -n "__fish_zkstack_using_subcommand dev; and __fish_seen_subcommand_from test" -f -a "rust" -d 'Run unit-tests, accepts optional cargo test flags'
complete -c zkstack -n "__fish_zkstack_using_subcommand dev; and __fish_seen_subcommand_from test" -f -a "l1-contracts" -d 'Run L1 contracts tests'
complete -c zkstack -n "__fish_zkstack_using_subcommand dev; and __fish_seen_subcommand_from test" -f -a "prover" -d 'Run prover tests'
complete -c zkstack -n "__fish_zkstack_using_subcommand dev; and __fish_seen_subcommand_from test" -f -a "wallet" -d 'Print test wallets information'
complete -c zkstack -n "__fish_zkstack_using_subcommand dev; and __fish_seen_subcommand_from test" -f -a "loadtest" -d 'Run loadtest'
complete -c zkstack -n "__fish_zkstack_using_subcommand dev; and __fish_seen_subcommand_from test" -f -a "help" -d 'Print this message or the help of the given subcommand(s)'
complete -c zkstack -n "__fish_zkstack_using_subcommand dev; and __fish_seen_subcommand_from clean" -l chain -d 'Chain to use' -r
complete -c zkstack -n "__fish_zkstack_using_subcommand dev; and __fish_seen_subcommand_from clean" -s v -l verbose -d 'Verbose mode'
complete -c zkstack -n "__fish_zkstack_using_subcommand dev; and __fish_seen_subcommand_from clean" -l ignore-prerequisites -d 'Ignores prerequisites checks'
complete -c zkstack -n "__fish_zkstack_using_subcommand dev; and __fish_seen_subcommand_from clean" -s h -l help -d 'Print help'
complete -c zkstack -n "__fish_zkstack_using_subcommand dev; and __fish_seen_subcommand_from clean" -f -a "all" -d 'Remove containers and contracts cache'
complete -c zkstack -n "__fish_zkstack_using_subcommand dev; and __fish_seen_subcommand_from clean" -f -a "containers" -d 'Remove containers and docker volumes'
complete -c zkstack -n "__fish_zkstack_using_subcommand dev; and __fish_seen_subcommand_from clean" -f -a "contracts-cache" -d 'Remove contracts caches'
complete -c zkstack -n "__fish_zkstack_using_subcommand dev; and __fish_seen_subcommand_from clean" -f -a "help" -d 'Print this message or the help of the given subcommand(s)'
complete -c zkstack -n "__fish_zkstack_using_subcommand dev; and __fish_seen_subcommand_from snapshot" -l chain -d 'Chain to use' -r
complete -c zkstack -n "__fish_zkstack_using_subcommand dev; and __fish_seen_subcommand_from snapshot" -s v -l verbose -d 'Verbose mode'
complete -c zkstack -n "__fish_zkstack_using_subcommand dev; and __fish_seen_subcommand_from snapshot" -l ignore-prerequisites -d 'Ignores prerequisites checks'
complete -c zkstack -n "__fish_zkstack_using_subcommand dev; and __fish_seen_subcommand_from snapshot" -s h -l help -d 'Print help'
complete -c zkstack -n "__fish_zkstack_using_subcommand dev; and __fish_seen_subcommand_from snapshot" -f -a "create"
complete -c zkstack -n "__fish_zkstack_using_subcommand dev; and __fish_seen_subcommand_from snapshot" -f -a "help" -d 'Print this message or the help of the given subcommand(s)'
complete -c zkstack -n "__fish_zkstack_using_subcommand dev; and __fish_seen_subcommand_from lint" -s t -l targets -r -f -a "md\t''
sol\t''
js\t''
ts\t''
rs\t''
contracts\t''
autocompletion\t''
rust-toolchain\t''"
complete -c zkstack -n "__fish_zkstack_using_subcommand dev; and __fish_seen_subcommand_from lint" -l chain -d 'Chain to use' -r
complete -c zkstack -n "__fish_zkstack_using_subcommand dev; and __fish_seen_subcommand_from lint" -s c -l check
complete -c zkstack -n "__fish_zkstack_using_subcommand dev; and __fish_seen_subcommand_from lint" -s v -l verbose -d 'Verbose mode'
complete -c zkstack -n "__fish_zkstack_using_subcommand dev; and __fish_seen_subcommand_from lint" -l ignore-prerequisites -d 'Ignores prerequisites checks'
complete -c zkstack -n "__fish_zkstack_using_subcommand dev; and __fish_seen_subcommand_from lint" -s h -l help -d 'Print help'
complete -c zkstack -n "__fish_zkstack_using_subcommand dev; and __fish_seen_subcommand_from fmt" -l chain -d 'Chain to use' -r
complete -c zkstack -n "__fish_zkstack_using_subcommand dev; and __fish_seen_subcommand_from fmt" -s c -l check
complete -c zkstack -n "__fish_zkstack_using_subcommand dev; and __fish_seen_subcommand_from fmt" -s v -l verbose -d 'Verbose mode'
complete -c zkstack -n "__fish_zkstack_using_subcommand dev; and __fish_seen_subcommand_from fmt" -l ignore-prerequisites -d 'Ignores prerequisites checks'
complete -c zkstack -n "__fish_zkstack_using_subcommand dev; and __fish_seen_subcommand_from fmt" -s h -l help -d 'Print help'
complete -c zkstack -n "__fish_zkstack_using_subcommand dev; and __fish_seen_subcommand_from fmt" -f -a "rustfmt"
complete -c zkstack -n "__fish_zkstack_using_subcommand dev; and __fish_seen_subcommand_from fmt" -f -a "contract"
complete -c zkstack -n "__fish_zkstack_using_subcommand dev; and __fish_seen_subcommand_from fmt" -f -a "prettier"
complete -c zkstack -n "__fish_zkstack_using_subcommand dev; and __fish_seen_subcommand_from fmt" -f -a "help" -d 'Print this message or the help of the given subcommand(s)'
complete -c zkstack -n "__fish_zkstack_using_subcommand dev; and __fish_seen_subcommand_from prover" -l chain -d 'Chain to use' -r
complete -c zkstack -n "__fish_zkstack_using_subcommand dev; and __fish_seen_subcommand_from prover" -s v -l verbose -d 'Verbose mode'
complete -c zkstack -n "__fish_zkstack_using_subcommand dev; and __fish_seen_subcommand_from prover" -l ignore-prerequisites -d 'Ignores prerequisites checks'
complete -c zkstack -n "__fish_zkstack_using_subcommand dev; and __fish_seen_subcommand_from prover" -s h -l help -d 'Print help'
complete -c zkstack -n "__fish_zkstack_using_subcommand dev; and __fish_seen_subcommand_from prover" -f -a "info"
complete -c zkstack -n "__fish_zkstack_using_subcommand dev; and __fish_seen_subcommand_from prover" -f -a "insert-batch"
complete -c zkstack -n "__fish_zkstack_using_subcommand dev; and __fish_seen_subcommand_from prover" -f -a "insert-version"
complete -c zkstack -n "__fish_zkstack_using_subcommand dev; and __fish_seen_subcommand_from prover" -f -a "help" -d 'Print this message or the help of the given subcommand(s)'
complete -c zkstack -n "__fish_zkstack_using_subcommand dev; and __fish_seen_subcommand_from contracts" -l l1-contracts -d 'Build L1 contracts' -r -f -a "true\t''
false\t''"
complete -c zkstack -n "__fish_zkstack_using_subcommand dev; and __fish_seen_subcommand_from contracts" -l l1-da-contracts -d 'Build L1 DA contracts' -r -f -a "true\t''
false\t''"
complete -c zkstack -n "__fish_zkstack_using_subcommand dev; and __fish_seen_subcommand_from contracts" -l l2-contracts -d 'Build L2 contracts' -r -f -a "true\t''
false\t''"
complete -c zkstack -n "__fish_zkstack_using_subcommand dev; and __fish_seen_subcommand_from contracts" -l system-contracts -d 'Build system contracts' -r -f -a "true\t''
false\t''"
complete -c zkstack -n "__fish_zkstack_using_subcommand dev; and __fish_seen_subcommand_from contracts" -l chain -d 'Chain to use' -r
complete -c zkstack -n "__fish_zkstack_using_subcommand dev; and __fish_seen_subcommand_from contracts" -s v -l verbose -d 'Verbose mode'
complete -c zkstack -n "__fish_zkstack_using_subcommand dev; and __fish_seen_subcommand_from contracts" -l ignore-prerequisites -d 'Ignores prerequisites checks'
complete -c zkstack -n "__fish_zkstack_using_subcommand dev; and __fish_seen_subcommand_from contracts" -s h -l help -d 'Print help'
complete -c zkstack -n "__fish_zkstack_using_subcommand dev; and __fish_seen_subcommand_from config-writer" -s p -l path -d 'Path to the config file to override' -r
complete -c zkstack -n "__fish_zkstack_using_subcommand dev; and __fish_seen_subcommand_from config-writer" -l chain -d 'Chain to use' -r
complete -c zkstack -n "__fish_zkstack_using_subcommand dev; and __fish_seen_subcommand_from config-writer" -s v -l verbose -d 'Verbose mode'
complete -c zkstack -n "__fish_zkstack_using_subcommand dev; and __fish_seen_subcommand_from config-writer" -l ignore-prerequisites -d 'Ignores prerequisites checks'
complete -c zkstack -n "__fish_zkstack_using_subcommand dev; and __fish_seen_subcommand_from config-writer" -s h -l help -d 'Print help'
complete -c zkstack -n "__fish_zkstack_using_subcommand dev; and __fish_seen_subcommand_from send-transactions" -l file -r -F
complete -c zkstack -n "__fish_zkstack_using_subcommand dev; and __fish_seen_subcommand_from send-transactions" -l private-key -r
complete -c zkstack -n "__fish_zkstack_using_subcommand dev; and __fish_seen_subcommand_from send-transactions" -l l1-rpc-url -r
complete -c zkstack -n "__fish_zkstack_using_subcommand dev; and __fish_seen_subcommand_from send-transactions" -l confirmations -r
complete -c zkstack -n "__fish_zkstack_using_subcommand dev; and __fish_seen_subcommand_from send-transactions" -l chain -d 'Chain to use' -r
complete -c zkstack -n "__fish_zkstack_using_subcommand dev; and __fish_seen_subcommand_from send-transactions" -s v -l verbose -d 'Verbose mode'
complete -c zkstack -n "__fish_zkstack_using_subcommand dev; and __fish_seen_subcommand_from send-transactions" -l ignore-prerequisites -d 'Ignores prerequisites checks'
complete -c zkstack -n "__fish_zkstack_using_subcommand dev; and __fish_seen_subcommand_from send-transactions" -s h -l help -d 'Print help'
complete -c zkstack -n "__fish_zkstack_using_subcommand dev; and __fish_seen_subcommand_from status" -s u -l url -d 'URL of the health check endpoint' -r
complete -c zkstack -n "__fish_zkstack_using_subcommand dev; and __fish_seen_subcommand_from status" -l chain -d 'Chain to use' -r
complete -c zkstack -n "__fish_zkstack_using_subcommand dev; and __fish_seen_subcommand_from status" -s v -l verbose -d 'Verbose mode'
complete -c zkstack -n "__fish_zkstack_using_subcommand dev; and __fish_seen_subcommand_from status" -l ignore-prerequisites -d 'Ignores prerequisites checks'
complete -c zkstack -n "__fish_zkstack_using_subcommand dev; and __fish_seen_subcommand_from status" -s h -l help -d 'Print help'
complete -c zkstack -n "__fish_zkstack_using_subcommand dev; and __fish_seen_subcommand_from status" -f -a "ports" -d 'Show used ports'
complete -c zkstack -n "__fish_zkstack_using_subcommand dev; and __fish_seen_subcommand_from status" -f -a "help" -d 'Print this message or the help of the given subcommand(s)'
complete -c zkstack -n "__fish_zkstack_using_subcommand dev; and __fish_seen_subcommand_from generate-genesis" -l chain -d 'Chain to use' -r
complete -c zkstack -n "__fish_zkstack_using_subcommand dev; and __fish_seen_subcommand_from generate-genesis" -s v -l verbose -d 'Verbose mode'
complete -c zkstack -n "__fish_zkstack_using_subcommand dev; and __fish_seen_subcommand_from generate-genesis" -l ignore-prerequisites -d 'Ignores prerequisites checks'
complete -c zkstack -n "__fish_zkstack_using_subcommand dev; and __fish_seen_subcommand_from generate-genesis" -s h -l help -d 'Print help'
complete -c zkstack -n "__fish_zkstack_using_subcommand dev; and __fish_seen_subcommand_from help" -f -a "database" -d 'Database related commands'
complete -c zkstack -n "__fish_zkstack_using_subcommand dev; and __fish_seen_subcommand_from help" -f -a "test" -d 'Run tests'
complete -c zkstack -n "__fish_zkstack_using_subcommand dev; and __fish_seen_subcommand_from help" -f -a "clean" -d 'Clean artifacts'
complete -c zkstack -n "__fish_zkstack_using_subcommand dev; and __fish_seen_subcommand_from help" -f -a "snapshot" -d 'Snapshots creator'
complete -c zkstack -n "__fish_zkstack_using_subcommand dev; and __fish_seen_subcommand_from help" -f -a "lint" -d 'Lint code'
complete -c zkstack -n "__fish_zkstack_using_subcommand dev; and __fish_seen_subcommand_from help" -f -a "fmt" -d 'Format code'
complete -c zkstack -n "__fish_zkstack_using_subcommand dev; and __fish_seen_subcommand_from help" -f -a "prover" -d 'Protocol version used by provers'
complete -c zkstack -n "__fish_zkstack_using_subcommand dev; and __fish_seen_subcommand_from help" -f -a "contracts" -d 'Build contracts'
complete -c zkstack -n "__fish_zkstack_using_subcommand dev; and __fish_seen_subcommand_from help" -f -a "config-writer" -d 'Overwrite general config'
complete -c zkstack -n "__fish_zkstack_using_subcommand dev; and __fish_seen_subcommand_from help" -f -a "send-transactions" -d 'Send transactions from file'
complete -c zkstack -n "__fish_zkstack_using_subcommand dev; and __fish_seen_subcommand_from help" -f -a "status" -d 'Get status of the server'
complete -c zkstack -n "__fish_zkstack_using_subcommand dev; and __fish_seen_subcommand_from help" -f -a "generate-genesis" -d 'Generate new genesis file based on current contracts'
complete -c zkstack -n "__fish_zkstack_using_subcommand dev; and __fish_seen_subcommand_from help" -f -a "help" -d 'Print this message or the help of the given subcommand(s)'
complete -c zkstack -n "__fish_zkstack_using_subcommand prover; and not __fish_seen_subcommand_from init setup-keys run init-bellman-cuda compressor-keys help" -l chain -d 'Chain to use' -r
complete -c zkstack -n "__fish_zkstack_using_subcommand prover; and not __fish_seen_subcommand_from init setup-keys run init-bellman-cuda compressor-keys help" -s v -l verbose -d 'Verbose mode'
complete -c zkstack -n "__fish_zkstack_using_subcommand prover; and not __fish_seen_subcommand_from init setup-keys run init-bellman-cuda compressor-keys help" -l ignore-prerequisites -d 'Ignores prerequisites checks'
complete -c zkstack -n "__fish_zkstack_using_subcommand prover; and not __fish_seen_subcommand_from init setup-keys run init-bellman-cuda compressor-keys help" -s h -l help -d 'Print help'
complete -c zkstack -n "__fish_zkstack_using_subcommand prover; and not __fish_seen_subcommand_from init setup-keys run init-bellman-cuda compressor-keys help" -f -a "init" -d 'Initialize prover'
complete -c zkstack -n "__fish_zkstack_using_subcommand prover; and not __fish_seen_subcommand_from init setup-keys run init-bellman-cuda compressor-keys help" -f -a "setup-keys" -d 'Generate setup keys'
complete -c zkstack -n "__fish_zkstack_using_subcommand prover; and not __fish_seen_subcommand_from init setup-keys run init-bellman-cuda compressor-keys help" -f -a "run" -d 'Run prover'
complete -c zkstack -n "__fish_zkstack_using_subcommand prover; and not __fish_seen_subcommand_from init setup-keys run init-bellman-cuda compressor-keys help" -f -a "init-bellman-cuda" -d 'Initialize bellman-cuda'
complete -c zkstack -n "__fish_zkstack_using_subcommand prover; and not __fish_seen_subcommand_from init setup-keys run init-bellman-cuda compressor-keys help" -f -a "compressor-keys" -d 'Download compressor keys'
complete -c zkstack -n "__fish_zkstack_using_subcommand prover; and not __fish_seen_subcommand_from init setup-keys run init-bellman-cuda compressor-keys help" -f -a "help" -d 'Print this message or the help of the given subcommand(s)'
complete -c zkstack -n "__fish_zkstack_using_subcommand prover; and __fish_seen_subcommand_from init" -l proof-store-dir -r
complete -c zkstack -n "__fish_zkstack_using_subcommand prover; and __fish_seen_subcommand_from init" -l bucket-base-url -r
complete -c zkstack -n "__fish_zkstack_using_subcommand prover; and __fish_seen_subcommand_from init" -l credentials-file -r
complete -c zkstack -n "__fish_zkstack_using_subcommand prover; and __fish_seen_subcommand_from init" -l bucket-name -r
complete -c zkstack -n "__fish_zkstack_using_subcommand prover; and __fish_seen_subcommand_from init" -l location -r
complete -c zkstack -n "__fish_zkstack_using_subcommand prover; and __fish_seen_subcommand_from init" -l project-id -r
complete -c zkstack -n "__fish_zkstack_using_subcommand prover; and __fish_seen_subcommand_from init" -l shall-save-to-public-bucket -r -f -a "true\t''
false\t''"
complete -c zkstack -n "__fish_zkstack_using_subcommand prover; and __fish_seen_subcommand_from init" -l public-store-dir -r
complete -c zkstack -n "__fish_zkstack_using_subcommand prover; and __fish_seen_subcommand_from init" -l public-bucket-base-url -r
complete -c zkstack -n "__fish_zkstack_using_subcommand prover; and __fish_seen_subcommand_from init" -l public-credentials-file -r
complete -c zkstack -n "__fish_zkstack_using_subcommand prover; and __fish_seen_subcommand_from init" -l public-bucket-name -r
complete -c zkstack -n "__fish_zkstack_using_subcommand prover; and __fish_seen_subcommand_from init" -l public-location -r
complete -c zkstack -n "__fish_zkstack_using_subcommand prover; and __fish_seen_subcommand_from init" -l public-project-id -r
complete -c zkstack -n "__fish_zkstack_using_subcommand prover; and __fish_seen_subcommand_from init" -l bellman-cuda-dir -r
complete -c zkstack -n "__fish_zkstack_using_subcommand prover; and __fish_seen_subcommand_from init" -l bellman-cuda -r -f -a "true\t''
false\t''"
complete -c zkstack -n "__fish_zkstack_using_subcommand prover; and __fish_seen_subcommand_from init" -l setup-compressor-key -r -f -a "true\t''
false\t''"
<<<<<<< HEAD
complete -c zkstack -n "__fish_zkstack_using_subcommand prover; and __fish_seen_subcommand_from init" -l plonk-path -r -F
complete -c zkstack -n "__fish_zkstack_using_subcommand prover; and __fish_seen_subcommand_from init" -l fflonk-path -r -F
complete -c zkstack -n "__fish_zkstack_using_subcommand prover; and __fish_seen_subcommand_from init" -l compressor-type -r -f -a "fflonk\t''
plonk\t''
all\t''"
=======
complete -c zkstack -n "__fish_zkstack_using_subcommand prover; and __fish_seen_subcommand_from init" -l path -r
>>>>>>> 32a068d1
complete -c zkstack -n "__fish_zkstack_using_subcommand prover; and __fish_seen_subcommand_from init" -l region -r -f -a "us\t''
europe\t''
asia\t''"
complete -c zkstack -n "__fish_zkstack_using_subcommand prover; and __fish_seen_subcommand_from init" -l mode -r -f -a "download\t''
generate\t''"
complete -c zkstack -n "__fish_zkstack_using_subcommand prover; and __fish_seen_subcommand_from init" -l setup-keys -r -f -a "true\t''
false\t''"
complete -c zkstack -n "__fish_zkstack_using_subcommand prover; and __fish_seen_subcommand_from init" -l setup-database -r -f -a "true\t''
false\t''"
complete -c zkstack -n "__fish_zkstack_using_subcommand prover; and __fish_seen_subcommand_from init" -l prover-db-url -d 'Prover database url without database name' -r
complete -c zkstack -n "__fish_zkstack_using_subcommand prover; and __fish_seen_subcommand_from init" -l prover-db-name -d 'Prover database name' -r
complete -c zkstack -n "__fish_zkstack_using_subcommand prover; and __fish_seen_subcommand_from init" -s u -l use-default -d 'Use default database urls and names' -r -f -a "true\t''
false\t''"
complete -c zkstack -n "__fish_zkstack_using_subcommand prover; and __fish_seen_subcommand_from init" -s d -l dont-drop -r -f -a "true\t''
false\t''"
complete -c zkstack -n "__fish_zkstack_using_subcommand prover; and __fish_seen_subcommand_from init" -l cloud-type -r -f -a "gcp\t''
local\t''"
complete -c zkstack -n "__fish_zkstack_using_subcommand prover; and __fish_seen_subcommand_from init" -l chain -d 'Chain to use' -r
complete -c zkstack -n "__fish_zkstack_using_subcommand prover; and __fish_seen_subcommand_from init" -l dev
complete -c zkstack -n "__fish_zkstack_using_subcommand prover; and __fish_seen_subcommand_from init" -l clone
complete -c zkstack -n "__fish_zkstack_using_subcommand prover; and __fish_seen_subcommand_from init" -s v -l verbose -d 'Verbose mode'
complete -c zkstack -n "__fish_zkstack_using_subcommand prover; and __fish_seen_subcommand_from init" -l ignore-prerequisites -d 'Ignores prerequisites checks'
complete -c zkstack -n "__fish_zkstack_using_subcommand prover; and __fish_seen_subcommand_from init" -s h -l help -d 'Print help'
complete -c zkstack -n "__fish_zkstack_using_subcommand prover; and __fish_seen_subcommand_from setup-keys" -l region -r -f -a "us\t''
europe\t''
asia\t''"
complete -c zkstack -n "__fish_zkstack_using_subcommand prover; and __fish_seen_subcommand_from setup-keys" -l mode -r -f -a "download\t''
generate\t''"
complete -c zkstack -n "__fish_zkstack_using_subcommand prover; and __fish_seen_subcommand_from setup-keys" -l chain -d 'Chain to use' -r
complete -c zkstack -n "__fish_zkstack_using_subcommand prover; and __fish_seen_subcommand_from setup-keys" -s v -l verbose -d 'Verbose mode'
complete -c zkstack -n "__fish_zkstack_using_subcommand prover; and __fish_seen_subcommand_from setup-keys" -l ignore-prerequisites -d 'Ignores prerequisites checks'
complete -c zkstack -n "__fish_zkstack_using_subcommand prover; and __fish_seen_subcommand_from setup-keys" -s h -l help -d 'Print help'
complete -c zkstack -n "__fish_zkstack_using_subcommand prover; and __fish_seen_subcommand_from run" -l component -r -f -a "gateway\t''
witness-generator\t''
witness-vector-generator\t''
prover\t''
circuit-prover\t''
compressor\t''
prover-job-monitor\t''"
complete -c zkstack -n "__fish_zkstack_using_subcommand prover; and __fish_seen_subcommand_from run" -l round -r -f -a "all-rounds\t''
basic-circuits\t''
leaf-aggregation\t''
node-aggregation\t''
recursion-tip\t''
scheduler\t''"
complete -c zkstack -n "__fish_zkstack_using_subcommand prover; and __fish_seen_subcommand_from run" -l threads -r
complete -c zkstack -n "__fish_zkstack_using_subcommand prover; and __fish_seen_subcommand_from run" -l max-allocation -d 'Memory allocation limit in bytes (for prover component)' -r
complete -c zkstack -n "__fish_zkstack_using_subcommand prover; and __fish_seen_subcommand_from run" -s l -l light-wvg-count -r
complete -c zkstack -n "__fish_zkstack_using_subcommand prover; and __fish_seen_subcommand_from run" -s h -l heavy-wvg-count -r
complete -c zkstack -n "__fish_zkstack_using_subcommand prover; and __fish_seen_subcommand_from run" -s m -l max-allocation -r
complete -c zkstack -n "__fish_zkstack_using_subcommand prover; and __fish_seen_subcommand_from run" -l mode -r -f -a "fflonk\t''
plonk\t''"
complete -c zkstack -n "__fish_zkstack_using_subcommand prover; and __fish_seen_subcommand_from run" -l docker -r -f -a "true\t''
false\t''"
complete -c zkstack -n "__fish_zkstack_using_subcommand prover; and __fish_seen_subcommand_from run" -l tag -r
complete -c zkstack -n "__fish_zkstack_using_subcommand prover; and __fish_seen_subcommand_from run" -l chain -d 'Chain to use' -r
complete -c zkstack -n "__fish_zkstack_using_subcommand prover; and __fish_seen_subcommand_from run" -s v -l verbose -d 'Verbose mode'
complete -c zkstack -n "__fish_zkstack_using_subcommand prover; and __fish_seen_subcommand_from run" -l ignore-prerequisites -d 'Ignores prerequisites checks'
complete -c zkstack -n "__fish_zkstack_using_subcommand prover; and __fish_seen_subcommand_from run" -s h -l help -d 'Print help'
complete -c zkstack -n "__fish_zkstack_using_subcommand prover; and __fish_seen_subcommand_from init-bellman-cuda" -l bellman-cuda-dir -r
complete -c zkstack -n "__fish_zkstack_using_subcommand prover; and __fish_seen_subcommand_from init-bellman-cuda" -l chain -d 'Chain to use' -r
complete -c zkstack -n "__fish_zkstack_using_subcommand prover; and __fish_seen_subcommand_from init-bellman-cuda" -l clone
complete -c zkstack -n "__fish_zkstack_using_subcommand prover; and __fish_seen_subcommand_from init-bellman-cuda" -s v -l verbose -d 'Verbose mode'
complete -c zkstack -n "__fish_zkstack_using_subcommand prover; and __fish_seen_subcommand_from init-bellman-cuda" -l ignore-prerequisites -d 'Ignores prerequisites checks'
complete -c zkstack -n "__fish_zkstack_using_subcommand prover; and __fish_seen_subcommand_from init-bellman-cuda" -s h -l help -d 'Print help'
<<<<<<< HEAD
complete -c zkstack -n "__fish_zkstack_using_subcommand prover; and __fish_seen_subcommand_from compressor-keys" -l plonk-path -r -F
complete -c zkstack -n "__fish_zkstack_using_subcommand prover; and __fish_seen_subcommand_from compressor-keys" -l fflonk-path -r -F
complete -c zkstack -n "__fish_zkstack_using_subcommand prover; and __fish_seen_subcommand_from compressor-keys" -l compressor-type -r -f -a "fflonk\t''
plonk\t''
all\t''"
=======
complete -c zkstack -n "__fish_zkstack_using_subcommand prover; and __fish_seen_subcommand_from compressor-keys" -l path -r
>>>>>>> 32a068d1
complete -c zkstack -n "__fish_zkstack_using_subcommand prover; and __fish_seen_subcommand_from compressor-keys" -l chain -d 'Chain to use' -r
complete -c zkstack -n "__fish_zkstack_using_subcommand prover; and __fish_seen_subcommand_from compressor-keys" -s v -l verbose -d 'Verbose mode'
complete -c zkstack -n "__fish_zkstack_using_subcommand prover; and __fish_seen_subcommand_from compressor-keys" -l ignore-prerequisites -d 'Ignores prerequisites checks'
complete -c zkstack -n "__fish_zkstack_using_subcommand prover; and __fish_seen_subcommand_from compressor-keys" -s h -l help -d 'Print help'
complete -c zkstack -n "__fish_zkstack_using_subcommand prover; and __fish_seen_subcommand_from help" -f -a "init" -d 'Initialize prover'
complete -c zkstack -n "__fish_zkstack_using_subcommand prover; and __fish_seen_subcommand_from help" -f -a "setup-keys" -d 'Generate setup keys'
complete -c zkstack -n "__fish_zkstack_using_subcommand prover; and __fish_seen_subcommand_from help" -f -a "run" -d 'Run prover'
complete -c zkstack -n "__fish_zkstack_using_subcommand prover; and __fish_seen_subcommand_from help" -f -a "init-bellman-cuda" -d 'Initialize bellman-cuda'
complete -c zkstack -n "__fish_zkstack_using_subcommand prover; and __fish_seen_subcommand_from help" -f -a "compressor-keys" -d 'Download compressor keys'
complete -c zkstack -n "__fish_zkstack_using_subcommand prover; and __fish_seen_subcommand_from help" -f -a "help" -d 'Print this message or the help of the given subcommand(s)'
complete -c zkstack -n "__fish_zkstack_using_subcommand server; and not __fish_seen_subcommand_from build run wait help" -l components -d 'Components of server to run' -r
complete -c zkstack -n "__fish_zkstack_using_subcommand server; and not __fish_seen_subcommand_from build run wait help" -s a -l additional-args -d 'Additional arguments that can be passed through the CLI' -r
complete -c zkstack -n "__fish_zkstack_using_subcommand server; and not __fish_seen_subcommand_from build run wait help" -l chain -d 'Chain to use' -r
complete -c zkstack -n "__fish_zkstack_using_subcommand server; and not __fish_seen_subcommand_from build run wait help" -l genesis -d 'Run server in genesis mode'
complete -c zkstack -n "__fish_zkstack_using_subcommand server; and not __fish_seen_subcommand_from build run wait help" -l uring -d 'Enables uring support for RocksDB'
complete -c zkstack -n "__fish_zkstack_using_subcommand server; and not __fish_seen_subcommand_from build run wait help" -s v -l verbose -d 'Verbose mode'
complete -c zkstack -n "__fish_zkstack_using_subcommand server; and not __fish_seen_subcommand_from build run wait help" -l ignore-prerequisites -d 'Ignores prerequisites checks'
complete -c zkstack -n "__fish_zkstack_using_subcommand server; and not __fish_seen_subcommand_from build run wait help" -s h -l help -d 'Print help'
complete -c zkstack -n "__fish_zkstack_using_subcommand server; and not __fish_seen_subcommand_from build run wait help" -f -a "build" -d 'Builds server'
complete -c zkstack -n "__fish_zkstack_using_subcommand server; and not __fish_seen_subcommand_from build run wait help" -f -a "run" -d 'Runs server'
complete -c zkstack -n "__fish_zkstack_using_subcommand server; and not __fish_seen_subcommand_from build run wait help" -f -a "wait" -d 'Waits for server to start'
complete -c zkstack -n "__fish_zkstack_using_subcommand server; and not __fish_seen_subcommand_from build run wait help" -f -a "help" -d 'Print this message or the help of the given subcommand(s)'
complete -c zkstack -n "__fish_zkstack_using_subcommand server; and __fish_seen_subcommand_from build" -l chain -d 'Chain to use' -r
complete -c zkstack -n "__fish_zkstack_using_subcommand server; and __fish_seen_subcommand_from build" -s v -l verbose -d 'Verbose mode'
complete -c zkstack -n "__fish_zkstack_using_subcommand server; and __fish_seen_subcommand_from build" -l ignore-prerequisites -d 'Ignores prerequisites checks'
complete -c zkstack -n "__fish_zkstack_using_subcommand server; and __fish_seen_subcommand_from build" -s h -l help -d 'Print help'
complete -c zkstack -n "__fish_zkstack_using_subcommand server; and __fish_seen_subcommand_from run" -l components -d 'Components of server to run' -r
complete -c zkstack -n "__fish_zkstack_using_subcommand server; and __fish_seen_subcommand_from run" -s a -l additional-args -d 'Additional arguments that can be passed through the CLI' -r
complete -c zkstack -n "__fish_zkstack_using_subcommand server; and __fish_seen_subcommand_from run" -l chain -d 'Chain to use' -r
complete -c zkstack -n "__fish_zkstack_using_subcommand server; and __fish_seen_subcommand_from run" -l genesis -d 'Run server in genesis mode'
complete -c zkstack -n "__fish_zkstack_using_subcommand server; and __fish_seen_subcommand_from run" -l uring -d 'Enables uring support for RocksDB'
complete -c zkstack -n "__fish_zkstack_using_subcommand server; and __fish_seen_subcommand_from run" -s v -l verbose -d 'Verbose mode'
complete -c zkstack -n "__fish_zkstack_using_subcommand server; and __fish_seen_subcommand_from run" -l ignore-prerequisites -d 'Ignores prerequisites checks'
complete -c zkstack -n "__fish_zkstack_using_subcommand server; and __fish_seen_subcommand_from run" -s h -l help -d 'Print help'
complete -c zkstack -n "__fish_zkstack_using_subcommand server; and __fish_seen_subcommand_from wait" -s t -l timeout -d 'Wait timeout in seconds' -r
complete -c zkstack -n "__fish_zkstack_using_subcommand server; and __fish_seen_subcommand_from wait" -l poll-interval -d 'Poll interval in milliseconds' -r
complete -c zkstack -n "__fish_zkstack_using_subcommand server; and __fish_seen_subcommand_from wait" -l chain -d 'Chain to use' -r
complete -c zkstack -n "__fish_zkstack_using_subcommand server; and __fish_seen_subcommand_from wait" -s v -l verbose -d 'Verbose mode'
complete -c zkstack -n "__fish_zkstack_using_subcommand server; and __fish_seen_subcommand_from wait" -l ignore-prerequisites -d 'Ignores prerequisites checks'
complete -c zkstack -n "__fish_zkstack_using_subcommand server; and __fish_seen_subcommand_from wait" -s h -l help -d 'Print help'
complete -c zkstack -n "__fish_zkstack_using_subcommand server; and __fish_seen_subcommand_from help" -f -a "build" -d 'Builds server'
complete -c zkstack -n "__fish_zkstack_using_subcommand server; and __fish_seen_subcommand_from help" -f -a "run" -d 'Runs server'
complete -c zkstack -n "__fish_zkstack_using_subcommand server; and __fish_seen_subcommand_from help" -f -a "wait" -d 'Waits for server to start'
complete -c zkstack -n "__fish_zkstack_using_subcommand server; and __fish_seen_subcommand_from help" -f -a "help" -d 'Print this message or the help of the given subcommand(s)'
complete -c zkstack -n "__fish_zkstack_using_subcommand external-node; and not __fish_seen_subcommand_from configs init build run wait help" -l chain -d 'Chain to use' -r
complete -c zkstack -n "__fish_zkstack_using_subcommand external-node; and not __fish_seen_subcommand_from configs init build run wait help" -s v -l verbose -d 'Verbose mode'
complete -c zkstack -n "__fish_zkstack_using_subcommand external-node; and not __fish_seen_subcommand_from configs init build run wait help" -l ignore-prerequisites -d 'Ignores prerequisites checks'
complete -c zkstack -n "__fish_zkstack_using_subcommand external-node; and not __fish_seen_subcommand_from configs init build run wait help" -s h -l help -d 'Print help'
complete -c zkstack -n "__fish_zkstack_using_subcommand external-node; and not __fish_seen_subcommand_from configs init build run wait help" -f -a "configs" -d 'Prepare configs for EN'
complete -c zkstack -n "__fish_zkstack_using_subcommand external-node; and not __fish_seen_subcommand_from configs init build run wait help" -f -a "init" -d 'Init databases'
complete -c zkstack -n "__fish_zkstack_using_subcommand external-node; and not __fish_seen_subcommand_from configs init build run wait help" -f -a "build" -d 'Build external node'
complete -c zkstack -n "__fish_zkstack_using_subcommand external-node; and not __fish_seen_subcommand_from configs init build run wait help" -f -a "run" -d 'Run external node'
complete -c zkstack -n "__fish_zkstack_using_subcommand external-node; and not __fish_seen_subcommand_from configs init build run wait help" -f -a "wait" -d 'Wait for external node to start'
complete -c zkstack -n "__fish_zkstack_using_subcommand external-node; and not __fish_seen_subcommand_from configs init build run wait help" -f -a "help" -d 'Print this message or the help of the given subcommand(s)'
complete -c zkstack -n "__fish_zkstack_using_subcommand external-node; and __fish_seen_subcommand_from configs" -l db-url -r
complete -c zkstack -n "__fish_zkstack_using_subcommand external-node; and __fish_seen_subcommand_from configs" -l db-name -r
complete -c zkstack -n "__fish_zkstack_using_subcommand external-node; and __fish_seen_subcommand_from configs" -l l1-rpc-url -r
complete -c zkstack -n "__fish_zkstack_using_subcommand external-node; and __fish_seen_subcommand_from configs" -l gateway-rpc-url -r
complete -c zkstack -n "__fish_zkstack_using_subcommand external-node; and __fish_seen_subcommand_from configs" -l chain -d 'Chain to use' -r
complete -c zkstack -n "__fish_zkstack_using_subcommand external-node; and __fish_seen_subcommand_from configs" -s u -l use-default -d 'Use default database urls and names'
complete -c zkstack -n "__fish_zkstack_using_subcommand external-node; and __fish_seen_subcommand_from configs" -s v -l verbose -d 'Verbose mode'
complete -c zkstack -n "__fish_zkstack_using_subcommand external-node; and __fish_seen_subcommand_from configs" -l ignore-prerequisites -d 'Ignores prerequisites checks'
complete -c zkstack -n "__fish_zkstack_using_subcommand external-node; and __fish_seen_subcommand_from configs" -s h -l help -d 'Print help'
complete -c zkstack -n "__fish_zkstack_using_subcommand external-node; and __fish_seen_subcommand_from init" -l chain -d 'Chain to use' -r
complete -c zkstack -n "__fish_zkstack_using_subcommand external-node; and __fish_seen_subcommand_from init" -s v -l verbose -d 'Verbose mode'
complete -c zkstack -n "__fish_zkstack_using_subcommand external-node; and __fish_seen_subcommand_from init" -l ignore-prerequisites -d 'Ignores prerequisites checks'
complete -c zkstack -n "__fish_zkstack_using_subcommand external-node; and __fish_seen_subcommand_from init" -s h -l help -d 'Print help'
complete -c zkstack -n "__fish_zkstack_using_subcommand external-node; and __fish_seen_subcommand_from build" -l chain -d 'Chain to use' -r
complete -c zkstack -n "__fish_zkstack_using_subcommand external-node; and __fish_seen_subcommand_from build" -s v -l verbose -d 'Verbose mode'
complete -c zkstack -n "__fish_zkstack_using_subcommand external-node; and __fish_seen_subcommand_from build" -l ignore-prerequisites -d 'Ignores prerequisites checks'
complete -c zkstack -n "__fish_zkstack_using_subcommand external-node; and __fish_seen_subcommand_from build" -s h -l help -d 'Print help'
complete -c zkstack -n "__fish_zkstack_using_subcommand external-node; and __fish_seen_subcommand_from run" -l components -d 'Components of server to run' -r
complete -c zkstack -n "__fish_zkstack_using_subcommand external-node; and __fish_seen_subcommand_from run" -l enable-consensus -d 'Enable consensus' -r -f -a "true\t''
false\t''"
complete -c zkstack -n "__fish_zkstack_using_subcommand external-node; and __fish_seen_subcommand_from run" -s a -l additional-args -d 'Additional arguments that can be passed through the CLI' -r
complete -c zkstack -n "__fish_zkstack_using_subcommand external-node; and __fish_seen_subcommand_from run" -l chain -d 'Chain to use' -r
complete -c zkstack -n "__fish_zkstack_using_subcommand external-node; and __fish_seen_subcommand_from run" -l reinit
complete -c zkstack -n "__fish_zkstack_using_subcommand external-node; and __fish_seen_subcommand_from run" -s v -l verbose -d 'Verbose mode'
complete -c zkstack -n "__fish_zkstack_using_subcommand external-node; and __fish_seen_subcommand_from run" -l ignore-prerequisites -d 'Ignores prerequisites checks'
complete -c zkstack -n "__fish_zkstack_using_subcommand external-node; and __fish_seen_subcommand_from run" -s h -l help -d 'Print help'
complete -c zkstack -n "__fish_zkstack_using_subcommand external-node; and __fish_seen_subcommand_from wait" -s t -l timeout -d 'Wait timeout in seconds' -r
complete -c zkstack -n "__fish_zkstack_using_subcommand external-node; and __fish_seen_subcommand_from wait" -l poll-interval -d 'Poll interval in milliseconds' -r
complete -c zkstack -n "__fish_zkstack_using_subcommand external-node; and __fish_seen_subcommand_from wait" -l chain -d 'Chain to use' -r
complete -c zkstack -n "__fish_zkstack_using_subcommand external-node; and __fish_seen_subcommand_from wait" -s v -l verbose -d 'Verbose mode'
complete -c zkstack -n "__fish_zkstack_using_subcommand external-node; and __fish_seen_subcommand_from wait" -l ignore-prerequisites -d 'Ignores prerequisites checks'
complete -c zkstack -n "__fish_zkstack_using_subcommand external-node; and __fish_seen_subcommand_from wait" -s h -l help -d 'Print help'
complete -c zkstack -n "__fish_zkstack_using_subcommand external-node; and __fish_seen_subcommand_from help" -f -a "configs" -d 'Prepare configs for EN'
complete -c zkstack -n "__fish_zkstack_using_subcommand external-node; and __fish_seen_subcommand_from help" -f -a "init" -d 'Init databases'
complete -c zkstack -n "__fish_zkstack_using_subcommand external-node; and __fish_seen_subcommand_from help" -f -a "build" -d 'Build external node'
complete -c zkstack -n "__fish_zkstack_using_subcommand external-node; and __fish_seen_subcommand_from help" -f -a "run" -d 'Run external node'
complete -c zkstack -n "__fish_zkstack_using_subcommand external-node; and __fish_seen_subcommand_from help" -f -a "wait" -d 'Wait for external node to start'
complete -c zkstack -n "__fish_zkstack_using_subcommand external-node; and __fish_seen_subcommand_from help" -f -a "help" -d 'Print this message or the help of the given subcommand(s)'
complete -c zkstack -n "__fish_zkstack_using_subcommand containers" -s o -l observability -d 'Enable Grafana' -r -f -a "true\t''
false\t''"
complete -c zkstack -n "__fish_zkstack_using_subcommand containers" -l chain -d 'Chain to use' -r
complete -c zkstack -n "__fish_zkstack_using_subcommand containers" -s v -l verbose -d 'Verbose mode'
complete -c zkstack -n "__fish_zkstack_using_subcommand containers" -l ignore-prerequisites -d 'Ignores prerequisites checks'
complete -c zkstack -n "__fish_zkstack_using_subcommand containers" -s h -l help -d 'Print help'
complete -c zkstack -n "__fish_zkstack_using_subcommand contract-verifier; and not __fish_seen_subcommand_from build run wait init help" -l chain -d 'Chain to use' -r
complete -c zkstack -n "__fish_zkstack_using_subcommand contract-verifier; and not __fish_seen_subcommand_from build run wait init help" -s v -l verbose -d 'Verbose mode'
complete -c zkstack -n "__fish_zkstack_using_subcommand contract-verifier; and not __fish_seen_subcommand_from build run wait init help" -l ignore-prerequisites -d 'Ignores prerequisites checks'
complete -c zkstack -n "__fish_zkstack_using_subcommand contract-verifier; and not __fish_seen_subcommand_from build run wait init help" -s h -l help -d 'Print help'
complete -c zkstack -n "__fish_zkstack_using_subcommand contract-verifier; and not __fish_seen_subcommand_from build run wait init help" -f -a "build" -d 'Build contract verifier binary'
complete -c zkstack -n "__fish_zkstack_using_subcommand contract-verifier; and not __fish_seen_subcommand_from build run wait init help" -f -a "run" -d 'Run contract verifier'
complete -c zkstack -n "__fish_zkstack_using_subcommand contract-verifier; and not __fish_seen_subcommand_from build run wait init help" -f -a "wait" -d 'Wait for contract verifier to start'
complete -c zkstack -n "__fish_zkstack_using_subcommand contract-verifier; and not __fish_seen_subcommand_from build run wait init help" -f -a "init" -d 'Download required binaries for contract verifier'
complete -c zkstack -n "__fish_zkstack_using_subcommand contract-verifier; and not __fish_seen_subcommand_from build run wait init help" -f -a "help" -d 'Print this message or the help of the given subcommand(s)'
complete -c zkstack -n "__fish_zkstack_using_subcommand contract-verifier; and __fish_seen_subcommand_from build" -l chain -d 'Chain to use' -r
complete -c zkstack -n "__fish_zkstack_using_subcommand contract-verifier; and __fish_seen_subcommand_from build" -s v -l verbose -d 'Verbose mode'
complete -c zkstack -n "__fish_zkstack_using_subcommand contract-verifier; and __fish_seen_subcommand_from build" -l ignore-prerequisites -d 'Ignores prerequisites checks'
complete -c zkstack -n "__fish_zkstack_using_subcommand contract-verifier; and __fish_seen_subcommand_from build" -s h -l help -d 'Print help'
complete -c zkstack -n "__fish_zkstack_using_subcommand contract-verifier; and __fish_seen_subcommand_from run" -l chain -d 'Chain to use' -r
complete -c zkstack -n "__fish_zkstack_using_subcommand contract-verifier; and __fish_seen_subcommand_from run" -s v -l verbose -d 'Verbose mode'
complete -c zkstack -n "__fish_zkstack_using_subcommand contract-verifier; and __fish_seen_subcommand_from run" -l ignore-prerequisites -d 'Ignores prerequisites checks'
complete -c zkstack -n "__fish_zkstack_using_subcommand contract-verifier; and __fish_seen_subcommand_from run" -s h -l help -d 'Print help'
complete -c zkstack -n "__fish_zkstack_using_subcommand contract-verifier; and __fish_seen_subcommand_from wait" -s t -l timeout -d 'Wait timeout in seconds' -r
complete -c zkstack -n "__fish_zkstack_using_subcommand contract-verifier; and __fish_seen_subcommand_from wait" -l poll-interval -d 'Poll interval in milliseconds' -r
complete -c zkstack -n "__fish_zkstack_using_subcommand contract-verifier; and __fish_seen_subcommand_from wait" -l chain -d 'Chain to use' -r
complete -c zkstack -n "__fish_zkstack_using_subcommand contract-verifier; and __fish_seen_subcommand_from wait" -s v -l verbose -d 'Verbose mode'
complete -c zkstack -n "__fish_zkstack_using_subcommand contract-verifier; and __fish_seen_subcommand_from wait" -l ignore-prerequisites -d 'Ignores prerequisites checks'
complete -c zkstack -n "__fish_zkstack_using_subcommand contract-verifier; and __fish_seen_subcommand_from wait" -s h -l help -d 'Print help'
complete -c zkstack -n "__fish_zkstack_using_subcommand contract-verifier; and __fish_seen_subcommand_from init" -l zksolc-version -d 'Version of zksolc to install' -r
complete -c zkstack -n "__fish_zkstack_using_subcommand contract-verifier; and __fish_seen_subcommand_from init" -l zkvyper-version -d 'Version of zkvyper to install' -r
complete -c zkstack -n "__fish_zkstack_using_subcommand contract-verifier; and __fish_seen_subcommand_from init" -l solc-version -d 'Version of solc to install' -r
complete -c zkstack -n "__fish_zkstack_using_subcommand contract-verifier; and __fish_seen_subcommand_from init" -l era-vm-solc-version -d 'Version of era vm solc to install' -r
complete -c zkstack -n "__fish_zkstack_using_subcommand contract-verifier; and __fish_seen_subcommand_from init" -l vyper-version -d 'Version of vyper to install' -r
complete -c zkstack -n "__fish_zkstack_using_subcommand contract-verifier; and __fish_seen_subcommand_from init" -l chain -d 'Chain to use' -r
complete -c zkstack -n "__fish_zkstack_using_subcommand contract-verifier; and __fish_seen_subcommand_from init" -l only -d 'Install only provided compilers'
complete -c zkstack -n "__fish_zkstack_using_subcommand contract-verifier; and __fish_seen_subcommand_from init" -s v -l verbose -d 'Verbose mode'
complete -c zkstack -n "__fish_zkstack_using_subcommand contract-verifier; and __fish_seen_subcommand_from init" -l ignore-prerequisites -d 'Ignores prerequisites checks'
complete -c zkstack -n "__fish_zkstack_using_subcommand contract-verifier; and __fish_seen_subcommand_from init" -s h -l help -d 'Print help'
complete -c zkstack -n "__fish_zkstack_using_subcommand contract-verifier; and __fish_seen_subcommand_from help" -f -a "build" -d 'Build contract verifier binary'
complete -c zkstack -n "__fish_zkstack_using_subcommand contract-verifier; and __fish_seen_subcommand_from help" -f -a "run" -d 'Run contract verifier'
complete -c zkstack -n "__fish_zkstack_using_subcommand contract-verifier; and __fish_seen_subcommand_from help" -f -a "wait" -d 'Wait for contract verifier to start'
complete -c zkstack -n "__fish_zkstack_using_subcommand contract-verifier; and __fish_seen_subcommand_from help" -f -a "init" -d 'Download required binaries for contract verifier'
complete -c zkstack -n "__fish_zkstack_using_subcommand contract-verifier; and __fish_seen_subcommand_from help" -f -a "help" -d 'Print this message or the help of the given subcommand(s)'
complete -c zkstack -n "__fish_zkstack_using_subcommand portal" -l chain -d 'Chain to use' -r
complete -c zkstack -n "__fish_zkstack_using_subcommand portal" -s v -l verbose -d 'Verbose mode'
complete -c zkstack -n "__fish_zkstack_using_subcommand portal" -l ignore-prerequisites -d 'Ignores prerequisites checks'
complete -c zkstack -n "__fish_zkstack_using_subcommand portal" -s h -l help -d 'Print help'
complete -c zkstack -n "__fish_zkstack_using_subcommand explorer; and not __fish_seen_subcommand_from init run-backend run help" -l chain -d 'Chain to use' -r
complete -c zkstack -n "__fish_zkstack_using_subcommand explorer; and not __fish_seen_subcommand_from init run-backend run help" -s v -l verbose -d 'Verbose mode'
complete -c zkstack -n "__fish_zkstack_using_subcommand explorer; and not __fish_seen_subcommand_from init run-backend run help" -l ignore-prerequisites -d 'Ignores prerequisites checks'
complete -c zkstack -n "__fish_zkstack_using_subcommand explorer; and not __fish_seen_subcommand_from init run-backend run help" -s h -l help -d 'Print help'
complete -c zkstack -n "__fish_zkstack_using_subcommand explorer; and not __fish_seen_subcommand_from init run-backend run help" -f -a "init" -d 'Initialize explorer (create database to store explorer data and generate docker compose file with explorer services). Runs for all chains, unless --chain is passed'
complete -c zkstack -n "__fish_zkstack_using_subcommand explorer; and not __fish_seen_subcommand_from init run-backend run help" -f -a "run-backend" -d 'Start explorer backend services (api, data_fetcher, worker) for a given chain. Uses default chain, unless --chain is passed'
complete -c zkstack -n "__fish_zkstack_using_subcommand explorer; and not __fish_seen_subcommand_from init run-backend run help" -f -a "run" -d 'Run explorer app'
complete -c zkstack -n "__fish_zkstack_using_subcommand explorer; and not __fish_seen_subcommand_from init run-backend run help" -f -a "help" -d 'Print this message or the help of the given subcommand(s)'
complete -c zkstack -n "__fish_zkstack_using_subcommand explorer; and __fish_seen_subcommand_from init" -l chain -d 'Chain to use' -r
complete -c zkstack -n "__fish_zkstack_using_subcommand explorer; and __fish_seen_subcommand_from init" -s v -l verbose -d 'Verbose mode'
complete -c zkstack -n "__fish_zkstack_using_subcommand explorer; and __fish_seen_subcommand_from init" -l ignore-prerequisites -d 'Ignores prerequisites checks'
complete -c zkstack -n "__fish_zkstack_using_subcommand explorer; and __fish_seen_subcommand_from init" -s h -l help -d 'Print help'
complete -c zkstack -n "__fish_zkstack_using_subcommand explorer; and __fish_seen_subcommand_from run-backend" -l chain -d 'Chain to use' -r
complete -c zkstack -n "__fish_zkstack_using_subcommand explorer; and __fish_seen_subcommand_from run-backend" -s v -l verbose -d 'Verbose mode'
complete -c zkstack -n "__fish_zkstack_using_subcommand explorer; and __fish_seen_subcommand_from run-backend" -l ignore-prerequisites -d 'Ignores prerequisites checks'
complete -c zkstack -n "__fish_zkstack_using_subcommand explorer; and __fish_seen_subcommand_from run-backend" -s h -l help -d 'Print help'
complete -c zkstack -n "__fish_zkstack_using_subcommand explorer; and __fish_seen_subcommand_from run" -l chain -d 'Chain to use' -r
complete -c zkstack -n "__fish_zkstack_using_subcommand explorer; and __fish_seen_subcommand_from run" -s v -l verbose -d 'Verbose mode'
complete -c zkstack -n "__fish_zkstack_using_subcommand explorer; and __fish_seen_subcommand_from run" -l ignore-prerequisites -d 'Ignores prerequisites checks'
complete -c zkstack -n "__fish_zkstack_using_subcommand explorer; and __fish_seen_subcommand_from run" -s h -l help -d 'Print help'
complete -c zkstack -n "__fish_zkstack_using_subcommand explorer; and __fish_seen_subcommand_from help" -f -a "init" -d 'Initialize explorer (create database to store explorer data and generate docker compose file with explorer services). Runs for all chains, unless --chain is passed'
complete -c zkstack -n "__fish_zkstack_using_subcommand explorer; and __fish_seen_subcommand_from help" -f -a "run-backend" -d 'Start explorer backend services (api, data_fetcher, worker) for a given chain. Uses default chain, unless --chain is passed'
complete -c zkstack -n "__fish_zkstack_using_subcommand explorer; and __fish_seen_subcommand_from help" -f -a "run" -d 'Run explorer app'
complete -c zkstack -n "__fish_zkstack_using_subcommand explorer; and __fish_seen_subcommand_from help" -f -a "help" -d 'Print this message or the help of the given subcommand(s)'
complete -c zkstack -n "__fish_zkstack_using_subcommand consensus; and not __fish_seen_subcommand_from set-attester-committee get-attester-committee wait-for-registry help" -l chain -d 'Chain to use' -r
complete -c zkstack -n "__fish_zkstack_using_subcommand consensus; and not __fish_seen_subcommand_from set-attester-committee get-attester-committee wait-for-registry help" -s v -l verbose -d 'Verbose mode'
complete -c zkstack -n "__fish_zkstack_using_subcommand consensus; and not __fish_seen_subcommand_from set-attester-committee get-attester-committee wait-for-registry help" -l ignore-prerequisites -d 'Ignores prerequisites checks'
complete -c zkstack -n "__fish_zkstack_using_subcommand consensus; and not __fish_seen_subcommand_from set-attester-committee get-attester-committee wait-for-registry help" -s h -l help -d 'Print help'
complete -c zkstack -n "__fish_zkstack_using_subcommand consensus; and not __fish_seen_subcommand_from set-attester-committee get-attester-committee wait-for-registry help" -f -a "set-attester-committee" -d 'Sets the attester committee in the consensus registry contract to `consensus.genesis_spec.attesters` in general.yaml'
complete -c zkstack -n "__fish_zkstack_using_subcommand consensus; and not __fish_seen_subcommand_from set-attester-committee get-attester-committee wait-for-registry help" -f -a "get-attester-committee" -d 'Fetches the attester committee from the consensus registry contract'
complete -c zkstack -n "__fish_zkstack_using_subcommand consensus; and not __fish_seen_subcommand_from set-attester-committee get-attester-committee wait-for-registry help" -f -a "wait-for-registry" -d 'Wait until the consensus registry contract is deployed to L2'
complete -c zkstack -n "__fish_zkstack_using_subcommand consensus; and not __fish_seen_subcommand_from set-attester-committee get-attester-committee wait-for-registry help" -f -a "help" -d 'Print this message or the help of the given subcommand(s)'
complete -c zkstack -n "__fish_zkstack_using_subcommand consensus; and __fish_seen_subcommand_from set-attester-committee" -l from-file -d 'Sets the attester committee in the consensus registry contract to the committee in the yaml file. File format is definied in `commands/consensus/proto/mod.proto`' -r -F
complete -c zkstack -n "__fish_zkstack_using_subcommand consensus; and __fish_seen_subcommand_from set-attester-committee" -l chain -d 'Chain to use' -r
complete -c zkstack -n "__fish_zkstack_using_subcommand consensus; and __fish_seen_subcommand_from set-attester-committee" -l from-genesis -d 'Sets the attester committee in the consensus registry contract to `consensus.genesis_spec.attesters` in general.yaml'
complete -c zkstack -n "__fish_zkstack_using_subcommand consensus; and __fish_seen_subcommand_from set-attester-committee" -s v -l verbose -d 'Verbose mode'
complete -c zkstack -n "__fish_zkstack_using_subcommand consensus; and __fish_seen_subcommand_from set-attester-committee" -l ignore-prerequisites -d 'Ignores prerequisites checks'
complete -c zkstack -n "__fish_zkstack_using_subcommand consensus; and __fish_seen_subcommand_from set-attester-committee" -s h -l help -d 'Print help'
complete -c zkstack -n "__fish_zkstack_using_subcommand consensus; and __fish_seen_subcommand_from get-attester-committee" -l chain -d 'Chain to use' -r
complete -c zkstack -n "__fish_zkstack_using_subcommand consensus; and __fish_seen_subcommand_from get-attester-committee" -s v -l verbose -d 'Verbose mode'
complete -c zkstack -n "__fish_zkstack_using_subcommand consensus; and __fish_seen_subcommand_from get-attester-committee" -l ignore-prerequisites -d 'Ignores prerequisites checks'
complete -c zkstack -n "__fish_zkstack_using_subcommand consensus; and __fish_seen_subcommand_from get-attester-committee" -s h -l help -d 'Print help'
complete -c zkstack -n "__fish_zkstack_using_subcommand consensus; and __fish_seen_subcommand_from wait-for-registry" -s t -l timeout -d 'Wait timeout in seconds' -r
complete -c zkstack -n "__fish_zkstack_using_subcommand consensus; and __fish_seen_subcommand_from wait-for-registry" -l poll-interval -d 'Poll interval in milliseconds' -r
complete -c zkstack -n "__fish_zkstack_using_subcommand consensus; and __fish_seen_subcommand_from wait-for-registry" -l chain -d 'Chain to use' -r
complete -c zkstack -n "__fish_zkstack_using_subcommand consensus; and __fish_seen_subcommand_from wait-for-registry" -s v -l verbose -d 'Verbose mode'
complete -c zkstack -n "__fish_zkstack_using_subcommand consensus; and __fish_seen_subcommand_from wait-for-registry" -l ignore-prerequisites -d 'Ignores prerequisites checks'
complete -c zkstack -n "__fish_zkstack_using_subcommand consensus; and __fish_seen_subcommand_from wait-for-registry" -s h -l help -d 'Print help'
complete -c zkstack -n "__fish_zkstack_using_subcommand consensus; and __fish_seen_subcommand_from help" -f -a "set-attester-committee" -d 'Sets the attester committee in the consensus registry contract to `consensus.genesis_spec.attesters` in general.yaml'
complete -c zkstack -n "__fish_zkstack_using_subcommand consensus; and __fish_seen_subcommand_from help" -f -a "get-attester-committee" -d 'Fetches the attester committee from the consensus registry contract'
complete -c zkstack -n "__fish_zkstack_using_subcommand consensus; and __fish_seen_subcommand_from help" -f -a "wait-for-registry" -d 'Wait until the consensus registry contract is deployed to L2'
complete -c zkstack -n "__fish_zkstack_using_subcommand consensus; and __fish_seen_subcommand_from help" -f -a "help" -d 'Print this message or the help of the given subcommand(s)'
complete -c zkstack -n "__fish_zkstack_using_subcommand update" -l chain -d 'Chain to use' -r
complete -c zkstack -n "__fish_zkstack_using_subcommand update" -s c -l only-config -d 'Update only the config files'
complete -c zkstack -n "__fish_zkstack_using_subcommand update" -s v -l verbose -d 'Verbose mode'
complete -c zkstack -n "__fish_zkstack_using_subcommand update" -l ignore-prerequisites -d 'Ignores prerequisites checks'
complete -c zkstack -n "__fish_zkstack_using_subcommand update" -s h -l help -d 'Print help'
complete -c zkstack -n "__fish_zkstack_using_subcommand markdown" -l chain -d 'Chain to use' -r
complete -c zkstack -n "__fish_zkstack_using_subcommand markdown" -s v -l verbose -d 'Verbose mode'
complete -c zkstack -n "__fish_zkstack_using_subcommand markdown" -l ignore-prerequisites -d 'Ignores prerequisites checks'
complete -c zkstack -n "__fish_zkstack_using_subcommand markdown" -s h -l help -d 'Print help'
complete -c zkstack -n "__fish_zkstack_using_subcommand help; and not __fish_seen_subcommand_from autocomplete ecosystem chain dev prover server external-node containers contract-verifier portal explorer consensus update markdown help" -f -a "autocomplete" -d 'Create shell autocompletion files'
complete -c zkstack -n "__fish_zkstack_using_subcommand help; and not __fish_seen_subcommand_from autocomplete ecosystem chain dev prover server external-node containers contract-verifier portal explorer consensus update markdown help" -f -a "ecosystem" -d 'Ecosystem related commands'
complete -c zkstack -n "__fish_zkstack_using_subcommand help; and not __fish_seen_subcommand_from autocomplete ecosystem chain dev prover server external-node containers contract-verifier portal explorer consensus update markdown help" -f -a "chain" -d 'Chain related commands'
complete -c zkstack -n "__fish_zkstack_using_subcommand help; and not __fish_seen_subcommand_from autocomplete ecosystem chain dev prover server external-node containers contract-verifier portal explorer consensus update markdown help" -f -a "dev" -d 'Supervisor related commands'
complete -c zkstack -n "__fish_zkstack_using_subcommand help; and not __fish_seen_subcommand_from autocomplete ecosystem chain dev prover server external-node containers contract-verifier portal explorer consensus update markdown help" -f -a "prover" -d 'Prover related commands'
complete -c zkstack -n "__fish_zkstack_using_subcommand help; and not __fish_seen_subcommand_from autocomplete ecosystem chain dev prover server external-node containers contract-verifier portal explorer consensus update markdown help" -f -a "server" -d 'Run server'
complete -c zkstack -n "__fish_zkstack_using_subcommand help; and not __fish_seen_subcommand_from autocomplete ecosystem chain dev prover server external-node containers contract-verifier portal explorer consensus update markdown help" -f -a "external-node" -d 'External Node related commands'
complete -c zkstack -n "__fish_zkstack_using_subcommand help; and not __fish_seen_subcommand_from autocomplete ecosystem chain dev prover server external-node containers contract-verifier portal explorer consensus update markdown help" -f -a "containers" -d 'Run containers for local development'
complete -c zkstack -n "__fish_zkstack_using_subcommand help; and not __fish_seen_subcommand_from autocomplete ecosystem chain dev prover server external-node containers contract-verifier portal explorer consensus update markdown help" -f -a "contract-verifier" -d 'Run contract verifier'
complete -c zkstack -n "__fish_zkstack_using_subcommand help; and not __fish_seen_subcommand_from autocomplete ecosystem chain dev prover server external-node containers contract-verifier portal explorer consensus update markdown help" -f -a "portal" -d 'Run dapp-portal'
complete -c zkstack -n "__fish_zkstack_using_subcommand help; and not __fish_seen_subcommand_from autocomplete ecosystem chain dev prover server external-node containers contract-verifier portal explorer consensus update markdown help" -f -a "explorer" -d 'Run block-explorer'
complete -c zkstack -n "__fish_zkstack_using_subcommand help; and not __fish_seen_subcommand_from autocomplete ecosystem chain dev prover server external-node containers contract-verifier portal explorer consensus update markdown help" -f -a "consensus" -d 'Consensus utilities'
complete -c zkstack -n "__fish_zkstack_using_subcommand help; and not __fish_seen_subcommand_from autocomplete ecosystem chain dev prover server external-node containers contract-verifier portal explorer consensus update markdown help" -f -a "update" -d 'Update ZKsync'
complete -c zkstack -n "__fish_zkstack_using_subcommand help; and not __fish_seen_subcommand_from autocomplete ecosystem chain dev prover server external-node containers contract-verifier portal explorer consensus update markdown help" -f -a "markdown" -d 'Print markdown help'
complete -c zkstack -n "__fish_zkstack_using_subcommand help; and not __fish_seen_subcommand_from autocomplete ecosystem chain dev prover server external-node containers contract-verifier portal explorer consensus update markdown help" -f -a "help" -d 'Print this message or the help of the given subcommand(s)'
complete -c zkstack -n "__fish_zkstack_using_subcommand help; and __fish_seen_subcommand_from ecosystem" -f -a "create" -d 'Create a new ecosystem and chain, setting necessary configurations for later initialization'
complete -c zkstack -n "__fish_zkstack_using_subcommand help; and __fish_seen_subcommand_from ecosystem" -f -a "build-transactions" -d 'Create transactions to build ecosystem contracts'
complete -c zkstack -n "__fish_zkstack_using_subcommand help; and __fish_seen_subcommand_from ecosystem" -f -a "init" -d 'Initialize ecosystem and chain, deploying necessary contracts and performing on-chain operations'
complete -c zkstack -n "__fish_zkstack_using_subcommand help; and __fish_seen_subcommand_from ecosystem" -f -a "change-default-chain" -d 'Change the default chain'
complete -c zkstack -n "__fish_zkstack_using_subcommand help; and __fish_seen_subcommand_from ecosystem" -f -a "setup-observability" -d 'Setup observability for the ecosystem, downloading Grafana dashboards from the era-observability repo'
complete -c zkstack -n "__fish_zkstack_using_subcommand help; and __fish_seen_subcommand_from chain" -f -a "create" -d 'Create a new chain, setting the necessary configurations for later initialization'
complete -c zkstack -n "__fish_zkstack_using_subcommand help; and __fish_seen_subcommand_from chain" -f -a "build-transactions" -d 'Create unsigned transactions for chain deployment'
complete -c zkstack -n "__fish_zkstack_using_subcommand help; and __fish_seen_subcommand_from chain" -f -a "init" -d 'Initialize chain, deploying necessary contracts and performing on-chain operations'
complete -c zkstack -n "__fish_zkstack_using_subcommand help; and __fish_seen_subcommand_from chain" -f -a "genesis" -d 'Run server genesis'
complete -c zkstack -n "__fish_zkstack_using_subcommand help; and __fish_seen_subcommand_from chain" -f -a "register-chain" -d 'Register a new chain on L1 (executed by L1 governor). This command deploys and configures Governance, ChainAdmin, and DiamondProxy contracts, registers chain with BridgeHub and sets pending admin for DiamondProxy. Note: After completion, L2 governor can accept ownership by running `accept-chain-ownership`'
complete -c zkstack -n "__fish_zkstack_using_subcommand help; and __fish_seen_subcommand_from chain" -f -a "deploy-l2-contracts" -d 'Deploy all L2 contracts (executed by L1 governor)'
complete -c zkstack -n "__fish_zkstack_using_subcommand help; and __fish_seen_subcommand_from chain" -f -a "accept-chain-ownership" -d 'Accept ownership of L2 chain (executed by L2 governor). This command should be run after `register-chain` to accept ownership of newly created DiamondProxy contract'
complete -c zkstack -n "__fish_zkstack_using_subcommand help; and __fish_seen_subcommand_from chain" -f -a "deploy-consensus-registry" -d 'Deploy L2 consensus registry'
complete -c zkstack -n "__fish_zkstack_using_subcommand help; and __fish_seen_subcommand_from chain" -f -a "deploy-multicall3" -d 'Deploy L2 multicall3'
complete -c zkstack -n "__fish_zkstack_using_subcommand help; and __fish_seen_subcommand_from chain" -f -a "deploy-timestamp-asserter" -d 'Deploy L2 TimestampAsserter'
complete -c zkstack -n "__fish_zkstack_using_subcommand help; and __fish_seen_subcommand_from chain" -f -a "deploy-upgrader" -d 'Deploy Default Upgrader'
complete -c zkstack -n "__fish_zkstack_using_subcommand help; and __fish_seen_subcommand_from chain" -f -a "deploy-paymaster" -d 'Deploy paymaster smart contract'
complete -c zkstack -n "__fish_zkstack_using_subcommand help; and __fish_seen_subcommand_from chain" -f -a "update-token-multiplier-setter" -d 'Update Token Multiplier Setter address on L1'
complete -c zkstack -n "__fish_zkstack_using_subcommand help; and __fish_seen_subcommand_from chain" -f -a "enable-evm-emulator" -d 'Enable EVM emulation on chain (Not supported yet)'
complete -c zkstack -n "__fish_zkstack_using_subcommand help; and __fish_seen_subcommand_from dev" -f -a "database" -d 'Database related commands'
complete -c zkstack -n "__fish_zkstack_using_subcommand help; and __fish_seen_subcommand_from dev" -f -a "test" -d 'Run tests'
complete -c zkstack -n "__fish_zkstack_using_subcommand help; and __fish_seen_subcommand_from dev" -f -a "clean" -d 'Clean artifacts'
complete -c zkstack -n "__fish_zkstack_using_subcommand help; and __fish_seen_subcommand_from dev" -f -a "snapshot" -d 'Snapshots creator'
complete -c zkstack -n "__fish_zkstack_using_subcommand help; and __fish_seen_subcommand_from dev" -f -a "lint" -d 'Lint code'
complete -c zkstack -n "__fish_zkstack_using_subcommand help; and __fish_seen_subcommand_from dev" -f -a "fmt" -d 'Format code'
complete -c zkstack -n "__fish_zkstack_using_subcommand help; and __fish_seen_subcommand_from dev" -f -a "prover" -d 'Protocol version used by provers'
complete -c zkstack -n "__fish_zkstack_using_subcommand help; and __fish_seen_subcommand_from dev" -f -a "contracts" -d 'Build contracts'
complete -c zkstack -n "__fish_zkstack_using_subcommand help; and __fish_seen_subcommand_from dev" -f -a "config-writer" -d 'Overwrite general config'
complete -c zkstack -n "__fish_zkstack_using_subcommand help; and __fish_seen_subcommand_from dev" -f -a "send-transactions" -d 'Send transactions from file'
complete -c zkstack -n "__fish_zkstack_using_subcommand help; and __fish_seen_subcommand_from dev" -f -a "status" -d 'Get status of the server'
complete -c zkstack -n "__fish_zkstack_using_subcommand help; and __fish_seen_subcommand_from dev" -f -a "generate-genesis" -d 'Generate new genesis file based on current contracts'
complete -c zkstack -n "__fish_zkstack_using_subcommand help; and __fish_seen_subcommand_from prover" -f -a "init" -d 'Initialize prover'
complete -c zkstack -n "__fish_zkstack_using_subcommand help; and __fish_seen_subcommand_from prover" -f -a "setup-keys" -d 'Generate setup keys'
complete -c zkstack -n "__fish_zkstack_using_subcommand help; and __fish_seen_subcommand_from prover" -f -a "run" -d 'Run prover'
complete -c zkstack -n "__fish_zkstack_using_subcommand help; and __fish_seen_subcommand_from prover" -f -a "init-bellman-cuda" -d 'Initialize bellman-cuda'
complete -c zkstack -n "__fish_zkstack_using_subcommand help; and __fish_seen_subcommand_from prover" -f -a "compressor-keys" -d 'Download compressor keys'
complete -c zkstack -n "__fish_zkstack_using_subcommand help; and __fish_seen_subcommand_from server" -f -a "build" -d 'Builds server'
complete -c zkstack -n "__fish_zkstack_using_subcommand help; and __fish_seen_subcommand_from server" -f -a "run" -d 'Runs server'
complete -c zkstack -n "__fish_zkstack_using_subcommand help; and __fish_seen_subcommand_from server" -f -a "wait" -d 'Waits for server to start'
complete -c zkstack -n "__fish_zkstack_using_subcommand help; and __fish_seen_subcommand_from external-node" -f -a "configs" -d 'Prepare configs for EN'
complete -c zkstack -n "__fish_zkstack_using_subcommand help; and __fish_seen_subcommand_from external-node" -f -a "init" -d 'Init databases'
complete -c zkstack -n "__fish_zkstack_using_subcommand help; and __fish_seen_subcommand_from external-node" -f -a "build" -d 'Build external node'
complete -c zkstack -n "__fish_zkstack_using_subcommand help; and __fish_seen_subcommand_from external-node" -f -a "run" -d 'Run external node'
complete -c zkstack -n "__fish_zkstack_using_subcommand help; and __fish_seen_subcommand_from external-node" -f -a "wait" -d 'Wait for external node to start'
complete -c zkstack -n "__fish_zkstack_using_subcommand help; and __fish_seen_subcommand_from contract-verifier" -f -a "build" -d 'Build contract verifier binary'
complete -c zkstack -n "__fish_zkstack_using_subcommand help; and __fish_seen_subcommand_from contract-verifier" -f -a "run" -d 'Run contract verifier'
complete -c zkstack -n "__fish_zkstack_using_subcommand help; and __fish_seen_subcommand_from contract-verifier" -f -a "wait" -d 'Wait for contract verifier to start'
complete -c zkstack -n "__fish_zkstack_using_subcommand help; and __fish_seen_subcommand_from contract-verifier" -f -a "init" -d 'Download required binaries for contract verifier'
complete -c zkstack -n "__fish_zkstack_using_subcommand help; and __fish_seen_subcommand_from explorer" -f -a "init" -d 'Initialize explorer (create database to store explorer data and generate docker compose file with explorer services). Runs for all chains, unless --chain is passed'
complete -c zkstack -n "__fish_zkstack_using_subcommand help; and __fish_seen_subcommand_from explorer" -f -a "run-backend" -d 'Start explorer backend services (api, data_fetcher, worker) for a given chain. Uses default chain, unless --chain is passed'
complete -c zkstack -n "__fish_zkstack_using_subcommand help; and __fish_seen_subcommand_from explorer" -f -a "run" -d 'Run explorer app'
complete -c zkstack -n "__fish_zkstack_using_subcommand help; and __fish_seen_subcommand_from consensus" -f -a "set-attester-committee" -d 'Sets the attester committee in the consensus registry contract to `consensus.genesis_spec.attesters` in general.yaml'
complete -c zkstack -n "__fish_zkstack_using_subcommand help; and __fish_seen_subcommand_from consensus" -f -a "get-attester-committee" -d 'Fetches the attester committee from the consensus registry contract'
complete -c zkstack -n "__fish_zkstack_using_subcommand help; and __fish_seen_subcommand_from consensus" -f -a "wait-for-registry" -d 'Wait until the consensus registry contract is deployed to L2'<|MERGE_RESOLUTION|>--- conflicted
+++ resolved
@@ -602,15 +602,7 @@
 false\t''"
 complete -c zkstack -n "__fish_zkstack_using_subcommand prover; and __fish_seen_subcommand_from init" -l setup-compressor-key -r -f -a "true\t''
 false\t''"
-<<<<<<< HEAD
-complete -c zkstack -n "__fish_zkstack_using_subcommand prover; and __fish_seen_subcommand_from init" -l plonk-path -r -F
-complete -c zkstack -n "__fish_zkstack_using_subcommand prover; and __fish_seen_subcommand_from init" -l fflonk-path -r -F
-complete -c zkstack -n "__fish_zkstack_using_subcommand prover; and __fish_seen_subcommand_from init" -l compressor-type -r -f -a "fflonk\t''
-plonk\t''
-all\t''"
-=======
 complete -c zkstack -n "__fish_zkstack_using_subcommand prover; and __fish_seen_subcommand_from init" -l path -r
->>>>>>> 32a068d1
 complete -c zkstack -n "__fish_zkstack_using_subcommand prover; and __fish_seen_subcommand_from init" -l region -r -f -a "us\t''
 europe\t''
 asia\t''"
@@ -676,15 +668,7 @@
 complete -c zkstack -n "__fish_zkstack_using_subcommand prover; and __fish_seen_subcommand_from init-bellman-cuda" -s v -l verbose -d 'Verbose mode'
 complete -c zkstack -n "__fish_zkstack_using_subcommand prover; and __fish_seen_subcommand_from init-bellman-cuda" -l ignore-prerequisites -d 'Ignores prerequisites checks'
 complete -c zkstack -n "__fish_zkstack_using_subcommand prover; and __fish_seen_subcommand_from init-bellman-cuda" -s h -l help -d 'Print help'
-<<<<<<< HEAD
-complete -c zkstack -n "__fish_zkstack_using_subcommand prover; and __fish_seen_subcommand_from compressor-keys" -l plonk-path -r -F
-complete -c zkstack -n "__fish_zkstack_using_subcommand prover; and __fish_seen_subcommand_from compressor-keys" -l fflonk-path -r -F
-complete -c zkstack -n "__fish_zkstack_using_subcommand prover; and __fish_seen_subcommand_from compressor-keys" -l compressor-type -r -f -a "fflonk\t''
-plonk\t''
-all\t''"
-=======
 complete -c zkstack -n "__fish_zkstack_using_subcommand prover; and __fish_seen_subcommand_from compressor-keys" -l path -r
->>>>>>> 32a068d1
 complete -c zkstack -n "__fish_zkstack_using_subcommand prover; and __fish_seen_subcommand_from compressor-keys" -l chain -d 'Chain to use' -r
 complete -c zkstack -n "__fish_zkstack_using_subcommand prover; and __fish_seen_subcommand_from compressor-keys" -s v -l verbose -d 'Verbose mode'
 complete -c zkstack -n "__fish_zkstack_using_subcommand prover; and __fish_seen_subcommand_from compressor-keys" -l ignore-prerequisites -d 'Ignores prerequisites checks'
