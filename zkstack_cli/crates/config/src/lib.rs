--- conflicted
+++ resolved
@@ -21,10 +21,7 @@
 pub mod explorer;
 pub mod explorer_compose;
 mod file_config;
-<<<<<<< HEAD
-=======
 pub mod forge_interface;
->>>>>>> a8489270
 mod gateway;
 mod general;
 mod genesis;
