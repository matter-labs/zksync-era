<<<<<<< HEAD
use anyhow::{anyhow, Context};
use common::spinner::Spinner;
=======
use anyhow::Context;
>>>>>>> 9821a200
use common::{check_prerequisites, cmd::Cmd, config::global_config, logger, GPU_PREREQUISITES};
use config::{ChainConfig, EcosystemConfig};
use std::path::PathBuf;
use xshell::{cmd, Shell};

use super::{
    args::run::{
        ProverComponent, ProverRunArgs, WitnessGeneratorArgs, WitnessGeneratorRound,
        WitnessVectorGeneratorArgs,
    },
    utils::get_link_to_prover,
};
use crate::messages::{
    MSG_BELLMAN_CUDA_DIR_ERR, MSG_CHAIN_NOT_FOUND_ERR, MSG_MISSING_COMPONENT_ERR,
    MSG_RUNNING_COMPRESSOR, MSG_RUNNING_COMPRESSOR_ERR, MSG_RUNNING_PROVER, MSG_RUNNING_PROVER_ERR,
    MSG_RUNNING_PROVER_GATEWAY, MSG_RUNNING_PROVER_GATEWAY_ERR, MSG_RUNNING_PROVER_JOB_MONITOR,
    MSG_RUNNING_WITNESS_GENERATOR, MSG_RUNNING_WITNESS_GENERATOR_ERR,
    MSG_RUNNING_WITNESS_VECTOR_GENERATOR, MSG_RUNNING_WITNESS_VECTOR_GENERATOR_ERR,
    MSG_WITNESS_GENERATOR_ROUND_ERR,
};

pub(crate) async fn run(args: ProverRunArgs, shell: &Shell) -> anyhow::Result<()> {
    let args = args.fill_values_with_prompt()?;
    let ecosystem_config = EcosystemConfig::from_file(shell)?;
    let chain = ecosystem_config
        .load_chain(global_config().chain_name.clone())
        .expect(MSG_CHAIN_NOT_FOUND_ERR);

    let link_to_prover = get_link_to_prover(&ecosystem_config);
    shell.change_dir(link_to_prover.clone());

    match args.component {
        Some(ProverComponent::Gateway) => {
            let docker_image = if args.docker.unwrap_or(false) {
                Some(ProverComponent::image_name(&ProverComponent::Gateway))
            } else {
                None
            };
            run_gateway(shell, &chain, docker_image)?
        }
        Some(ProverComponent::WitnessGenerator) => {
            let docker_image = if args.docker.unwrap_or(false) {
                Some(ProverComponent::image_name(
                    &ProverComponent::WitnessGenerator,
                ))
            } else {
                None
            };
            run_witness_generator(shell, &chain, args.witness_generator_args, docker_image)?
        }
        Some(ProverComponent::WitnessVectorGenerator) => {
            let docker_image = if args.docker.unwrap_or(false) {
                Some(ProverComponent::image_name(
                    &ProverComponent::WitnessVectorGenerator,
                ))
            } else {
                None
            };
            run_witness_vector_generator(
                shell,
                &chain,
                args.witness_vector_generator_args,
                docker_image,
            )?
        }
        Some(ProverComponent::Prover) => {
            let docker_image = if args.docker.unwrap_or(false) {
                Some(ProverComponent::image_name(&ProverComponent::Prover))
            } else {
                None
            };
            run_prover(shell, &chain, docker_image)?
        }
        Some(ProverComponent::Compressor) => {
            let docker_image = if args.docker.unwrap_or(false) {
                Some(ProverComponent::image_name(&ProverComponent::Compressor))
            } else {
                None
            };
            run_compressor(shell, &chain, &ecosystem_config, docker_image)?
        }
        Some(ProverComponent::ProverJobMonitor) => {
            let docker_image = if args.docker.unwrap_or(false) {
                Some(ProverComponent::image_name(
                    &ProverComponent::ProverJobMonitor,
                ))
            } else {
                None
            };
            run_prover_job_monitor(shell, &chain, docker_image)?
        }
        None => anyhow::bail!(MSG_MISSING_COMPONENT_ERR),
    }

    Ok(())
}

fn run_gateway(
    shell: &Shell,
    chain: &ChainConfig,
    docker_image: Option<&str>,
) -> anyhow::Result<()> {
    logger::info(MSG_RUNNING_PROVER_GATEWAY);

    if let Some(docker_image) = docker_image {
        run_dockerized_component(shell, docker_image, "", MSG_RUNNING_PROVER_GATEWAY_ERR)
    } else {
        let config_path = chain.path_to_general_config();
        let secrets_path = chain.path_to_secrets_config();

        let mut cmd = Cmd::new(cmd!(shell, "cargo run --release --bin zksync_prover_fri_gateway -- --config-path={config_path} --secrets-path={secrets_path}"));
        cmd = cmd.with_force_run();
        cmd.run().context(MSG_RUNNING_PROVER_GATEWAY_ERR)
    }
}

fn run_witness_generator(
    shell: &Shell,
    chain: &ChainConfig,
    args: WitnessGeneratorArgs,
    docker_image: Option<&str>,
) -> anyhow::Result<()> {
    logger::info(MSG_RUNNING_WITNESS_GENERATOR);

    let round = args.round.expect(MSG_WITNESS_GENERATOR_ROUND_ERR);

    let round_str = match round {
        WitnessGeneratorRound::AllRounds => "--all_rounds",
        WitnessGeneratorRound::BasicCircuits => "--round=basic_circuits",
        WitnessGeneratorRound::LeafAggregation => "--round=leaf_aggregation",
        WitnessGeneratorRound::NodeAggregation => "--round=node_aggregation",
        WitnessGeneratorRound::RecursionTip => "--round=recursion_tip",
        WitnessGeneratorRound::Scheduler => "--round=scheduler",
    };

    if let Some(docker_image) = docker_image {
        run_dockerized_component(
            shell,
            docker_image,
            round_str,
            MSG_RUNNING_PROVER_GATEWAY_ERR,
        )
    } else {
        let config_path = chain.path_to_general_config();
        let secrets_path = chain.path_to_secrets_config();

        let mut cmd = Cmd::new(cmd!(shell, "cargo run --release --bin zksync_witness_generator -- {round_str} --config-path={config_path} --secrets-path={secrets_path}"));
        cmd = cmd.with_force_run();
        cmd.run().context(MSG_RUNNING_WITNESS_GENERATOR_ERR)
    }
}

fn run_witness_vector_generator(
    shell: &Shell,
    chain: &ChainConfig,
    args: WitnessVectorGeneratorArgs,
    docker_image: Option<&str>,
) -> anyhow::Result<()> {
    logger::info(MSG_RUNNING_WITNESS_VECTOR_GENERATOR);
    let threads = args.threads.unwrap_or(1).to_string();

    if let Some(docker_image) = docker_image {
        run_dockerized_component(
            shell,
            docker_image,
            &format!("--threads={threads}"),
            MSG_RUNNING_WITNESS_VECTOR_GENERATOR_ERR,
        )
    } else {
        let config_path = chain.path_to_general_config();
        let secrets_path = chain.path_to_secrets_config();

        let mut cmd = Cmd::new(cmd!(shell, "cargo run --release --bin zksync_witness_vector_generator -- --config-path={config_path} --secrets-path={secrets_path} --threads={threads}"));
        cmd = cmd.with_force_run();
        cmd.run().context(MSG_RUNNING_WITNESS_VECTOR_GENERATOR_ERR)
    }
}

<<<<<<< HEAD
fn run_prover(
    shell: &Shell,
    chain: &ChainConfig,
    docker_image: Option<&str>,
) -> anyhow::Result<()> {
=======
fn run_prover(shell: &Shell, chain: &ChainConfig) -> anyhow::Result<()> {
    check_prerequisites(shell, &GPU_PREREQUISITES, false);
>>>>>>> 9821a200
    logger::info(MSG_RUNNING_PROVER);
    let config_path = chain.path_to_general_config();
    let secrets_path = chain.path_to_secrets_config();

    if let Some(docker_image) = docker_image {
        run_dockerized_component(shell, docker_image, "", MSG_RUNNING_PROVER_ERR)
    } else {
        check_prerequisites(shell, &GPU_PREREQUISITES, false);
        let mut cmd = Cmd::new(
            cmd!(shell, "cargo run --features gpu --release --bin zksync_prover_fri -- --config-path={config_path} --secrets-path={secrets_path}"),
        );
        cmd = cmd.with_force_run();
        cmd.run().context(MSG_RUNNING_PROVER_ERR)
    }
}

fn run_compressor(
    shell: &Shell,
    chain: &ChainConfig,
    ecosystem: &EcosystemConfig,
    docker_image: Option<&str>,
) -> anyhow::Result<()> {
    check_prerequisites(shell, &GPU_PREREQUISITES, false);
    logger::info(MSG_RUNNING_COMPRESSOR);

    if let Some(docker_image) = docker_image {
        run_dockerized_component(shell, docker_image, "", MSG_RUNNING_COMPRESSOR_ERR)
    } else {
        check_prerequisites(shell, &GPU_PREREQUISITES, false);
        let config_path = chain.path_to_general_config();
        let secrets_path = chain.path_to_secrets_config();

        shell.set_var(
            "BELLMAN_CUDA_DIR",
            ecosystem
                .bellman_cuda_dir
                .clone()
                .expect(MSG_BELLMAN_CUDA_DIR_ERR),
        );

        let mut cmd = Cmd::new(cmd!(shell, "cargo run --features gpu --release --bin zksync_proof_fri_compressor -- --config-path={config_path} --secrets-path={secrets_path}"));
        cmd = cmd.with_force_run();
        cmd.run().context(MSG_RUNNING_COMPRESSOR_ERR)
    }
}

fn run_prover_job_monitor(
    shell: &Shell,
    chain: &ChainConfig,
    docker_image: Option<&str>,
) -> anyhow::Result<()> {
    logger::info(MSG_RUNNING_PROVER_JOB_MONITOR);

    if let Some(docker_image) = docker_image {
        run_dockerized_component(shell, docker_image, "", MSG_RUNNING_PROVER_JOB_MONITOR)
    } else {
        let config_path = chain.path_to_general_config();
        let secrets_path = chain.path_to_secrets_config();

        let mut cmd = Cmd::new(cmd!(shell, "cargo run --release --bin zksync_prover_job_monitor -- --config-path={config_path} --secrets-path={secrets_path}"));
        cmd = cmd.with_force_run();
        cmd.run().context(MSG_RUNNING_PROVER_JOB_MONITOR)
    }
}

fn run_dockerized_component(
    shell: &Shell,
    image_name: &str,
    additional_args: &str,
    error: &str,
) -> anyhow::Result<()> {
    let ecosystem_config = EcosystemConfig::from_file(shell)?;
    let spinner = Spinner::new(&format!("Pulling image {}...", image_name));
    let pull_cmd = Cmd::new(cmd!(shell, "docker pull {image_name}"));
    pull_cmd.run()?;
    spinner.finish();

    let path_to_configs = ecosystem_config
        .load_chain(global_config().chain_name.clone())
        .expect(MSG_CHAIN_NOT_FOUND_ERR)
        .configs
        .clone();
    let mut path_to_artifacts = get_link_to_prover(&ecosystem_config).into_os_string();
    path_to_artifacts.push("/artifacts");
    let path_to_artifacts: PathBuf = path_to_artifacts.into();

    let mut cmd = if additional_args.is_empty() {
        Cmd::new(cmd!(
            shell,
            "docker run --net=host -v {path_to_artifacts}:/artifacts -v {path_to_configs}:/configs {image_name} --config-path=/configs/general.yaml --secrets-path=/configs/secrets.yaml"
        ))
    } else {
        Cmd::new(cmd!(
            shell,
            "docker run --net=host -v {path_to_artifacts}:/artifacts -v {path_to_configs}:/configs {image_name} --config-path=/configs/general.yaml --secrets-path=/configs/secrets.yaml {additional_args}"
        ))
    };
    cmd = cmd.with_force_run();
    cmd.run().map_err(|err| anyhow!(err))
}<|MERGE_RESOLUTION|>--- conflicted
+++ resolved
@@ -1,9 +1,5 @@
-<<<<<<< HEAD
 use anyhow::{anyhow, Context};
 use common::spinner::Spinner;
-=======
-use anyhow::Context;
->>>>>>> 9821a200
 use common::{check_prerequisites, cmd::Cmd, config::global_config, logger, GPU_PREREQUISITES};
 use config::{ChainConfig, EcosystemConfig};
 use std::path::PathBuf;
@@ -182,16 +178,12 @@
     }
 }
 
-<<<<<<< HEAD
 fn run_prover(
     shell: &Shell,
     chain: &ChainConfig,
     docker_image: Option<&str>,
 ) -> anyhow::Result<()> {
-=======
-fn run_prover(shell: &Shell, chain: &ChainConfig) -> anyhow::Result<()> {
     check_prerequisites(shell, &GPU_PREREQUISITES, false);
->>>>>>> 9821a200
     logger::info(MSG_RUNNING_PROVER);
     let config_path = chain.path_to_general_config();
     let secrets_path = chain.path_to_secrets_config();
