use std::{collections::HashMap, convert::TryInto, fmt::Debug};

use serde::{Deserialize, Serialize};
use serde_with::{serde_as, Bytes};
use zksync_object_store::{Bucket, StoredObject, _reexports::BoxedError};
use zksync_types::{
<<<<<<< HEAD
    basic_fri_types::Eip4844Blobs, witness_block_state::WitnessStorageState, L1BatchNumber,
    ProtocolVersionId, H256, U256,
=======
    basic_fri_types::Eip4844Blobs, witness_block_state::WitnessStorageState, L1BatchId,
    L1BatchNumber, ProtocolVersionId, H256, U256,
>>>>>>> fe2fc539
};

use crate::{FormatMarker, CBOR};

const HASH_LEN: usize = H256::len_bytes();

/// Metadata emitted by a Merkle tree after processing single storage log.
#[serde_as]
#[derive(Debug, Clone, PartialEq, Serialize, Deserialize)]
pub struct StorageLogMetadata {
    #[serde_as(as = "Bytes")]
    pub root_hash: [u8; HASH_LEN],
    pub is_write: bool,
    pub first_write: bool,
    #[serde_as(as = "Vec<Bytes>")]
    pub merkle_paths: Vec<[u8; HASH_LEN]>,
    pub leaf_hashed_key: U256,
    pub leaf_enumeration_index: u64,
    // **NB.** For compatibility reasons, `#[serde_as(as = "Bytes")]` attributes are not added below.
    pub value_written: [u8; HASH_LEN],
    pub value_read: [u8; HASH_LEN],
}

impl StorageLogMetadata {
    pub fn leaf_hashed_key_array(&self) -> [u8; 32] {
        let mut result = [0_u8; 32];
        self.leaf_hashed_key.to_little_endian(&mut result);
        result
    }

    pub fn into_merkle_paths_array<const PATH_LEN: usize>(self) -> Box<[[u8; HASH_LEN]; PATH_LEN]> {
        let actual_len = self.merkle_paths.len();
        self.merkle_paths.try_into().unwrap_or_else(|_| {
            panic!(
                "Unexpected length of Merkle paths in `StorageLogMetadata`: expected {}, got {}",
                PATH_LEN, actual_len
            );
        })
    }
}

/// Witness data produced by the Merkle tree as a result of processing a single block. Used
/// as an input to the witness generator.
///
/// # Stability
///
/// This type is serialized using `bincode` to be passed from the metadata calculator
/// to the witness generator. As such, changes in its `serde` serialization
/// must be backwards-compatible.
///
/// # Compact form
///
/// In order to reduce storage space, this job supports a compact format. In this format,
/// only the first item in `merkle_paths` is guaranteed to have the full Merkle path (i.e.,
/// 256 items with the current Merkle tree). The following items may have less hashes in their
/// Merkle paths; if this is the case, the starting hashes are skipped and are the same
/// as in the first path.
#[derive(Debug, Clone, PartialEq, Serialize, Deserialize)]
pub struct WitnessInputMerklePaths<FM: FormatMarker = CBOR> {
    // Merkle paths and some auxiliary information for each read / write operation in a block.
    pub merkle_paths: Vec<StorageLogMetadata>,
    pub(crate) next_enumeration_index: u64,

    #[serde(skip)]
    pub(crate) _marker: std::marker::PhantomData<FM>,
}

impl StoredObject for WitnessInputMerklePaths {
    const BUCKET: Bucket = Bucket::WitnessInput;
    type Key<'a> = L1BatchNumber;

    fn encode_key(key: Self::Key<'_>) -> String {
        format!("merkle_tree_paths_{key}.cbor")
    }

    fn serialize(&self) -> Result<Vec<u8>, BoxedError> {
        let mut buf = Vec::new();

        ciborium::into_writer(self, &mut buf).map_err(|e| {
            BoxedError::from(format!("Failed to serialize WitnessInputMerklePaths: {e}"))
        })?;

        Ok(buf)
    }

    fn deserialize(bytes: Vec<u8>) -> Result<Self, BoxedError> {
        ciborium::from_reader(&bytes[..]).map_err(|e| {
            BoxedError::from(format!(
                "Failed to deserialize WitnessInputMerklePaths: {e}"
            ))
        })
    }
}

impl WitnessInputMerklePaths {
    /// Creates a new job with the specified leaf index and no included paths.
    pub fn new(next_enumeration_index: u64) -> Self {
        Self {
            merkle_paths: vec![],
            next_enumeration_index,
            _marker: std::marker::PhantomData,
        }
    }

    /// Returns the next leaf index at the beginning of the block.
    pub fn next_enumeration_index(&self) -> u64 {
        self.next_enumeration_index
    }

    /// Reserves additional capacity for Merkle paths.
    pub fn reserve(&mut self, additional_capacity: usize) {
        self.merkle_paths.reserve(additional_capacity);
    }

    /// Pushes an additional Merkle path.
    pub fn push_merkle_path(&mut self, mut path: StorageLogMetadata) {
        let Some(first_path) = self.merkle_paths.first() else {
            self.merkle_paths.push(path);
            return;
        };
        assert_eq!(first_path.merkle_paths.len(), path.merkle_paths.len());

        let mut hash_pairs = path.merkle_paths.iter().zip(&first_path.merkle_paths);
        let first_unique_idx =
            hash_pairs.position(|(hash, first_path_hash)| hash != first_path_hash);
        let first_unique_idx = first_unique_idx.unwrap_or(path.merkle_paths.len());
        path.merkle_paths = path.merkle_paths.split_off(first_unique_idx);
        self.merkle_paths.push(path);
    }

    /// Converts this job into an iterator over the contained Merkle paths.
    pub fn into_merkle_paths(self) -> impl ExactSizeIterator<Item = StorageLogMetadata> {
        let mut merkle_paths = self.merkle_paths;
        if let [first, rest @ ..] = merkle_paths.as_mut_slice() {
            for path in rest {
                assert!(
                    path.merkle_paths.len() <= first.merkle_paths.len(),
                    "Merkle paths in `PrepareBasicCircuitsJob` are malformed; the first path is not \
                     the longest one"
                );
                let spliced_len = first.merkle_paths.len() - path.merkle_paths.len();
                let spliced_hashes = &first.merkle_paths[0..spliced_len];
                path.merkle_paths
                    .splice(0..0, spliced_hashes.iter().cloned());
                debug_assert_eq!(path.merkle_paths.len(), first.merkle_paths.len());
            }
        }
        merkle_paths.into_iter()
    }
}

#[derive(Debug, Clone, Serialize, Deserialize, PartialEq)]
pub struct VMRunWitnessInputData<FM: FormatMarker = CBOR> {
    pub l1_batch_number: L1BatchNumber,
    pub used_bytecodes: HashMap<U256, Vec<[u8; 32]>>,
    pub initial_heap_content: Vec<(usize, U256)>,
    pub protocol_version: ProtocolVersionId,
    pub bootloader_code: Vec<[u8; 32]>,
    pub default_account_code_hash: U256,
    #[serde(default, skip_serializing_if = "Option::is_none")]
    pub evm_emulator_code_hash: Option<U256>,
    pub storage_refunds: Vec<u32>,
    pub pubdata_costs: Vec<i32>,
    pub witness_block_state: WitnessStorageState,

    #[serde(skip)]
    pub _marker: std::marker::PhantomData<FM>,
}

impl StoredObject for VMRunWitnessInputData<CBOR> {
    const BUCKET: Bucket = Bucket::WitnessInput;

    type Key<'a> = L1BatchNumber;

    fn encode_key(key: Self::Key<'_>) -> String {
        format!("vm_run_data_{key}.cbor")
    }

    fn serialize(&self) -> Result<Vec<u8>, BoxedError> {
        let mut buf = Vec::new();
        ciborium::into_writer(self, &mut buf).map_err(|e| {
            BoxedError::from(format!("Failed to serialize VMRunWitnessInputData: {e}"))
        })?;

        Ok(buf)
    }

    fn deserialize(bytes: Vec<u8>) -> Result<Self, BoxedError> {
        ciborium::from_reader(&bytes[..])
            .map_err(|e| {
                BoxedError::from(format!("Failed to deserialize VMRunWitnessInputData: {e}"))
            })
            .map(|data: Self| data)
    }
}

#[derive(Debug, Clone, Serialize, Deserialize, PartialEq)]
pub struct WitnessInputData<FM: FormatMarker = CBOR> {
    pub vm_run_data: VMRunWitnessInputData<FM>,
    pub merkle_paths: WitnessInputMerklePaths<FM>,
    pub previous_batch_metadata: L1BatchMetadataHashes,
    pub eip_4844_blobs: Eip4844Blobs,
}

impl StoredObject for WitnessInputData {
    const BUCKET: Bucket = Bucket::WitnessInput;

    type Key<'a> = L1BatchId;

    fn fallback_key(key: Self::Key<'_>) -> Option<String> {
        Some(format!(
            "witness_inputs_{batch_number}.cbor",
            batch_number = key.batch_number().0
        ))
    }

    fn encode_key(key: Self::Key<'_>) -> String {
        format!(
            "witness_inputs_{batch_number}_{chain_id}.cbor",
            batch_number = key.batch_number().0,
            chain_id = key.chain_id().inner()
        )
    }

    fn serialize(&self) -> Result<Vec<u8>, BoxedError> {
        let mut buf = Vec::new();
        ciborium::into_writer(self, &mut buf)
            .map_err(|e| BoxedError::from(format!("Failed to serialize WitnessInputData: {e}")))?;

        Ok(buf)
    }

    fn deserialize(bytes: Vec<u8>) -> Result<Self, BoxedError> {
        ciborium::from_reader(&bytes[..])
            .map_err(|e| BoxedError::from(format!("Failed to deserialize WitnessInputData: {e}")))
            .map(|data: Self| data)
    }
}

#[derive(Debug, Clone, Serialize, Deserialize, PartialEq)]
pub struct L1BatchMetadataHashes {
    pub root_hash: H256,
    pub meta_hash: H256,
    pub aux_hash: H256,
}

#[cfg(test)]
mod tests {
    use super::*;

    #[test]
    fn prepare_basic_circuits_job_roundtrip() {
        let zero_hash = [0_u8; 32];
        let logs = (0..10).map(|i| {
            let mut merkle_paths = vec![zero_hash; 255];
            merkle_paths.push([i as u8; 32]);
            StorageLogMetadata {
                root_hash: zero_hash,
                is_write: i % 2 == 0,
                first_write: i % 3 == 0,
                merkle_paths,
                leaf_hashed_key: U256::from(i),
                leaf_enumeration_index: i + 1,
                value_written: [i as u8; 32],
                value_read: [0; 32],
            }
        });
        let logs: Vec<_> = logs.collect();

        let mut job = WitnessInputMerklePaths::new(4);
        job.reserve(logs.len());
        for log in &logs {
            job.push_merkle_path(log.clone());
        }

        // Check that Merkle paths are compacted.
        for (i, log) in job.merkle_paths.iter().enumerate() {
            let expected_merkle_path_len = if i == 0 { 256 } else { 1 };
            assert_eq!(log.merkle_paths.len(), expected_merkle_path_len);
        }

        let logs_from_job: Vec<_> = job.into_merkle_paths().collect();
        assert_eq!(logs_from_job, logs);
    }
}<|MERGE_RESOLUTION|>--- conflicted
+++ resolved
@@ -4,13 +4,8 @@
 use serde_with::{serde_as, Bytes};
 use zksync_object_store::{Bucket, StoredObject, _reexports::BoxedError};
 use zksync_types::{
-<<<<<<< HEAD
-    basic_fri_types::Eip4844Blobs, witness_block_state::WitnessStorageState, L1BatchNumber,
-    ProtocolVersionId, H256, U256,
-=======
     basic_fri_types::Eip4844Blobs, witness_block_state::WitnessStorageState, L1BatchId,
     L1BatchNumber, ProtocolVersionId, H256, U256,
->>>>>>> fe2fc539
 };
 
 use crate::{FormatMarker, CBOR};
