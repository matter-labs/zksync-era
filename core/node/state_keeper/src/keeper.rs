use std::{
    convert::Infallible,
    sync::Arc,
    time::{Duration, Instant},
};

use anyhow::Context as _;
use tokio::sync::watch;
use tracing::{info_span, Instrument};
use zksync_health_check::{HealthUpdater, ReactiveHealthCheck};
use zksync_multivm::{
    interface::{
        executor::{BatchExecutor, BatchExecutorFactory},
        Halt, L1BatchEnv, SystemEnv,
    },
    utils::StorageWritesDeduplicator,
};
use zksync_shared_metrics::{TxStage, APP_METRICS};
use zksync_state::{OwnedStorage, ReadStorageFactory};
use zksync_types::{
    block::L2BlockExecutionData, commitment::PubdataParams, l2::TransactionType,
    protocol_upgrade::ProtocolUpgradeTx, protocol_version::ProtocolVersionId, try_stoppable,
    utils::display_timestamp, InteropRoot, L1BatchNumber, L2BlockNumber, OrStopped, StopContext,
    Transaction,
};
use zksync_vm_executor::whitelist::DeploymentTxFilter;

use crate::{
    executor::TxExecutionResult,
    health::StateKeeperHealthDetails,
    io::{BatchInitParams, IoCursor, L1BatchParams, L2BlockParams, OutputHandler, StateKeeperIO},
    metrics::{AGGREGATION_METRICS, KEEPER_METRICS, L1_BATCH_METRICS},
    seal_criteria::{ConditionalSealer, SealData, SealResolution, UnexecutableReason},
    updates::UpdatesManager,
    utils::is_canceled,
};

/// Amount of time to block on waiting for some resource. The exact value is not really important,
/// we only need it to not block on waiting indefinitely and be able to process cancellation requests.
pub(super) const POLL_WAIT_DURATION: Duration = Duration::from_secs(1);

/// State keeper represents a logic layer of L1 batch / L2 block processing flow.
///
/// It's responsible for taking all the data from the `StateKeeperIO`, feeding it into `BatchExecutor` objects
/// and calling `SealManager` to decide whether an L2 block or L1 batch should be sealed.
///
/// State keeper maintains the batch execution state in the `UpdatesManager` until batch is sealed and these changes
/// are persisted by the `StateKeeperIO` implementation.
///
/// You can think of it as a state machine that runs over a sequence of incoming transactions, turning them into
/// a sequence of executed L2 blocks and batches.
#[derive(Debug)]
pub struct ZkSyncStateKeeper {
    io: Box<dyn StateKeeperIO>,
    output_handler: OutputHandler,
    batch_executor: Box<dyn BatchExecutorFactory<OwnedStorage>>,
    sealer: Arc<dyn ConditionalSealer>,
    storage_factory: Arc<dyn ReadStorageFactory>,
    health_updater: HealthUpdater,
    deployment_tx_filter: Option<DeploymentTxFilter>,
}

impl ZkSyncStateKeeper {
    pub fn new(
        sequencer: Box<dyn StateKeeperIO>,
        batch_executor: Box<dyn BatchExecutorFactory<OwnedStorage>>,
        output_handler: OutputHandler,
        sealer: Arc<dyn ConditionalSealer>,
        storage_factory: Arc<dyn ReadStorageFactory>,
        deployment_tx_filter: Option<DeploymentTxFilter>,
    ) -> Self {
        Self {
            io: sequencer,
            batch_executor,
            output_handler,
            sealer,
            storage_factory,
            health_updater: ReactiveHealthCheck::new("state_keeper").1,
            deployment_tx_filter,
        }
    }

    pub async fn run(mut self, stop_receiver: watch::Receiver<bool>) -> anyhow::Result<()> {
        try_stoppable!(self.run_inner(stop_receiver).await);
        Ok(())
    }

    /// Fallible version of `run` routine that allows to easily exit upon cancellation.
    async fn run_inner(
        &mut self,
        mut stop_receiver: watch::Receiver<bool>,
    ) -> Result<Infallible, OrStopped> {
        let (cursor, pending_batch_params) = self.io.initialize().await?;
        self.output_handler.initialize(&cursor).await?;
        self.health_updater
            .update(StateKeeperHealthDetails::from(&cursor).into());
        tracing::info!(
            "Starting state keeper. Next l1 batch to seal: {}, next L2 block to seal: {}",
            cursor.l1_batch,
            cursor.next_l2_block
        );

        // Re-execute pending batch if it exists. Otherwise, initialize a new batch.
        let (mut batch_init_params, pending_l2_blocks) = match pending_batch_params {
            Some(params) => {
                tracing::info!(
                    "There exists a pending batch consisting of {} L2 blocks, the first one is {}",
                    params.pending_l2_blocks.len(),
                    params
                        .pending_l2_blocks
                        .first()
                        .context("expected at least one pending L2 block")?
                        .number
                );
                // For re-executing purposes it's ok to not use exact precise millis.
                let timestamp_ms = params.l1_batch_env.first_l2_block.timestamp * 1000;
                (
                    BatchInitParams {
                        system_env: params.system_env,
                        l1_batch_env: params.l1_batch_env,
                        pubdata_params: params.pubdata_params,
                        timestamp_ms,
                    },
                    params.pending_l2_blocks,
                )
            }
            None => {
                tracing::info!("There is no open pending batch, starting a new empty batch");
                let batch_init_params = self
                    .wait_for_new_batch_init_params(&cursor, &mut stop_receiver)
                    .await
                    .stop_context("failed getting new batch params")?;
                (batch_init_params, Vec::new())
            }
        };

        let protocol_version = batch_init_params.system_env.version;
        let previous_batch_protocol_version = self
            .io
            .load_batch_version_id(batch_init_params.l1_batch_env.number - 1)
            .await?;
        let mut updates_manager =
            UpdatesManager::new(&batch_init_params, previous_batch_protocol_version);
        let mut protocol_upgrade_tx: Option<ProtocolUpgradeTx> = self
            .load_protocol_upgrade_tx(
                &pending_l2_blocks,
                protocol_version,
                batch_init_params.l1_batch_env.number,
            )
            .await?;

        let mut batch_executor = self
            .create_batch_executor(
                batch_init_params.l1_batch_env.clone(),
                batch_init_params.system_env.clone(),
                batch_init_params.pubdata_params,
                &stop_receiver,
            )
            .await?;
        self.restore_state(
            &mut *batch_executor,
            &mut updates_manager,
            pending_l2_blocks,
            &stop_receiver,
        )
        .await?;

        let mut l1_batch_seal_delta: Option<Instant> = None;
        while !is_canceled(&stop_receiver) {
            // This function will run until the batch can be sealed.
            self.process_l1_batch(
                &mut *batch_executor,
                &mut updates_manager,
                protocol_upgrade_tx,
                &stop_receiver,
            )
            .await?;
            assert!(!updates_manager.has_next_block_params());

            // Finish current batch with an empty block.
            if !updates_manager.l2_block.executed_transactions.is_empty() {
                self.seal_l2_block(&updates_manager).await?;
                // We've sealed the L2 block that we had, but we still need to set up the timestamp
                // for the fictive L2 block.
                let new_l2_block_params = self
                    .wait_for_new_l2_block_params(&updates_manager, &stop_receiver)
                    .await?;
                Self::set_l2_block_params(&mut updates_manager, new_l2_block_params);
                Self::start_next_l2_block(&mut updates_manager, &mut *batch_executor).await?;
            }

            updates_manager.clear_interop_roots();
            let (finished_batch, _) = batch_executor.finish_batch().await?;
            let sealed_batch_protocol_version = updates_manager.protocol_version();
            updates_manager.finish_batch(finished_batch);
            let mut next_cursor = updates_manager.io_cursor();
            let previous_batch_protocol_version = updates_manager.protocol_version();
            self.output_handler
                .handle_l1_batch(Arc::new(updates_manager))
                .await
                .with_context(|| {
                    format!(
                        "failed sealing L1 batch {:?}",
                        batch_init_params.l1_batch_env
                    )
                })?;

            if let Some(delta) = l1_batch_seal_delta {
                L1_BATCH_METRICS.seal_delta.observe(delta.elapsed());
            }
            l1_batch_seal_delta = Some(Instant::now());

            // Start the new batch.
            next_cursor.l1_batch += 1;
            batch_init_params = self
                .wait_for_new_batch_init_params(&next_cursor, &mut stop_receiver)
                .await?;
            updates_manager =
                UpdatesManager::new(&batch_init_params, previous_batch_protocol_version);
            batch_executor = self
                .create_batch_executor(
                    batch_init_params.l1_batch_env.clone(),
                    batch_init_params.system_env.clone(),
                    batch_init_params.pubdata_params,
                    &stop_receiver,
                )
                .await?;

            let version_changed =
                batch_init_params.system_env.version != sealed_batch_protocol_version;
            protocol_upgrade_tx = if version_changed {
                self.load_upgrade_tx(batch_init_params.system_env.version)
                    .await?
            } else {
                None
            };
        }
        Err(OrStopped::Stopped)
    }

    async fn create_batch_executor(
        &mut self,
        l1_batch_env: L1BatchEnv,
        system_env: SystemEnv,
        pubdata_params: PubdataParams,
        stop_receiver: &watch::Receiver<bool>,
    ) -> Result<Box<dyn BatchExecutor<OwnedStorage>>, OrStopped> {
        let storage = self
            .storage_factory
            .access_storage(stop_receiver, l1_batch_env.number - 1)
            .await
            .stop_context("failed creating VM storage")?;
        Ok(self
            .batch_executor
            .init_batch(storage, l1_batch_env, system_env, pubdata_params))
    }

    /// This function is meant to be called only once during the state-keeper initialization.
    /// It will check if we should load a protocol upgrade or a `GenesisUpgrade` transaction,
    /// perform some checks and return it.
    pub(super) async fn load_protocol_upgrade_tx(
        &mut self,
        pending_l2_blocks: &[L2BlockExecutionData],
        protocol_version: ProtocolVersionId,
        l1_batch_number: L1BatchNumber,
    ) -> anyhow::Result<Option<ProtocolUpgradeTx>> {
        // After the Shared Bridge is integrated,
        // there has to be a GenesisUpgrade upgrade transaction after the chain genesis.
        // It has to be the first transaction of the first batch.
        // The GenesisUpgrade upgrade does not bump the protocol version, but attaches an upgrade
        // transaction to the genesis protocol version.
        let first_batch_in_shared_bridge =
            l1_batch_number == L1BatchNumber(1) && !protocol_version.is_pre_shared_bridge();
        let previous_batch_protocol_version =
            self.io.load_batch_version_id(l1_batch_number - 1).await?;

        let version_changed = protocol_version != previous_batch_protocol_version;
        let mut protocol_upgrade_tx = if version_changed || first_batch_in_shared_bridge {
            self.io.load_upgrade_tx(protocol_version).await?
        } else {
            None
        };

        // Sanity check: if `txs_to_reexecute` is not empty and upgrade tx is present for this block
        // then it must be the first one in `txs_to_reexecute`.
        if !pending_l2_blocks.is_empty() && protocol_upgrade_tx.is_some() {
            // We already processed the upgrade tx but did not seal the batch it was in.
            let first_tx_to_reexecute = &pending_l2_blocks[0].txs[0];
            assert_eq!(
                first_tx_to_reexecute.tx_format(),
                TransactionType::ProtocolUpgradeTransaction,
                "Expected an upgrade transaction to be the first one in pending L2 blocks, but found {:?}",
                first_tx_to_reexecute.hash()
            );
            tracing::info!(
                "There is a protocol upgrade in batch #{l1_batch_number}, upgrade tx already processed"
            );
            protocol_upgrade_tx = None; // The protocol upgrade was already executed
        }

        if protocol_upgrade_tx.is_some() {
            tracing::info!("There is a new upgrade tx to be executed in batch #{l1_batch_number}");
        }
        Ok(protocol_upgrade_tx)
    }

    async fn load_upgrade_tx(
        &mut self,
        protocol_version: ProtocolVersionId,
    ) -> anyhow::Result<Option<ProtocolUpgradeTx>> {
        self.io
            .load_upgrade_tx(protocol_version)
            .await
            .with_context(|| format!("failed loading upgrade transaction for {protocol_version:?}"))
    }

    async fn load_l2_block_interop_root(
        &mut self,
        l2block_number: L2BlockNumber,
    ) -> anyhow::Result<Vec<InteropRoot>> {
        self.io
            .load_l2_block_interop_root(l2block_number)
            .await
            .with_context(|| "failed loading message root".to_string())
    }

    #[tracing::instrument(
        skip_all,
        fields(
            l1_batch = %cursor.l1_batch,
        )
    )]
    async fn wait_for_new_batch_params(
        &mut self,
        cursor: &IoCursor,
        stop_receiver: &watch::Receiver<bool>,
    ) -> Result<L1BatchParams, OrStopped> {
        while !is_canceled(stop_receiver) {
            if let Some(params) = self
                .io
                .wait_for_new_batch_params(cursor, POLL_WAIT_DURATION)
                .await?
            {
                return Ok(params);
            }
        }
        Err(OrStopped::Stopped)
    }

    #[tracing::instrument(
        skip_all,
        fields(
            l1_batch = %cursor.l1_batch,
        )
    )]
    async fn wait_for_new_batch_init_params(
        &mut self,
        cursor: &IoCursor,
        stop_receiver: &mut watch::Receiver<bool>,
    ) -> Result<BatchInitParams, OrStopped> {
        // `io.wait_for_new_batch_params(..)` is not cancel-safe; once we get new batch params, we must hold onto them
        // until we get the rest of parameters from I/O or receive a stop request.
        let params = self
            .wait_for_new_batch_params(cursor, stop_receiver)
            .await?;
        let contracts = self
            .io
            .load_base_system_contracts(params.protocol_version, cursor)
            .await
            .with_context(|| {
                format!(
                    "failed loading system contracts for protocol version {:?}",
                    params.protocol_version
                )
            })?;

        // `select!` is safe to use here; `io.load_batch_state_hash(..)` is cancel-safe by contract
        tokio::select! {
            hash_result = self.io.load_batch_state_hash(cursor.l1_batch - 1) => {
                let previous_batch_hash = hash_result.context("cannot load state hash for previous L1 batch")?;
                Ok(params.into_init_params(self.io.chain_id(), contracts, cursor, previous_batch_hash))
            }
            _ = stop_receiver.changed() => Err(OrStopped::Stopped),
        }
    }

    #[tracing::instrument(
        skip_all,
        fields(
            l1_batch = %updates.l1_batch.number,
            l2_block = %updates.l2_block.number,
        )
    )]
    async fn wait_for_new_l2_block_params(
        &mut self,
        updates: &UpdatesManager,
        stop_receiver: &watch::Receiver<bool>,
    ) -> Result<L2BlockParams, OrStopped> {
        let latency = KEEPER_METRICS.wait_for_l2_block_params.start();
        let cursor = updates.io_cursor();
        while !is_canceled(stop_receiver) {
            if let Some(params) = self
                .io
                .wait_for_new_l2_block_params(&cursor, POLL_WAIT_DURATION)
                .await
                .context("error waiting for new L2 block params")?
            {
                self.health_updater
                    .update(StateKeeperHealthDetails::from(&cursor).into());

                latency.observe();
                return Ok(params);
            }
        }
        Err(OrStopped::Stopped)
    }

    fn set_l2_block_params(updates_manager: &mut UpdatesManager, l2_block_params: L2BlockParams) {
        tracing::debug!(
            "Setting next L2 block #{} (L1 batch #{}) with initial params: timestamp {}, virtual block {}",
            updates_manager.l2_block.number + 1,
            updates_manager.l1_batch.number,
            display_timestamp(l2_block_params.timestamp()),
            l2_block_params.virtual_blocks()
        );
        updates_manager.set_next_l2_block_params(l2_block_params);
    }

    #[tracing::instrument(
        skip_all,
        fields(
            l1_batch = %updates_manager.l1_batch.number,
            l2_block = %updates_manager.l2_block.number,
        )
    )]
    async fn start_next_l2_block(
        updates_manager: &mut UpdatesManager,
        batch_executor: &mut dyn BatchExecutor<OwnedStorage>,
    ) -> anyhow::Result<()> {
        updates_manager.push_l2_block();
        let block_env = updates_manager.l2_block.get_env();
        tracing::debug!(
            "Initialized new L2 block #{} (L1 batch #{}) with timestamp {}",
            block_env.number,
            updates_manager.l1_batch.number,
            display_timestamp(block_env.timestamp)
        );
        batch_executor
            .start_next_l2_block(block_env.clone())
            .await
            .with_context(|| {
                format!("failed starting L2 block with {block_env:?} in batch executor")
            })
    }

    #[tracing::instrument(
        skip_all,
        fields(
            l1_batch = %updates_manager.l1_batch.number,
            l2_block = %updates_manager.l2_block.number,
        )
    )]
    async fn seal_l2_block(&mut self, updates_manager: &UpdatesManager) -> anyhow::Result<()> {
        self.output_handler
            .handle_l2_block(updates_manager)
            .await
            .with_context(|| {
                format!(
                    "handling L2 block #{} failed",
                    updates_manager.l2_block.number
                )
            })
    }

    /// Applies the "pending state" on the `UpdatesManager`.
    /// Pending state means transactions that were executed before the server restart. Before we continue processing the
    /// batch, we need to restore the state. We must ensure that every transaction is executed successfully.
    ///
    /// Additionally, it initialized the next L2 block timestamp.
    #[tracing::instrument(
        skip_all,
        fields(n_blocks = %l2_blocks_to_reexecute.len())
    )]
    async fn restore_state(
        &mut self,
        batch_executor: &mut dyn BatchExecutor<OwnedStorage>,
        updates_manager: &mut UpdatesManager,
        l2_blocks_to_reexecute: Vec<L2BlockExecutionData>,
        stop_receiver: &watch::Receiver<bool>,
    ) -> Result<(), OrStopped> {
        if l2_blocks_to_reexecute.is_empty() {
            return Ok(());
        }

        for (index, l2_block) in l2_blocks_to_reexecute.into_iter().enumerate() {
            // Push any non-first L2 block to updates manager. The first one was pushed when `updates_manager` was initialized.
            if index > 0 {
                Self::set_l2_block_params(
                    updates_manager,
<<<<<<< HEAD
                    L2BlockParams {
                        timestamp: l2_block.timestamp,
                        virtual_blocks: l2_block.virtual_blocks,
                        interop_roots: self.load_l2_block_interop_root(l2_block.number).await?,
                    },
=======
                    // For re-executing purposes it's ok to not use exact precise millis.
                    L2BlockParams::with_custom_virtual_block_count(
                        l2_block.timestamp * 1000,
                        l2_block.virtual_blocks,
                    ),
>>>>>>> 110a527c
                );
                Self::start_next_l2_block(updates_manager, batch_executor).await?;
            }

            let l2_block_number = l2_block.number;
            tracing::info!(
                "Starting to reexecute transactions from sealed L2 block #{l2_block_number}"
            );
            for tx in l2_block.txs {
                let result = batch_executor
                    .execute_tx(tx.clone())
                    .await
                    .with_context(|| format!("failed re-executing transaction {:?}", tx.hash()))?;
                let result = TxExecutionResult::new(result);

                APP_METRICS.processed_txs[&TxStage::StateKeeper].inc();
                APP_METRICS.processed_l1_txs[&TxStage::StateKeeper].inc_by(tx.is_l1().into());

                let TxExecutionResult::Success {
                    tx_result,
                    tx_metrics: tx_execution_metrics,
                    call_tracer_result,
                    ..
                } = result
                else {
                    tracing::error!(
                        "Re-executing stored tx failed. Tx: {tx:?}. Err: {:?}",
                        result.err()
                    );
                    return Err(anyhow::anyhow!(
                        "Re-executing stored tx failed. It means that transaction was executed \
                         successfully before, but failed after a restart."
                    )
                    .into());
                };

                let tx_hash = tx.hash();
                let is_l1 = tx.is_l1();
                let exec_result_status = tx_result.result.clone();
                let initiator_account = tx.initiator_account();

                updates_manager.extend_from_executed_transaction(
                    tx,
                    *tx_result,
                    *tx_execution_metrics,
                    call_tracer_result,
                );

                tracing::debug!(
                    "Finished re-executing tx {tx_hash} by {initiator_account} (is_l1: {is_l1}, \
                     #{idx_in_l1_batch} in L1 batch #{l1_batch_number}, #{idx_in_l2_block} in L2 block #{l2_block_number}); \
                     status: {exec_result_status:?}. Tx execution metrics: {tx_execution_metrics:?}, block execution metrics: {block_execution_metrics:?}",
                    idx_in_l1_batch = updates_manager.pending_executed_transactions_len(),
                    l1_batch_number = updates_manager.l1_batch.number,
                    idx_in_l2_block = updates_manager.l2_block.executed_transactions.len(),
                    block_execution_metrics = updates_manager.pending_execution_metrics()
                );
            }
        }

        tracing::debug!(
            "All the transactions from the pending state were re-executed successfully"
        );

        // We've processed all the L2 blocks, and right now we're preparing the next *actual* L2 block.
        // The `wait_for_new_l2_block_params` call is used to initialize the StateKeeperIO with a correct new l2 block params
        let new_l2_block_params = self
            .wait_for_new_l2_block_params(updates_manager, stop_receiver)
            .await
            .stop_context("failed getting L2 block params")?;
        Self::set_l2_block_params(updates_manager, new_l2_block_params);
        Ok(())
    }

    #[tracing::instrument(
        skip_all,
        fields(l1_batch = %updates_manager.l1_batch.number)
    )]
    async fn process_l1_batch(
        &mut self,
        batch_executor: &mut dyn BatchExecutor<OwnedStorage>,
        updates_manager: &mut UpdatesManager,
        protocol_upgrade_tx: Option<ProtocolUpgradeTx>,
        stop_receiver: &watch::Receiver<bool>,
    ) -> Result<(), OrStopped> {
        if let Some(protocol_upgrade_tx) = protocol_upgrade_tx {
            self.process_upgrade_tx(batch_executor, updates_manager, protocol_upgrade_tx)
                .await?;
        }

        while !is_canceled(stop_receiver) {
            let full_latency = KEEPER_METRICS.process_l1_batch_loop_iteration.start();

            if self
                .io
                .should_seal_l1_batch_unconditionally(updates_manager)
                .await?
            {
                tracing::debug!(
                    "L1 batch #{} should be sealed unconditionally as per sealing rules",
                    updates_manager.l1_batch.number
                );

                // Push the current block if it has not been done yet and this will effectively create a fictive l2 block
                if let Some(next_l2_block_timestamp) =
                    updates_manager.next_l2_block_timestamp_ms_mut()
                {
                    self.io
                        .update_next_l2_block_timestamp(next_l2_block_timestamp);
                    Self::start_next_l2_block(updates_manager, batch_executor).await?;
                }

                self.report_seal_criteria_capacity(updates_manager);
                full_latency.observe();

                return Ok(());
            }

            if !updates_manager.has_next_block_params()
                && self.io.should_seal_l2_block(updates_manager)
            {
                tracing::debug!(
                    "L2 block #{} (L1 batch #{}) should be sealed as per sealing rules",
                    updates_manager.l2_block.number,
                    updates_manager.l1_batch.number
                );
                self.seal_l2_block(updates_manager).await?;

                // Get a tentative new l2 block parameters
                let mut next_l2_block_params = self
                    .wait_for_new_l2_block_params(updates_manager, stop_receiver)
                    .await
                    .stop_context("failed getting L2 block params")?;
                next_l2_block_params.interop_roots = self.io.load_latest_interop_root().await?;
                Self::set_l2_block_params(updates_manager, next_l2_block_params);
            }

            let waiting_latency = KEEPER_METRICS.waiting_for_tx.start();

            if let Some(next_l2_block_timestamp) = updates_manager.next_l2_block_timestamp_ms_mut()
            {
                // The next block has not started yet, we keep updating the next l2 block parameters with correct timestamp
                self.io
                    .update_next_l2_block_timestamp(next_l2_block_timestamp);
            }

            let Some(tx) = self
                .io
                .wait_for_next_tx(
                    POLL_WAIT_DURATION,
                    updates_manager.get_next_l2_block_or_batch_timestamp(),
                )
                .instrument(info_span!("wait_for_next_tx"))
                .await
                .context("error waiting for next transaction")?
            else {
                waiting_latency.observe();
                tracing::trace!("No new transactions. Waiting!");
                continue;
            };
            waiting_latency.observe();

            let tx_hash = tx.hash();

            // We need to start a new block
            if updates_manager.has_next_block_params() {
                Self::start_next_l2_block(updates_manager, batch_executor).await?;
            }

            let (seal_resolution, exec_result) = self
                .process_one_tx(batch_executor, updates_manager, tx.clone())
                .await?;

            let latency = KEEPER_METRICS.match_seal_resolution.start();
            match &seal_resolution {
                SealResolution::NoSeal | SealResolution::IncludeAndSeal => {
                    let TxExecutionResult::Success {
                        tx_result,
                        tx_metrics: tx_execution_metrics,
                        call_tracer_result,
                        ..
                    } = exec_result
                    else {
                        unreachable!(
                            "Tx inclusion seal resolution must be a result of a successful tx execution",
                        );
                    };
                    updates_manager.extend_from_executed_transaction(
                        tx,
                        *tx_result,
                        *tx_execution_metrics,
                        call_tracer_result,
                    );
                }
                SealResolution::ExcludeAndSeal => {
                    batch_executor.rollback_last_tx().await.with_context(|| {
                        format!("failed rolling back transaction {tx_hash:?} in batch executor")
                    })?;
                    self.io.rollback(tx).await.with_context(|| {
                        format!("failed rolling back transaction {tx_hash:?} in I/O")
                    })?;
                }
                SealResolution::Unexecutable(reason) => {
                    batch_executor.rollback_last_tx().await.with_context(|| {
                        format!("failed rolling back transaction {tx_hash:?} in batch executor")
                    })?;
                    self.io
                        .reject(&tx, reason.clone())
                        .await
                        .with_context(|| format!("cannot reject transaction {tx_hash:?}"))?;
                }
            };
            latency.observe();

            if seal_resolution.should_seal() {
                tracing::debug!(
                    "L1 batch #{} should be sealed with resolution {seal_resolution:?} after executing \
                     transaction {tx_hash}",
                    updates_manager.l1_batch.number
                );
                self.report_seal_criteria_capacity(updates_manager);
                full_latency.observe();
                return Ok(());
            }
            full_latency.observe();
        }
        Err(OrStopped::Stopped)
    }

    async fn process_upgrade_tx(
        &mut self,
        batch_executor: &mut dyn BatchExecutor<OwnedStorage>,
        updates_manager: &mut UpdatesManager,
        protocol_upgrade_tx: ProtocolUpgradeTx,
    ) -> anyhow::Result<()> {
        // Sanity check: protocol upgrade tx must be the first one in the batch.
        assert_eq!(updates_manager.pending_executed_transactions_len(), 0);

        let tx: Transaction = protocol_upgrade_tx.into();
        let (seal_resolution, exec_result) = self
            .process_one_tx(batch_executor, updates_manager, tx.clone())
            .await?;

        match &seal_resolution {
            SealResolution::NoSeal | SealResolution::IncludeAndSeal => {
                let TxExecutionResult::Success {
                    tx_result,
                    tx_metrics: tx_execution_metrics,
                    call_tracer_result,
                    ..
                } = exec_result
                else {
                    anyhow::bail!("Tx inclusion seal resolution must be a result of a successful tx execution");
                };

                // Despite success of upgrade transaction is not enforced by protocol,
                // we panic here because failed upgrade tx is not intended in any case.
                if tx_result.result.is_failed() {
                    anyhow::bail!("Failed upgrade tx {:?}", tx.hash());
                }

                updates_manager.extend_from_executed_transaction(
                    tx,
                    *tx_result,
                    *tx_execution_metrics,
                    call_tracer_result,
                );
                Ok(())
            }
            SealResolution::ExcludeAndSeal => {
                anyhow::bail!("first tx in batch cannot result into `ExcludeAndSeal`");
            }
            SealResolution::Unexecutable(reason) => {
                anyhow::bail!(
                    "Upgrade transaction {:?} is unexecutable: {reason}",
                    tx.hash()
                );
            }
        }
    }

    /// Executes one transaction in the batch executor, and then decides whether the batch should be sealed.
    /// Batch may be sealed because of one of the following reasons:
    /// 1. The VM entered an incorrect state (e.g. out of gas). In that case, we must revert the transaction and seal
    /// the block.
    /// 2. Seal manager decided that batch is ready to be sealed.
    /// Note: this method doesn't mutate `updates_manager` in the end. However, reference should be mutable
    /// because we use `apply_and_rollback` method of `updates_manager.storage_writes_deduplicator`.
    #[tracing::instrument(skip_all)]
    async fn process_one_tx(
        &mut self,
        batch_executor: &mut dyn BatchExecutor<OwnedStorage>,
        updates_manager: &mut UpdatesManager,
        tx: Transaction,
    ) -> anyhow::Result<(SealResolution, TxExecutionResult)> {
        let latency = KEEPER_METRICS.execute_tx_outer_time.start();
        let exec_result = batch_executor
            .execute_tx(tx.clone())
            .await
            .with_context(|| format!("failed executing transaction {:?}", tx.hash()))?;
        let exec_result = TxExecutionResult::new(exec_result);
        latency.observe();

        APP_METRICS.processed_txs[&TxStage::StateKeeper].inc();
        APP_METRICS.processed_l1_txs[&TxStage::StateKeeper].inc_by(tx.is_l1().into());

        let latency = KEEPER_METRICS.determine_seal_resolution.start();
        // All of `TxExecutionResult::BootloaderOutOfGasForTx`,
        // `Halt::NotEnoughGasProvided` correspond to out-of-gas errors but of different nature.
        // - `BootloaderOutOfGasForTx`: it is returned when bootloader stack frame run out of gas before tx execution finished.
        // - `Halt::NotEnoughGasProvided`: there are checks in bootloader in some places (search for `checkEnoughGas` calls).
        //      They check if there is more gas in the frame than bootloader estimates it will need.
        //      This error is returned when such a check fails. Basically, bootloader doesn't continue execution but panics prematurely instead.
        // If some transaction fails with any of these errors and is the first transaction in L1 batch, then it's marked as unexecutable.
        // Otherwise, `ExcludeAndSeal` resolution is returned, i.e. batch will be sealed and transaction will be included in the next L1 batch.

        let is_first_tx = updates_manager.pending_executed_transactions_len() == 0;
        let resolution = match &exec_result {
            TxExecutionResult::BootloaderOutOfGasForTx
            | TxExecutionResult::RejectedByVm {
                reason: Halt::NotEnoughGasProvided,
            } => {
                let (reason, criterion) = match &exec_result {
                    TxExecutionResult::BootloaderOutOfGasForTx => (
                        UnexecutableReason::BootloaderOutOfGas,
                        "bootloader_tx_out_of_gas",
                    ),
                    TxExecutionResult::RejectedByVm {
                        reason: Halt::NotEnoughGasProvided,
                    } => (
                        UnexecutableReason::NotEnoughGasProvided,
                        "not_enough_gas_provided_to_start_tx",
                    ),
                    _ => unreachable!(),
                };
                let resolution = if is_first_tx {
                    SealResolution::Unexecutable(reason)
                } else {
                    SealResolution::ExcludeAndSeal
                };
                AGGREGATION_METRICS.l1_batch_reason_inc(criterion, &resolution);
                resolution
            }
            TxExecutionResult::RejectedByVm { reason } => {
                UnexecutableReason::Halt(reason.clone()).into()
            }
            TxExecutionResult::Success {
                tx_result,
                tx_metrics: tx_execution_metrics,
                gas_remaining,
                ..
            } => {
                let tx_execution_status = &tx_result.result;
                tracing::trace!(
                    "finished tx {:?} by {:?} (is_l1: {}) (#{} in l1 batch {}) (#{} in L2 block {}) \
                    status: {:?}. Tx execution metrics: {:?}, block execution metrics: {:?}",
                    tx.hash(),
                    tx.initiator_account(),
                    tx.is_l1(),
                    updates_manager.pending_executed_transactions_len() + 1,
                    updates_manager.l1_batch.number,
                    updates_manager.l2_block.executed_transactions.len() + 1,
                    updates_manager.l2_block.number,
                    tx_execution_status,
                    &tx_execution_metrics,
                    updates_manager.pending_execution_metrics() + **tx_execution_metrics,
                );

                if let Some(tx_filter) = &self.deployment_tx_filter {
                    if !(tx.is_l1() || tx.is_protocol_upgrade())
                        && tx_filter
                            .find_not_allowed_deployer(
                                tx.initiator_account(),
                                &tx_result.logs.events,
                            )
                            .await
                            .is_some()
                    {
                        tracing::warn!(
                                "Deployment transaction {tx:?} is not allowed. Mark it as unexecutable."
                            );
                        return Ok((
                            SealResolution::Unexecutable(UnexecutableReason::DeploymentNotAllowed),
                            exec_result,
                        ));
                    }
                }

                let encoding_len = tx.encoding_len();

                let logs_to_apply_iter = tx_result.logs.storage_logs.iter();
                let block_writes_metrics = updates_manager
                    .storage_writes_deduplicator
                    .apply_and_rollback(logs_to_apply_iter.clone());

                let tx_writes_metrics =
                    StorageWritesDeduplicator::apply_on_empty_state(logs_to_apply_iter);

                let tx_data = SealData {
                    execution_metrics: **tx_execution_metrics,
                    cumulative_size: encoding_len,
                    writes_metrics: tx_writes_metrics,
                    gas_remaining: *gas_remaining,
                };
                let block_data = SealData {
                    execution_metrics: tx_data.execution_metrics
                        + updates_manager.pending_execution_metrics(),
                    cumulative_size: tx_data.cumulative_size
                        + updates_manager.pending_txs_encoding_size(),
                    writes_metrics: block_writes_metrics,
                    gas_remaining: *gas_remaining,
                };
                let is_tx_l1 = tx.is_l1() as usize;

                self.sealer.should_seal_l1_batch(
                    updates_manager.l1_batch.number.0,
                    updates_manager.pending_executed_transactions_len() + 1,
                    updates_manager.pending_l1_transactions_len() + is_tx_l1,
                    &block_data,
                    &tx_data,
                    updates_manager.protocol_version(),
                )
            }
        };
        latency.observe();
        Ok((resolution, exec_result))
    }

    /// Returns the health check for state keeper.
    pub fn health_check(&self) -> ReactiveHealthCheck {
        self.health_updater.subscribe()
    }

    fn report_seal_criteria_capacity(&self, manager: &UpdatesManager) {
        let block_writes_metrics = manager.storage_writes_deduplicator.metrics();

        let block_data = SealData {
            execution_metrics: manager.pending_execution_metrics(),
            cumulative_size: manager.pending_txs_encoding_size(),
            writes_metrics: block_writes_metrics,
            gas_remaining: u32::MAX, // not used
        };

        let capacities = self.sealer.capacity_filled(
            manager.pending_executed_transactions_len(),
            manager.pending_l1_transactions_len(),
            &block_data,
            manager.protocol_version(),
        );
        for (criterion, capacity) in capacities {
            AGGREGATION_METRICS.record_criterion_capacity(criterion, capacity);
        }
    }
}<|MERGE_RESOLUTION|>--- conflicted
+++ resolved
@@ -497,19 +497,11 @@
             if index > 0 {
                 Self::set_l2_block_params(
                     updates_manager,
-<<<<<<< HEAD
-                    L2BlockParams {
-                        timestamp: l2_block.timestamp,
-                        virtual_blocks: l2_block.virtual_blocks,
-                        interop_roots: self.load_l2_block_interop_root(l2_block.number).await?,
-                    },
-=======
-                    // For re-executing purposes it's ok to not use exact precise millis.
-                    L2BlockParams::with_custom_virtual_block_count(
+                    L2BlockParams::with_custom_virtual_block_count_and_interop_roots(
                         l2_block.timestamp * 1000,
                         l2_block.virtual_blocks,
+                        self.load_l2_block_interop_root(l2_block.number).await?,
                     ),
->>>>>>> 110a527c
                 );
                 Self::start_next_l2_block(updates_manager, batch_executor).await?;
             }
@@ -643,7 +635,7 @@
                     .wait_for_new_l2_block_params(updates_manager, stop_receiver)
                     .await
                     .stop_context("failed getting L2 block params")?;
-                next_l2_block_params.interop_roots = self.io.load_latest_interop_root().await?;
+                next_l2_block_params.set_interop_roots(self.io.load_latest_interop_root().await?);
                 Self::set_l2_block_params(updates_manager, next_l2_block_params);
             }
 
