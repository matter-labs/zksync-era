use anyhow::Context as _;
use zksync_config::GenesisConfig;
use zksync_contracts::{BaseSystemContracts, BaseSystemContractsHashes, SystemContractCode};
use zksync_dal::{Connection, Core, CoreDal};
use zksync_types::{
    block::DeployedContract, system_contracts::get_system_smart_contracts, AccountTreeId, L2ChainId,
};

use super::client::MainNodeClient;
use crate::genesis::{ensure_genesis_state, GenesisParams};

pub async fn perform_genesis_if_needed(
    storage: &mut Connection<'_, Core>,
    zksync_chain_id: L2ChainId,
    client: &dyn MainNodeClient,
) -> anyhow::Result<()> {
    let mut transaction = storage.start_transaction().await?;
    // We want to check whether the genesis is needed before we create genesis params to not
    // make the node startup slower.
<<<<<<< HEAD
    let genesis_block_hash = if transaction.blocks_dal().is_genesis_needed().await? {
=======
    if transaction.blocks_dal().is_genesis_needed().await? {
>>>>>>> 4b634fd7
        let genesis_params = create_genesis_params(client, zksync_chain_id).await?;
        ensure_genesis_state(&mut transaction, &genesis_params)
            .await
            .context("ensure_genesis_state")?;
    }
    transaction.commit().await?;
    Ok(())
}

async fn create_genesis_params(
    client: &dyn MainNodeClient,
    zksync_chain_id: L2ChainId,
) -> anyhow::Result<GenesisParams> {
<<<<<<< HEAD
    let genesis_miniblock = client
        .fetch_l2_block(zksync_types::MiniblockNumber(0), false)
        .await?
        .context("No genesis block on the main node")?;
    let base_system_contracts_hashes = genesis_miniblock.base_system_contracts_hashes;
    let protocol_version = genesis_miniblock.protocol_version;
    let genesis_batch = client.fetch_genesis_l1_batch().await?;
    let l1_chain_id = client.fetch_l1_chain_id().await?;
=======
    let config = client.fetch_genesis_config().await?;
    let base_system_contracts_hashes = BaseSystemContractsHashes {
        bootloader: config.bootloader_hash,
        default_aa: config.default_aa_hash,
    };

    if zksync_chain_id != config.l2_chain_id {
        anyhow::bail!("L2 chain id from server and locally doesn't match");
    }
>>>>>>> 4b634fd7

    // Load the list of addresses that are known to contain system contracts at any point in time.
    // Not every of these addresses is guaranteed to be present in the genesis state, but we'll iterate through
    // them and try to fetch the contract bytecode for each of them.
    let system_contract_addresses: Vec<_> = get_system_smart_contracts()
        .into_iter()
        .map(|contract| *contract.account_id.address())
        .collect();

    // These have to be *initial* base contract hashes of main node
    // (those that were used during genesis), not necessarily the current ones.
    let base_system_contracts = fetch_base_system_contracts(client, base_system_contracts_hashes)
        .await
        .context("Failed to fetch base system contracts from main node")?;

    // In EN, we don't know what were the system contracts at the genesis state.
    // We know the list of addresses where these contracts *may have been* deployed.
    // So, to collect the list of system contracts, we compute the corresponding storage slots and request
    // the state at genesis block to fetch the hash of the corresponding contract.
    // Then, we can fetch the factory dependency bytecode to fully recover the contract.
    let mut system_contracts: Vec<DeployedContract> =
        Vec::with_capacity(system_contract_addresses.len());

    for system_contract_address in system_contract_addresses {
        let Some(bytecode) = client
            .fetch_genesis_contract_bytecode(system_contract_address)
            .await?
        else {
            // It's OK for some of contracts to be absent.
            // If this is a bug, the genesis root hash won't match.
            tracing::debug!("System contract with address {system_contract_address:?} is absent at genesis state");
            continue;
        };
        let contract = DeployedContract::new(AccountTreeId::new(system_contract_address), bytecode);
        system_contracts.push(contract);
    }
    assert!(
        !system_contracts.is_empty(),
        "No system contracts were fetched: this is a bug"
    );

<<<<<<< HEAD
    // Use default L1 verifier config and verifier address for genesis as they are not used by EN.
    let first_l1_verifier_config = L1VerifierConfig::default();
    let config = GenesisConfig {
        protocol_version: protocol_version as u16,
        genesis_root_hash: genesis_batch
            .base
            .root_hash
            .context("Genesis batch can't be pending")?,
        rollup_last_leaf_index: genesis_batch
            .rollup_last_leaf_index
            .context("Genesis batch can't be pending")?,
        genesis_commitment: genesis_batch
            .commitment
            .context("Genesis batch can't be pending")?,
        bootloader_hash: base_system_contracts_hashes.bootloader,
        default_aa_hash: base_system_contracts_hashes.default_aa,
        l1_chain_id,
        l2_chain_id: zksync_chain_id,
        recursion_node_level_vk_hash: first_l1_verifier_config.params.recursion_node_level_vk_hash,
        recursion_leaf_level_vk_hash: first_l1_verifier_config.params.recursion_leaf_level_vk_hash,
        recursion_circuits_set_vks_hash: first_l1_verifier_config
            .params
            .recursion_circuits_set_vks_hash,
        recursion_scheduler_level_vk_hash: first_l1_verifier_config
            .recursion_scheduler_level_vk_hash,
        // Now it's the same values
        snark_wrapper_vk_hash: first_l1_verifier_config.recursion_scheduler_level_vk_hash,
        // Shared bridge will be supported later
        shared_bridge: None,
        // For external node prover is always dummy
        dummy_prover: false,
    };
=======
>>>>>>> 4b634fd7
    Ok(GenesisParams::from_genesis_config(
        config,
        base_system_contracts,
        system_contracts,
    )?)
}

async fn fetch_base_system_contracts(
    client: &dyn MainNodeClient,
    contract_hashes: BaseSystemContractsHashes,
) -> anyhow::Result<BaseSystemContracts> {
    let bootloader_bytecode = client
        .fetch_system_contract_by_hash(contract_hashes.bootloader)
        .await?
        .context("bootloader bytecode is missing on main node")?;
    let default_aa_bytecode = client
        .fetch_system_contract_by_hash(contract_hashes.default_aa)
        .await?
        .context("default AA bytecode is missing on main node")?;
    Ok(BaseSystemContracts {
        bootloader: SystemContractCode {
            code: zksync_utils::bytes_to_be_words(bootloader_bytecode),
            hash: contract_hashes.bootloader,
        },
        default_aa: SystemContractCode {
            code: zksync_utils::bytes_to_be_words(default_aa_bytecode),
            hash: contract_hashes.default_aa,
        },
    })
}<|MERGE_RESOLUTION|>--- conflicted
+++ resolved
@@ -1,5 +1,4 @@
 use anyhow::Context as _;
-use zksync_config::GenesisConfig;
 use zksync_contracts::{BaseSystemContracts, BaseSystemContractsHashes, SystemContractCode};
 use zksync_dal::{Connection, Core, CoreDal};
 use zksync_types::{
@@ -17,11 +16,7 @@
     let mut transaction = storage.start_transaction().await?;
     // We want to check whether the genesis is needed before we create genesis params to not
     // make the node startup slower.
-<<<<<<< HEAD
-    let genesis_block_hash = if transaction.blocks_dal().is_genesis_needed().await? {
-=======
     if transaction.blocks_dal().is_genesis_needed().await? {
->>>>>>> 4b634fd7
         let genesis_params = create_genesis_params(client, zksync_chain_id).await?;
         ensure_genesis_state(&mut transaction, &genesis_params)
             .await
@@ -35,16 +30,6 @@
     client: &dyn MainNodeClient,
     zksync_chain_id: L2ChainId,
 ) -> anyhow::Result<GenesisParams> {
-<<<<<<< HEAD
-    let genesis_miniblock = client
-        .fetch_l2_block(zksync_types::MiniblockNumber(0), false)
-        .await?
-        .context("No genesis block on the main node")?;
-    let base_system_contracts_hashes = genesis_miniblock.base_system_contracts_hashes;
-    let protocol_version = genesis_miniblock.protocol_version;
-    let genesis_batch = client.fetch_genesis_l1_batch().await?;
-    let l1_chain_id = client.fetch_l1_chain_id().await?;
-=======
     let config = client.fetch_genesis_config().await?;
     let base_system_contracts_hashes = BaseSystemContractsHashes {
         bootloader: config.bootloader_hash,
@@ -54,7 +39,6 @@
     if zksync_chain_id != config.l2_chain_id {
         anyhow::bail!("L2 chain id from server and locally doesn't match");
     }
->>>>>>> 4b634fd7
 
     // Load the list of addresses that are known to contain system contracts at any point in time.
     // Not every of these addresses is guaranteed to be present in the genesis state, but we'll iterate through
@@ -96,41 +80,6 @@
         "No system contracts were fetched: this is a bug"
     );
 
-<<<<<<< HEAD
-    // Use default L1 verifier config and verifier address for genesis as they are not used by EN.
-    let first_l1_verifier_config = L1VerifierConfig::default();
-    let config = GenesisConfig {
-        protocol_version: protocol_version as u16,
-        genesis_root_hash: genesis_batch
-            .base
-            .root_hash
-            .context("Genesis batch can't be pending")?,
-        rollup_last_leaf_index: genesis_batch
-            .rollup_last_leaf_index
-            .context("Genesis batch can't be pending")?,
-        genesis_commitment: genesis_batch
-            .commitment
-            .context("Genesis batch can't be pending")?,
-        bootloader_hash: base_system_contracts_hashes.bootloader,
-        default_aa_hash: base_system_contracts_hashes.default_aa,
-        l1_chain_id,
-        l2_chain_id: zksync_chain_id,
-        recursion_node_level_vk_hash: first_l1_verifier_config.params.recursion_node_level_vk_hash,
-        recursion_leaf_level_vk_hash: first_l1_verifier_config.params.recursion_leaf_level_vk_hash,
-        recursion_circuits_set_vks_hash: first_l1_verifier_config
-            .params
-            .recursion_circuits_set_vks_hash,
-        recursion_scheduler_level_vk_hash: first_l1_verifier_config
-            .recursion_scheduler_level_vk_hash,
-        // Now it's the same values
-        snark_wrapper_vk_hash: first_l1_verifier_config.recursion_scheduler_level_vk_hash,
-        // Shared bridge will be supported later
-        shared_bridge: None,
-        // For external node prover is always dummy
-        dummy_prover: false,
-    };
-=======
->>>>>>> 4b634fd7
     Ok(GenesisParams::from_genesis_config(
         config,
         base_system_contracts,
