--- conflicted
+++ resolved
@@ -7,30 +7,19 @@
 use std::{cell::RefCell, rc::Rc};
 
 use anyhow::Context;
-<<<<<<< HEAD
-use multivm::{
-    interface::{FinishedL1Batch, L1BatchEnv, L2BlockEnv, SystemEnv, VmFactory, VmInterface},
-=======
 use zksync_crypto_primitives::hasher::blake2::Blake2Hasher;
 use zksync_merkle_tree::{
     BlockOutputWithProofs, TreeInstruction, TreeLogEntry, TreeLogEntryWithProof, ValueHash,
 };
 use zksync_multivm::{
-    interface::{FinishedL1Batch, L2BlockEnv, VmInterface},
->>>>>>> 5c932f49
+    interface::{FinishedL1Batch, L2BlockEnv, VmFactory, VmInterface},
     vm_latest::HistoryEnabled,
     VmInstance,
 };
 use zksync_prover_interface::inputs::{
     StorageLogMetadata, V1TeeVerifierInput, WitnessInputMerklePaths,
 };
-<<<<<<< HEAD
-use zksync_object_store::{serialize_using_bincode, Bucket, StoredObject};
-use zksync_prover_interface::inputs::{PrepareBasicCircuitsJob, StorageLogMetadata};
 use zksync_state::{InMemoryStorage, ReadStorage, StorageView};
-=======
-use zksync_state::{InMemoryStorage, StorageView, WriteStorage};
->>>>>>> 5c932f49
 use zksync_types::{block::L2BlockExecutionData, L1BatchNumber, StorageLog, H256};
 use zksync_utils::bytecode::hash_bytecode;
 use zksync_vm_utils::execute_tx;
@@ -164,23 +153,12 @@
     }
 }
 
-<<<<<<< HEAD
-    /// Executes the VM and returns `FinishedL1Batch` on success.
-    fn execute_vm<S: ReadStorage>(
-        l2_blocks_execution_data: Vec<L2BlockExecutionData>,
-        mut vm: VmInstance<S, HistoryEnabled>,
-    ) -> anyhow::Result<FinishedL1Batch> {
-        let next_l2_blocks_data = l2_blocks_execution_data.iter().skip(1);
-
-        let l2_blocks_data = l2_blocks_execution_data.iter().zip(next_l2_blocks_data);
-=======
 /// Executes the VM and returns `FinishedL1Batch` on success.
-fn execute_vm<S: WriteStorage>(
+fn execute_vm<S: ReadStorage>(
     l2_blocks_execution_data: Vec<L2BlockExecutionData>,
     mut vm: VmInstance<S, HistoryEnabled>,
 ) -> anyhow::Result<FinishedL1Batch> {
     let next_l2_blocks_data = l2_blocks_execution_data.iter().skip(1);
->>>>>>> 5c932f49
 
     let l2_blocks_data = l2_blocks_execution_data.iter().zip(next_l2_blocks_data);
 
