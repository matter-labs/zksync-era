--- conflicted
+++ resolved
@@ -12,10 +12,7 @@
 
 [dependencies]
 serde = { workspace = true, features = ["derive"] }
-<<<<<<< HEAD
 eq-common = { path = "../../../../eq-service/common", features = ["grpc"] }
-=======
->>>>>>> 6094a924
 tracing.workspace = true
 async-trait.workspace = true
 anyhow.workspace = true
