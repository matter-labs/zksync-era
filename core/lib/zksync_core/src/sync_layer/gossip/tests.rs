//! Tests for consensus adapters for EN synchronization logic.

use assert_matches::assert_matches;
use test_casing::{test_casing, Product};

use std::ops;

use zksync_concurrency::{ctx, scope, testonly::abort_on_panic, time};
use zksync_consensus_executor::testonly::FullValidatorConfig;
use zksync_consensus_roles::validator::{self, FinalBlock};
use zksync_consensus_storage::{InMemoryStorage, WriteBlockStore};
use zksync_dal::{ConnectionPool, StorageProcessor};
use zksync_types::{
<<<<<<< HEAD
    block::ConsensusBlockFields, Address, L1BatchNumber, MiniblockNumber, ProtocolVersionId,
=======
    api::en::SyncBlock, block::ConsensusBlockFields, Address, L1BatchNumber, MiniblockNumber, H256,
>>>>>>> 15d7eaf8
};

use super::*;
use crate::{
    consensus,
    sync_layer::{
        sync_action::SyncAction,
        tests::{
            mock_l1_batch_hash_computation, run_state_keeper_with_multiple_l1_batches,
            run_state_keeper_with_multiple_miniblocks, StateKeeperHandles,
        },
        ActionQueue,
    },
};

const CLOCK_SPEEDUP: i64 = 20;
const POLL_INTERVAL: time::Duration = time::Duration::milliseconds(50 * CLOCK_SPEEDUP);

async fn load_sync_block(storage: &mut StorageProcessor<'_>, number: u32) -> SyncBlock {
    storage
        .sync_dal()
        .sync_block(MiniblockNumber(number), Address::default(), true)
        .await
        .unwrap()
        .unwrap_or_else(|| panic!("no sync block #{number}"))
}

/// Loads a block from the storage and converts it to a `FinalBlock`.
pub(super) async fn load_final_block(
    storage: &mut StorageProcessor<'_>,
    number: u32,
) -> FinalBlock {
    let sync_block = load_sync_block(storage, number).await;
    conversions::sync_block_to_consensus_block(sync_block).unwrap()
}

fn convert_sync_blocks(sync_blocks: Vec<SyncBlock>) -> Vec<FinalBlock> {
    sync_blocks
        .into_iter()
        .map(|sync_block| conversions::sync_block_to_consensus_block(sync_block).unwrap())
        .collect()
}

pub(super) async fn block_payload(
    storage: &mut StorageProcessor<'_>,
    number: u32,
) -> consensus::Payload {
    let sync_block = load_sync_block(storage, number).await;
    consensus::Payload::try_from(sync_block).unwrap()
}

fn latest_protocol_version() -> validator::ProtocolVersion {
    (ProtocolVersionId::latest() as u32)
        .try_into()
        .expect("latest protocol version is invalid")
}

/// Adds consensus information for the specified `count` of miniblocks, starting from the genesis.
pub(super) async fn add_consensus_fields(
    storage: &mut StorageProcessor<'_>,
    validator_key: &validator::SecretKey,
    block_numbers: ops::Range<u32>,
) {
    let protocol_version = latest_protocol_version();
    let mut prev_block_hash = validator::BlockHeaderHash::from_bytes([0; 32]);
    let validator_set = validator::ValidatorSet::new([validator_key.public()]).unwrap();
    for number in block_numbers {
        let payload = block_payload(storage, number).await.encode();
        let block_header = validator::BlockHeader {
            parent: prev_block_hash,
            number: validator::BlockNumber(number.into()),
            payload: payload.hash(),
        };
        let replica_commit = validator::ReplicaCommit {
            protocol_version,
            view: validator::ViewNumber(number.into()),
            proposal: block_header,
        };
        let replica_commit = validator_key.sign_msg(replica_commit);
        let justification = validator::CommitQC::from(&[replica_commit], &validator_set)
            .expect("Failed creating QC");

        let consensus = ConsensusBlockFields {
            parent: prev_block_hash,
            justification,
        };
        storage
            .blocks_dal()
            .set_miniblock_consensus_fields(MiniblockNumber(number), &consensus)
            .await
            .unwrap();
        prev_block_hash = block_header.hash();
    }
}

/// Creates a genesis block for the consensus with the specified number / payload authored by a single validator.
pub(super) fn create_genesis_block(
    validator_key: &validator::SecretKey,
    number: u64,
    payload: validator::Payload,
) -> FinalBlock {
    let block_header = validator::BlockHeader {
        parent: validator::BlockHeaderHash::from_bytes([0; 32]),
        number: validator::BlockNumber(number),
        payload: payload.hash(),
    };
    let validator_set = validator::ValidatorSet::new([validator_key.public()]).unwrap();
    let replica_commit = validator::ReplicaCommit {
        protocol_version: validator::CURRENT_VERSION,
        view: validator::ViewNumber(number),
        proposal: block_header,
    };
    let replica_commit = validator_key.sign_msg(replica_commit);
    let justification =
        validator::CommitQC::from(&[replica_commit], &validator_set).expect("Failed creating QC");
    FinalBlock {
        header: block_header,
        payload,
        justification,
    }
}

pub(super) async fn assert_first_block_actions(actions: &mut ActionQueue) -> Vec<SyncAction> {
    let mut received_actions = vec![];
    while !matches!(received_actions.last(), Some(SyncAction::SealMiniblock(_))) {
        received_actions.push(actions.recv_action().await);
    }
    assert_matches!(
        received_actions.as_slice(),
        [
            SyncAction::OpenBatch {
                number: L1BatchNumber(1),
                timestamp: 1,
                first_miniblock_info: (MiniblockNumber(1), 1),
                ..
            },
            SyncAction::Tx(_),
            SyncAction::Tx(_),
            SyncAction::Tx(_),
            SyncAction::Tx(_),
            SyncAction::Tx(_),
            SyncAction::SealMiniblock(_),
        ]
    );
    received_actions
}

pub(super) async fn assert_second_block_actions(actions: &mut ActionQueue) -> Vec<SyncAction> {
    let mut received_actions = vec![];
    while !matches!(received_actions.last(), Some(SyncAction::SealMiniblock(_))) {
        received_actions.push(actions.recv_action().await);
    }
    assert_matches!(
        received_actions.as_slice(),
        [
            SyncAction::Miniblock {
                number: MiniblockNumber(2),
                timestamp: 2,
                virtual_blocks: 1,
            },
            SyncAction::Tx(_),
            SyncAction::Tx(_),
            SyncAction::Tx(_),
            SyncAction::SealMiniblock(_),
        ]
    );
    received_actions
}

#[test_casing(4, Product(([false, true], [false, true])))]
#[tokio::test]
async fn syncing_via_gossip_fetcher(delay_first_block: bool, delay_second_block: bool) {
    abort_on_panic();
    let pool = ConnectionPool::test_pool().await;
    let tx_hashes = run_state_keeper_with_multiple_miniblocks(pool.clone()).await;

    let mut storage = pool.access_storage().await.unwrap();
<<<<<<< HEAD
    let protocol_version = latest_protocol_version();
    let genesis_block_payload = block_payload(&mut storage, 0).await;
=======
    let genesis_block_payload = block_payload(&mut storage, 0).await.encode();
>>>>>>> 15d7eaf8
    let ctx = &ctx::test_root(&ctx::AffineClock::new(CLOCK_SPEEDUP as f64));
    let rng = &mut ctx.rng();
    let mut validator =
        FullValidatorConfig::for_single_validator(rng, protocol_version, genesis_block_payload);
    let validator_set = validator.node_config.validators.clone();
    let external_node = validator.connect_full_node(rng);

    let genesis_block = validator.node_config.genesis_block.clone();
    add_consensus_fields(&mut storage, &validator.validator_key, 0..3).await;
    let blocks = convert_sync_blocks(reset_storage(storage).await);
    let [first_block, second_block] = blocks.as_slice() else {
        unreachable!("Unexpected blocks in storage: {blocks:?}");
    };
    tracing::trace!("Node storage reset");

    let validator_storage = Arc::new(InMemoryStorage::new(genesis_block));
    if !delay_first_block {
        validator_storage.put_block(ctx, first_block).await.unwrap();
        if !delay_second_block {
            validator_storage
                .put_block(ctx, second_block)
                .await
                .unwrap();
        }
    }

    let (actions_sender, mut actions) = ActionQueue::new();
    let (keeper_actions_sender, keeper_actions) = ActionQueue::new();
    let state_keeper = StateKeeperHandles::new(pool.clone(), keeper_actions, &[&tx_hashes]).await;
    scope::run!(ctx, |ctx, s| async {
        let validator = Executor::new(
            ctx,
            validator.node_config,
            validator.node_key,
            validator_storage.clone(),
        )
        .await?;
        // ^ We intentionally do not run consensus on the validator node, since it'll produce blocks
        // with payloads that cannot be parsed by the external node.

        s.spawn_bg(validator.run(ctx));
        s.spawn_bg(run_gossip_fetcher_inner(
            ctx,
            pool.clone(),
            actions_sender,
            external_node.node_config,
            external_node.node_key,
        ));

        if delay_first_block {
            ctx.sleep(POLL_INTERVAL).await?;
            validator_storage.put_block(ctx, first_block).await.unwrap();
            if !delay_second_block {
                validator_storage
                    .put_block(ctx, second_block)
                    .await
                    .unwrap();
            }
        }

        let received_actions = assert_first_block_actions(&mut actions).await;
        // Manually replicate actions to the state keeper.
        keeper_actions_sender.push_actions(received_actions).await;

        if delay_second_block {
            validator_storage
                .put_block(ctx, second_block)
                .await
                .unwrap();
        }

        let received_actions = assert_second_block_actions(&mut actions).await;
        keeper_actions_sender.push_actions(received_actions).await;
        state_keeper
            .wait(|state| state.get_local_block() == MiniblockNumber(2))
            .await;
        Ok(())
    })
    .await
    .unwrap();

    // Check that received blocks have consensus fields persisted.
    let mut storage = pool.access_storage().await.unwrap();
    for number in [1, 2] {
        let block = load_final_block(&mut storage, number).await;
        block.justification.verify(&validator_set, 1).unwrap();
    }
}

/// Returns the removed blocks.
async fn reset_storage(mut storage: StorageProcessor<'_>) -> Vec<SyncBlock> {
    let sealed_miniblock_number = storage
        .blocks_dal()
        .get_sealed_miniblock_number()
        .await
        .unwrap();
    let mut blocks = vec![];
    for number in 1..=sealed_miniblock_number.0 {
        blocks.push(load_sync_block(&mut storage, number).await);
    }

    storage
        .transactions_dal()
        .reset_transactions_state(MiniblockNumber(0))
        .await;
    storage
        .blocks_dal()
        .delete_miniblocks(MiniblockNumber(0))
        .await
        .unwrap();
    storage
        .blocks_dal()
        .delete_l1_batches(L1BatchNumber(0))
        .await
        .unwrap();
    blocks
}

#[test_casing(4, [3, 2, 1, 0])]
#[tokio::test]
async fn syncing_via_gossip_fetcher_with_multiple_l1_batches(initial_block_count: usize) {
    assert!(initial_block_count <= 3);
    abort_on_panic();

    let pool = ConnectionPool::test_pool().await;
    let tx_hashes = run_state_keeper_with_multiple_l1_batches(pool.clone()).await;
    let tx_hashes: Vec<_> = tx_hashes.iter().map(Vec::as_slice).collect();

    let mut storage = pool.access_storage().await.unwrap();
<<<<<<< HEAD
    let protocol_version = latest_protocol_version();
    let genesis_block_payload = block_payload(&mut storage, 0).await;
=======
    let genesis_block_payload = block_payload(&mut storage, 0).await.encode();
>>>>>>> 15d7eaf8
    let ctx = &ctx::test_root(&ctx::AffineClock::new(CLOCK_SPEEDUP as f64));
    let rng = &mut ctx.rng();
    let mut validator =
        FullValidatorConfig::for_single_validator(rng, protocol_version, genesis_block_payload);
    let validator_set = validator.node_config.validators.clone();
    let external_node = validator.connect_full_node(rng);

    let genesis_block = validator.node_config.genesis_block.clone();
    add_consensus_fields(&mut storage, &validator.validator_key, 0..4).await;
    let blocks = convert_sync_blocks(reset_storage(storage).await);
    assert_eq!(blocks.len(), 3); // 2 real + 1 fictive blocks
    tracing::trace!("Node storage reset");
    let (initial_blocks, delayed_blocks) = blocks.split_at(initial_block_count);

    let validator_storage = Arc::new(InMemoryStorage::new(genesis_block));
    for block in initial_blocks {
        validator_storage.put_block(ctx, block).await.unwrap();
    }

    let (actions_sender, actions) = ActionQueue::new();
    let state_keeper = StateKeeperHandles::new(pool.clone(), actions, &tx_hashes).await;
    scope::run!(ctx, |ctx, s| async {
        let validator = Executor::new(
            ctx,
            validator.node_config,
            validator.node_key,
            validator_storage.clone(),
        )
        .await?;

        s.spawn_bg(validator.run(ctx));
        s.spawn_bg(async {
            for block in delayed_blocks {
                ctx.sleep(POLL_INTERVAL).await?;
                validator_storage.put_block(ctx, block).await?;
            }
            Ok(())
        });

        s.spawn_bg(async {
            mock_l1_batch_hash_computation(pool.clone(), 1).await;
            Ok(())
        });
        s.spawn_bg(run_gossip_fetcher_inner(
            ctx,
            pool.clone(),
            actions_sender,
            external_node.node_config,
            external_node.node_key,
        ));

        state_keeper
            .wait(|state| state.get_local_block() == MiniblockNumber(3))
            .await;
        Ok(())
    })
    .await
    .unwrap();

    // Check that received blocks have consensus fields persisted.
    let mut storage = pool.access_storage().await.unwrap();
    for number in [1, 2, 3] {
        let block = load_final_block(&mut storage, number).await;
        block.justification.verify(&validator_set, 1).unwrap();
    }
}

#[test_casing(2, [1, 2])]
#[tokio::test]
async fn syncing_from_non_zero_block(first_block_number: u32) {
    abort_on_panic();
    let pool = ConnectionPool::test_pool().await;
    let tx_hashes = run_state_keeper_with_multiple_l1_batches(pool.clone()).await;
    let tx_hashes: Vec<_> = tx_hashes.iter().map(Vec::as_slice).collect();

    let mut storage = pool.access_storage().await.unwrap();
    let genesis_block_payload = block_payload(&mut storage, first_block_number)
        .await
        .encode();
    let ctx = &ctx::test_root(&ctx::AffineClock::new(CLOCK_SPEEDUP as f64));
    let rng = &mut ctx.rng();
    let mut validator =
        FullValidatorConfig::for_single_validator(rng, genesis_block_payload.clone());
    // Override the genesis block since it has an incorrect block number.
    let genesis_block = create_genesis_block(
        &validator.validator_key,
        first_block_number.into(),
        genesis_block_payload,
    );
    validator.node_config.genesis_block = genesis_block.clone();
    let validator_set = validator.node_config.validators.clone();
    let external_node = validator.connect_full_node(rng);

    add_consensus_fields(
        &mut storage,
        &validator.validator_key,
        first_block_number..4,
    )
    .await;
    let mut initial_blocks = reset_storage(storage).await;
    let delayed_blocks = initial_blocks.split_off(first_block_number as usize);
    assert!(!initial_blocks.is_empty());
    assert!(!delayed_blocks.is_empty());
    let delayed_blocks = convert_sync_blocks(delayed_blocks);

    // Re-insert initial blocks to the storage. This allows to more precisely emulate node syncing
    // (e.g., missing L1 batch relation for the latest blocks).
    insert_sync_blocks(pool.clone(), initial_blocks, &tx_hashes).await;
    tracing::trace!("Re-inserted blocks to node storage");

    let validator_storage = Arc::new(InMemoryStorage::new(genesis_block));
    let validator = Executor::new(
        validator.node_config,
        validator.node_key,
        validator_storage.clone(),
    )
    .unwrap();

    let tx_hashes = if first_block_number >= 2 {
        &tx_hashes[1..] // Skip transactions in L1 batch #1, since they won't be executed
    } else {
        &tx_hashes
    };
    let (actions_sender, actions) = ActionQueue::new();
    let state_keeper = StateKeeperHandles::new(pool.clone(), actions, tx_hashes).await;
    scope::run!(ctx, |ctx, s| async {
        s.spawn_bg(validator.run(ctx));
        s.spawn_bg(async {
            for block in &delayed_blocks {
                ctx.sleep(POLL_INTERVAL).await?;
                validator_storage.put_block(ctx, block).await?;
            }
            Ok(())
        });

        if first_block_number < 2 {
            // L1 batch #1 will be sealed during the state keeper operation; we need to emulate
            // computing metadata for it.
            s.spawn_bg(async {
                mock_l1_batch_hash_computation(pool.clone(), 1).await;
                Ok(())
            });
        }

        s.spawn_bg(run_gossip_fetcher_inner(
            ctx,
            pool.clone(),
            actions_sender,
            external_node.node_config,
            external_node.node_key,
        ));

        state_keeper
            .wait(|state| state.get_local_block() == MiniblockNumber(3))
            .await;
        Ok(())
    })
    .await
    .unwrap();

    // Check that received blocks have consensus fields persisted.
    let mut storage = pool.access_storage().await.unwrap();
    for number in first_block_number..4 {
        let block = load_final_block(&mut storage, number).await;
        block.justification.verify(&validator_set, 1).unwrap();
    }
}

async fn insert_sync_blocks(pool: ConnectionPool, blocks: Vec<SyncBlock>, tx_hashes: &[&[H256]]) {
    let expected_block_number = blocks.last().expect("blocks cannot be empty").number;
    let sealed_l1_batches = blocks
        .iter()
        .filter_map(|block| block.last_in_batch.then_some(block.l1_batch_number));
    let sealed_l1_batches: Vec<_> = sealed_l1_batches.collect();

    let mut fetcher = FetcherCursor::new(&mut pool.access_storage().await.unwrap())
        .await
        .unwrap();
    let (actions_sender, actions) = ActionQueue::new();
    let state_keeper = StateKeeperHandles::new(pool.clone(), actions, tx_hashes).await;
    for block in blocks {
        let block_actions = fetcher.advance(block.into());
        actions_sender.push_actions(block_actions).await;
    }

    let hash_tasks: Vec<_> = sealed_l1_batches
        .into_iter()
        .map(|l1_batch_number| {
            tokio::spawn(mock_l1_batch_hash_computation(
                pool.clone(),
                l1_batch_number.0,
            ))
        })
        .collect();
    state_keeper
        .wait(|state| state.get_local_block() == expected_block_number)
        .await;
    for hash_task in hash_tasks {
        hash_task.await.unwrap();
    }
}<|MERGE_RESOLUTION|>--- conflicted
+++ resolved
@@ -11,11 +11,8 @@
 use zksync_consensus_storage::{InMemoryStorage, WriteBlockStore};
 use zksync_dal::{ConnectionPool, StorageProcessor};
 use zksync_types::{
-<<<<<<< HEAD
-    block::ConsensusBlockFields, Address, L1BatchNumber, MiniblockNumber, ProtocolVersionId,
-=======
-    api::en::SyncBlock, block::ConsensusBlockFields, Address, L1BatchNumber, MiniblockNumber, H256,
->>>>>>> 15d7eaf8
+    api::en::SyncBlock, block::ConsensusBlockFields, Address, L1BatchNumber, MiniblockNumber,
+    ProtocolVersionId, H256,
 };
 
 use super::*;
@@ -124,7 +121,7 @@
     };
     let validator_set = validator::ValidatorSet::new([validator_key.public()]).unwrap();
     let replica_commit = validator::ReplicaCommit {
-        protocol_version: validator::CURRENT_VERSION,
+        protocol_version: latest_protocol_version(),
         view: validator::ViewNumber(number),
         proposal: block_header,
     };
@@ -193,12 +190,8 @@
     let tx_hashes = run_state_keeper_with_multiple_miniblocks(pool.clone()).await;
 
     let mut storage = pool.access_storage().await.unwrap();
-<<<<<<< HEAD
     let protocol_version = latest_protocol_version();
-    let genesis_block_payload = block_payload(&mut storage, 0).await;
-=======
     let genesis_block_payload = block_payload(&mut storage, 0).await.encode();
->>>>>>> 15d7eaf8
     let ctx = &ctx::test_root(&ctx::AffineClock::new(CLOCK_SPEEDUP as f64));
     let rng = &mut ctx.rng();
     let mut validator =
@@ -328,12 +321,8 @@
     let tx_hashes: Vec<_> = tx_hashes.iter().map(Vec::as_slice).collect();
 
     let mut storage = pool.access_storage().await.unwrap();
-<<<<<<< HEAD
     let protocol_version = latest_protocol_version();
-    let genesis_block_payload = block_payload(&mut storage, 0).await;
-=======
     let genesis_block_payload = block_payload(&mut storage, 0).await.encode();
->>>>>>> 15d7eaf8
     let ctx = &ctx::test_root(&ctx::AffineClock::new(CLOCK_SPEEDUP as f64));
     let rng = &mut ctx.rng();
     let mut validator =
@@ -415,8 +404,12 @@
         .encode();
     let ctx = &ctx::test_root(&ctx::AffineClock::new(CLOCK_SPEEDUP as f64));
     let rng = &mut ctx.rng();
-    let mut validator =
-        FullValidatorConfig::for_single_validator(rng, genesis_block_payload.clone());
+    let protocol_version = latest_protocol_version();
+    let mut validator = FullValidatorConfig::for_single_validator(
+        rng,
+        protocol_version,
+        genesis_block_payload.clone(),
+    );
     // Override the genesis block since it has an incorrect block number.
     let genesis_block = create_genesis_block(
         &validator.validator_key,
@@ -445,13 +438,6 @@
     tracing::trace!("Re-inserted blocks to node storage");
 
     let validator_storage = Arc::new(InMemoryStorage::new(genesis_block));
-    let validator = Executor::new(
-        validator.node_config,
-        validator.node_key,
-        validator_storage.clone(),
-    )
-    .unwrap();
-
     let tx_hashes = if first_block_number >= 2 {
         &tx_hashes[1..] // Skip transactions in L1 batch #1, since they won't be executed
     } else {
@@ -460,6 +446,14 @@
     let (actions_sender, actions) = ActionQueue::new();
     let state_keeper = StateKeeperHandles::new(pool.clone(), actions, tx_hashes).await;
     scope::run!(ctx, |ctx, s| async {
+        let validator = Executor::new(
+            ctx,
+            validator.node_config,
+            validator.node_key,
+            validator_storage.clone(),
+        )
+        .await?;
+
         s.spawn_bg(validator.run(ctx));
         s.spawn_bg(async {
             for block in &delayed_blocks {
