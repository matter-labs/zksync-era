use std::time::Duration;

use anyhow::Context as _;
use serde::{Deserialize, Serialize};
use smart_config::{
    de::{Serde, WellKnown},
    metadata::TimeUnit,
    DescribeConfig, DeserializeConfig,
};
use zksync_basic_types::{pubdata_da::PubdataSendingMode, H256};
use zksync_crypto_primitives::K256PrivateKey;

use crate::{utils::Fallback, EthWatchConfig};

/// Configuration for the Ethereum related components.
#[derive(Debug, Clone, PartialEq, DescribeConfig, DeserializeConfig)]
pub struct EthConfig {
    /// Options related to the Ethereum sender directly.
    #[config(nest, alias = "sender_sender")]
    pub sender: SenderConfig,
    /// Options related to the `GasAdjuster` submodule.
    #[config(nest, alias = "sender_gas_adjuster")]
    pub gas_adjuster: GasAdjusterConfig,
    #[config(nest, alias = "watch")]
    pub watcher: EthWatchConfig,
}

impl EthConfig {
    /// Creates a mock configuration object suitable for unit tests.
    /// Values inside match the config used for localhost development.
    pub fn for_tests() -> Self {
        Self {
            sender: SenderConfig {
                wait_confirmations: None,
                tx_poll_period: Duration::from_secs(1),
                aggregate_tx_poll_period: Duration::from_secs(1),
                max_txs_in_flight: 30,
                proof_sending_mode: ProofSendingMode::SkipEveryProof,
                max_aggregated_tx_gas: 4000000,
                max_aggregated_blocks_to_commit: 10,
                max_aggregated_blocks_to_execute: 10,
                aggregated_block_commit_deadline: Duration::from_secs(1),
                aggregated_block_prove_deadline: Duration::from_secs(10),
                aggregated_block_execute_deadline: Duration::from_secs(10),
                timestamp_criteria_max_allowed_lag: 30,
                max_acceptable_priority_fee_in_gwei: 100000000000,
                pubdata_sending_mode: PubdataSendingMode::Calldata,
                tx_aggregation_paused: false,
                tx_aggregation_only_prove_and_execute: false,
                time_in_mempool_in_l1_blocks_cap: 1800,
                is_verifier_pre_fflonk: true,
                gas_limit_mode: GasLimitMode::Maximum,
                max_acceptable_base_fee_in_wei: 100000000000,
                time_in_mempool_multiplier_cap: None,
                precommit_params: None,
<<<<<<< HEAD
=======
                force_use_validator_timelock: false,
>>>>>>> 7746b9c1
            },
            gas_adjuster: GasAdjusterConfig {
                default_priority_fee_per_gas: 1000000000,
                max_base_fee_samples: 10000,
                pricing_formula_parameter_a: 1.5,
                pricing_formula_parameter_b: 1.0005,
                internal_l1_pricing_multiplier: 0.8,
                internal_enforced_l1_gas_price: None,
                internal_enforced_pubdata_price: None,
                poll_period: Duration::from_secs(5),
                max_l1_gas_price: u64::MAX,
                num_samples_for_blob_base_fee_estimate: 10,
                internal_pubdata_pricing_multiplier: 1.0,
                max_blob_base_fee: u64::MAX,
            },
            watcher: EthWatchConfig {
                confirmations_for_eth_event: None,
                event_expiration_blocks: 50000,
                eth_node_poll_interval: Duration::ZERO,
            },
        }
    }

    /// We need to modify the values inside this config. Please use this method with ultra caution,
    /// that this could be inconsistent with other codebase.
    pub fn get_eth_sender_config_for_sender_layer_data_layer(&self) -> &SenderConfig {
        &self.sender
    }
}

#[derive(Debug, Clone, Copy, PartialEq, Serialize, Deserialize)]
pub enum ProofSendingMode {
    OnlyRealProofs,
    OnlySampledProofs,
    SkipEveryProof,
}

impl WellKnown for ProofSendingMode {
    type Deserializer = Serde![str];
    const DE: Self::Deserializer = Serde![str];
}

#[derive(Debug, Clone, Copy, PartialEq)]
pub enum ProofLoadingMode {
    OldProofFromDb,
    FriProofFromGcs,
}

#[derive(Debug, Default, Clone, Copy, PartialEq, Serialize, Deserialize)]
pub enum GasLimitMode {
    #[default]
    Maximum,
    Calculated,
}

impl WellKnown for GasLimitMode {
    type Deserializer = Serde![str];
    const DE: Self::Deserializer = Serde![str];
}

#[derive(Debug, Clone, PartialEq, DescribeConfig, DeserializeConfig)]
pub struct SenderConfig {
    /// Amount of confirmations required to consider L1 transaction committed.
    /// If not specified L1 transaction will be considered finalized once its block is finalized.
    pub wait_confirmations: Option<u64>,
    /// Node polling period in seconds.
    #[config(default_t = Duration::from_secs(1), with = Fallback(TimeUnit::Seconds))]
    pub tx_poll_period: Duration,
    /// Aggregate txs polling period in seconds.
    #[config(default_t = Duration::from_secs(1), with = Fallback(TimeUnit::Seconds))]
    pub aggregate_tx_poll_period: Duration,
    /// The maximum number of unconfirmed Ethereum transactions.
    #[config(default_t = 30)]
    pub max_txs_in_flight: u64,
    /// The mode in which proofs are sent.
    pub proof_sending_mode: ProofSendingMode,
    #[config(default_t = 4_000_000)]
    pub max_aggregated_tx_gas: u64,
    #[config(default_t = 10)]
    pub max_aggregated_blocks_to_commit: u32,
    #[config(default_t = 10)]
    pub max_aggregated_blocks_to_execute: u32,
    #[config(default_t = 5 * TimeUnit::Minutes, with = Fallback(TimeUnit::Seconds))]
    pub aggregated_block_commit_deadline: Duration,
    #[config(default_t = 5 * TimeUnit::Minutes, with = Fallback(TimeUnit::Seconds))]
    pub aggregated_block_prove_deadline: Duration,
    #[config(default_t = 5 * TimeUnit::Minutes, with = Fallback(TimeUnit::Seconds))]
    pub aggregated_block_execute_deadline: Duration,
    #[config(default_t = 30)]
    pub timestamp_criteria_max_allowed_lag: usize,

    /// Max acceptable fee for sending tx it acts as a safeguard to prevent sending tx with very high fees.
    #[config(default_t = 100_000_000_000)]
    pub max_acceptable_priority_fee_in_gwei: u64,

    /// The mode in which we send pubdata: Calldata, Blobs or Custom (DA layers, Object Store, etc.)
    #[config(with = Serde![str])]
    pub pubdata_sending_mode: PubdataSendingMode,
    /// Special mode specifically for gateway migration to allow all inflight txs to be processed.
    #[config(default)]
    pub tx_aggregation_paused: bool,
    /// Special mode specifically for gateway migration to decrease number of non-executed batches.
    #[config(default)]
    pub tx_aggregation_only_prove_and_execute: bool,
    /// Cap of time in mempool for price calculations
    #[config(default = SenderConfig::default_time_in_mempool_in_l1_blocks_cap)]
    pub time_in_mempool_in_l1_blocks_cap: u32,
    #[config(default_t = true)]
    pub is_verifier_pre_fflonk: bool,
    #[config(default)]
    pub gas_limit_mode: GasLimitMode,
    /// Max acceptable base fee the sender is allowed to use to send L1 txs.
    #[config(default_t = u64::MAX)]
    pub max_acceptable_base_fee_in_wei: u64,
    /// Cap for `b ^ time_in_mempool` used for price calculations.
    #[config(default)]
    pub time_in_mempool_multiplier_cap: Option<u32>,
    /// Parameters for precommit operation.
    #[config(nest)]
    pub precommit_params: Option<PrecommitParams>,
<<<<<<< HEAD
=======
    /// Allow to force change the validator timelock address.
    #[config(default)]
    pub force_use_validator_timelock: bool,
>>>>>>> 7746b9c1
}

/// We send precommit if l2_blocks_to_aggregate OR deadline_sec passed since last precommit or beginning of batch.
#[derive(Debug, Clone, PartialEq, DescribeConfig, DeserializeConfig)]
pub struct PrecommitParams {
    pub l2_blocks_to_aggregate: u32,
    pub deadline: Duration,
}

impl PrecommitParams {
    pub fn fast_precommit() -> Self {
        Self {
            l2_blocks_to_aggregate: 100000,
            deadline: Duration::from_millis(1),
        }
    }
}

impl SenderConfig {
    // Don't load private key, if it's not required.
    #[deprecated]
    pub fn private_key(&self) -> anyhow::Result<Option<K256PrivateKey>> {
        std::env::var("ETH_SENDER_SENDER_OPERATOR_PRIVATE_KEY")
            .ok()
            .map(|pk| {
                let private_key_bytes: H256 =
                    pk.parse().context("failed parsing private key bytes")?;
                K256PrivateKey::from_bytes(private_key_bytes)
                    .context("private key bytes are invalid")
            })
            .transpose()
    }

    const fn default_time_in_mempool_in_l1_blocks_cap() -> u32 {
        let blocks_per_hour = 3600 / 12;
        // we cap it at 6h to not allow nearly infinite values when a tx is stuck for a long time
        // 1,001 ^ 1800 ~= 6, so by default we cap exponential price formula at roughly median * 6
        blocks_per_hour * 6
    }
}

#[derive(Debug, Clone, PartialEq, DescribeConfig, DeserializeConfig)]
#[config(derive(Default))]
pub struct GasAdjusterConfig {
    /// Priority Fee to be used by GasAdjuster
    #[config(default_t = 1_000_000_000)]
    pub default_priority_fee_per_gas: u64,
    /// Number of blocks collected by GasAdjuster from which base_fee median is taken
    #[config(default_t = 100)]
    pub max_base_fee_samples: usize,
    /// Parameter of the transaction base_fee_per_gas pricing formula
    #[config(default_t = 1.1)]
    pub pricing_formula_parameter_a: f64,
    /// Parameter of the transaction base_fee_per_gas pricing formula
    #[config(default_t = 1.001)]
    pub pricing_formula_parameter_b: f64,
    /// Parameter by which the base fee will be multiplied for internal purposes
    // TODO(EVM-920): Note, that while the name says "L1", this same parameter is actually used for
    //   any settlement layer.
    #[config(default_t = 1.0)]
    pub internal_l1_pricing_multiplier: f64,
    /// If equal to Some(x), then it will always provide `x` as the L1 gas price
    // TODO(EVM-920): Note, that while the name says "L1", this same parameter is actually used for
    //   any settlement layer.
    #[config(default)]
    pub internal_enforced_l1_gas_price: Option<u64>,
    /// If equal to Some(x), then it will always provide `x` as the pubdata price
    #[config(default)]
    pub internal_enforced_pubdata_price: Option<u64>,
    /// Node polling period in seconds
    #[config(default_t = 1 * TimeUnit::Minutes, with = Fallback(TimeUnit::Seconds))]
    pub poll_period: Duration,
    /// Max number of l1 gas price that is allowed to be used.
    #[config(default_t = u64::MAX)]
    pub max_l1_gas_price: u64,
    /// Number of blocks collected by GasAdjuster from which `blob_base_fee` median is taken
    #[config(default_t = 10)]
    pub num_samples_for_blob_base_fee_estimate: usize,
    /// Parameter by which the pubdata fee will be multiplied for internal purposes
    #[config(default_t = 1.0)]
    pub internal_pubdata_pricing_multiplier: f64,
    /// Max blob base fee that is allowed to be used.
    #[config(default_t = u64::MAX)]
    pub max_blob_base_fee: u64,
}

#[cfg(test)]
mod tests {
    use smart_config::{
        testing::{test, Tester},
        Environment, Yaml,
    };

    use super::*;

    fn expected_config() -> EthConfig {
        EthConfig {
            sender: SenderConfig {
                aggregated_block_commit_deadline: Duration::from_secs(30),
                aggregated_block_prove_deadline: Duration::from_secs(3_000),
                aggregated_block_execute_deadline: Duration::from_secs(4_000),
                max_aggregated_tx_gas: 4_000_000,
                timestamp_criteria_max_allowed_lag: 30,
                max_aggregated_blocks_to_commit: 3,
                max_aggregated_blocks_to_execute: 4,
                wait_confirmations: Some(1),
                tx_poll_period: Duration::from_secs(3),
                aggregate_tx_poll_period: Duration::from_secs(3),
                max_txs_in_flight: 3,
                proof_sending_mode: ProofSendingMode::SkipEveryProof,
                max_acceptable_priority_fee_in_gwei: 100_000_000_000,
                pubdata_sending_mode: PubdataSendingMode::Calldata,
                tx_aggregation_only_prove_and_execute: false,
                tx_aggregation_paused: false,
                time_in_mempool_in_l1_blocks_cap: 2000,
                is_verifier_pre_fflonk: false,
                gas_limit_mode: GasLimitMode::Calculated,
                max_acceptable_base_fee_in_wei: 100_000_000_000,
                time_in_mempool_multiplier_cap: Some(10),
                precommit_params: Some(PrecommitParams {
                    l2_blocks_to_aggregate: 1,
                    deadline: Duration::from_secs(1),
                }),
<<<<<<< HEAD
=======
                force_use_validator_timelock: false,
>>>>>>> 7746b9c1
            },
            gas_adjuster: GasAdjusterConfig {
                default_priority_fee_per_gas: 20000000000,
                max_base_fee_samples: 10000,
                pricing_formula_parameter_a: 1.5,
                pricing_formula_parameter_b: 1.0005,
                internal_l1_pricing_multiplier: 0.8,
                internal_enforced_l1_gas_price: Some(10000000),
                internal_enforced_pubdata_price: Some(5000000),
                poll_period: Duration::from_secs(15),
                max_l1_gas_price: 100000000,
                num_samples_for_blob_base_fee_estimate: 10,
                internal_pubdata_pricing_multiplier: 1.0,
                max_blob_base_fee: 1000,
            },
            watcher: EthWatchConfig {
                confirmations_for_eth_event: Some(0),
                eth_node_poll_interval: Duration::from_millis(300),
                event_expiration_blocks: 60000,
            },
        }
    }

    #[test]
    fn parsing_from_env() {
        let env = r#"
            ETH_WATCH_CONFIRMATIONS_FOR_ETH_EVENT="0"
            ETH_WATCH_ETH_NODE_POLL_INTERVAL="300"
            ETH_WATCH_EVENT_EXPIRATION_BLOCKS="60000"
            ETH_SENDER_SENDER_WAIT_CONFIRMATIONS="1"
            ETH_SENDER_SENDER_TX_POLL_PERIOD="3"
            ETH_SENDER_SENDER_AGGREGATE_TX_POLL_PERIOD="3"
            ETH_SENDER_SENDER_MAX_TXS_IN_FLIGHT="3"
            ETH_SENDER_SENDER_OPERATOR_PRIVATE_KEY="0x27593fea79697e947890ecbecce7901b0008345e5d7259710d0dd5e500d040be"
            ETH_SENDER_SENDER_PROOF_SENDING_MODE="SkipEveryProof"
            ETH_SENDER_GAS_ADJUSTER_DEFAULT_PRIORITY_FEE_PER_GAS="20000000000"
            ETH_SENDER_GAS_ADJUSTER_MAX_BASE_FEE_SAMPLES="10000"
            ETH_SENDER_GAS_ADJUSTER_PRICING_FORMULA_PARAMETER_A="1.5"
            ETH_SENDER_GAS_ADJUSTER_PRICING_FORMULA_PARAMETER_B="1.0005"
            ETH_SENDER_GAS_ADJUSTER_INTERNAL_L1_PRICING_MULTIPLIER="0.8"
            ETH_SENDER_GAS_ADJUSTER_POLL_PERIOD="15"
            ETH_SENDER_GAS_ADJUSTER_MAX_L1_GAS_PRICE="100000000"
            ETH_SENDER_GAS_ADJUSTER_MAX_BLOB_BASE_FEE=1000
            ETH_SENDER_GAS_ADJUSTER_INTERNAL_PUBDATA_PRICING_MULTIPLIER="1.0"
            ETH_SENDER_GAS_ADJUSTER_INTERNAL_ENFORCED_L1_GAS_PRICE=10000000
            ETH_SENDER_GAS_ADJUSTER_INTERNAL_ENFORCED_PUBDATA_PRICE=5000000
            ETH_SENDER_SENDER_AGGREGATED_PROOF_SIZES="1,5"
            ETH_SENDER_SENDER_MAX_AGGREGATED_BLOCKS_TO_COMMIT="3"
            ETH_SENDER_SENDER_MAX_AGGREGATED_BLOCKS_TO_EXECUTE="4"
            ETH_SENDER_SENDER_AGGREGATED_BLOCK_COMMIT_DEADLINE="30"
            ETH_SENDER_SENDER_AGGREGATED_BLOCK_PROVE_DEADLINE="3000"
            ETH_SENDER_SENDER_AGGREGATED_BLOCK_EXECUTE_DEADLINE="4000"
            ETH_SENDER_SENDER_TIMESTAMP_CRITERIA_MAX_ALLOWED_LAG="30"
            ETH_SENDER_SENDER_MAX_AGGREGATED_TX_GAS="4000000"
            ETH_SENDER_SENDER_MAX_ETH_TX_DATA_SIZE="120000"
            ETH_SENDER_SENDER_TIME_IN_MEMPOOL_IN_L1_BLOCKS_CAP="2000"
            ETH_SENDER_SENDER_MAX_ACCEPTABLE_PRIORITY_FEE_IN_GWEI="100000000000"
            ETH_SENDER_SENDER_PUBDATA_SENDING_MODE="Calldata"
            ETH_SENDER_SENDER_IS_VERIFIER_PRE_FFLONK=false
            ETH_SENDER_SENDER_GAS_LIMIT_MODE=Calculated
            ETH_SENDER_SENDER_MAX_ACCEPTABLE_BASE_FEE_IN_WEI=100000000000
            ETH_SENDER_SENDER_PRECOMMIT_PARAMS_L2_BLOCKS_TO_AGGREGATE="1"
            ETH_SENDER_SENDER_PRECOMMIT_PARAMS_DEADLINE="1 sec"
            ETH_SENDER_SENDER_TIME_IN_MEMPOOL_MULTIPLIER_CAP="10"
        "#;
        let env = Environment::from_dotenv("test.env", env)
            .unwrap()
            .strip_prefix("ETH_");

        let config: EthConfig = test(env).unwrap();
        assert_eq!(config, expected_config());
    }

    #[test]
    fn parsing_from_yaml() {
        let yaml = r#"
          sender:
            wait_confirmations: 1
            tx_poll_period: 3
            aggregate_tx_poll_period: 3
            max_txs_in_flight: 3
            proof_sending_mode: SKIP_EVERY_PROOF
            max_aggregated_tx_gas: 4000000
            max_eth_tx_data_size: 120000
            max_aggregated_blocks_to_commit: 3
            max_aggregated_blocks_to_execute: 4
            aggregated_block_commit_deadline: 30
            aggregated_block_prove_deadline: 3000
            aggregated_block_execute_deadline: 4000
            timestamp_criteria_max_allowed_lag: 30
            max_acceptable_priority_fee_in_gwei: 100000000000
            pubdata_sending_mode: CALLDATA
            tx_aggregation_paused: false
            tx_aggregation_only_prove_and_execute: false
            time_in_mempool_in_l1_blocks_cap: 2000
            is_verifier_pre_fflonk: false
            gas_limit_mode: Calculated
            max_acceptable_base_fee_in_wei: 100000000000
            time_in_mempool_multiplier_cap: 10
<<<<<<< HEAD
=======
            force_use_validator_timelock: false
>>>>>>> 7746b9c1
            precommit_params:
              l2_blocks_to_aggregate: 1
              deadline: 1 sec
          gas_adjuster:
            default_priority_fee_per_gas: 20000000000
            max_base_fee_samples: 10000
            max_l1_gas_price: 100000000
            pricing_formula_parameter_a: 1.5
            pricing_formula_parameter_b: 1.0005
            internal_l1_pricing_multiplier: 0.8
            poll_period: 15
            num_samples_for_blob_base_fee_estimate: 10
            settlement_mode: "SettlesToL1"
            internal_pubdata_pricing_multiplier: 1.0
            internal_enforced_l1_gas_price: 10000000
            internal_enforced_pubdata_price: 5000000
            max_blob_base_fee: 1000
          watcher:
            confirmations_for_eth_event: 0
            eth_node_poll_interval: 300
            event_expiration_blocks: 60000
        "#;
        let yaml = Yaml::new("test.yml", serde_yaml::from_str(yaml).unwrap()).unwrap();
        let config: EthConfig = Tester::default()
            .coerce_variant_names()
            .test_complete(yaml)
            .unwrap();
        assert_eq!(config, expected_config());
    }

    #[test]
    fn parsing_from_idiomatic_yaml() {
        let yaml = r#"
          sender:
            wait_confirmations: 1
            tx_poll_period: 3 seconds
            aggregate_tx_poll_period: 3s
            max_txs_in_flight: 3
            proof_sending_mode: SKIP_EVERY_PROOF
            max_aggregated_tx_gas: 4000000
            max_eth_tx_data_size: 120000
            max_aggregated_blocks_to_commit: 3
            max_aggregated_blocks_to_execute: 4
            aggregated_block_commit_deadline: 30sec
            aggregated_block_prove_deadline: 3000s
            aggregated_block_execute_deadline: 4000s
            timestamp_criteria_max_allowed_lag: 30
            max_acceptable_priority_fee_in_gwei: 100000000000
            pubdata_sending_mode: CALLDATA
            tx_aggregation_paused: false
            tx_aggregation_only_prove_and_execute: false
            time_in_mempool_in_l1_blocks_cap: 2000
            is_verifier_pre_fflonk: false
            gas_limit_mode: Calculated
            max_acceptable_base_fee_in_wei: 100000000000
            time_in_mempool_multiplier_cap: 10
<<<<<<< HEAD
=======
            force_use_validator_timelock: false
>>>>>>> 7746b9c1
            precommit_params:
              l2_blocks_to_aggregate: 1
              deadline: 1 sec
          gas_adjuster:
            default_priority_fee_per_gas: 20000000000
            max_base_fee_samples: 10000
            max_l1_gas_price: 100000000
            pricing_formula_parameter_a: 1.5
            pricing_formula_parameter_b: 1.0005
            internal_l1_pricing_multiplier: 0.8
            poll_period: 15s
            num_samples_for_blob_base_fee_estimate: 10
            settlement_mode: "SettlesToL1"
            internal_pubdata_pricing_multiplier: 1.0
            internal_enforced_l1_gas_price: 10000000
            internal_enforced_pubdata_price: 5000000
            max_blob_base_fee: 1000
          watcher:
            confirmations_for_eth_event: 0
            eth_node_poll_interval: 300ms
            event_expiration_blocks: 60000
        "#;
        let yaml = Yaml::new("test.yml", serde_yaml::from_str(yaml).unwrap()).unwrap();
        let config: EthConfig = Tester::default()
            .coerce_variant_names()
            .test_complete(yaml)
            .unwrap();
        assert_eq!(config, expected_config());
    }
}<|MERGE_RESOLUTION|>--- conflicted
+++ resolved
@@ -53,10 +53,7 @@
                 max_acceptable_base_fee_in_wei: 100000000000,
                 time_in_mempool_multiplier_cap: None,
                 precommit_params: None,
-<<<<<<< HEAD
-=======
                 force_use_validator_timelock: false,
->>>>>>> 7746b9c1
             },
             gas_adjuster: GasAdjusterConfig {
                 default_priority_fee_per_gas: 1000000000,
@@ -177,12 +174,9 @@
     /// Parameters for precommit operation.
     #[config(nest)]
     pub precommit_params: Option<PrecommitParams>,
-<<<<<<< HEAD
-=======
     /// Allow to force change the validator timelock address.
     #[config(default)]
     pub force_use_validator_timelock: bool,
->>>>>>> 7746b9c1
 }
 
 /// We send precommit if l2_blocks_to_aggregate OR deadline_sec passed since last precommit or beginning of batch.
@@ -306,10 +300,7 @@
                     l2_blocks_to_aggregate: 1,
                     deadline: Duration::from_secs(1),
                 }),
-<<<<<<< HEAD
-=======
                 force_use_validator_timelock: false,
->>>>>>> 7746b9c1
             },
             gas_adjuster: GasAdjusterConfig {
                 default_priority_fee_per_gas: 20000000000,
@@ -409,10 +400,7 @@
             gas_limit_mode: Calculated
             max_acceptable_base_fee_in_wei: 100000000000
             time_in_mempool_multiplier_cap: 10
-<<<<<<< HEAD
-=======
             force_use_validator_timelock: false
->>>>>>> 7746b9c1
             precommit_params:
               l2_blocks_to_aggregate: 1
               deadline: 1 sec
@@ -469,10 +457,7 @@
             gas_limit_mode: Calculated
             max_acceptable_base_fee_in_wei: 100000000000
             time_in_mempool_multiplier_cap: 10
-<<<<<<< HEAD
-=======
             force_use_validator_timelock: false
->>>>>>> 7746b9c1
             precommit_params:
               l2_blocks_to_aggregate: 1
               deadline: 1 sec
