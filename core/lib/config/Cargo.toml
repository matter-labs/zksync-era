--- conflicted
+++ resolved
@@ -17,11 +17,7 @@
 
 # Observability exensions
 zksync_vlog = { workspace = true, optional = true }
-<<<<<<< HEAD
-=======
-tracing = { workspace = true, optional = true }
 vise = { workspace = true, optional = true }
->>>>>>> a78531c3
 
 # CLI extensions
 clap = { workspace = true, optional = true }
@@ -37,9 +33,5 @@
 
 [features]
 default = []
-<<<<<<< HEAD
-observability_ext = ["dep:zksync_vlog"]
-=======
-observability_ext = ["dep:zksync_vlog", "dep:tracing", "dep:vise"]
->>>>>>> a78531c3
+observability_ext = ["dep:zksync_vlog", "dep:vise"]
 cli = ["observability_ext", "dep:clap", "dep:smart-config-commands"]