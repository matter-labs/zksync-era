use std::convert::{TryFrom, TryInto};

use num_enum::TryFromPrimitive;
use serde::{Deserialize, Serialize};
use zksync_contracts::BaseSystemContractsHashes;
use zksync_utils::u256_to_account_address;

use crate::{
    ethabi::{decode, encode, ParamType, Token},
    helpers::unix_timestamp_ms,
    web3::{
        contract::{tokens::Detokenize, Error},
        signing::keccak256,
    },
    Address, Execute, ExecuteTransactionCommon, Log, Transaction, TransactionType, VmVersion, H256,
    PROTOCOL_UPGRADE_TX_TYPE, U256,
};

#[repr(u16)]
#[derive(
    Debug, Clone, Copy, PartialEq, Eq, PartialOrd, Ord, TryFromPrimitive, Serialize, Deserialize,
)]
pub enum ProtocolVersionId {
    Version0 = 0,
    Version1,
    Version2,
    Version3,
    Version4,
    Version5,
    Version6,
    Version7,
    Version8,
    Version9,
    Version10,
    Version11,
    Version12,
    Version13,
    Version14,
    Version15,
    Version16,
    Version17,
    Version18,
    Version19,
    Version20,
    Version21,
}

impl ProtocolVersionId {
    pub fn latest() -> Self {
        Self::Version20
    }

    pub fn next() -> Self {
        Self::Version21
    }

    /// Returns VM version to be used by API for this protocol version.
    /// We temporary support only two latest VM versions for API.
    pub fn into_api_vm_version(self) -> VmVersion {
        match self {
            ProtocolVersionId::Version0 => VmVersion::Vm1_3_2,
            ProtocolVersionId::Version1 => VmVersion::Vm1_3_2,
            ProtocolVersionId::Version2 => VmVersion::Vm1_3_2,
            ProtocolVersionId::Version3 => VmVersion::Vm1_3_2,
            ProtocolVersionId::Version4 => VmVersion::Vm1_3_2,
            ProtocolVersionId::Version5 => VmVersion::Vm1_3_2,
            ProtocolVersionId::Version6 => VmVersion::Vm1_3_2,
            ProtocolVersionId::Version7 => VmVersion::Vm1_3_2,
            ProtocolVersionId::Version8 => VmVersion::Vm1_3_2,
            ProtocolVersionId::Version9 => VmVersion::Vm1_3_2,
            ProtocolVersionId::Version10 => VmVersion::Vm1_3_2,
            ProtocolVersionId::Version11 => VmVersion::Vm1_3_2,
            ProtocolVersionId::Version12 => VmVersion::Vm1_3_2,
            ProtocolVersionId::Version13 => VmVersion::VmVirtualBlocks,
            ProtocolVersionId::Version14 => VmVersion::VmVirtualBlocks,
            ProtocolVersionId::Version15 => VmVersion::VmVirtualBlocks,
            ProtocolVersionId::Version16 => VmVersion::VmVirtualBlocksRefundsEnhancement,
            ProtocolVersionId::Version17 => VmVersion::VmVirtualBlocksRefundsEnhancement,
            ProtocolVersionId::Version18 => VmVersion::VmBoojumIntegration,
            ProtocolVersionId::Version19 => VmVersion::VmBoojumIntegration,
            ProtocolVersionId::Version20 => VmVersion::Vm1_4_1,
            ProtocolVersionId::Version21 => VmVersion::Vm1_4_1,
        }
    }

<<<<<<< HEAD
    // It is possible that some ENs do not store protocol versions for versions below 9.
=======
    // It is possible that some external nodes do not store protocol versions for versions below 9.
>>>>>>> dec608d5
    // That's why we assume that whenever a protocol version is not present, version 9 is to be used.
    pub fn last_potentially_undefined() -> Self {
        Self::Version9
    }

    pub fn is_pre_boojum(&self) -> bool {
        self <= &Self::Version17
    }

    pub fn is_1_4_0(&self) -> bool {
        self >= &ProtocolVersionId::Version18 && self < &ProtocolVersionId::Version20
    }

    pub fn is_post_1_4_1(&self) -> bool {
        self >= &ProtocolVersionId::Version20
    }
}

impl Default for ProtocolVersionId {
    fn default() -> Self {
        Self::latest()
    }
}

impl TryFrom<U256> for ProtocolVersionId {
    type Error = String;

    fn try_from(value: U256) -> Result<Self, Self::Error> {
        if value > U256::from(u16::MAX) {
            Err(format!("unknown protocol version ID: {}", value))
        } else {
            (value.as_u32() as u16)
                .try_into()
                .map_err(|_| format!("unknown protocol version ID: {}", value))
        }
    }
}

#[repr(u16)]
#[derive(
    Debug, Clone, Copy, PartialEq, Eq, PartialOrd, Ord, TryFromPrimitive, Serialize, Deserialize,
)]
pub enum FriProtocolVersionId {
    Version0 = 0,
    Version1,
    Version2,
}

impl FriProtocolVersionId {
    pub fn latest() -> Self {
        Self::Version1
    }

    pub fn next() -> Self {
        Self::Version2
    }
}

impl Default for FriProtocolVersionId {
    fn default() -> Self {
        Self::latest()
    }
}

#[derive(Debug, Clone, Copy, Default, Eq, PartialEq, Serialize, Deserialize)]
pub struct VerifierParams {
    pub recursion_node_level_vk_hash: H256,
    pub recursion_leaf_level_vk_hash: H256,
    pub recursion_circuits_set_vks_hash: H256,
}

impl Detokenize for VerifierParams {
    fn from_tokens(tokens: Vec<Token>) -> Result<Self, Error> {
        if tokens.len() != 1 {
            return Err(Error::Abi(crate::ethabi::Error::InvalidData));
        }

        let tokens = match tokens[0].clone() {
            Token::Tuple(tokens) => tokens,
            _ => return Err(Error::Abi(crate::ethabi::Error::InvalidData)),
        };

        let vks_vec: Vec<H256> = tokens
            .into_iter()
            .map(|token| H256::from_slice(&token.into_fixed_bytes().unwrap()))
            .collect();
        Ok(VerifierParams {
            recursion_node_level_vk_hash: vks_vec[0],
            recursion_leaf_level_vk_hash: vks_vec[1],
            recursion_circuits_set_vks_hash: vks_vec[2],
        })
    }
}

#[derive(Debug, Clone, Copy, Default, Eq, PartialEq, Serialize, Deserialize)]
pub struct L1VerifierConfig {
    pub params: VerifierParams,
    pub recursion_scheduler_level_vk_hash: H256,
}

/// Represents a call to be made during governance operation.
#[derive(Debug, Clone, Serialize, Deserialize)]
pub struct Call {
    /// The address to which the call will be made.
    pub target: Address,
    ///  The amount of Ether (in wei) to be sent along with the call.
    pub value: U256,
    /// The calldata to be executed on the `target` address.
    pub data: Vec<u8>,
    /// Hash of the corresponding Ethereum transaction. Size should be 32 bytes.
    pub eth_hash: H256,
    /// Block in which Ethereum transaction was included.
    pub eth_block: u64,
}

/// Defines the structure of an operation that Governance contract executes.
#[derive(Debug, Clone, Default)]
pub struct GovernanceOperation {
    /// An array of `Call` structs, each representing a call to be made during the operation.
    pub calls: Vec<Call>,
    /// The hash of the predecessor operation, that should be executed before this operation.
    pub predecessor: H256,
    /// The value used for creating unique operation hashes.
    pub salt: H256,
}

/// Protocol upgrade proposal from L1.
/// Most of the fields are optional meaning if value is none
/// then this field is not changed within an upgrade.
#[derive(Debug, Clone, Default)]
pub struct ProtocolUpgrade {
    /// New protocol version ID.
    pub id: ProtocolVersionId,
    /// New bootloader code hash.
    pub bootloader_code_hash: Option<H256>,
    /// New default account code hash.
    pub default_account_code_hash: Option<H256>,
    /// New verifier params.
    pub verifier_params: Option<VerifierParams>,
    /// New verifier address.
    pub verifier_address: Option<Address>,
    /// Timestamp after which upgrade can be executed.
    pub timestamp: u64,
    /// L2 upgrade transaction.
    pub tx: Option<ProtocolUpgradeTx>,
}

impl TryFrom<Log> for ProtocolUpgrade {
    type Error = crate::ethabi::Error;

    fn try_from(event: Log) -> Result<Self, Self::Error> {
        let facet_cut_param_type = ParamType::Tuple(vec![
            ParamType::Address,
            ParamType::Uint(8),
            ParamType::Bool,
            ParamType::Array(Box::new(ParamType::FixedBytes(4))),
        ]);
        let diamond_cut_data_param_type = ParamType::Tuple(vec![
            ParamType::Array(Box::new(facet_cut_param_type)),
            ParamType::Address,
            ParamType::Bytes,
        ]);
        let mut decoded = decode(
            &[diamond_cut_data_param_type, ParamType::FixedBytes(32)],
            &event.data.0,
        )?;

        let init_calldata = match decoded.remove(0) {
            Token::Tuple(tokens) => tokens[2].clone().into_bytes().unwrap(),
            _ => unreachable!(),
        };

        let transaction_param_type = ParamType::Tuple(vec![
            ParamType::Uint(256),                                     // `txType`
            ParamType::Uint(256),                                     // sender
            ParamType::Uint(256),                                     // to
            ParamType::Uint(256),                                     // gasLimit
            ParamType::Uint(256),                                     // `gasPerPubdataLimit`
            ParamType::Uint(256),                                     // maxFeePerGas
            ParamType::Uint(256),                                     // maxPriorityFeePerGas
            ParamType::Uint(256),                                     // paymaster
            ParamType::Uint(256),                                     // nonce (serial ID)
            ParamType::Uint(256),                                     // value
            ParamType::FixedArray(Box::new(ParamType::Uint(256)), 4), // reserved
            ParamType::Bytes,                                         // calldata
            ParamType::Bytes,                                         // signature
            ParamType::Array(Box::new(ParamType::Uint(256))),         // factory deps
            ParamType::Bytes,                                         // paymaster input
            ParamType::Bytes,                                         // `reservedDynamic`
        ]);
        let verifier_params_type = ParamType::Tuple(vec![
            ParamType::FixedBytes(32),
            ParamType::FixedBytes(32),
            ParamType::FixedBytes(32),
        ]);

        let mut decoded = decode(
            &[ParamType::Tuple(vec![
                transaction_param_type,                       // transaction data
                ParamType::Array(Box::new(ParamType::Bytes)), // factory deps
                ParamType::FixedBytes(32),                    // bootloader code hash
                ParamType::FixedBytes(32),                    // default account code hash
                ParamType::Address,                           // verifier address
                verifier_params_type,                         // verifier params
                ParamType::Bytes,                             // l1 custom data
                ParamType::Bytes,                             // l1 post-upgrade custom data
                ParamType::Uint(256),                         // timestamp
                ParamType::Uint(256),                         // version id
                ParamType::Address,                           // allow list address
            ])],
            init_calldata
                .get(4..)
                .ok_or(crate::ethabi::Error::InvalidData)?,
        )?;

        let Token::Tuple(mut decoded) = decoded.remove(0) else {
            unreachable!();
        };

        let Token::Tuple(mut transaction) = decoded.remove(0) else {
            unreachable!()
        };

        let factory_deps = decoded.remove(0).into_array().unwrap();

        let tx = {
            let canonical_tx_hash = H256(keccak256(&encode(&[Token::Tuple(transaction.clone())])));

            assert_eq!(transaction.len(), 16);

            let tx_type = transaction.remove(0).into_uint().unwrap();
            if tx_type == PROTOCOL_UPGRADE_TX_TYPE.into() {
                // There is an upgrade tx. Decoding it.
                let sender = transaction.remove(0).into_uint().unwrap();
                let sender = u256_to_account_address(&sender);

                let contract_address = transaction.remove(0).into_uint().unwrap();
                let contract_address = u256_to_account_address(&contract_address);

                let gas_limit = transaction.remove(0).into_uint().unwrap();

                let gas_per_pubdata_limit = transaction.remove(0).into_uint().unwrap();

                let max_fee_per_gas = transaction.remove(0).into_uint().unwrap();

                let max_priority_fee_per_gas = transaction.remove(0).into_uint().unwrap();
                assert_eq!(max_priority_fee_per_gas, U256::zero());

                let paymaster = transaction.remove(0).into_uint().unwrap();
                let paymaster = u256_to_account_address(&paymaster);
                assert_eq!(paymaster, Address::zero());

                let upgrade_id = transaction.remove(0).into_uint().unwrap();

                let msg_value = transaction.remove(0).into_uint().unwrap();

                let reserved = transaction
                    .remove(0)
                    .into_fixed_array()
                    .unwrap()
                    .into_iter()
                    .map(|token| token.into_uint().unwrap())
                    .collect::<Vec<_>>();
                assert_eq!(reserved.len(), 4);

                let to_mint = reserved[0];
                let refund_recipient = u256_to_account_address(&reserved[1]);

                // All other reserved fields should be zero
                for item in reserved.iter().skip(2) {
                    assert_eq!(item, &U256::zero());
                }

                let calldata = transaction.remove(0).into_bytes().unwrap();

                let signature = transaction.remove(0).into_bytes().unwrap();
                assert_eq!(signature.len(), 0);

                let _factory_deps_hashes = transaction.remove(0).into_array().unwrap();

                let paymaster_input = transaction.remove(0).into_bytes().unwrap();
                assert_eq!(paymaster_input.len(), 0);

                // TODO (SMA-1621): check that `reservedDynamic` are constructed correctly.
                let reserved_dynamic = transaction.remove(0).into_bytes().unwrap();
                assert_eq!(reserved_dynamic.len(), 0);

                let eth_hash = event
                    .transaction_hash
                    .expect("Event transaction hash is missing");
                let eth_block = event
                    .block_number
                    .expect("Event block number is missing")
                    .as_u64();

                let common_data = ProtocolUpgradeTxCommonData {
                    canonical_tx_hash,
                    sender,
                    upgrade_id: (upgrade_id.as_u32() as u16).try_into().unwrap(),
                    to_mint,
                    refund_recipient,
                    gas_limit,
                    max_fee_per_gas,
                    gas_per_pubdata_limit,
                    eth_hash,
                    eth_block,
                };

                let factory_deps = factory_deps
                    .into_iter()
                    .map(|t| t.into_bytes().unwrap())
                    .collect();

                let execute = Execute {
                    contract_address,
                    calldata: calldata.to_vec(),
                    factory_deps: Some(factory_deps),
                    value: msg_value,
                };

                Some(ProtocolUpgradeTx {
                    common_data,
                    execute,
                    received_timestamp_ms: unix_timestamp_ms(),
                })
            } else if tx_type == U256::zero() {
                // There is no upgrade tx.
                None
            } else {
                panic!("Unexpected tx type {} when decoding upgrade", tx_type);
            }
        };
        let bootloader_code_hash = H256::from_slice(&decoded.remove(0).into_fixed_bytes().unwrap());
        let default_account_code_hash =
            H256::from_slice(&decoded.remove(0).into_fixed_bytes().unwrap());
        let verifier_address = decoded.remove(0).into_address().unwrap();
        let Token::Tuple(mut verifier_params) = decoded.remove(0) else {
            unreachable!()
        };
        let recursion_node_level_vk_hash =
            H256::from_slice(&verifier_params.remove(0).into_fixed_bytes().unwrap());
        let recursion_leaf_level_vk_hash =
            H256::from_slice(&verifier_params.remove(0).into_fixed_bytes().unwrap());
        let recursion_circuits_set_vks_hash =
            H256::from_slice(&verifier_params.remove(0).into_fixed_bytes().unwrap());

        let _l1_custom_data = decoded.remove(0);
        let _l1_post_upgrade_custom_data = decoded.remove(0);
        let timestamp = decoded.remove(0).into_uint().unwrap();
        let version_id = decoded.remove(0).into_uint().unwrap();
        if version_id > u16::MAX.into() {
            panic!("Version ID is too big, max expected is {}", u16::MAX);
        }

        let _allow_list_address = decoded.remove(0).into_address().unwrap();

        Ok(Self {
            id: ProtocolVersionId::try_from(version_id.as_u32() as u16)
                .expect("Version is not supported"),
            bootloader_code_hash: (bootloader_code_hash != H256::zero())
                .then_some(bootloader_code_hash),
            default_account_code_hash: (default_account_code_hash != H256::zero())
                .then_some(default_account_code_hash),
            verifier_params: (recursion_node_level_vk_hash != H256::zero()
                || recursion_leaf_level_vk_hash != H256::zero()
                || recursion_circuits_set_vks_hash != H256::zero())
            .then_some(VerifierParams {
                recursion_node_level_vk_hash,
                recursion_leaf_level_vk_hash,
                recursion_circuits_set_vks_hash,
            }),
            verifier_address: (verifier_address != Address::zero()).then_some(verifier_address),
            timestamp: timestamp.as_u64(),
            tx,
        })
    }
}

impl TryFrom<Call> for ProtocolUpgrade {
    type Error = crate::ethabi::Error;

    fn try_from(call: Call) -> Result<Self, Self::Error> {
        // Reuses `ProtocolUpgrade::try_from`.
        // `ProtocolUpgrade::try_from` only uses 3 log fields: `data`, `block_number`, `transaction_hash`.
        // Others can be filled with dummy values.
        // We build data as `call.data` without first 4 bytes which are for selector
        // and append it with `bytes32(0)` for compatibility with old event data.
        let data = call
            .data
            .into_iter()
            .skip(4)
            .chain(encode(&[Token::FixedBytes(H256::zero().0.to_vec())]))
            .collect::<Vec<u8>>()
            .into();
        let log = Log {
            address: Default::default(),
            topics: Default::default(),
            data,
            block_hash: Default::default(),
            block_number: Some(call.eth_block.into()),
            transaction_hash: Some(call.eth_hash),
            transaction_index: Default::default(),
            log_index: Default::default(),
            transaction_log_index: Default::default(),
            log_type: Default::default(),
            removed: Default::default(),
        };
        ProtocolUpgrade::try_from(log)
    }
}

impl TryFrom<Log> for GovernanceOperation {
    type Error = crate::ethabi::Error;

    fn try_from(event: Log) -> Result<Self, Self::Error> {
        let call_param_type = ParamType::Tuple(vec![
            ParamType::Address,
            ParamType::Uint(256),
            ParamType::Bytes,
        ]);

        let operation_param_type = ParamType::Tuple(vec![
            ParamType::Array(Box::new(call_param_type)),
            ParamType::FixedBytes(32),
            ParamType::FixedBytes(32),
        ]);
        // Decode data.
        let mut decoded = decode(&[ParamType::Uint(256), operation_param_type], &event.data.0)?;
        // Extract `GovernanceOperation` data.
        let mut decoded_governance_operation = decoded.remove(1).into_tuple().unwrap();

        let eth_hash = event
            .transaction_hash
            .expect("Event transaction hash is missing");
        let eth_block = event
            .block_number
            .expect("Event block number is missing")
            .as_u64();

        let calls = decoded_governance_operation.remove(0).into_array().unwrap();
        let predecessor = H256::from_slice(
            &decoded_governance_operation
                .remove(0)
                .into_fixed_bytes()
                .unwrap(),
        );
        let salt = H256::from_slice(
            &decoded_governance_operation
                .remove(0)
                .into_fixed_bytes()
                .unwrap(),
        );

        let calls = calls
            .into_iter()
            .map(|call| {
                let mut decoded_governance_operation = call.into_tuple().unwrap();

                Call {
                    target: decoded_governance_operation
                        .remove(0)
                        .into_address()
                        .unwrap(),
                    value: decoded_governance_operation.remove(0).into_uint().unwrap(),
                    data: decoded_governance_operation.remove(0).into_bytes().unwrap(),
                    eth_hash,
                    eth_block,
                }
            })
            .collect();

        Ok(Self {
            calls,
            predecessor,
            salt,
        })
    }
}

#[derive(Debug, Clone, Default)]
pub struct ProtocolVersion {
    /// Protocol version ID
    pub id: ProtocolVersionId,
    /// Timestamp at which upgrade should be performed
    pub timestamp: u64,
    /// Verifier configuration
    pub l1_verifier_config: L1VerifierConfig,
    /// Hashes of base system contracts (bootloader and default account)
    pub base_system_contracts_hashes: BaseSystemContractsHashes,
    /// Verifier contract address on L1
    pub verifier_address: Address,
    /// L2 Upgrade transaction.
    pub tx: Option<ProtocolUpgradeTx>,
}

impl ProtocolVersion {
    /// Returns new protocol version parameters after applying provided upgrade.
    pub fn apply_upgrade(
        &self,
        upgrade: ProtocolUpgrade,
        new_scheduler_vk_hash: Option<H256>,
    ) -> ProtocolVersion {
        ProtocolVersion {
            id: upgrade.id,
            timestamp: upgrade.timestamp,
            l1_verifier_config: L1VerifierConfig {
                params: upgrade
                    .verifier_params
                    .unwrap_or(self.l1_verifier_config.params),
                recursion_scheduler_level_vk_hash: new_scheduler_vk_hash
                    .unwrap_or(self.l1_verifier_config.recursion_scheduler_level_vk_hash),
            },
            base_system_contracts_hashes: BaseSystemContractsHashes {
                bootloader: upgrade
                    .bootloader_code_hash
                    .unwrap_or(self.base_system_contracts_hashes.bootloader),
                default_aa: upgrade
                    .default_account_code_hash
                    .unwrap_or(self.base_system_contracts_hashes.default_aa),
            },
            verifier_address: upgrade.verifier_address.unwrap_or(self.verifier_address),
            tx: upgrade.tx,
        }
    }
}

#[derive(Default, Debug, Clone, Serialize, Deserialize)]
#[serde(rename_all = "camelCase")]
pub struct ProtocolUpgradeTxCommonData {
    /// Sender of the transaction.
    pub sender: Address,
    /// ID of the upgrade.
    pub upgrade_id: ProtocolVersionId,
    /// The maximal fee per gas to be used for L1->L2 transaction
    pub max_fee_per_gas: U256,
    /// The maximum number of gas that a transaction can spend at a price of gas equals 1.
    pub gas_limit: U256,
    /// The maximum number of gas per 1 byte of pubdata.
    pub gas_per_pubdata_limit: U256,
    /// Hash of the corresponding Ethereum transaction. Size should be 32 bytes.
    pub eth_hash: H256,
    /// Block in which Ethereum transaction was included.
    pub eth_block: u64,
    /// Tx hash of the transaction in the zkSync network. Calculated as the encoded transaction data hash.
    pub canonical_tx_hash: H256,
    /// The amount of ETH that should be minted with this transaction
    pub to_mint: U256,
    /// The recipient of the refund of the transaction
    pub refund_recipient: Address,
}

impl ProtocolUpgradeTxCommonData {
    pub fn hash(&self) -> H256 {
        self.canonical_tx_hash
    }

    pub fn tx_format(&self) -> TransactionType {
        TransactionType::ProtocolUpgradeTransaction
    }
}

#[derive(Debug, Clone, Serialize, Deserialize)]
pub struct ProtocolUpgradeTx {
    pub execute: Execute,
    pub common_data: ProtocolUpgradeTxCommonData,
    pub received_timestamp_ms: u64,
}

impl From<ProtocolUpgradeTx> for Transaction {
    fn from(tx: ProtocolUpgradeTx) -> Self {
        let ProtocolUpgradeTx {
            execute,
            common_data,
            received_timestamp_ms,
        } = tx;
        Self {
            common_data: ExecuteTransactionCommon::ProtocolUpgrade(common_data),
            execute,
            received_timestamp_ms,
            raw_bytes: None,
        }
    }
}

impl TryFrom<Transaction> for ProtocolUpgradeTx {
    type Error = &'static str;

    fn try_from(value: Transaction) -> Result<Self, Self::Error> {
        let Transaction {
            common_data,
            execute,
            received_timestamp_ms,
            ..
        } = value;
        match common_data {
            ExecuteTransactionCommon::L1(_) => Err("Cannot convert L1Tx to ProtocolUpgradeTx"),
            ExecuteTransactionCommon::L2(_) => Err("Cannot convert L2Tx to ProtocolUpgradeTx"),
            ExecuteTransactionCommon::ProtocolUpgrade(common_data) => Ok(ProtocolUpgradeTx {
                execute,
                common_data,
                received_timestamp_ms,
            }),
        }
    }
}

impl From<ProtocolVersionId> for VmVersion {
    fn from(value: ProtocolVersionId) -> Self {
        match value {
            ProtocolVersionId::Version0 => VmVersion::M5WithoutRefunds,
            ProtocolVersionId::Version1 => VmVersion::M5WithoutRefunds,
            ProtocolVersionId::Version2 => VmVersion::M5WithRefunds,
            ProtocolVersionId::Version3 => VmVersion::M5WithRefunds,
            ProtocolVersionId::Version4 => VmVersion::M6Initial,
            ProtocolVersionId::Version5 => VmVersion::M6BugWithCompressionFixed,
            ProtocolVersionId::Version6 => VmVersion::M6BugWithCompressionFixed,
            ProtocolVersionId::Version7 => VmVersion::Vm1_3_2,
            ProtocolVersionId::Version8 => VmVersion::Vm1_3_2,
            ProtocolVersionId::Version9 => VmVersion::Vm1_3_2,
            ProtocolVersionId::Version10 => VmVersion::Vm1_3_2,
            ProtocolVersionId::Version11 => VmVersion::Vm1_3_2,
            ProtocolVersionId::Version12 => VmVersion::Vm1_3_2,
            ProtocolVersionId::Version13 => VmVersion::VmVirtualBlocks,
            ProtocolVersionId::Version14 => VmVersion::VmVirtualBlocks,
            ProtocolVersionId::Version15 => VmVersion::VmVirtualBlocks,
            ProtocolVersionId::Version16 => VmVersion::VmVirtualBlocksRefundsEnhancement,
            ProtocolVersionId::Version17 => VmVersion::VmVirtualBlocksRefundsEnhancement,
            ProtocolVersionId::Version18 => VmVersion::VmBoojumIntegration,
            ProtocolVersionId::Version19 => VmVersion::VmBoojumIntegration,
            ProtocolVersionId::Version20 => VmVersion::Vm1_4_1,
            ProtocolVersionId::Version21 => VmVersion::Vm1_4_1,
        }
    }
}

#[cfg(test)]
mod tests {
    use super::*;

    #[test]
    fn governance_operation_from_log() {
        let call_token = Token::Tuple(vec![
            Token::Address(Address::random()),
            Token::Uint(U256::zero()),
            Token::Bytes(vec![1, 2, 3]),
        ]);
        let operation_token = Token::Tuple(vec![
            Token::Array(vec![call_token]),
            Token::FixedBytes(H256::random().0.to_vec()),
            Token::FixedBytes(H256::random().0.to_vec()),
        ]);
        let event_data = encode(&[Token::Uint(U256::zero()), operation_token]);

        let correct_log = Log {
            address: Default::default(),
            topics: Default::default(),
            data: event_data.into(),
            block_hash: Default::default(),
            block_number: Some(1u64.into()),
            transaction_hash: Some(H256::random()),
            transaction_index: Default::default(),
            log_index: Default::default(),
            transaction_log_index: Default::default(),
            log_type: Default::default(),
            removed: Default::default(),
        };
        let decoded_op: GovernanceOperation = correct_log.clone().try_into().unwrap();
        assert_eq!(decoded_op.calls.len(), 1);

        let mut incorrect_log = correct_log;
        incorrect_log
            .data
            .0
            .truncate(incorrect_log.data.0.len() - 32);
        assert!(TryInto::<GovernanceOperation>::try_into(incorrect_log).is_err());
    }
}<|MERGE_RESOLUTION|>--- conflicted
+++ resolved
@@ -83,11 +83,7 @@
         }
     }
 
-<<<<<<< HEAD
-    // It is possible that some ENs do not store protocol versions for versions below 9.
-=======
     // It is possible that some external nodes do not store protocol versions for versions below 9.
->>>>>>> dec608d5
     // That's why we assume that whenever a protocol version is not present, version 9 is to be used.
     pub fn last_potentially_undefined() -> Self {
         Self::Version9
