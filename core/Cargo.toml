--- conflicted
+++ resolved
@@ -287,26 +287,6 @@
 zksync_mempool = { version = "27.0.0-non-semver-compat", path = "lib/mempool" }
 zksync_merkle_tree = { version = "27.0.0-non-semver-compat", path = "lib/merkle_tree" }
 zksync_bin_metadata = { version = "=26.1.0-non-semver-compat", path = "lib/bin_metadata" }
-<<<<<<< HEAD
-zksync_mini_merkle_tree = { version = "26.7.0-non-semver-compat", path = "lib/mini_merkle_tree" }
-zksync_object_store = { version = "26.7.0-non-semver-compat", path = "lib/object_store" }
-zksync_protobuf_config = { version = "26.7.0-non-semver-compat", path = "lib/protobuf_config" }
-zksync_prover_interface = { version = "26.7.0-non-semver-compat", path = "lib/prover_interface" }
-zksync_queued_job_processor = { version = "26.7.0-non-semver-compat", path = "lib/queued_job_processor" }
-zksync_snapshots_applier = { version = "26.7.0-non-semver-compat", path = "lib/snapshots_applier" }
-zksync_state = { version = "26.7.0-non-semver-compat", path = "lib/state" }
-zksync_storage = { version = "26.7.0-non-semver-compat", path = "lib/storage" }
-zksync_system_constants = { version = "26.7.0-non-semver-compat", path = "lib/constants" }
-zksync_tee_verifier = { version = "26.7.0-non-semver-compat", path = "lib/tee_verifier" }
-zksync_test_contracts = { version = "26.7.0-non-semver-compat", path = "lib/test_contracts" }
-zksync_types = { version = "26.7.0-non-semver-compat", path = "lib/types" }
-zksync_utils = { version = "26.7.0-non-semver-compat", path = "lib/utils" }
-zksync_web3_decl = { version = "26.7.0-non-semver-compat", path = "lib/web3_decl" }
-zksync_crypto_primitives = { version = "26.7.0-non-semver-compat", path = "lib/crypto_primitives" }
-zksync_external_price_api = { version = "26.7.0-non-semver-compat", path = "lib/external_price_api" }
-zksync_task_management = { version = "26.7.0-non-semver-compat", path = "lib/task_management" }
-zk_os_merkle_tree = { version = "26.7.0-non-semver-compat", path = "lib/zk_os_merkle_tree" }
-=======
 zksync_mini_merkle_tree = { version = "27.0.0-non-semver-compat", path = "lib/mini_merkle_tree" }
 zksync_object_store = { version = "27.0.0-non-semver-compat", path = "lib/object_store" }
 zksync_protobuf_config = { version = "27.0.0-non-semver-compat", path = "lib/protobuf_config" }
@@ -324,7 +304,7 @@
 zksync_crypto_primitives = { version = "27.0.0-non-semver-compat", path = "lib/crypto_primitives" }
 zksync_external_price_api = { version = "27.0.0-non-semver-compat", path = "lib/external_price_api" }
 zksync_task_management = { version = "27.0.0-non-semver-compat", path = "lib/task_management" }
->>>>>>> b82e2e47
+zk_os_merkle_tree = { version = "27.0.0-non-semver-compat", path = "lib/zk_os_merkle_tree" }
 
 # Framework and components
 zksync_node_framework = { version = "27.0.0-non-semver-compat", path = "node/node_framework" }
