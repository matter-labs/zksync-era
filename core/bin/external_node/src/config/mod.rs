use std::{
    env,
    ffi::OsString,
    num::{NonZeroU32, NonZeroU64, NonZeroUsize},
    time::Duration,
};

use anyhow::Context;
use serde::Deserialize;
use zksync_config::{
    configs::{
        api::{MaxResponseSize, MaxResponseSizeOverrides},
        consensus::{ConsensusConfig, ConsensusSecrets},
    },
    ObjectStoreConfig,
};
use zksync_core_leftovers::temp_config_store::decode_yaml_repr;
#[cfg(test)]
use zksync_dal::{ConnectionPool, Core};
use zksync_metadata_calculator::MetadataCalculatorRecoveryConfig;
use zksync_node_api_server::{
    tx_sender::TxSenderConfig,
    web3::{state::InternalApiConfig, Namespace},
};
use zksync_protobuf_config::proto;
use zksync_snapshots_applier::SnapshotsApplierConfig;
use zksync_types::{
    api::BridgeAddresses, commitment::L1BatchCommitmentMode, url::SensitiveUrl, Address,
    L1BatchNumber, L1ChainId, L2ChainId, ETHEREUM_ADDRESS,
};
use zksync_web3_decl::{
    client::{DynClient, L2},
    error::ClientRpcContext,
    jsonrpsee::{core::ClientError, types::error::ErrorCode},
    namespaces::{EnNamespaceClient, ZksNamespaceClient},
};

use crate::config::observability::ObservabilityENConfig;

pub(crate) mod observability;
#[cfg(test)]
mod tests;

const BYTES_IN_MEGABYTE: usize = 1_024 * 1_024;

/// Encapsulation of configuration source with a mock implementation used in tests.
trait ConfigurationSource: 'static {
    type Vars<'a>: Iterator<Item = (OsString, OsString)> + 'a;

    fn vars(&self) -> Self::Vars<'_>;

    fn var(&self, name: &str) -> Option<String>;
}

#[derive(Debug)]
struct Environment;

impl ConfigurationSource for Environment {
    type Vars<'a> = env::VarsOs;

    fn vars(&self) -> Self::Vars<'_> {
        env::vars_os()
    }

    fn var(&self, name: &str) -> Option<String> {
        env::var(name).ok()
    }
}

/// This part of the external node config is fetched directly from the main node.
#[derive(Debug, Deserialize)]
pub(crate) struct RemoteENConfig {
    pub bridgehub_proxy_addr: Option<Address>,
    pub state_transition_proxy_addr: Option<Address>,
    pub transparent_proxy_admin_addr: Option<Address>,
    pub user_facing_diamond_proxy: Address,
    // While on L1 shared bridge and legacy bridge are different contracts with different addresses,
    // the `l2_erc20_bridge_addr` and `l2_shared_bridge_addr` are basically the same contract, but with
    // a different name, with names adapted only for consistency.
    pub l1_shared_bridge_proxy_addr: Option<Address>,
    pub l2_shared_bridge_addr: Option<Address>,
    pub l1_erc20_bridge_proxy_addr: Option<Address>,
    pub l2_erc20_bridge_addr: Option<Address>,
    pub l1_weth_bridge_addr: Option<Address>,
    pub l2_weth_bridge_addr: Option<Address>,
    pub l2_testnet_paymaster_addr: Option<Address>,
    pub base_token_addr: Address,
    pub l1_batch_commit_data_generator_mode: L1BatchCommitmentMode,
    pub dummy_verifier: bool,
<<<<<<< HEAD
=======

    pub user_facing_bridgehub: Option<Address>,
>>>>>>> 8b8d427f
    pub l2_native_token_vault_proxy_addr: Option<Address>,
}

impl RemoteENConfig {
    pub async fn fetch(client: &DynClient<L2>) -> anyhow::Result<Self> {
        let bridges = client
            .get_bridge_contracts()
            .rpc_context("get_bridge_contracts")
            .await?;
        let l2_testnet_paymaster_addr = client
            .get_testnet_paymaster()
            .rpc_context("get_testnet_paymaster")
            .await?;
        let l2_native_token_vault_proxy_addr = client
            .get_native_token_vault_proxy_addr()
            .rpc_context("get_native_token_vault")
            .await?;
        let genesis = client.genesis_config().rpc_context("genesis").await.ok();
        let ecosystem_contracts = client
            .get_ecosystem_contracts()
            .rpc_context("ecosystem_contracts")
            .await
            .ok();
        let user_facing_diamond_proxy = client
            .get_main_contract()
            .rpc_context("get_main_contract")
            .await?;

        let user_facing_bridgehub = client
            .get_bridgehub_contract()
            .rpc_context("get_bridgehub_contract")
            .await?;

        let base_token_addr = match client.get_base_token_l1_address().await {
            Err(ClientError::Call(err))
                if [
                    ErrorCode::MethodNotFound.code(),
                    // This what `Web3Error::NotImplemented` gets
                    // `casted` into in the `api` server.
                    ErrorCode::InternalError.code(),
                ]
                .contains(&(err.code())) =>
            {
                // This is the fallback case for when the EN tries to interact
                // with a node that does not implement the `zks_baseTokenL1Address` endpoint.
                ETHEREUM_ADDRESS
            }
            response => response.context("Failed to fetch base token address")?,
        };

        // These two config variables should always have the same value.
        // TODO(EVM-578): double check and potentially forbid both of them being `None`.
        let l2_erc20_default_bridge = bridges
            .l2_erc20_default_bridge
            .or(bridges.l2_shared_default_bridge);
        let l2_erc20_shared_bridge = bridges
            .l2_shared_default_bridge
            .or(bridges.l2_erc20_default_bridge);

        if let (Some(legacy_addr), Some(shared_addr)) =
            (l2_erc20_default_bridge, l2_erc20_shared_bridge)
        {
            if legacy_addr != shared_addr {
                panic!("L2 erc20 bridge address and L2 shared bridge address are different.");
            }
        }

        Ok(Self {
            bridgehub_proxy_addr: ecosystem_contracts.as_ref().map(|a| a.bridgehub_proxy_addr),
            state_transition_proxy_addr: ecosystem_contracts
                .as_ref()
                .map(|a| a.state_transition_proxy_addr),
            transparent_proxy_admin_addr: ecosystem_contracts
                .as_ref()
                .map(|a| a.transparent_proxy_admin_addr),
            user_facing_diamond_proxy,
            user_facing_bridgehub,
            l2_testnet_paymaster_addr,
            l1_erc20_bridge_proxy_addr: bridges.l1_erc20_default_bridge,
            l2_erc20_bridge_addr: l2_erc20_default_bridge,
            l1_shared_bridge_proxy_addr: bridges.l1_shared_default_bridge,
            l2_shared_bridge_addr: l2_erc20_shared_bridge,
            l1_weth_bridge_addr: bridges.l1_weth_bridge,
            l2_weth_bridge_addr: bridges.l2_weth_bridge,
            base_token_addr,
            l1_batch_commit_data_generator_mode: genesis
                .as_ref()
                .map(|a| a.l1_batch_commit_data_generator_mode)
                .unwrap_or_default(),
            dummy_verifier: genesis
                .as_ref()
                .map(|a| a.dummy_verifier)
                .unwrap_or_default(),
            l2_native_token_vault_proxy_addr,
        })
    }

    #[cfg(test)]
    fn mock() -> Self {
        Self {
            bridgehub_proxy_addr: None,
            state_transition_proxy_addr: None,
            transparent_proxy_admin_addr: None,
            user_facing_diamond_proxy: Address::repeat_byte(1),
            user_facing_bridgehub: None,
            l1_erc20_bridge_proxy_addr: Some(Address::repeat_byte(2)),
            l2_erc20_bridge_addr: Some(Address::repeat_byte(3)),
            l2_weth_bridge_addr: None,
            l2_testnet_paymaster_addr: None,
            base_token_addr: Address::repeat_byte(4),
            l1_shared_bridge_proxy_addr: Some(Address::repeat_byte(5)),
            l1_weth_bridge_addr: None,
            l2_shared_bridge_addr: Some(Address::repeat_byte(6)),
            l1_batch_commit_data_generator_mode: L1BatchCommitmentMode::Rollup,
            dummy_verifier: true,
            l2_native_token_vault_proxy_addr: Some(Address::repeat_byte(7)),
        }
    }
}

#[derive(Debug, Deserialize)]
pub(crate) enum BlockFetcher {
    ServerAPI,
    Consensus,
}

/// This part of the external node config is completely optional to provide.
/// It can tweak limits of the API, delay intervals of certain components, etc.
/// If any of the fields are not provided, the default values will be used.
#[derive(Debug, Deserialize)]
pub(crate) struct OptionalENConfig {
    // User-facing API limits
    /// Max possible limit of filters to be in the API state at once.
    #[serde(default = "OptionalENConfig::default_filters_limit")]
    pub filters_limit: usize,
    /// Max possible limit of subscriptions to be in the API state at once.
    #[serde(default = "OptionalENConfig::default_subscriptions_limit")]
    pub subscriptions_limit: usize,
    /// Max possible limit of entities to be requested via API at once.
    #[serde(default = "OptionalENConfig::default_req_entities_limit")]
    pub req_entities_limit: usize,
    /// Max possible size of an ABI-encoded transaction supplied to `eth_sendRawTransaction`.
    #[serde(
        alias = "max_tx_size",
        default = "OptionalENConfig::default_max_tx_size_bytes"
    )]
    pub max_tx_size_bytes: usize,
    /// Max number of cache misses during one VM execution. If the number of cache misses exceeds this value, the API server panics.
    /// This is a temporary solution to mitigate API request resulting in thousands of DB queries.
    pub vm_execution_cache_misses_limit: Option<usize>,
    /// Limit for fee history block range.
    #[serde(default = "OptionalENConfig::default_fee_history_limit")]
    pub fee_history_limit: u64,
    /// Maximum number of requests in a single batch JSON RPC request. Default is 500.
    #[serde(default = "OptionalENConfig::default_max_batch_request_size")]
    pub max_batch_request_size: usize,
    /// Maximum response body size in MiBs. Default is 10 MiB.
    #[serde(default = "OptionalENConfig::default_max_response_body_size_mb")]
    pub max_response_body_size_mb: usize,
    /// Method-specific overrides in MiBs for the maximum response body size.
    #[serde(default = "MaxResponseSizeOverrides::empty")]
    max_response_body_size_overrides_mb: MaxResponseSizeOverrides,

    // Other API config settings
    /// Interval between polling DB for Web3 subscriptions.
    #[serde(
        alias = "pubsub_polling_interval",
        default = "OptionalENConfig::default_polling_interval"
    )]
    pubsub_polling_interval_ms: u64,
    /// Tx nonce: how far ahead from the committed nonce can it be.
    #[serde(default = "OptionalENConfig::default_max_nonce_ahead")]
    pub max_nonce_ahead: u32,
    /// Max number of VM instances to be concurrently spawned by the API server.
    /// This option can be tweaked down if the API server is running out of memory.
    #[serde(default = "OptionalENConfig::default_vm_concurrency_limit")]
    pub vm_concurrency_limit: usize,
    /// Smart contract bytecode cache size for the API server. Default value is 128 MiB.
    #[serde(default = "OptionalENConfig::default_factory_deps_cache_size_mb")]
    factory_deps_cache_size_mb: usize,
    /// Initial writes cache size for the API server. Default value is 32 MiB.
    #[serde(default = "OptionalENConfig::default_initial_writes_cache_size_mb")]
    initial_writes_cache_size_mb: usize,
    /// Latest values cache size in MiBs. The default value is 128 MiB. If set to 0, the latest
    /// values cache will be disabled.
    #[serde(default = "OptionalENConfig::default_latest_values_cache_size_mb")]
    latest_values_cache_size_mb: usize,
    /// Enabled JSON RPC API namespaces.
    api_namespaces: Option<Vec<Namespace>>,
    /// Whether to support HTTP methods that install filters and query filter changes.
    /// WS methods are unaffected.
    ///
    /// When to set this value to `true`:
    /// Filters are local to the specific node they were created at. Meaning if
    /// there are multiple nodes behind a load balancer the client cannot reliably
    /// query the previously created filter as the request might get routed to a
    /// different node.
    #[serde(default)]
    pub filters_disabled: bool,
    /// Polling period for mempool cache update - how often the mempool cache is updated from the database.
    /// Default is 50 milliseconds.
    #[serde(
        alias = "mempool_cache_update_interval",
        default = "OptionalENConfig::default_mempool_cache_update_interval_ms"
    )]
    pub mempool_cache_update_interval_ms: u64,
    /// Maximum number of transactions to be stored in the mempool cache.
    #[serde(default = "OptionalENConfig::default_mempool_cache_size")]
    pub mempool_cache_size: usize,
    /// Enables extended tracing of RPC calls. This may negatively impact performance for nodes under high load
    /// (hundreds or thousands RPS).
    #[serde(default = "OptionalENConfig::default_extended_api_tracing")]
    pub extended_rpc_tracing: bool,

    // Health checks
    /// Time limit in milliseconds to mark a health check as slow and log the corresponding warning.
    /// If not specified, the default value in the health check crate will be used.
    healthcheck_slow_time_limit_ms: Option<u64>,
    /// Time limit in milliseconds to abort a health check and return "not ready" status for the corresponding component.
    /// If not specified, the default value in the health check crate will be used.
    healthcheck_hard_time_limit_ms: Option<u64>,

    // Gas estimation config
    /// The factor by which to scale the gas limit.
    #[serde(default = "OptionalENConfig::default_estimate_gas_scale_factor")]
    pub estimate_gas_scale_factor: f64,
    /// The max possible number of gas that `eth_estimateGas` is allowed to overestimate.
    #[serde(default = "OptionalENConfig::default_estimate_gas_acceptable_overestimation")]
    pub estimate_gas_acceptable_overestimation: u32,
    /// The multiplier to use when suggesting gas price. Should be higher than one,
    /// otherwise if the L1 prices soar, the suggested gas price won't be sufficient to be included in block.
    #[serde(default = "OptionalENConfig::default_gas_price_scale_factor")]
    pub gas_price_scale_factor: f64,

    // Merkle tree config
    /// Processing delay between processing L1 batches in the Merkle tree.
    #[serde(
        alias = "metadata_calculator_delay",
        default = "OptionalENConfig::default_merkle_tree_processing_delay_ms"
    )]
    merkle_tree_processing_delay_ms: u64,
    /// Maximum number of L1 batches to be processed by the Merkle tree at a time. L1 batches are processed in a bulk
    /// only if they are readily available (i.e., mostly during node catch-up). Increasing this value reduces the number
    /// of I/O operations at the cost of requiring more RAM (order of 100 MB / batch).
    #[serde(
        alias = "max_blocks_per_tree_batch",
        alias = "max_l1_batches_per_tree_iter",
        default = "OptionalENConfig::default_merkle_tree_max_l1_batches_per_iter"
    )]
    pub merkle_tree_max_l1_batches_per_iter: usize,
    /// Maximum number of files concurrently opened by Merkle tree RocksDB. Useful to fit into OS limits; can be used
    /// as a rudimentary way to control RAM usage of the tree.
    pub merkle_tree_max_open_files: Option<NonZeroU32>,
    /// Chunk size for multi-get operations. Can speed up loading data for the Merkle tree on some environments,
    /// but the effects vary wildly depending on the setup (e.g., the filesystem used).
    #[serde(default = "OptionalENConfig::default_merkle_tree_multi_get_chunk_size")]
    pub merkle_tree_multi_get_chunk_size: usize,
    /// Capacity of the block cache for the Merkle tree RocksDB. Reasonable values range from ~100 MiB to several GiB.
    /// The default value is 128 MiB.
    #[serde(default = "OptionalENConfig::default_merkle_tree_block_cache_size_mb")]
    merkle_tree_block_cache_size_mb: usize,
    /// If specified, RocksDB indices and Bloom filters will be managed by the block cache, rather than
    /// being loaded entirely into RAM on the RocksDB initialization. The block cache capacity should be increased
    /// correspondingly; otherwise, RocksDB performance can significantly degrade.
    #[serde(default)]
    pub merkle_tree_include_indices_and_filters_in_block_cache: bool,
    /// Byte capacity of memtables (recent, non-persisted changes to RocksDB). Setting this to a reasonably
    /// large value (order of 512 MiB) is helpful for large DBs that experience write stalls.
    #[serde(default = "OptionalENConfig::default_merkle_tree_memtable_capacity_mb")]
    merkle_tree_memtable_capacity_mb: usize,
    /// Timeout to wait for the Merkle tree database to run compaction on stalled writes.
    #[serde(default = "OptionalENConfig::default_merkle_tree_stalled_writes_timeout_sec")]
    merkle_tree_stalled_writes_timeout_sec: u64,

    // Postgres config (new parameters)
    /// Threshold in milliseconds for the DB connection lifetime to denote it as long-living and log its details.
    /// If not specified, such logging will be disabled.
    database_long_connection_threshold_ms: Option<u64>,
    /// Threshold in milliseconds to denote a DB query as "slow" and log its details. If not specified, such logging will be disabled.
    database_slow_query_threshold_ms: Option<u64>,

    // Other config settings
    /// Capacity of the queue for asynchronous L2 block sealing. Once this many L2 blocks are queued,
    /// sealing will block until some of the L2 blocks from the queue are processed.
    /// 0 means that sealing is synchronous; this is mostly useful for performance comparison, testing etc.
    #[serde(
        alias = "miniblock_seal_queue_capacity",
        default = "OptionalENConfig::default_l2_block_seal_queue_capacity"
    )]
    pub l2_block_seal_queue_capacity: usize,
    /// Configures whether to persist protective reads when persisting L1 batches in the state keeper.
    /// Protective reads are never required by full nodes so far, not until such a node runs a full Merkle tree
    /// (presumably, to participate in L1 batch proving).
    /// By default, set to `true` as a temporary safety measure.
    #[serde(default = "OptionalENConfig::default_protective_reads_persistence_enabled")]
    pub protective_reads_persistence_enabled: bool,
    /// Address of the L1 diamond proxy contract used by the consistency checker to match with the origin of logs emitted
    /// by commit transactions. If not set, it will not be verified.
    // This is intentionally not a part of `RemoteENConfig` because fetching this info from the main node would defeat
    // its purpose; the consistency checker assumes that the main node may provide false information.
    pub contracts_diamond_proxy_addr: Option<Address>,
    /// Number of requests per second allocated for the main node HTTP client. Default is 100 requests.
    #[serde(default = "OptionalENConfig::default_main_node_rate_limit_rps")]
    pub main_node_rate_limit_rps: NonZeroUsize,

    #[serde(default)]
    pub l1_batch_commit_data_generator_mode: L1BatchCommitmentMode,
    /// Enables application-level snapshot recovery. Required to start a node that was recovered from a snapshot,
    /// or to initialize a node from a snapshot. Has no effect if a node that was initialized from a Postgres dump
    /// or was synced from genesis.
    ///
    /// This is an experimental and incomplete feature; do not use unless you know what you're doing.
    #[serde(default)]
    pub snapshots_recovery_enabled: bool,
    /// Maximum concurrency factor for the concurrent parts of snapshot recovery for Postgres. It may be useful to
    /// reduce this factor to about 5 if snapshot recovery overloads I/O capacity of the node. Conversely,
    /// if I/O capacity of your infra is high, you may increase concurrency to speed up Postgres recovery.
    #[serde(default = "OptionalENConfig::default_snapshots_recovery_postgres_max_concurrency")]
    pub snapshots_recovery_postgres_max_concurrency: NonZeroUsize,

    /// Enables pruning of the historical node state (Postgres and Merkle tree). The node will retain
    /// recent state and will continuously remove (prune) old enough parts of the state in the background.
    #[serde(default)]
    pub pruning_enabled: bool,
    /// Number of L1 batches pruned at a time.
    #[serde(default = "OptionalENConfig::default_pruning_chunk_size")]
    pub pruning_chunk_size: u32,
    /// Delta between soft- and hard-removing data from Postgres. Should be reasonably large (order of 60 seconds).
    /// The default value is 60 seconds.
    #[serde(default = "OptionalENConfig::default_pruning_removal_delay_sec")]
    pruning_removal_delay_sec: NonZeroU64,
    /// If set, L1 batches will be pruned after the batch timestamp is this old (in seconds). Note that an L1 batch
    /// may be temporarily retained for other reasons; e.g., a batch cannot be pruned until it is executed on L1,
    /// which happens roughly 24 hours after its generation on the mainnet. Thus, in practice this value can specify
    /// the retention period greater than that implicitly imposed by other criteria (e.g., 7 or 30 days).
    /// If set to 0, L1 batches will not be retained based on their timestamp. The default value is 1 hour.
    #[serde(default = "OptionalENConfig::default_pruning_data_retention_sec")]
    pruning_data_retention_sec: u64,
}

impl OptionalENConfig {
    const fn default_filters_limit() -> usize {
        10_000
    }

    const fn default_subscriptions_limit() -> usize {
        10_000
    }

    const fn default_req_entities_limit() -> usize {
        1_024
    }

    const fn default_max_tx_size_bytes() -> usize {
        1_000_000
    }

    const fn default_polling_interval() -> u64 {
        200
    }

    const fn default_estimate_gas_scale_factor() -> f64 {
        1.2
    }

    const fn default_estimate_gas_acceptable_overestimation() -> u32 {
        1_000
    }

    const fn default_gas_price_scale_factor() -> f64 {
        1.2
    }

    const fn default_max_nonce_ahead() -> u32 {
        50
    }

    const fn default_merkle_tree_processing_delay_ms() -> u64 {
        100
    }

    const fn default_merkle_tree_max_l1_batches_per_iter() -> usize {
        20
    }

    const fn default_vm_concurrency_limit() -> usize {
        // The default limit is large so that it does not create a bottleneck on its own.
        // VM execution can still be limited by Tokio runtime parallelism and/or the number
        // of DB connections in a pool.
        2_048
    }

    const fn default_factory_deps_cache_size_mb() -> usize {
        128
    }

    const fn default_initial_writes_cache_size_mb() -> usize {
        32
    }

    const fn default_latest_values_cache_size_mb() -> usize {
        128
    }

    const fn default_merkle_tree_multi_get_chunk_size() -> usize {
        500
    }

    const fn default_merkle_tree_block_cache_size_mb() -> usize {
        128
    }

    const fn default_merkle_tree_memtable_capacity_mb() -> usize {
        256
    }

    const fn default_merkle_tree_stalled_writes_timeout_sec() -> u64 {
        30
    }

    const fn default_fee_history_limit() -> u64 {
        1_024
    }

    const fn default_max_batch_request_size() -> usize {
        500 // The default limit is chosen to be reasonably permissive.
    }

    const fn default_max_response_body_size_mb() -> usize {
        10
    }

    const fn default_l2_block_seal_queue_capacity() -> usize {
        10
    }

    const fn default_protective_reads_persistence_enabled() -> bool {
        true
    }

    const fn default_mempool_cache_update_interval_ms() -> u64 {
        50
    }

    const fn default_mempool_cache_size() -> usize {
        10_000
    }

    const fn default_extended_api_tracing() -> bool {
        true
    }

    fn default_main_node_rate_limit_rps() -> NonZeroUsize {
        NonZeroUsize::new(100).unwrap()
    }

    fn default_snapshots_recovery_postgres_max_concurrency() -> NonZeroUsize {
        SnapshotsApplierConfig::default().max_concurrency
    }

    const fn default_pruning_chunk_size() -> u32 {
        10
    }

    fn default_pruning_removal_delay_sec() -> NonZeroU64 {
        NonZeroU64::new(60).unwrap()
    }

    fn default_pruning_data_retention_sec() -> u64 {
        3_600 // 1 hour
    }

    fn from_env() -> anyhow::Result<Self> {
        envy::prefixed("EN_")
            .from_env()
            .context("could not load external node config")
    }

    pub fn polling_interval(&self) -> Duration {
        Duration::from_millis(self.pubsub_polling_interval_ms)
    }

    pub fn merkle_tree_processing_delay(&self) -> Duration {
        Duration::from_millis(self.merkle_tree_processing_delay_ms)
    }

    /// Returns the size of factory dependencies cache in bytes.
    pub fn factory_deps_cache_size(&self) -> usize {
        self.factory_deps_cache_size_mb * BYTES_IN_MEGABYTE
    }

    /// Returns the size of initial writes cache in bytes.
    pub fn initial_writes_cache_size(&self) -> usize {
        self.initial_writes_cache_size_mb * BYTES_IN_MEGABYTE
    }

    /// Returns the size of latest values cache in bytes.
    pub fn latest_values_cache_size(&self) -> usize {
        self.latest_values_cache_size_mb * BYTES_IN_MEGABYTE
    }

    /// Returns the size of block cache for Merkle tree in bytes.
    pub fn merkle_tree_block_cache_size(&self) -> usize {
        self.merkle_tree_block_cache_size_mb * BYTES_IN_MEGABYTE
    }

    /// Returns the memtable capacity for Merkle tree in bytes.
    pub fn merkle_tree_memtable_capacity(&self) -> usize {
        self.merkle_tree_memtable_capacity_mb * BYTES_IN_MEGABYTE
    }

    /// Returns the timeout to wait for the Merkle tree database to run compaction on stalled writes.
    pub fn merkle_tree_stalled_writes_timeout(&self) -> Duration {
        Duration::from_secs(self.merkle_tree_stalled_writes_timeout_sec)
    }

    pub fn long_connection_threshold(&self) -> Option<Duration> {
        self.database_long_connection_threshold_ms
            .map(Duration::from_millis)
    }

    pub fn slow_query_threshold(&self) -> Option<Duration> {
        self.database_slow_query_threshold_ms
            .map(Duration::from_millis)
    }

    pub fn api_namespaces(&self) -> Vec<Namespace> {
        self.api_namespaces
            .clone()
            .unwrap_or_else(|| Namespace::DEFAULT.to_vec())
    }

    pub fn max_response_body_size(&self) -> MaxResponseSize {
        let scale = NonZeroUsize::new(BYTES_IN_MEGABYTE).unwrap();
        MaxResponseSize {
            global: self.max_response_body_size_mb * BYTES_IN_MEGABYTE,
            overrides: self.max_response_body_size_overrides_mb.scale(scale),
        }
    }

    pub fn healthcheck_slow_time_limit(&self) -> Option<Duration> {
        self.healthcheck_slow_time_limit_ms
            .map(Duration::from_millis)
    }

    pub fn healthcheck_hard_time_limit(&self) -> Option<Duration> {
        self.healthcheck_hard_time_limit_ms
            .map(Duration::from_millis)
    }

    pub fn mempool_cache_update_interval(&self) -> Duration {
        Duration::from_millis(self.mempool_cache_update_interval_ms)
    }

    pub fn pruning_removal_delay(&self) -> Duration {
        Duration::from_secs(self.pruning_removal_delay_sec.get())
    }

    pub fn pruning_data_retention(&self) -> Duration {
        Duration::from_secs(self.pruning_data_retention_sec)
    }

    #[cfg(test)]
    fn mock() -> Self {
        // Set all values to their defaults
        serde_json::from_str("{}").unwrap()
    }
}

/// This part of the external node config is required for its operation.
#[derive(Debug, Deserialize)]
pub(crate) struct RequiredENConfig {
    /// L1 chain ID (e.g., 9 for Ethereum mainnet). This ID will be checked against the `eth_client_url` RPC provider on initialization
    /// to ensure that there's no mismatch between the expected and actual L1 network.
    pub l1_chain_id: L1ChainId,
    /// L2 chain ID (e.g., 270 for zkSync Era mainnet). This ID will be checked against the `main_node_url` RPC provider on initialization
    /// to ensure that there's no mismatch between the expected and actual L2 network.
    pub l2_chain_id: L2ChainId,

    /// Port on which the HTTP RPC server is listening.
    pub http_port: u16,
    /// Port on which the WebSocket RPC server is listening.
    pub ws_port: u16,
    /// Port on which the healthcheck REST server is listening.
    pub healthcheck_port: u16,
    /// Address of the Ethereum node API.
    pub eth_client_url: SensitiveUrl,
    /// Main node URL - used by external node to proxy transactions to, query state from, etc.
    pub main_node_url: SensitiveUrl,
    /// Path to the database data directory that serves state cache.
    pub state_cache_path: String,
    /// Fast SSD path. Used as a RocksDB dir for the Merkle tree (*new* implementation).
    pub merkle_tree_path: String,
}

impl RequiredENConfig {
    fn from_env() -> anyhow::Result<Self> {
        envy::prefixed("EN_")
            .from_env()
            .context("could not load external node config")
    }

    #[cfg(test)]
    fn mock(temp_dir: &tempfile::TempDir) -> Self {
        Self {
            l1_chain_id: L1ChainId(9),
            l2_chain_id: L2ChainId::default(),
            http_port: 0,
            ws_port: 0,
            healthcheck_port: 0,
            // L1 and L2 clients must be instantiated before accessing mocks, so these values don't matter
            eth_client_url: "http://localhost".parse().unwrap(),
            main_node_url: "http://localhost".parse().unwrap(),
            state_cache_path: temp_dir
                .path()
                .join("state_keeper_cache")
                .to_str()
                .unwrap()
                .to_owned(),
            merkle_tree_path: temp_dir.path().join("tree").to_str().unwrap().to_owned(),
        }
    }
}

/// Configuration for Postgres database.
/// While also mandatory, it historically used different naming scheme for corresponding
/// environment variables.
/// Thus it is kept separately for backward compatibility and ease of deserialization.
#[derive(Debug, Deserialize)]
pub(crate) struct PostgresConfig {
    database_url: SensitiveUrl,
    pub max_connections: u32,
}

impl PostgresConfig {
    fn from_env() -> anyhow::Result<Self> {
        Ok(Self {
            database_url: env::var("DATABASE_URL")
                .context("DATABASE_URL env variable is not set")?
                .parse()
                .context("DATABASE_URL env variable is not a valid Postgres URL")?,
            max_connections: env::var("DATABASE_POOL_SIZE")
                .context("DATABASE_POOL_SIZE env variable is not set")?
                .parse()
                .context("Unable to parse DATABASE_POOL_SIZE env variable")?,
        })
    }

    pub fn database_url(&self) -> SensitiveUrl {
        self.database_url.clone()
    }

    #[cfg(test)]
    fn mock(test_pool: &ConnectionPool<Core>) -> Self {
        Self {
            database_url: test_pool.database_url().clone(),
            max_connections: test_pool.max_size(),
        }
    }
}

/// Experimental part of the external node config. All parameters in this group can change or disappear without notice.
/// Eventually, parameters from this group generally end up in the optional group.
#[derive(Debug, Deserialize)]
pub(crate) struct ExperimentalENConfig {
    // State keeper cache config
    /// Block cache capacity of the state keeper RocksDB cache. The default value is 128 MB.
    #[serde(default = "ExperimentalENConfig::default_state_keeper_db_block_cache_capacity_mb")]
    state_keeper_db_block_cache_capacity_mb: usize,
    /// Maximum number of files concurrently opened by state keeper cache RocksDB. Useful to fit into OS limits; can be used
    /// as a rudimentary way to control RAM usage of the cache.
    pub state_keeper_db_max_open_files: Option<NonZeroU32>,

    // Snapshot recovery
    /// L1 batch number of the snapshot to use during recovery. Specifying this parameter is mostly useful for testing.
    pub snapshots_recovery_l1_batch: Option<L1BatchNumber>,
    /// Approximate chunk size (measured in the number of entries) to recover in a single iteration.
    /// Reasonable values are order of 100,000 (meaning an iteration takes several seconds).
    ///
    /// **Important.** This value cannot be changed in the middle of tree recovery (i.e., if a node is stopped in the middle
    /// of recovery and then restarted with a different config).
    #[serde(default = "ExperimentalENConfig::default_snapshots_recovery_tree_chunk_size")]
    pub snapshots_recovery_tree_chunk_size: u64,
    /// Buffer capacity for parallel persistence operations. Should be reasonably small since larger buffer means more RAM usage;
    /// buffer elements are persisted tree chunks. OTOH, small buffer can lead to persistence parallelization being inefficient.
    ///
    /// If not set, parallel persistence will be disabled.
    #[serde(default)] // Temporarily use a conservative option (sequential recovery) as default
    pub snapshots_recovery_tree_parallel_persistence_buffer: Option<NonZeroUsize>,

    // Commitment generator
    /// Maximum degree of parallelism during commitment generation, i.e., the maximum number of L1 batches being processed in parallel.
    /// If not specified, commitment generator will use a value roughly equal to the number of CPU cores with some clamping applied.
    pub commitment_generator_max_parallelism: Option<NonZeroU32>,
}

impl ExperimentalENConfig {
    const fn default_state_keeper_db_block_cache_capacity_mb() -> usize {
        128
    }

    fn default_snapshots_recovery_tree_chunk_size() -> u64 {
        MetadataCalculatorRecoveryConfig::default().desired_chunk_size
    }

    #[cfg(test)]
    fn mock() -> Self {
        Self {
            state_keeper_db_block_cache_capacity_mb:
                Self::default_state_keeper_db_block_cache_capacity_mb(),
            state_keeper_db_max_open_files: None,
            snapshots_recovery_l1_batch: None,
            snapshots_recovery_tree_chunk_size: Self::default_snapshots_recovery_tree_chunk_size(),
            snapshots_recovery_tree_parallel_persistence_buffer: None,
            commitment_generator_max_parallelism: None,
        }
    }

    /// Returns the size of block cache for the state keeper RocksDB cache in bytes.
    pub fn state_keeper_db_block_cache_capacity(&self) -> usize {
        self.state_keeper_db_block_cache_capacity_mb * BYTES_IN_MEGABYTE
    }
}

pub(crate) fn read_consensus_secrets() -> anyhow::Result<Option<ConsensusSecrets>> {
    let Ok(path) = env::var("EN_CONSENSUS_SECRETS_PATH") else {
        return Ok(None);
    };
    let cfg = std::fs::read_to_string(&path).context(path)?;
    Ok(Some(
        decode_yaml_repr::<proto::secrets::ConsensusSecrets>(&cfg)
            .context("failed decoding YAML")?,
    ))
}

pub(crate) fn read_consensus_config() -> anyhow::Result<Option<ConsensusConfig>> {
    let Ok(path) = env::var("EN_CONSENSUS_CONFIG_PATH") else {
        return Ok(None);
    };
    let cfg = std::fs::read_to_string(&path).context(path)?;
    Ok(Some(
        decode_yaml_repr::<proto::consensus::Config>(&cfg).context("failed decoding YAML")?,
    ))
}

/// Configuration for snapshot recovery. Should be loaded optionally, only if snapshot recovery is enabled.
pub(crate) fn snapshot_recovery_object_store_config() -> anyhow::Result<ObjectStoreConfig> {
    envy::prefixed("EN_SNAPSHOTS_OBJECT_STORE_")
        .from_env::<ObjectStoreConfig>()
        .context("failed loading snapshot object store config from env variables")
}

#[derive(Debug, Deserialize)]
pub struct ApiComponentConfig {
    /// Address of the tree API used by this EN in case it does not have a
    /// local tree component running and in this case needs to send requests
    /// to some external tree API.
    pub tree_api_remote_url: Option<String>,
}

#[derive(Debug, Deserialize)]
pub struct TreeComponentConfig {
    pub api_port: Option<u16>,
}

/// External Node Config contains all the configuration required for the EN operation.
/// It is split into three parts: required, optional and remote for easier navigation.
#[derive(Debug)]
pub(crate) struct ExternalNodeConfig<R = RemoteENConfig> {
    pub required: RequiredENConfig,
    pub postgres: PostgresConfig,
    pub optional: OptionalENConfig,
    pub observability: ObservabilityENConfig,
    pub experimental: ExperimentalENConfig,
    pub consensus: Option<ConsensusConfig>,
    pub api_component: ApiComponentConfig,
    pub tree_component: TreeComponentConfig,
    pub remote: R,
}

impl ExternalNodeConfig<()> {
    /// Parses the local part of node configuration from the environment.
    pub fn new() -> anyhow::Result<Self> {
        Ok(Self {
            required: RequiredENConfig::from_env()?,
            postgres: PostgresConfig::from_env()?,
            optional: OptionalENConfig::from_env()?,
            observability: ObservabilityENConfig::from_env()?,
            experimental: envy::prefixed("EN_EXPERIMENTAL_")
                .from_env::<ExperimentalENConfig>()
                .context("could not load external node config (experimental params)")?,
            consensus: read_consensus_config().context("read_consensus_config()")?,
            api_component: envy::prefixed("EN_API_")
                .from_env::<ApiComponentConfig>()
                .context("could not load external node config (API component params)")?,
            tree_component: envy::prefixed("EN_TREE_")
                .from_env::<TreeComponentConfig>()
                .context("could not load external node config (tree component params)")?,
            remote: (),
        })
    }

    /// Fetches contracts addresses from the main node, completing the configuration.
    pub async fn fetch_remote(
        self,
        main_node_client: &DynClient<L2>,
    ) -> anyhow::Result<ExternalNodeConfig> {
        let remote = RemoteENConfig::fetch(main_node_client)
            .await
            .context("Unable to fetch required config values from the main node")?;
        Ok(ExternalNodeConfig {
            required: self.required,
            postgres: self.postgres,
            optional: self.optional,
            observability: self.observability,
            experimental: self.experimental,
            consensus: self.consensus,
            tree_component: self.tree_component,
            api_component: self.api_component,
            remote,
        })
    }
}

impl ExternalNodeConfig {
    #[cfg(test)]
    pub(crate) fn mock(temp_dir: &tempfile::TempDir, test_pool: &ConnectionPool<Core>) -> Self {
        Self {
            required: RequiredENConfig::mock(temp_dir),
            postgres: PostgresConfig::mock(test_pool),
            optional: OptionalENConfig::mock(),
            remote: RemoteENConfig::mock(),
            observability: ObservabilityENConfig::default(),
            experimental: ExperimentalENConfig::mock(),
            consensus: None,
            api_component: ApiComponentConfig {
                tree_api_remote_url: None,
            },
            tree_component: TreeComponentConfig { api_port: None },
        }
    }
}

impl From<&ExternalNodeConfig> for InternalApiConfig {
    fn from(config: &ExternalNodeConfig) -> Self {
        Self {
            l1_chain_id: config.required.l1_chain_id,
            l2_chain_id: config.required.l2_chain_id,
            max_tx_size: config.optional.max_tx_size_bytes,
            estimate_gas_scale_factor: config.optional.estimate_gas_scale_factor,
            estimate_gas_acceptable_overestimation: config
                .optional
                .estimate_gas_acceptable_overestimation,
            bridge_addresses: BridgeAddresses {
                l1_erc20_default_bridge: config.remote.l1_erc20_bridge_proxy_addr,
                l2_erc20_default_bridge: config.remote.l2_erc20_bridge_addr,
                l1_shared_default_bridge: config.remote.l1_shared_bridge_proxy_addr,
                l2_shared_default_bridge: config.remote.l2_shared_bridge_addr,
                l1_weth_bridge: config.remote.l1_weth_bridge_addr,
                l2_weth_bridge: config.remote.l2_weth_bridge_addr,
            },
            bridgehub_proxy_addr: config.remote.bridgehub_proxy_addr,
            state_transition_proxy_addr: config.remote.state_transition_proxy_addr,
            transparent_proxy_admin_addr: config.remote.transparent_proxy_admin_addr,
            user_facing_diamond_proxy_addr: config.remote.user_facing_diamond_proxy,
            user_facing_bridgehub_addr: config.remote.user_facing_bridgehub,
            l2_testnet_paymaster_addr: config.remote.l2_testnet_paymaster_addr,
            req_entities_limit: config.optional.req_entities_limit,
            fee_history_limit: config.optional.fee_history_limit,
            base_token_address: Some(config.remote.base_token_addr),
            filters_disabled: config.optional.filters_disabled,
            dummy_verifier: config.remote.dummy_verifier,
            l1_batch_commit_data_generator_mode: config.remote.l1_batch_commit_data_generator_mode,
            l2_native_token_vault_proxy_addr: config.remote.l2_native_token_vault_proxy_addr,
        }
    }
}

impl From<&ExternalNodeConfig> for TxSenderConfig {
    fn from(config: &ExternalNodeConfig) -> Self {
        Self {
            // Fee account address does not matter for the EN operation, since
            // actual fee distribution is handled my the main node.
            fee_account_addr: "0xfee0000000000000000000000000000000000000"
                .parse()
                .unwrap(),
            gas_price_scale_factor: config.optional.gas_price_scale_factor,
            max_nonce_ahead: config.optional.max_nonce_ahead,
            vm_execution_cache_misses_limit: config.optional.vm_execution_cache_misses_limit,
            // We set these values to the maximum since we don't know the actual values
            // and they will be enforced by the main node anyway.
            max_allowed_l2_tx_gas_limit: u64::MAX,
            validation_computational_gas_limit: u32::MAX,
            chain_id: config.required.l2_chain_id,
            // Does not matter for EN.
            whitelisted_tokens_for_aa: Default::default(),
        }
    }
}<|MERGE_RESOLUTION|>--- conflicted
+++ resolved
@@ -87,11 +87,8 @@
     pub base_token_addr: Address,
     pub l1_batch_commit_data_generator_mode: L1BatchCommitmentMode,
     pub dummy_verifier: bool,
-<<<<<<< HEAD
-=======
 
     pub user_facing_bridgehub: Option<Address>,
->>>>>>> 8b8d427f
     pub l2_native_token_vault_proxy_addr: Option<Address>,
 }
 
