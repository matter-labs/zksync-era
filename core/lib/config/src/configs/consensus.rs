--- conflicted
+++ resolved
@@ -1,18 +1,16 @@
 use std::{
     collections::{BTreeMap, BTreeSet},
     num::NonZeroUsize,
+    time::Duration,
 };
 
-<<<<<<< HEAD
 use serde::Deserialize;
 use smart_config::{
     de::{Entries, Qualified, Serde, WellKnown},
+    metadata::TimeUnit,
     value::SecretString,
     DescribeConfig, DeserializeConfig,
 };
-=======
-use secrecy::{ExposeSecret as _, SecretString};
->>>>>>> 4f3bfe6b
 use zksync_basic_types::{ethabi, L2ChainId};
 use zksync_concurrency::{limiter, time};
 
@@ -21,84 +19,31 @@
 #[serde(transparent)]
 pub struct ValidatorPublicKey(pub String);
 
-<<<<<<< HEAD
 impl WellKnown for ValidatorPublicKey {
     type Deserializer = Qualified<Serde![str]>;
     const DE: Self::Deserializer =
         Qualified::new(Serde![str], "has `validator:public:bls12_381:` prefix");
 }
-=======
-/// `zksync_consensus_crypto::TextFmt` representation of `zksync_consensus_roles::validator::SecretKey`.
-#[derive(Debug, Clone)]
-pub struct ValidatorSecretKey(pub SecretString);
->>>>>>> 4f3bfe6b
 
 /// `zksync_consensus_crypto::TextFmt` representation of `zksync_consensus_roles::attester::PublicKey`.
 #[derive(Debug, Clone, PartialEq, Eq, PartialOrd, Ord, Hash, Deserialize)]
 #[serde(transparent)]
 pub struct AttesterPublicKey(pub String);
 
-<<<<<<< HEAD
 impl WellKnown for AttesterPublicKey {
     type Deserializer = Qualified<Serde![str]>;
     const DE: Self::Deserializer =
         Qualified::new(Serde![str], "has `attester:public:secp256k1:` prefix");
 }
-=======
-/// `zksync_consensus_crypto::TextFmt` representation of `zksync_consensus_roles::attester::SecretKey`.
-#[derive(Debug, Clone)]
-pub struct AttesterSecretKey(pub SecretString);
->>>>>>> 4f3bfe6b
 
 /// `zksync_consensus_crypto::TextFmt` representation of `zksync_consensus_roles::node::PublicKey`.
 #[derive(Debug, Clone, PartialEq, Eq, PartialOrd, Ord, Hash, Deserialize)]
 #[serde(transparent)]
 pub struct NodePublicKey(pub String);
 
-<<<<<<< HEAD
 impl WellKnown for NodePublicKey {
     type Deserializer = Qualified<Serde![str]>;
     const DE: Self::Deserializer = Qualified::new(Serde![str], "has `node:public:ed25519:` prefix");
-=======
-/// `zksync_consensus_crypto::TextFmt` representation of `zksync_consensus_roles::node::SecretKey`.
-#[derive(Debug, Clone)]
-pub struct NodeSecretKey(pub SecretString);
-
-impl PartialEq for ValidatorSecretKey {
-    fn eq(&self, other: &Self) -> bool {
-        self.0.expose_secret().eq(other.0.expose_secret())
-    }
-}
-
-impl PartialEq for AttesterSecretKey {
-    fn eq(&self, other: &Self) -> bool {
-        self.0.expose_secret().eq(other.0.expose_secret())
-    }
-}
-
-impl PartialEq for NodeSecretKey {
-    fn eq(&self, other: &Self) -> bool {
-        self.0.expose_secret().eq(other.0.expose_secret())
-    }
-}
-
-/// Copy-paste of `zksync_consensus_roles::validator::WeightedValidator`.
-#[derive(Debug, Clone, PartialEq, Eq)]
-pub struct WeightedValidator {
-    /// Validator key
-    pub key: ValidatorPublicKey,
-    /// Validator weight inside the Committee.
-    pub weight: u64,
-}
-
-/// Copy-paste of `zksync_consensus_roles::attester::WeightedAttester`.
-#[derive(Debug, Clone, PartialEq, Eq)]
-pub struct WeightedAttester {
-    /// Attester key
-    pub key: AttesterPublicKey,
-    /// Attester weight inside the Committee.
-    pub weight: u64,
->>>>>>> 4f3bfe6b
 }
 
 /// Copy-paste of `zksync_concurrency::net::Host`.
@@ -183,8 +128,9 @@
     #[config(default_t = 2_500_000)]
     pub max_payload_size: usize,
 
-    /// View timeout duration in milliseconds.
-    pub view_timeout: Option<time::Duration>,
+    /// View timeout duration.
+    #[config(default_t = Duration::from_secs(2), with = TimeUnit::Millis)]
+    pub view_timeout: Duration,
 
     /// Maximal allowed size of the sync-batch payloads in bytes.
     ///
@@ -221,10 +167,6 @@
 }
 
 impl ConsensusConfig {
-    pub fn view_timeout(&self) -> time::Duration {
-        self.view_timeout.unwrap_or(time::Duration::seconds(2))
-    }
-
     pub fn rpc(&self) -> RpcConfig {
         self.rpc.clone()
     }
@@ -258,6 +200,7 @@
             server_addr: "127.0.0.1:2954".parse().unwrap(),
             public_addr: Host("127.0.0.1:2954".into()),
             max_payload_size: 2000000,
+            view_timeout: Duration::from_secs(3),
             max_batch_size: 125001024,
             gossip_dynamic_inbound_limit: 10,
             gossip_static_inbound: BTreeSet::from([
@@ -296,6 +239,7 @@
             public_addr: 127.0.0.1:2954
             debug_page_addr: 127.0.0.1:3000
             max_payload_size: 2000000
+            view_timeout: 3000
             gossip_dynamic_inbound_limit: 10
             gossip_static_inbound:
             - node:public:ed25519:5c270ee08cae1179a65845a62564ae5d216cbe2c97ed5083f512f2df353bb291
