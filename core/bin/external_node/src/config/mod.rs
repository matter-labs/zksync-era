use std::{
    env,
    ffi::OsString,
    num::{NonZeroU32, NonZeroU64, NonZeroUsize},
    time::Duration,
};

use anyhow::Context;
use serde::Deserialize;
use zksync_config::{
    configs::{
        api::{MaxResponseSize, MaxResponseSizeOverrides},
        consensus::{ConsensusConfig, ConsensusSecrets},
    },
    ObjectStoreConfig,
};
use zksync_core_leftovers::temp_config_store::decode_yaml_repr;
#[cfg(test)]
use zksync_dal::{ConnectionPool, Core};
use zksync_metadata_calculator::MetadataCalculatorRecoveryConfig;
use zksync_node_api_server::{
    tx_sender::TxSenderConfig,
    web3::{state::InternalApiConfig, Namespace},
};
use zksync_protobuf_config::proto;
use zksync_snapshots_applier::SnapshotsApplierConfig;
use zksync_types::{
    api::BridgeAddresses, commitment::L1BatchCommitmentMode, url::SensitiveUrl, Address, L1ChainId,
    L2ChainId, ETHEREUM_ADDRESS,
};
use zksync_web3_decl::{
    client::{DynClient, L2},
    error::ClientRpcContext,
    jsonrpsee::{core::ClientError, types::error::ErrorCode},
    namespaces::{EnNamespaceClient, ZksNamespaceClient},
};

use crate::config::observability::ObservabilityENConfig;

pub(crate) mod observability;
#[cfg(test)]
mod tests;

const BYTES_IN_MEGABYTE: usize = 1_024 * 1_024;

/// Encapsulation of configuration source with a mock implementation used in tests.
trait ConfigurationSource: 'static {
    type Vars<'a>: Iterator<Item = (OsString, OsString)> + 'a;

    fn vars(&self) -> Self::Vars<'_>;

    fn var(&self, name: &str) -> Option<String>;
}

#[derive(Debug)]
struct Environment;

impl ConfigurationSource for Environment {
    type Vars<'a> = env::VarsOs;

    fn vars(&self) -> Self::Vars<'_> {
        env::vars_os()
    }

    fn var(&self, name: &str) -> Option<String> {
        env::var(name).ok()
    }
}

/// This part of the external node config is fetched directly from the main node.
#[derive(Debug, Deserialize)]
pub(crate) struct RemoteENConfig {
    pub bridgehub_proxy_addr: Option<Address>,
    pub state_transition_proxy_addr: Option<Address>,
    pub transparent_proxy_admin_addr: Option<Address>,
    pub diamond_proxy_addr: Address,
    // While on L1 shared bridge and legacy bridge are different contracts with different addresses,
    // the `l2_erc20_bridge_addr` and `l2_shared_bridge_addr` are basically the same contract, but with
    // a different name, with names adapted only for consistency.
    pub l1_shared_bridge_proxy_addr: Option<Address>,
    pub l2_shared_bridge_addr: Option<Address>,
    pub l1_erc20_bridge_proxy_addr: Option<Address>,
    pub l2_erc20_bridge_addr: Option<Address>,
    pub l1_weth_bridge_addr: Option<Address>,
    pub l2_weth_bridge_addr: Option<Address>,
    pub l2_testnet_paymaster_addr: Option<Address>,
    pub base_token_addr: Address,
    pub l1_batch_commit_data_generator_mode: L1BatchCommitmentMode,
    pub dummy_verifier: bool,
}

impl RemoteENConfig {
    pub async fn fetch(client: &DynClient<L2>) -> anyhow::Result<Self> {
        let bridges = client
            .get_bridge_contracts()
            .rpc_context("get_bridge_contracts")
            .await?;
        let l2_testnet_paymaster_addr = client
            .get_testnet_paymaster()
            .rpc_context("get_testnet_paymaster")
            .await?;
        let genesis = client.genesis_config().rpc_context("genesis").await.ok();
        let ecosystem_contracts = client
            .get_ecosystem_contracts()
            .rpc_context("ecosystem_contracts")
            .await
            .ok();
        let diamond_proxy_addr = client
            .get_main_contract()
            .rpc_context("get_main_contract")
            .await?;
        let base_token_addr = match client.get_base_token_l1_address().await {
            Err(ClientError::Call(err))
                if [
                    ErrorCode::MethodNotFound.code(),
                    // This what `Web3Error::NotImplemented` gets
                    // `casted` into in the `api` server.
                    ErrorCode::InternalError.code(),
                ]
                .contains(&(err.code())) =>
            {
                // This is the fallback case for when the EN tries to interact
                // with a node that does not implement the `zks_baseTokenL1Address` endpoint.
                ETHEREUM_ADDRESS
            }
            response => response.context("Failed to fetch base token address")?,
        };

        // These two config variables should always have the same value.
        // TODO(EVM-578): double check and potentially forbid both of them being `None`.
        let l2_erc20_default_bridge = bridges
            .l2_erc20_default_bridge
            .or(bridges.l2_shared_default_bridge);
        let l2_erc20_shared_bridge = bridges
            .l2_shared_default_bridge
            .or(bridges.l2_erc20_default_bridge);

        if let (Some(legacy_addr), Some(shared_addr)) =
            (l2_erc20_default_bridge, l2_erc20_shared_bridge)
        {
            if legacy_addr != shared_addr {
                panic!("L2 erc20 bridge address and L2 shared bridge address are different.");
            }
        }

        Ok(Self {
            bridgehub_proxy_addr: ecosystem_contracts.as_ref().map(|a| a.bridgehub_proxy_addr),
            state_transition_proxy_addr: ecosystem_contracts
                .as_ref()
                .map(|a| a.state_transition_proxy_addr),
            transparent_proxy_admin_addr: ecosystem_contracts
                .as_ref()
                .map(|a| a.transparent_proxy_admin_addr),
            diamond_proxy_addr,
            l2_testnet_paymaster_addr,
            l1_erc20_bridge_proxy_addr: bridges.l1_erc20_default_bridge,
            l2_erc20_bridge_addr: l2_erc20_default_bridge,
            l1_shared_bridge_proxy_addr: bridges.l1_shared_default_bridge,
            l2_shared_bridge_addr: l2_erc20_shared_bridge,
            l1_weth_bridge_addr: bridges.l1_weth_bridge,
            l2_weth_bridge_addr: bridges.l2_weth_bridge,
            base_token_addr,
            l1_batch_commit_data_generator_mode: genesis
                .as_ref()
                .map(|a| a.l1_batch_commit_data_generator_mode)
                .unwrap_or_default(),
            dummy_verifier: genesis
                .as_ref()
                .map(|a| a.dummy_verifier)
                .unwrap_or_default(),
        })
    }

    #[cfg(test)]
    fn mock() -> Self {
        Self {
            bridgehub_proxy_addr: None,
            state_transition_proxy_addr: None,
            transparent_proxy_admin_addr: None,
            diamond_proxy_addr: Address::repeat_byte(1),
            l1_erc20_bridge_proxy_addr: Some(Address::repeat_byte(2)),
            l2_erc20_bridge_addr: Some(Address::repeat_byte(3)),
            l2_weth_bridge_addr: None,
            l2_testnet_paymaster_addr: None,
            base_token_addr: Address::repeat_byte(4),
            l1_shared_bridge_proxy_addr: Some(Address::repeat_byte(5)),
            l1_weth_bridge_addr: None,
            l2_shared_bridge_addr: Some(Address::repeat_byte(6)),
            l1_batch_commit_data_generator_mode: L1BatchCommitmentMode::Rollup,
            dummy_verifier: true,
        }
    }
}

#[derive(Debug, Deserialize)]
pub(crate) enum BlockFetcher {
    ServerAPI,
    Consensus,
}

/// This part of the external node config is completely optional to provide.
/// It can tweak limits of the API, delay intervals of certain components, etc.
/// If any of the fields are not provided, the default values will be used.
#[derive(Debug, Deserialize)]
pub(crate) struct OptionalENConfig {
    // User-facing API limits
    /// Max possible limit of filters to be in the API state at once.
    #[serde(default = "OptionalENConfig::default_filters_limit")]
    pub filters_limit: usize,
    /// Max possible limit of subscriptions to be in the API state at once.
    #[serde(default = "OptionalENConfig::default_subscriptions_limit")]
    pub subscriptions_limit: usize,
    /// Max possible limit of entities to be requested via API at once.
    #[serde(default = "OptionalENConfig::default_req_entities_limit")]
    pub req_entities_limit: usize,
    /// Max possible size of an ABI-encoded transaction supplied to `eth_sendRawTransaction`.
    #[serde(
        alias = "max_tx_size",
        default = "OptionalENConfig::default_max_tx_size_bytes"
    )]
    pub max_tx_size_bytes: usize,
    /// Max number of cache misses during one VM execution. If the number of cache misses exceeds this value, the API server panics.
    /// This is a temporary solution to mitigate API request resulting in thousands of DB queries.
    pub vm_execution_cache_misses_limit: Option<usize>,
    /// Note: Deprecated option, no longer in use. Left to display a warning in case someone used them.
    pub transactions_per_sec_limit: Option<u32>,
    /// Limit for fee history block range.
    #[serde(default = "OptionalENConfig::default_fee_history_limit")]
    pub fee_history_limit: u64,
    /// Maximum number of requests in a single batch JSON RPC request. Default is 500.
    #[serde(default = "OptionalENConfig::default_max_batch_request_size")]
    pub max_batch_request_size: usize,
    /// Maximum response body size in MiBs. Default is 10 MiB.
    #[serde(default = "OptionalENConfig::default_max_response_body_size_mb")]
    pub max_response_body_size_mb: usize,
    /// Method-specific overrides in MiBs for the maximum response body size.
    #[serde(default = "MaxResponseSizeOverrides::empty")]
    max_response_body_size_overrides_mb: MaxResponseSizeOverrides,

    // Other API config settings
    /// Interval between polling DB for Web3 subscriptions.
    #[serde(
        alias = "pubsub_polling_interval",
        default = "OptionalENConfig::default_polling_interval"
    )]
    pubsub_polling_interval_ms: u64,
    /// Tx nonce: how far ahead from the committed nonce can it be.
    #[serde(default = "OptionalENConfig::default_max_nonce_ahead")]
    pub max_nonce_ahead: u32,
    /// Max number of VM instances to be concurrently spawned by the API server.
    /// This option can be tweaked down if the API server is running out of memory.
    #[serde(default = "OptionalENConfig::default_vm_concurrency_limit")]
    pub vm_concurrency_limit: usize,
    /// Smart contract bytecode cache size for the API server. Default value is 128 MiB.
    #[serde(default = "OptionalENConfig::default_factory_deps_cache_size_mb")]
    factory_deps_cache_size_mb: usize,
    /// Initial writes cache size for the API server. Default value is 32 MiB.
    #[serde(default = "OptionalENConfig::default_initial_writes_cache_size_mb")]
    initial_writes_cache_size_mb: usize,
    /// Latest values cache size in MiBs. The default value is 128 MiB. If set to 0, the latest
    /// values cache will be disabled.
    #[serde(default = "OptionalENConfig::default_latest_values_cache_size_mb")]
    latest_values_cache_size_mb: usize,
    /// Enabled JSON RPC API namespaces.
    api_namespaces: Option<Vec<Namespace>>,
    /// Whether to support HTTP methods that install filters and query filter changes.
    /// WS methods are unaffected.
    ///
    /// When to set this value to `true`:
    /// Filters are local to the specific node they were created at. Meaning if
    /// there are multiple nodes behind a load balancer the client cannot reliably
    /// query the previously created filter as the request might get routed to a
    /// different node.
    #[serde(default)]
    pub filters_disabled: bool,
    /// Polling period for mempool cache update - how often the mempool cache is updated from the database.
    /// Default is 50 milliseconds.
    #[serde(
        alias = "mempool_cache_update_interval",
        default = "OptionalENConfig::default_mempool_cache_update_interval_ms"
    )]
    pub mempool_cache_update_interval_ms: u64,
    /// Maximum number of transactions to be stored in the mempool cache.
    #[serde(default = "OptionalENConfig::default_mempool_cache_size")]
    pub mempool_cache_size: usize,
    /// Enables extended tracing of RPC calls. This may negatively impact performance for nodes under high load
    /// (hundreds or thousands RPS).
    #[serde(default = "OptionalENConfig::default_extended_api_tracing")]
    pub extended_rpc_tracing: bool,

    // Health checks
    /// Time limit in milliseconds to mark a health check as slow and log the corresponding warning.
    /// If not specified, the default value in the health check crate will be used.
    healthcheck_slow_time_limit_ms: Option<u64>,
    /// Time limit in milliseconds to abort a health check and return "not ready" status for the corresponding component.
    /// If not specified, the default value in the health check crate will be used.
    healthcheck_hard_time_limit_ms: Option<u64>,

    // Gas estimation config
    /// The factor by which to scale the gas limit.
    #[serde(default = "OptionalENConfig::default_estimate_gas_scale_factor")]
    pub estimate_gas_scale_factor: f64,
    /// The max possible number of gas that `eth_estimateGas` is allowed to overestimate.
    #[serde(default = "OptionalENConfig::default_estimate_gas_acceptable_overestimation")]
    pub estimate_gas_acceptable_overestimation: u32,
    /// The multiplier to use when suggesting gas price. Should be higher than one,
    /// otherwise if the L1 prices soar, the suggested gas price won't be sufficient to be included in block.
    #[serde(default = "OptionalENConfig::default_gas_price_scale_factor")]
    pub gas_price_scale_factor: f64,

    // Merkle tree config
    /// Processing delay between processing L1 batches in the Merkle tree.
    #[serde(
        alias = "metadata_calculator_delay",
        default = "OptionalENConfig::default_merkle_tree_processing_delay_ms"
    )]
    merkle_tree_processing_delay_ms: u64,
    /// Maximum number of L1 batches to be processed by the Merkle tree at a time. L1 batches are processed in a bulk
    /// only if they are readily available (i.e., mostly during node catch-up). Increasing this value reduces the number
    /// of I/O operations at the cost of requiring more RAM (order of 100 MB / batch).
    #[serde(
        alias = "max_blocks_per_tree_batch",
        alias = "max_l1_batches_per_tree_iter",
        default = "OptionalENConfig::default_merkle_tree_max_l1_batches_per_iter"
    )]
    pub merkle_tree_max_l1_batches_per_iter: usize,
    /// Maximum number of files concurrently opened by Merkle tree RocksDB. Useful to fit into OS limits; can be used
    /// as a rudimentary way to control RAM usage of the tree.
    pub merkle_tree_max_open_files: Option<NonZeroU32>,
    /// Chunk size for multi-get operations. Can speed up loading data for the Merkle tree on some environments,
    /// but the effects vary wildly depending on the setup (e.g., the filesystem used).
    #[serde(default = "OptionalENConfig::default_merkle_tree_multi_get_chunk_size")]
    pub merkle_tree_multi_get_chunk_size: usize,
    /// Capacity of the block cache for the Merkle tree RocksDB. Reasonable values range from ~100 MiB to several GiB.
    /// The default value is 128 MiB.
    #[serde(default = "OptionalENConfig::default_merkle_tree_block_cache_size_mb")]
    merkle_tree_block_cache_size_mb: usize,
    /// If specified, RocksDB indices and Bloom filters will be managed by the block cache, rather than
    /// being loaded entirely into RAM on the RocksDB initialization. The block cache capacity should be increased
    /// correspondingly; otherwise, RocksDB performance can significantly degrade.
    #[serde(default)]
    pub merkle_tree_include_indices_and_filters_in_block_cache: bool,
    /// Byte capacity of memtables (recent, non-persisted changes to RocksDB). Setting this to a reasonably
    /// large value (order of 512 MiB) is helpful for large DBs that experience write stalls.
    #[serde(default = "OptionalENConfig::default_merkle_tree_memtable_capacity_mb")]
    merkle_tree_memtable_capacity_mb: usize,
    /// Timeout to wait for the Merkle tree database to run compaction on stalled writes.
    #[serde(default = "OptionalENConfig::default_merkle_tree_stalled_writes_timeout_sec")]
    merkle_tree_stalled_writes_timeout_sec: u64,

    // Postgres config (new parameters)
    /// Threshold in milliseconds for the DB connection lifetime to denote it as long-living and log its details.
    /// If not specified, such logging will be disabled.
    database_long_connection_threshold_ms: Option<u64>,
    /// Threshold in milliseconds to denote a DB query as "slow" and log its details. If not specified, such logging will be disabled.
    database_slow_query_threshold_ms: Option<u64>,

    // Other config settings
    /// Capacity of the queue for asynchronous L2 block sealing. Once this many L2 blocks are queued,
    /// sealing will block until some of the L2 blocks from the queue are processed.
    /// 0 means that sealing is synchronous; this is mostly useful for performance comparison, testing etc.
    #[serde(
        alias = "miniblock_seal_queue_capacity",
        default = "OptionalENConfig::default_l2_block_seal_queue_capacity"
    )]
    pub l2_block_seal_queue_capacity: usize,
    /// Configures whether to persist protective reads when persisting L1 batches in the state keeper.
    /// Protective reads are never required by full nodes so far, not until such a node runs a full Merkle tree
    /// (presumably, to participate in L1 batch proving).
    /// By default, set to `true` as a temporary safety measure.
    #[serde(default = "OptionalENConfig::default_protective_reads_persistence_enabled")]
    pub protective_reads_persistence_enabled: bool,
    /// Address of the L1 diamond proxy contract used by the consistency checker to match with the origin of logs emitted
    /// by commit transactions. If not set, it will not be verified.
    // This is intentionally not a part of `RemoteENConfig` because fetching this info from the main node would defeat
    // its purpose; the consistency checker assumes that the main node may provide false information.
    pub contracts_diamond_proxy_addr: Option<Address>,
    /// Number of requests per second allocated for the main node HTTP client. Default is 100 requests.
    #[serde(default = "OptionalENConfig::default_main_node_rate_limit_rps")]
    pub main_node_rate_limit_rps: NonZeroUsize,

    #[serde(default)]
    pub l1_batch_commit_data_generator_mode: L1BatchCommitmentMode,
    /// Enables application-level snapshot recovery. Required to start a node that was recovered from a snapshot,
    /// or to initialize a node from a snapshot. Has no effect if a node that was initialized from a Postgres dump
    /// or was synced from genesis.
    ///
    /// This is an experimental and incomplete feature; do not use unless you know what you're doing.
    #[serde(default)]
    pub snapshots_recovery_enabled: bool,
    /// Maximum concurrency factor for the concurrent parts of snapshot recovery for Postgres. It may be useful to
    /// reduce this factor to about 5 if snapshot recovery overloads I/O capacity of the node. Conversely,
    /// if I/O capacity of your infra is high, you may increase concurrency to speed up Postgres recovery.
    #[serde(default = "OptionalENConfig::default_snapshots_recovery_postgres_max_concurrency")]
    pub snapshots_recovery_postgres_max_concurrency: NonZeroUsize,

    /// Enables pruning of the historical node state (Postgres and Merkle tree). The node will retain
    /// recent state and will continuously remove (prune) old enough parts of the state in the background.
    #[serde(default)]
    pub pruning_enabled: bool,
    /// Number of L1 batches pruned at a time.
    #[serde(default = "OptionalENConfig::default_pruning_chunk_size")]
    pub pruning_chunk_size: u32,
    /// Delta between soft- and hard-removing data from Postgres. Should be reasonably large (order of 60 seconds).
    /// The default value is 60 seconds.
    #[serde(default = "OptionalENConfig::default_pruning_removal_delay_sec")]
    pruning_removal_delay_sec: NonZeroU64,
    /// If set, L1 batches will be pruned after the batch timestamp is this old (in seconds). Note that an L1 batch
    /// may be temporarily retained for other reasons; e.g., a batch cannot be pruned until it is executed on L1,
    /// which happens roughly 24 hours after its generation on the mainnet. Thus, in practice this value can specify
    /// the retention period greater than that implicitly imposed by other criteria (e.g., 7 or 30 days).
    /// If set to 0, L1 batches will not be retained based on their timestamp. The default value is 1 hour.
    #[serde(default = "OptionalENConfig::default_pruning_data_retention_sec")]
    pruning_data_retention_sec: u64,
}

impl OptionalENConfig {
    const fn default_filters_limit() -> usize {
        10_000
    }

    const fn default_subscriptions_limit() -> usize {
        10_000
    }

    const fn default_req_entities_limit() -> usize {
        1_024
    }

    const fn default_max_tx_size_bytes() -> usize {
        1_000_000
    }

    const fn default_polling_interval() -> u64 {
        200
    }

    const fn default_estimate_gas_scale_factor() -> f64 {
        1.2
    }

    const fn default_estimate_gas_acceptable_overestimation() -> u32 {
        1_000
    }

    const fn default_gas_price_scale_factor() -> f64 {
        1.2
    }

    const fn default_max_nonce_ahead() -> u32 {
        50
    }

    const fn default_merkle_tree_processing_delay_ms() -> u64 {
        100
    }

    const fn default_merkle_tree_max_l1_batches_per_iter() -> usize {
        20
    }

    const fn default_vm_concurrency_limit() -> usize {
        // The default limit is large so that it does not create a bottleneck on its own.
        // VM execution can still be limited by Tokio runtime parallelism and/or the number
        // of DB connections in a pool.
        2_048
    }

    const fn default_factory_deps_cache_size_mb() -> usize {
        128
    }

    const fn default_initial_writes_cache_size_mb() -> usize {
        32
    }

    const fn default_latest_values_cache_size_mb() -> usize {
        128
    }

    const fn default_merkle_tree_multi_get_chunk_size() -> usize {
        500
    }

    const fn default_merkle_tree_block_cache_size_mb() -> usize {
        128
    }

    const fn default_merkle_tree_memtable_capacity_mb() -> usize {
        256
    }

    const fn default_merkle_tree_stalled_writes_timeout_sec() -> u64 {
        30
    }

    const fn default_fee_history_limit() -> u64 {
        1_024
    }

    const fn default_max_batch_request_size() -> usize {
        500 // The default limit is chosen to be reasonably permissive.
    }

    const fn default_max_response_body_size_mb() -> usize {
        10
    }

    const fn default_l2_block_seal_queue_capacity() -> usize {
        10
    }

    const fn default_protective_reads_persistence_enabled() -> bool {
        true
    }

    const fn default_mempool_cache_update_interval_ms() -> u64 {
        50
    }

    const fn default_mempool_cache_size() -> usize {
        10_000
    }

    const fn default_extended_api_tracing() -> bool {
        true
    }

    fn default_main_node_rate_limit_rps() -> NonZeroUsize {
        NonZeroUsize::new(100).unwrap()
    }

    fn default_snapshots_recovery_postgres_max_concurrency() -> NonZeroUsize {
        SnapshotsApplierConfig::default().max_concurrency
    }

    const fn default_pruning_chunk_size() -> u32 {
        10
    }

    fn default_pruning_removal_delay_sec() -> NonZeroU64 {
        NonZeroU64::new(60).unwrap()
    }

    fn default_pruning_data_retention_sec() -> u64 {
        3_600 // 1 hour
    }

    fn from_env() -> anyhow::Result<Self> {
        envy::prefixed("EN_")
            .from_env()
            .context("could not load external node config")
    }

    pub fn polling_interval(&self) -> Duration {
        Duration::from_millis(self.pubsub_polling_interval_ms)
    }

    pub fn merkle_tree_processing_delay(&self) -> Duration {
        Duration::from_millis(self.merkle_tree_processing_delay_ms)
    }

    /// Returns the size of factory dependencies cache in bytes.
    pub fn factory_deps_cache_size(&self) -> usize {
        self.factory_deps_cache_size_mb * BYTES_IN_MEGABYTE
    }

    /// Returns the size of initial writes cache in bytes.
    pub fn initial_writes_cache_size(&self) -> usize {
        self.initial_writes_cache_size_mb * BYTES_IN_MEGABYTE
    }

    /// Returns the size of latest values cache in bytes.
    pub fn latest_values_cache_size(&self) -> usize {
        self.latest_values_cache_size_mb * BYTES_IN_MEGABYTE
    }

    /// Returns the size of block cache for Merkle tree in bytes.
    pub fn merkle_tree_block_cache_size(&self) -> usize {
        self.merkle_tree_block_cache_size_mb * BYTES_IN_MEGABYTE
    }

    /// Returns the memtable capacity for Merkle tree in bytes.
    pub fn merkle_tree_memtable_capacity(&self) -> usize {
        self.merkle_tree_memtable_capacity_mb * BYTES_IN_MEGABYTE
    }

    /// Returns the timeout to wait for the Merkle tree database to run compaction on stalled writes.
    pub fn merkle_tree_stalled_writes_timeout(&self) -> Duration {
        Duration::from_secs(self.merkle_tree_stalled_writes_timeout_sec)
    }

    pub fn long_connection_threshold(&self) -> Option<Duration> {
        self.database_long_connection_threshold_ms
            .map(Duration::from_millis)
    }

    pub fn slow_query_threshold(&self) -> Option<Duration> {
        self.database_slow_query_threshold_ms
            .map(Duration::from_millis)
    }

    pub fn api_namespaces(&self) -> Vec<Namespace> {
        self.api_namespaces
            .clone()
            .unwrap_or_else(|| Namespace::DEFAULT.to_vec())
    }

    pub fn max_response_body_size(&self) -> MaxResponseSize {
        let scale = NonZeroUsize::new(BYTES_IN_MEGABYTE).unwrap();
        MaxResponseSize {
            global: self.max_response_body_size_mb * BYTES_IN_MEGABYTE,
            overrides: self.max_response_body_size_overrides_mb.scale(scale),
        }
    }

    pub fn healthcheck_slow_time_limit(&self) -> Option<Duration> {
        self.healthcheck_slow_time_limit_ms
            .map(Duration::from_millis)
    }

    pub fn healthcheck_hard_time_limit(&self) -> Option<Duration> {
        self.healthcheck_hard_time_limit_ms
            .map(Duration::from_millis)
    }

    pub fn mempool_cache_update_interval(&self) -> Duration {
        Duration::from_millis(self.mempool_cache_update_interval_ms)
    }

    pub fn pruning_removal_delay(&self) -> Duration {
        Duration::from_secs(self.pruning_removal_delay_sec.get())
    }

    pub fn pruning_data_retention(&self) -> Duration {
        Duration::from_secs(self.pruning_data_retention_sec)
    }

    #[cfg(test)]
    fn mock() -> Self {
        // Set all values to their defaults
        serde_json::from_str("{}").unwrap()
    }
}

/// This part of the external node config is required for its operation.
#[derive(Debug, Deserialize)]
pub(crate) struct RequiredENConfig {
    /// L1 chain ID (e.g., 9 for Ethereum mainnet). This ID will be checked against the `eth_client_url` RPC provider on initialization
    /// to ensure that there's no mismatch between the expected and actual L1 network.
    pub l1_chain_id: L1ChainId,
    /// L2 chain ID (e.g., 270 for zkSync Era mainnet). This ID will be checked against the `main_node_url` RPC provider on initialization
    /// to ensure that there's no mismatch between the expected and actual L2 network.
    pub l2_chain_id: L2ChainId,

    /// Port on which the HTTP RPC server is listening.
    pub http_port: u16,
    /// Port on which the WebSocket RPC server is listening.
    pub ws_port: u16,
    /// Port on which the healthcheck REST server is listening.
    pub healthcheck_port: u16,
    /// Address of the Ethereum node API.
    pub eth_client_url: SensitiveUrl,
    /// Main node URL - used by external node to proxy transactions to, query state from, etc.
    pub main_node_url: SensitiveUrl,
    /// Path to the database data directory that serves state cache.
    pub state_cache_path: String,
    /// Fast SSD path. Used as a RocksDB dir for the Merkle tree (*new* implementation).
    pub merkle_tree_path: String,
}

impl RequiredENConfig {
    fn from_env() -> anyhow::Result<Self> {
        envy::prefixed("EN_")
            .from_env()
            .context("could not load external node config")
    }

    #[cfg(test)]
    fn mock(temp_dir: &tempfile::TempDir) -> Self {
        Self {
            l1_chain_id: L1ChainId(9),
            l2_chain_id: L2ChainId::default(),
            http_port: 0,
            ws_port: 0,
            healthcheck_port: 0,
            // L1 and L2 clients must be instantiated before accessing mocks, so these values don't matter
            eth_client_url: "http://localhost".parse().unwrap(),
            main_node_url: "http://localhost".parse().unwrap(),
            state_cache_path: temp_dir
                .path()
                .join("state_keeper_cache")
                .to_str()
                .unwrap()
                .to_owned(),
            merkle_tree_path: temp_dir.path().join("tree").to_str().unwrap().to_owned(),
        }
    }
}

/// Configuration for Postgres database.
/// While also mandatory, it historically used different naming scheme for corresponding
/// environment variables.
/// Thus it is kept separately for backward compatibility and ease of deserialization.
#[derive(Debug, Deserialize)]
pub(crate) struct PostgresConfig {
    database_url: SensitiveUrl,
    pub max_connections: u32,
}

impl PostgresConfig {
    fn from_env() -> anyhow::Result<Self> {
        Ok(Self {
            database_url: env::var("DATABASE_URL")
                .context("DATABASE_URL env variable is not set")?
                .parse()
                .context("DATABASE_URL env variable is not a valid Postgres URL")?,
            max_connections: env::var("DATABASE_POOL_SIZE")
                .context("DATABASE_POOL_SIZE env variable is not set")?
                .parse()
                .context("Unable to parse DATABASE_POOL_SIZE env variable")?,
        })
    }

    pub fn database_url(&self) -> SensitiveUrl {
        self.database_url.clone()
    }

    #[cfg(test)]
    fn mock(test_pool: &ConnectionPool<Core>) -> Self {
        Self {
            database_url: test_pool.database_url().clone(),
            max_connections: test_pool.max_size(),
        }
    }
}

/// Experimental part of the external node config. All parameters in this group can change or disappear without notice.
/// Eventually, parameters from this group generally end up in the optional group.
#[derive(Debug, Deserialize)]
pub(crate) struct ExperimentalENConfig {
    // State keeper cache config
    /// Block cache capacity of the state keeper RocksDB cache. The default value is 128 MB.
    #[serde(default = "ExperimentalENConfig::default_state_keeper_db_block_cache_capacity_mb")]
    state_keeper_db_block_cache_capacity_mb: usize,
    /// Maximum number of files concurrently opened by state keeper cache RocksDB. Useful to fit into OS limits; can be used
    /// as a rudimentary way to control RAM usage of the cache.
    pub state_keeper_db_max_open_files: Option<NonZeroU32>,

<<<<<<< HEAD
    // Snapshot recovery
    /// Approximate chunk size (measured in the number of entries) to recover in a single iteration.
    /// Reasonable values are order of 100,000 (meaning an iteration takes several seconds).
    ///
    /// **Important.** This value cannot be changed in the middle of tree recovery (i.e., if a node is stopped in the middle
    /// of recovery and then restarted with a different config).
    #[serde(default = "ExperimentalENConfig::default_snapshots_recovery_tree_chunk_size")]
    pub snapshots_recovery_tree_chunk_size: u64,
=======
    // Commitment generator
    /// Maximum degree of parallelism during commitment generation, i.e., the maximum number of L1 batches being processed in parallel.
    /// If not specified, commitment generator will use a value roughly equal to the number of CPU cores with some clamping applied.
    pub commitment_generator_max_parallelism: Option<NonZeroU32>,
>>>>>>> 23a545c5
}

impl ExperimentalENConfig {
    const fn default_state_keeper_db_block_cache_capacity_mb() -> usize {
        128
    }

    fn default_snapshots_recovery_tree_chunk_size() -> u64 {
        MetadataCalculatorRecoveryConfig::default().desired_chunk_size
    }

    #[cfg(test)]
    fn mock() -> Self {
        Self {
            state_keeper_db_block_cache_capacity_mb:
                Self::default_state_keeper_db_block_cache_capacity_mb(),
            state_keeper_db_max_open_files: None,
<<<<<<< HEAD
            snapshots_recovery_tree_chunk_size: Self::default_snapshots_recovery_tree_chunk_size(),
=======
            commitment_generator_max_parallelism: None,
>>>>>>> 23a545c5
        }
    }

    /// Returns the size of block cache for the state keeper RocksDB cache in bytes.
    pub fn state_keeper_db_block_cache_capacity(&self) -> usize {
        self.state_keeper_db_block_cache_capacity_mb * BYTES_IN_MEGABYTE
    }
}

pub(crate) fn read_consensus_secrets() -> anyhow::Result<Option<ConsensusSecrets>> {
    let Ok(path) = env::var("EN_CONSENSUS_SECRETS_PATH") else {
        return Ok(None);
    };
    let cfg = std::fs::read_to_string(&path).context(path)?;
    Ok(Some(
        decode_yaml_repr::<proto::secrets::ConsensusSecrets>(&cfg)
            .context("failed decoding YAML")?,
    ))
}

pub(crate) fn read_consensus_config() -> anyhow::Result<Option<ConsensusConfig>> {
    let Ok(path) = env::var("EN_CONSENSUS_CONFIG_PATH") else {
        return Ok(None);
    };
    let cfg = std::fs::read_to_string(&path).context(path)?;
    Ok(Some(
        decode_yaml_repr::<proto::consensus::Config>(&cfg).context("failed decoding YAML")?,
    ))
}

/// Configuration for snapshot recovery. Loaded optionally, only if snapshot recovery is enabled.
#[derive(Debug)]
pub(crate) struct SnapshotsRecoveryConfig {
    pub snapshots_object_store: ObjectStoreConfig,
}

impl SnapshotsRecoveryConfig {
    pub fn new() -> anyhow::Result<Self> {
        let snapshots_object_store = envy::prefixed("EN_SNAPSHOTS_OBJECT_STORE_")
            .from_env::<ObjectStoreConfig>()
            .context("failed loading snapshot object store config from env variables")?;
        Ok(Self {
            snapshots_object_store,
        })
    }
}

#[derive(Debug, Deserialize)]
pub struct ApiComponentConfig {
    /// Address of the tree API used by this EN in case it does not have a
    /// local tree component running and in this case needs to send requests
    /// to some external tree API.
    pub tree_api_remote_url: Option<String>,
}

#[derive(Debug, Deserialize)]
pub struct TreeComponentConfig {
    pub api_port: Option<u16>,
}

/// External Node Config contains all the configuration required for the EN operation.
/// It is split into three parts: required, optional and remote for easier navigation.
#[derive(Debug)]
pub(crate) struct ExternalNodeConfig<R = RemoteENConfig> {
    pub required: RequiredENConfig,
    pub postgres: PostgresConfig,
    pub optional: OptionalENConfig,
    pub observability: ObservabilityENConfig,
    pub experimental: ExperimentalENConfig,
    pub consensus: Option<ConsensusConfig>,
    pub api_component: ApiComponentConfig,
    pub tree_component: TreeComponentConfig,
    pub remote: R,
}

impl ExternalNodeConfig<()> {
    /// Parses the local part of node configuration from the environment.
    pub fn new() -> anyhow::Result<Self> {
        Ok(Self {
            required: RequiredENConfig::from_env()?,
            postgres: PostgresConfig::from_env()?,
            optional: OptionalENConfig::from_env()?,
            observability: ObservabilityENConfig::from_env()?,
            experimental: envy::prefixed("EN_EXPERIMENTAL_")
                .from_env::<ExperimentalENConfig>()
                .context("could not load external node config (experimental params)")?,
            consensus: read_consensus_config().context("read_consensus_config()")?,
            api_component: envy::prefixed("EN_API_")
                .from_env::<ApiComponentConfig>()
                .context("could not load external node config (API component params)")?,
            tree_component: envy::prefixed("EN_TREE_")
                .from_env::<TreeComponentConfig>()
                .context("could not load external node config (tree component params)")?,
            remote: (),
        })
    }

    /// Fetches contracts addresses from the main node, completing the configuration.
    pub async fn fetch_remote(
        self,
        main_node_client: &DynClient<L2>,
    ) -> anyhow::Result<ExternalNodeConfig> {
        let remote = RemoteENConfig::fetch(main_node_client)
            .await
            .context("Unable to fetch required config values from the main node")?;
        Ok(ExternalNodeConfig {
            required: self.required,
            postgres: self.postgres,
            optional: self.optional,
            observability: self.observability,
            experimental: self.experimental,
            consensus: self.consensus,
            tree_component: self.tree_component,
            api_component: self.api_component,
            remote,
        })
    }
}

impl ExternalNodeConfig {
    #[cfg(test)]
    pub(crate) fn mock(temp_dir: &tempfile::TempDir, test_pool: &ConnectionPool<Core>) -> Self {
        Self {
            required: RequiredENConfig::mock(temp_dir),
            postgres: PostgresConfig::mock(test_pool),
            optional: OptionalENConfig::mock(),
            remote: RemoteENConfig::mock(),
            observability: ObservabilityENConfig::default(),
            experimental: ExperimentalENConfig::mock(),
            consensus: None,
            api_component: ApiComponentConfig {
                tree_api_remote_url: None,
            },
            tree_component: TreeComponentConfig { api_port: None },
        }
    }
}

impl From<&ExternalNodeConfig> for InternalApiConfig {
    fn from(config: &ExternalNodeConfig) -> Self {
        Self {
            l1_chain_id: config.required.l1_chain_id,
            l2_chain_id: config.required.l2_chain_id,
            max_tx_size: config.optional.max_tx_size_bytes,
            estimate_gas_scale_factor: config.optional.estimate_gas_scale_factor,
            estimate_gas_acceptable_overestimation: config
                .optional
                .estimate_gas_acceptable_overestimation,
            bridge_addresses: BridgeAddresses {
                l1_erc20_default_bridge: config.remote.l1_erc20_bridge_proxy_addr,
                l2_erc20_default_bridge: config.remote.l2_erc20_bridge_addr,
                l1_shared_default_bridge: config.remote.l1_shared_bridge_proxy_addr,
                l2_shared_default_bridge: config.remote.l2_shared_bridge_addr,
                l1_weth_bridge: config.remote.l1_weth_bridge_addr,
                l2_weth_bridge: config.remote.l2_weth_bridge_addr,
            },
            bridgehub_proxy_addr: config.remote.bridgehub_proxy_addr,
            state_transition_proxy_addr: config.remote.state_transition_proxy_addr,
            transparent_proxy_admin_addr: config.remote.transparent_proxy_admin_addr,
            diamond_proxy_addr: config.remote.diamond_proxy_addr,
            l2_testnet_paymaster_addr: config.remote.l2_testnet_paymaster_addr,
            req_entities_limit: config.optional.req_entities_limit,
            fee_history_limit: config.optional.fee_history_limit,
            base_token_address: Some(config.remote.base_token_addr),
            filters_disabled: config.optional.filters_disabled,
            dummy_verifier: config.remote.dummy_verifier,
            l1_batch_commit_data_generator_mode: config.remote.l1_batch_commit_data_generator_mode,
        }
    }
}

impl From<&ExternalNodeConfig> for TxSenderConfig {
    fn from(config: &ExternalNodeConfig) -> Self {
        Self {
            // Fee account address does not matter for the EN operation, since
            // actual fee distribution is handled my the main node.
            fee_account_addr: "0xfee0000000000000000000000000000000000000"
                .parse()
                .unwrap(),
            gas_price_scale_factor: config.optional.gas_price_scale_factor,
            max_nonce_ahead: config.optional.max_nonce_ahead,
            vm_execution_cache_misses_limit: config.optional.vm_execution_cache_misses_limit,
            // We set these values to the maximum since we don't know the actual values
            // and they will be enforced by the main node anyway.
            max_allowed_l2_tx_gas_limit: u64::MAX,
            validation_computational_gas_limit: u32::MAX,
            chain_id: config.required.l2_chain_id,
            // Does not matter for EN.
            whitelisted_tokens_for_aa: Default::default(),
        }
    }
}<|MERGE_RESOLUTION|>--- conflicted
+++ resolved
@@ -747,7 +747,6 @@
     /// as a rudimentary way to control RAM usage of the cache.
     pub state_keeper_db_max_open_files: Option<NonZeroU32>,
 
-<<<<<<< HEAD
     // Snapshot recovery
     /// Approximate chunk size (measured in the number of entries) to recover in a single iteration.
     /// Reasonable values are order of 100,000 (meaning an iteration takes several seconds).
@@ -756,12 +755,11 @@
     /// of recovery and then restarted with a different config).
     #[serde(default = "ExperimentalENConfig::default_snapshots_recovery_tree_chunk_size")]
     pub snapshots_recovery_tree_chunk_size: u64,
-=======
+
     // Commitment generator
     /// Maximum degree of parallelism during commitment generation, i.e., the maximum number of L1 batches being processed in parallel.
     /// If not specified, commitment generator will use a value roughly equal to the number of CPU cores with some clamping applied.
     pub commitment_generator_max_parallelism: Option<NonZeroU32>,
->>>>>>> 23a545c5
 }
 
 impl ExperimentalENConfig {
@@ -779,11 +777,8 @@
             state_keeper_db_block_cache_capacity_mb:
                 Self::default_state_keeper_db_block_cache_capacity_mb(),
             state_keeper_db_max_open_files: None,
-<<<<<<< HEAD
             snapshots_recovery_tree_chunk_size: Self::default_snapshots_recovery_tree_chunk_size(),
-=======
             commitment_generator_max_parallelism: None,
->>>>>>> 23a545c5
         }
     }
 
