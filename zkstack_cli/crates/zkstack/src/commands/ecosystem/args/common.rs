use clap::Parser;
use ethers::middleware::Middleware;
use serde::{Deserialize, Serialize};
use url::Url;
use zkstack_cli_common::{ethereum::get_ethers_provider, logger, Prompt};
use zkstack_cli_types::{L1Network, VMOption};

use crate::{
    defaults::LOCAL_RPC_URL,
    messages::{MSG_L1_RPC_URL_HELP, MSG_L1_RPC_URL_INVALID_ERR, MSG_RPC_URL_PROMPT},
};

#[derive(Parser, Debug, Clone, Serialize, Deserialize)]
pub struct CommonEcosystemArgs {
    #[clap(long, default_value_t = false, default_missing_value = "true")]
    pub(crate) zksync_os: bool,
<<<<<<< HEAD
    #[clap(long, default_value_t = true, num_args = 0..=1)]
=======
    #[clap(long, default_value_t = true, default_missing_value = "true", num_args = 0..=1)]
>>>>>>> a1984430
    pub(crate) update_submodules: bool,
    #[clap(long, default_value_t = false, default_missing_value = "true", num_args = 0..=1)]
    pub(crate) skip_contract_compilation_override: bool,
    #[clap(long, help = MSG_L1_RPC_URL_HELP)]
    pub(crate) l1_rpc_url: Option<String>,
}

impl CommonEcosystemArgs {
    pub async fn fill_values_with_prompt(
        self,
        l1_network: L1Network,
        dev: bool,
    ) -> anyhow::Result<CommonEcosystemFinalArgs> {
        let l1_rpc_url = self.l1_rpc_url.clone().unwrap_or_else(|| {
            let mut prompt = Prompt::new(MSG_RPC_URL_PROMPT);
            if dev {
                return LOCAL_RPC_URL.to_string();
            }
            if l1_network == L1Network::Localhost {
                prompt = prompt.default(LOCAL_RPC_URL);
            }
            prompt
                .validate_with(|val: &String| -> Result<(), String> {
                    Url::parse(val)
                        .map(|_| ())
                        .map_err(|_| MSG_L1_RPC_URL_INVALID_ERR.to_string())
                })
                .ask()
        });

        check_l1_rpc_health(&l1_rpc_url).await?;

        Ok(CommonEcosystemFinalArgs {
            vm_option: self.vm_option(),
            l1_rpc_url,
        })
    }

    pub fn vm_option(&self) -> VMOption {
        if self.zksync_os {
            VMOption::ZKSyncOsVM
        } else {
            VMOption::EraVM
        }
    }
}

#[derive(Debug, Clone)]
pub struct CommonEcosystemFinalArgs {
    pub(crate) vm_option: VMOption,
    pub(crate) l1_rpc_url: String,
}

/// Check if L1 RPC is healthy by calling eth_chainId
async fn check_l1_rpc_health(l1_rpc_url: &str) -> anyhow::Result<()> {
    // Check L1 RPC health after getting the URL
    logger::info("🔍 Checking L1 RPC health...");
    let l1_provider = get_ethers_provider(l1_rpc_url)?;
    let l1_chain_id = l1_provider.get_chainid().await?.as_u64();

    logger::info(format!(
        "✅ L1 RPC health check passed - chain ID: {}",
        l1_chain_id
    ));
    Ok(())
}<|MERGE_RESOLUTION|>--- conflicted
+++ resolved
@@ -14,11 +14,7 @@
 pub struct CommonEcosystemArgs {
     #[clap(long, default_value_t = false, default_missing_value = "true")]
     pub(crate) zksync_os: bool,
-<<<<<<< HEAD
-    #[clap(long, default_value_t = true, num_args = 0..=1)]
-=======
     #[clap(long, default_value_t = true, default_missing_value = "true", num_args = 0..=1)]
->>>>>>> a1984430
     pub(crate) update_submodules: bool,
     #[clap(long, default_value_t = false, default_missing_value = "true", num_args = 0..=1)]
     pub(crate) skip_contract_compilation_override: bool,
