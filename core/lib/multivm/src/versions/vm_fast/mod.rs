pub use zksync_vm2::interface;

pub(crate) use self::version::FastVmVersion;
pub use self::{
<<<<<<< HEAD
    tracers::{CallTracer, FastValidationTracer, FullValidationTracer, ValidationTracer},
=======
    tracers::{CallTracer, FullValidationTracer, StorageInvocationsTracer, ValidationTracer},
>>>>>>> 6a1f1b80
    vm::Vm,
};

mod bytecode;
mod events;
mod glue;
#[cfg(test)]
mod tests;
mod tracers;
mod utils;
mod version;
mod vm;
mod world;<|MERGE_RESOLUTION|>--- conflicted
+++ resolved
@@ -2,11 +2,10 @@
 
 pub(crate) use self::version::FastVmVersion;
 pub use self::{
-<<<<<<< HEAD
-    tracers::{CallTracer, FastValidationTracer, FullValidationTracer, ValidationTracer},
-=======
-    tracers::{CallTracer, FullValidationTracer, StorageInvocationsTracer, ValidationTracer},
->>>>>>> 6a1f1b80
+    tracers::{
+        CallTracer, FastValidationTracer, FullValidationTracer, StorageInvocationsTracer,
+        ValidationTracer,
+    },
     vm::Vm,
 };
 
