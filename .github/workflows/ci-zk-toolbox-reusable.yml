name: Workflow template for CI jobs for Core Components
on:
  workflow_call:

env:
  CLICOLOR: 1

jobs:
  lint:
    name: lint
    uses: ./.github/workflows/ci-core-lint-reusable.yml

  tests:
    runs-on: [ matterlabs-ci-runner ]
    steps:
      - uses: actions/checkout@a5ac7e51b41094c92402da3b24376905380afc29 # v4
        with:
          submodules: "recursive"
          fetch-depth: 0


      - name: Setup environment
        run: |
          echo ZKSYNC_HOME=$(pwd) >> $GITHUB_ENV
          echo $(pwd)/bin >> $GITHUB_PATH
          echo IN_DOCKER=1 >> .env

      - name: Start services
        run: |
          ci_localnet_up
          ci_run sccache --start-server

      - name: Build zk_toolbox
        run: ci_run bash -c "./bin/zkt"

      - name: Initialize ecosystem
        run: |
          ci_run git config --global --add safe.directory /usr/src/zksync
          ci_run git config --global --add safe.directory /usr/src/zksync/contracts/system-contracts
          ci_run git config --global --add safe.directory /usr/src/zksync/contracts
          
          ci_run zk_inception ecosystem init --deploy-paymaster --deploy-erc20 \
          --deploy-ecosystem --l1-rpc-url=http://localhost:8545 \
          --server-db-url=postgres://postgres:notsecurepassword@localhost:5432 \
          --server-db-name=zksync_server_localhost_era \
          --prover-db-url=postgres://postgres:notsecurepassword@localhost:5432 \
          --prover-db-name=zksync_prover_localhost_era \
          --ignore-prerequisites --verbose \
          --observability=false

      - name: Read Custom Token address and set as environment variable
        run: |
          address=$(awk -F": " '/tokens:/ {found_tokens=1} found_tokens && /DAI:/ {found_dai=1} found_dai && /address:/ {print $2; exit}' ./configs/erc20.yaml)
          echo "address=$address"
          echo "address=$address" >> $GITHUB_ENV

      - name: Create and initialize Validium chain
        run: |
          ci_run zk_inception chain create \
          --chain-name chain_validium \
          --chain-id sequential \
          --prover-mode no-proofs \
          --wallet-creation localhost \
          --l1-batch-commit-data-generator-mode validium \
          --base-token-address 0x0000000000000000000000000000000000000001 \
          --base-token-price-nominator 1 \
          --base-token-price-denominator 1 \
          --set-as-default false \
          --ignore-prerequisites

          ci_run zk_inception chain init \
          --deploy-paymaster \
          --l1-rpc-url=http://localhost:8545 \
          --server-db-url=postgres://postgres:notsecurepassword@localhost:5432 \
          --server-db-name=zksync_server_localhost_validium \
          --prover-db-url=postgres://postgres:notsecurepassword@localhost:5432 \
          --prover-db-name=zksync_prover_localhost_validium \
          --port-offset 2000 \
          --chain chain_validium
    
      - name: Create and initialize chain with Custom Token
        run: |
          ci_run zk_inception chain create \
          --chain-name chain_custom_token \
          --chain-id sequential \
          --prover-mode no-proofs \
          --wallet-creation localhost \
          --l1-batch-commit-data-generator-mode rollup \
          --base-token-address ${{ env.address }} \
          --base-token-price-nominator 3 \
          --base-token-price-denominator 2 \
          --set-as-default false \
          --ignore-prerequisites

          ci_run zk_inception chain init \
          --deploy-paymaster \
          --l1-rpc-url=http://reth:8545 \
          --server-db-url=postgres://postgres:notsecurepassword@postgres:5432 \
          --server-db-name=zksync_server_localhost_custom_token \
          --prover-db-url=postgres://postgres:notsecurepassword@postgres:5432 \
          --prover-db-name=zksync_prover_localhost_custom_token \
          --port-offset 3000 \
          --chain chain_custom_token

      - name: Check Database
        run: |
          ci_run zk_supervisor database check-sqlx-data

      - name: Build test dependencies
        run: |
          ci_run zk_supervisor test build

      - name: Run servers
        run: |
          ci_run zk_inception server --ignore-prerequisites --chain era &> server_rollup.log &
          ci_run zk_inception server --ignore-prerequisites --chain chain_validium &> server_validium.log &
          ci_run zk_inception server --ignore-prerequisites --chain chain_custom_token &> server_custom_token.log &
          ci_run sleep 5

      - name: Run integration tests
        run: |
          ci_run zk_supervisor test integration --no-deps --ignore-prerequisites --chain era &> integration_rollup.log &
          PID1=$!

          ci_run zk_supervisor test integration --no-deps --ignore-prerequisites --chain chain_validium &> integration_validium.log &
          PID2=$!

          ci_run zk_supervisor test integration --no-deps --ignore-prerequisites --verbose --chain chain_custom_token &> integration_custom_token.log &
          PID3=$!

          wait $PID1
          wait $PID2
          wait $PID3

      - name: Init external nodes
        run: |
          ci_run zk_inception external-node configs --db-url=postgres://postgres:notsecurepassword@localhost:5432 \
          --db-name=zksync_en_localhost_era_rollup --l1-rpc-url=http://localhost:8545 --chain era
          ci_run zk_inception external-node init --ignore-prerequisites --chain era 
          
          ci_run zk_inception external-node configs --db-url=postgres://postgres:notsecurepassword@localhost:5432 \
          --db-name=zksync_en_localhost_era_validium1 --l1-rpc-url=http://localhost:8545 --chain chain_validium
          ci_run zk_inception external-node init --ignore-prerequisites --chain chain_validium

<<<<<<< HEAD
          ci_run zk_inception external-node configs --db-url=postgres://postgres:notsecurepassword@postgres:5432 \
          --db-name=zksync_en_localhost_era_custom_token --l1-rpc-url=http://reth:8545 --chain chain_custom_token
          ci_run zk_inception external-node init --ignore-prerequisites --chain chain_custom_token

#      - name: Run recovery tests (from snapshot)
#        run: |
#          ci_run zk_supervisor test recovery --snapshot --no-deps --ignore-prerequisites --verbose --chain era &> recovery_snap_rollup.log &
#          PID1=$!
#
#          ci_run zk_supervisor test recovery --snapshot --no-deps --ignore-prerequisites --verbose --chain chain_validium &> recovery_snap_validium.log &
#          PID2=$!
#
#          wait $PID1
#          wait $PID2
#
#      - name: Run recovery tests (from genesis)
#        run: |
#          ci_run zk_supervisor test recovery --no-deps --ignore-prerequisites --verbose --chain era &> recovery_gen_rollup.log &
#          PID1=$!
#
#          ci_run zk_supervisor test recovery --no-deps --ignore-prerequisites --verbose --chain chain_validium &> recovery_gen_validium.log &
#          PID2=$!
#
#          wait $PID1
#          wait $PID2
=======
      - name: Run recovery tests (from snapshot)
        run: |
          ci_run zk_supervisor test recovery --snapshot --no-deps --ignore-prerequisites --verbose --chain era &> recovery_snap_rollup.log &
          PID1=$!
          
          ci_run zk_supervisor test recovery --snapshot --no-deps --ignore-prerequisites --verbose --chain chain_validium &> recovery_snap_validium.log &
          PID2=$!
          
          wait $PID1
          wait $PID2

      - name: Run recovery tests (from genesis)
        run: |
          ci_run zk_supervisor test recovery --no-deps --ignore-prerequisites --verbose --chain era &> recovery_gen_rollup.log &
          PID1=$!

          ci_run zk_supervisor test recovery --no-deps --ignore-prerequisites --verbose --chain chain_validium &> recovery_gen_validium.log &
          PID2=$!

          wait $PID1
          wait $PID2
>>>>>>> b55ee7c3

      - name: Run external node server
        run: |
          ci_run zk_inception external-node run --ignore-prerequisites --chain era &> external_node_rollup.log &
          ci_run zk_inception external-node run --ignore-prerequisites --chain chain_validium &> external_node_validium.log &
          ci_run zk_inception external-node run --ignore-prerequisites --chain chain_custom_token &> external_node_custom_token.log &
          ci_run sleep 5

      - name: Run integration tests en
        run: |
          ci_run zk_supervisor test integration --no-deps --ignore-prerequisites --external-node --chain era &> integration_en_rollup.log &
          PID1=$!

          ci_run zk_supervisor test integration --no-deps --ignore-prerequisites --external-node --chain chain_validium &> integration_en_validium.log &
          PID2=$!
          
          wait $PID1
          wait $PID2

# TODO: test external node with custom token
#          ci_run zk_supervisor test integration --no-deps --ignore-prerequisites --verbose --external-node --chain chain_custom_token &> integration_en_custom_token.log &
#          PID3=$!
#
#          wait $PID3

      - name: Run revert tests (external node)
        run: |
<<<<<<< HEAD
          ci_run zk_supervisor test revert --no-deps --external-node --ignore-prerequisites --verbose --chain era &> revert_rollup.log
          ci_run zk_supervisor test revert --no-deps --external-node --ignore-prerequisites --verbose --chain chain_validium &> revert_validium.log
          ci_run zk_supervisor test revert --no-deps --external-node --ignore-prerequisites --verbose --chain chain_custom_token &> revert_custom_token.log
=======
          ci_run zk_supervisor test revert --no-deps --ignore-prerequisites --chain chain_validium &> revert_validium.log
          ci_run zk_supervisor test revert --no-deps --external-node --ignore-prerequisites --chain era &> revert_rollup.log

>>>>>>> b55ee7c3

      # Upgrade tests should run last, because as soon as they 
      # finish the bootloader will be different
      # TODO make upgrade tests safe to run multiple times
      - name: Run upgrade test
        run: |
          ci_run zk_supervisor test upgrade --no-deps --chain era

      - name: Show server_rollup.log logs
        if: always()
        run: ci_run cat server_rollup.log || true

      - name: Show server_validium.log logs
        if: always()
        run: ci_run cat server_validium.log || true

      - name: Show server_custom_token.log logs
        if: always()
        run: ci_run cat server_custom_token.log || true

      - name: Show external_node_rollup.log logs
        if: always()
        run: ci_run cat external_node_rollup.log || true

      - name: Show external_node_validium.log logs
        if: always()
        run: ci_run cat external_node_validium.log || true

      - name: Show external_node_custom_token.log logs
        if: always()
        run: ci_run cat external_node_custom_token.log || true

      - name: Show integration_rollup.log logs
        if: always()
        run: ci_run cat integration_rollup.log || true

      - name: Show integration_validium.log logs
        if: always()
        run: ci_run cat integration_validium.log || true

      - name: Show integration_custom_token.log logs
        if: always()
        run: ci_run cat integration_custom_token.log || true

      - name: Show recovery_snap_rollup.log logs
        if: always()
        run: ci_run cat recovery_snap_rollup.log || true

      - name: Show recovery_snap_validium.log logs
        if: always()
        run: ci_run cat recovery_snap_validium.log || true

      - name: Show recovery_snap_custom_token.log logs
        if: always()
        run: ci_run cat recovery_snap_custom_token.log || true

      - name: Show recovery_gen_rollup.log logs
        if: always()
        run: ci_run cat recovery_gen_rollup.log || true

      - name: Show recovery_gen_validium.log logs
        if: always()
        run: ci_run cat recovery_gen_validium.log || true

      - name: Show recovery_gen_custom_token.log logs
        if: always()
        run: ci_run cat recovery_gen_custom_token.log || true

      - name: Show integration_en_rollup.log logs
        if: always()
        run: ci_run cat integration_en_rollup.log || true

      - name: Show integration_en_validium.log logs
        if: always()
        run: ci_run cat integration_en_validium.log || true

      - name: Show integration_en_custom_token.log logs
        if: always()
        run: ci_run cat integration_en_custom_token.log || true

      - name: Show revert_rollup.log logs
        if: always()
        run: ci_run cat revert_rollup.log || true

      - name: Show revert_validium.log logs
        if: always()
        run: ci_run cat revert_validium.log || true

<<<<<<< HEAD
      - name: Show revert_custom_token.log logs
        if: always()
        run: ci_run cat revert_custom_token.log || true
=======
      - name: Show revert_main.log logs
        if: always()
        run: |
          ci_run cat core/tests/revert-test/era_revert_main.log || true
          ci_run cat core/tests/revert-test/chain_validium_revert_main.log || true

      - name: Show revert_ext.log logs
        if: always()
        run: |
          ci_run cat core/tests/revert-test/era_revert_ext.log || true
          ci_run cat core/tests/revert-test/chain_validium_revert_ext.log || true
>>>>>>> b55ee7c3
<|MERGE_RESOLUTION|>--- conflicted
+++ resolved
@@ -142,33 +142,10 @@
           --db-name=zksync_en_localhost_era_validium1 --l1-rpc-url=http://localhost:8545 --chain chain_validium
           ci_run zk_inception external-node init --ignore-prerequisites --chain chain_validium
 
-<<<<<<< HEAD
           ci_run zk_inception external-node configs --db-url=postgres://postgres:notsecurepassword@postgres:5432 \
-          --db-name=zksync_en_localhost_era_custom_token --l1-rpc-url=http://reth:8545 --chain chain_custom_token
+          --db-name=zksync_en_localhost_era_custom_token --l1-rpc-url=http://localhost:8545 --chain chain_custom_token
           ci_run zk_inception external-node init --ignore-prerequisites --chain chain_custom_token
 
-#      - name: Run recovery tests (from snapshot)
-#        run: |
-#          ci_run zk_supervisor test recovery --snapshot --no-deps --ignore-prerequisites --verbose --chain era &> recovery_snap_rollup.log &
-#          PID1=$!
-#
-#          ci_run zk_supervisor test recovery --snapshot --no-deps --ignore-prerequisites --verbose --chain chain_validium &> recovery_snap_validium.log &
-#          PID2=$!
-#
-#          wait $PID1
-#          wait $PID2
-#
-#      - name: Run recovery tests (from genesis)
-#        run: |
-#          ci_run zk_supervisor test recovery --no-deps --ignore-prerequisites --verbose --chain era &> recovery_gen_rollup.log &
-#          PID1=$!
-#
-#          ci_run zk_supervisor test recovery --no-deps --ignore-prerequisites --verbose --chain chain_validium &> recovery_gen_validium.log &
-#          PID2=$!
-#
-#          wait $PID1
-#          wait $PID2
-=======
       - name: Run recovery tests (from snapshot)
         run: |
           ci_run zk_supervisor test recovery --snapshot --no-deps --ignore-prerequisites --verbose --chain era &> recovery_snap_rollup.log &
@@ -190,7 +167,6 @@
 
           wait $PID1
           wait $PID2
->>>>>>> b55ee7c3
 
       - name: Run external node server
         run: |
@@ -218,15 +194,10 @@
 
       - name: Run revert tests (external node)
         run: |
-<<<<<<< HEAD
+          ci_run zk_supervisor test revert --no-deps --ignore-prerequisites --chain chain_validium &> revert_validium.log
           ci_run zk_supervisor test revert --no-deps --external-node --ignore-prerequisites --verbose --chain era &> revert_rollup.log
-          ci_run zk_supervisor test revert --no-deps --external-node --ignore-prerequisites --verbose --chain chain_validium &> revert_validium.log
           ci_run zk_supervisor test revert --no-deps --external-node --ignore-prerequisites --verbose --chain chain_custom_token &> revert_custom_token.log
-=======
-          ci_run zk_supervisor test revert --no-deps --ignore-prerequisites --chain chain_validium &> revert_validium.log
-          ci_run zk_supervisor test revert --no-deps --external-node --ignore-prerequisites --chain era &> revert_rollup.log
-
->>>>>>> b55ee7c3
+
 
       # Upgrade tests should run last, because as soon as they 
       # finish the bootloader will be different
@@ -315,11 +286,10 @@
         if: always()
         run: ci_run cat revert_validium.log || true
 
-<<<<<<< HEAD
       - name: Show revert_custom_token.log logs
         if: always()
         run: ci_run cat revert_custom_token.log || true
-=======
+
       - name: Show revert_main.log logs
         if: always()
         run: |
@@ -330,5 +300,4 @@
         if: always()
         run: |
           ci_run cat core/tests/revert-test/era_revert_ext.log || true
-          ci_run cat core/tests/revert-test/chain_validium_revert_ext.log || true
->>>>>>> b55ee7c3
+          ci_run cat core/tests/revert-test/chain_validium_revert_ext.log || true