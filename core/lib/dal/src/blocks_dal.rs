--- conflicted
+++ resolved
@@ -24,7 +24,6 @@
     },
     commitment::{L1BatchCommitmentArtifacts, L1BatchWithMetadata, PubdataParams},
     l2_to_l1_log::{BatchAndChainMerklePath, UserL2ToL1Log},
-    settlement::SettlementLayer,
     writes::TreeWrite,
     Address, Bloom, L1BatchNumber, L2BlockNumber, ProtocolVersionId, SLChainId, H256, U256,
 };
@@ -1320,12 +1319,6 @@
                 )
             })?;
 
-        let (settlement_layer_type, settlement_layer_chain_id) =
-            match l2_block_header.settlement_layer {
-                SettlementLayer::L1(chain_id) => ("L1", chain_id.0 as i64),
-                SettlementLayer::Gateway(chain_id) => ("Gateway", chain_id.0 as i64),
-            };
-
         let query = sqlx::query!(
             r#"
             INSERT INTO
@@ -1352,9 +1345,7 @@
                 pubdata_type,
                 rolling_txs_hash,
                 created_at,
-                updated_at,
-                settlement_layer_type,
-                settlement_layer_chain_id
+                updated_at
             )
             VALUES
             (
@@ -1380,9 +1371,7 @@
                 $20,
                 $21,
                 NOW(),
-                NOW(),
-                $22,
-                $23
+                NOW()
             )
             "#,
             i64::from(l2_block_header.number.0),
@@ -1421,11 +1410,6 @@
             l2_block_header
                 .rolling_txs_hash
                 .map(|h| h.as_bytes().to_vec()),
-<<<<<<< HEAD
-            settlement_layer_type,
-            settlement_layer_chain_id
-=======
->>>>>>> c93600c5
         );
 
         instrumentation.with(query).execute(self.storage).await?;
@@ -1457,9 +1441,7 @@
                 logs_bloom,
                 l2_da_validator_address,
                 pubdata_type,
-                rolling_txs_hash,
-                settlement_layer_type,
-                settlement_layer_chain_id
+                rolling_txs_hash
             FROM
                 miniblocks
             ORDER BY
@@ -1503,9 +1485,7 @@
                 logs_bloom,
                 l2_da_validator_address,
                 pubdata_type,
-                rolling_txs_hash,
-                settlement_layer_type,
-                settlement_layer_chain_id
+                rolling_txs_hash
             FROM
                 miniblocks
             WHERE
