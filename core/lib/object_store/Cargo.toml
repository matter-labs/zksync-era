[package]
name = "zksync_object_store"
description = "ZKsync implementation of object stores"
version.workspace = true
edition.workspace = true
authors.workspace = true
homepage.workspace = true
repository.workspace = true
license.workspace = true
keywords.workspace = true
categories.workspace = true

[dependencies]
vise.workspace = true
zksync_config.workspace = true
zksync_node_framework = { workspace = true, optional = true }
zksync_types = { workspace = true, features = ["protobuf"] }
zksync_protobuf.workspace = true
anyhow.workspace = true
async-trait.workspace = true
bincode.workspace = true
google-cloud-storage.workspace = true
google-cloud-auth.workspace = true
http.workspace = true
serde_json.workspace = true
flate2.workspace = true
rand.workspace = true
tokio = { workspace = true, features = ["full"] }
tracing.workspace = true
prost.workspace = true
reqwest.workspace = true
aws-config.workspace = true
aws-runtime.workspace = true
aws-sdk-s3.workspace = true

[dev-dependencies]
assert_matches.workspace = true
tempfile.workspace = true
clap = { workspace = true, features = ["derive"] }
tracing-subscriber = { workspace = true, features = ["env-filter"] }
<<<<<<< HEAD
smart-config.workspace = true
=======
zksync_core_leftovers.workspace = true

[features]
default = []
node_framework = ["dep:zksync_node_framework"]
>>>>>>> 76a80eb6
<|MERGE_RESOLUTION|>--- conflicted
+++ resolved
@@ -38,12 +38,8 @@
 tempfile.workspace = true
 clap = { workspace = true, features = ["derive"] }
 tracing-subscriber = { workspace = true, features = ["env-filter"] }
-<<<<<<< HEAD
 smart-config.workspace = true
-=======
-zksync_core_leftovers.workspace = true
 
 [features]
 default = []
-node_framework = ["dep:zksync_node_framework"]
->>>>>>> 76a80eb6
+node_framework = ["dep:zksync_node_framework"]