--- conflicted
+++ resolved
@@ -3,26 +3,16 @@
 use anyhow::Context as _;
 use clap::Parser;
 use tokio::sync::watch;
-<<<<<<< HEAD
 use zksync_config::{
-    configs::{DatabaseSecrets, ObservabilityConfig, PrometheusConfig},
+    configs::{ContractVerifierSecrets, DatabaseSecrets, ObservabilityConfig, PrometheusConfig},
     full_config_schema,
     sources::ConfigFilePaths,
     ConfigRepository, ContractVerifierConfig, ParseResultExt,
 };
-use zksync_contract_verifier_lib::ContractVerifier;
-use zksync_dal::{ConnectionPool, Core};
-=======
-use zksync_config::configs::{ContractVerifierSecrets, DatabaseSecrets, PrometheusConfig};
 use zksync_contract_verifier_lib::{etherscan::EtherscanVerifier, ContractVerifier};
-use zksync_core_leftovers::temp_config_store::{load_general_config, read_yaml_repr};
 use zksync_dal::{ConnectionPool, Core, CoreDal};
-use zksync_env_config::FromEnv;
-use zksync_protobuf_config::proto;
->>>>>>> 4f3bfe6b
 use zksync_queued_job_processor::JobProcessor;
 use zksync_task_management::ManagedTasks;
-use zksync_types::secrets::APIKey;
 use zksync_vlog::prometheus::PrometheusExporterConfig;
 
 #[derive(Debug, Parser)]
@@ -65,29 +55,6 @@
     Ok(())
 }
 
-fn extract_secrets(
-    secrets_path: Option<&std::path::PathBuf>,
-) -> anyhow::Result<(DatabaseSecrets, Option<APIKey>)> {
-    let (database_secrets, contract_verifier_secrets) = if let Some(path) = secrets_path {
-        let secrets_config = read_yaml_repr::<proto::secrets::Secrets>(path)
-            .context("failed decoding secrets YAML config")?;
-        (
-            secrets_config
-                .database
-                .context("failed to parse database secrets")?,
-            secrets_config.contract_verifier,
-        )
-    } else {
-        let db_secrets = DatabaseSecrets::from_env().context("DatabaseSecrets::from_env()")?;
-        let contract_verifier_secrets = ContractVerifierSecrets::from_env().ok();
-        (db_secrets, contract_verifier_secrets)
-    };
-
-    let api_key = contract_verifier_secrets.and_then(|secrets| secrets.etherscan_api_key);
-
-    Ok((database_secrets, api_key))
-}
-
 #[tokio::main]
 async fn main() -> anyhow::Result<()> {
     let opt = Opt::parse();
@@ -104,24 +71,15 @@
         ObservabilityConfig::from_sources(config_sources.clone()).context("ObservabilityConfig")?;
     let _observability_guard = observability_config.install()?;
 
-<<<<<<< HEAD
     let schema = full_config_schema(false);
     let repo = ConfigRepository::new(&schema).with_all(config_sources);
     let database_secrets: DatabaseSecrets = repo.single()?.parse().log_all_errors()?;
+    let contract_verifier_secrets: ContractVerifierSecrets =
+        repo.single()?.parse().log_all_errors()?;
     let verifier_config: ContractVerifierConfig = repo.single()?.parse().log_all_errors()?;
     let mut prometheus_config: PrometheusConfig = repo.single()?.parse().log_all_errors()?;
     prometheus_config.listener_port = verifier_config.prometheus_port;
 
-=======
-    let (database_secrets, etherscan_api_key) = extract_secrets(opt.secrets_path.as_ref())?;
-    let verifier_config = general_config
-        .contract_verifier
-        .context("ContractVerifierConfig")?;
-    let prometheus_config = PrometheusConfig {
-        listener_port: verifier_config.prometheus_port,
-        ..general_config.api_config.context("ApiConfig")?.prometheus
-    };
->>>>>>> 4f3bfe6b
     let pool = ConnectionPool::<Core>::singleton(
         database_secrets
             .master_url()
@@ -133,21 +91,16 @@
     perform_storage_migration(&pool).await?;
 
     let (stop_sender, stop_receiver) = watch::channel(false);
-<<<<<<< HEAD
-    let contract_verifier = ContractVerifier::new(verifier_config.compilation_timeout, pool)
-        .await
-        .context("failed initializing contract verifier")?;
-=======
+    let etherscan_api_key = contract_verifier_secrets.etherscan_api_key;
     let etherscan_verifier_enabled =
         verifier_config.etherscan_api_url.is_some() && etherscan_api_key.is_some();
     let contract_verifier = ContractVerifier::new(
-        verifier_config.compilation_timeout(),
+        verifier_config.compilation_timeout,
         pool.clone(),
         etherscan_verifier_enabled,
     )
     .await
     .context("failed initializing contract verifier")?;
->>>>>>> 4f3bfe6b
     let update_task = contract_verifier.sync_compiler_versions_task();
 
     let mut tasks = vec![
