use std::time::Duration;

use futures::FutureExt;
use multivm::utils::derive_base_fee_and_gas_per_pubdata;
use zksync_contracts::BaseSystemContractsHashes;
use zksync_dal::ConnectionPool;
use zksync_mempool::L2TxFilter;
use zksync_types::{
    block::{BlockGasCount, MiniblockHasher},
    fee::TransactionExecutionMetrics,
    fee_model::{BatchFeeInput, PubdataIndependentBatchFeeModelInput},
    tx::ExecutionMetrics,
    AccountTreeId, Address, L1BatchNumber, MiniblockNumber, ProtocolVersionId, StorageKey, VmEvent,
    H256, U256,
};
use zksync_utils::time::seconds_since_epoch;

use self::tester::Tester;
use crate::{
    state_keeper::{
        io::{MiniblockParams, MiniblockSealer, StateKeeperIO},
        mempool_actor::l2_tx_filter,
        tests::{
            create_execution_result, create_transaction, create_updates_manager,
            default_l1_batch_env, default_system_env, default_vm_block_result, Query,
        },
        updates::{MiniblockSealCommand, MiniblockUpdates, UpdatesManager},
    },
    utils::testonly::prepare_recovery_snapshot,
};

mod tester;

/// Ensure that MempoolIO.filter is correctly initialized right after mempool initialization.
#[tokio::test]
async fn test_filter_initialization() {
    let connection_pool = ConnectionPool::constrained_test_pool(1).await;
    let tester = Tester::new();

    // Genesis is needed for proper mempool initialization.
    tester.genesis(&connection_pool).await;
    let (mempool, _) = tester.create_test_mempool_io(connection_pool, 1).await;

    // Upon initialization, the filter should be set to the default values.
    assert_eq!(mempool.filter(), &L2TxFilter::default());
}

/// Ensure that MempoolIO.filter is modified correctly if there is a pending batch upon mempool initialization.
#[tokio::test]
async fn test_filter_with_pending_batch() {
    let connection_pool = ConnectionPool::constrained_test_pool(1).await;
    let mut tester = Tester::new();
    tester.genesis(&connection_pool).await;

    // Insert a sealed batch so there will be a `prev_l1_batch_state_root`.
    // These gas values are random and don't matter for filter calculation as there will be a
    // pending batch the filter will be based off of.
<<<<<<< HEAD
    tester
        .insert_miniblock(
            &connection_pool,
            1,
            5,
            BatchFeeInput::l1_pegged(U256::from(55), U256::from(555)),
        )
=======
    let tx_result = tester
        .insert_miniblock(&connection_pool, 1, 5, BatchFeeInput::l1_pegged(55, 555))
>>>>>>> d81aef0e
        .await;
    tester
        .insert_sealed_batch(&connection_pool, 1, &[tx_result])
        .await;

    // Inserting a pending miniblock that isn't included in a sealed batch means there is a pending batch.
    // The gas values are randomly chosen but so affect filter values calculation.

    let fee_input = BatchFeeInput::PubdataIndependent(PubdataIndependentBatchFeeModelInput {
        l1_gas_price: U256::from(100),
        fair_l2_gas_price: U256::from(1000),
        fair_pubdata_price: U256::from(500),
    });
    tester.set_timestamp(2);
    tester
        .insert_miniblock(&connection_pool, 2, 10, fee_input)
        .await;

    let (mut mempool, _) = tester.create_test_mempool_io(connection_pool, 1).await;
    // Before the mempool knows there is a pending batch, the filter is still set to the default values.
    assert_eq!(mempool.filter(), &L2TxFilter::default());

    mempool.load_pending_batch().await.unwrap();
    let (want_base_fee, want_gas_per_pubdata) =
        derive_base_fee_and_gas_per_pubdata(fee_input, ProtocolVersionId::latest().into());
    let want_filter = L2TxFilter {
        fee_input,
        fee_per_gas: want_base_fee,
        gas_per_pubdata: want_gas_per_pubdata.as_u32(),
    };
    assert_eq!(mempool.filter(), &want_filter);
}

/// Ensure that `MempoolIO.filter` is modified correctly if there is no pending batch.
#[tokio::test]
async fn test_filter_with_no_pending_batch() {
    let connection_pool = ConnectionPool::constrained_test_pool(1).await;
    let tester = Tester::new();
    tester.genesis(&connection_pool).await;

    // Insert a sealed batch so there will be a `prev_l1_batch_state_root`.
    // These gas values are random and don't matter for filter calculation.
<<<<<<< HEAD
    tester
        .insert_miniblock(
            &connection_pool,
            1,
            5,
            BatchFeeInput::l1_pegged(U256::from(55), U256::from(555)),
        )
=======
    let tx_result = tester
        .insert_miniblock(&connection_pool, 1, 5, BatchFeeInput::l1_pegged(55, 555))
>>>>>>> d81aef0e
        .await;
    tester
        .insert_sealed_batch(&connection_pool, 1, &[tx_result])
        .await;

    // Create a copy of the tx filter that the mempool will use.
    let want_filter = l2_tx_filter(
        &tester.create_batch_fee_input_provider().await,
        ProtocolVersionId::latest().into(),
    )
    .await;

    // Create a mempool without pending batch and ensure that filter is not initialized just yet.
    let (mut mempool, mut guard) = tester.create_test_mempool_io(connection_pool, 1).await;
    assert_eq!(mempool.filter(), &L2TxFilter::default());

    // Insert a transaction that matches the expected filter.
    tester.insert_tx(
        &mut guard,
        want_filter.fee_per_gas.as_u64(),
        want_filter.gas_per_pubdata,
    );

    // Now, given that there is a transaction matching the expected filter, waiting for the new batch params
    // should succeed and initialize the filter.
    mempool
        .wait_for_new_batch_params(Duration::from_secs(10))
        .await
        .expect("No batch params in the test mempool");
    assert_eq!(mempool.filter(), &want_filter);
}

async fn test_timestamps_are_distinct(
    connection_pool: ConnectionPool,
    prev_miniblock_timestamp: u64,
    delay_prev_miniblock_compared_to_batch: bool,
) {
    let mut tester = Tester::new();
    tester.genesis(&connection_pool).await;

    tester.set_timestamp(prev_miniblock_timestamp);
<<<<<<< HEAD
    tester
        .insert_miniblock(
            &connection_pool,
            1,
            5,
            BatchFeeInput::l1_pegged(U256::from(55), U256::from(555)),
        )
=======
    let tx_result = tester
        .insert_miniblock(&connection_pool, 1, 5, BatchFeeInput::l1_pegged(55, 555))
>>>>>>> d81aef0e
        .await;
    if delay_prev_miniblock_compared_to_batch {
        tester.set_timestamp(prev_miniblock_timestamp - 1);
    }
    tester
        .insert_sealed_batch(&connection_pool, 1, &[tx_result])
        .await;

    let (mut mempool, mut guard) = tester.create_test_mempool_io(connection_pool, 1).await;
    // Insert a transaction to trigger L1 batch creation.
    let tx_filter = l2_tx_filter(
        &tester.create_batch_fee_input_provider().await,
        ProtocolVersionId::latest().into(),
<<<<<<< HEAD
    );
    tester.insert_tx(
        &mut guard,
        tx_filter.fee_per_gas.as_u64(),
        tx_filter.gas_per_pubdata,
    );
=======
    )
    .await;
    tester.insert_tx(&mut guard, tx_filter.fee_per_gas, tx_filter.gas_per_pubdata);
>>>>>>> d81aef0e

    let (_, l1_batch_env) = mempool
        .wait_for_new_batch_params(Duration::from_secs(10))
        .await
        .unwrap()
        .expect("No batch params in the test mempool");
    assert!(l1_batch_env.timestamp > prev_miniblock_timestamp);
}

#[tokio::test]
async fn l1_batch_timestamp_basics() {
    let connection_pool = ConnectionPool::constrained_test_pool(1).await;
    let current_timestamp = seconds_since_epoch();
    test_timestamps_are_distinct(connection_pool, current_timestamp, false).await;
}

#[tokio::test]
async fn l1_batch_timestamp_with_clock_skew() {
    let connection_pool = ConnectionPool::constrained_test_pool(1).await;
    let current_timestamp = seconds_since_epoch();
    test_timestamps_are_distinct(connection_pool, current_timestamp + 2, false).await;
}

#[tokio::test]
async fn l1_batch_timestamp_respects_prev_miniblock() {
    let connection_pool = ConnectionPool::constrained_test_pool(1).await;
    let current_timestamp = seconds_since_epoch();
    test_timestamps_are_distinct(connection_pool, current_timestamp, true).await;
}

#[tokio::test]
async fn l1_batch_timestamp_respects_prev_miniblock_with_clock_skew() {
    let connection_pool = ConnectionPool::constrained_test_pool(1).await;
    let current_timestamp = seconds_since_epoch();
    test_timestamps_are_distinct(connection_pool, current_timestamp + 2, true).await;
}

#[tokio::test]
async fn processing_storage_logs_when_sealing_miniblock() {
    let connection_pool = ConnectionPool::constrained_test_pool(1).await;
    let mut miniblock = MiniblockUpdates::new(0, 1, H256::zero(), 1, ProtocolVersionId::latest());

    let tx = create_transaction(10, 100);
    let storage_logs = [
        (U256::from(1), Query::Read(U256::from(0))),
        (U256::from(2), Query::InitialWrite(U256::from(1))),
        (
            U256::from(3),
            Query::RepeatedWrite(U256::from(2), U256::from(3)),
        ),
        (
            U256::from(2),
            Query::RepeatedWrite(U256::from(1), U256::from(4)),
        ),
    ];
    let execution_result = create_execution_result(0, storage_logs);
    miniblock.extend_from_executed_transaction(
        tx,
        execution_result,
        BlockGasCount::default(),
        ExecutionMetrics::default(),
        vec![],
        vec![],
    );

    let tx = create_transaction(10, 100);
    let storage_logs = [
        (U256::from(4), Query::InitialWrite(U256::from(5))),
        (
            U256::from(3),
            Query::RepeatedWrite(U256::from(3), U256::from(6)),
        ),
    ];
    let execution_result = create_execution_result(1, storage_logs);
    miniblock.extend_from_executed_transaction(
        tx,
        execution_result,
        BlockGasCount::default(),
        ExecutionMetrics::default(),
        vec![],
        vec![],
    );

    let l1_batch_number = L1BatchNumber(2);
    let seal_command = MiniblockSealCommand {
        l1_batch_number,
        miniblock_number: MiniblockNumber(3),
        miniblock,
        first_tx_index: 0,
        fee_account_address: Address::repeat_byte(0x23),
        fee_input: BatchFeeInput::PubdataIndependent(PubdataIndependentBatchFeeModelInput {
            l1_gas_price: U256::from(100),
            fair_l2_gas_price: U256::from(100),
            fair_pubdata_price: U256::from(100),
        }),
        base_fee_per_gas: U256::from(10),
        base_system_contracts_hashes: BaseSystemContractsHashes::default(),
        protocol_version: Some(ProtocolVersionId::latest()),
        l2_shared_bridge_addr: Address::default(),
        pre_insert_txs: false,
    };
    let mut conn = connection_pool.access_storage().await.unwrap();
    conn.protocol_versions_dal()
        .save_protocol_version_with_tx(Default::default())
        .await;
    seal_command.seal(&mut conn).await;

    // Manually mark the miniblock as executed so that getting touched slots from it works
    conn.blocks_dal()
        .mark_miniblocks_as_executed_in_l1_batch(l1_batch_number)
        .await
        .unwrap();
    let touched_slots = conn
        .storage_logs_dal()
        .get_touched_slots_for_l1_batch(l1_batch_number)
        .await
        .unwrap();

    // Keys that are only read must not be written to `storage_logs`.
    let account = AccountTreeId::default();
    let read_key = StorageKey::new(account, H256::from_low_u64_be(1));
    assert!(!touched_slots.contains_key(&read_key));

    // The storage logs must be inserted and read in the correct order, so that
    // `touched_slots` contain the most recent values in the L1 batch.
    assert_eq!(touched_slots.len(), 3);
    let written_kvs = [(2, 4), (3, 6), (4, 5)];
    for (key, value) in written_kvs {
        let key = StorageKey::new(account, H256::from_low_u64_be(key));
        let expected_value = H256::from_low_u64_be(value);
        assert_eq!(touched_slots[&key], expected_value);
    }
}

#[tokio::test]
async fn processing_events_when_sealing_miniblock() {
    let pool = ConnectionPool::constrained_test_pool(1).await;
    let l1_batch_number = L1BatchNumber(2);
    let mut miniblock = MiniblockUpdates::new(0, 1, H256::zero(), 1, ProtocolVersionId::latest());

    let events = (0_u8..10).map(|i| VmEvent {
        location: (l1_batch_number, u32::from(i / 4)),
        value: vec![i],
        ..VmEvent::default()
    });
    let events: Vec<_> = events.collect();

    for (i, events_chunk) in events.chunks(4).enumerate() {
        let tx = create_transaction(10, 100);
        let mut execution_result = create_execution_result(i as u16, []);
        execution_result.logs.events = events_chunk.to_vec();
        miniblock.extend_from_executed_transaction(
            tx,
            execution_result,
            BlockGasCount::default(),
            ExecutionMetrics::default(),
            vec![],
            vec![],
        );
    }

    let miniblock_number = MiniblockNumber(3);
    let seal_command = MiniblockSealCommand {
        l1_batch_number,
        miniblock_number,
        miniblock,
        first_tx_index: 0,
        fee_account_address: Address::repeat_byte(0x23),
        fee_input: BatchFeeInput::PubdataIndependent(PubdataIndependentBatchFeeModelInput {
            l1_gas_price: U256::from(100),
            fair_l2_gas_price: U256::from(100),
            fair_pubdata_price: U256::from(100),
        }),
        base_fee_per_gas: U256::from(10),
        base_system_contracts_hashes: BaseSystemContractsHashes::default(),
        protocol_version: Some(ProtocolVersionId::latest()),
        l2_shared_bridge_addr: Address::default(),
        pre_insert_txs: false,
    };
    let mut conn = pool.access_storage().await.unwrap();
    conn.protocol_versions_dal()
        .save_protocol_version_with_tx(Default::default())
        .await;
    seal_command.seal(&mut conn).await;

    let logs = conn
        .events_web3_dal()
        .get_all_logs(miniblock_number - 1)
        .await
        .unwrap();

    assert_eq!(logs.len(), 10);
    // The event logs should be inserted in the correct order.
    for (i, log) in logs.iter().enumerate() {
        assert_eq!(log.data.0, [i as u8]);
    }
}

async fn test_miniblock_and_l1_batch_processing(
    pool: ConnectionPool,
    miniblock_sealer_capacity: usize,
) {
    let tester = Tester::new();

    // Genesis is needed for proper mempool initialization.
    tester.genesis(&pool).await;
    let mut storage = pool.access_storage().await.unwrap();
    // Save metadata for the genesis L1 batch so that we don't hang in `seal_l1_batch`.
    storage
        .blocks_dal()
        .set_l1_batch_hash(L1BatchNumber(0), H256::zero())
        .await
        .unwrap();
    drop(storage);

    let (mut mempool, _) = tester
        .create_test_mempool_io(pool.clone(), miniblock_sealer_capacity)
        .await;

    let l1_batch_env = default_l1_batch_env(1, 1, Address::random());
    let mut updates = UpdatesManager::new(&l1_batch_env, &default_system_env());

    let tx = create_transaction(10, 100);
    updates.extend_from_executed_transaction(
        tx,
        create_execution_result(0, []),
        vec![],
        BlockGasCount::default(),
        ExecutionMetrics::default(),
        vec![],
    );
    mempool.seal_miniblock(&updates).await;
    updates.push_miniblock(MiniblockParams {
        timestamp: 1,
        virtual_blocks: 1,
    });

    let finished_batch = default_vm_block_result();
    mempool
        .seal_l1_batch(None, updates, &l1_batch_env, finished_batch)
        .await
        .unwrap();

    // Check that miniblock #1 and L1 batch #1 are persisted.
    let mut conn = pool.access_storage().await.unwrap();
    assert_eq!(
        conn.blocks_dal()
            .get_sealed_miniblock_number()
            .await
            .unwrap(),
        Some(MiniblockNumber(2)) // + fictive miniblock
    );
    let l1_batch_header = conn
        .blocks_dal()
        .get_l1_batch_header(L1BatchNumber(1))
        .await
        .unwrap()
        .expect("No L1 batch #1");
    assert_eq!(l1_batch_header.l2_tx_count, 1);
}

#[tokio::test]
async fn miniblock_and_l1_batch_processing() {
    let pool = ConnectionPool::constrained_test_pool(1).await;
    test_miniblock_and_l1_batch_processing(pool, 1).await;
}

#[tokio::test]
async fn miniblock_and_l1_batch_processing_with_sync_sealer() {
    let pool = ConnectionPool::constrained_test_pool(1).await;
    test_miniblock_and_l1_batch_processing(pool, 0).await;
}

#[tokio::test]
async fn miniblock_processing_after_snapshot_recovery() {
    let connection_pool = ConnectionPool::test_pool().await;
    let mut storage = connection_pool.access_storage().await.unwrap();
    let snapshot_recovery =
        prepare_recovery_snapshot(&mut storage, L1BatchNumber(23), MiniblockNumber(42), &[]).await;
    let tester = Tester::new();

    let (mut mempool, mut mempool_guard) = tester
        .create_test_mempool_io(connection_pool.clone(), 0)
        .await;
    assert_eq!(
        mempool.current_miniblock_number(),
        snapshot_recovery.miniblock_number + 1
    );
    assert_eq!(
        mempool.current_l1_batch_number(),
        snapshot_recovery.l1_batch_number + 1
    );
    assert!(mempool.load_pending_batch().await.unwrap().is_none());

    // Insert a transaction into the mempool in order to open a new batch.
    let tx_filter = l2_tx_filter(
        &tester.create_batch_fee_input_provider().await,
        ProtocolVersionId::latest().into(),
    )
    .await;
    let tx = tester.insert_tx(
        &mut mempool_guard,
        tx_filter.fee_per_gas,
        tx_filter.gas_per_pubdata,
    );
    storage
        .transactions_dal()
        .insert_transaction_l2(tx.clone(), TransactionExecutionMetrics::default())
        .await;

    let (system_env, l1_batch_env) = mempool
        .wait_for_new_batch_params(Duration::from_secs(10))
        .await
        .unwrap()
        .expect("no batch params generated");
    assert_eq!(l1_batch_env.number, snapshot_recovery.l1_batch_number + 1);
    assert_eq!(
        l1_batch_env.previous_batch_hash,
        Some(snapshot_recovery.l1_batch_root_hash)
    );
    assert_eq!(
        l1_batch_env.first_l2_block.prev_block_hash,
        snapshot_recovery.miniblock_hash
    );

    let mut updates = UpdatesManager::new(&l1_batch_env, &system_env);

    let tx_hash = tx.hash();
    updates.extend_from_executed_transaction(
        tx.into(),
        create_execution_result(0, []),
        vec![],
        BlockGasCount::default(),
        ExecutionMetrics::default(),
        vec![],
    );
    mempool.seal_miniblock(&updates).await;

    // Check that the miniblock is persisted and has correct data.
    let persisted_miniblock = storage
        .blocks_dal()
        .get_miniblock_header(snapshot_recovery.miniblock_number + 1)
        .await
        .unwrap()
        .expect("no miniblock persisted");
    assert_eq!(
        persisted_miniblock.number,
        snapshot_recovery.miniblock_number + 1
    );
    assert_eq!(persisted_miniblock.l2_tx_count, 1);

    let mut miniblock_hasher = MiniblockHasher::new(
        persisted_miniblock.number,
        persisted_miniblock.timestamp,
        snapshot_recovery.miniblock_hash,
    );
    miniblock_hasher.push_tx_hash(tx_hash);
    assert_eq!(
        persisted_miniblock.hash,
        miniblock_hasher.finalize(ProtocolVersionId::latest())
    );

    let miniblock_transactions = storage
        .transactions_web3_dal()
        .get_raw_miniblock_transactions(persisted_miniblock.number)
        .await
        .unwrap();
    assert_eq!(miniblock_transactions.len(), 1);
    assert_eq!(miniblock_transactions[0].hash(), tx_hash);

    // Emulate node restart.
    let (mut mempool, _) = tester
        .create_test_mempool_io(connection_pool.clone(), 0)
        .await;
    assert_eq!(
        mempool.current_miniblock_number(),
        snapshot_recovery.miniblock_number + 2
    );
    assert_eq!(
        mempool.current_l1_batch_number(),
        snapshot_recovery.l1_batch_number + 1
    );

    let pending_batch = mempool
        .load_pending_batch()
        .await
        .unwrap()
        .expect("no pending batch");
    assert_eq!(
        pending_batch.l1_batch_env.number,
        snapshot_recovery.l1_batch_number + 1
    );
    assert_eq!(
        pending_batch.l1_batch_env.previous_batch_hash,
        Some(snapshot_recovery.l1_batch_root_hash)
    );
    assert_eq!(
        pending_batch.l1_batch_env.first_l2_block.prev_block_hash,
        snapshot_recovery.miniblock_hash
    );
    assert_eq!(pending_batch.pending_miniblocks.len(), 1);
    assert_eq!(
        pending_batch.pending_miniblocks[0].number,
        snapshot_recovery.miniblock_number + 1
    );
    assert_eq!(
        pending_batch.pending_miniblocks[0].prev_block_hash,
        snapshot_recovery.miniblock_hash
    );
    assert_eq!(pending_batch.pending_miniblocks[0].txs.len(), 1);
    assert_eq!(pending_batch.pending_miniblocks[0].txs[0].hash(), tx_hash);
}

#[tokio::test]
async fn miniblock_sealer_handle_blocking() {
    let pool = ConnectionPool::constrained_test_pool(1).await;
    let (mut sealer, mut sealer_handle) = MiniblockSealer::new(pool, 1);

    // The first command should be successfully submitted immediately.
    let updates_manager = create_updates_manager();
    let seal_command = updates_manager.seal_miniblock_command(
        L1BatchNumber(1),
        MiniblockNumber(1),
        Address::default(),
        false,
    );
    sealer_handle.submit(seal_command).await;

    // The second command should lead to blocking
    let seal_command = updates_manager.seal_miniblock_command(
        L1BatchNumber(1),
        MiniblockNumber(2),
        Address::default(),
        false,
    );
    {
        let submit_future = sealer_handle.submit(seal_command);
        futures::pin_mut!(submit_future);

        assert!((&mut submit_future).now_or_never().is_none());
        // ...until miniblock #1 is processed
        let command = sealer.commands_receiver.recv().await.unwrap();
        command.completion_sender.send(()).unwrap_err(); // completion receiver should be dropped
        submit_future.await;
    }

    {
        let wait_future = sealer_handle.wait_for_all_commands();
        futures::pin_mut!(wait_future);
        assert!((&mut wait_future).now_or_never().is_none());
        let command = sealer.commands_receiver.recv().await.unwrap();
        command.completion_sender.send(()).unwrap();
        wait_future.await;
    }

    // Check that `wait_for_all_commands()` state is reset after use.
    sealer_handle.wait_for_all_commands().await;

    let seal_command = updates_manager.seal_miniblock_command(
        L1BatchNumber(2),
        MiniblockNumber(3),
        Address::default(),
        false,
    );
    sealer_handle.submit(seal_command).await;
    let command = sealer.commands_receiver.recv().await.unwrap();
    command.completion_sender.send(()).unwrap();
    sealer_handle.wait_for_all_commands().await;
}

#[tokio::test]
async fn miniblock_sealer_handle_parallel_processing() {
    let pool = ConnectionPool::constrained_test_pool(1).await;
    let (mut sealer, mut sealer_handle) = MiniblockSealer::new(pool, 5);

    // 5 miniblock sealing commands can be submitted without blocking.
    for i in 1..=5 {
        let updates_manager = create_updates_manager();
        let seal_command = updates_manager.seal_miniblock_command(
            L1BatchNumber(1),
            MiniblockNumber(i),
            Address::default(),
            false,
        );
        sealer_handle.submit(seal_command).await;
    }

    for i in 1..=5 {
        let command = sealer.commands_receiver.recv().await.unwrap();
        assert_eq!(command.command.miniblock_number, MiniblockNumber(i));
        command.completion_sender.send(()).ok();
    }

    sealer_handle.wait_for_all_commands().await;
}

/// Ensure that subsequent miniblocks that belong to the same L1 batch have different timestamps
#[tokio::test]
async fn different_timestamp_for_miniblocks_in_same_batch() {
    let connection_pool = ConnectionPool::constrained_test_pool(1).await;
    let tester = Tester::new();

    // Genesis is needed for proper mempool initialization.
    tester.genesis(&connection_pool).await;
    let (mut mempool, _) = tester.create_test_mempool_io(connection_pool, 1).await;
    let current_timestamp = seconds_since_epoch();
    mempool.set_prev_miniblock_timestamp(current_timestamp);

    let miniblock_params = mempool
        .wait_for_new_miniblock_params(Duration::from_secs(10))
        .await
        .unwrap()
        .expect("no new miniblock params");
    assert!(miniblock_params.timestamp > current_timestamp);
}<|MERGE_RESOLUTION|>--- conflicted
+++ resolved
@@ -55,18 +55,13 @@
     // Insert a sealed batch so there will be a `prev_l1_batch_state_root`.
     // These gas values are random and don't matter for filter calculation as there will be a
     // pending batch the filter will be based off of.
-<<<<<<< HEAD
-    tester
+    let tx_result = tester
         .insert_miniblock(
             &connection_pool,
             1,
             5,
             BatchFeeInput::l1_pegged(U256::from(55), U256::from(555)),
         )
-=======
-    let tx_result = tester
-        .insert_miniblock(&connection_pool, 1, 5, BatchFeeInput::l1_pegged(55, 555))
->>>>>>> d81aef0e
         .await;
     tester
         .insert_sealed_batch(&connection_pool, 1, &[tx_result])
@@ -109,18 +104,13 @@
 
     // Insert a sealed batch so there will be a `prev_l1_batch_state_root`.
     // These gas values are random and don't matter for filter calculation.
-<<<<<<< HEAD
-    tester
+    let tx_result = tester
         .insert_miniblock(
             &connection_pool,
             1,
             5,
             BatchFeeInput::l1_pegged(U256::from(55), U256::from(555)),
         )
-=======
-    let tx_result = tester
-        .insert_miniblock(&connection_pool, 1, 5, BatchFeeInput::l1_pegged(55, 555))
->>>>>>> d81aef0e
         .await;
     tester
         .insert_sealed_batch(&connection_pool, 1, &[tx_result])
@@ -162,18 +152,13 @@
     tester.genesis(&connection_pool).await;
 
     tester.set_timestamp(prev_miniblock_timestamp);
-<<<<<<< HEAD
-    tester
+    let tx_result = tester
         .insert_miniblock(
             &connection_pool,
             1,
             5,
             BatchFeeInput::l1_pegged(U256::from(55), U256::from(555)),
         )
-=======
-    let tx_result = tester
-        .insert_miniblock(&connection_pool, 1, 5, BatchFeeInput::l1_pegged(55, 555))
->>>>>>> d81aef0e
         .await;
     if delay_prev_miniblock_compared_to_batch {
         tester.set_timestamp(prev_miniblock_timestamp - 1);
@@ -187,18 +172,13 @@
     let tx_filter = l2_tx_filter(
         &tester.create_batch_fee_input_provider().await,
         ProtocolVersionId::latest().into(),
-<<<<<<< HEAD
-    );
+    )
+    .await;
     tester.insert_tx(
         &mut guard,
-        tx_filter.fee_per_gas.as_u64(),
+        tx_filter.fee_per_gas.as_u64,
         tx_filter.gas_per_pubdata,
     );
-=======
-    )
-    .await;
-    tester.insert_tx(&mut guard, tx_filter.fee_per_gas, tx_filter.gas_per_pubdata);
->>>>>>> d81aef0e
 
     let (_, l1_batch_env) = mempool
         .wait_for_new_batch_params(Duration::from_secs(10))
