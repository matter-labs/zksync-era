//! Implementation of "executing" methods, e.g. `eth_call`.

use std::time::{Duration, Instant};

use anyhow::Context as _;
use async_trait::async_trait;
use tokio::runtime::Handle;
use zksync_dal::{Connection, Core};
use zksync_multivm::interface::{
    executor::{OneshotExecutor, TransactionValidator},
<<<<<<< HEAD
    storage::ReadStorage,
    tracer::{TimestampAsserterParams, ValidationError, ValidationParams, ValidationTraces},
=======
    storage::{ReadStorage, StorageWithOverrides},
    tracer::{ValidationError, ValidationParams},
>>>>>>> 89eadd35
    Call, OneshotEnv, OneshotTracingParams, OneshotTransactionExecutionResult,
    TransactionExecutionMetrics, TxExecutionArgs, VmExecutionResultAndLogs,
};
use zksync_state::{PostgresStorage, PostgresStorageCaches};
use zksync_types::{
    api::state_override::StateOverride, fee_model::BatchFeeInput, l2::L2Tx, Transaction,
};
use zksync_vm_executor::oneshot::{MainOneshotExecutor, MockOneshotExecutor};

use super::{
    vm_metrics::{self, SandboxStage},
    BlockArgs, VmPermit, SANDBOX_METRICS,
};
use crate::{execution_sandbox::storage::apply_state_override, tx_sender::SandboxExecutorOptions};

/// Action that can be executed by [`SandboxExecutor`].
#[derive(Debug)]
pub(crate) enum SandboxAction {
    /// Execute a transaction.
    Execution { tx: L2Tx, fee_input: BatchFeeInput },
    /// Execute a call, possibly with tracing.
    Call {
        call: L2Tx,
        fee_input: BatchFeeInput,
        enforced_base_fee: Option<u64>,
        tracing_params: OneshotTracingParams,
    },
    /// Estimate gas for a transaction.
    GasEstimation {
        tx: Transaction,
        fee_input: BatchFeeInput,
        base_fee: u64,
    },
}

impl SandboxAction {
    fn factory_deps_count(&self) -> usize {
        match self {
            Self::Execution { tx, .. } | Self::Call { call: tx, .. } => {
                tx.execute.factory_deps.len()
            }
            Self::GasEstimation { tx, .. } => tx.execute.factory_deps.len(),
        }
    }

    fn into_parts(self) -> (TxExecutionArgs, OneshotTracingParams) {
        match self {
            Self::Execution { tx, .. } => (
                TxExecutionArgs::for_validation(tx),
                OneshotTracingParams::default(),
            ),
            Self::GasEstimation { tx, .. } => (
                TxExecutionArgs::for_gas_estimate(tx),
                OneshotTracingParams::default(),
            ),
            Self::Call {
                call,
                tracing_params,
                ..
            } => (TxExecutionArgs::for_eth_call(call), tracing_params),
        }
    }
}

/// Output of [`SandboxExecutor::execute_in_sandbox()`].
#[derive(Debug, Clone)]
pub(crate) struct SandboxExecutionOutput {
    /// Output of the VM.
    pub vm: VmExecutionResultAndLogs,
    /// Traced calls if requested.
    pub call_traces: Vec<Call>,
    /// Execution metrics.
    pub metrics: TransactionExecutionMetrics,
    /// Were published bytecodes OK?
    pub are_published_bytecodes_ok: bool,
}

#[derive(Debug)]
enum SandboxExecutorEngine {
    Real(MainOneshotExecutor),
    Mock(MockOneshotExecutor),
}

/// Executor of transactions / calls used in the API server.
#[derive(Debug)]
pub(crate) struct SandboxExecutor {
    engine: SandboxExecutorEngine,
    pub(super) options: SandboxExecutorOptions,
    storage_caches: Option<PostgresStorageCaches>,
    pub(super) timestamp_asserter_params: Option<TimestampAsserterParams>,
}

impl SandboxExecutor {
    pub fn real(
        options: SandboxExecutorOptions,
        caches: PostgresStorageCaches,
        missed_storage_invocation_limit: usize,
        timestamp_asserter_params: Option<TimestampAsserterParams>,
    ) -> Self {
        let mut executor = MainOneshotExecutor::new(missed_storage_invocation_limit);
        executor.set_fast_vm_mode(options.fast_vm_mode);
        #[cfg(test)]
        executor.panic_on_divergence();
        executor
            .set_execution_latency_histogram(&SANDBOX_METRICS.sandbox[&SandboxStage::Execution]);
        Self {
            engine: SandboxExecutorEngine::Real(executor),
            options,
            storage_caches: Some(caches),
            timestamp_asserter_params,
        }
    }

    pub(crate) async fn mock(executor: MockOneshotExecutor) -> Self {
        Self::custom_mock(executor, SandboxExecutorOptions::mock().await)
    }

    pub(crate) fn custom_mock(
        executor: MockOneshotExecutor,
        options: SandboxExecutorOptions,
    ) -> Self {
        Self {
            engine: SandboxExecutorEngine::Mock(executor),
            options,
            storage_caches: None,
            timestamp_asserter_params: None,
        }
    }

    /// This method assumes that (block with number `resolved_block_number` is present in DB)
    /// or (`block_id` is `pending` and block with number `resolved_block_number - 1` is present in DB)
    #[allow(clippy::too_many_arguments)]
    #[tracing::instrument(level = "debug", skip_all)]
    pub async fn execute_in_sandbox(
        &self,
        vm_permit: VmPermit,
        connection: Connection<'static, Core>,
        action: SandboxAction,
        block_args: &BlockArgs,
        state_override: Option<StateOverride>,
    ) -> anyhow::Result<SandboxExecutionOutput> {
        let total_factory_deps = action.factory_deps_count() as u16;
        let (env, storage) = self
            .prepare_env_and_storage(connection, block_args, &action)
            .await?;

        let state_override = state_override.unwrap_or_default();
        let storage = apply_state_override(storage, &state_override);
        let (execution_args, tracing_params) = action.into_parts();
        let result = self
            .inspect_transaction_with_bytecode_compression(
                storage,
                env,
                execution_args,
                tracing_params,
            )
            .await?;
        drop(vm_permit);

        let metrics =
            vm_metrics::collect_tx_execution_metrics(total_factory_deps, &result.tx_result);
        Ok(SandboxExecutionOutput {
            vm: *result.tx_result,
            call_traces: result.call_traces,
            metrics,
            are_published_bytecodes_ok: result.compression_result.is_ok(),
        })
    }

    pub(super) async fn prepare_env_and_storage(
        &self,
        mut connection: Connection<'static, Core>,
        block_args: &BlockArgs,
        action: &SandboxAction,
    ) -> anyhow::Result<(OneshotEnv, PostgresStorage<'static>)> {
        let initialization_stage = SANDBOX_METRICS.sandbox[&SandboxStage::Initialization].start();
        let resolve_started_at = Instant::now();
        let resolve_time = resolve_started_at.elapsed();
        let resolved_block_info = &block_args.resolved;
        // We don't want to emit too many logs.
        if resolve_time > Duration::from_millis(10) {
            tracing::debug!("Resolved block numbers (took {resolve_time:?})");
        }

        let env = match action {
            SandboxAction::Execution { fee_input, tx } => {
                self.options
                    .eth_call
                    .to_execute_env(&mut connection, resolved_block_info, *fee_input, tx)
                    .await?
            }
            &SandboxAction::Call {
                fee_input,
                enforced_base_fee,
                ..
            } => {
                self.options
                    .eth_call
                    .to_call_env(
                        &mut connection,
                        resolved_block_info,
                        fee_input,
                        enforced_base_fee,
                    )
                    .await?
            }
            &SandboxAction::GasEstimation {
                fee_input,
                base_fee,
                ..
            } => {
                self.options
                    .estimate_gas
                    .to_env(&mut connection, resolved_block_info, fee_input, base_fee)
                    .await?
            }
        };

        if block_args.resolves_to_latest_sealed_l2_block() {
            if let Some(caches) = &self.storage_caches {
                caches.schedule_values_update(resolved_block_info.state_l2_block_number());
            }
        }

        let mut storage = PostgresStorage::new_async(
            Handle::current(),
            connection,
            resolved_block_info.state_l2_block_number(),
            false,
        )
        .await
        .context("cannot create `PostgresStorage`")?;

        if let Some(caches) = &self.storage_caches {
            storage = storage.with_caches(caches.clone());
        }
        initialization_stage.observe();
        Ok((env, storage))
    }
}

#[async_trait]
impl<S> OneshotExecutor<StorageWithOverrides<S>> for SandboxExecutor
where
    S: ReadStorage + Send + 'static,
{
    async fn inspect_transaction_with_bytecode_compression(
        &self,
        storage: StorageWithOverrides<S>,
        env: OneshotEnv,
        args: TxExecutionArgs,
        tracing_params: OneshotTracingParams,
    ) -> anyhow::Result<OneshotTransactionExecutionResult> {
        match &self.engine {
            SandboxExecutorEngine::Real(executor) => {
                executor
                    .inspect_transaction_with_bytecode_compression(
                        storage,
                        env,
                        args,
                        tracing_params,
                    )
                    .await
            }
            SandboxExecutorEngine::Mock(executor) => {
                executor
                    .inspect_transaction_with_bytecode_compression(
                        storage,
                        env,
                        args,
                        tracing_params,
                    )
                    .await
            }
        }
    }
}

#[async_trait]
impl<S> TransactionValidator<StorageWithOverrides<S>> for SandboxExecutor
where
    S: ReadStorage + Send + 'static,
{
    async fn validate_transaction(
        &self,
        storage: StorageWithOverrides<S>,
        env: OneshotEnv,
        tx: L2Tx,
        validation_params: ValidationParams,
    ) -> anyhow::Result<Result<ValidationTraces, ValidationError>> {
        match &self.engine {
            SandboxExecutorEngine::Real(executor) => {
                executor
                    .validate_transaction(storage, env, tx, validation_params)
                    .await
            }
            SandboxExecutorEngine::Mock(executor) => {
                executor
                    .validate_transaction(storage, env, tx, validation_params)
                    .await
            }
        }
    }
}<|MERGE_RESOLUTION|>--- conflicted
+++ resolved
@@ -8,13 +8,8 @@
 use zksync_dal::{Connection, Core};
 use zksync_multivm::interface::{
     executor::{OneshotExecutor, TransactionValidator},
-<<<<<<< HEAD
-    storage::ReadStorage,
+    storage::{ReadStorage, StorageWithOverrides},
     tracer::{TimestampAsserterParams, ValidationError, ValidationParams, ValidationTraces},
-=======
-    storage::{ReadStorage, StorageWithOverrides},
-    tracer::{ValidationError, ValidationParams},
->>>>>>> 89eadd35
     Call, OneshotEnv, OneshotTracingParams, OneshotTransactionExecutionResult,
     TransactionExecutionMetrics, TxExecutionArgs, VmExecutionResultAndLogs,
 };
