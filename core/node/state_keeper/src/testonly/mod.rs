//! Test utilities that can be used for testing sequencer that may
//! be useful outside of this crate.

<<<<<<< HEAD
use std::collections::HashMap;
=======
use std::collections::HashSet;
>>>>>>> a8489270

use async_trait::async_trait;
use once_cell::sync::Lazy;
use zksync_contracts::BaseSystemContracts;
use zksync_dal::{Connection, ConnectionPool, Core, CoreDal as _};
use zksync_multivm::interface::{
    executor::{BatchExecutor, BatchExecutorFactory},
    storage::{InMemoryStorage, StorageView},
    BatchTransactionExecutionResult, FinishedL1Batch, L1BatchEnv, L2BlockEnv, SystemEnv,
    VmExecutionResultAndLogs,
};
use zksync_state::OwnedStorage;
use zksync_types::{
<<<<<<< HEAD
    commitment::PubdataParams, fee::Fee, get_code_key, get_known_code_key,
    utils::storage_key_for_standard_token_balance, AccountTreeId, Address, Execute, L1BatchNumber,
    L2BlockNumber, PriorityOpId, StorageLog, Transaction, H256, L2_BASE_TOKEN_ADDRESS,
    SYSTEM_CONTEXT_MINIMAL_BASE_FEE, U256,
};
use zksync_utils::{bytecode::hash_bytecode, u256_to_h256};
=======
    commitment::PubdataParams, fee::Fee, u256_to_h256,
    utils::storage_key_for_standard_token_balance, AccountTreeId, Address, L1BatchNumber,
    L2BlockNumber, StorageLog, Transaction, L2_BASE_TOKEN_ADDRESS, SYSTEM_CONTEXT_MINIMAL_BASE_FEE,
    U256,
};
>>>>>>> a8489270

pub mod test_batch_executor;

pub(super) static BASE_SYSTEM_CONTRACTS: Lazy<BaseSystemContracts> =
    Lazy::new(BaseSystemContracts::load_from_disk);

/// Creates a `TxExecutionResult` object denoting a successful tx execution.
pub(crate) fn successful_exec() -> BatchTransactionExecutionResult {
    BatchTransactionExecutionResult {
        tx_result: Box::new(VmExecutionResultAndLogs::mock_success()),
        compression_result: Ok(()),
        call_traces: vec![],
    }
}

/// `BatchExecutor` which doesn't check anything at all. Accepts all transactions.
#[derive(Debug)]
pub struct MockBatchExecutor;

impl BatchExecutorFactory<OwnedStorage> for MockBatchExecutor {
    fn init_batch(
        &mut self,
        _storage: OwnedStorage,
        _l1_batch_env: L1BatchEnv,
        _system_env: SystemEnv,
        _pubdata_params: PubdataParams,
    ) -> Box<dyn BatchExecutor<OwnedStorage>> {
        Box::new(Self)
    }
}

#[async_trait]
impl BatchExecutor<OwnedStorage> for MockBatchExecutor {
    async fn execute_tx(
        &mut self,
        _tx: Transaction,
    ) -> anyhow::Result<BatchTransactionExecutionResult> {
        Ok(successful_exec())
    }

    async fn rollback_last_tx(&mut self) -> anyhow::Result<()> {
        panic!("unexpected rollback");
    }

    async fn start_next_l2_block(&mut self, _env: L2BlockEnv) -> anyhow::Result<()> {
        Ok(())
    }

    async fn finish_batch(
        self: Box<Self>,
    ) -> anyhow::Result<(FinishedL1Batch, StorageView<OwnedStorage>)> {
        let storage = OwnedStorage::boxed(InMemoryStorage::default());
        Ok((FinishedL1Batch::mock(), StorageView::new(storage)))
    }
}

<<<<<<< HEAD
async fn apply_genesis_log<'a>(storage: &mut Connection<'a, Core>, log: StorageLog) {
    storage
        .storage_logs_dal()
        .append_storage_logs(L2BlockNumber(0), &[log])
        .await
        .unwrap();
    if storage
        .storage_logs_dedup_dal()
        .filter_written_slots(&[log.key.hashed_key()])
        .await
        .unwrap()
        .is_empty()
    {
        storage
            .storage_logs_dedup_dal()
            .insert_initial_writes(L1BatchNumber(0), &[log.key.hashed_key()])
            .await
            .unwrap();
    }
=======
pub(crate) async fn apply_genesis_logs(storage: &mut Connection<'_, Core>, logs: &[StorageLog]) {
    storage
        .storage_logs_dal()
        .append_storage_logs(L2BlockNumber(0), logs)
        .await
        .unwrap();

    let all_hashed_keys: Vec<_> = logs.iter().map(|log| log.key.hashed_key()).collect();
    let repeated_writes = storage
        .storage_logs_dedup_dal()
        .filter_written_slots(&all_hashed_keys)
        .await
        .unwrap();
    let initial_writes: Vec<_> = HashSet::from_iter(all_hashed_keys)
        .difference(&repeated_writes)
        .copied()
        .collect();
    storage
        .storage_logs_dedup_dal()
        .insert_initial_writes(L1BatchNumber(0), &initial_writes)
        .await
        .unwrap();
>>>>>>> a8489270
}

/// Adds funds for specified account list.
/// Expects genesis to be performed (i.e. `setup_storage` called beforehand).
pub async fn fund(pool: &ConnectionPool<Core>, addresses: &[Address]) {
    let mut storage = pool.connection().await.unwrap();

    let eth_amount = U256::from(10u32).pow(U256::from(32)); //10^32 wei
<<<<<<< HEAD

    for address in addresses {
        let key = storage_key_for_standard_token_balance(
            AccountTreeId::new(L2_BASE_TOKEN_ADDRESS),
            address,
        );
        let value = u256_to_h256(eth_amount);
        let storage_log = StorageLog::new_write_log(key, value);

        apply_genesis_log(&mut storage, storage_log).await;
    }
=======
    let storage_logs: Vec<_> = addresses
        .iter()
        .map(|address| {
            let key = storage_key_for_standard_token_balance(
                AccountTreeId::new(L2_BASE_TOKEN_ADDRESS),
                address,
            );
            StorageLog::new_write_log(key, u256_to_h256(eth_amount))
        })
        .collect();

    apply_genesis_logs(&mut storage, &storage_logs).await;
>>>>>>> a8489270
}

pub async fn setup_contract(pool: &ConnectionPool<Core>, address: Address, code: Vec<u8>) {
    let mut storage = pool.connection().await.unwrap();

    let hash: H256 = hash_bytecode(&code);
    let known_code_key = get_known_code_key(&hash);
    let code_key = get_code_key(&address);

    let logs = vec![
        StorageLog::new_write_log(known_code_key, H256::from_low_u64_be(1u64)),
        StorageLog::new_write_log(code_key, hash),
    ];

    for log in logs {
        apply_genesis_log(&mut storage, log).await;
    }

    let mut factory_deps = HashMap::new();
    factory_deps.insert(hash, code);

    storage
        .factory_deps_dal()
        .insert_factory_deps(L2BlockNumber(0), &factory_deps)
        .await
        .unwrap();
}

pub(crate) const DEFAULT_GAS_PER_PUBDATA: u32 = 10000;

pub fn fee(gas_limit: u32) -> Fee {
    Fee {
        gas_limit: U256::from(gas_limit),
        max_fee_per_gas: SYSTEM_CONTEXT_MINIMAL_BASE_FEE.into(),
        max_priority_fee_per_gas: U256::zero(),
        gas_per_pubdata_limit: U256::from(DEFAULT_GAS_PER_PUBDATA),
    }
}<|MERGE_RESOLUTION|>--- conflicted
+++ resolved
@@ -1,11 +1,7 @@
 //! Test utilities that can be used for testing sequencer that may
 //! be useful outside of this crate.
 
-<<<<<<< HEAD
-use std::collections::HashMap;
-=======
 use std::collections::HashSet;
->>>>>>> a8489270
 
 use async_trait::async_trait;
 use once_cell::sync::Lazy;
@@ -19,20 +15,11 @@
 };
 use zksync_state::OwnedStorage;
 use zksync_types::{
-<<<<<<< HEAD
-    commitment::PubdataParams, fee::Fee, get_code_key, get_known_code_key,
-    utils::storage_key_for_standard_token_balance, AccountTreeId, Address, Execute, L1BatchNumber,
-    L2BlockNumber, PriorityOpId, StorageLog, Transaction, H256, L2_BASE_TOKEN_ADDRESS,
-    SYSTEM_CONTEXT_MINIMAL_BASE_FEE, U256,
-};
-use zksync_utils::{bytecode::hash_bytecode, u256_to_h256};
-=======
     commitment::PubdataParams, fee::Fee, u256_to_h256,
     utils::storage_key_for_standard_token_balance, AccountTreeId, Address, L1BatchNumber,
     L2BlockNumber, StorageLog, Transaction, L2_BASE_TOKEN_ADDRESS, SYSTEM_CONTEXT_MINIMAL_BASE_FEE,
     U256,
 };
->>>>>>> a8489270
 
 pub mod test_batch_executor;
 
@@ -89,27 +76,6 @@
     }
 }
 
-<<<<<<< HEAD
-async fn apply_genesis_log<'a>(storage: &mut Connection<'a, Core>, log: StorageLog) {
-    storage
-        .storage_logs_dal()
-        .append_storage_logs(L2BlockNumber(0), &[log])
-        .await
-        .unwrap();
-    if storage
-        .storage_logs_dedup_dal()
-        .filter_written_slots(&[log.key.hashed_key()])
-        .await
-        .unwrap()
-        .is_empty()
-    {
-        storage
-            .storage_logs_dedup_dal()
-            .insert_initial_writes(L1BatchNumber(0), &[log.key.hashed_key()])
-            .await
-            .unwrap();
-    }
-=======
 pub(crate) async fn apply_genesis_logs(storage: &mut Connection<'_, Core>, logs: &[StorageLog]) {
     storage
         .storage_logs_dal()
@@ -132,7 +98,6 @@
         .insert_initial_writes(L1BatchNumber(0), &initial_writes)
         .await
         .unwrap();
->>>>>>> a8489270
 }
 
 /// Adds funds for specified account list.
@@ -141,19 +106,6 @@
     let mut storage = pool.connection().await.unwrap();
 
     let eth_amount = U256::from(10u32).pow(U256::from(32)); //10^32 wei
-<<<<<<< HEAD
-
-    for address in addresses {
-        let key = storage_key_for_standard_token_balance(
-            AccountTreeId::new(L2_BASE_TOKEN_ADDRESS),
-            address,
-        );
-        let value = u256_to_h256(eth_amount);
-        let storage_log = StorageLog::new_write_log(key, value);
-
-        apply_genesis_log(&mut storage, storage_log).await;
-    }
-=======
     let storage_logs: Vec<_> = addresses
         .iter()
         .map(|address| {
@@ -166,33 +118,6 @@
         .collect();
 
     apply_genesis_logs(&mut storage, &storage_logs).await;
->>>>>>> a8489270
-}
-
-pub async fn setup_contract(pool: &ConnectionPool<Core>, address: Address, code: Vec<u8>) {
-    let mut storage = pool.connection().await.unwrap();
-
-    let hash: H256 = hash_bytecode(&code);
-    let known_code_key = get_known_code_key(&hash);
-    let code_key = get_code_key(&address);
-
-    let logs = vec![
-        StorageLog::new_write_log(known_code_key, H256::from_low_u64_be(1u64)),
-        StorageLog::new_write_log(code_key, hash),
-    ];
-
-    for log in logs {
-        apply_genesis_log(&mut storage, log).await;
-    }
-
-    let mut factory_deps = HashMap::new();
-    factory_deps.insert(hash, code);
-
-    storage
-        .factory_deps_dal()
-        .insert_factory_deps(L2BlockNumber(0), &factory_deps)
-        .await
-        .unwrap();
 }
 
 pub(crate) const DEFAULT_GAS_PER_PUBDATA: u32 = 10000;
