use zksync_consensus_roles::proto;
use zksync_db_connection::{
    connection::Connection, error::DalResult, instrument::InstrumentExt, interpolate_query,
    match_query_as,
};
use zksync_system_constants::EMPTY_UNCLES_HASH;
use zksync_types::{
    api,
    l2_to_l1_log::L2ToL1Log,
    vm_trace::Call,
    web3::types::{BlockHeader, U64},
    Bytes, L1BatchNumber, MiniblockNumber, ProtocolVersionId, H160, H2048, H256, U256,
};
use zksync_utils::bigdecimal_to_u256;

use crate::{
    models::{
        storage_block::{
            ResolvedL1BatchForMiniblock, StorageBlockDetails, StorageL1BatchDetails,
            LEGACY_BLOCK_GAS_LIMIT,
        },
        storage_transaction::CallTrace,
    },
    Core, CoreDal,
};

#[derive(Debug)]
pub struct BlocksWeb3Dal<'a, 'c> {
    pub(crate) storage: &'a mut Connection<'c, Core>,
}

impl BlocksWeb3Dal<'_, '_> {
    pub async fn get_api_block(
        &mut self,
        block_number: MiniblockNumber,
    ) -> sqlx::Result<Option<api::Block<H256>>> {
        let rows = sqlx::query!(
            r#"
            SELECT
                miniblocks.hash AS block_hash,
                miniblocks.number,
                miniblocks.l1_batch_number,
                miniblocks.timestamp,
                miniblocks.base_fee_per_gas,
                miniblocks.gas_limit AS "block_gas_limit?",
                prev_miniblock.hash AS "parent_hash?",
                l1_batches.timestamp AS "l1_batch_timestamp?",
                transactions.gas_limit AS "transaction_gas_limit?",
                transactions.refunded_gas AS "refunded_gas?",
                transactions.hash AS "tx_hash?"
            FROM
                miniblocks
                LEFT JOIN miniblocks prev_miniblock ON prev_miniblock.number = miniblocks.number - 1
                LEFT JOIN l1_batches ON l1_batches.number = miniblocks.l1_batch_number
                LEFT JOIN transactions ON transactions.miniblock_number = miniblocks.number
            WHERE
                miniblocks.number = $1
            ORDER BY
                transactions.index_in_block ASC
            "#,
            i64::from(block_number.0)
        )
        .fetch_all(self.storage.conn())
        .await?;

        let block = rows.into_iter().fold(None, |prev_block, row| {
            let mut block = prev_block.unwrap_or_else(|| {
                // This code will be only executed for the first row in the DB response.
                // All other rows will only be used to extract relevant transactions.
                api::Block {
                    hash: H256::from_slice(&row.block_hash),
                    parent_hash: row
                        .parent_hash
                        .as_deref()
                        .map_or_else(H256::zero, H256::from_slice),
                    uncles_hash: EMPTY_UNCLES_HASH,
                    number: (row.number as u64).into(),
                    l1_batch_number: row.l1_batch_number.map(|number| (number as u64).into()),
                    base_fee_per_gas: bigdecimal_to_u256(row.base_fee_per_gas),
                    timestamp: (row.timestamp as u64).into(),
                    l1_batch_timestamp: row.l1_batch_timestamp.map(U256::from),
                    gas_limit: (row
                        .block_gas_limit
                        .unwrap_or(i64::from(LEGACY_BLOCK_GAS_LIMIT))
                        as u64)
                        .into(),
                    // TODO: include logs
                    ..api::Block::default()
                }
            });

            if let (Some(gas_limit), Some(refunded_gas)) =
                (row.transaction_gas_limit, row.refunded_gas)
            {
                block.gas_used += bigdecimal_to_u256(gas_limit) - U256::from(refunded_gas as u64);
            }
            if let Some(tx_hash) = &row.tx_hash {
                block.transactions.push(H256::from_slice(tx_hash));
            }

            Some(block)
        });

        Ok(block)
    }

    pub async fn get_block_tx_count(
        &mut self,
        block_number: MiniblockNumber,
    ) -> sqlx::Result<Option<u64>> {
        let tx_count = sqlx::query_scalar!(
            r#"
            SELECT l1_tx_count + l2_tx_count AS tx_count FROM miniblocks
            WHERE number = $1
            "#,
            i64::from(block_number.0)
        )
        .fetch_optional(self.storage.conn())
        .await?
        .flatten();

        Ok(tx_count.map(|count| count as u64))
    }

    /// Returns hashes of blocks with numbers starting from `from_block` and the number of the last block.
    pub async fn get_block_hashes_since(
        &mut self,
        from_block: MiniblockNumber,
        limit: usize,
    ) -> DalResult<(Vec<H256>, Option<MiniblockNumber>)> {
        let rows = sqlx::query!(
            r#"
            SELECT
                number,
                hash
            FROM
                miniblocks
            WHERE
                number >= $1
            ORDER BY
                number ASC
            LIMIT
                $2
            "#,
            i64::from(from_block.0),
            limit as i32
        )
        .instrument("get_block_hashes_since")
        .with_arg("from_block", &from_block)
        .with_arg("limit", &limit)
        .fetch_all(self.storage)
        .await?;

        let last_block_number = rows.last().map(|row| MiniblockNumber(row.number as u32));
        let hashes = rows.iter().map(|row| H256::from_slice(&row.hash)).collect();
        Ok((hashes, last_block_number))
    }

    /// Returns hashes of blocks with numbers greater than `from_block` and the number of the last block.
    pub async fn get_block_headers_after(
        &mut self,
        from_block: MiniblockNumber,
    ) -> DalResult<Vec<BlockHeader>> {
        let rows = sqlx::query!(
            r#"
            SELECT
                hash,
                number,
                timestamp
            FROM
                miniblocks
            WHERE
                number > $1
            ORDER BY
                number ASC
            "#,
            i64::from(from_block.0),
        )
        .instrument("get_block_headers_after")
        .with_arg("from_block", &from_block)
        .fetch_all(self.storage)
        .await?;

        let blocks = rows.into_iter().map(|row| BlockHeader {
            hash: Some(H256::from_slice(&row.hash)),
            parent_hash: H256::zero(),
            uncles_hash: EMPTY_UNCLES_HASH,
            author: H160::zero(),
            state_root: H256::zero(),
            transactions_root: H256::zero(),
            receipts_root: H256::zero(),
            number: Some(U64::from(row.number)),
            gas_used: U256::zero(),
            gas_limit: U256::zero(),
            base_fee_per_gas: None,
            extra_data: Bytes::default(),
            // TODO: include logs
            logs_bloom: H2048::default(),
            timestamp: U256::from(row.timestamp),
            difficulty: U256::zero(),
            mix_hash: None,
            nonce: None,
        });
        Ok(blocks.collect())
    }

    pub async fn resolve_block_id(
        &mut self,
        block_id: api::BlockId,
    ) -> sqlx::Result<Option<MiniblockNumber>> {
        struct BlockNumberRow {
            number: Option<i64>,
        }

        let query = match_query_as!(
            BlockNumberRow,
            [_],
            match (block_id) {
                api::BlockId::Hash(hash) => ("SELECT number FROM miniblocks WHERE hash = $1"; hash.as_bytes()),
                api::BlockId::Number(api::BlockNumber::Number(number)) => (
                    "SELECT number FROM miniblocks WHERE number = $1";
                    number.as_u64() as i64
                ),
                api::BlockId::Number(api::BlockNumber::Earliest) => (
                    "SELECT number FROM miniblocks WHERE number = 0";
                ),
                api::BlockId::Number(api::BlockNumber::Pending) => (
                    "
                    SELECT COALESCE(
                        (SELECT (MAX(number) + 1) AS number FROM miniblocks),
                        (SELECT (MAX(miniblock_number) + 1) AS number FROM snapshot_recovery),
                        0
                    ) AS number
                    ";
                ),
                api::BlockId::Number(api::BlockNumber::Latest | api::BlockNumber::Committed) => (
                    "SELECT MAX(number) AS number FROM miniblocks";
                ),
                api::BlockId::Number(api::BlockNumber::Finalized) => (
                    "
                    SELECT COALESCE(
                        (
                            SELECT MAX(number) FROM miniblocks
                            WHERE l1_batch_number = (
                                SELECT number FROM l1_batches
                                JOIN eth_txs ON
                                    l1_batches.eth_execute_tx_id = eth_txs.id
                                WHERE
                                    eth_txs.confirmed_eth_tx_history_id IS NOT NULL
                                ORDER BY number DESC LIMIT 1
                            )
                        ),
                        0
                    ) AS number
                    ";
                ),
            }
        );

        let row = query.fetch_optional(self.storage.conn()).await?;
        let block_number = row
            .and_then(|row| row.number)
            .map(|number| MiniblockNumber(number as u32));
        Ok(block_number)
    }

    /// Returns L1 batch timestamp for either sealed or pending L1 batch.
    ///
    /// The correctness of the current implementation depends on the timestamp of an L1 batch always
    /// being equal to the timestamp of the first miniblock in the batch.
    pub async fn get_expected_l1_batch_timestamp(
        &mut self,
        l1_batch_number: &ResolvedL1BatchForMiniblock,
    ) -> sqlx::Result<Option<u64>> {
        if let Some(miniblock_l1_batch) = l1_batch_number.miniblock_l1_batch {
            Ok(sqlx::query!(
                r#"
                SELECT
                    timestamp
                FROM
                    miniblocks
                WHERE
                    l1_batch_number = $1
                ORDER BY
                    number
                LIMIT
                    1
                "#,
                i64::from(miniblock_l1_batch.0)
            )
            .fetch_optional(self.storage.conn())
            .await?
            .map(|row| row.timestamp as u64))
        } else {
            // Got a pending miniblock. Searching the timestamp of the first pending miniblock using
            // `WHERE l1_batch_number IS NULL` is slow since it potentially locks the `miniblocks` table.
            // Instead, we determine its number using the previous L1 batch, taking into the account that
            // it may be stored in the `snapshot_recovery` table.
            let prev_l1_batch_number = if l1_batch_number.pending_l1_batch == L1BatchNumber(0) {
                return Ok(None); // We haven't created the genesis miniblock yet
            } else {
                l1_batch_number.pending_l1_batch - 1
            };
            Ok(sqlx::query!(
                r#"
                SELECT
                    timestamp
                FROM
                    miniblocks
                WHERE
                    number = COALESCE(
                        (
                            SELECT
                                MAX(number) + 1
                            FROM
                                miniblocks
                            WHERE
                                l1_batch_number = $1
                        ),
                        (
                            SELECT
                                MAX(miniblock_number) + 1
                            FROM
                                snapshot_recovery
                            WHERE
                                l1_batch_number = $1
                        )
                    )
                "#,
                i64::from(prev_l1_batch_number.0)
            )
            .fetch_optional(self.storage.conn())
            .await?
            .map(|row| row.timestamp as u64))
        }
    }

    pub async fn get_miniblock_hash(
        &mut self,
        block_number: MiniblockNumber,
    ) -> sqlx::Result<Option<H256>> {
        let hash = sqlx::query!(
            r#"
            SELECT
                hash
            FROM
                miniblocks
            WHERE
                number = $1
            "#,
            i64::from(block_number.0)
        )
        .fetch_optional(self.storage.conn())
        .await?
        .map(|row| H256::from_slice(&row.hash));
        Ok(hash)
    }

    pub async fn get_l2_to_l1_logs(
        &mut self,
        l1_batch_number: L1BatchNumber,
    ) -> DalResult<Vec<L2ToL1Log>> {
        let raw_logs = sqlx::query!(
            r#"
            SELECT
                l2_to_l1_logs
            FROM
                l1_batches
            WHERE
                number = $1
            "#,
            i64::from(l1_batch_number.0)
        )
        .instrument("get_l2_to_l1_logs")
        .with_arg("l1_batch_number", &l1_batch_number)
        .fetch_optional(self.storage)
        .await?
        .map(|row| row.l2_to_l1_logs)
        .unwrap_or_default();

        Ok(raw_logs
            .into_iter()
            .map(|bytes| L2ToL1Log::from_slice(&bytes))
            .collect())
    }

    pub async fn get_l1_batch_number_of_miniblock(
        &mut self,
        miniblock_number: MiniblockNumber,
    ) -> DalResult<Option<L1BatchNumber>> {
        let number: Option<i64> = sqlx::query!(
            r#"
            SELECT
                l1_batch_number
            FROM
                miniblocks
            WHERE
                number = $1
            "#,
            i64::from(miniblock_number.0)
        )
        .instrument("get_l1_batch_number_of_miniblock")
        .with_arg("miniblock_number", &miniblock_number)
        .fetch_optional(self.storage)
        .await?
        .and_then(|row| row.l1_batch_number);

        Ok(number.map(|number| L1BatchNumber(number as u32)))
    }

    pub async fn get_miniblock_range_of_l1_batch(
        &mut self,
        l1_batch_number: L1BatchNumber,
    ) -> DalResult<Option<(MiniblockNumber, MiniblockNumber)>> {
        let row = sqlx::query!(
            r#"
            SELECT
                MIN(miniblocks.number) AS "min?",
                MAX(miniblocks.number) AS "max?"
            FROM
                miniblocks
            WHERE
                l1_batch_number = $1
            "#,
            i64::from(l1_batch_number.0)
        )
        .instrument("get_miniblock_range_of_l1_batch")
        .with_arg("l1_batch_number", &l1_batch_number)
        .fetch_one(self.storage)
        .await?;

        Ok(match (row.min, row.max) {
            (Some(min), Some(max)) => {
                Some((MiniblockNumber(min as u32), MiniblockNumber(max as u32)))
            }
            (None, None) => None,
            _ => unreachable!(),
        })
    }

    pub async fn get_l1_batch_info_for_tx(
        &mut self,
        tx_hash: H256,
    ) -> DalResult<Option<(L1BatchNumber, u16)>> {
        let row = sqlx::query!(
            r#"
            SELECT
                l1_batch_number,
                l1_batch_tx_index
            FROM
                transactions
            WHERE
                hash = $1
            "#,
            tx_hash.as_bytes()
        )
        .instrument("get_l1_batch_info_for_tx")
        .with_arg("tx_hash", &tx_hash)
        .fetch_optional(self.storage)
        .await?;

        let result = row.and_then(|row| match (row.l1_batch_number, row.l1_batch_tx_index) {
            (Some(l1_batch_number), Some(l1_batch_tx_index)) => Some((
                L1BatchNumber(l1_batch_number as u32),
                l1_batch_tx_index as u16,
            )),
            _ => None,
        });
        Ok(result)
    }

    /// Returns call traces for all transactions in the specified miniblock in the order of their execution.
    pub async fn get_traces_for_miniblock(
        &mut self,
        block_number: MiniblockNumber,
<<<<<<< HEAD
    ) -> anyhow::Result<Vec<Call>> {
=======
    ) -> DalResult<Vec<Call>> {
>>>>>>> 76f38c91
        let protocol_version = self
            .storage
            .blocks_dal()
            .get_miniblock_protocol_version_id(block_number)
<<<<<<< HEAD
            .await?;

        let Some(protocol_version) = protocol_version else {
            return Ok(vec![]);
        };
=======
            .await?
            .unwrap_or_else(ProtocolVersionId::last_potentially_undefined);
>>>>>>> 76f38c91

        Ok(sqlx::query_as!(
            CallTrace,
            r#"
            SELECT
                call_trace
            FROM
                call_traces
                INNER JOIN transactions ON tx_hash = transactions.hash
            WHERE
                transactions.miniblock_number = $1
            ORDER BY
                transactions.index_in_block
            "#,
            i64::from(block_number.0)
        )
        .instrument("get_traces_for_miniblock")
        .with_arg("block_number", &block_number)
        .fetch_all(self.storage)
        .await?
        .into_iter()
        .map(|call_trace| call_trace.into_call(protocol_version))
        .collect())
    }

    /// Returns `base_fee_per_gas` for miniblock range [min(newest_block - block_count + 1, 0), newest_block]
    /// in descending order of miniblock numbers.
    pub async fn get_fee_history(
        &mut self,
        newest_block: MiniblockNumber,
        block_count: u64,
    ) -> DalResult<Vec<U256>> {
        let result: Vec<_> = sqlx::query!(
            r#"
            SELECT
                base_fee_per_gas
            FROM
                miniblocks
            WHERE
                number <= $1
            ORDER BY
                number DESC
            LIMIT
                $2
            "#,
            i64::from(newest_block.0),
            block_count as i64
        )
        .instrument("get_fee_history")
        .with_arg("newest_block", &newest_block)
        .with_arg("block_count", &block_count)
        .fetch_all(self.storage)
        .await?
        .into_iter()
        .map(|row| bigdecimal_to_u256(row.base_fee_per_gas))
        .collect();

        Ok(result)
    }

    pub async fn get_block_details(
        &mut self,
        block_number: MiniblockNumber,
    ) -> DalResult<Option<api::BlockDetails>> {
        let storage_block_details = sqlx::query_as!(
            StorageBlockDetails,
            r#"
            SELECT
                miniblocks.number,
                COALESCE(
                    miniblocks.l1_batch_number,
                    (
                        SELECT
                            (MAX(number) + 1)
                        FROM
                            l1_batches
                    )
                ) AS "l1_batch_number!",
                miniblocks.timestamp,
                miniblocks.l1_tx_count,
                miniblocks.l2_tx_count,
                miniblocks.hash AS "root_hash?",
                commit_tx.tx_hash AS "commit_tx_hash?",
                commit_tx.confirmed_at AS "committed_at?",
                prove_tx.tx_hash AS "prove_tx_hash?",
                prove_tx.confirmed_at AS "proven_at?",
                execute_tx.tx_hash AS "execute_tx_hash?",
                execute_tx.confirmed_at AS "executed_at?",
                miniblocks.l1_gas_price,
                miniblocks.l2_fair_gas_price,
                miniblocks.bootloader_code_hash,
                miniblocks.default_aa_code_hash,
                miniblocks.protocol_version,
                miniblocks.fee_account_address
            FROM
                miniblocks
                LEFT JOIN l1_batches ON miniblocks.l1_batch_number = l1_batches.number
                LEFT JOIN eth_txs_history AS commit_tx ON (
                    l1_batches.eth_commit_tx_id = commit_tx.eth_tx_id
                    AND commit_tx.confirmed_at IS NOT NULL
                )
                LEFT JOIN eth_txs_history AS prove_tx ON (
                    l1_batches.eth_prove_tx_id = prove_tx.eth_tx_id
                    AND prove_tx.confirmed_at IS NOT NULL
                )
                LEFT JOIN eth_txs_history AS execute_tx ON (
                    l1_batches.eth_execute_tx_id = execute_tx.eth_tx_id
                    AND execute_tx.confirmed_at IS NOT NULL
                )
            WHERE
                miniblocks.number = $1
            "#,
            i64::from(block_number.0)
        )
        .instrument("get_block_details")
        .with_arg("block_number", &block_number)
        .report_latency()
        .fetch_optional(self.storage)
        .await?;

        let Some(storage_block_details) = storage_block_details else {
            return Ok(None);
        };
        let mut details = api::BlockDetails::from(storage_block_details);

        // FIXME (PLA-728): remove after 2nd phase of `fee_account_address` migration
        #[allow(deprecated)]
        self.storage
            .blocks_dal()
            .maybe_load_fee_address(&mut details.operator_address, details.number)
            .await?;
        Ok(Some(details))
    }

    pub async fn get_l1_batch_details(
        &mut self,
        l1_batch_number: L1BatchNumber,
    ) -> DalResult<Option<api::L1BatchDetails>> {
        let l1_batch_details: Option<StorageL1BatchDetails> = sqlx::query_as!(
            StorageL1BatchDetails,
            r#"
            WITH
                mb AS (
                    SELECT
                        l1_gas_price,
                        l2_fair_gas_price
                    FROM
                        miniblocks
                    WHERE
                        l1_batch_number = $1
                    LIMIT
                        1
                )
            SELECT
                l1_batches.number,
                l1_batches.timestamp,
                l1_batches.l1_tx_count,
                l1_batches.l2_tx_count,
                l1_batches.hash AS "root_hash?",
                commit_tx.tx_hash AS "commit_tx_hash?",
                commit_tx.confirmed_at AS "committed_at?",
                prove_tx.tx_hash AS "prove_tx_hash?",
                prove_tx.confirmed_at AS "proven_at?",
                execute_tx.tx_hash AS "execute_tx_hash?",
                execute_tx.confirmed_at AS "executed_at?",
                mb.l1_gas_price,
                mb.l2_fair_gas_price,
                l1_batches.bootloader_code_hash,
                l1_batches.default_aa_code_hash
            FROM
                l1_batches
                INNER JOIN mb ON TRUE
                LEFT JOIN eth_txs_history AS commit_tx ON (
                    l1_batches.eth_commit_tx_id = commit_tx.eth_tx_id
                    AND commit_tx.confirmed_at IS NOT NULL
                )
                LEFT JOIN eth_txs_history AS prove_tx ON (
                    l1_batches.eth_prove_tx_id = prove_tx.eth_tx_id
                    AND prove_tx.confirmed_at IS NOT NULL
                )
                LEFT JOIN eth_txs_history AS execute_tx ON (
                    l1_batches.eth_execute_tx_id = execute_tx.eth_tx_id
                    AND execute_tx.confirmed_at IS NOT NULL
                )
            WHERE
                l1_batches.number = $1
            "#,
            i64::from(l1_batch_number.0)
        )
        .instrument("get_l1_batch_details")
        .with_arg("l1_batch_number", &l1_batch_number)
        .report_latency()
        .fetch_optional(self.storage)
        .await?;

        Ok(l1_batch_details.map(Into::into))
    }
}

#[cfg(test)]
mod tests {
    use zksync_types::{
        block::{MiniblockHasher, MiniblockHeader},
        fee::TransactionExecutionMetrics,
        Address, MiniblockNumber, ProtocolVersion, ProtocolVersionId,
    };

    use super::*;
    use crate::{
        tests::{
            create_miniblock_header, create_snapshot_recovery, mock_execution_result,
            mock_l2_transaction,
        },
        ConnectionPool, Core,
    };

    #[tokio::test]
    async fn getting_web3_block_and_tx_count() {
        let connection_pool = ConnectionPool::<Core>::test_pool().await;
        let mut conn = connection_pool.connection().await.unwrap();
        conn.blocks_dal()
            .delete_miniblocks(MiniblockNumber(0))
            .await
            .unwrap();
        conn.protocol_versions_dal()
            .save_protocol_version_with_tx(ProtocolVersion::default())
            .await;
        let header = MiniblockHeader {
            l1_tx_count: 3,
            l2_tx_count: 5,
            ..create_miniblock_header(0)
        };
        conn.blocks_dal().insert_miniblock(&header).await.unwrap();

        let block_hash = MiniblockHasher::new(MiniblockNumber(0), 0, H256::zero())
            .finalize(ProtocolVersionId::latest());
        let block = conn
            .blocks_web3_dal()
            .get_api_block(MiniblockNumber(0))
            .await;
        let block = block.unwrap().unwrap();
        assert!(block.transactions.is_empty());
        assert_eq!(block.number, U64::zero());
        assert_eq!(block.hash, block_hash);

        let tx_count = conn
            .blocks_web3_dal()
            .get_block_tx_count(MiniblockNumber(0))
            .await;
        assert_eq!(tx_count.unwrap(), Some(8));

        let block = conn
            .blocks_web3_dal()
            .get_api_block(MiniblockNumber(1))
            .await;
        assert!(block.unwrap().is_none());

        let tx_count = conn
            .blocks_web3_dal()
            .get_block_tx_count(MiniblockNumber(1))
            .await;
        assert_eq!(tx_count.unwrap(), None);
    }

    #[tokio::test]
    async fn resolving_earliest_block_id() {
        let connection_pool = ConnectionPool::<Core>::test_pool().await;
        let mut conn = connection_pool.connection().await.unwrap();

        let miniblock_number = conn
            .blocks_web3_dal()
            .resolve_block_id(api::BlockId::Number(api::BlockNumber::Earliest))
            .await;
        assert_eq!(miniblock_number.unwrap(), None);

        conn.protocol_versions_dal()
            .save_protocol_version_with_tx(ProtocolVersion::default())
            .await;
        conn.blocks_dal()
            .insert_miniblock(&create_miniblock_header(0))
            .await
            .unwrap();

        let miniblock_number = conn
            .blocks_web3_dal()
            .resolve_block_id(api::BlockId::Number(api::BlockNumber::Earliest))
            .await;
        assert_eq!(miniblock_number.unwrap(), Some(MiniblockNumber(0)));
    }

    #[tokio::test]
    async fn resolving_latest_block_id() {
        let connection_pool = ConnectionPool::<Core>::test_pool().await;
        let mut conn = connection_pool.connection().await.unwrap();
        conn.protocol_versions_dal()
            .save_protocol_version_with_tx(ProtocolVersion::default())
            .await;

        let miniblock_number = conn
            .blocks_web3_dal()
            .resolve_block_id(api::BlockId::Number(api::BlockNumber::Latest))
            .await
            .unwrap();
        assert_eq!(miniblock_number, None);
        let miniblock_number = conn
            .blocks_web3_dal()
            .resolve_block_id(api::BlockId::Number(api::BlockNumber::Pending))
            .await
            .unwrap();
        assert_eq!(miniblock_number, Some(MiniblockNumber(0)));

        conn.blocks_dal()
            .insert_miniblock(&create_miniblock_header(0))
            .await
            .unwrap();

        let miniblock_number = conn
            .blocks_web3_dal()
            .resolve_block_id(api::BlockId::Number(api::BlockNumber::Latest))
            .await;
        assert_eq!(miniblock_number.unwrap(), Some(MiniblockNumber(0)));

        let miniblock_number = conn
            .blocks_web3_dal()
            .resolve_block_id(api::BlockId::Number(api::BlockNumber::Number(0.into())))
            .await;
        assert_eq!(miniblock_number.unwrap(), Some(MiniblockNumber(0)));
        let miniblock_number = conn
            .blocks_web3_dal()
            .resolve_block_id(api::BlockId::Number(api::BlockNumber::Number(1.into())))
            .await;
        assert_eq!(miniblock_number.unwrap(), None);

        conn.blocks_dal()
            .insert_miniblock(&create_miniblock_header(1))
            .await
            .unwrap();
        let miniblock_number = conn
            .blocks_web3_dal()
            .resolve_block_id(api::BlockId::Number(api::BlockNumber::Latest))
            .await;
        assert_eq!(miniblock_number.unwrap(), Some(MiniblockNumber(1)));

        let miniblock_number = conn
            .blocks_web3_dal()
            .resolve_block_id(api::BlockId::Number(api::BlockNumber::Pending))
            .await;
        assert_eq!(miniblock_number.unwrap(), Some(MiniblockNumber(2)));

        let miniblock_number = conn
            .blocks_web3_dal()
            .resolve_block_id(api::BlockId::Number(api::BlockNumber::Number(1.into())))
            .await;
        assert_eq!(miniblock_number.unwrap(), Some(MiniblockNumber(1)));
    }

    #[tokio::test]
    async fn resolving_pending_block_id_for_snapshot_recovery() {
        let connection_pool = ConnectionPool::<Core>::test_pool().await;
        let mut conn = connection_pool.connection().await.unwrap();
        let snapshot_recovery = create_snapshot_recovery();
        conn.snapshot_recovery_dal()
            .insert_initial_recovery_status(&snapshot_recovery)
            .await
            .unwrap();

        let miniblock_number = conn
            .blocks_web3_dal()
            .resolve_block_id(api::BlockId::Number(api::BlockNumber::Pending))
            .await
            .unwrap();
        assert_eq!(miniblock_number, Some(MiniblockNumber(43)));
    }

    #[tokio::test]
    async fn resolving_block_by_hash() {
        let connection_pool = ConnectionPool::<Core>::test_pool().await;
        let mut conn = connection_pool.connection().await.unwrap();
        conn.protocol_versions_dal()
            .save_protocol_version_with_tx(ProtocolVersion::default())
            .await;
        conn.blocks_dal()
            .insert_miniblock(&create_miniblock_header(0))
            .await
            .unwrap();

        let hash = MiniblockHasher::new(MiniblockNumber(0), 0, H256::zero())
            .finalize(ProtocolVersionId::latest());
        let miniblock_number = conn
            .blocks_web3_dal()
            .resolve_block_id(api::BlockId::Hash(hash))
            .await;
        assert_eq!(miniblock_number.unwrap(), Some(MiniblockNumber(0)));

        let hash = MiniblockHasher::new(MiniblockNumber(1), 1, H256::zero())
            .finalize(ProtocolVersionId::latest());
        let miniblock_number = conn
            .blocks_web3_dal()
            .resolve_block_id(api::BlockId::Hash(hash))
            .await;
        assert_eq!(miniblock_number.unwrap(), None);
    }

    #[tokio::test]
    async fn getting_traces_for_block() {
        let connection_pool = ConnectionPool::<Core>::test_pool().await;
        let mut conn = connection_pool.connection().await.unwrap();
        conn.protocol_versions_dal()
            .save_protocol_version_with_tx(ProtocolVersion::default())
            .await;
        conn.blocks_dal()
            .insert_miniblock(&create_miniblock_header(1))
            .await
            .unwrap();

        let transactions = [mock_l2_transaction(), mock_l2_transaction()];
        let mut tx_results = vec![];
        for (i, tx) in transactions.into_iter().enumerate() {
            conn.transactions_dal()
                .insert_transaction_l2(tx.clone(), TransactionExecutionMetrics::default())
                .await
                .unwrap();
            let mut tx_result = mock_execution_result(tx);
            tx_result.call_traces.push(Call {
                from: Address::from_low_u64_be(i as u64),
                to: Address::from_low_u64_be(i as u64 + 1),
                value: i.into(),
                ..Call::default()
            });
            tx_results.push(tx_result);
        }
        conn.transactions_dal()
            .mark_txs_as_executed_in_miniblock(MiniblockNumber(1), &tx_results, 1.into())
            .await;

        let traces = conn
            .blocks_web3_dal()
            .get_traces_for_miniblock(MiniblockNumber(1))
            .await
            .unwrap();
        assert_eq!(traces.len(), 2);
        for (trace, tx_result) in traces.iter().zip(&tx_results) {
            let expected_trace = tx_result.call_trace().unwrap();
            assert_eq!(*trace, expected_trace);
        }
    }
}<|MERGE_RESOLUTION|>--- conflicted
+++ resolved
@@ -473,25 +473,13 @@
     pub async fn get_traces_for_miniblock(
         &mut self,
         block_number: MiniblockNumber,
-<<<<<<< HEAD
-    ) -> anyhow::Result<Vec<Call>> {
-=======
     ) -> DalResult<Vec<Call>> {
->>>>>>> 76f38c91
         let protocol_version = self
             .storage
             .blocks_dal()
             .get_miniblock_protocol_version_id(block_number)
-<<<<<<< HEAD
-            .await?;
-
-        let Some(protocol_version) = protocol_version else {
-            return Ok(vec![]);
-        };
-=======
             .await?
             .unwrap_or_else(ProtocolVersionId::last_potentially_undefined);
->>>>>>> 76f38c91
 
         Ok(sqlx::query_as!(
             CallTrace,
