--- conflicted
+++ resolved
@@ -326,11 +326,6 @@
 mod tests {
     use tempfile::TempDir;
 
-<<<<<<< HEAD
-    use zksync_contracts::BaseSystemContracts;
-=======
-    use db_test_macro::db_test;
->>>>>>> b8a5e6d5
     use zksync_dal::ConnectionPool;
     use zksync_types::{proofs::PrepareBasicCircuitsJob, L2ChainId, StorageKey, StorageLogKind};
 
@@ -402,25 +397,9 @@
         }
     }
 
-<<<<<<< HEAD
-    fn mock_genesis_params() -> GenesisParams {
-        GenesisParams {
-            first_validator: Address::repeat_byte(0x01),
-            protocol_version: ProtocolVersionId::latest(),
-            base_system_contracts: BaseSystemContracts::load_from_disk(),
-            system_contracts: get_system_smart_contracts(),
-            first_l1_verifier_config: L1VerifierConfig::default(),
-            first_verifier_address: Address::zero(),
-        }
-    }
-
     #[tokio::test]
     async fn loaded_logs_equivalence_basics() {
         let pool = ConnectionPool::test_pool().await;
-=======
-    #[db_test]
-    async fn loaded_logs_equivalence_basics(pool: ConnectionPool) {
->>>>>>> b8a5e6d5
         ensure_genesis_state(
             &mut pool.access_storage().await.unwrap(),
             L2ChainId::from(270),
