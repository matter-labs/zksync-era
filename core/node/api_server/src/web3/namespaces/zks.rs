use std::{collections::HashMap, convert::TryInto};

use anyhow::Context as _;
use once_cell::sync::Lazy;
use zksync_crypto_primitives::hasher::{keccak::KeccakHasher, Hasher};
use zksync_dal::{Connection, Core, CoreDal, DalError};
use zksync_metadata_calculator::api_server::TreeApiError;
use zksync_mini_merkle_tree::MiniMerkleTree;
use zksync_multivm::interface::VmExecutionResultAndLogs;
use zksync_system_constants::DEFAULT_L2_TX_GAS_PER_PUBDATA_BYTE;
use zksync_types::{
    api::{
        state_override::StateOverride, BlockDetails, BridgeAddresses, ChainAggProof, GetLogsFilter,
        L1BatchDetails, L2ToL1LogProof, LeafAggProof, LeafChainProof, Proof, ProtocolVersion,
        StorageProof, TransactionDetails,
    },
<<<<<<< HEAD
    event::MESSAGE_ROOT_ADDED_CHAIN_BATCH_ROOT_EVENT,
=======
    ethabi,
>>>>>>> fc8f9ac3
    fee::Fee,
    fee_model::{FeeParams, PubdataIndependentBatchFeeModelInput},
    l1::L1Tx,
    l2::L2Tx,
    l2_to_l1_log::{l2_to_l1_logs_tree_size, L2ToL1Log},
    tokens::ETHEREUM_ADDRESS,
    transaction_request::CallRequest,
    utils::storage_key_for_standard_token_balance,
    web3::{keccak256, Bytes},
    AccountTreeId, L1BatchNumber, L2BlockNumber, L2ChainId, ProtocolVersionId, StorageKey,
    Transaction, L1_MESSENGER_ADDRESS, L2_BASE_TOKEN_ADDRESS, L2_MESSAGE_ROOT_ADDRESS,
    REQUIRED_L1_TO_L2_GAS_PER_PUBDATA_BYTE, U256, U64,
};
use zksync_utils::{address_to_h256, h256_to_u256, u256_to_h256};
use zksync_web3_decl::{
    client::{Client, L2},
    error::Web3Error,
    namespaces::ZksNamespaceClient,
    types::{Address, Token, H256},
};

use crate::{
    utils::open_readonly_transaction,
    web3::{backend_jsonrpsee::MethodTracer, metrics::API_METRICS, RpcState},
};

pub static MESSAGE_ROOT_ADDED_CHAIN_EVENT: Lazy<H256> = Lazy::new(|| {
    ethabi::long_signature(
        "AddedChain",
        &[ethabi::ParamType::Uint(256), ethabi::ParamType::Uint(256)],
    )
});

pub static MESSAGE_ROOT_ADDED_CHAIN_BATCH_ROOT_EVENT: Lazy<H256> = Lazy::new(|| {
    ethabi::long_signature(
        "AppendedChainBatchRoot",
        &[
            ethabi::ParamType::Uint(256),
            ethabi::ParamType::Uint(256),
            ethabi::ParamType::FixedBytes(32),
        ],
    )
});

#[derive(Debug)]
pub(crate) struct ZksNamespace {
    state: RpcState,
}

impl ZksNamespace {
    pub fn new(state: RpcState) -> Self {
        Self { state }
    }

    pub(crate) fn current_method(&self) -> &MethodTracer {
        &self.state.current_method
    }

    pub async fn estimate_fee_impl(
        &self,
        request: CallRequest,
        state_override: Option<StateOverride>,
    ) -> Result<Fee, Web3Error> {
        let mut request_with_gas_per_pubdata_overridden = request;
        self.state
            .set_nonce_for_call_request(&mut request_with_gas_per_pubdata_overridden)
            .await?;

        if let Some(ref mut eip712_meta) = request_with_gas_per_pubdata_overridden.eip712_meta {
            eip712_meta.gas_per_pubdata = U256::from(DEFAULT_L2_TX_GAS_PER_PUBDATA_BYTE);
        }

        let mut tx = L2Tx::from_request(
            request_with_gas_per_pubdata_overridden.into(),
            self.state.api_config.max_tx_size,
        )?;

        // When we're estimating fee, we are trying to deduce values related to fee, so we should
        // not consider provided ones.
        tx.common_data.fee.max_priority_fee_per_gas = 0u64.into();
        tx.common_data.fee.gas_per_pubdata_limit = U256::from(DEFAULT_L2_TX_GAS_PER_PUBDATA_BYTE);
        self.estimate_fee(tx.into(), state_override).await
    }

    pub async fn estimate_l1_to_l2_gas_impl(
        &self,
        request: CallRequest,
        state_override: Option<StateOverride>,
    ) -> Result<U256, Web3Error> {
        let mut request_with_gas_per_pubdata_overridden = request;
        // When we're estimating fee, we are trying to deduce values related to fee, so we should
        // not consider provided ones.
        if let Some(ref mut eip712_meta) = request_with_gas_per_pubdata_overridden.eip712_meta {
            if eip712_meta.gas_per_pubdata == U256::zero() {
                eip712_meta.gas_per_pubdata = REQUIRED_L1_TO_L2_GAS_PER_PUBDATA_BYTE.into();
            }
        }

        let tx: L1Tx = request_with_gas_per_pubdata_overridden
            .try_into()
            .map_err(Web3Error::SerializationError)?;

        let fee = self.estimate_fee(tx.into(), state_override).await?;
        Ok(fee.gas_limit)
    }

    async fn estimate_fee(
        &self,
        tx: Transaction,
        state_override: Option<StateOverride>,
    ) -> Result<Fee, Web3Error> {
        let scale_factor = self.state.api_config.estimate_gas_scale_factor;
        let acceptable_overestimation =
            self.state.api_config.estimate_gas_acceptable_overestimation;

        Ok(self
            .state
            .tx_sender
            .get_txs_fee_in_wei(
                tx,
                scale_factor,
                acceptable_overestimation as u64,
                state_override,
            )
            .await?)
    }

    pub fn get_bridgehub_contract_impl(&self) -> Option<Address> {
        self.state.api_config.user_facing_bridgehub_addr
    }

    pub fn get_main_contract_impl(&self) -> Address {
        self.state.api_config.user_facing_diamond_proxy_addr
    }

    pub fn get_testnet_paymaster_impl(&self) -> Option<Address> {
        self.state.api_config.l2_testnet_paymaster_addr
    }

    pub fn get_native_token_vault_proxy_addr_impl(&self) -> Option<Address> {
        self.state.api_config.l2_native_token_vault_proxy_addr
    }

    pub fn get_bridge_contracts_impl(&self) -> BridgeAddresses {
        self.state.api_config.bridge_addresses.clone()
    }

    pub fn l1_chain_id_impl(&self) -> U64 {
        U64::from(*self.state.api_config.l1_chain_id)
    }

    pub async fn get_confirmed_tokens_impl(
        &self,
        from: u32,
        limit: u8,
    ) -> Result<Vec<Token>, Web3Error> {
        let mut storage = self.state.acquire_connection().await?;
        let tokens = storage
            .tokens_web3_dal()
            .get_well_known_tokens()
            .await
            .map_err(DalError::generalize)?;

        let tokens = tokens
            .into_iter()
            .skip(from as usize)
            .take(limit.into())
            .map(|token_info| Token {
                l1_address: token_info.l1_address,
                l2_address: token_info.l2_address,
                name: token_info.metadata.name,
                symbol: token_info.metadata.symbol,
                decimals: token_info.metadata.decimals,
            })
            .collect();
        Ok(tokens)
    }

    pub async fn get_all_account_balances_impl(
        &self,
        address: Address,
    ) -> Result<HashMap<Address, U256>, Web3Error> {
        let mut storage = self.state.acquire_connection().await?;
        let tokens = storage
            .tokens_dal()
            .get_all_l2_token_addresses()
            .await
            .map_err(DalError::generalize)?;
        let hashed_balance_keys = tokens.iter().map(|&token_address| {
            let token_account = AccountTreeId::new(if token_address == ETHEREUM_ADDRESS {
                L2_BASE_TOKEN_ADDRESS
            } else {
                token_address
            });
            let hashed_key =
                storage_key_for_standard_token_balance(token_account, &address).hashed_key();
            (hashed_key, (hashed_key, token_address))
        });
        let (hashed_balance_keys, hashed_key_to_token_address): (Vec<_>, HashMap<_, _>) =
            hashed_balance_keys.unzip();

        let balance_values = storage
            .storage_web3_dal()
            .get_values(&hashed_balance_keys)
            .await
            .map_err(DalError::generalize)?;

        let balances = balance_values
            .into_iter()
            .filter_map(|(hashed_key, balance)| {
                let balance = h256_to_u256(balance);
                if balance.is_zero() {
                    return None;
                }
                Some((hashed_key_to_token_address[&hashed_key], balance))
            })
            .collect();
        Ok(balances)
    }

    pub async fn get_l2_to_l1_msg_proof_impl(
        &self,
        block_number: L2BlockNumber,
        sender: Address,
        msg: H256,
        l2_log_position: Option<usize>,
    ) -> Result<Option<L2ToL1LogProof>, Web3Error> {
        let mut storage = self.state.acquire_connection().await?;
        self.state
            .start_info
            .ensure_not_pruned(block_number, &mut storage)
            .await?;

        let Some(l1_batch_number) = storage
            .blocks_web3_dal()
            .get_l1_batch_number_of_l2_block(block_number)
            .await
            .map_err(DalError::generalize)?
        else {
            return Ok(None);
        };
        let (first_l2_block_of_l1_batch, _) = storage
            .blocks_web3_dal()
            .get_l2_block_range_of_l1_batch(l1_batch_number)
            .await
            .map_err(DalError::generalize)?
            .context("L1 batch should contain at least one L2 block")?;

        // Position of l1 log in L1 batch relative to logs with identical data
        let l1_log_relative_position = if let Some(l2_log_position) = l2_log_position {
            let logs = storage
                .events_web3_dal()
                .get_logs(
                    GetLogsFilter {
                        from_block: first_l2_block_of_l1_batch,
                        to_block: block_number,
                        addresses: vec![L1_MESSENGER_ADDRESS],
                        topics: vec![(2, vec![address_to_h256(&sender)]), (3, vec![msg])],
                    },
                    self.state.api_config.req_entities_limit,
                )
                .await
                .map_err(DalError::generalize)?;
            let maybe_pos = logs.iter().position(|event| {
                event.block_number == Some(block_number.0.into())
                    && event.log_index == Some(l2_log_position.into())
            });
            match maybe_pos {
                Some(pos) => pos,
                None => return Ok(None),
            }
        } else {
            0
        };

        let log_proof = self
            .get_l2_to_l1_log_proof_inner(
                &mut storage,
                l1_batch_number,
                l1_log_relative_position,
                |log| {
                    log.sender == L1_MESSENGER_ADDRESS
                        && log.key == address_to_h256(&sender)
                        && log.value == msg
                },
            )
            .await?;
        Ok(log_proof)
    }

    async fn get_l2_to_l1_log_proof_inner(
        &self,
        storage: &mut Connection<'_, Core>,
        l1_batch_number: L1BatchNumber,
        index_in_filtered_logs: usize,
        log_filter: impl Fn(&L2ToL1Log) -> bool,
    ) -> Result<Option<L2ToL1LogProof>, Web3Error> {
        let all_l1_logs_in_batch = storage
            .blocks_web3_dal()
            .get_l2_to_l1_logs(l1_batch_number)
            .await
            .map_err(DalError::generalize)?;

        let Some((l1_log_index, _)) = all_l1_logs_in_batch
            .iter()
            .enumerate()
            .filter(|(_, log)| log_filter(log))
            .nth(index_in_filtered_logs)
        else {
            return Ok(None);
        };

        let Some(batch) = storage
            .blocks_dal()
            .get_l1_batch_header(l1_batch_number)
            .await
            .map_err(DalError::generalize)?
        else {
            return Ok(None);
        };

        let Some(batch_meta) = storage
            .blocks_dal()
            .get_l1_batch_metadata(l1_batch_number)
            .await
            .map_err(DalError::generalize)?
        else {
            return Ok(None);
        };

        let merkle_tree_leaves = all_l1_logs_in_batch.iter().map(L2ToL1Log::to_bytes);

        let protocol_version = batch
            .protocol_version
            .unwrap_or_else(ProtocolVersionId::last_potentially_undefined);
        let tree_size = l2_to_l1_logs_tree_size(protocol_version);

        let (root, mut proof) = MiniMerkleTree::new(merkle_tree_leaves, Some(tree_size))
            .merkle_root_and_path(l1_log_index);

        // For now it is always 0
        let aggregated_root = batch_meta.metadata.aggregation_root;
        let final_root = KeccakHasher.compress(&root, &aggregated_root);
        proof.push(aggregated_root);

        println!("Trying to get the final proof! {}", l1_batch_number);

        // FIXME Definitely refactor all of it
        const EXPECTED_SYNC_LAYER_CHAIN_ID: u64 = 270;

        let mut log_leaf_proof = LogLeafProof::new(proof);

        let settlement_layer: u64 = std::env::var("ETH_CLIENT_CHAIN_ID")
            .unwrap()
            .parse()
            .unwrap();

        if settlement_layer == EXPECTED_SYNC_LAYER_CHAIN_ID {
            println!("\nI am on sync layer!!\n");
            // We are on top of sync layer.
            // Maaybe there is an aggregation proof waiting

            // Create a client for pinging the RPC.
            let client: Client<L2> = Client::http(
                std::env::var("GATEWAY_API_WEB3_JSON_RPC_HTTP_URL")
                    .unwrap()
                    .parse()
                    .unwrap(),
            )?
            .for_network(L2::from(L2ChainId(self.state.api_config.l1_chain_id.0)))
            .build();

            println!("\ncreated client!!\n");

            let proof = client
                .get_aggregated_batch_inclusion_proof(
                    L2_MESSAGE_ROOT_ADDRESS,
                    l1_batch_number,
                    self.state.api_config.l2_chain_id.0 as u32,
                )
                .await
                .unwrap_or_else(|err| {
                    panic!("Failed reaching to the SL: {:#?}", err);
                });
            println!("Proof: {:#?}", proof);

            if let Some(proof) = proof {
                println!("Found proof for my own batch");

                log_leaf_proof.append_aggregation_layer(proof);
            } else {
                return Ok(None);
            }
        }

        let proof = log_leaf_proof.encode();

        Ok(Some(L2ToL1LogProof {
            proof,
            root: final_root,
            id: l1_log_index as u32,
        }))
    }

    pub async fn get_l2_to_l1_log_proof_impl(
        &self,
        tx_hash: H256,
        index: Option<usize>,
    ) -> Result<Option<L2ToL1LogProof>, Web3Error> {
        let mut storage = self.state.acquire_connection().await?;
        let Some((l1_batch_number, l1_batch_tx_index)) = storage
            .blocks_web3_dal()
            .get_l1_batch_info_for_tx(tx_hash)
            .await
            .map_err(DalError::generalize)?
        else {
            return Ok(None);
        };

        let log_proof = self
            .get_l2_to_l1_log_proof_inner(
                &mut storage,
                l1_batch_number,
                index.unwrap_or(0),
                |log| log.tx_number_in_block == l1_batch_tx_index,
            )
            .await?;
        Ok(log_proof)
    }

    async fn l1_batch_number_with_agg_batch(
        &self,
        storage: &mut Connection<'_, Core>,
        latest_sealed_block_number: L2BlockNumber,
        message_root_addr: Address,
        batch_number: L1BatchNumber,
        chain_id: u32,
    ) -> Result<Option<u32>, Web3Error> {
        let add_chain_logs = storage
            .events_web3_dal()
            .get_logs(
                GetLogsFilter {
                    // FIXME: this is somewhat inefficient, better ways need to be created
                    from_block: 0.into(),
                    to_block: latest_sealed_block_number,
                    addresses: vec![message_root_addr],
                    topics: vec![
                        (1, vec![*MESSAGE_ROOT_ADDED_CHAIN_BATCH_ROOT_EVENT]),
                        (2, vec![u256_to_h256(U256::from(chain_id))]),
                        (3, vec![u256_to_h256(U256::from(batch_number.0))]),
                    ],
                },
                self.state.api_config.req_entities_limit,
            )
            .await
            .map_err(DalError::generalize)?;

        println!("LOGS = {:#?}", add_chain_logs);

        // At most one such log is expected
        assert!(add_chain_logs.len() <= 1);

        if add_chain_logs.is_empty() {
            return Ok(None);
        }

        let Some(l1_batch_number) = add_chain_logs[0].l1_batch_number else {
            return Ok(None);
        };

        Ok(Some(l1_batch_number.as_u32()))
    }

    // FIXME: `message_root_addr` is most often constant. The only reason we may want to provide a custom value is
    // for L1, but at this point maybe it could known from the config, not sure.
    pub async fn get_aggregated_batch_inclusion_proof_impl(
        &self,
        message_root_addr: Address,
        searched_batch_number: L1BatchNumber,
        searched_chain_id: u32,
    ) -> Result<Option<LeafAggProof>, Web3Error> {
        println!("heee");
        let mut storage = self.state.acquire_connection().await?;
        // Proofs only available for finalized batches
        let latest_sealed_block_number = storage
            .blocks_dal()
            .get_last_sealed_l2_block_header()
            .await
            .map_err(DalError::generalize)?
            .map(|header| header.number)
            .unwrap_or_default();

        let l1_batch_number_with_agg_batch = self
            .l1_batch_number_with_agg_batch(
                &mut storage,
                latest_sealed_block_number,
                message_root_addr,
                searched_batch_number,
                searched_chain_id,
            )
            .await?;
        println!("hee2");
        let Some(l1_batch_number_with_agg_batch) = l1_batch_number_with_agg_batch else {
            return Ok(None);
        };
        println!("hee3");

        let local_msg_root = storage
            .blocks_dal()
            .get_l1_batch_metadata(L1BatchNumber(l1_batch_number_with_agg_batch))
            .await
            .map_err(DalError::generalize)?
            .map(|metadata| metadata.metadata.local_root);

        let Some(local_msg_root) = local_msg_root else {
            return Ok(None);
        };

        let batch_proof = self
            .get_batch_inclusion_proof_impl(
                message_root_addr,
                searched_batch_number,
                searched_chain_id,
                latest_sealed_block_number,
                l1_batch_number_with_agg_batch,
            )
            .await?;
        let Some((leaf_proof, batch_added_block_number)) = batch_proof else {
            return Ok(None);
        };
        let chain_proof = self
            .get_chain_inclusion_proof_impl(
                message_root_addr,
                searched_chain_id,
                batch_added_block_number,
                local_msg_root,
            )
            .await?;
        let result = LeafAggProof {
            leaf_chain_proof: leaf_proof,
            chain_agg_proof: chain_proof.unwrap(),
            local_msg_root,
            sl_batch_number: l1_batch_number_with_agg_batch.into(),
        };

        Ok(Some(result))
    }

    pub async fn get_batch_inclusion_proof_impl(
        &self,
        message_root_addr: Address,
        searched_batch_number: L1BatchNumber,
        searched_chain_id: u32,
        latest_sealed_block_number: L2BlockNumber,
        l1_batch_number_with_agg_batch: u32,
    ) -> Result<Option<(LeafChainProof, L2BlockNumber)>, Web3Error> {
        let mut storage = self.state.acquire_connection().await?;

        // FIXME: move as api config
        // Firstly, let's grab all events that correspond to batch being inserted into the chain_id tree.
        println!("hee4");
        let add_batch_logs = storage
            .events_web3_dal()
            .get_logs(
                GetLogsFilter {
                    // FIXME: this is somewhat inefficient, better ways need to be created
                    from_block: 0.into(),
                    to_block: latest_sealed_block_number,
                    addresses: vec![message_root_addr],
                    topics: vec![(1, vec![*MESSAGE_ROOT_ADDED_CHAIN_BATCH_ROOT_EVENT])],
                },
                self.state.api_config.req_entities_limit,
            )
            .await
            .map_err(DalError::generalize)?;

        println!("Add batch logs: {:#?}", add_batch_logs);

        let mut batch_leaf_proof_mask = None;

        let mut chain_id_merkle_tree =
            MiniMerkleTree::<[u8; 96], KeccakHasher>::new(Vec::<[u8; 96]>::new().into_iter(), None);
        let mut cnt = 0;
        let mut batch_added_block_number = None;

        for add_batch_log in add_batch_logs.iter() {
            let Some(batch_num) = add_batch_log.l1_batch_number else {
                continue;
            };
            let batch_num: u32 = batch_num.as_u32();

            if batch_num > l1_batch_number_with_agg_batch {
                continue;
            };

            let chain_id = h256_to_u256(add_batch_log.topics[1]);
            let batch_number = h256_to_u256(add_batch_log.topics[2]);

            if chain_id.as_u32() != searched_chain_id {
                continue;
            }

            if batch_number.as_u32() == searched_batch_number.0 {
                println!("relevant batch found! {:#?}", add_batch_log);
                batch_leaf_proof_mask = Some(cnt);
                batch_added_block_number =
                    Some(L2BlockNumber(add_batch_log.block_number.unwrap().as_u32()));
            }

            println!("appended log: {:#?}", add_batch_log);

            let batch_root = H256::from_slice(&add_batch_log.data.0);
            chain_id_merkle_tree.push(Self::batch_leaf_preimage(batch_root, batch_number.as_u32()));

            println!("new batch root = {:#?}", chain_id_merkle_tree.merkle_root());

            cnt += 1;
        }
        let Some(batch_leaf_proof_mask) = batch_leaf_proof_mask else {
            return Ok(None);
        };

        let result = chain_id_merkle_tree.merkle_root_and_path(batch_leaf_proof_mask);
        let root = result.0;
        let batch_leaf_proof = result.1;

        println!(
            "EXPECTED ROOT FOR {} / {} = {}",
            searched_chain_id, batch_leaf_proof_mask, root
        );

        if batch_added_block_number.is_none() {
            return Ok(None);
        }
        Ok(Some((
            LeafChainProof {
                batch_leaf_proof,
                batch_leaf_proof_mask: batch_leaf_proof_mask.into(),
            },
            batch_added_block_number.unwrap(),
        )))
    }

    pub async fn get_chain_inclusion_proof_impl(
        &self,
        message_root_addr: Address,
        searched_chain_id: u32,
        batch_added_block_number: L2BlockNumber,
        local_msg_root: H256,
    ) -> Result<Option<ChainAggProof>, Web3Error> {
        let mut storage = self.state.acquire_connection().await?;
        let storage_key_num = U256::zero(); // kl todo
        let storage_key = StorageKey::new(
            AccountTreeId::new(message_root_addr),
            u256_to_h256(storage_key_num),
        );
        let chain_count = storage
            .storage_web3_dal()
            .get_historical_value_unchecked(storage_key.hashed_key(), batch_added_block_number)
            .await
            .map_err(DalError::generalize)?;
        let chain_count_integer = chain_count.0[31];
        println!("kl todo chain count = {:#?}", chain_count_integer);

        let mut full_chain_merkle_tree =
            MiniMerkleTree::<[u8; 96], KeccakHasher>::new(Vec::<[u8; 96]>::new().into_iter(), None);
        let mut chain_id_leaf_proof_mask = None;

        for i in 0..chain_count_integer {
            let chain_id = self
                .get_chain_id_from_index_impl(i.into(), batch_added_block_number)
                .await
                .unwrap();
            let chain_root = self
                .get_chain_root_from_id_impl(chain_id, batch_added_block_number)
                .await
                .unwrap();
            full_chain_merkle_tree.push(Self::chain_id_leaf_preimage(chain_root, chain_id));

            if h256_to_u256(chain_id).as_u32() == searched_chain_id {
                chain_id_leaf_proof_mask = Some(i as usize);
            }
        }

        let Some(chain_id_leaf_proof_mask) = chain_id_leaf_proof_mask else {
            return Ok(None);
        };

        let chain_id_leaf_proof = full_chain_merkle_tree
            .merkle_root_and_path(chain_id_leaf_proof_mask)
            .1;

        println!(
            "kl todo 2 {:?}, {:?}",
            chain_id_leaf_proof_mask,
            chain_id_leaf_proof.len()
        );

        let full_agg_root = full_chain_merkle_tree.merkle_root();
        println!(
            "\n\n FULL AGG ROOT FOR BATCH = {:#?}\n\n",
            hex::encode(full_agg_root.0)
        );
        let mut chain_id_leaf_proof = full_chain_merkle_tree
            .merkle_root_and_path(chain_id_leaf_proof_mask)
            .1;

        chain_id_leaf_proof.push(local_msg_root);
        let chain_id_leaf_proof_mask =
            chain_id_leaf_proof_mask | (1 << (chain_id_leaf_proof.len() - 1));

        Ok(Some(ChainAggProof {
            chain_id_leaf_proof,
            chain_id_leaf_proof_mask: chain_id_leaf_proof_mask.into(),
        }))
    }

    pub async fn get_chain_id_from_index_impl(
        &self,
        index: u32,
        block_number: L2BlockNumber,
    ) -> Result<H256, Web3Error> {
        let mut storage = self.state.acquire_connection().await?;

        let chain_id_mapping_slot = U256::from(2);
        let chain_id_index = H256::from_slice(&keccak256(
            &[
                u256_to_h256(U256::from(index)).0,
                u256_to_h256(chain_id_mapping_slot).to_fixed_bytes(),
            ]
            .concat(),
        ));
        println!("kl todo chain_id_index = {:#?}", chain_id_index);

        let storage_key = self.get_message_root_log_key(chain_id_index);
        let chain_id = storage
            .storage_web3_dal()
            .get_historical_value_unchecked(storage_key.hashed_key(), block_number)
            .await
            .map_err(DalError::generalize)?;
        println!("kl todo chain_id = {:#?}", chain_id);
        Ok(chain_id)
    }

    pub async fn get_chain_root_from_id_impl(
        &self,
        chain_id: H256,
        block_number: L2BlockNumber,
    ) -> Result<H256, Web3Error> {
        let mut storage = self.state.acquire_connection().await?;

        let chain_tree_mapping_slot = U256::from(7);
        let chain_tree_slot = H256::from_slice(&keccak256(
            &[
                chain_id.0,
                u256_to_h256(chain_tree_mapping_slot).to_fixed_bytes(),
            ]
            .concat(),
        ));
        println!("kl todo chain_tree_slot = {:#?}", chain_tree_slot);
        let length_storage_key = self.get_message_root_log_key(chain_tree_slot);
        let length_encoding = storage
            .storage_web3_dal()
            .get_historical_value_unchecked(length_storage_key.hashed_key(), block_number)
            .await
            .map_err(DalError::generalize)?;
        println!("kl todo length_encoding = {:#?}", length_encoding);
        let length = length_encoding.0[31] - 1 / 2;
        let chain_root_slot = H256::from_slice(&keccak256(
            &[
                u256_to_h256(U256::from(length)).0,
                chain_tree_slot.to_fixed_bytes(),
            ]
            .concat(),
        ));
        println!("kl todo chain_root_slot = {:#?}", chain_root_slot);
        let chain_root = storage
            .storage_web3_dal()
            .get_historical_value_unchecked(chain_root_slot, block_number)
            .await
            .map_err(DalError::generalize)?;
        println!("kl todo chain_root = {:#?}", chain_root);
        Ok(chain_root)
    }

    pub fn get_message_root_log_key(&self, key: H256) -> StorageKey {
        let message_root = AccountTreeId::new(L2_MESSAGE_ROOT_ADDRESS);
        StorageKey::new(message_root, key)
    }

    pub fn batch_leaf_preimage(batch_root: H256, batch_number: u32) -> [u8; 96] {
        let prefix =
            hex::decode("d82fec4a37cbdc47f1e5cc4ad64deacf34a48e6f7c61fa5b68fd58e543259cf4")
                .unwrap();
        let mut full_preimage = [0u8; 96];

        full_preimage[0..32].copy_from_slice(&prefix);
        full_preimage[32..64].copy_from_slice(&batch_root.0);
        full_preimage[64..96].copy_from_slice(&u256_to_h256(batch_number.into()).0);

        full_preimage
    }

    pub fn chain_id_leaf_preimage(chain_root: H256, chain_id: H256) -> [u8; 96] {
        let prefix =
            hex::decode("39bc69363bb9e26cf14240de4e22569e95cf175cfbcf1ade1a47a253b4bf7f61")
                .unwrap();
        let mut full_preimage = [0u8; 96];

        full_preimage[0..32].copy_from_slice(&prefix);
        full_preimage[32..64].copy_from_slice(&chain_root.0);
        full_preimage[64..96].copy_from_slice(&chain_id.0);

        full_preimage
    }

    pub async fn get_l1_batch_number_impl(&self) -> Result<U64, Web3Error> {
        let mut storage = self.state.acquire_connection().await?;
        let l1_batch_number = storage
            .blocks_dal()
            .get_sealed_l1_batch_number()
            .await
            .map_err(DalError::generalize)?
            .ok_or(Web3Error::NoBlock)?;
        Ok(l1_batch_number.0.into())
    }

    pub async fn get_l2_block_range_impl(
        &self,
        batch: L1BatchNumber,
    ) -> Result<Option<(U64, U64)>, Web3Error> {
        let mut storage = self.state.acquire_connection().await?;
        self.state
            .start_info
            .ensure_not_pruned(batch, &mut storage)
            .await?;
        let range = storage
            .blocks_web3_dal()
            .get_l2_block_range_of_l1_batch(batch)
            .await
            .map_err(DalError::generalize)?;
        Ok(range.map(|(min, max)| (U64::from(min.0), U64::from(max.0))))
    }

    pub async fn get_block_details_impl(
        &self,
        block_number: L2BlockNumber,
    ) -> Result<Option<BlockDetails>, Web3Error> {
        let mut storage = self.state.acquire_connection().await?;
        self.state
            .start_info
            .ensure_not_pruned(block_number, &mut storage)
            .await?;

        Ok(storage
            .blocks_web3_dal()
            .get_block_details(block_number)
            .await
            .map_err(DalError::generalize)?)
    }

    pub async fn get_raw_block_transactions_impl(
        &self,
        block_number: L2BlockNumber,
    ) -> Result<Vec<Transaction>, Web3Error> {
        let mut storage = self.state.acquire_connection().await?;
        self.state
            .start_info
            .ensure_not_pruned(block_number, &mut storage)
            .await?;

        Ok(storage
            .transactions_web3_dal()
            .get_raw_l2_block_transactions(block_number)
            .await
            .map_err(DalError::generalize)?)
    }

    pub async fn get_transaction_details_impl(
        &self,
        hash: H256,
    ) -> Result<Option<TransactionDetails>, Web3Error> {
        let mut storage = self.state.acquire_connection().await?;
        // Open a readonly transaction to have a consistent view of Postgres
        let mut storage = open_readonly_transaction(&mut storage).await?;
        let mut tx_details = storage
            .transactions_web3_dal()
            .get_transaction_details(hash)
            .await
            .map_err(DalError::generalize)?;

        if tx_details.is_none() {
            tx_details = self
                .state
                .tx_sink()
                .lookup_tx_details(&mut storage, hash)
                .await?;
        }
        Ok(tx_details)
    }

    pub async fn get_l1_batch_details_impl(
        &self,
        batch_number: L1BatchNumber,
    ) -> Result<Option<L1BatchDetails>, Web3Error> {
        let mut storage = self.state.acquire_connection().await?;
        self.state
            .start_info
            .ensure_not_pruned(batch_number, &mut storage)
            .await?;

        Ok(storage
            .blocks_web3_dal()
            .get_l1_batch_details(batch_number)
            .await
            .map_err(DalError::generalize)?)
    }

    pub async fn get_bytecode_by_hash_impl(
        &self,
        hash: H256,
    ) -> Result<Option<Vec<u8>>, Web3Error> {
        let mut storage = self.state.acquire_connection().await?;
        Ok(storage
            .factory_deps_dal()
            .get_sealed_factory_dep(hash)
            .await
            .map_err(DalError::generalize)?)
    }

    #[tracing::instrument(skip(self))]
    pub fn get_fee_params_impl(&self) -> FeeParams {
        self.state
            .tx_sender
            .0
            .batch_fee_input_provider
            .get_fee_model_params()
    }

    pub async fn get_protocol_version_impl(
        &self,
        version_id: Option<u16>,
    ) -> Result<Option<ProtocolVersion>, Web3Error> {
        let mut storage = self.state.acquire_connection().await?;
        let protocol_version = if let Some(id) = version_id {
            storage
                .protocol_versions_web3_dal()
                .get_protocol_version_by_id(id)
                .await
                .map_err(DalError::generalize)?
        } else {
            Some(
                storage
                    .protocol_versions_web3_dal()
                    .get_latest_protocol_version()
                    .await
                    .map_err(DalError::generalize)?,
            )
        };
        Ok(protocol_version)
    }

    pub async fn get_proofs_impl(
        &self,
        address: Address,
        keys: Vec<H256>,
        l1_batch_number: L1BatchNumber,
    ) -> Result<Option<Proof>, Web3Error> {
        let mut storage = self.state.acquire_connection().await?;
        self.state
            .start_info
            .ensure_not_pruned(l1_batch_number, &mut storage)
            .await?;
        let hashed_keys = keys
            .iter()
            .map(|key| StorageKey::new(AccountTreeId::new(address), *key).hashed_key_u256())
            .collect();
        let tree_api = self
            .state
            .tree_api
            .as_deref()
            .ok_or(Web3Error::MethodNotImplemented)?;
        let proofs_result = tree_api.get_proofs(l1_batch_number, hashed_keys).await;
        let proofs = match proofs_result {
            Ok(proofs) => proofs,
            Err(TreeApiError::NotReady(_)) => return Err(Web3Error::TreeApiUnavailable),
            Err(TreeApiError::NoVersion(err)) => {
                return if err.missing_version > err.version_count {
                    Ok(None)
                } else {
                    Err(Web3Error::InternalError(anyhow::anyhow!(
                        "L1 batch #{l1_batch_number} is pruned in Merkle tree, but not in Postgres"
                    )))
                };
            }
            Err(TreeApiError::Internal(err)) => return Err(Web3Error::InternalError(err)),
            Err(_) => {
                // This branch is not expected to be executed, but has to be provided since the error is non-exhaustive.
                return Err(Web3Error::InternalError(anyhow::anyhow!(
                    "Unspecified tree API error"
                )));
            }
        };

        let storage_proof = proofs
            .into_iter()
            .zip(keys)
            .map(|(proof, key)| StorageProof {
                key,
                proof: proof.merkle_path,
                value: proof.value,
                index: proof.index,
            })
            .collect();

        Ok(Some(Proof {
            address,
            storage_proof,
        }))
    }

    pub fn get_base_token_l1_address_impl(&self) -> Result<Address, Web3Error> {
        self.state
            .api_config
            .base_token_address
            .ok_or(Web3Error::MethodNotImplemented)
    }

    #[tracing::instrument(skip(self))]
    pub async fn get_batch_fee_input_impl(
        &self,
    ) -> Result<PubdataIndependentBatchFeeModelInput, Web3Error> {
        Ok(self
            .state
            .tx_sender
            .0
            .batch_fee_input_provider
            .get_batch_fee_input()
            .await?
            .into_pubdata_independent())
    }

    #[tracing::instrument(skip(self, tx_bytes))]
    pub async fn send_raw_transaction_with_detailed_output_impl(
        &self,
        tx_bytes: Bytes,
    ) -> Result<(H256, VmExecutionResultAndLogs), Web3Error> {
        let (mut tx, hash) = self.state.parse_transaction_bytes(&tx_bytes.0)?;
        tx.set_input(tx_bytes.0, hash);

        let submit_result = self.state.tx_sender.submit_tx(tx).await;
        submit_result.map(|result| (hash, result.1)).map_err(|err| {
            tracing::debug!("Send raw transaction error: {err}");
            API_METRICS.submit_tx_error[&err.prom_error_code()].inc();
            err.into()
        })
    }
}

struct TreeLeafProof {
    leaf_proof: Vec<H256>,
    batch_leaf_proof: Option<LeafAggProof>,
}

impl TreeLeafProof {
    pub fn encode(self) -> Vec<H256> {
        const SUPPORTED_METADATA_VERSION: u8 = 1;

        let log_leaf_proof_len = self.leaf_proof.len();

        let (batch_leaf_proof_len, batch_leaf_proof) = if let Some(x) = self.batch_leaf_proof {
            x.encode()
        } else {
            (0, vec![])
        };

        assert!(log_leaf_proof_len < u8::MAX as usize);
        assert!(batch_leaf_proof_len < u8::MAX as u32);

        let mut metadata = [0u8; 32];
        metadata[0] = SUPPORTED_METADATA_VERSION;
        metadata[1] = log_leaf_proof_len as u8;
        metadata[2] = batch_leaf_proof_len as u8;

        let mut result = vec![H256(metadata)];

        result.extend(self.leaf_proof);
        result.extend(batch_leaf_proof);

        result
    }
}

struct LogLeafProof {
    agg_proofs: Vec<TreeLeafProof>,
}

impl LogLeafProof {
    pub fn new(leaf_proof: Vec<H256>) -> Self {
        let bottom_layer = TreeLeafProof {
            leaf_proof,
            batch_leaf_proof: None,
        };

        Self {
            agg_proofs: vec![bottom_layer],
        }
    }

    pub fn encode(self) -> Vec<H256> {
        let mut result = vec![];
        for i in self.agg_proofs {
            result.extend(i.encode());
        }
        result
    }

    pub fn append_aggregation_layer(&mut self, proof: LeafAggProof) {
        let chain_id_leaf_proof = proof.chain_agg_proof.chain_id_leaf_proof.clone();
        self.agg_proofs.last_mut().unwrap().batch_leaf_proof = Some(proof);
        self.agg_proofs.push(TreeLeafProof {
            leaf_proof: chain_id_leaf_proof,
            batch_leaf_proof: None,
        })
    }
}<|MERGE_RESOLUTION|>--- conflicted
+++ resolved
@@ -14,11 +14,8 @@
         L1BatchDetails, L2ToL1LogProof, LeafAggProof, LeafChainProof, Proof, ProtocolVersion,
         StorageProof, TransactionDetails,
     },
-<<<<<<< HEAD
     event::MESSAGE_ROOT_ADDED_CHAIN_BATCH_ROOT_EVENT,
-=======
     ethabi,
->>>>>>> fc8f9ac3
     fee::Fee,
     fee_model::{FeeParams, PubdataIndependentBatchFeeModelInput},
     l1::L1Tx,
