use std::{env, num::NonZeroUsize, time::Duration};

use anyhow::Context;
use serde::Deserialize;
use url::Url;
use zksync_basic_types::{Address, L1ChainId, L2ChainId};
use zksync_config::{configs::chain::L1BatchCommitDataGeneratorMode, ObjectStoreConfig};
use zksync_core::{
    api_server::{
        tx_sender::TxSenderConfig,
        web3::{state::InternalApiConfig, Namespace},
    },
    consensus,
    temp_config_store::decode_yaml,
};
use zksync_types::{api::BridgeAddresses, fee_model::FeeParams};
use zksync_web3_decl::{
    client::L2Client,
    error::ClientRpcContext,
    jsonrpsee::http_client::HttpClientBuilder,
    namespaces::{EthNamespaceClient, ZksNamespaceClient},
};

pub(crate) mod observability;
#[cfg(test)]
mod tests;

const BYTES_IN_MEGABYTE: usize = 1_024 * 1_024;

/// This part of the external node config is fetched directly from the main node.
#[derive(Debug, Deserialize, Clone, PartialEq)]
pub(crate) struct RemoteENConfig {
    pub bridgehub_proxy_addr: Option<Address>,
    pub diamond_proxy_addr: Address,
    pub l1_erc20_bridge_proxy_addr: Address,
    pub l2_erc20_bridge_addr: Address,
    pub l1_weth_bridge_proxy_addr: Option<Address>,
    pub l2_weth_bridge_addr: Option<Address>,
    pub l2_testnet_paymaster_addr: Option<Address>,
    pub l2_chain_id: L2ChainId,
    pub l1_chain_id: L1ChainId,
    pub max_pubdata_per_batch: u64,
}

impl RemoteENConfig {
    pub async fn fetch(client: &L2Client) -> anyhow::Result<Self> {
        let bridges = client
            .get_bridge_contracts()
            .rpc_context("get_bridge_contracts")
            .await?;
        let l2_testnet_paymaster_addr = client
            .get_testnet_paymaster()
            .rpc_context("get_testnet_paymaster")
            .await?;
        // In case EN is connected to the old server version without `get_bridgehub_contract` method.
        let bridgehub_proxy_addr = client.get_bridgehub_contract().await.ok().flatten();
        let diamond_proxy_addr = client
            .get_main_contract()
            .rpc_context("get_main_contract")
            .await?;
        let l2_chain_id = client.chain_id().rpc_context("chain_id").await?;
        let l2_chain_id = L2ChainId::try_from(l2_chain_id.as_u64())
            .map_err(|err| anyhow::anyhow!("invalid chain ID supplied by main node: {err}"))?;
        let l1_chain_id = client.l1_chain_id().rpc_context("l1_chain_id").await?;
        let l1_chain_id = L1ChainId(l1_chain_id.as_u64());

        let fee_params = client
            .get_fee_params()
            .rpc_context("get_fee_params")
            .await?;
        let max_pubdata_per_batch = match fee_params {
            FeeParams::V1(_) => {
                const MAX_V1_PUBDATA_PER_BATCH: u64 = 100_000;

                MAX_V1_PUBDATA_PER_BATCH
            }
            FeeParams::V2(params) => params.config.max_pubdata_per_batch,
        };

        Ok(Self {
            bridgehub_proxy_addr,
            diamond_proxy_addr,
            l2_testnet_paymaster_addr,
            l1_erc20_bridge_proxy_addr: bridges.l1_erc20_default_bridge,
            l2_erc20_bridge_addr: bridges.l2_erc20_default_bridge,
            l1_weth_bridge_proxy_addr: bridges.l1_weth_bridge,
            l2_weth_bridge_addr: bridges.l2_weth_bridge,
            l2_chain_id,
            l1_chain_id,
            max_pubdata_per_batch,
        })
    }
}

#[derive(Debug, Deserialize, Clone, PartialEq)]
pub(crate) enum BlockFetcher {
    ServerAPI,
    Consensus,
}

/// This part of the external node config is completely optional to provide.
/// It can tweak limits of the API, delay intervals of certain components, etc.
/// If any of the fields are not provided, the default values will be used.
#[derive(Debug, Clone, PartialEq, Deserialize)]
pub(crate) struct OptionalENConfig {
    // User-facing API limits
    /// Max possible limit of filters to be in the API state at once.
    #[serde(default = "OptionalENConfig::default_filters_limit")]
    pub filters_limit: usize,
    /// Max possible limit of subscriptions to be in the API state at once.
    #[serde(default = "OptionalENConfig::default_subscriptions_limit")]
    pub subscriptions_limit: usize,
    /// Max possible limit of entities to be requested via API at once.
    #[serde(default = "OptionalENConfig::default_req_entities_limit")]
    pub req_entities_limit: usize,
    /// Max possible size of an ABI encoded tx (in bytes).
    #[serde(default = "OptionalENConfig::default_max_tx_size")]
    pub max_tx_size: usize,
    /// Max number of cache misses during one VM execution. If the number of cache misses exceeds this value, the API server panics.
    /// This is a temporary solution to mitigate API request resulting in thousands of DB queries.
    pub vm_execution_cache_misses_limit: Option<usize>,
    /// Note: Deprecated option, no longer in use. Left to display a warning in case someone used them.
    pub transactions_per_sec_limit: Option<u32>,
    /// Limit for fee history block range.
    #[serde(default = "OptionalENConfig::default_fee_history_limit")]
    pub fee_history_limit: u64,
    /// Maximum number of requests in a single batch JSON RPC request. Default is 500.
    #[serde(default = "OptionalENConfig::default_max_batch_request_size")]
    pub max_batch_request_size: usize,
    /// Maximum response body size in MiBs. Default is 10 MiB.
    #[serde(default = "OptionalENConfig::default_max_response_body_size_mb")]
    pub max_response_body_size_mb: usize,

    // Other API config settings
    /// Interval between polling DB for pubsub (in ms).
    #[serde(
        rename = "pubsub_polling_interval",
        default = "OptionalENConfig::default_polling_interval"
    )]
    polling_interval: u64,
    /// Tx nonce: how far ahead from the committed nonce can it be.
    #[serde(default = "OptionalENConfig::default_max_nonce_ahead")]
    pub max_nonce_ahead: u32,
    /// Max number of VM instances to be concurrently spawned by the API server.
    /// This option can be tweaked down if the API server is running out of memory.
    #[serde(default = "OptionalENConfig::default_vm_concurrency_limit")]
    pub vm_concurrency_limit: usize,
    /// Smart contract bytecode cache size for the API server. Default value is 128 MiB.
    #[serde(default = "OptionalENConfig::default_factory_deps_cache_size_mb")]
    factory_deps_cache_size_mb: usize,
    /// Initial writes cache size for the API server. Default value is 32 MiB.
    #[serde(default = "OptionalENConfig::default_initial_writes_cache_size_mb")]
    initial_writes_cache_size_mb: usize,
    /// Latest values cache size in MiBs. The default value is 128 MiB. If set to 0, the latest
    /// values cache will be disabled.
    #[serde(default = "OptionalENConfig::default_latest_values_cache_size_mb")]
    latest_values_cache_size_mb: usize,
    /// Enabled JSON RPC API namespaces.
    api_namespaces: Option<Vec<Namespace>>,
    /// Whether to support HTTP methods that install filters and query filter changes.
    /// WS methods are unaffected.
    ///
    /// When to set this value to `true`:
    /// Filters are local to the specific node they were created at. Meaning if
    /// there are multiple nodes behind a load balancer the client cannot reliably
    /// query the previously created filter as the request might get routed to a
    /// different node.
    #[serde(default)]
    pub filters_disabled: bool,
    /// Polling period for mempool cache update - how often the mempool cache is updated from the database.
    /// In milliseconds. Default is 50 milliseconds.
    #[serde(default = "OptionalENConfig::default_mempool_cache_update_interval")]
    pub mempool_cache_update_interval: u64,
    /// Maximum number of transactions to be stored in the mempool cache. Default is 10000.
    #[serde(default = "OptionalENConfig::default_mempool_cache_size")]
    pub mempool_cache_size: usize,

    // Health checks
    /// Time limit in milliseconds to mark a health check as slow and log the corresponding warning.
    /// If not specified, the default value in the health check crate will be used.
    healthcheck_slow_time_limit_ms: Option<u64>,
    /// Time limit in milliseconds to abort a health check and return "not ready" status for the corresponding component.
    /// If not specified, the default value in the health check crate will be used.
    healthcheck_hard_time_limit_ms: Option<u64>,

    // Gas estimation config
    /// The factor by which to scale the gasLimit
    #[serde(default = "OptionalENConfig::default_estimate_gas_scale_factor")]
    pub estimate_gas_scale_factor: f64,
    /// The max possible number of gas that `eth_estimateGas` is allowed to overestimate.
    #[serde(default = "OptionalENConfig::default_estimate_gas_acceptable_overestimation")]
    pub estimate_gas_acceptable_overestimation: u32,
    /// Whether to use the compatibility mode for gas estimation for L1->L2 transactions.
    /// During the migration to the 1.4.1 fee model, there will be a period, when the server
    /// will already have the 1.4.1 fee model, while the L1 contracts will still expect the transactions
    /// to use the previous fee model with much higher overhead.
    ///
    /// When set to `true`, the API will ensure to return gasLimit is high enough overhead for both the old
    /// and the new fee model when estimating L1->L2 transactions.  
    #[serde(default = "OptionalENConfig::default_l1_to_l2_transactions_compatibility_mode")]
    pub l1_to_l2_transactions_compatibility_mode: bool,
    /// The multiplier to use when suggesting gas price. Should be higher than one,
    /// otherwise if the L1 prices soar, the suggested gas price won't be sufficient to be included in block
    #[serde(default = "OptionalENConfig::default_gas_price_scale_factor")]
    pub gas_price_scale_factor: f64,

    // Merkle tree config
    #[serde(default = "OptionalENConfig::default_metadata_calculator_delay")]
    metadata_calculator_delay: u64,
    /// Maximum number of L1 batches to be processed by the Merkle tree at a time.
    #[serde(
        alias = "max_blocks_per_tree_batch",
        default = "OptionalENConfig::default_max_l1_batches_per_tree_iter"
    )]
    pub max_l1_batches_per_tree_iter: usize,
    /// Chunk size for multi-get operations. Can speed up loading data for the Merkle tree on some environments,
    /// but the effects vary wildly depending on the setup (e.g., the filesystem used).
    #[serde(default = "OptionalENConfig::default_merkle_tree_multi_get_chunk_size")]
    pub merkle_tree_multi_get_chunk_size: usize,
    /// Capacity of the block cache for the Merkle tree RocksDB. Reasonable values range from ~100 MiB to several GiB.
    /// The default value is 128 MiB.
    #[serde(default = "OptionalENConfig::default_merkle_tree_block_cache_size_mb")]
    merkle_tree_block_cache_size_mb: usize,
    /// Byte capacity of memtables (recent, non-persisted changes to RocksDB). Setting this to a reasonably
    /// large value (order of 512 MiB) is helpful for large DBs that experience write stalls.
    #[serde(default = "OptionalENConfig::default_merkle_tree_memtable_capacity_mb")]
    merkle_tree_memtable_capacity_mb: usize,
    /// Timeout to wait for the Merkle tree database to run compaction on stalled writes.
    #[serde(default = "OptionalENConfig::default_merkle_tree_stalled_writes_timeout_sec")]
    merkle_tree_stalled_writes_timeout_sec: u64,

    // Postgres config (new parameters)
    /// Threshold in milliseconds for the DB connection lifetime to denote it as long-living and log its details.
    database_long_connection_threshold_ms: Option<u64>,
    /// Threshold in milliseconds to denote a DB query as "slow" and log its details.
    database_slow_query_threshold_ms: Option<u64>,

    // Other config settings
    /// Port on which the Prometheus exporter server is listening.
    pub prometheus_port: Option<u16>,
    /// Number of keys that is processed by enum_index migration in State Keeper each L1 batch.
    #[serde(default = "OptionalENConfig::default_enum_index_migration_chunk_size")]
    pub enum_index_migration_chunk_size: usize,
    /// Capacity of the queue for asynchronous miniblock sealing. Once this many miniblocks are queued,
    /// sealing will block until some of the miniblocks from the queue are processed.
    /// 0 means that sealing is synchronous; this is mostly useful for performance comparison, testing etc.
    #[serde(default = "OptionalENConfig::default_miniblock_seal_queue_capacity")]
    pub miniblock_seal_queue_capacity: usize,
    /// Configures whether to persist protective reads when persisting L1 batches in the state keeper.
    /// Protective reads are never required by full nodes so far, not until such a node runs a full Merkle tree
    /// (presumably, to participate in L1 batch proving).
    /// By default, set to `true` as a temporary safety measure.
    #[serde(default = "OptionalENConfig::default_protective_reads_persistence_enabled")]
    pub protective_reads_persistence_enabled: bool,
    /// Address of the L1 diamond proxy contract used by the consistency checker to match with the origin of logs emitted
    /// by commit transactions. If not set, it will not be verified.
    // This is intentionally not a part of `RemoteENConfig` because fetching this info from the main node would defeat
    // its purpose; the consistency checker assumes that the main node may provide false information.
    pub contracts_diamond_proxy_addr: Option<Address>,
    /// Number of requests per second allocated for the main node HTTP client. Default is 100 requests.
    #[serde(default = "OptionalENConfig::default_main_node_rate_limit_rps")]
    pub main_node_rate_limit_rps: NonZeroUsize,

    #[serde(default = "OptionalENConfig::default_l1_batch_commit_data_generator_mode")]
    pub l1_batch_commit_data_generator_mode: L1BatchCommitDataGeneratorMode,
}

#[derive(Debug, Clone, PartialEq, Deserialize)]
pub struct ApiComponentConfig {
    /// Address of the tree API used by this EN in case it does not have a
    /// local tree component running and in this case needs to send requests
    /// to some external tree API.
    pub tree_api_url: Option<String>,
}

#[derive(Debug, Clone, PartialEq, Deserialize)]
pub struct TreeComponentConfig {
    pub api_port: Option<u16>,
}

impl OptionalENConfig {
    const fn default_filters_limit() -> usize {
        10_000
    }

    const fn default_subscriptions_limit() -> usize {
        10_000
    }

    const fn default_req_entities_limit() -> usize {
        1_024
    }

    const fn default_max_tx_size() -> usize {
        1_000_000
    }

    const fn default_polling_interval() -> u64 {
        200
    }

    const fn default_estimate_gas_scale_factor() -> f64 {
        1.2
    }

    const fn default_estimate_gas_acceptable_overestimation() -> u32 {
        1_000
    }

    const fn default_l1_to_l2_transactions_compatibility_mode() -> bool {
        true
    }

    const fn default_gas_price_scale_factor() -> f64 {
        1.2
    }

    const fn default_max_nonce_ahead() -> u32 {
        50
    }

    const fn default_metadata_calculator_delay() -> u64 {
        100
    }

    const fn default_max_l1_batches_per_tree_iter() -> usize {
        20
    }

    const fn default_vm_concurrency_limit() -> usize {
        // The default limit is large so that it does not create a bottleneck on its own.
        // VM execution can still be limited by Tokio runtime parallelism and/or the number
        // of DB connections in a pool.
        2_048
    }

    const fn default_factory_deps_cache_size_mb() -> usize {
        128
    }

    const fn default_initial_writes_cache_size_mb() -> usize {
        32
    }

    const fn default_latest_values_cache_size_mb() -> usize {
        128
    }

    const fn default_merkle_tree_multi_get_chunk_size() -> usize {
        500
    }

    const fn default_merkle_tree_block_cache_size_mb() -> usize {
        128
    }

    const fn default_merkle_tree_memtable_capacity_mb() -> usize {
        256
    }

    const fn default_merkle_tree_stalled_writes_timeout_sec() -> u64 {
        30
    }

    const fn default_fee_history_limit() -> u64 {
        1_024
    }

    const fn default_max_batch_request_size() -> usize {
        500 // The default limit is chosen to be reasonably permissive.
    }

    const fn default_max_response_body_size_mb() -> usize {
        10
    }

    const fn default_enum_index_migration_chunk_size() -> usize {
        5000
    }

    const fn default_miniblock_seal_queue_capacity() -> usize {
        10
    }

    const fn default_protective_reads_persistence_enabled() -> bool {
        true
    }

    const fn default_mempool_cache_update_interval() -> u64 {
        50
    }

    const fn default_mempool_cache_size() -> usize {
        10_000
    }

    fn default_main_node_rate_limit_rps() -> NonZeroUsize {
        NonZeroUsize::new(100).unwrap()
    }

    const fn default_l1_batch_commit_data_generator_mode() -> L1BatchCommitDataGeneratorMode {
        L1BatchCommitDataGeneratorMode::Rollup
    }

    pub fn polling_interval(&self) -> Duration {
        Duration::from_millis(self.polling_interval)
    }

    pub fn metadata_calculator_delay(&self) -> Duration {
        Duration::from_millis(self.metadata_calculator_delay)
    }

    /// Returns the size of factory dependencies cache in bytes.
    pub fn factory_deps_cache_size(&self) -> usize {
        self.factory_deps_cache_size_mb * BYTES_IN_MEGABYTE
    }

    /// Returns the size of initial writes cache in bytes.
    pub fn initial_writes_cache_size(&self) -> usize {
        self.initial_writes_cache_size_mb * BYTES_IN_MEGABYTE
    }

    /// Returns the size of latest values cache in bytes.
    pub fn latest_values_cache_size(&self) -> usize {
        self.latest_values_cache_size_mb * BYTES_IN_MEGABYTE
    }

    /// Returns the size of block cache for Merkle tree in bytes.
    pub fn merkle_tree_block_cache_size(&self) -> usize {
        self.merkle_tree_block_cache_size_mb * BYTES_IN_MEGABYTE
    }

    /// Returns the memtable capacity for Merkle tree in bytes.
    pub fn merkle_tree_memtable_capacity(&self) -> usize {
        self.merkle_tree_memtable_capacity_mb * BYTES_IN_MEGABYTE
    }

    /// Returns the timeout to wait for the Merkle tree database to run compaction on stalled writes.
    pub fn merkle_tree_stalled_writes_timeout(&self) -> Duration {
        Duration::from_secs(self.merkle_tree_stalled_writes_timeout_sec)
    }

    pub fn long_connection_threshold(&self) -> Option<Duration> {
        self.database_long_connection_threshold_ms
            .map(Duration::from_millis)
    }

    pub fn slow_query_threshold(&self) -> Option<Duration> {
        self.database_slow_query_threshold_ms
            .map(Duration::from_millis)
    }

    pub fn api_namespaces(&self) -> Vec<Namespace> {
        self.api_namespaces
            .clone()
            .unwrap_or_else(|| Namespace::DEFAULT.to_vec())
    }

    pub fn max_response_body_size(&self) -> usize {
        self.max_response_body_size_mb * BYTES_IN_MEGABYTE
    }

    pub fn healthcheck_slow_time_limit(&self) -> Option<Duration> {
        self.healthcheck_slow_time_limit_ms
            .map(Duration::from_millis)
    }

    pub fn healthcheck_hard_time_limit(&self) -> Option<Duration> {
        self.healthcheck_hard_time_limit_ms
            .map(Duration::from_millis)
    }

    pub fn mempool_cache_update_interval(&self) -> Duration {
        Duration::from_millis(self.mempool_cache_update_interval)
    }
}

/// This part of the external node config is required for its operation.
#[derive(Debug, Deserialize, Clone, PartialEq)]
pub(crate) struct RequiredENConfig {
    /// Port on which the HTTP RPC server is listening.
    pub http_port: u16,
    /// Port on which the WebSocket RPC server is listening.
    pub ws_port: u16,
    /// Port on which the healthcheck REST server is listening.
    pub healthcheck_port: u16,
    /// Address of the Ethereum node API.
    /// Intentionally private: use getter method as it manages the missing port.
    eth_client_url: String,
    /// Main node URL - used by external node to proxy transactions to, query state from, etc.
    /// Intentionally private: use getter method as it manages the missing port.
    main_node_url: String,
    /// Path to the database data directory that serves state cache.
    pub state_cache_path: String,
    /// Fast SSD path. Used as a RocksDB dir for the Merkle tree (*new* implementation).
    pub merkle_tree_path: String,
}

impl RequiredENConfig {
    pub fn main_node_url(&self) -> anyhow::Result<String> {
        Self::get_url(&self.main_node_url).context("Could not parse main node URL")
    }

    pub fn eth_client_url(&self) -> anyhow::Result<String> {
        Self::get_url(&self.eth_client_url).context("Could not parse L1 client URL")
    }

    fn get_url(url_str: &str) -> anyhow::Result<String> {
        let url = Url::parse(url_str).context("URL can not be parsed")?;
        format_url_with_port(&url)
    }
}

/// Configuration for Postgres database.
/// While also mandatory, it historically used different naming scheme for corresponding
/// environment variables.
/// Thus it is kept separately for backward compatibility and ease of deserialization.
#[derive(Debug, Clone, Deserialize, PartialEq)]
pub(crate) struct PostgresConfig {
    pub database_url: String,
    pub max_connections: u32,
}

impl PostgresConfig {
    pub fn from_env() -> anyhow::Result<Self> {
        Ok(Self {
            database_url: env::var("DATABASE_URL")
                .context("DATABASE_URL env variable is not set")?,
            max_connections: env::var("DATABASE_POOL_SIZE")
                .context("DATABASE_POOL_SIZE env variable is not set")?
                .parse()
                .context("Unable to parse DATABASE_POOL_SIZE env variable")?,
        })
    }
}

pub(crate) fn read_consensus_secrets() -> anyhow::Result<Option<consensus::Secrets>> {
    let Ok(path) = std::env::var("EN_CONSENSUS_SECRETS_PATH") else {
        return Ok(None);
    };
    let cfg = std::fs::read_to_string(&path).context(path)?;
    Ok(Some(decode_yaml(&cfg).context("failed decoding YAML")?))
}

pub(crate) fn read_consensus_config() -> anyhow::Result<Option<consensus::Config>> {
    let Ok(path) = std::env::var("EN_CONSENSUS_CONFIG_PATH") else {
        return Ok(None);
    };
    let cfg = std::fs::read_to_string(&path).context(path)?;
    Ok(Some(decode_yaml(&cfg).context("failed decoding YAML")?))
}

/// Configuration for snapshot recovery. Loaded optionally, only if the corresponding command-line argument
/// is supplied to the EN binary.
#[derive(Debug, Clone)]
pub(crate) struct SnapshotsRecoveryConfig {
    pub snapshots_object_store: ObjectStoreConfig,
}

pub(crate) fn read_snapshots_recovery_config() -> anyhow::Result<SnapshotsRecoveryConfig> {
    let snapshots_object_store = envy::prefixed("EN_SNAPSHOTS_OBJECT_STORE_")
        .from_env::<ObjectStoreConfig>()
        .context("failed loading snapshot object store config from env variables")?;
    Ok(SnapshotsRecoveryConfig {
        snapshots_object_store,
    })
}

/// External Node Config contains all the configuration required for the EN operation.
/// It is split into three parts: required, optional and remote for easier navigation.
#[derive(Debug, Clone)]
pub(crate) struct ExternalNodeConfig {
    pub required: RequiredENConfig,
    pub postgres: PostgresConfig,
    pub optional: OptionalENConfig,
    pub remote: RemoteENConfig,
    pub consensus: Option<consensus::Config>,
    pub api_component: ApiComponentConfig,
    pub tree_component: TreeComponentConfig,
}

impl ExternalNodeConfig {
    /// Loads config from the environment variables and
    /// fetches contracts addresses from the main node.
    pub async fn collect() -> anyhow::Result<Self> {
        let required = envy::prefixed("EN_")
            .from_env::<RequiredENConfig>()
            .context("could not load external node config")?;

        let optional = envy::prefixed("EN_")
            .from_env::<OptionalENConfig>()
            .context("could not load external node config")?;

<<<<<<< HEAD
        let client = L2Client::http(&required.main_node_url()?)
            .context("Unable to build HTTP client for main node")?
            .build();
=======
        let api_component_config = envy::prefixed("EN_API")
            .from_env::<ApiComponentConfig>()
            .context("could not load external node config")?;

        let tree_component_config = envy::prefixed("EN_TREE")
            .from_env::<TreeComponentConfig>()
            .context("could not load external node config")?;

        let client = HttpClientBuilder::default()
            .build(required.main_node_url()?)
            .expect("Unable to build HTTP client for main node");
>>>>>>> af01edd6
        let remote = RemoteENConfig::fetch(&client)
            .await
            .context("Unable to fetch required config values from the main node")?;
        // We can query them from main node, but it's better to set them explicitly
        // as well to avoid connecting to wrong environment variables unintentionally.
        let eth_chain_id = HttpClientBuilder::default()
            .build(required.eth_client_url()?)
            .expect("Unable to build HTTP client for L1 client")
            .chain_id()
            .await
            .context("Unable to check L1 chain ID through the configured L1 client")?;

        let l2_chain_id: L2ChainId = env_var("EN_L2_CHAIN_ID");
        let l1_chain_id: u64 = env_var("EN_L1_CHAIN_ID");
        if l2_chain_id != remote.l2_chain_id {
            anyhow::bail!(
                "Configured L2 chain id doesn't match the one from main node.
                Make sure your configuration is correct and you are corrected to the right main node.
                Main node L2 chain id: {:?}. Local config value: {:?}",
                remote.l2_chain_id, l2_chain_id
            );
        }
        if l1_chain_id != remote.l1_chain_id.0 {
            anyhow::bail!(
                "Configured L1 chain id doesn't match the one from main node.
                Make sure your configuration is correct and you are corrected to the right main node.
                Main node L1 chain id: {}. Local config value: {}",
                remote.l1_chain_id.0, l1_chain_id
            );
        }
        if l1_chain_id != eth_chain_id.as_u64() {
            anyhow::bail!(
                "Configured L1 chain id doesn't match the one from eth node.
                Make sure your configuration is correct and you are corrected to the right eth node.
                Eth node chain id: {}. Local config value: {}",
                eth_chain_id,
                l1_chain_id
            );
        }

        let postgres = PostgresConfig::from_env()?;

        Ok(Self {
            remote,
            postgres,
            required,
            optional,
            consensus: read_consensus_config().context("read_consensus_config()")?,
            tree_component: tree_component_config,
            api_component: api_component_config,
        })
    }
}

fn env_var<T>(name: &str) -> T
where
    T: std::str::FromStr,
    T::Err: std::fmt::Debug,
{
    env::var(name)
        .unwrap_or_else(|_| panic!("{} env variable is not set", name))
        .parse()
        .unwrap_or_else(|_| panic!("unable to parse {} env variable", name))
}

impl From<ExternalNodeConfig> for InternalApiConfig {
    fn from(config: ExternalNodeConfig) -> Self {
        Self {
            l1_chain_id: config.remote.l1_chain_id,
            l2_chain_id: config.remote.l2_chain_id,
            max_tx_size: config.optional.max_tx_size,
            estimate_gas_scale_factor: config.optional.estimate_gas_scale_factor,
            estimate_gas_acceptable_overestimation: config
                .optional
                .estimate_gas_acceptable_overestimation,
            bridge_addresses: BridgeAddresses {
                l1_erc20_default_bridge: config.remote.l1_erc20_bridge_proxy_addr,
                l2_erc20_default_bridge: config.remote.l2_erc20_bridge_addr,
                l1_weth_bridge: config.remote.l1_weth_bridge_proxy_addr,
                l2_weth_bridge: config.remote.l2_weth_bridge_addr,
            },
            bridgehub_proxy_addr: config.remote.bridgehub_proxy_addr,
            diamond_proxy_addr: config.remote.diamond_proxy_addr,
            l2_testnet_paymaster_addr: config.remote.l2_testnet_paymaster_addr,
            req_entities_limit: config.optional.req_entities_limit,
            fee_history_limit: config.optional.fee_history_limit,
            filters_disabled: config.optional.filters_disabled,
            mempool_cache_update_interval: config.optional.mempool_cache_update_interval(),
            mempool_cache_size: config.optional.mempool_cache_size,
        }
    }
}

impl From<ExternalNodeConfig> for TxSenderConfig {
    fn from(config: ExternalNodeConfig) -> Self {
        Self {
            // Fee account address does not matter for the EN operation, since
            // actual fee distribution is handled my the main node.
            fee_account_addr: "0xfee0000000000000000000000000000000000000"
                .parse()
                .unwrap(),
            gas_price_scale_factor: config.optional.gas_price_scale_factor,
            max_nonce_ahead: config.optional.max_nonce_ahead,
            vm_execution_cache_misses_limit: config.optional.vm_execution_cache_misses_limit,
            // We set these values to the maximum since we don't know the actual values
            // and they will be enforced by the main node anyway.
            max_allowed_l2_tx_gas_limit: u32::MAX,
            validation_computational_gas_limit: u32::MAX,
            chain_id: config.remote.l2_chain_id,
            l1_to_l2_transactions_compatibility_mode: config
                .optional
                .l1_to_l2_transactions_compatibility_mode,
            max_pubdata_per_batch: config.remote.max_pubdata_per_batch,
        }
    }
}

/// Converts the URL into a String with port provided,
/// even if it's the default one.
///
/// `url` library does not contain required functionality, yet the library we use for RPC
/// requires the port to always explicitly be set.
fn format_url_with_port(url: &Url) -> anyhow::Result<String> {
    let scheme = url.scheme();
    let host = url.host_str().context("No host in the URL")?;
    let port_str = match url.port_or_known_default() {
        Some(port) => format!(":{port}"),
        None => String::new(),
    };
    let path = url.path();
    let query_str = url.query().map(|q| format!("?{}", q)).unwrap_or_default();

    Ok(format!(
        "{scheme}://{host}{port}{path}{query_str}",
        scheme = scheme,
        host = host,
        port = port_str,
        path = path,
        query_str = query_str
    ))
}<|MERGE_RESOLUTION|>--- conflicted
+++ resolved
@@ -591,23 +591,17 @@
             .from_env::<OptionalENConfig>()
             .context("could not load external node config")?;
 
-<<<<<<< HEAD
+        let api_component_config = envy::prefixed("EN_API")
+            .from_env::<ApiComponentConfig>()
+            .context("could not load external node config")?;
+
+        let tree_component_config = envy::prefixed("EN_TREE")
+            .from_env::<TreeComponentConfig>()
+            .context("could not load external node config")?;
+
         let client = L2Client::http(&required.main_node_url()?)
             .context("Unable to build HTTP client for main node")?
             .build();
-=======
-        let api_component_config = envy::prefixed("EN_API")
-            .from_env::<ApiComponentConfig>()
-            .context("could not load external node config")?;
-
-        let tree_component_config = envy::prefixed("EN_TREE")
-            .from_env::<TreeComponentConfig>()
-            .context("could not load external node config")?;
-
-        let client = HttpClientBuilder::default()
-            .build(required.main_node_url()?)
-            .expect("Unable to build HTTP client for main node");
->>>>>>> af01edd6
         let remote = RemoteENConfig::fetch(&client)
             .await
             .context("Unable to fetch required config values from the main node")?;
