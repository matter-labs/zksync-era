--- conflicted
+++ resolved
@@ -11,13 +11,8 @@
     pub default_upgrade_addr: Address,
     pub diamond_proxy_addr: Address,
     pub validator_timelock_addr: Address,
-<<<<<<< HEAD
-    pub l1_shared_bridge_proxy_addr: Address,
-    pub l2_shared_bridge_addr: Address,
-=======
     pub l1_shared_bridge_proxy_addr: Option<Address>,
     pub l2_shared_bridge_addr: Option<Address>,
->>>>>>> ae9ecc2b
     pub l1_erc20_bridge_proxy_addr: Option<Address>,
     pub l2_erc20_bridge_addr: Option<Address>,
     pub l1_weth_bridge_proxy_addr: Option<Address>,
@@ -36,13 +31,8 @@
             validator_timelock_addr: Address::repeat_byte(0x0a),
             l1_erc20_bridge_proxy_addr: Some(Address::repeat_byte(0x0b)),
             l2_erc20_bridge_addr: Some(Address::repeat_byte(0x0c)),
-<<<<<<< HEAD
-            l1_shared_bridge_proxy_addr: Address::repeat_byte(0x0e),
-            l2_shared_bridge_addr: Address::repeat_byte(0x0f),
-=======
             l1_shared_bridge_proxy_addr: Some(Address::repeat_byte(0x0e)),
             l2_shared_bridge_addr: Some(Address::repeat_byte(0x0f)),
->>>>>>> ae9ecc2b
             l1_weth_bridge_proxy_addr: Some(Address::repeat_byte(0x0b)),
             l2_weth_bridge_addr: Some(Address::repeat_byte(0x0c)),
             l2_testnet_paymaster_addr: Some(Address::repeat_byte(0x11)),
