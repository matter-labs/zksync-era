--- conflicted
+++ resolved
@@ -97,37 +97,6 @@
             .await
             .map_err(RequestProcessorError::ObjectStore)?;
 
-<<<<<<< HEAD
-        let (l1_verifier_config, fri_protocol_version_id) = {
-            let header = self
-                .pool
-                .connection()
-                .await
-                .unwrap()
-                .blocks_dal()
-                .get_l1_batch_header(l1_batch_number)
-                .await
-                .unwrap()
-                .expect(&format!("Missing header for {}", l1_batch_number));
-
-            let protocol_version = header.protocol_version.unwrap();
-            // TODO: What invariants have to hold such that protocol version = fri protocol version?
-            let fri_protocol_version = FriProtocolVersionId::from(protocol_version);
-            (
-                self.pool
-                    .connection()
-                    .await
-                    .unwrap()
-                    .protocol_versions_dal()
-                    .l1_verifier_config_for_version(protocol_version)
-                    .await
-                    .expect(&format!(
-                        "Missing l1 verifier info for protocol version {protocol_version:?}",
-                    )),
-                fri_protocol_version,
-            )
-        };
-=======
         let header = self
             .pool
             .connection()
@@ -153,7 +122,6 @@
             .expect(&format!(
                 "Missing l1 verifier info for protocol version {protocol_version:?}",
             ));
->>>>>>> e26091a1
 
         let storage_batch = self
             .pool
