--- conflicted
+++ resolved
@@ -1,10 +1,7 @@
 use std::{str::FromStr, sync::Arc};
 
-<<<<<<< HEAD
 use reqwest::Client;
-=======
 use chrono::{DateTime, Utc};
->>>>>>> 5662dff5
 use rust_eigenda_client::{
     client::BlobProvider,
     config::SrsPointsSource,
@@ -256,7 +253,7 @@
                     Ok(None)
                 }
             }
-            InnerClient::V2(client) => {
+            InnerClient::V2(client) | InnerClient::V2Secure(client) => {
                 let bytes = hex::decode(dispatch_request_id.clone())
                     .map_err(|_| {
                         anyhow::anyhow!("Failed to decode blob id: {}", dispatch_request_id)
