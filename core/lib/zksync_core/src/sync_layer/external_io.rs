--- conflicted
+++ resolved
@@ -22,14 +22,9 @@
     metrics::{BlockStage, APP_METRICS},
     state_keeper::{
         io::{
-<<<<<<< HEAD
             common::{load_pending_batch, poll_iters, IoCursor},
-            MiniblockParams, MiniblockSealerHandle, PendingBatchData, StateKeeperIO,
-=======
-            common::{l1_batch_params, load_pending_batch, poll_iters},
             fee_address_migration, MiniblockParams, MiniblockSealerHandle, PendingBatchData,
             StateKeeperIO,
->>>>>>> 02026e90
         },
         metrics::KEEPER_METRICS,
         seal_criteria::IoSealCriteria,
@@ -84,15 +79,10 @@
             .context("failed initializing I/O cursor")?;
         let l1_batch_params_provider = L1BatchParamsProvider::new(&mut storage)
             .await
-<<<<<<< HEAD
             .context("failed initializing L1 batch params provider")?;
-=======
-            .unwrap()
-            .expect("empty storage not supported"); // FIXME (PLA-703): handle empty storage
-                                                    // We must run the migration for pending miniblocks synchronously, since we use `fee_account_address`
-                                                    // from a pending miniblock in `load_pending_batch()` implementation.
+        // We must run the migration for pending miniblocks synchronously, since we use `fee_account_address`
+        // from a pending miniblock in `load_pending_batch()` implementation.
         fee_address_migration::migrate_pending_miniblocks(&mut storage).await;
->>>>>>> 02026e90
         drop(storage);
 
         tracing::info!(
@@ -264,7 +254,6 @@
     async fn load_pending_batch(&mut self) -> Option<PendingBatchData> {
         let mut storage = self.pool.access_storage_tagged("sync_layer").await.unwrap();
 
-<<<<<<< HEAD
         let mut pending_miniblock_header = self
             .l1_batch_params_provider
             .load_first_miniblock_in_batch(&mut storage, self.current_l1_batch_number)
@@ -277,25 +266,6 @@
             })
             .unwrap()?;
         if !pending_miniblock_header.has_protocol_version() {
-=======
-        let pending_miniblock_number = {
-            let (_, last_miniblock_number_included_in_l1_batch) = storage
-                .blocks_dal()
-                .get_miniblock_range_of_l1_batch(self.current_l1_batch_number - 1)
-                .await
-                .unwrap()
-                .unwrap();
-            last_miniblock_number_included_in_l1_batch + 1
-        };
-        let pending_miniblock_header = storage
-            .blocks_dal()
-            .get_miniblock_header(pending_miniblock_number)
-            .await
-            .unwrap()?;
-        let fee_account = pending_miniblock_header.fee_account_address;
-
-        if pending_miniblock_header.protocol_version.is_none() {
->>>>>>> 02026e90
             // Fetch protocol version ID for pending miniblocks to know which VM to use to re-execute them.
             let sync_block = self
                 .main_node_client
@@ -314,42 +284,11 @@
             pending_miniblock_header.set_protocol_version(sync_block.protocol_version);
         }
 
-        // TODO (PLA-674): this workaround won't be necessary once fee address is moved to miniblock entity.
-        let fee_account = storage
-            .blocks_dal()
-            .get_fee_address_for_l1_batch(self.current_l1_batch_number - 1)
-            .await
-            .expect("Failed getting fee address for previous L1 batch");
-        let fee_account = match fee_account {
-            Some(account) => account,
-            None => {
-                let last_miniblock_number_in_prev_batch = pending_miniblock_header.number() - 1;
-                tracing::info!(
-                    "Fee address for L1 batch #{} is not available locally; fetching from main node \
-                     (in miniblock #{last_miniblock_number_in_prev_batch})",
-                    self.current_l1_batch_number - 1
-                );
-                let prev_block = self
-                    .main_node_client
-                    .fetch_l2_block(last_miniblock_number_in_prev_batch, false)
-                    .await
-                    .unwrap()
-                    .context("failed fetching block in previous L1 batch from main node")
-                    .unwrap();
-                assert_eq!(
-                    prev_block.l1_batch_number, self.current_l1_batch_number - 1,
-                    "Miniblock {prev_block:?} fetched to fill fee address has unexpected L1 batch number"
-                );
-                prev_block.operator_address
-            }
-        };
-
         let (system_env, l1_batch_env) = self
             .l1_batch_params_provider
             .load_l1_batch_params(
                 &mut storage,
                 &pending_miniblock_header,
-                fee_account,
                 self.validation_computational_gas_limit,
                 self.chain_id,
             )
