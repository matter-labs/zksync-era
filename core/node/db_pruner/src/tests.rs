--- conflicted
+++ resolved
@@ -364,59 +364,6 @@
     pruner_task_handle.await.unwrap().unwrap();
 }
 
-<<<<<<< HEAD
-#[tokio::test]
-async fn pruning_iteration_timely_shuts_down() {
-    let pool = ConnectionPool::<Core>::test_pool().await;
-    let mut conn = pool.connection().await.unwrap();
-    insert_l2_blocks(&mut conn, 10, 2).await;
-
-    let pruner = DbPruner::with_conditions(
-        DbPrunerConfig {
-            removal_delay: Duration::MAX, // intentionally chosen so that pruning iterations stuck
-            pruned_batch_chunk_size: 3,
-            minimum_l1_batch_age: Duration::ZERO,
-        },
-        pool.clone(),
-        vec![], //No checks, so every batch is prunable
-    );
-
-    let (stop_sender, mut stop_receiver) = watch::channel(false);
-    let pruning_handle =
-        tokio::spawn(async move { pruner.run_single_iteration(&mut stop_receiver).await });
-
-    // Give some time for the task to get stuck
-    tokio::time::sleep(Duration::from_millis(50)).await;
-    assert!(!pruning_handle.is_finished());
-
-    stop_sender.send_replace(true);
-    let outcome = pruning_handle.await.unwrap().unwrap();
-    assert_matches!(outcome, PruningIterationOutcome::Interrupted);
-}
-
-#[tokio::test]
-async fn pruner_timely_shuts_down() {
-    let pool = ConnectionPool::<Core>::test_pool().await;
-    let mut conn = pool.connection().await.unwrap();
-    insert_l2_blocks(&mut conn, 10, 2).await;
-
-    let pruner = DbPruner::with_conditions(
-        DbPrunerConfig {
-            removal_delay: Duration::MAX, // intentionally chosen so that pruning iterations stuck
-            pruned_batch_chunk_size: 3,
-            minimum_l1_batch_age: Duration::ZERO,
-        },
-        pool.clone(),
-        vec![], //No checks, so every batch is prunable
-    );
-
-    let (stop_sender, stop_receiver) = watch::channel(false);
-    let pruner_handle = tokio::spawn(pruner.run(stop_receiver));
-
-    // Give some time for pruning to get stuck
-    tokio::time::sleep(Duration::from_millis(50)).await;
-    assert!(!pruner_handle.is_finished());
-=======
 /// Seals an L1 batch with a single L2 block.
 async fn seal_l1_batch(storage: &mut Connection<'_, Core>, number: u32) {
     let block_header = create_l2_block(number);
@@ -597,7 +544,62 @@
             details.last_hard_pruned_l1_batch == Some(L1BatchNumber(4))
         })
         .await;
->>>>>>> a6ec15ca
+
+    stop_sender.send_replace(true);
+    pruner_handle.await.unwrap().unwrap();
+}
+
+#[tokio::test]
+async fn pruning_iteration_timely_shuts_down() {
+    let pool = ConnectionPool::<Core>::test_pool().await;
+    let mut conn = pool.connection().await.unwrap();
+    insert_l2_blocks(&mut conn, 10, 2).await;
+
+    let pruner = DbPruner::with_conditions(
+        DbPrunerConfig {
+            removal_delay: Duration::MAX, // intentionally chosen so that pruning iterations stuck
+            pruned_batch_chunk_size: 3,
+            minimum_l1_batch_age: Duration::ZERO,
+        },
+        pool.clone(),
+        vec![], //No checks, so every batch is prunable
+    );
+
+    let (stop_sender, mut stop_receiver) = watch::channel(false);
+    let pruning_handle =
+        tokio::spawn(async move { pruner.run_single_iteration(&mut stop_receiver).await });
+
+    // Give some time for the task to get stuck
+    tokio::time::sleep(Duration::from_millis(50)).await;
+    assert!(!pruning_handle.is_finished());
+
+    stop_sender.send_replace(true);
+    let outcome = pruning_handle.await.unwrap().unwrap();
+    assert_matches!(outcome, PruningIterationOutcome::Interrupted);
+}
+
+#[tokio::test]
+async fn pruner_timely_shuts_down() {
+    let pool = ConnectionPool::<Core>::test_pool().await;
+    let mut conn = pool.connection().await.unwrap();
+    insert_l2_blocks(&mut conn, 10, 2).await;
+
+    let pruner = DbPruner::with_conditions(
+        DbPrunerConfig {
+            removal_delay: Duration::MAX, // intentionally chosen so that pruning iterations stuck
+            pruned_batch_chunk_size: 3,
+            minimum_l1_batch_age: Duration::ZERO,
+        },
+        pool.clone(),
+        vec![], //No checks, so every batch is prunable
+    );
+
+    let (stop_sender, stop_receiver) = watch::channel(false);
+    let pruner_handle = tokio::spawn(pruner.run(stop_receiver));
+
+    // Give some time for pruning to get stuck
+    tokio::time::sleep(Duration::from_millis(50)).await;
+    assert!(!pruner_handle.is_finished());
 
     stop_sender.send_replace(true);
     pruner_handle.await.unwrap().unwrap();
