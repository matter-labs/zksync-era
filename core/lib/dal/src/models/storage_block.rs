use std::{convert::TryInto, str::FromStr};

use bigdecimal::{BigDecimal, ToPrimitive};
use sqlx::{
    postgres::{PgArguments, Postgres},
    query::Query,
    types::chrono::{DateTime, NaiveDateTime, Utc},
};
use thiserror::Error;
use zksync_contracts::BaseSystemContractsHashes;
use zksync_types::{
    api,
    block::{L1BatchHeader, MiniblockHeader},
    commitment::{L1BatchMetaParameters, L1BatchMetadata},
    fee_model::{BatchFeeInput, L1PeggedBatchFeeModelInput, PubdataIndependentBatchFeeModelInput},
    l2_to_l1_log::{L2ToL1Log, SystemL2ToL1Log, UserL2ToL1Log},
    Address, L1BatchNumber, MiniblockNumber, ProtocolVersionId, H2048, H256, U256,
};

#[derive(Debug, Error)]
pub enum StorageL1BatchConvertError {
    #[error("Incomplete L1 batch")]
    Incomplete,
}

/// Projection of the `l1_batches` table corresponding to [`L1BatchHeader`].
#[derive(Debug, Clone, sqlx::FromRow)]
pub struct StorageL1BatchHeader {
    pub number: i64,
    pub timestamp: i64,
    pub l1_tx_count: i32,
    pub l2_tx_count: i32,
    pub l2_to_l1_logs: Vec<Vec<u8>>,
    pub l2_to_l1_messages: Vec<Vec<u8>>,
    pub bloom: Vec<u8>,
    pub priority_ops_onchain_data: Vec<Vec<u8>>,
    pub used_contract_hashes: serde_json::Value,
<<<<<<< HEAD
    pub base_fee_per_gas: BigDecimal,
    #[sqlx(rename = "l1_gas_price_u256")]
    pub l1_gas_price: BigDecimal,
    #[sqlx(rename = "l2_fair_gas_price_u256")]
    pub l2_fair_gas_price: BigDecimal,
=======
>>>>>>> d81aef0e
    pub bootloader_code_hash: Option<Vec<u8>>,
    pub default_aa_code_hash: Option<Vec<u8>>,
    pub protocol_version: Option<i32>,

    // Both `system_logs` and `compressed_state_diffs` are introduced as part of boojum and will be
    // absent in all batches generated prior to boojum.
    // System logs are logs generated by the VM execution, rather than directly from user transactions,
    // that facilitate sending information required for committing a batch to l1. In a given batch there
    // will be exactly 7 (or 8 in the event of a protocol upgrade) system logs.
    pub system_logs: Vec<Vec<u8>>,
    pub compressed_state_diffs: Option<Vec<u8>>,
    pub pubdata_input: Option<Vec<u8>>,
}

impl From<StorageL1BatchHeader> for L1BatchHeader {
    fn from(l1_batch: StorageL1BatchHeader) -> Self {
        let priority_ops_onchain_data: Vec<_> = l1_batch
            .priority_ops_onchain_data
            .into_iter()
            .map(|raw_data| raw_data.into())
            .collect();

        let system_logs = convert_l2_to_l1_logs(l1_batch.system_logs);
        let user_l2_to_l1_logs = convert_l2_to_l1_logs(l1_batch.l2_to_l1_logs);

        L1BatchHeader {
            number: L1BatchNumber(l1_batch.number as u32),
            timestamp: l1_batch.timestamp as u64,
            priority_ops_onchain_data,
            l1_tx_count: l1_batch.l1_tx_count as u16,
            l2_tx_count: l1_batch.l2_tx_count as u16,
            l2_to_l1_logs: user_l2_to_l1_logs.into_iter().map(UserL2ToL1Log).collect(),
            l2_to_l1_messages: l1_batch.l2_to_l1_messages,

            bloom: H2048::from_slice(&l1_batch.bloom),
            used_contract_hashes: serde_json::from_value(l1_batch.used_contract_hashes)
                .expect("invalid value for used_contract_hashes in the DB"),
<<<<<<< HEAD
            base_fee_per_gas: U256::from_str(&l1_batch.base_fee_per_gas.to_string()).unwrap(),
=======
>>>>>>> d81aef0e
            base_system_contracts_hashes: convert_base_system_contracts_hashes(
                l1_batch.bootloader_code_hash,
                l1_batch.default_aa_code_hash,
            ),
<<<<<<< HEAD
            l1_gas_price: U256::from_str(&l1_batch.l1_gas_price.to_string()).unwrap(),
            l2_fair_gas_price: U256::from_str(&l1_batch.l2_fair_gas_price.to_string()).unwrap(),
=======
>>>>>>> d81aef0e
            system_logs: system_logs.into_iter().map(SystemL2ToL1Log).collect(),
            protocol_version: l1_batch
                .protocol_version
                .map(|v| (v as u16).try_into().unwrap()),
            pubdata_input: l1_batch.pubdata_input,
        }
    }
}

fn convert_l2_to_l1_logs(raw_logs: Vec<Vec<u8>>) -> Vec<L2ToL1Log> {
    raw_logs
        .into_iter()
        .map(|raw_log| L2ToL1Log::from_slice(&raw_log))
        .collect()
}

// TODO (SMA-1635): Make these fields non optional in database
fn convert_base_system_contracts_hashes(
    bootloader_code_hash: Option<Vec<u8>>,
    default_aa_code_hash: Option<Vec<u8>>,
) -> BaseSystemContractsHashes {
    BaseSystemContractsHashes {
        bootloader: bootloader_code_hash
            .map(|hash| H256::from_slice(&hash))
            .expect("should not be none"),
        default_aa: default_aa_code_hash
            .map(|hash| H256::from_slice(&hash))
            .expect("should not be none"),
    }
}

/// Projection of the columns corresponding to [`L1BatchHeader`] + [`L1BatchMetadata`].
// TODO(PLA-369): use `#[sqlx(flatten)]` once upgraded to newer `sqlx`
#[derive(Debug, Clone, sqlx::FromRow)]
pub struct StorageL1Batch {
    pub number: i64,
    pub timestamp: i64,
    pub l1_tx_count: i32,
    pub l2_tx_count: i32,
    pub bloom: Vec<u8>,
    pub l2_to_l1_logs: Vec<Vec<u8>>,
    pub priority_ops_onchain_data: Vec<Vec<u8>>,

    pub hash: Option<Vec<u8>>,
    pub merkle_root_hash: Option<Vec<u8>>,
    pub commitment: Option<Vec<u8>>,
    pub meta_parameters_hash: Option<Vec<u8>>,
    pub pass_through_data_hash: Option<Vec<u8>>,
    pub aux_data_hash: Option<Vec<u8>>,

    pub rollup_last_leaf_index: Option<i64>,
    pub zkporter_is_available: Option<bool>,
    pub bootloader_code_hash: Option<Vec<u8>>,
    pub default_aa_code_hash: Option<Vec<u8>>,

    pub l2_to_l1_messages: Vec<Vec<u8>>,
    pub l2_l1_merkle_root: Option<Vec<u8>>,
    pub compressed_initial_writes: Option<Vec<u8>>,
    pub compressed_repeated_writes: Option<Vec<u8>>,

    pub eth_prove_tx_id: Option<i32>,
    pub eth_commit_tx_id: Option<i32>,
    pub eth_execute_tx_id: Option<i32>,

    pub used_contract_hashes: serde_json::Value,

<<<<<<< HEAD
    pub base_fee_per_gas: BigDecimal,
    #[sqlx(rename = "l1_gas_price_u256")]
    pub l1_gas_price: BigDecimal,
    #[sqlx(rename = "l2_fair_gas_price_u256")]
    pub l2_fair_gas_price: BigDecimal,

=======
>>>>>>> d81aef0e
    pub system_logs: Vec<Vec<u8>>,
    pub compressed_state_diffs: Option<Vec<u8>>,

    pub protocol_version: Option<i32>,

    pub events_queue_commitment: Option<Vec<u8>>,
    pub bootloader_initial_content_commitment: Option<Vec<u8>>,
    pub pubdata_input: Option<Vec<u8>>,
}

impl From<StorageL1Batch> for L1BatchHeader {
    fn from(l1_batch: StorageL1Batch) -> Self {
        let priority_ops_onchain_data: Vec<_> = l1_batch
            .priority_ops_onchain_data
            .into_iter()
            .map(Vec::into)
            .collect();

        let system_logs = convert_l2_to_l1_logs(l1_batch.system_logs);
        let user_l2_to_l1_logs = convert_l2_to_l1_logs(l1_batch.l2_to_l1_logs);

        L1BatchHeader {
            number: L1BatchNumber(l1_batch.number as u32),
            timestamp: l1_batch.timestamp as u64,
            priority_ops_onchain_data,
            l1_tx_count: l1_batch.l1_tx_count as u16,
            l2_tx_count: l1_batch.l2_tx_count as u16,
            l2_to_l1_logs: user_l2_to_l1_logs.into_iter().map(UserL2ToL1Log).collect(),
            l2_to_l1_messages: l1_batch.l2_to_l1_messages,

            bloom: H2048::from_slice(&l1_batch.bloom),
            used_contract_hashes: serde_json::from_value(l1_batch.used_contract_hashes)
                .expect("invalid value for used_contract_hashes in the DB"),
<<<<<<< HEAD
            base_fee_per_gas: U256::from(
                l1_batch
                    .base_fee_per_gas
                    .to_u64()
                    .expect("base_fee_per_gas should fit in u64"),
            ),
=======
>>>>>>> d81aef0e
            base_system_contracts_hashes: convert_base_system_contracts_hashes(
                l1_batch.bootloader_code_hash,
                l1_batch.default_aa_code_hash,
            ),
<<<<<<< HEAD
            l1_gas_price: U256::from_str(&l1_batch.l1_gas_price.to_string()).unwrap(),
            l2_fair_gas_price: U256::from_str(&l1_batch.l2_fair_gas_price.to_string()).unwrap(),
=======
>>>>>>> d81aef0e
            system_logs: system_logs.into_iter().map(SystemL2ToL1Log).collect(),
            protocol_version: l1_batch
                .protocol_version
                .map(|v| (v as u16).try_into().unwrap()),
            pubdata_input: l1_batch.pubdata_input,
        }
    }
}

impl TryInto<L1BatchMetadata> for StorageL1Batch {
    type Error = StorageL1BatchConvertError;

    fn try_into(self) -> Result<L1BatchMetadata, Self::Error> {
        Ok(L1BatchMetadata {
            root_hash: H256::from_slice(&self.hash.ok_or(StorageL1BatchConvertError::Incomplete)?),
            rollup_last_leaf_index: self
                .rollup_last_leaf_index
                .ok_or(StorageL1BatchConvertError::Incomplete)?
                as u64,
            merkle_root_hash: H256::from_slice(
                &self
                    .merkle_root_hash
                    .ok_or(StorageL1BatchConvertError::Incomplete)?,
            ),
            initial_writes_compressed: self.compressed_initial_writes,
            repeated_writes_compressed: self.compressed_repeated_writes,
            l2_l1_merkle_root: H256::from_slice(
                &self
                    .l2_l1_merkle_root
                    .ok_or(StorageL1BatchConvertError::Incomplete)?,
            ),
            aux_data_hash: H256::from_slice(
                &self
                    .aux_data_hash
                    .ok_or(StorageL1BatchConvertError::Incomplete)?,
            ),
            meta_parameters_hash: H256::from_slice(
                &self
                    .meta_parameters_hash
                    .ok_or(StorageL1BatchConvertError::Incomplete)?,
            ),
            pass_through_data_hash: H256::from_slice(
                &self
                    .pass_through_data_hash
                    .ok_or(StorageL1BatchConvertError::Incomplete)?,
            ),
            commitment: H256::from_slice(
                &self
                    .commitment
                    .ok_or(StorageL1BatchConvertError::Incomplete)?,
            ),
            block_meta_params: L1BatchMetaParameters {
                zkporter_is_available: self
                    .zkporter_is_available
                    .ok_or(StorageL1BatchConvertError::Incomplete)?,
                bootloader_code_hash: H256::from_slice(
                    &self
                        .bootloader_code_hash
                        .ok_or(StorageL1BatchConvertError::Incomplete)?,
                ),
                default_aa_code_hash: H256::from_slice(
                    &self
                        .default_aa_code_hash
                        .ok_or(StorageL1BatchConvertError::Incomplete)?,
                ),
            },
            state_diffs_compressed: self.compressed_state_diffs.unwrap_or_default(),
            events_queue_commitment: self.events_queue_commitment.map(|v| H256::from_slice(&v)),
            bootloader_initial_content_commitment: self
                .bootloader_initial_content_commitment
                .map(|v| H256::from_slice(&v)),
        })
    }
}

/// Returns block_number SQL statement
pub fn web3_block_number_to_sql(block_number: api::BlockNumber) -> String {
    match block_number {
        api::BlockNumber::Number(number) => number.to_string(),
        api::BlockNumber::Earliest => 0.to_string(),
        api::BlockNumber::Pending => "
            (SELECT COALESCE(
                (SELECT (MAX(number) + 1) AS number FROM miniblocks),
                (SELECT (MAX(miniblock_number) + 1) AS number FROM snapshot_recovery),
                0
            ) AS number)
        "
        .to_string(),
        api::BlockNumber::Latest | api::BlockNumber::Committed => {
            "(SELECT MAX(number) AS number FROM miniblocks)".to_string()
        }
        api::BlockNumber::Finalized => "
            (SELECT COALESCE(
                (
                    SELECT MAX(number) FROM miniblocks
                    WHERE l1_batch_number = (
                        SELECT MAX(number) FROM l1_batches
                        JOIN eth_txs ON
                            l1_batches.eth_execute_tx_id = eth_txs.id
                        WHERE
                            eth_txs.confirmed_eth_tx_history_id IS NOT NULL
                    )
                ),
                0
            ) AS number)
        "
        .to_string(),
    }
}

pub fn web3_block_where_sql(block_id: api::BlockId, arg_index: u8) -> String {
    match block_id {
        api::BlockId::Hash(_) => format!("miniblocks.hash = ${arg_index}"),
        api::BlockId::Number(api::BlockNumber::Number(_)) => {
            format!("miniblocks.number = ${arg_index}")
        }
        api::BlockId::Number(number) => {
            let block_sql = web3_block_number_to_sql(number);
            format!("miniblocks.number = {}", block_sql)
        }
    }
}

pub fn bind_block_where_sql_params<'q>(
    block_id: &'q api::BlockId,
    query: Query<'q, Postgres, PgArguments>,
) -> Query<'q, Postgres, PgArguments> {
    match block_id {
        // these `block_id` types result in `$1` in the query string, which we have to `bind`
        api::BlockId::Hash(block_hash) => query.bind(block_hash.as_bytes()),
        api::BlockId::Number(api::BlockNumber::Number(number)) => {
            query.bind(number.as_u64() as i64)
        }
        // others don't introduce `$1`, so we don't have to `bind` anything
        _ => query,
    }
}

#[derive(Debug, Clone, sqlx::FromRow)]
pub struct StorageBlockDetails {
    pub number: i64,
    pub l1_batch_number: i64,
    pub timestamp: i64,
    pub l1_tx_count: i32,
    pub l2_tx_count: i32,
    pub root_hash: Option<Vec<u8>>,
    pub commit_tx_hash: Option<String>,
    pub committed_at: Option<NaiveDateTime>,
    pub prove_tx_hash: Option<String>,
    pub proven_at: Option<NaiveDateTime>,
    pub execute_tx_hash: Option<String>,
    pub executed_at: Option<NaiveDateTime>,
    // L1 gas price assumed in the corresponding batch
    pub l1_gas_price: i64,
    // L2 gas price assumed in the corresponding batch
    pub l2_fair_gas_price: i64,
    pub bootloader_code_hash: Option<Vec<u8>>,
    pub default_aa_code_hash: Option<Vec<u8>>,
    pub fee_account_address: Vec<u8>,
    pub protocol_version: Option<i32>,
}

impl From<StorageBlockDetails> for api::BlockDetails {
    fn from(details: StorageBlockDetails) -> Self {
        let status = if details.number == 0 || details.execute_tx_hash.is_some() {
            api::BlockStatus::Verified
        } else {
            api::BlockStatus::Sealed
        };

        let base = api::BlockDetailsBase {
            timestamp: details.timestamp as u64,
            l1_tx_count: details.l1_tx_count as usize,
            l2_tx_count: details.l2_tx_count as usize,
            status,
            root_hash: details.root_hash.as_deref().map(H256::from_slice),
            commit_tx_hash: details
                .commit_tx_hash
                .as_deref()
                .map(|hash| H256::from_str(hash).expect("Incorrect commit_tx hash")),
            committed_at: details
                .committed_at
                .map(|committed_at| DateTime::from_naive_utc_and_offset(committed_at, Utc)),
            prove_tx_hash: details
                .prove_tx_hash
                .as_deref()
                .map(|hash| H256::from_str(hash).expect("Incorrect prove_tx hash")),
            proven_at: details
                .proven_at
                .map(|proven_at| DateTime::<Utc>::from_naive_utc_and_offset(proven_at, Utc)),
            execute_tx_hash: details
                .execute_tx_hash
                .as_deref()
                .map(|hash| H256::from_str(hash).expect("Incorrect execute_tx hash")),
            executed_at: details
                .executed_at
                .map(|executed_at| DateTime::<Utc>::from_naive_utc_and_offset(executed_at, Utc)),
<<<<<<< HEAD
            l1_gas_price: U256::from(self.l1_gas_price),
            l2_fair_gas_price: U256::from(self.l2_fair_gas_price),
=======
            l1_gas_price: details.l1_gas_price as u64,
            l2_fair_gas_price: details.l2_fair_gas_price as u64,
>>>>>>> d81aef0e
            base_system_contracts_hashes: convert_base_system_contracts_hashes(
                details.bootloader_code_hash,
                details.default_aa_code_hash,
            ),
        };
        api::BlockDetails {
            base,
            number: MiniblockNumber(details.number as u32),
            l1_batch_number: L1BatchNumber(details.l1_batch_number as u32),
            operator_address: Address::from_slice(&details.fee_account_address),
            protocol_version: details
                .protocol_version
                .map(|v| (v as u16).try_into().unwrap()),
        }
    }
}

#[derive(Debug, Clone, sqlx::FromRow)]
pub struct StorageL1BatchDetails {
    pub number: i64,
    pub timestamp: i64,
    pub l1_tx_count: i32,
    pub l2_tx_count: i32,
    pub root_hash: Option<Vec<u8>>,
    pub commit_tx_hash: Option<String>,
    pub committed_at: Option<NaiveDateTime>,
    pub prove_tx_hash: Option<String>,
    pub proven_at: Option<NaiveDateTime>,
    pub execute_tx_hash: Option<String>,
    pub executed_at: Option<NaiveDateTime>,
    pub l1_gas_price: i64,
    pub l2_fair_gas_price: i64,
    pub bootloader_code_hash: Option<Vec<u8>>,
    pub default_aa_code_hash: Option<Vec<u8>>,
}

impl From<StorageL1BatchDetails> for api::L1BatchDetails {
    fn from(details: StorageL1BatchDetails) -> Self {
        let status = if details.number == 0 || details.execute_tx_hash.is_some() {
            api::BlockStatus::Verified
        } else {
            api::BlockStatus::Sealed
        };

        let base = api::BlockDetailsBase {
            timestamp: details.timestamp as u64,
            l1_tx_count: details.l1_tx_count as usize,
            l2_tx_count: details.l2_tx_count as usize,
            status,
            root_hash: details.root_hash.as_deref().map(H256::from_slice),
            commit_tx_hash: details
                .commit_tx_hash
                .as_deref()
                .map(|hash| H256::from_str(hash).expect("Incorrect commit_tx hash")),
            committed_at: details
                .committed_at
                .map(|committed_at| DateTime::<Utc>::from_naive_utc_and_offset(committed_at, Utc)),
            prove_tx_hash: details
                .prove_tx_hash
                .as_deref()
                .map(|hash| H256::from_str(hash).expect("Incorrect prove_tx hash")),
            proven_at: details
                .proven_at
                .map(|proven_at| DateTime::<Utc>::from_naive_utc_and_offset(proven_at, Utc)),
            execute_tx_hash: details
                .execute_tx_hash
                .as_deref()
                .map(|hash| H256::from_str(hash).expect("Incorrect execute_tx hash")),
            executed_at: details
                .executed_at
                .map(|executed_at| DateTime::<Utc>::from_naive_utc_and_offset(executed_at, Utc)),
            l1_gas_price: U256::from(details.l1_gas_price),
            l2_fair_gas_price: U256::from(details.l2_fair_gas_price),
            base_system_contracts_hashes: convert_base_system_contracts_hashes(
                details.bootloader_code_hash,
                details.default_aa_code_hash,
            ),
        };
        api::L1BatchDetails {
            base,
            number: L1BatchNumber(details.number as u32),
        }
    }
}

#[derive(sqlx::FromRow)]
pub struct StorageMiniblockHeader {
    pub number: i64,
    pub timestamp: i64,
    pub hash: Vec<u8>,
    pub l1_tx_count: i32,
    pub l2_tx_count: i32,
    pub fee_account_address: Vec<u8>,
    pub base_fee_per_gas: BigDecimal,
    #[sqlx(rename = "l1_gas_price_u256")]
    pub l1_gas_price: BigDecimal,
    // L1 gas price assumed in the corresponding batch
    #[sqlx(rename = "l2_fair_gas_price_u256")]
    pub l2_fair_gas_price: BigDecimal,
    // L2 gas price assumed in the corresponding batch
    pub bootloader_code_hash: Option<Vec<u8>>,
    pub default_aa_code_hash: Option<Vec<u8>>,
    pub protocol_version: Option<i32>,

    #[sqlx(rename = "fair_pubdata_price_u256")]
    pub fair_pubdata_price: Option<BigDecimal>,

    pub gas_per_pubdata_limit: i64,

    // The maximal number of virtual blocks that can be created with this miniblock.
    // If this value is greater than zero, then at least 1 will be created, but no more than
    // `min(virtual_blocks`, `miniblock_number - virtual_block_number`), i.e. making sure that virtual blocks
    // never go beyond the miniblock they are based on.
    pub virtual_blocks: i64,
}

impl From<StorageMiniblockHeader> for MiniblockHeader {
    fn from(row: StorageMiniblockHeader) -> Self {
        let protocol_version = row.protocol_version.map(|v| (v as u16).try_into().unwrap());

        let fee_input = protocol_version
            .filter(|version: &ProtocolVersionId| version.is_post_1_4_1())
            .map(|_| {
                BatchFeeInput::PubdataIndependent(PubdataIndependentBatchFeeModelInput {
                    fair_pubdata_price: U256::from_str(
                        &row.fair_pubdata_price
                            .expect("No fair pubdata price for 1.4.1 miniblock")
                            .to_string(),
                    )
                    .unwrap(),
                    fair_l2_gas_price: U256::from_str(&row.l2_fair_gas_price.to_string()).unwrap(),
                    l1_gas_price: U256::from_str(&row.l1_gas_price.to_string()).unwrap(),
                })
            })
            .unwrap_or_else(|| {
                BatchFeeInput::L1Pegged(L1PeggedBatchFeeModelInput {
                    fair_l2_gas_price: U256::from_str(&row.l2_fair_gas_price.to_string()).unwrap(),
                    l1_gas_price: U256::from_str(&row.l1_gas_price.to_string()).unwrap(),
                })
            });

        MiniblockHeader {
            number: MiniblockNumber(row.number as u32),
            timestamp: row.timestamp as u64,
            hash: H256::from_slice(&row.hash),
            l1_tx_count: row.l1_tx_count as u16,
            l2_tx_count: row.l2_tx_count as u16,
<<<<<<< HEAD
            base_fee_per_gas: U256::from_str(&row.base_fee_per_gas.to_string()).unwrap(),
=======
            fee_account_address: Address::from_slice(&row.fee_account_address),
            base_fee_per_gas: row.base_fee_per_gas.to_u64().unwrap(),
>>>>>>> d81aef0e
            batch_fee_input: fee_input,
            base_system_contracts_hashes: convert_base_system_contracts_hashes(
                row.bootloader_code_hash,
                row.default_aa_code_hash,
            ),
            gas_per_pubdata_limit: row.gas_per_pubdata_limit as u64,
            protocol_version,
            virtual_blocks: row.virtual_blocks as u32,
        }
    }
}

/// Information about L1 batch which a certain miniblock belongs to.
#[derive(Debug)]
pub struct ResolvedL1BatchForMiniblock {
    /// L1 batch which the miniblock belongs to. `None` if the miniblock is not explicitly attached
    /// (i.e., its L1 batch is not sealed).
    pub miniblock_l1_batch: Option<L1BatchNumber>,
    /// Pending (i.e., unsealed) L1 batch.
    pub pending_l1_batch: L1BatchNumber,
}

impl ResolvedL1BatchForMiniblock {
    /// Returns the L1 batch number that the miniblock has now or will have in the future (provided
    /// that the node will operate correctly).
    pub fn expected_l1_batch(&self) -> L1BatchNumber {
        self.miniblock_l1_batch.unwrap_or(self.pending_l1_batch)
    }
}<|MERGE_RESOLUTION|>--- conflicted
+++ resolved
@@ -35,14 +35,6 @@
     pub bloom: Vec<u8>,
     pub priority_ops_onchain_data: Vec<Vec<u8>>,
     pub used_contract_hashes: serde_json::Value,
-<<<<<<< HEAD
-    pub base_fee_per_gas: BigDecimal,
-    #[sqlx(rename = "l1_gas_price_u256")]
-    pub l1_gas_price: BigDecimal,
-    #[sqlx(rename = "l2_fair_gas_price_u256")]
-    pub l2_fair_gas_price: BigDecimal,
-=======
->>>>>>> d81aef0e
     pub bootloader_code_hash: Option<Vec<u8>>,
     pub default_aa_code_hash: Option<Vec<u8>>,
     pub protocol_version: Option<i32>,
@@ -80,19 +72,10 @@
             bloom: H2048::from_slice(&l1_batch.bloom),
             used_contract_hashes: serde_json::from_value(l1_batch.used_contract_hashes)
                 .expect("invalid value for used_contract_hashes in the DB"),
-<<<<<<< HEAD
-            base_fee_per_gas: U256::from_str(&l1_batch.base_fee_per_gas.to_string()).unwrap(),
-=======
->>>>>>> d81aef0e
             base_system_contracts_hashes: convert_base_system_contracts_hashes(
                 l1_batch.bootloader_code_hash,
                 l1_batch.default_aa_code_hash,
             ),
-<<<<<<< HEAD
-            l1_gas_price: U256::from_str(&l1_batch.l1_gas_price.to_string()).unwrap(),
-            l2_fair_gas_price: U256::from_str(&l1_batch.l2_fair_gas_price.to_string()).unwrap(),
-=======
->>>>>>> d81aef0e
             system_logs: system_logs.into_iter().map(SystemL2ToL1Log).collect(),
             protocol_version: l1_batch
                 .protocol_version
@@ -159,15 +142,6 @@
 
     pub used_contract_hashes: serde_json::Value,
 
-<<<<<<< HEAD
-    pub base_fee_per_gas: BigDecimal,
-    #[sqlx(rename = "l1_gas_price_u256")]
-    pub l1_gas_price: BigDecimal,
-    #[sqlx(rename = "l2_fair_gas_price_u256")]
-    pub l2_fair_gas_price: BigDecimal,
-
-=======
->>>>>>> d81aef0e
     pub system_logs: Vec<Vec<u8>>,
     pub compressed_state_diffs: Option<Vec<u8>>,
 
@@ -201,24 +175,10 @@
             bloom: H2048::from_slice(&l1_batch.bloom),
             used_contract_hashes: serde_json::from_value(l1_batch.used_contract_hashes)
                 .expect("invalid value for used_contract_hashes in the DB"),
-<<<<<<< HEAD
-            base_fee_per_gas: U256::from(
-                l1_batch
-                    .base_fee_per_gas
-                    .to_u64()
-                    .expect("base_fee_per_gas should fit in u64"),
-            ),
-=======
->>>>>>> d81aef0e
             base_system_contracts_hashes: convert_base_system_contracts_hashes(
                 l1_batch.bootloader_code_hash,
                 l1_batch.default_aa_code_hash,
             ),
-<<<<<<< HEAD
-            l1_gas_price: U256::from_str(&l1_batch.l1_gas_price.to_string()).unwrap(),
-            l2_fair_gas_price: U256::from_str(&l1_batch.l2_fair_gas_price.to_string()).unwrap(),
-=======
->>>>>>> d81aef0e
             system_logs: system_logs.into_iter().map(SystemL2ToL1Log).collect(),
             protocol_version: l1_batch
                 .protocol_version
@@ -416,13 +376,8 @@
             executed_at: details
                 .executed_at
                 .map(|executed_at| DateTime::<Utc>::from_naive_utc_and_offset(executed_at, Utc)),
-<<<<<<< HEAD
-            l1_gas_price: U256::from(self.l1_gas_price),
-            l2_fair_gas_price: U256::from(self.l2_fair_gas_price),
-=======
-            l1_gas_price: details.l1_gas_price as u64,
-            l2_fair_gas_price: details.l2_fair_gas_price as u64,
->>>>>>> d81aef0e
+            l1_gas_price: U256::from(details.l1_gas_price),
+            l2_fair_gas_price: U256::from(details.l2_fair_gas_price),
             base_system_contracts_hashes: convert_base_system_contracts_hashes(
                 details.bootloader_code_hash,
                 details.default_aa_code_hash,
@@ -570,12 +525,8 @@
             hash: H256::from_slice(&row.hash),
             l1_tx_count: row.l1_tx_count as u16,
             l2_tx_count: row.l2_tx_count as u16,
-<<<<<<< HEAD
+            fee_account_address: Address::from_slice(&row.fee_account_address),
             base_fee_per_gas: U256::from_str(&row.base_fee_per_gas.to_string()).unwrap(),
-=======
-            fee_account_address: Address::from_slice(&row.fee_account_address),
-            base_fee_per_gas: row.base_fee_per_gas.to_u64().unwrap(),
->>>>>>> d81aef0e
             batch_fee_input: fee_input,
             base_system_contracts_hashes: convert_base_system_contracts_hashes(
                 row.bootloader_code_hash,
