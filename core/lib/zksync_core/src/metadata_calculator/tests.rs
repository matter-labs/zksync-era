//! Tests for the metadata calculator component life cycle.

use std::{future::Future, ops, panic, path::Path, sync::Arc, time::Duration};

use assert_matches::assert_matches;
use itertools::Itertools;
use tempfile::TempDir;
use tokio::sync::{mpsc, watch};
use zksync_config::configs::{
    chain::OperationsManagerConfig,
    database::{MerkleTreeConfig, MerkleTreeMode},
};
use zksync_dal::{ConnectionPool, StorageProcessor};
use zksync_health_check::{CheckHealth, HealthStatus};
use zksync_merkle_tree::domain::ZkSyncTree;
use zksync_object_store::{ObjectStore, ObjectStoreFactory};
use zksync_prover_interface::inputs::PrepareBasicCircuitsJob;
use zksync_types::{
<<<<<<< HEAD
    block::{BlockGasCount, L1BatchHeader},
    AccountTreeId, Address, L1BatchNumber, L2ChainId, MiniblockNumber, StorageKey, StorageLog,
    H256,
=======
    block::L1BatchHeader, proofs::PrepareBasicCircuitsJob, AccountTreeId, Address, L1BatchNumber,
    L2ChainId, MiniblockNumber, StorageKey, StorageLog, H256,
>>>>>>> e659ecef
};
use zksync_utils::u32_to_h256;

use super::{GenericAsyncTree, L1BatchWithLogs, MetadataCalculator, MetadataCalculatorConfig};
use crate::{
    genesis::{ensure_genesis_state, GenesisParams},
    utils::testonly::{create_l1_batch, create_miniblock},
};

const RUN_TIMEOUT: Duration = Duration::from_secs(30);

async fn run_with_timeout<T, F>(timeout: Duration, action: F) -> T
where
    F: Future<Output = T>,
{
    let timeout_handle = tokio::time::timeout(timeout, action);
    match timeout_handle.await {
        Ok(res) => res,
        Err(_) => panic!("timed out waiting for metadata calculator"),
    }
}

#[tokio::test]
async fn genesis_creation() {
    let pool = ConnectionPool::test_pool().await;
    let temp_dir = TempDir::new().expect("failed get temporary directory for RocksDB");

    let (calculator, _) = setup_calculator(temp_dir.path(), &pool).await;
    run_calculator(calculator, pool.clone()).await;
    let (calculator, _) = setup_calculator(temp_dir.path(), &pool).await;

    let GenericAsyncTree::Ready(tree) = &calculator.tree else {
        panic!("Unexpected tree state: {:?}", calculator.tree);
    };
    assert_eq!(tree.next_l1_batch_number(), L1BatchNumber(1));
}

#[tokio::test]
async fn basic_workflow() {
    let pool = ConnectionPool::test_pool().await;

    let temp_dir = TempDir::new().expect("failed get temporary directory for RocksDB");

    let (calculator, object_store) = setup_calculator(temp_dir.path(), &pool).await;
    reset_db_state(&pool, 1).await;
    let merkle_tree_hash = run_calculator(calculator, pool.clone()).await;

    // Check the hash against the reference.
    let expected_tree_hash = expected_tree_hash(&pool).await;
    assert_eq!(merkle_tree_hash, expected_tree_hash);

    let job: PrepareBasicCircuitsJob = object_store.get(L1BatchNumber(1)).await.unwrap();
    assert!(job.next_enumeration_index() > 0);
    let merkle_paths: Vec<_> = job.clone().into_merkle_paths().collect();
    assert!(!merkle_paths.is_empty() && merkle_paths.len() <= 100);
    // ^ The exact values depend on ops in genesis block
    assert!(merkle_paths.iter().all(|log| log.is_write));

    let (calculator, _) = setup_calculator(temp_dir.path(), &pool).await;
    let GenericAsyncTree::Ready(tree) = &calculator.tree else {
        panic!("Unexpected tree state: {:?}", calculator.tree);
    };
    assert_eq!(tree.next_l1_batch_number(), L1BatchNumber(2));
}

async fn expected_tree_hash(pool: &ConnectionPool) -> H256 {
    let mut storage = pool.access_storage().await.unwrap();
    let sealed_l1_batch_number = storage
        .blocks_dal()
        .get_sealed_l1_batch_number()
        .await
        .unwrap()
        .expect("No L1 batches in Postgres");
    let mut all_logs = vec![];
    for i in 0..=sealed_l1_batch_number.0 {
        let logs = L1BatchWithLogs::new(&mut storage, L1BatchNumber(i)).await;
        let logs = logs.unwrap().storage_logs;
        all_logs.extend(logs);
    }
    ZkSyncTree::process_genesis_batch(&all_logs).root_hash
}

#[tokio::test]
async fn status_receiver_has_correct_states() {
    let pool = ConnectionPool::test_pool().await;
    let temp_dir = TempDir::new().expect("failed get temporary directory for RocksDB");

    let (mut calculator, _) = setup_calculator(temp_dir.path(), &pool).await;
    let tree_health_check = calculator.tree_health_check();
    assert_eq!(tree_health_check.name(), "tree");
    let health = tree_health_check.check_health().await;
    assert_matches!(health.status(), HealthStatus::NotReady);

    let other_tree_health_check = calculator.tree_health_check();
    assert_eq!(other_tree_health_check.name(), "tree");
    let health = other_tree_health_check.check_health().await;
    assert_matches!(health.status(), HealthStatus::NotReady);

    reset_db_state(&pool, 1).await;
    let (stop_sx, stop_rx) = watch::channel(false);
    let (delay_sx, mut delay_rx) = mpsc::unbounded_channel();
    calculator.delayer.delay_notifier = delay_sx;

    let calculator_handle = tokio::spawn(calculator.run(pool, stop_rx));
    delay_rx.recv().await.unwrap();
    assert_eq!(
        tree_health_check.check_health().await.status(),
        HealthStatus::Ready
    );
    assert_eq!(
        other_tree_health_check.check_health().await.status(),
        HealthStatus::Ready
    );

    stop_sx.send(true).unwrap();
    tokio::time::timeout(RUN_TIMEOUT, calculator_handle)
        .await
        .expect("timed out waiting for calculator")
        .unwrap()
        .unwrap();
    assert_eq!(
        tree_health_check.check_health().await.status(),
        HealthStatus::ShutDown
    );
    assert_eq!(
        other_tree_health_check.check_health().await.status(),
        HealthStatus::ShutDown
    );
}

#[tokio::test]
async fn multi_l1_batch_workflow() {
    let pool = ConnectionPool::test_pool().await;

    // Collect all storage logs in a single L1 batch
    let temp_dir = TempDir::new().expect("failed get temporary directory for RocksDB");
    let (calculator, _) = setup_calculator(temp_dir.path(), &pool).await;
    reset_db_state(&pool, 1).await;
    let root_hash = run_calculator(calculator, pool.clone()).await;

    // Collect the same logs in multiple L1 batches
    let temp_dir = TempDir::new().expect("failed get temporary directory for RocksDB");
    let (calculator, object_store) = setup_calculator(temp_dir.path(), &pool).await;
    reset_db_state(&pool, 10).await;
    let multi_block_root_hash = run_calculator(calculator, pool).await;
    assert_eq!(multi_block_root_hash, root_hash);

    let mut prev_index = None;
    for l1_batch_number in 1..=10 {
        let l1_batch_number = L1BatchNumber(l1_batch_number);
        let job: PrepareBasicCircuitsJob = object_store.get(l1_batch_number).await.unwrap();
        let next_enumeration_index = job.next_enumeration_index();
        let merkle_paths: Vec<_> = job.into_merkle_paths().collect();
        assert!(!merkle_paths.is_empty() && merkle_paths.len() <= 10);

        if let Some(prev_index) = prev_index {
            assert_eq!(next_enumeration_index, prev_index + 1);
        }
        let max_leaf_index_in_block = merkle_paths
            .iter()
            .filter_map(|log| log.first_write.then_some(log.leaf_enumeration_index))
            .max();
        prev_index = max_leaf_index_in_block.or(prev_index);
    }
}

#[tokio::test]
async fn running_metadata_calculator_with_additional_blocks() {
    let pool = ConnectionPool::test_pool().await;

    let temp_dir = TempDir::new().expect("failed get temporary directory for RocksDB");
    let calculator = setup_lightweight_calculator(temp_dir.path(), &pool).await;
    reset_db_state(&pool, 5).await;
    run_calculator(calculator, pool.clone()).await;

    let mut calculator = setup_lightweight_calculator(temp_dir.path(), &pool).await;
    let (stop_sx, stop_rx) = watch::channel(false);
    let (delay_sx, mut delay_rx) = mpsc::unbounded_channel();
    calculator.delayer.delay_notifier = delay_sx;

    let calculator_handle = tokio::spawn(calculator.run(pool.clone(), stop_rx));
    // Wait until the calculator has processed initial L1 batches.
    let (next_l1_batch, _) = tokio::time::timeout(RUN_TIMEOUT, delay_rx.recv())
        .await
        .expect("metadata calculator timed out processing initial blocks")
        .unwrap();
    assert_eq!(next_l1_batch, L1BatchNumber(6));

    // Add some new blocks to the storage.
    let new_logs = gen_storage_logs(100..200, 10);
    extend_db_state(&mut pool.access_storage().await.unwrap(), new_logs).await;

    // Wait until these blocks are processed. The calculator may have spurious delays,
    // thus we wait in a loop.
    let updated_root_hash = loop {
        let (next_l1_batch, root_hash) = tokio::time::timeout(RUN_TIMEOUT, delay_rx.recv())
            .await
            .expect("metadata calculator shut down prematurely")
            .unwrap();
        if next_l1_batch == L1BatchNumber(16) {
            stop_sx.send(true).unwrap(); // Shut down the calculator.
            break root_hash;
        }
    };
    tokio::time::timeout(RUN_TIMEOUT, calculator_handle)
        .await
        .expect("timed out waiting for calculator")
        .unwrap()
        .unwrap();

    // Switch to the full tree. It should pick up from the same spot and result in the same tree root hash.
    let (calculator, _) = setup_calculator(temp_dir.path(), &pool).await;
    let root_hash_for_full_tree = run_calculator(calculator, pool).await;
    assert_eq!(root_hash_for_full_tree, updated_root_hash);
}

#[tokio::test]
async fn shutting_down_calculator() {
    let pool = ConnectionPool::test_pool().await;
    let temp_dir = TempDir::new().expect("failed get temporary directory for RocksDB");
    let (merkle_tree_config, mut operation_config) =
        create_config(temp_dir.path(), MerkleTreeMode::Lightweight);
    operation_config.delay_interval = 30_000; // ms; chosen to be larger than `RUN_TIMEOUT`

    let calculator =
        setup_calculator_with_options(&merkle_tree_config, &operation_config, &pool, None).await;

    reset_db_state(&pool, 5).await;

    let (stop_sx, stop_rx) = watch::channel(false);
    let calculator_task = tokio::spawn(calculator.run(pool, stop_rx));
    tokio::time::sleep(Duration::from_millis(100)).await;
    stop_sx.send_replace(true);
    run_with_timeout(RUN_TIMEOUT, calculator_task)
        .await
        .unwrap()
        .unwrap();
}

async fn test_postgres_backup_recovery(
    sleep_between_batches: bool,
    insert_batch_without_metadata: bool,
) {
    let pool = ConnectionPool::test_pool().await;
    let temp_dir = TempDir::new().expect("failed get temporary directory for RocksDB");
    let calculator = setup_lightweight_calculator(temp_dir.path(), &pool).await;
    reset_db_state(&pool, 5).await;
    run_calculator(calculator, pool.clone()).await;

    // Simulate recovery from a DB snapshot in which some newer L1 batches are erased.
    let last_batch_after_recovery = L1BatchNumber(3);
    let mut storage = pool.access_storage().await.unwrap();
    let removed_batches = remove_l1_batches(&mut storage, last_batch_after_recovery).await;

    if insert_batch_without_metadata {
        let batches_without_metadata =
            remove_l1_batches(&mut storage, last_batch_after_recovery - 1).await;
        let [batch_without_metadata] = batches_without_metadata.as_slice() else {
            unreachable!()
        };
        // Re-insert the last batch without metadata immediately.
        storage
            .blocks_dal()
            .insert_mock_l1_batch(batch_without_metadata)
            .await
            .unwrap();
        insert_initial_writes_for_batch(&mut storage, batch_without_metadata.number).await;
    }
    drop(storage);

    let mut calculator = setup_lightweight_calculator(temp_dir.path(), &pool).await;
    let (stop_sx, stop_rx) = watch::channel(false);
    let (delay_sx, mut delay_rx) = mpsc::unbounded_channel();
    calculator.delayer.delay_notifier = delay_sx;

    let calculator_handle = tokio::spawn(calculator.run(pool.clone(), stop_rx));
    // Wait until the calculator has processed initial L1 batches.
    let (next_l1_batch, _) = tokio::time::timeout(RUN_TIMEOUT, delay_rx.recv())
        .await
        .expect("metadata calculator timed out after recovery")
        .unwrap();
    assert_eq!(next_l1_batch, last_batch_after_recovery + 1);

    // Re-insert L1 batches to the storage after recovery.
    let mut storage = pool.access_storage().await.unwrap();
    for batch_header in &removed_batches {
        let mut txn = storage.start_transaction().await.unwrap();
        txn.blocks_dal()
            .insert_mock_l1_batch(batch_header)
            .await
            .unwrap();
        insert_initial_writes_for_batch(&mut txn, batch_header.number).await;
        txn.commit().await.unwrap();
        if sleep_between_batches {
            tokio::time::sleep(Duration::from_millis(100)).await;
        }
    }
    drop(storage);

    // Wait until these batches are processed.
    loop {
        let (next_l1_batch, _) = tokio::time::timeout(RUN_TIMEOUT, delay_rx.recv())
            .await
            .expect("metadata calculator shut down prematurely")
            .unwrap();
        if next_l1_batch == L1BatchNumber(6) {
            stop_sx.send(true).unwrap(); // Shut down the calculator.
            break;
        }
    }
    tokio::time::timeout(RUN_TIMEOUT, calculator_handle)
        .await
        .expect("timed out waiting for calculator")
        .unwrap()
        .unwrap();
}

#[tokio::test]
async fn postgres_backup_recovery() {
    test_postgres_backup_recovery(false, false).await;
}

#[tokio::test]
async fn postgres_backup_recovery_with_delay_between_batches() {
    test_postgres_backup_recovery(true, false).await;
}

#[tokio::test]
async fn postgres_backup_recovery_with_excluded_metadata() {
    test_postgres_backup_recovery(false, true).await;
}

pub(crate) async fn setup_calculator(
    db_path: &Path,
    pool: &ConnectionPool,
) -> (MetadataCalculator, Arc<dyn ObjectStore>) {
    let store_factory = ObjectStoreFactory::mock();
    let store = store_factory.create_store().await;
    let (merkle_tree_config, operation_manager) = create_config(db_path, MerkleTreeMode::Full);
    let calculator =
        setup_calculator_with_options(&merkle_tree_config, &operation_manager, pool, Some(store))
            .await;
    (calculator, store_factory.create_store().await)
}

async fn setup_lightweight_calculator(db_path: &Path, pool: &ConnectionPool) -> MetadataCalculator {
    let (db_config, operation_config) = create_config(db_path, MerkleTreeMode::Lightweight);
    setup_calculator_with_options(&db_config, &operation_config, pool, None).await
}

fn create_config(
    db_path: &Path,
    mode: MerkleTreeMode,
) -> (MerkleTreeConfig, OperationsManagerConfig) {
    let db_config = MerkleTreeConfig {
        path: path_to_string(&db_path.join("new")),
        mode,
        ..MerkleTreeConfig::default()
    };

    let operation_config = OperationsManagerConfig {
        delay_interval: 50, // ms
    };
    (db_config, operation_config)
}

async fn setup_calculator_with_options(
    merkle_tree_config: &MerkleTreeConfig,
    operation_config: &OperationsManagerConfig,
    pool: &ConnectionPool,
    object_store: Option<Arc<dyn ObjectStore>>,
) -> MetadataCalculator {
    let calculator_config =
        MetadataCalculatorConfig::for_main_node(merkle_tree_config, operation_config);
    let metadata_calculator = MetadataCalculator::new(calculator_config, object_store)
        .await
        .unwrap();

    let mut storage = pool.access_storage().await.unwrap();
    if storage.blocks_dal().is_genesis_needed().await.unwrap() {
        ensure_genesis_state(&mut storage, L2ChainId::from(270), &GenesisParams::mock())
            .await
            .unwrap();
    }
    metadata_calculator
}

fn path_to_string(path: &Path) -> String {
    path.to_str().unwrap().to_owned()
}

pub(crate) async fn run_calculator(
    mut calculator: MetadataCalculator,
    pool: ConnectionPool,
) -> H256 {
    let (stop_sx, stop_rx) = watch::channel(false);
    let (delay_sx, mut delay_rx) = mpsc::unbounded_channel();
    calculator.delayer.delay_notifier = delay_sx;
    let delayer_handle = tokio::spawn(async move {
        // Wait until the calculator has processed all initially available L1 batches,
        // then stop it via signal.
        let (_, root_hash) = delay_rx
            .recv()
            .await
            .expect("metadata calculator shut down prematurely");
        stop_sx.send(true).unwrap();
        root_hash
    });

    run_with_timeout(RUN_TIMEOUT, calculator.run(pool, stop_rx))
        .await
        .unwrap();
    delayer_handle.await.unwrap()
}

pub(crate) async fn reset_db_state(pool: &ConnectionPool, num_batches: usize) {
    let mut storage = pool.access_storage().await.unwrap();
    // Drops all L1 batches (except the L1 batch with number 0) and their storage logs.
    storage
        .storage_logs_dal()
        .rollback_storage_logs(MiniblockNumber(0))
        .await;
    storage
        .blocks_dal()
        .delete_miniblocks(MiniblockNumber(0))
        .await
        .unwrap();
    storage
        .blocks_dal()
        .delete_l1_batches(L1BatchNumber(0))
        .await
        .unwrap();
    storage
        .blocks_dal()
        .delete_initial_writes(L1BatchNumber(0))
        .await
        .unwrap();
    storage
        .basic_witness_input_producer_dal()
        .delete_all_jobs()
        .await
        .unwrap();

    let logs = gen_storage_logs(0..100, num_batches);
    extend_db_state(&mut storage, logs).await;
}

pub(super) async fn extend_db_state(
    storage: &mut StorageProcessor<'_>,
    new_logs: impl IntoIterator<Item = Vec<StorageLog>>,
) {
    let mut storage = storage.start_transaction().await.unwrap();
    let sealed_l1_batch = storage
        .blocks_dal()
        .get_sealed_l1_batch_number()
        .await
        .unwrap()
        .expect("no L1 batches in Postgres");
    extend_db_state_from_l1_batch(&mut storage, sealed_l1_batch + 1, new_logs).await;
    storage.commit().await.unwrap();
}

pub(super) async fn extend_db_state_from_l1_batch(
    storage: &mut StorageProcessor<'_>,
    next_l1_batch: L1BatchNumber,
    new_logs: impl IntoIterator<Item = Vec<StorageLog>>,
) {
    assert!(storage.in_transaction(), "must be called in DB transaction");

    for (idx, batch_logs) in (next_l1_batch.0..).zip(new_logs) {
        let header = create_l1_batch(idx);
        let batch_number = header.number;
        // Assumes that L1 batch consists of only one miniblock.
        let miniblock_header = create_miniblock(idx);
        let miniblock_number = miniblock_header.number;

        storage
            .blocks_dal()
            .insert_mock_l1_batch(&header)
            .await
            .unwrap();
        storage
            .blocks_dal()
            .insert_miniblock(&miniblock_header)
            .await
            .unwrap();
        storage
            .storage_logs_dal()
            .insert_storage_logs(miniblock_number, &[(H256::zero(), batch_logs)])
            .await;
        storage
            .blocks_dal()
            .mark_miniblocks_as_executed_in_l1_batch(batch_number)
            .await
            .unwrap();
        insert_initial_writes_for_batch(storage, batch_number).await;
    }
}

async fn insert_initial_writes_for_batch(
    connection: &mut StorageProcessor<'_>,
    l1_batch_number: L1BatchNumber,
) {
    let written_non_zero_slots: Vec<_> = connection
        .storage_logs_dal()
        .get_touched_slots_for_l1_batch(l1_batch_number)
        .await
        .unwrap()
        .into_iter()
        .filter_map(|(key, value)| (!value.is_zero()).then_some(key))
        .collect();
    let hashed_keys: Vec<_> = written_non_zero_slots
        .iter()
        .map(|key| key.hashed_key())
        .collect();
    let pre_written_slots = connection
        .storage_logs_dedup_dal()
        .filter_written_slots(&hashed_keys)
        .await;

    let keys_to_insert: Vec<_> = written_non_zero_slots
        .into_iter()
        .sorted()
        .filter(|key| !pre_written_slots.contains(&key.hashed_key()))
        .collect();
    connection
        .storage_logs_dedup_dal()
        .insert_initial_writes(l1_batch_number, &keys_to_insert)
        .await;
}

pub(crate) fn gen_storage_logs(
    indices: ops::Range<u32>,
    num_batches: usize,
) -> Vec<Vec<StorageLog>> {
    // Addresses and keys of storage logs must be sorted for the `multi_block_workflow` test.
    let mut accounts = [
        "4b3af74f66ab1f0da3f2e4ec7a3cb99baf1af7b2",
        "ef4bb7b21c5fe7432a7d63876cc59ecc23b46636",
        "89b8988a018f5348f52eeac77155a793adf03ecc",
        "782806db027c08d36b2bed376b4271d1237626b3",
        "b2b57b76717ee02ae1327cc3cf1f40e76f692311",
    ]
    .map(|s| AccountTreeId::new(s.parse::<Address>().unwrap()));
    accounts.sort_unstable();

    let account_keys = (indices.start / 5)..(indices.end / 5);
    let proof_keys = accounts.iter().flat_map(|&account| {
        account_keys
            .clone()
            .map(move |i| StorageKey::new(account, u32_to_h256(i)))
    });
    let proof_values = indices.map(u32_to_h256);

    let logs: Vec<_> = proof_keys
        .zip(proof_values)
        .map(|(proof_key, proof_value)| StorageLog::new_write_log(proof_key, proof_value))
        .collect();
    for window in logs.windows(2) {
        let [prev, next] = window else { unreachable!() };
        assert!(prev.key < next.key);
    }

    logs.chunks(logs.len() / num_batches)
        .map(<[_]>::to_vec)
        .collect()
}

async fn remove_l1_batches(
    storage: &mut StorageProcessor<'_>,
    last_l1_batch_to_keep: L1BatchNumber,
) -> Vec<L1BatchHeader> {
    let sealed_l1_batch_number = storage
        .blocks_dal()
        .get_sealed_l1_batch_number()
        .await
        .unwrap()
        .expect("no L1 batches in Postgres");
    assert!(sealed_l1_batch_number >= last_l1_batch_to_keep);

    let mut batch_headers = vec![];
    for batch_number in (last_l1_batch_to_keep.0 + 1)..=sealed_l1_batch_number.0 {
        let header = storage
            .blocks_dal()
            .get_l1_batch_header(L1BatchNumber(batch_number))
            .await
            .unwrap();
        batch_headers.push(header.unwrap());
    }

    storage
        .blocks_dal()
        .delete_l1_batches(last_l1_batch_to_keep)
        .await
        .unwrap();
    storage
        .blocks_dal()
        .delete_initial_writes(last_l1_batch_to_keep)
        .await
        .unwrap();
    batch_headers
}

#[tokio::test]
async fn deduplication_works_as_expected() {
    let pool = ConnectionPool::test_pool().await;
    let mut storage = pool.access_storage().await.unwrap();
    ensure_genesis_state(&mut storage, L2ChainId::from(270), &GenesisParams::mock())
        .await
        .unwrap();

    let logs = gen_storage_logs(100..120, 1).pop().unwrap();
    let hashed_keys: Vec<_> = logs.iter().map(|log| log.key.hashed_key()).collect();
    extend_db_state(&mut storage, [logs.clone()]).await;

    let initial_writes = storage
        .storage_logs_dal()
        .get_l1_batches_and_indices_for_initial_writes(&hashed_keys)
        .await
        .unwrap();
    assert_eq!(initial_writes.len(), hashed_keys.len());
    assert!(initial_writes
        .values()
        .all(|&(batch, _)| batch == L1BatchNumber(1)));

    let mut new_logs = gen_storage_logs(120..140, 1).pop().unwrap();
    let new_hashed_keys: Vec<_> = new_logs.iter().map(|log| log.key.hashed_key()).collect();
    let updated_logs = logs.into_iter().step_by(2).map(|mut log| {
        log.value = H256::zero();
        log
    });
    new_logs.extend(updated_logs);
    extend_db_state(&mut storage, [new_logs]).await;

    // Initial writes for previously inserted keys should not change.
    let initial_writes = storage
        .storage_logs_dal()
        .get_l1_batches_and_indices_for_initial_writes(&hashed_keys)
        .await
        .unwrap();
    assert_eq!(initial_writes.len(), hashed_keys.len());
    assert!(initial_writes
        .values()
        .all(|&(batch, _)| batch == L1BatchNumber(1)));

    let initial_writes = storage
        .storage_logs_dal()
        .get_l1_batches_and_indices_for_initial_writes(&new_hashed_keys)
        .await
        .unwrap();
    assert_eq!(initial_writes.len(), new_hashed_keys.len());
    assert!(initial_writes
        .values()
        .all(|&(batch, _)| batch == L1BatchNumber(2)));

    let mut no_op_logs = gen_storage_logs(140..160, 1).pop().unwrap();
    let no_op_hashed_keys: Vec<_> = no_op_logs.iter().map(|log| log.key.hashed_key()).collect();
    for log in &mut no_op_logs {
        log.value = H256::zero();
    }
    extend_db_state(&mut storage, [no_op_logs.clone()]).await;

    let initial_writes = storage
        .storage_logs_dal()
        .get_l1_batches_and_indices_for_initial_writes(&no_op_hashed_keys)
        .await
        .unwrap();
    assert!(initial_writes.is_empty());

    let updated_logs: Vec<_> = no_op_logs
        .iter()
        .step_by(2)
        .map(|log| StorageLog {
            value: H256::repeat_byte(0x11),
            ..*log
        })
        .collect();
    no_op_logs.extend_from_slice(&updated_logs);
    extend_db_state(&mut storage, [no_op_logs]).await;

    let initial_writes = storage
        .storage_logs_dal()
        .get_l1_batches_and_indices_for_initial_writes(&no_op_hashed_keys)
        .await
        .unwrap();
    assert_eq!(initial_writes.len(), no_op_hashed_keys.len() / 2);
    for key in no_op_hashed_keys.iter().step_by(2) {
        assert_eq!(initial_writes[key].0, L1BatchNumber(4));
    }
}<|MERGE_RESOLUTION|>--- conflicted
+++ resolved
@@ -16,14 +16,8 @@
 use zksync_object_store::{ObjectStore, ObjectStoreFactory};
 use zksync_prover_interface::inputs::PrepareBasicCircuitsJob;
 use zksync_types::{
-<<<<<<< HEAD
-    block::{BlockGasCount, L1BatchHeader},
-    AccountTreeId, Address, L1BatchNumber, L2ChainId, MiniblockNumber, StorageKey, StorageLog,
-    H256,
-=======
-    block::L1BatchHeader, proofs::PrepareBasicCircuitsJob, AccountTreeId, Address, L1BatchNumber,
-    L2ChainId, MiniblockNumber, StorageKey, StorageLog, H256,
->>>>>>> e659ecef
+    block::L1BatchHeader, AccountTreeId, Address, L1BatchNumber, L2ChainId, MiniblockNumber,
+    StorageKey, StorageLog, H256,
 };
 use zksync_utils::u32_to_h256;
 
