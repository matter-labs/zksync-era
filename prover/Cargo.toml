--- conflicted
+++ resolved
@@ -4,11 +4,7 @@
 resolver = "2"
 
 [workspace.package]
-<<<<<<< HEAD
-version = "21.0.0" # x-release-please-version
-=======
 version = "21.1.0" # x-release-please-version
->>>>>>> c8b7f658
 edition = "2021"
 authors = ["The Matter Labs Team <hello@matterlabs.dev>"]
 homepage = "https://zksync.io/"
@@ -69,11 +65,7 @@
 tracing-test = "0.2.5"
 url = "2.5.2"
 vise = "0.3.0"
-<<<<<<< HEAD
-smart-config = { version = "0.1.0", git = "https://github.com/matter-labs/smart-config.git", rev = "ae8d1a179731cf131d58d28daa5ae98df2609e8a" }
-=======
 smart-config = { version = "0.1.0", git = "https://github.com/matter-labs/smart-config.git", rev = "3ba8f838a9499190b73579bf111b92a3c14753a7" }
->>>>>>> c8b7f658
 
 circuit_definitions = "=0.152.3"
 circuit_sequencer_api = "=0.152.3"
@@ -110,17 +102,6 @@
 zksync_contracts = { path = "../core/lib/contracts" }
 
 # Prover workspace dependencies
-<<<<<<< HEAD
-zksync_prover_dal = { version = "=21.0.0", path = "crates/lib/prover_dal" }
-zksync_prover_fri_types = { version = "=21.0.0", path = "crates/lib/prover_fri_types" }
-zksync_prover_fri_utils = { version = "=21.0.0", path = "crates/lib/prover_fri_utils" }
-zksync_prover_task = { version = "=21.0.0", path = "crates/lib/prover_task" }
-zksync_prover_keystore = { version = "=21.0.0", path = "crates/lib/keystore" }
-zksync_vk_setup_data_generator_server_fri = { version = "=21.0.0", path = "crates/bin/vk_setup_data_generator_server_fri" }
-zksync_prover_job_processor = { version = "=21.0.0", path = "crates/lib/prover_job_processor" }
-zksync_circuit_prover_service = { version = "=21.0.0", path = "crates/lib/circuit_prover_service" }
-zksync_prover_job_monitor = { version = "=21.0.0", path = "crates/bin/prover_job_monitor" }
-=======
 zksync_prover_dal = { version = "=21.1.0", path = "crates/lib/prover_dal" }
 zksync_prover_fri_types = { version = "=21.1.0", path = "crates/lib/prover_fri_types" }
 zksync_prover_fri_utils = { version = "=21.1.0", path = "crates/lib/prover_fri_utils" }
@@ -130,7 +111,6 @@
 zksync_prover_job_processor = { version = "=21.1.0", path = "crates/lib/prover_job_processor" }
 zksync_circuit_prover_service = { version = "=21.1.0", path = "crates/lib/circuit_prover_service" }
 zksync_prover_job_monitor = { version = "=21.1.0", path = "crates/bin/prover_job_monitor" }
->>>>>>> c8b7f658
 
 # for `perf` profiling
 [profile.perf]
