--- conflicted
+++ resolved
@@ -723,16 +723,8 @@
         METRICS.l1_blocks_waited_in_mempool[&tx_type_label].observe(waited_blocks.into());
     }
 
-<<<<<<< HEAD
-    pub async fn run(
-        mut self,
-        pool: ConnectionPool<Server>,
-        stop_receiver: watch::Receiver<bool>,
-    ) -> anyhow::Result<()> {
-=======
     pub async fn run(mut self, stop_receiver: watch::Receiver<bool>) -> anyhow::Result<()> {
         let pool = self.pool.clone();
->>>>>>> 66ceb0b7
         {
             let l1_block_numbers = self
                 .get_l1_block_numbers()
