#![allow(unused)]
use anyhow::Context as _;
use test_casing::{test_casing, Product};
use tracing::Instrument as _;
use zksync_concurrency::{ctx, scope};
use zksync_config::configs::consensus::{ValidatorPublicKey, WeightedValidator};
use zksync_consensus_crypto::TextFmt as _;
use zksync_consensus_network::testonly::{new_configs, new_fullnode};
use zksync_consensus_roles::{
    validator,
    validator::testonly::{Setup, SetupSpec},
};
use zksync_dal::CoreDal;
use zksync_node_test_utils::Snapshot;
use zksync_types::{L1BatchNumber, L2BlockNumber, ProtocolVersionId};

use super::*;

<<<<<<< HEAD
async fn new_pool(from_snapshot: bool) -> ConnectionPool {
    match from_snapshot {
        true => {
            ConnectionPool::from_snapshot(Snapshot::new(
                L1BatchNumber(23),
                L2BlockNumber(87),
                vec![],
            ))
            .await
        }
        false => ConnectionPool::from_genesis().await,
    }
}
=======
const VERSIONS: [ProtocolVersionId; 2] = [ProtocolVersionId::latest(), ProtocolVersionId::next()];
const FROM_SNAPSHOT: [bool; 2] = [true, false];
>>>>>>> cb6a6c88

#[test_casing(2, VERSIONS)]
#[tokio::test(flavor = "multi_thread")]
async fn test_validator_block_store(version: ProtocolVersionId) {
    zksync_concurrency::testonly::abort_on_panic();
    let ctx = &ctx::test_root(&ctx::RealClock);
    let rng = &mut ctx.rng();
    let pool = ConnectionPool::test(false, version).await;

    // Fill storage with unsigned L2 blocks.
    // Fetch a suffix of blocks that we will generate (fake) certs for.
    let want = scope::run!(ctx, |ctx, s| async {
        // Start state keeper.
        let (mut sk, runner) = testonly::StateKeeper::new(ctx, pool.clone()).await?;
        s.spawn_bg(runner.run(ctx));
        sk.push_random_blocks(rng, 10).await;
        pool.wait_for_payload(ctx, sk.last_block()).await?;
        let mut setup = SetupSpec::new(rng, 3);
        setup.first_block = validator::BlockNumber(4);
        let mut setup = Setup::from(setup);
        let mut conn = pool.connection(ctx).await.wrap("connection()")?;
        conn.try_update_genesis(ctx, &setup.genesis)
            .await
            .wrap("try_update_genesis()")?;
        for i in setup.genesis.first_block.0..sk.last_block().next().0 {
            let i = validator::BlockNumber(i);
            let payload = conn
                .payload(ctx, i)
                .await
                .wrap(i)?
                .with_context(|| format!("payload for {i:?} not found"))?
                .encode();
            setup.push_block(payload);
        }
        Ok(setup.blocks.clone())
    })
    .await
    .unwrap();

    // Insert blocks one by one and check the storage state.
    for (i, block) in want.iter().enumerate() {
        scope::run!(ctx, |ctx, s| async {
            let (store, runner) = Store::new(ctx, pool.clone(), None).await.unwrap();
            s.spawn_bg(runner.run(ctx));
            let (block_store, runner) =
                BlockStore::new(ctx, Box::new(store.clone())).await.unwrap();
            s.spawn_bg(runner.run(ctx));
            block_store.queue_block(ctx, block.clone()).await.unwrap();
            block_store
                .wait_until_persisted(ctx, block.number())
                .await
                .unwrap();
            let got = pool
                .wait_for_certificates(ctx, block.number())
                .await
                .unwrap();
            assert_eq!(want[..=i], got);
            Ok(())
        })
        .await
        .unwrap();
    }
}

// In the current implementation, consensus certificates are created asynchronously
// for the L2 blocks constructed by the StateKeeper. This means that consensus actor
// is effectively just back filling the consensus certificates for the L2 blocks in storage.
#[test_casing(4, Product((FROM_SNAPSHOT,VERSIONS)))]
#[tokio::test(flavor = "multi_thread")]
async fn test_validator(from_snapshot: bool, version: ProtocolVersionId) {
    zksync_concurrency::testonly::abort_on_panic();
    let ctx = &ctx::test_root(&ctx::AffineClock::new(10.));
    let rng = &mut ctx.rng();
    let setup = Setup::new(rng, 1);
    let cfgs = new_configs(rng, &setup, 0);

    scope::run!(ctx, |ctx, s| async {
        tracing::info!("Start state keeper.");
        let pool = ConnectionPool::test(from_snapshot,version).await;
        let (mut sk, runner) = testonly::StateKeeper::new(ctx, pool.clone()).await?;
        s.spawn_bg(runner.run(ctx));

        tracing::info!("Populate storage with a bunch of blocks.");
        sk.push_random_blocks(rng, 5).await;
        pool
            .wait_for_payload(ctx, sk.last_block())
            .await
            .context("sk.wait_for_payload(<1st phase>)")?;

        tracing::info!("Restart consensus actor a couple times, making it process a bunch of blocks each time.");
        for iteration in 0..3 {
            tracing::info!("iteration {iteration}");
            scope::run!(ctx, |ctx, s| async {
                tracing::info!("Start consensus actor");
                // In the first iteration it will initialize genesis.
                let (cfg,secrets) = testonly::config(&cfgs[0]);
                s.spawn_bg(run_main_node(ctx, cfg, secrets, pool.clone()));

                tracing::info!("Generate couple more blocks and wait for consensus to catch up.");
                sk.push_random_blocks(rng, 3).await;
                pool
                    .wait_for_certificate(ctx, sk.last_block())
                    .await
                    .context("wait_for_certificate(<2nd phase>)")?;

                tracing::info!("Synchronously produce blocks one by one, and wait for consensus.");
                for _ in 0..2 {
                    sk.push_random_blocks(rng, 1).await;
                    pool
                        .wait_for_certificate(ctx, sk.last_block())
                        .await
                        .context("wait_for_certificate(<3rd phase>)")?;
                }

                tracing::info!("Verify all certificates");
                pool
                    .wait_for_certificates_and_verify(ctx, sk.last_block())
                    .await
                    .context("wait_for_certificates_and_verify()")?;
                Ok(())
            })
            .await
            .context(iteration)?;
        }
        Ok(())
    })
    .await
    .unwrap();
}

// Test running a validator node and 2 full nodes recovered from different snapshots.
#[test_casing(2, VERSIONS)]
#[tokio::test(flavor = "multi_thread")]
async fn test_nodes_from_various_snapshots(version: ProtocolVersionId) {
    zksync_concurrency::testonly::abort_on_panic();
    let ctx = &ctx::test_root(&ctx::AffineClock::new(10.));
    let rng = &mut ctx.rng();
    let setup = Setup::new(rng, 1);
    let validator_cfg = new_configs(rng, &setup, 0).pop().unwrap();

    scope::run!(ctx, |ctx, s| async {
        tracing::info!("spawn validator");
        let validator_pool = ConnectionPool::from_genesis(version).await;
        let (mut validator, runner) =
            testonly::StateKeeper::new(ctx, validator_pool.clone()).await?;
        s.spawn_bg(runner.run(ctx).instrument(tracing::info_span!("validator")));
        let (cfg, secrets) = testonly::config(&validator_cfg);
        s.spawn_bg(run_main_node(ctx, cfg, secrets, validator_pool.clone()));

        tracing::info!("produce some batches");
        validator.push_random_blocks(rng, 5).await;
        validator.seal_batch().await;
        validator_pool
            .wait_for_certificate(ctx, validator.last_block())
            .await?;

        tracing::info!("take snapshot and start a node from it");
        let snapshot = validator_pool.snapshot(ctx).await?;
        let node_pool = ConnectionPool::from_snapshot(snapshot).await;
        let (node, runner) = testonly::StateKeeper::new(ctx, node_pool.clone()).await?;
        s.spawn_bg(runner.run(ctx).instrument(tracing::info_span!("node1")));
        let conn = validator.connect(ctx).await?;
        s.spawn_bg(async {
            let cfg = new_fullnode(&mut ctx.rng(), &validator_cfg);
            node.run_consensus(ctx, conn, &cfg).await
        });

        tracing::info!("produce more batches");
        validator.push_random_blocks(rng, 5).await;
        validator.seal_batch().await;
        node_pool
            .wait_for_certificate(ctx, validator.last_block())
            .await?;

        tracing::info!("take another snapshot and start a node from it");
        let snapshot = validator_pool.snapshot(ctx).await?;
        let node_pool2 = ConnectionPool::from_snapshot(snapshot).await;
        let (node, runner) = testonly::StateKeeper::new(ctx, node_pool2.clone()).await?;
        s.spawn_bg(runner.run(ctx).instrument(tracing::info_span!("node2")));
        let conn = validator.connect(ctx).await?;
        s.spawn_bg(async {
            let cfg = new_fullnode(&mut ctx.rng(), &validator_cfg);
            node.run_consensus(ctx, conn, &cfg).await
        });

        tracing::info!("produce more blocks and compare storages");
        validator.push_random_blocks(rng, 5).await;
        let want = validator_pool
            .wait_for_certificates_and_verify(ctx, validator.last_block())
            .await?;
        // node stores should be suffixes for validator store.
        for got in [
            node_pool
                .wait_for_certificates_and_verify(ctx, validator.last_block())
                .await?,
            node_pool2
                .wait_for_certificates_and_verify(ctx, validator.last_block())
                .await?,
        ] {
            assert_eq!(want[want.len() - got.len()..], got[..]);
        }
        Ok(())
    })
    .await
    .unwrap();
}

// Test running a validator node and a couple of full nodes.
// Validator is producing signed blocks and fetchers are expected to fetch
// them directly or indirectly.
#[test_casing(4, Product((FROM_SNAPSHOT,VERSIONS)))]
#[tokio::test(flavor = "multi_thread")]
async fn test_full_nodes(from_snapshot: bool, version: ProtocolVersionId) {
    const NODES: usize = 2;

    zksync_concurrency::testonly::abort_on_panic();
    let ctx = &ctx::test_root(&ctx::AffineClock::new(10.));
    let rng = &mut ctx.rng();
    let setup = Setup::new(rng, 1);
    let validator_cfgs = new_configs(rng, &setup, 0);

    // topology:
    // validator <-> node <-> node <-> ...
    let mut node_cfgs = vec![];
    for _ in 0..NODES {
        node_cfgs.push(new_fullnode(
            rng,
            node_cfgs.last().unwrap_or(&validator_cfgs[0]),
        ));
    }

    // Run validator and fetchers in parallel.
    scope::run!(ctx, |ctx, s| async {
        let validator_pool = ConnectionPool::test(from_snapshot, version).await;
        let (mut validator, runner) =
            testonly::StateKeeper::new(ctx, validator_pool.clone()).await?;
        s.spawn_bg(async {
            runner
                .run(ctx)
                .instrument(tracing::info_span!("validator"))
                .await
                .context("validator")
        });
        tracing::info!("Generate a couple of blocks, before initializing consensus genesis.");
        validator.push_random_blocks(rng, 5).await;
        // API server needs at least 1 L1 batch to start.
        validator.seal_batch().await;
        validator_pool
            .wait_for_payload(ctx, validator.last_block())
            .await?;

        tracing::info!("Run validator.");
        let (cfg, secrets) = testonly::config(&validator_cfgs[0]);
        s.spawn_bg(run_main_node(ctx, cfg, secrets, validator_pool.clone()));

        tracing::info!("Run nodes.");
        let mut node_pools = vec![];
        for (i, cfg) in node_cfgs.iter().enumerate() {
            let i = ctx::NoCopy(i);
            let pool = ConnectionPool::test(from_snapshot, version).await;
            let (node, runner) = testonly::StateKeeper::new(ctx, pool.clone()).await?;
            node_pools.push(pool.clone());
            s.spawn_bg(async {
                let i = i;
                runner
                    .run(ctx)
                    .instrument(tracing::info_span!("node", i = *i))
                    .await
                    .with_context(|| format!("node{}", *i))
            });
            s.spawn_bg(node.run_consensus(ctx, validator.connect(ctx).await?, cfg));
        }

        tracing::info!("Make validator produce blocks and wait for fetchers to get them.");
        // Note that block from before and after genesis have to be fetched.
        validator.push_random_blocks(rng, 5).await;
        let want_last = validator.last_block();
        let want = validator_pool
            .wait_for_certificates_and_verify(ctx, want_last)
            .await?;
        for pool in &node_pools {
            assert_eq!(
                want,
                pool.wait_for_certificates_and_verify(ctx, want_last)
                    .await?
            );
        }
        Ok(())
    })
    .await
    .unwrap();
}

// Test running external node (non-leader) validators.
#[test_casing(4, Product((FROM_SNAPSHOT,VERSIONS)))]
#[tokio::test(flavor = "multi_thread")]
async fn test_en_validators(from_snapshot: bool, version: ProtocolVersionId) {
    const NODES: usize = 3;

    zksync_concurrency::testonly::abort_on_panic();
    let ctx = &ctx::test_root(&ctx::AffineClock::new(10.));
    let rng = &mut ctx.rng();
    let setup = Setup::new(rng, NODES);
    let cfgs = new_configs(rng, &setup, 1);

    // Run all nodes in parallel.
    scope::run!(ctx, |ctx, s| async {
        let main_node_pool = ConnectionPool::test(from_snapshot, version).await;
        let (mut main_node, runner) =
            testonly::StateKeeper::new(ctx, main_node_pool.clone()).await?;
        s.spawn_bg(async {
            runner
                .run(ctx)
                .instrument(tracing::info_span!("main_node"))
                .await
                .context("main_node")
        });
        tracing::info!("Generate a couple of blocks, before initializing consensus genesis.");
        main_node.push_random_blocks(rng, 5).await;
        // API server needs at least 1 L1 batch to start.
        main_node.seal_batch().await;
        main_node_pool
            .wait_for_payload(ctx, main_node.last_block())
            .await
            .unwrap();

        tracing::info!("wait until the API server is actually available");
        // as otherwise waiting for view synchronization will take a while.
        main_node.connect(ctx).await?;

        tracing::info!("Run main node with all nodes being validators.");
        let (mut cfg, secrets) = testonly::config(&cfgs[0]);
        cfg.genesis_spec.as_mut().unwrap().validators = setup
            .keys
            .iter()
            .map(|k| WeightedValidator {
                key: ValidatorPublicKey(k.public().encode()),
                weight: 1,
            })
            .collect();
        s.spawn_bg(run_main_node(ctx, cfg, secrets, main_node_pool.clone()));

        tracing::info!("Run external nodes.");
        let mut ext_node_pools = vec![];
        for (i, cfg) in cfgs[1..].iter().enumerate() {
            let i = ctx::NoCopy(i);
            let pool = ConnectionPool::test(from_snapshot, version).await;
            let (ext_node, runner) = testonly::StateKeeper::new(ctx, pool.clone()).await?;
            ext_node_pools.push(pool.clone());
            s.spawn_bg(async {
                let i = i;
                runner
                    .run(ctx)
                    .instrument(tracing::info_span!("en", i = *i))
                    .await
                    .with_context(|| format!("en{}", *i))
            });
            s.spawn_bg(ext_node.run_consensus(ctx, main_node.connect(ctx).await?, cfg));
        }

        tracing::info!("Make the main node produce blocks and wait for consensus to finalize them");
        main_node.push_random_blocks(rng, 5).await;
        let want_last = main_node.last_block();
        let want = main_node_pool
            .wait_for_certificates_and_verify(ctx, want_last)
            .await?;
        for pool in &ext_node_pools {
            assert_eq!(
                want,
                pool.wait_for_certificates_and_verify(ctx, want_last)
                    .await?
            );
        }
        Ok(())
    })
    .await
    .unwrap();
}

// Test fetcher back filling missing certs.
#[test_casing(4, Product((FROM_SNAPSHOT,VERSIONS)))]
#[tokio::test(flavor = "multi_thread")]
async fn test_p2p_fetcher_backfill_certs(from_snapshot: bool, version: ProtocolVersionId) {
    zksync_concurrency::testonly::abort_on_panic();
    let ctx = &ctx::test_root(&ctx::AffineClock::new(10.));
    let rng = &mut ctx.rng();
    let setup = Setup::new(rng, 1);
    let validator_cfg = new_configs(rng, &setup, 0)[0].clone();
    let node_cfg = new_fullnode(rng, &validator_cfg);

    scope::run!(ctx, |ctx, s| async {
        tracing::info!("Spawn validator.");
        let validator_pool = ConnectionPool::test(from_snapshot, version).await;
        let (mut validator, runner) =
            testonly::StateKeeper::new(ctx, validator_pool.clone()).await?;
        s.spawn_bg(runner.run(ctx));
        let (cfg, secrets) = testonly::config(&validator_cfg);
        s.spawn_bg(run_main_node(ctx, cfg, secrets, validator_pool.clone()));
        // API server needs at least 1 L1 batch to start.
        validator.seal_batch().await;
        let client = validator.connect(ctx).await?;

        let node_pool = ConnectionPool::test(from_snapshot, version).await;

        tracing::info!("Run p2p fetcher.");
        scope::run!(ctx, |ctx, s| async {
            let (node, runner) = testonly::StateKeeper::new(ctx, node_pool.clone()).await?;
            s.spawn_bg(runner.run(ctx));
            s.spawn_bg(node.run_consensus(ctx, client.clone(), &node_cfg));
            validator.push_random_blocks(rng, 3).await;
            node_pool
                .wait_for_certificate(ctx, validator.last_block())
                .await?;
            Ok(())
        })
        .await
        .unwrap();

        tracing::info!("Run centralized fetcher.");
        scope::run!(ctx, |ctx, s| async {
            let (node, runner) = testonly::StateKeeper::new(ctx, node_pool.clone()).await?;
            s.spawn_bg(runner.run(ctx));
            s.spawn_bg(node.run_fetcher(ctx, client.clone()));
            validator.push_random_blocks(rng, 3).await;
            node_pool
                .wait_for_payload(ctx, validator.last_block())
                .await?;
            Ok(())
        })
        .await
        .unwrap();

        tracing::info!("Run p2p fetcher again.");
        scope::run!(ctx, |ctx, s| async {
            let (node, runner) = testonly::StateKeeper::new(ctx, node_pool.clone()).await?;
            s.spawn_bg(runner.run(ctx));
            s.spawn_bg(node.run_consensus(ctx, client.clone(), &node_cfg));
            validator.push_random_blocks(rng, 3).await;
            let want = validator_pool
                .wait_for_certificates_and_verify(ctx, validator.last_block())
                .await?;
            let got = node_pool
                .wait_for_certificates_and_verify(ctx, validator.last_block())
                .await?;
            assert_eq!(want, got);
            Ok(())
        })
        .await
        .unwrap();
        Ok(())
    })
    .await
    .unwrap();
}

#[test_casing(4, Product((FROM_SNAPSHOT,VERSIONS)))]
#[tokio::test]
async fn test_centralized_fetcher(from_snapshot: bool, version: ProtocolVersionId) {
    zksync_concurrency::testonly::abort_on_panic();
    let ctx = &ctx::test_root(&ctx::RealClock);
    let rng = &mut ctx.rng();

    scope::run!(ctx, |ctx, s| async {
        tracing::info!("Spawn a validator.");
        let validator_pool = ConnectionPool::test(from_snapshot, version).await;
        let (mut validator, runner) =
            testonly::StateKeeper::new(ctx, validator_pool.clone()).await?;
        s.spawn_bg(runner.run(ctx).instrument(tracing::info_span!("validator")));

        tracing::info!("Produce a batch (to make api server start)");
        // TODO: ensure at least L1 batch in `testonly::StateKeeper::new()` to make it fool proof.
        validator.seal_batch().await;

        tracing::info!("Spawn a node.");
        let node_pool = ConnectionPool::test(from_snapshot, version).await;
        let (node, runner) = testonly::StateKeeper::new(ctx, node_pool.clone()).await?;
        s.spawn_bg(runner.run(ctx).instrument(tracing::info_span!("fetcher")));
        s.spawn_bg(node.run_fetcher(ctx, validator.connect(ctx).await?));

        tracing::info!("Produce some blocks and wait for node to fetch them");
        validator.push_random_blocks(rng, 10).await;
        let want = validator_pool
            .wait_for_payload(ctx, validator.last_block())
            .await?;
        let got = node_pool
            .wait_for_payload(ctx, validator.last_block())
            .await?;
        assert_eq!(want, got);
        Ok(())
    })
    .await
    .unwrap();
}

/// Tests that generated L1 batch witnesses can be verified successfully.
/// TODO: add tests for verification failures.
#[test_casing(2, VERSIONS)]
#[tokio::test]
async fn test_batch_witness(version: ProtocolVersionId) {
    zksync_concurrency::testonly::abort_on_panic();
    let ctx = &ctx::test_root(&ctx::RealClock);
    let rng = &mut ctx.rng();

    scope::run!(ctx, |ctx, s| async {
        let pool = ConnectionPool::from_genesis(version).await;
        let (mut node, runner) = testonly::StateKeeper::new(ctx, pool.clone()).await?;
        s.spawn_bg(runner.run_real(ctx));

        tracing::info!("analyzing storage");
        {
            let mut conn = pool.connection(ctx).await.unwrap();
            let mut n = validator::BlockNumber(0);
            while let Some(p) = conn.payload(ctx, n).await? {
                tracing::info!("block[{n}] = {p:?}");
                n = n + 1;
            }
        }

        // Seal a bunch of batches.
        node.push_random_blocks(rng, 10).await;
        node.seal_batch().await;
        pool.wait_for_batch(ctx, node.last_sealed_batch()).await?;
        // We can verify only 2nd batch onward, because
        // batch witness verifies parent of the last block of the
        // previous batch (and 0th batch contains only 1 block).
        for n in 2..=node.last_sealed_batch().0 {
            let n = L1BatchNumber(n);
            let batch_with_witness = node.load_batch_with_witness(ctx, n).await?;
            let commit = node.load_batch_commit(ctx, n).await?;
            batch_with_witness.verify(&commit)?;
        }
        Ok(())
    })
    .await
    .unwrap();
}<|MERGE_RESOLUTION|>--- conflicted
+++ resolved
@@ -1,4 +1,3 @@
-#![allow(unused)]
 use anyhow::Context as _;
 use test_casing::{test_casing, Product};
 use tracing::Instrument as _;
@@ -10,30 +9,12 @@
     validator,
     validator::testonly::{Setup, SetupSpec},
 };
-use zksync_dal::CoreDal;
-use zksync_node_test_utils::Snapshot;
-use zksync_types::{L1BatchNumber, L2BlockNumber, ProtocolVersionId};
+use zksync_types::{L1BatchNumber, ProtocolVersionId};
 
 use super::*;
 
-<<<<<<< HEAD
-async fn new_pool(from_snapshot: bool) -> ConnectionPool {
-    match from_snapshot {
-        true => {
-            ConnectionPool::from_snapshot(Snapshot::new(
-                L1BatchNumber(23),
-                L2BlockNumber(87),
-                vec![],
-            ))
-            .await
-        }
-        false => ConnectionPool::from_genesis().await,
-    }
-}
-=======
 const VERSIONS: [ProtocolVersionId; 2] = [ProtocolVersionId::latest(), ProtocolVersionId::next()];
 const FROM_SNAPSHOT: [bool; 2] = [true, false];
->>>>>>> cb6a6c88
 
 #[test_casing(2, VERSIONS)]
 #[tokio::test(flavor = "multi_thread")]
