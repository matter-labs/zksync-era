//! Utilities for testing the consensus module.
use std::{sync::Arc, time::Duration};

use anyhow::Context as _;
use rand::Rng;
use zksync_concurrency::{ctx, error::Wrap as _, scope, sync, time};
use zksync_config::{
    configs,
    configs::{
        chain::SharedStateKeeperConfig,
        consensus as config,
        consensus::RpcConfig,
        database::{MerkleTreeConfig, MerkleTreeMode},
        snapshot_recovery::TreeRecoveryConfig,
    },
};
use zksync_consensus_crypto::TextFmt as _;
use zksync_consensus_network as network;
use zksync_consensus_roles::{validator, validator::testonly::Setup};
use zksync_dal::{CoreDal, DalError};
use zksync_metadata_calculator::{MetadataCalculator, MetadataCalculatorConfig};
use zksync_node_api_server::web3::{
    state::{InternalApiConfig, InternalApiConfigBase},
    testonly::TestServerBuilder,
};
use zksync_node_genesis::GenesisParams;
use zksync_node_sync::{
    fetcher::{FetchedTransaction, IoCursorExt as _},
    sync_action::{ActionQueue, ActionQueueSender, SyncAction},
    testonly::MockMainNodeClient,
    ExternalIO, MainNodeClient,
};
use zksync_node_test_utils::{create_l1_batch_metadata, l1_batch_metadata_to_commitment_artifacts};
use zksync_shared_resources::api::SyncState;
use zksync_state_keeper::{
    executor::MainBatchExecutorFactory,
    io::{IoCursor, L1BatchParams, L2BlockParams},
    seal_criteria::NoopSealer,
    testonly::{fee, fund, test_batch_executor::MockReadStorageFactory, MockBatchExecutor},
    AsyncRocksdbCache, OutputHandler, StateKeeperBuilder, StateKeeperPersistence,
    TreeWritesPersistence,
};
use zksync_test_contracts::Account;
use zksync_types::{
    commitment::PubdataParams,
    ethabi,
    fee_model::{BatchFeeInput, L1PeggedBatchFeeModelInput},
    settlement::{SettlementLayer, WorkingSettlementLayer},
    Address, Execute, L1BatchNumber, L2BlockNumber, L2ChainId, PriorityOpId, ProtocolVersionId,
    Transaction,
};
use zksync_web3_decl::client::{Client, DynClient, L2};

use crate::{en, storage::ConnectionPool};

/// Fake StateKeeper for tests.
#[derive(Debug)]
pub(super) struct StateKeeper {
    protocol_version: ProtocolVersionId,
    // Batch of the `last_block`.
    last_batch: L1BatchNumber,
    last_block: L2BlockNumber,
    // timestamp of the last block.
    last_timestamp: u64,
    batch_sealed: bool,
    next_priority_op: PriorityOpId,

    actions_sender: ActionQueueSender,
    sync_state: SyncState,
    addr: sync::watch::Receiver<Option<std::net::SocketAddr>>,
    pool: ConnectionPool,
}

#[derive(Clone)]
pub(super) struct ConfigSet {
    net: network::Config,
    pub(super) config: config::ConsensusConfig,
    pub(super) secrets: config::ConsensusSecrets,
}

impl ConfigSet {
    pub(super) fn new_fullnode(&self, rng: &mut impl Rng) -> ConfigSet {
        let net = network::testonly::new_fullnode(rng, &self.net);
        ConfigSet {
            config: make_config(&net, None),
            secrets: make_secrets(&net),
            net,
        }
    }
}

pub(super) fn new_configs(rng: &mut impl Rng, setup: &Setup, seed_peers: usize) -> Vec<ConfigSet> {
    let net_cfgs = network::testonly::new_configs(rng, setup, 0);
    let genesis_spec = config::GenesisSpec {
        chain_id: setup.genesis.chain_id.0.try_into().unwrap(),
        protocol_version: config::ProtocolVersion(setup.genesis.protocol_version.0),
        validators: setup
            .validator_keys
            .iter()
            .map(|k| (config::ValidatorPublicKey(k.public().encode()), 1))
            .collect(),
        leader: Some(config::ValidatorPublicKey(
            setup.validator_keys[0].public().encode(),
        )),
        registry_address: None,
        seed_peers: net_cfgs[..seed_peers]
            .iter()
            .map(|c| {
                (
                    config::NodePublicKey(c.gossip.key.public().encode()),
                    config::Host(c.public_addr.0.clone()),
                )
            })
            .collect(),
    };
    net_cfgs
        .into_iter()
        .map(|net| ConfigSet {
            config: make_config(&net, Some(genesis_spec.clone())),
            secrets: make_secrets(&net),
            net,
        })
        .collect()
}

fn make_secrets(cfg: &network::Config) -> config::ConsensusSecrets {
    config::ConsensusSecrets {
        node_key: Some(cfg.gossip.key.encode().into()),
        validator_key: cfg.validator_key.as_ref().map(|k| k.encode().into()),
    }
}

fn make_config(
    cfg: &network::Config,
    genesis_spec: Option<config::GenesisSpec>,
) -> config::ConsensusConfig {
    config::ConsensusConfig {
        port: Some(cfg.server_addr.port()),
        server_addr: *cfg.server_addr,
        public_addr: config::Host(cfg.public_addr.0.clone()),
        max_payload_size: u64::MAX.into(),
        max_transaction_size: u64::MAX.into(),
        max_batch_size: u64::MAX.into(),
        view_timeout: Duration::from_secs(2),
        gossip_dynamic_inbound_limit: cfg.gossip.dynamic_inbound_limit,
        gossip_static_inbound: cfg
            .gossip
            .static_inbound
            .iter()
            .map(|k| config::NodePublicKey(k.encode()))
            .collect(),
        gossip_static_outbound: cfg
            .gossip
            .static_outbound
            .iter()
            .map(|(k, v)| (config::NodePublicKey(k.encode()), config::Host(v.0.clone())))
            .collect(),
        // This is only relevant for the main node, which populates the genesis on the first run.
        // Note that the spec doesn't match 100% the genesis provided.
        // That's because not all genesis setups are currently supported in zksync-era.
        // TODO: this might be misleading, so it would be better to write some more custom
        // genesis generator for zksync-era tests.
        genesis_spec,
        rpc: RpcConfig::default(),
        debug_page_addr: None,
        consensus_registry_read_rate: Duration::from_secs(1),
    }
}

/// Fake StateKeeper task to be executed in the background.
pub(super) struct StateKeeperRunner {
    actions_queue: ActionQueue,
    sync_state: SyncState,
    pool: ConnectionPool,

    addr: sync::watch::Sender<Option<std::net::SocketAddr>>,
    rocksdb_dir: tempfile::TempDir,
    metadata_calculator: MetadataCalculator,
}

impl StateKeeper {
    /// Constructs and initializes a new `StateKeeper`.
    /// Caller has to run `StateKeeperRunner.run()` task in the background.
    pub async fn new(
        ctx: &ctx::Ctx,
        pool: ConnectionPool,
    ) -> ctx::Result<(Self, StateKeeperRunner)> {
        let mut conn = pool.connection(ctx).await.wrap("connection()")?;
        // We fetch the last protocol version from storage.
        // `protocol_version_id_by_timestamp` does a wrapping conversion to `i64`.
        let protocol_version = ctx
            .wait(
                conn.0
                    .protocol_versions_dal()
                    .protocol_version_id_by_timestamp(i64::MAX.try_into().unwrap()),
            )
            .await?
            .context("protocol_version_id_by_timestamp()")?;
        let cursor = ctx
            .wait(IoCursor::for_fetcher(&mut conn.0))
            .await?
            .context("IoCursor::new()")?;
        let pending_batch = ctx
            .wait(conn.0.blocks_dal().pending_batch_exists())
            .await?
            .context("pending_batch_exists()")?;
        let (actions_sender, actions_queue) = ActionQueue::new();
        let addr = sync::watch::channel(None).0;
        let sync_state = SyncState::default();

        let rocksdb_dir = tempfile::tempdir().context("tempdir()")?;
        let merkle_tree_config = MerkleTreeConfig {
            mode: MerkleTreeMode::Lightweight,
            ..MerkleTreeConfig::for_tests(rocksdb_dir.path().join("merkle_tree"))
        };
        let state_keeper_config = SharedStateKeeperConfig {
            protective_reads_persistence_enabled: true,
            ..SharedStateKeeperConfig::default()
        };
        let config = MetadataCalculatorConfig::from_configs(
            &merkle_tree_config,
            &state_keeper_config,
            &TreeRecoveryConfig::default(),
        );
        let metadata_calculator = MetadataCalculator::new(config, None, pool.0.clone())
            .await
            .context("MetadataCalculator::new()")?;
        Ok((
            Self {
                protocol_version,
                last_batch: cursor.l1_batch,
                last_block: cursor.next_l2_block - 1,
                last_timestamp: cursor.prev_l2_block_timestamp,
                batch_sealed: !pending_batch,
                next_priority_op: PriorityOpId(1),
                actions_sender,
                sync_state: sync_state.clone(),
                addr: addr.subscribe(),
                pool: pool.clone(),
            },
            StateKeeperRunner {
                actions_queue,
                sync_state,
                pool: pool.clone(),
                addr,
                rocksdb_dir,
                metadata_calculator,
            },
        ))
    }

    fn open_block(&mut self) -> SyncAction {
        if self.batch_sealed {
            self.last_batch += 1;
            self.last_block += 1;
            self.last_timestamp += 5;
            self.batch_sealed = false;
            SyncAction::OpenBatch {
                params: L1BatchParams {
                    protocol_version: self.protocol_version,
                    validation_computational_gas_limit: u32::MAX,
                    operator_address: GenesisParams::mock().config().fee_account,
                    fee_input: BatchFeeInput::L1Pegged(L1PeggedBatchFeeModelInput {
                        fair_l2_gas_price: 10,
                        l1_gas_price: 100,
                    }),
                    first_l2_block: L2BlockParams::new(self.last_timestamp * 1000),
                    pubdata_params: PubdataParams::genesis(),
                    pubdata_limit: (self.protocol_version >= ProtocolVersionId::Version29)
                        .then_some(100_000),
                    settlement_layer: SettlementLayer::for_tests(),
                },
                number: self.last_batch,
                first_l2_block_number: self.last_block,
            }
        } else {
            self.last_block += 1;
            self.last_timestamp += 2;
            SyncAction::L2Block {
                params: L2BlockParams::new(self.last_timestamp * 1000),
                number: self.last_block,
            }
        }
    }

    pub async fn push_block(&mut self, txs: &[Transaction]) {
        let mut actions = vec![self.open_block()];
        actions.extend(
            txs.iter()
                .map(|tx| FetchedTransaction::new(tx.clone()).into()),
        );
        actions.push(SyncAction::SealL2Block);
        self.actions_sender.push_actions(actions).await.unwrap();
    }

    /// Pushes a new L2 block with `transactions` transactions to the `StateKeeper`.
    pub async fn push_random_block(&mut self, rng: &mut impl Rng, account: &mut Account) {
        let txs: Vec<_> = (0..rng.gen_range(3..8))
            .map(|_| {
                let execute = Execute::transfer(Address::random(), 0.into());
                match rng.gen() {
                    true => account.get_l2_tx_for_execute(execute, Some(fee(1_000_000))),
                    false => {
                        let tx = account.get_l1_tx(execute, self.next_priority_op.0);
                        self.next_priority_op += 1;
                        tx
                    }
                }
            })
            .collect();
        self.push_block(&txs).await;
    }

    /// Pushes `SealBatch` command to the `StateKeeper`.
    pub async fn seal_batch(&mut self) {
        // Each batch ends with an empty block (aka fictive block).
        let mut actions = vec![self.open_block()];
        actions.push(SyncAction::SealBatch);
        self.actions_sender.push_actions(actions).await.unwrap();
        self.batch_sealed = true;
    }

    /// Pushes `count` random L2 blocks to the StateKeeper.
    pub async fn push_random_blocks(
        &mut self,
        rng: &mut impl Rng,
        account: &mut Account,
        count: usize,
    ) {
        for _ in 0..count {
            // 20% chance to seal an L1 batch.
            // `seal_batch()` also produces a (fictive) block.
            if rng.gen_range(0..100) < 20 {
                self.seal_batch().await;
            } else {
                self.push_random_block(rng, account).await;
            }
        }
    }

    /// Last block that has been pushed to the `StateKeeper` via `ActionQueue`.
    /// It might NOT be present in storage yet.
    pub fn last_block(&self) -> validator::BlockNumber {
        validator::BlockNumber(self.last_block.0.into())
    }

    /// Last L1 batch that has been sealed and will have
    /// metadata computed eventually.
    pub fn last_sealed_batch(&self) -> L1BatchNumber {
        if self.batch_sealed {
            self.last_batch
        } else {
            self.last_batch - 1
        }
    }

    /// Connects to the json RPC endpoint exposed by the state keeper.
    pub async fn connect(&self, ctx: &ctx::Ctx) -> ctx::Result<Box<DynClient<L2>>> {
        let addr = sync::wait_for(ctx, &mut self.addr.clone(), Option::is_some)
            .await?
            .unwrap();
        let client = Client::http(format!("http://{addr}/").parse().context("url")?)
            .context("json_rpc()")?
            .build();
        let client: Box<DynClient<L2>> = Box::new(client);
        // Wait until the server is actually available.
        loop {
            let res = ctx.wait(client.fetch_l2_block_number()).await?;
            match res {
                Ok(_) => return Ok(client),
                Err(err) if err.is_retryable() => {
                    ctx.sleep(time::Duration::seconds(5)).await?;
                }
                Err(err) => {
                    return Err(anyhow::format_err!("{err}").into());
                }
            }
        }
    }

    /// Runs the centralized fetcher.
    pub async fn run_fetcher(
        self,
        ctx: &ctx::Ctx,
        client: Box<DynClient<L2>>,
    ) -> anyhow::Result<()> {
        en::EN {
            pool: self.pool,
            client,
            sync_state: self.sync_state.clone(),
        }
        .run_fetcher(ctx, self.actions_sender)
        .await
    }

    /// Runs consensus node for the external node.
    pub async fn run_consensus(
        self,
        ctx: &ctx::Ctx,
        client: Box<DynClient<L2>>,
        cfgs: ConfigSet,
    ) -> anyhow::Result<()> {
        en::EN {
            pool: self.pool,
            client,
            sync_state: self.sync_state.clone(),
        }
        .run(
            ctx,
            self.actions_sender,
            cfgs.config,
            cfgs.secrets,
            cfgs.net.build_version,
        )
        .await
    }
}

async fn mock_commitment_generator_step(ctx: &ctx::Ctx, pool: &ConnectionPool) -> ctx::Result<()> {
    let mut conn = pool.connection(ctx).await.wrap("connection()")?;
    let Some(first) = ctx
        .wait(
            conn.0
                .blocks_dal()
                .get_next_l1_batch_ready_for_commitment_generation(),
        )
        .await?
        .map_err(|e| e.generalize())?
    else {
        return Ok(());
    };
    let last = ctx
        .wait(
            conn.0
                .blocks_dal()
                .get_last_l1_batch_ready_for_commitment_generation(),
        )
        .await?
        .map_err(|e| e.generalize())?
        .context("batch disappeared")?;
    // Create artificial `L1BatchCommitmentArtifacts`.
    for i in (first.0..=last.0).map(L1BatchNumber) {
        let metadata = create_l1_batch_metadata(i.0);
        let artifacts = l1_batch_metadata_to_commitment_artifacts(&metadata);
        ctx.wait(
            conn.0
                .blocks_dal()
                .save_l1_batch_commitment_artifacts(i, &artifacts),
        )
        .await??;
    }
    Ok(())
}

async fn mock_metadata_calculator_step(ctx: &ctx::Ctx, pool: &ConnectionPool) -> ctx::Result<()> {
    let mut conn = pool.connection(ctx).await.wrap("connection()")?;
    let Some(last) = ctx
        .wait(conn.0.blocks_dal().get_sealed_l1_batch_number())
        .await?
        .map_err(DalError::generalize)?
    else {
        return Ok(());
    };
    let prev = ctx
        .wait(
            conn.0
                .blocks_dal()
                .get_last_l1_batch_number_with_tree_data(),
        )
        .await?
        .map_err(DalError::generalize)?;
    let mut first = match prev {
        Some(prev) => prev + 1,
        None => ctx
            .wait(conn.0.blocks_dal().get_earliest_l1_batch_number())
            .await?
            .map_err(DalError::generalize)?
            .context("batches disappeared")?,
    };
    while first <= last {
        let metadata = create_l1_batch_metadata(first.0);
        ctx.wait(
            conn.0
                .blocks_dal()
                .save_l1_batch_tree_data(first, &metadata.tree_data()),
        )
        .await?
        .context("save_l1_batch_tree_data()")?;
        first += 1;
    }
    Ok(())
}

impl StateKeeperRunner {
    // Executes the state keeper task with real metadata calculator task
    // and fake commitment generator (because real one is too slow).
    pub async fn run_real(
        self,
        ctx: &ctx::Ctx,
        addrs_to_fund: &[ethabi::Address],
    ) -> anyhow::Result<()> {
        let res = scope::run!(ctx, |ctx, s| async {
            // Fund the test accounts. Required for L2 transactions to succeed.
            fund(&self.pool.0, addrs_to_fund).await;

            let (stop_send, stop_recv) = sync::watch::channel(false);
            let (persistence, l2_block_sealer) = StateKeeperPersistence::new(
                self.pool.0.clone(),
                Some(ethabi::Address::repeat_byte(11)),
                5,
            )
            .await
            .unwrap();

            let io = ExternalIO::new(
                self.pool.0.clone(),
                self.actions_queue,
                Box::<MockMainNodeClient>::default(),
                L2ChainId::default(),
            )?;

            s.spawn_bg(async {
                Ok(l2_block_sealer
                    .run()
                    .await
                    .context("l2_block_sealer.run()")?)
            });

            s.spawn_bg({
                let stop_recv = stop_recv.clone();
                async {
                    self.metadata_calculator.run(stop_recv).await?;
                    Ok(())
                }
            });

            // TODO: should be replaceable with `PostgresFactory`.
            // Caching shouldn't be needed for tests.
            let (async_cache, async_catchup_task) = AsyncRocksdbCache::new(
                self.pool.0.clone(),
                self.rocksdb_dir.path().join("cache"),
                Default::default(),
            );
            let executor_factory = MainBatchExecutorFactory::<()>::new(false);
            let state_keeper = StateKeeperBuilder::new(
                Box::new(io),
                Box::new(executor_factory),
                OutputHandler::new(Box::new(persistence.with_tx_insertion()))
                    .with_handler(Box::new(self.sync_state.clone())),
                Arc::new(NoopSealer),
                Arc::new(async_cache),
                None,
                SettlementLayer::for_tests(),
            )
            .build(&stop_recv)
            .await
            .unwrap();

            s.spawn_bg({
                let stop_recv = stop_recv.clone();
                async {
                    async_catchup_task.run(stop_recv).await?;
                    Ok(())
                }
            });
            s.spawn_bg::<()>(async {
                loop {
                    mock_commitment_generator_step(ctx, &self.pool).await?;
                    // Sleep real time.
                    ctx.wait(tokio::time::sleep(tokio::time::Duration::from_millis(100)))
                        .await?;
                }
            });

            s.spawn_bg({
                let stop_recv = stop_recv.clone();
                async {
                    state_keeper
                        .run(stop_recv)
                        .await
                        .context("StateKeeper::run()")?;
                    Ok(())
                }
            });
            s.spawn_bg(async {
                // Spawn HTTP server.
                let contracts_config = configs::ContractsConfig::for_tests();
                let state_keeper_config = configs::chain::StateKeeperConfig::for_tests();
                let genesis_config = configs::GenesisConfig::for_tests();
                let web3_config = &configs::api::Web3JsonRpcConfig::for_tests();
                let cfg = InternalApiConfig::new(
                    InternalApiConfigBase::new(&genesis_config, web3_config, &state_keeper_config)
                        .with_l1_to_l2_txs_paused(false),
                    &contracts_config.settlement_layer_specific_contracts(),
                    &contracts_config.l1_specific_contracts(),
                    &contracts_config.l2_contracts(),
<<<<<<< HEAD
                    &configs::GenesisConfig::for_tests(),
                    false,
                    WorkingSettlementLayer::for_tests(),
=======
                    &genesis_config,
                    SettlementLayer::for_tests(),
>>>>>>> a1984430
                );
                let mut server = TestServerBuilder::new(self.pool.0.clone(), cfg)
                    .build_http(stop_recv)
                    .await;
                if let Ok(addr) = ctx.wait(server.wait_until_ready()).await {
                    self.addr.send_replace(Some(addr));
                    tracing::info!("API server ready!");
                }
                ctx.canceled().await;
                server.shutdown().await;
                Ok(())
            });
            ctx.canceled().await;
            stop_send.send_replace(true);
            Ok(())
        })
        .await;
        match res {
            Ok(()) | Err(ctx::Error::Canceled(_)) => Ok(()),
            Err(ctx::Error::Internal(err)) => Err(err),
        }
    }

    /// Executes the StateKeeper task.
    pub async fn run(self, ctx: &ctx::Ctx) -> anyhow::Result<()> {
        let res = scope::run!(ctx, |ctx, s| async {
            let (stop_send, stop_recv) = sync::watch::channel(false);
            let (persistence, l2_block_sealer) = StateKeeperPersistence::new(
                self.pool.0.clone(),
                Some(ethabi::Address::repeat_byte(11)),
                5,
            )
            .await
            .unwrap();
            let tree_writes_persistence = TreeWritesPersistence::new(self.pool.0.clone());

            let io = ExternalIO::new(
                self.pool.0.clone(),
                self.actions_queue,
                Box::<MockMainNodeClient>::default(),
                L2ChainId::default(),
            )?;

            let state_keeper = StateKeeperBuilder::new(
                Box::new(io),
                Box::new(MockBatchExecutor),
                OutputHandler::new(Box::new(persistence.with_tx_insertion()))
                    .with_handler(Box::new(tree_writes_persistence))
                    .with_handler(Box::new(self.sync_state.clone())),
                Arc::new(NoopSealer),
                Arc::new(MockReadStorageFactory),
                None,
                SettlementLayer::for_tests(),
            )
            .build(&stop_recv)
            .await
            .unwrap();

            s.spawn_bg(async {
                Ok(l2_block_sealer
                    .run()
                    .await
                    .context("l2_block_sealer.run()")?)
            });
            s.spawn_bg::<()>(async {
                loop {
                    mock_metadata_calculator_step(ctx, &self.pool).await?;
                    mock_commitment_generator_step(ctx, &self.pool).await?;
                    // Sleep real time.
                    ctx.wait(tokio::time::sleep(tokio::time::Duration::from_millis(100)))
                        .await?;
                }
            });
            s.spawn_bg({
                let stop_recv = stop_recv.clone();
                async {
                    state_keeper
                        .run(stop_recv)
                        .await
                        .context("StateKeeper::run()")?;
                    Ok(())
                }
            });
            s.spawn_bg(async {
                // Spawn HTTP server.
                let contracts_config = configs::ContractsConfig::for_tests();
                let state_keeper_config = configs::chain::StateKeeperConfig::for_tests();
                let genesis_config = configs::GenesisConfig::for_tests();
                let web3_config = &configs::api::Web3JsonRpcConfig::for_tests();
                let cfg = InternalApiConfig::new(
                    InternalApiConfigBase::new(&genesis_config, web3_config, &state_keeper_config)
                        .with_l1_to_l2_txs_paused(false),
                    &contracts_config.settlement_layer_specific_contracts(),
                    &contracts_config.l1_specific_contracts(),
                    &contracts_config.l2_contracts(),
<<<<<<< HEAD
                    &configs::GenesisConfig::for_tests(),
                    false,
                    WorkingSettlementLayer::for_tests(),
=======
                    &genesis_config,
                    SettlementLayer::for_tests(),
>>>>>>> a1984430
                );
                let mut server = TestServerBuilder::new(self.pool.0.clone(), cfg)
                    .build_http(stop_recv)
                    .await;
                if let Ok(addr) = ctx.wait(server.wait_until_ready()).await {
                    self.addr.send_replace(Some(addr));
                    tracing::info!("API server ready!");
                }
                ctx.canceled().await;
                server.shutdown().await;
                Ok(())
            });
            ctx.canceled().await;
            stop_send.send_replace(true);
            Ok(())
        })
        .await;
        match res {
            Ok(()) | Err(ctx::Error::Canceled(_)) => Ok(()),
            Err(ctx::Error::Internal(err)) => Err(err),
        }
    }
}<|MERGE_RESOLUTION|>--- conflicted
+++ resolved
@@ -594,14 +594,8 @@
                     &contracts_config.settlement_layer_specific_contracts(),
                     &contracts_config.l1_specific_contracts(),
                     &contracts_config.l2_contracts(),
-<<<<<<< HEAD
-                    &configs::GenesisConfig::for_tests(),
-                    false,
+                    &genesis_config,
                     WorkingSettlementLayer::for_tests(),
-=======
-                    &genesis_config,
-                    SettlementLayer::for_tests(),
->>>>>>> a1984430
                 );
                 let mut server = TestServerBuilder::new(self.pool.0.clone(), cfg)
                     .build_http(stop_recv)
@@ -697,14 +691,8 @@
                     &contracts_config.settlement_layer_specific_contracts(),
                     &contracts_config.l1_specific_contracts(),
                     &contracts_config.l2_contracts(),
-<<<<<<< HEAD
-                    &configs::GenesisConfig::for_tests(),
-                    false,
+                    &genesis_config,
                     WorkingSettlementLayer::for_tests(),
-=======
-                    &genesis_config,
-                    SettlementLayer::for_tests(),
->>>>>>> a1984430
                 );
                 let mut server = TestServerBuilder::new(self.pool.0.clone(), cfg)
                     .build_http(stop_recv)
