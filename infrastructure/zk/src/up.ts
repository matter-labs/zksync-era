import { Command } from 'commander';
import * as utils from './utils';
import fs from 'fs';

// Make sure that the volumes exists before starting the containers.
function createVolumes() {
    fs.mkdirSync(`${process.env.ZKSYNC_HOME}/volumes/geth`, { recursive: true });
    fs.mkdirSync(`${process.env.ZKSYNC_HOME}/volumes/prysm/beacon`, { recursive: true });
    fs.mkdirSync(`${process.env.ZKSYNC_HOME}/volumes/prysm/validator`, { recursive: true });
    fs.mkdirSync(`${process.env.ZKSYNC_HOME}/volumes/postgres`, { recursive: true });

    fs.copyFileSync(
        `${process.env.ZKSYNC_HOME}/docker/prysm/config.yml`,
        `${process.env.ZKSYNC_HOME}/volumes/prysm/config.yml`
    );

    fs.copyFileSync(
        `${process.env.ZKSYNC_HOME}/docker/geth/jwtsecret`,
        `${process.env.ZKSYNC_HOME}/volumes/geth/jwtsecret`
    );
    fs.copyFileSync(
        `${process.env.ZKSYNC_HOME}/docker/geth/password.sec`,
        `${process.env.ZKSYNC_HOME}/volumes/geth/password.sec`
    );
    fs.mkdirSync(`${process.env.ZKSYNC_HOME}/volumes/geth/keystore`, { recursive: true });
    fs.copyFileSync(
        `${process.env.ZKSYNC_HOME}/docker/geth/keystore/UTC--2019-04-06T21-13-27.692266000Z--8a91dc2d28b689474298d91899f0c1baf62cb85b`,
        `${process.env.ZKSYNC_HOME}/volumes/geth/keystore/UTC--2019-04-06T21-13-27.692266000Z--8a91dc2d28b689474298d91899f0c1baf62cb85b`
    );
}

export async function up(composeFile?: string) {
    createVolumes();
<<<<<<< HEAD
    await utils.spawn('docker-compose -f docker-compose-local-genesis.yml up');
    await utils.spawn('docker-compose -f docker-compose-local-genesis.yml rm -f');
    await utils.spawn('docker-compose up -d');
=======
    if (composeFile) {
        await utils.spawn(`docker compose -f ${composeFile} up -d geth postgres`);
    } else {
        await utils.spawn('docker compose up -d geth postgres');
    }
>>>>>>> c7d4315f
}

export const command = new Command('up').description('start development containers').action(up);<|MERGE_RESOLUTION|>--- conflicted
+++ resolved
@@ -31,17 +31,13 @@
 
 export async function up(composeFile?: string) {
     createVolumes();
-<<<<<<< HEAD
-    await utils.spawn('docker-compose -f docker-compose-local-genesis.yml up');
-    await utils.spawn('docker-compose -f docker-compose-local-genesis.yml rm -f');
-    await utils.spawn('docker-compose up -d');
-=======
     if (composeFile) {
         await utils.spawn(`docker compose -f ${composeFile} up -d geth postgres`);
     } else {
-        await utils.spawn('docker compose up -d geth postgres');
+      await utils.spawn('docker-compose -f docker-compose-local-genesis.yml up');
+      await utils.spawn('docker-compose -f docker-compose-local-genesis.yml rm -f');
+      await utils.spawn('docker-compose up -d');
     }
->>>>>>> c7d4315f
 }
 
 export const command = new Command('up').description('start development containers').action(up);