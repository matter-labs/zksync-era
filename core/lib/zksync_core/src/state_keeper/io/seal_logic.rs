//! This module is a source-of-truth on what is expected to be done when sealing a block.
//! It contains the logic of the block sealing, which is used by both the mempool-based and external node IO.

use std::{
    collections::HashMap,
    time::{Duration, Instant},
};

use itertools::Itertools;
use multivm::{
    interface::{FinishedL1Batch, L1BatchEnv},
    utils::get_batch_base_fee,
};
use zksync_dal::{blocks_dal::ConsensusBlockFields, StorageProcessor};
use zksync_system_constants::ACCOUNT_CODE_STORAGE_ADDRESS;
use zksync_types::{
    block::{unpack_block_info, L1BatchHeader, MiniblockHeader},
    event::{extract_added_tokens, extract_long_l2_to_l1_messages},
    fee_model::BatchFeeInput,
    l1::L1Tx,
    l2::L2Tx,
    l2_to_l1_log::{SystemL2ToL1Log, UserL2ToL1Log},
    protocol_version::ProtocolUpgradeTx,
    storage_writes_deduplicator::{ModifiedSlot, StorageWritesDeduplicator},
    tx::{
        tx_execution_info::DeduplicatedWritesMetrics, IncludedTxLocation,
        TransactionExecutionResult,
    },
    zkevm_test_harness::witness::sort_storage_access::sort_storage_access_queries,
    AccountTreeId, Address, ExecuteTransactionCommon, L1BatchNumber, L1BlockNumber, LogQuery,
    MiniblockNumber, StorageKey, StorageLog, StorageLogQuery, StorageValue, Transaction, VmEvent,
    CURRENT_VIRTUAL_BLOCK_INFO_POSITION, H256, SYSTEM_CONTEXT_ADDRESS,
};
// TODO (SMA-1206): use seconds instead of milliseconds.
use zksync_utils::{h256_to_u256, time::millis_since_epoch, u256_to_h256};

use crate::{
    metrics::{BlockStage, MiniblockStage, APP_METRICS},
    state_keeper::{
        extractors,
        metrics::{L1BatchSealStage, MiniblockSealStage, L1_BATCH_METRICS, MINIBLOCK_METRICS},
        types::ExecutionMetricsForCriteria,
        updates::{MiniblockSealCommand, UpdatesManager},
    },
};

impl UpdatesManager {
    /// Persists an L1 batch in the storage.
    /// This action includes a creation of an empty "fictive" miniblock that contains
    /// the events generated during the bootloader "tip phase".
    pub(crate) async fn seal_l1_batch(
        mut self,
        storage: &mut StorageProcessor<'_>,
        current_miniblock_number: MiniblockNumber,
        l1_batch_env: &L1BatchEnv,
        finished_batch: FinishedL1Batch,
        l2_erc20_bridge_addr: Address,
        consensus: Option<ConsensusBlockFields>,
    ) {
        let started_at = Instant::now();
        let progress = L1_BATCH_METRICS.start(L1BatchSealStage::VmFinalization);
        let mut transaction = storage.start_transaction().await.unwrap();
        progress.observe(None);

        let progress = L1_BATCH_METRICS.start(L1BatchSealStage::FictiveMiniblock);
        let ExecutionMetricsForCriteria {
            l1_gas: batch_tip_l1_gas,
            execution_metrics: batch_tip_execution_metrics,
        } = ExecutionMetricsForCriteria::new(None, &finished_batch.block_tip_execution_result);
        self.extend_from_fictive_transaction(
            finished_batch.block_tip_execution_result,
            batch_tip_l1_gas,
            batch_tip_execution_metrics,
        );
        // Seal fictive miniblock with last events and storage logs.
        let miniblock_command = self.seal_miniblock_command(
            l1_batch_env.number,
            current_miniblock_number,
            l2_erc20_bridge_addr,
            consensus,
            false, // fictive miniblocks don't have txs, so it's fine to pass `false` here.
        );
        miniblock_command.seal_inner(&mut transaction, true).await;
        progress.observe(None);

        let progress = L1_BATCH_METRICS.start(L1BatchSealStage::LogDeduplication);
        let (_, deduped_log_queries) = sort_storage_access_queries(
            finished_batch
                .final_execution_state
                .storage_log_queries
                .iter()
                .map(|log| &log.log_query),
        );
        progress.observe(deduped_log_queries.len());

        let (l1_tx_count, l2_tx_count) = l1_l2_tx_count(&self.l1_batch.executed_transactions);
        let (writes_count, reads_count) = storage_log_query_write_read_counts(
            &finished_batch.final_execution_state.storage_log_queries,
        );
        let (dedup_writes_count, dedup_reads_count) =
            log_query_write_read_counts(deduped_log_queries.iter());

        tracing::info!(
            "Sealing L1 batch {current_l1_batch_number} with {total_tx_count} \
             ({l2_tx_count} L2 + {l1_tx_count} L1) txs, {l2_to_l1_log_count} l2_l1_logs, \
             {event_count} events, {reads_count} reads ({dedup_reads_count} deduped), \
             {writes_count} writes ({dedup_writes_count} deduped)",
            total_tx_count = l1_tx_count + l2_tx_count,
            l2_to_l1_log_count = finished_batch
                .final_execution_state
                .user_l2_to_l1_logs
                .len(),
            event_count = finished_batch.final_execution_state.events.len(),
            current_l1_batch_number = l1_batch_env.number
        );

        let progress = L1_BATCH_METRICS.start(L1BatchSealStage::InsertL1BatchHeader);
        let (_prev_hash, prev_timestamp) =
            extractors::wait_for_prev_l1_batch_params(&mut transaction, l1_batch_env.number).await;
        assert!(
            prev_timestamp < l1_batch_env.timestamp,
            "Cannot seal L1 batch #{}: Timestamp of previous L1 batch ({}) >= provisional L1 batch timestamp ({}), \
             meaning that L1 batch will be rejected by the bootloader",
            l1_batch_env.number,
            extractors::display_timestamp(prev_timestamp),
            extractors::display_timestamp(l1_batch_env.timestamp)
        );

        let l2_to_l1_messages =
            extract_long_l2_to_l1_messages(&finished_batch.final_execution_state.events);

        let l1_batch = L1BatchHeader {
            number: l1_batch_env.number,
            is_finished: true,
            timestamp: l1_batch_env.timestamp,
            fee_account_address: l1_batch_env.fee_account,
            priority_ops_onchain_data: self.l1_batch.priority_ops_onchain_data.clone(),
            l1_tx_count: l1_tx_count as u16,
            l2_tx_count: l2_tx_count as u16,
            l2_to_l1_logs: finished_batch.final_execution_state.user_l2_to_l1_logs,
            l2_to_l1_messages,
            bloom: Default::default(),
            used_contract_hashes: finished_batch.final_execution_state.used_contract_hashes,
            base_fee_per_gas: get_batch_base_fee(l1_batch_env, self.protocol_version().into()),
            l1_gas_price: self.l1_gas_price(),
            l2_fair_gas_price: self.fair_l2_gas_price(),
            base_system_contracts_hashes: self.base_system_contract_hashes(),
            protocol_version: Some(self.protocol_version()),
            system_logs: finished_batch.final_execution_state.system_logs,
            pubdata_input: finished_batch.pubdata_input,
        };

        let events_queue = finished_batch
            .final_execution_state
            .deduplicated_events_logs;

        transaction
            .blocks_dal()
            .insert_l1_batch(
                &l1_batch,
                finished_batch.final_bootloader_memory.as_ref().unwrap(),
                self.pending_l1_gas_count(),
                &events_queue,
                &finished_batch.final_execution_state.storage_refunds,
<<<<<<< HEAD
                self.l1_batch.block_execution_metrics.circuit_statistic,
=======
                self.pending_execution_metrics()
                    .estimated_circuits_used
                    .ceil() as u32,
>>>>>>> e5f4dca5
            )
            .await
            .unwrap();
        progress.observe(None);

        let progress = L1_BATCH_METRICS.start(L1BatchSealStage::SetL1BatchNumberForMiniblocks);
        transaction
            .blocks_dal()
            .mark_miniblocks_as_executed_in_l1_batch(l1_batch_env.number)
            .await
            .unwrap();
        progress.observe(None);

        let progress = L1_BATCH_METRICS.start(L1BatchSealStage::MarkTxsAsExecutedInL1Batch);
        transaction
            .transactions_dal()
            .mark_txs_as_executed_in_l1_batch(
                l1_batch_env.number,
                &self.l1_batch.executed_transactions,
            )
            .await;
        progress.observe(None);

        let progress = L1_BATCH_METRICS.start(L1BatchSealStage::InsertProtectiveReads);
        let (deduplicated_writes, protective_reads): (Vec<_>, Vec<_>) = deduped_log_queries
            .into_iter()
            .partition(|log_query| log_query.rw_flag);
        transaction
            .storage_logs_dedup_dal()
            .insert_protective_reads(l1_batch_env.number, &protective_reads)
            .await;
        progress.observe(protective_reads.len());

        let progress = L1_BATCH_METRICS.start(L1BatchSealStage::FilterWrittenSlots);
        let deduplicated_writes_hashed_keys: Vec<_> = deduplicated_writes
            .iter()
            .map(|log| {
                H256(StorageKey::raw_hashed_key(
                    &log.address,
                    &u256_to_h256(log.key),
                ))
            })
            .collect();
        let non_initial_writes = transaction
            .storage_logs_dedup_dal()
            .filter_written_slots(&deduplicated_writes_hashed_keys)
            .await;
        progress.observe(deduplicated_writes.len());

        let progress = L1_BATCH_METRICS.start(L1BatchSealStage::InsertInitialWrites);
        let written_storage_keys: Vec<_> = deduplicated_writes
            .iter()
            .filter_map(|log| {
                let key = StorageKey::new(AccountTreeId::new(log.address), u256_to_h256(log.key));
                (!non_initial_writes.contains(&key.hashed_key())).then_some(key)
            })
            .collect();

        transaction
            .storage_logs_dedup_dal()
            .insert_initial_writes(l1_batch_env.number, &written_storage_keys)
            .await;
        progress.observe(deduplicated_writes.len());

        let progress = L1_BATCH_METRICS.start(L1BatchSealStage::CommitL1Batch);
        transaction.commit().await.unwrap();
        progress.observe(None);

        let writes_metrics = self.storage_writes_deduplicator.metrics();
        // Sanity check metrics.
        assert_eq!(
            deduplicated_writes.len(),
            writes_metrics.initial_storage_writes + writes_metrics.repeated_storage_writes,
            "Results of in-flight and common deduplications are mismatched"
        );

        self.report_l1_batch_metrics(
            started_at,
            l1_batch_env.number,
            l1_batch_env.timestamp,
            &writes_metrics,
        );
    }

    fn report_l1_batch_metrics(
        &self,
        started_at: Instant,
        current_l1_batch_number: L1BatchNumber,
        block_timestamp: u64,
        writes_metrics: &DeduplicatedWritesMetrics,
    ) {
        L1_BATCH_METRICS
            .initial_writes
            .observe(writes_metrics.initial_storage_writes);
        L1_BATCH_METRICS
            .repeated_writes
            .observe(writes_metrics.repeated_storage_writes);
        L1_BATCH_METRICS
            .transactions_in_l1_batch
            .observe(self.l1_batch.executed_transactions.len());

        let l1_batch_latency =
            ((millis_since_epoch() - block_timestamp as u128 * 1_000) as f64) / 1_000.0;
        APP_METRICS.block_latency[&BlockStage::Sealed]
            .observe(Duration::from_secs_f64(l1_batch_latency));

        let elapsed = started_at.elapsed();
        L1_BATCH_METRICS.sealed_time.observe(elapsed);
        tracing::debug!("Sealed L1 batch {current_l1_batch_number} in {elapsed:?}");
    }
}

impl MiniblockSealCommand {
    pub async fn seal(&self, storage: &mut StorageProcessor<'_>) {
        self.seal_inner(storage, false).await;
    }

    /// Seals a miniblock with the given number.
    ///
    /// If `is_fictive` flag is set to true, then it is assumed that we should seal a fictive miniblock
    /// with no transactions in it. It is needed because there might be some storage logs / events
    /// that are created after the last processed tx in the L1 batch: after the last transaction is processed,
    /// the bootloader enters the "tip" phase in which it can still generate events (e.g.,
    /// one for sending fees to the operator).
    ///
    /// `l2_erc20_bridge_addr` is required to extract the information on newly added tokens.
    async fn seal_inner(&self, storage: &mut StorageProcessor<'_>, is_fictive: bool) {
        self.assert_valid_miniblock(is_fictive);

        let mut transaction = storage.start_transaction().await.unwrap();
        if self.pre_insert_txs {
            let progress = MINIBLOCK_METRICS.start(MiniblockSealStage::PreInsertTxs, is_fictive);
            for tx in &self.miniblock.executed_transactions {
                if let Ok(l1_tx) = L1Tx::try_from(tx.transaction.clone()) {
                    let l1_block_number = L1BlockNumber(l1_tx.common_data.eth_block as u32);
                    transaction
                        .transactions_dal()
                        .insert_transaction_l1(l1_tx, l1_block_number)
                        .await;
                } else if let Ok(l2_tx) = L2Tx::try_from(tx.transaction.clone()) {
                    // Using `Default` for execution metrics should be OK here, since this data is not used on the EN.
                    transaction
                        .transactions_dal()
                        .insert_transaction_l2(l2_tx, Default::default())
                        .await;
                } else if let Ok(protocol_system_upgrade_tx) =
                    ProtocolUpgradeTx::try_from(tx.transaction.clone())
                {
                    transaction
                        .transactions_dal()
                        .insert_system_transaction(protocol_system_upgrade_tx)
                        .await;
                } else {
                    unreachable!("Transaction {:?} is neither L1 nor L2", tx.transaction);
                }
            }
            progress.observe(Some(self.miniblock.executed_transactions.len()));
        }

        let l1_batch_number = self.l1_batch_number;
        let miniblock_number = self.miniblock_number;
        let started_at = Instant::now();
        let progress =
            MINIBLOCK_METRICS.start(MiniblockSealStage::InsertMiniblockHeader, is_fictive);

        let (l1_tx_count, l2_tx_count) = l1_l2_tx_count(&self.miniblock.executed_transactions);
        let (writes_count, reads_count) =
            storage_log_query_write_read_counts(&self.miniblock.storage_logs);
        tracing::info!(
            "Sealing miniblock {miniblock_number} (L1 batch {l1_batch_number}) \
             with {total_tx_count} ({l2_tx_count} L2 + {l1_tx_count} L1) txs, {event_count} events, \
             {reads_count} reads, {writes_count} writes",
            total_tx_count = l1_tx_count + l2_tx_count,
            event_count = self.miniblock.events.len()
        );

        let miniblock_header = MiniblockHeader {
            number: miniblock_number,
            timestamp: self.miniblock.timestamp,
            hash: self.miniblock.get_miniblock_hash(),
            l1_tx_count: l1_tx_count as u16,
            l2_tx_count: l2_tx_count as u16,
            base_fee_per_gas: self.base_fee_per_gas,
            batch_fee_input: BatchFeeInput::l1_pegged(self.l1_gas_price, self.fair_l2_gas_price),
            base_system_contracts_hashes: self.base_system_contracts_hashes,
            protocol_version: self.protocol_version,
            virtual_blocks: self.miniblock.virtual_blocks,
        };

        transaction
            .blocks_dal()
            .insert_miniblock(&miniblock_header)
            .await
            .unwrap();
        progress.observe(None);

        let progress =
            MINIBLOCK_METRICS.start(MiniblockSealStage::MarkTransactionsInMiniblock, is_fictive);
        transaction
            .transactions_dal()
            .mark_txs_as_executed_in_miniblock(
                miniblock_number,
                &self.miniblock.executed_transactions,
                self.base_fee_per_gas.into(),
            )
            .await;
        progress.observe(self.miniblock.executed_transactions.len());

        let progress = MINIBLOCK_METRICS.start(MiniblockSealStage::InsertStorageLogs, is_fictive);
        let write_logs = self.extract_deduplicated_write_logs(is_fictive);
        let write_log_count: usize = write_logs.iter().map(|(_, logs)| logs.len()).sum();
        transaction
            .storage_logs_dal()
            .insert_storage_logs(miniblock_number, &write_logs)
            .await;
        progress.observe(write_log_count);

        let progress = MINIBLOCK_METRICS.start(MiniblockSealStage::ApplyStorageLogs, is_fictive);
        let unique_updates = transaction
            .storage_dal()
            .apply_storage_logs(&write_logs)
            .await;
        progress.observe(write_log_count);

        let progress = MINIBLOCK_METRICS.start(MiniblockSealStage::InsertFactoryDeps, is_fictive);
        let new_factory_deps = &self.miniblock.new_factory_deps;
        let new_factory_deps_count = new_factory_deps.len();
        if !new_factory_deps.is_empty() {
            transaction
                .storage_dal()
                .insert_factory_deps(miniblock_number, new_factory_deps)
                .await;
        }
        progress.observe(new_factory_deps_count);

        let progress =
            MINIBLOCK_METRICS.start(MiniblockSealStage::ExtractContractsDeployed, is_fictive);
        let deployed_contract_count = Self::count_deployed_contracts(&unique_updates);
        progress.observe(deployed_contract_count);

        let progress = MINIBLOCK_METRICS.start(MiniblockSealStage::ExtractAddedTokens, is_fictive);
        let added_tokens = extract_added_tokens(self.l2_erc20_bridge_addr, &self.miniblock.events);
        progress.observe(added_tokens.len());
        let progress = MINIBLOCK_METRICS.start(MiniblockSealStage::InsertTokens, is_fictive);
        let added_tokens_len = added_tokens.len();
        if !added_tokens.is_empty() {
            transaction.tokens_dal().add_tokens(added_tokens).await;
        }
        progress.observe(added_tokens_len);

        let progress = MINIBLOCK_METRICS.start(MiniblockSealStage::ExtractEvents, is_fictive);
        let miniblock_events = self.extract_events(is_fictive);
        let miniblock_event_count: usize = miniblock_events
            .iter()
            .map(|(_, events)| events.len())
            .sum();
        progress.observe(miniblock_event_count);
        let progress = MINIBLOCK_METRICS.start(MiniblockSealStage::InsertEvents, is_fictive);
        transaction
            .events_dal()
            .save_events(miniblock_number, &miniblock_events)
            .await;
        progress.observe(miniblock_event_count);

        let progress = MINIBLOCK_METRICS.start(MiniblockSealStage::ExtractL2ToL1Logs, is_fictive);

        let system_l2_to_l1_logs = self.extract_system_l2_to_l1_logs(is_fictive);
        let user_l2_to_l1_logs = self.extract_user_l2_to_l1_logs(is_fictive);

        let system_l2_to_l1_log_count: usize = system_l2_to_l1_logs
            .iter()
            .map(|(_, l2_to_l1_logs)| l2_to_l1_logs.len())
            .sum();
        let user_l2_to_l1_log_count: usize = user_l2_to_l1_logs
            .iter()
            .map(|(_, l2_to_l1_logs)| l2_to_l1_logs.len())
            .sum();

        progress.observe(system_l2_to_l1_log_count + user_l2_to_l1_log_count);

        let progress = MINIBLOCK_METRICS.start(MiniblockSealStage::InsertL2ToL1Logs, is_fictive);
        transaction
            .events_dal()
            .save_user_l2_to_l1_logs(miniblock_number, &user_l2_to_l1_logs)
            .await;
        progress.observe(user_l2_to_l1_log_count);

        let progress = MINIBLOCK_METRICS.start(MiniblockSealStage::InsertConsensus, is_fictive);
        // We want to add miniblock consensus fields atomically with the miniblock data so that we
        // don't need to deal with corner cases (e.g., a miniblock w/o consensus fields).
        if let Some(consensus) = &self.consensus {
            transaction
                .blocks_dal()
                .set_miniblock_consensus_fields(self.miniblock_number, consensus)
                .await
                .unwrap();
        }
        progress.observe(None);

        let progress = MINIBLOCK_METRICS.start(MiniblockSealStage::CommitMiniblock, is_fictive);
        let current_l2_virtual_block_info = transaction
            .storage_dal()
            .get_by_key(&StorageKey::new(
                AccountTreeId::new(SYSTEM_CONTEXT_ADDRESS),
                CURRENT_VIRTUAL_BLOCK_INFO_POSITION,
            ))
            .await
            .unwrap_or_default();
        let (current_l2_virtual_block_number, _) =
            unpack_block_info(h256_to_u256(current_l2_virtual_block_info));

        transaction.commit().await.unwrap();
        progress.observe(None);
        self.report_miniblock_metrics(started_at, current_l2_virtual_block_number);
    }

    /// Performs several sanity checks to make sure that the miniblock is valid.
    fn assert_valid_miniblock(&self, is_fictive: bool) {
        assert_eq!(self.miniblock.executed_transactions.is_empty(), is_fictive);

        let first_tx_index = self.first_tx_index;
        let next_tx_index = first_tx_index + self.miniblock.executed_transactions.len();
        let tx_index_range = if is_fictive {
            next_tx_index..(next_tx_index + 1)
        } else {
            first_tx_index..next_tx_index
        };

        for event in &self.miniblock.events {
            let tx_index = event.location.1 as usize;
            assert!(tx_index_range.contains(&tx_index));
        }
        for storage_log in &self.miniblock.storage_logs {
            let tx_index = storage_log.log_query.tx_number_in_block as usize;
            assert!(tx_index_range.contains(&tx_index));
        }
    }

    fn extract_deduplicated_write_logs(&self, is_fictive: bool) -> Vec<(H256, Vec<StorageLog>)> {
        let mut storage_writes_deduplicator = StorageWritesDeduplicator::new();
        storage_writes_deduplicator.apply(
            self.miniblock
                .storage_logs
                .iter()
                .filter(|log| log.log_query.rw_flag),
        );
        let deduplicated_logs = storage_writes_deduplicator.into_modified_key_values();

        deduplicated_logs
            .into_iter()
            .map(
                |(
                    key,
                    ModifiedSlot {
                        value, tx_index, ..
                    },
                )| (tx_index, (key, value)),
            )
            .sorted_by_key(|(tx_index, _)| *tx_index)
            .group_by(|(tx_index, _)| *tx_index)
            .into_iter()
            .map(|(tx_index, logs)| {
                let tx_hash = if is_fictive {
                    assert_eq!(tx_index as usize, self.first_tx_index);
                    H256::zero()
                } else {
                    self.transaction(tx_index as usize).hash()
                };
                (
                    tx_hash,
                    logs.into_iter()
                        .map(|(_, (key, value))| {
                            StorageLog::new_write_log(key, u256_to_h256(value))
                        })
                        .collect(),
                )
            })
            .collect()
    }

    fn transaction(&self, index: usize) -> &Transaction {
        let tx_result = &self.miniblock.executed_transactions[index - self.first_tx_index];
        &tx_result.transaction
    }

    fn count_deployed_contracts(
        unique_updates: &HashMap<StorageKey, (H256, StorageValue)>,
    ) -> usize {
        let mut count = 0;
        for (key, (_, value)) in unique_updates {
            if *key.account().address() == ACCOUNT_CODE_STORAGE_ADDRESS {
                let bytecode_hash = *value;
                // TODO(SMA-1554): Support contracts deletion.
                //  For now, we expected that if the `bytecode_hash` is zero, the contract was not deployed
                //  in the first place, so we don't do anything
                if bytecode_hash != H256::zero() {
                    count += 1;
                }
            }
        }
        count
    }

    fn extract_events(&self, is_fictive: bool) -> Vec<(IncludedTxLocation, Vec<&VmEvent>)> {
        self.group_by_tx_location(&self.miniblock.events, is_fictive, |event| event.location.1)
    }

    fn group_by_tx_location<'a, T>(
        &'a self,
        entries: &'a [T],
        is_fictive: bool,
        tx_location: impl Fn(&T) -> u32,
    ) -> Vec<(IncludedTxLocation, Vec<&'a T>)> {
        let grouped_entries = entries.iter().group_by(|&entry| tx_location(entry));
        let grouped_entries = grouped_entries.into_iter().map(|(tx_index, entries)| {
            let (tx_hash, tx_initiator_address) = if is_fictive {
                assert_eq!(tx_index as usize, self.first_tx_index);
                (H256::zero(), Address::zero())
            } else {
                let tx = self.transaction(tx_index as usize);
                (tx.hash(), tx.initiator_account())
            };

            let location = IncludedTxLocation {
                tx_hash,
                tx_index_in_miniblock: tx_index - self.first_tx_index as u32,
                tx_initiator_address,
            };
            (location, entries.collect())
        });
        grouped_entries.collect()
    }

    fn extract_system_l2_to_l1_logs(
        &self,
        is_fictive: bool,
    ) -> Vec<(IncludedTxLocation, Vec<&SystemL2ToL1Log>)> {
        self.group_by_tx_location(&self.miniblock.system_l2_to_l1_logs, is_fictive, |log| {
            u32::from(log.0.tx_number_in_block)
        })
    }

    fn extract_user_l2_to_l1_logs(
        &self,
        is_fictive: bool,
    ) -> Vec<(IncludedTxLocation, Vec<&UserL2ToL1Log>)> {
        self.group_by_tx_location(&self.miniblock.user_l2_to_l1_logs, is_fictive, |log| {
            u32::from(log.0.tx_number_in_block)
        })
    }

    fn report_miniblock_metrics(&self, started_at: Instant, latest_virtual_block_number: u64) {
        let miniblock_number = self.miniblock_number;

        MINIBLOCK_METRICS
            .transactions_in_miniblock
            .observe(self.miniblock.executed_transactions.len());
        MINIBLOCK_METRICS.sealed_time.observe(started_at.elapsed());

        let miniblock_latency =
            ((millis_since_epoch() - self.miniblock.timestamp as u128 * 1_000) as f64) / 1_000.0;
        let stage = &MiniblockStage::Sealed;
        APP_METRICS.miniblock_latency[stage].observe(Duration::from_secs_f64(miniblock_latency));
        APP_METRICS.miniblock_number[stage].set(miniblock_number.0.into());
        APP_METRICS.miniblock_virtual_block_number[stage].set(latest_virtual_block_number);

        tracing::debug!(
            "Sealed miniblock {miniblock_number} in {:?}",
            started_at.elapsed()
        );
    }
}

fn l1_l2_tx_count(executed_transactions: &[TransactionExecutionResult]) -> (usize, usize) {
    let mut l1_tx_count = 0;
    let mut l2_tx_count = 0;

    for tx in executed_transactions {
        if matches!(tx.transaction.common_data, ExecuteTransactionCommon::L1(_)) {
            l1_tx_count += 1;
        } else {
            l2_tx_count += 1;
        }
    }
    (l1_tx_count, l2_tx_count)
}

fn log_query_write_read_counts<'a>(logs: impl Iterator<Item = &'a LogQuery>) -> (usize, usize) {
    let mut reads_count = 0;
    let mut writes_count = 0;

    for log in logs {
        if log.rw_flag {
            writes_count += 1;
        } else {
            reads_count += 1;
        }
    }
    (writes_count, reads_count)
}

fn storage_log_query_write_read_counts(logs: &[StorageLogQuery]) -> (usize, usize) {
    log_query_write_read_counts(logs.iter().map(|log| &log.log_query))
}<|MERGE_RESOLUTION|>--- conflicted
+++ resolved
@@ -162,13 +162,7 @@
                 self.pending_l1_gas_count(),
                 &events_queue,
                 &finished_batch.final_execution_state.storage_refunds,
-<<<<<<< HEAD
                 self.l1_batch.block_execution_metrics.circuit_statistic,
-=======
-                self.pending_execution_metrics()
-                    .estimated_circuits_used
-                    .ceil() as u32,
->>>>>>> e5f4dca5
             )
             .await
             .unwrap();
