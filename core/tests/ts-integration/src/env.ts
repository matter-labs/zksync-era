--- conflicted
+++ resolved
@@ -4,13 +4,9 @@
 import * as zksync from 'zksync-ethers';
 import { DataAvailabityMode, NodeMode, TestEnvironment } from './types';
 import { Reporter } from './reporter';
-<<<<<<< HEAD
-import { L2_BASE_TOKEN_ADDRESS } from 'zksync-ethers/build/src/utils';
-import { isNetworkLocal } from 'zk/src/utils';
-=======
 import * as yaml from 'yaml';
 import { L2_BASE_TOKEN_ADDRESS } from 'zksync-ethers/build/utils';
->>>>>>> 560074f0
+import { isNetworkLocal } from 'zk/src/utils';
 
 /**
  * Attempts to connect to server.
@@ -48,8 +44,8 @@
 }
 
 function getMainWalletPk(pathToHome: string, network: string): string {
-    if (network.toLowerCase() == 'localhost') {
-        const testConfigPath = path.join(pathToHome, `etc/test_config/constant`);
+    if (isNetworkLocal(network)) {
+        const testConfigPath = path.join(process.env.ZKSYNC_HOME!, `etc/test_config/constant`);
         const ethTestConfig = JSON.parse(fs.readFileSync(`${testConfigPath}/eth.json`, { encoding: 'utf-8' }));
         return ethers.Wallet.fromMnemonic(ethTestConfig.test_mnemonic as string, "m/44'/60'/0'/0/0").privateKey;
     } else {
@@ -183,18 +179,7 @@
     const network = process.env.CHAIN_ETH_NETWORK || 'localhost';
     const pathToHome = path.join(__dirname, '../../../../');
 
-<<<<<<< HEAD
-    let mainWalletPK;
-    if (isNetworkLocal(network)) {
-        const testConfigPath = path.join(process.env.ZKSYNC_HOME!, `etc/test_config/constant`);
-        const ethTestConfig = JSON.parse(fs.readFileSync(`${testConfigPath}/eth.json`, { encoding: 'utf-8' }));
-        mainWalletPK = ethers.Wallet.fromMnemonic(ethTestConfig.test_mnemonic as string, "m/44'/60'/0'/0/0").privateKey;
-    } else {
-        mainWalletPK = ensureVariable(process.env.MASTER_WALLET_PK, 'Main wallet private key');
-    }
-=======
     let mainWalletPK = getMainWalletPk(pathToHome, network);
->>>>>>> 560074f0
 
     const l2NodeUrl = ensureVariable(
         process.env.ZKSYNC_WEB3_API_URL || process.env.API_WEB3_JSON_RPC_HTTP_URL,
