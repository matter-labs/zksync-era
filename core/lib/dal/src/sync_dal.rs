use zksync_types::{api::en, MiniblockNumber};

use crate::{
    instrument::InstrumentExt,
    metrics::MethodLatency,
    models::storage_sync::{StorageSyncBlock, SyncBlock},
    StorageProcessor,
};

/// DAL subset dedicated to the EN synchronization.
#[derive(Debug)]
pub struct SyncDal<'a, 'c> {
    pub storage: &'a mut StorageProcessor<'c>,
}

impl SyncDal<'_, '_> {
    pub(super) async fn sync_block_inner(
        &mut self,
        block_number: MiniblockNumber,
    ) -> anyhow::Result<Option<SyncBlock>> {
        let Some(block) = sqlx::query_as!(
            StorageSyncBlock,
            r#"
            SELECT
                miniblocks.number,
                COALESCE(
                    miniblocks.l1_batch_number,
                    (
                        SELECT
                            (MAX(number) + 1)
                        FROM
                            l1_batches
                    )
                ) AS "l1_batch_number!",
                (
                    SELECT
                        MAX(m2.number)
                    FROM
                        miniblocks m2
                    WHERE
                        miniblocks.l1_batch_number = m2.l1_batch_number
                ) AS "last_batch_miniblock?",
                miniblocks.timestamp,
                miniblocks.l1_gas_price,
                miniblocks.l2_fair_gas_price,
                miniblocks.fair_pubdata_price,
                miniblocks.bootloader_code_hash,
                miniblocks.default_aa_code_hash,
                miniblocks.virtual_blocks,
                miniblocks.hash,
                miniblocks.protocol_version AS "protocol_version!",
                miniblocks.fee_account_address AS "fee_account_address!"
            FROM
                miniblocks
            WHERE
                miniblocks.number = $1
            "#,
            block_number.0 as i64
        )
        .instrument("sync_dal_sync_block.block")
        .with_arg("block_number", &block_number)
        .fetch_optional(self.storage.conn())
        .await?
        else {
            return Ok(None);
        };

        let mut block = SyncBlock::try_from(block)?;
        // FIXME (PLA-728): remove after 2nd phase of `fee_account_address` migration
        #[allow(deprecated)]
        self.storage
            .blocks_dal()
            .maybe_load_fee_address(&mut block.fee_account_address, block.number)
            .await?;
        Ok(Some(block))
    }

    pub async fn sync_block(
        &mut self,
        block_number: MiniblockNumber,
        include_transactions: bool,
    ) -> anyhow::Result<Option<en::SyncBlock>> {
        let _latency = MethodLatency::new("sync_dal_sync_block");
        let Some(block) = self.sync_block_inner(block_number).await? else {
            return Ok(None);
        };
        let transactions = if include_transactions {
            let transactions = self
                .storage
                .transactions_web3_dal()
                .get_raw_miniblock_transactions(block_number)
                .await?;
            Some(transactions)
        } else {
            None
        };
        Ok(Some(block.into_api(transactions)))
    }
}

#[cfg(test)]
mod tests {
    use zksync_types::{
<<<<<<< HEAD
        block::{BlockGasCount, L1BatchHeader, MiniblockHeader},
        fee::TransactionExecutionMetrics,
        Address, L1BatchNumber, ProtocolVersion, ProtocolVersionId, Transaction,
=======
        block::L1BatchHeader, fee::TransactionExecutionMetrics, L1BatchNumber, ProtocolVersion,
        ProtocolVersionId, Transaction,
>>>>>>> 0759fb76
    };

    use super::*;
    use crate::{
        tests::{create_miniblock_header, mock_execution_result, mock_l2_transaction},
        ConnectionPool,
    };

    #[tokio::test]
    async fn sync_block_basics() {
        let pool = ConnectionPool::test_pool().await;
        let mut conn = pool.access_storage().await.unwrap();

        // Simulate genesis.
        conn.protocol_versions_dal()
            .save_protocol_version_with_tx(ProtocolVersion::default())
            .await;
        conn.blocks_dal()
            .insert_miniblock(&create_miniblock_header(0))
            .await
            .unwrap();
        let mut l1_batch_header = L1BatchHeader::new(
            L1BatchNumber(0),
            0,
            Default::default(),
            ProtocolVersionId::latest(),
        );
        conn.blocks_dal()
            .insert_mock_l1_batch(&l1_batch_header)
            .await
            .unwrap();
        conn.blocks_dal()
            .mark_miniblocks_as_executed_in_l1_batch(L1BatchNumber(0))
            .await
            .unwrap();

        assert!(conn
            .sync_dal()
            .sync_block(MiniblockNumber(1), false)
            .await
            .unwrap()
            .is_none());

        // Insert another block in the store.
        let miniblock_header = MiniblockHeader {
            fee_account_address: Address::repeat_byte(0x42),
            ..create_miniblock_header(1)
        };
        let tx = mock_l2_transaction();
        conn.transactions_dal()
            .insert_transaction_l2(tx.clone(), TransactionExecutionMetrics::default())
            .await;
        conn.blocks_dal()
            .insert_miniblock(&miniblock_header)
            .await
            .unwrap();
        conn.transactions_dal()
            .mark_txs_as_executed_in_miniblock(
                MiniblockNumber(1),
                &[mock_execution_result(tx.clone())],
                1.into(),
            )
            .await;

        let block = conn
            .sync_dal()
            .sync_block(MiniblockNumber(1), false)
            .await
            .unwrap()
            .expect("no sync block");
        assert_eq!(block.number, MiniblockNumber(1));
        assert_eq!(block.l1_batch_number, L1BatchNumber(1));
        assert!(!block.last_in_batch);
        assert_eq!(block.timestamp, miniblock_header.timestamp);
        assert_eq!(
            block.protocol_version,
            miniblock_header.protocol_version.unwrap()
        );
        assert_eq!(
            block.virtual_blocks.unwrap(),
            miniblock_header.virtual_blocks
        );
        assert_eq!(
            block.l1_gas_price,
            miniblock_header.batch_fee_input.l1_gas_price()
        );
        assert_eq!(
            block.l2_fair_gas_price,
            miniblock_header.batch_fee_input.fair_l2_gas_price()
        );
        assert_eq!(block.operator_address, miniblock_header.fee_account_address);
        assert!(block.transactions.is_none());

        let block = conn
            .sync_dal()
            .sync_block(MiniblockNumber(1), true)
            .await
            .unwrap()
            .expect("no sync block");
        let transactions = block.transactions.unwrap();
        assert_eq!(transactions, [Transaction::from(tx)]);

        l1_batch_header.number = L1BatchNumber(1);
        l1_batch_header.timestamp = 1;
        conn.blocks_dal()
            .insert_mock_l1_batch(&l1_batch_header)
            .await
            .unwrap();
        conn.blocks_dal()
            .mark_miniblocks_as_executed_in_l1_batch(L1BatchNumber(1))
            .await
            .unwrap();

        let block = conn
            .sync_dal()
            .sync_block(MiniblockNumber(1), true)
            .await
            .unwrap()
            .expect("no sync block");
        assert_eq!(block.l1_batch_number, L1BatchNumber(1));
        assert!(block.last_in_batch);
        assert_eq!(block.operator_address, miniblock_header.fee_account_address);
    }
}<|MERGE_RESOLUTION|>--- conflicted
+++ resolved
@@ -101,14 +101,9 @@
 #[cfg(test)]
 mod tests {
     use zksync_types::{
-<<<<<<< HEAD
-        block::{BlockGasCount, L1BatchHeader, MiniblockHeader},
+        block::{L1BatchHeader, MiniblockHeader},
         fee::TransactionExecutionMetrics,
         Address, L1BatchNumber, ProtocolVersion, ProtocolVersionId, Transaction,
-=======
-        block::L1BatchHeader, fee::TransactionExecutionMetrics, L1BatchNumber, ProtocolVersion,
-        ProtocolVersionId, Transaction,
->>>>>>> 0759fb76
     };
 
     use super::*;
