syntax = "proto3";

package zksync.config.da_client;

import "zksync/config/object_store.proto";

message AvailConfig {
  optional string bridge_api_url = 2;
  oneof config {
    AvailClientConfig full_client = 7;
    AvailGasRelayConfig gas_relay = 8;
  }
  optional uint64 timeout_ms = 9;

  reserved 1; reserved "api_node_url";
  reserved 3; reserved "seed";
  reserved 4; reserved "app_id";
  reserved 5; reserved "timeout";
  reserved 6; reserved "max_retries";
}

message AvailClientConfig {
  optional string api_node_url = 1;
  optional uint32 app_id = 2;
  optional string finality_state = 3;
}

message AvailGasRelayConfig {
  optional string gas_relay_api_url = 1;
  optional uint64 max_retries = 2;
}

message CelestiaConfig {
  optional string api_node_url = 1;
  optional string namespace = 2;
  optional string chain_id = 3;
  optional uint64 timeout_ms = 4;
}

message Url {
  optional string g1_url = 1;
  optional string g2_url = 2;
}

message EigenConfig {
  optional string disperser_rpc = 3;
  optional uint32 settlement_layer_confirmation_depth = 4;
  optional string eigenda_eth_rpc = 5;
  optional string eigenda_svc_manager_address = 6;
  optional bool wait_for_finalization = 7;
  optional bool authenticated = 8;
  oneof points_source {
    string points_source_path = 9;
    Url points_source_url = 10;
  }
<<<<<<< HEAD
  optional string eigenda_registry_addr = 11;
=======
  repeated uint32 custom_quorum_numbers = 11;
>>>>>>> 91e04fb6
  reserved 1,2;
  reserved "rpc_node_url","inclusion_polling_interval_ms";
}

message NoDAConfig {}

message DataAvailabilityClient {
  // oneof in protobuf allows for None
  oneof config {
    AvailConfig avail = 1;
    object_store.ObjectStore object_store = 2;
    CelestiaConfig celestia = 3;
    EigenConfig eigen = 4;
    NoDAConfig no_da = 5;
  }
}<|MERGE_RESOLUTION|>--- conflicted
+++ resolved
@@ -53,11 +53,8 @@
     string points_source_path = 9;
     Url points_source_url = 10;
   }
-<<<<<<< HEAD
-  optional string eigenda_registry_addr = 11;
-=======
   repeated uint32 custom_quorum_numbers = 11;
->>>>>>> 91e04fb6
+  optional string eigenda_registry_addr = 12;
   reserved 1,2;
   reserved "rpc_node_url","inclusion_polling_interval_ms";
 }
