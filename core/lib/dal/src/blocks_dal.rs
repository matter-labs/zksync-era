--- conflicted
+++ resolved
@@ -1463,14 +1463,11 @@
             l2_block_header
                 .rolling_txs_hash
                 .map(|h| h.as_bytes().to_vec()),
-<<<<<<< HEAD
-=======
             l2_block_header
                 .pubdata_params
                 .pubdata_validator()
                 .l2_da_commitment_scheme()
                 .map(|l2_da_commitment_scheme| l2_da_commitment_scheme as i32)
->>>>>>> 5fdb6f2b
         );
 
         instrumentation.with(query).execute(self.storage).await?;
