--- conflicted
+++ resolved
@@ -16,11 +16,7 @@
 use zksync_object_store::{MockObjectStore, ObjectStore};
 use zksync_types::{
     block::{L1BatchHeader, L1BatchTreeData, L2BlockHeader},
-<<<<<<< HEAD
-    settlement::SettlementLayer,
-=======
     commitment::PubdataParams,
->>>>>>> d013f677
     snapshots::{
         SnapshotFactoryDependencies, SnapshotFactoryDependency, SnapshotStorageLog,
         SnapshotStorageLogsChunk, SnapshotStorageLogsStorageKey,
