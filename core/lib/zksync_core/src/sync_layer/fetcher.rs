use anyhow::Context as _;
use zksync_dal::StorageProcessor;
use zksync_types::{
    api::en::SyncBlock, block::MiniblockHasher, helpers::unix_timestamp_ms, Address, L1BatchNumber,
    MiniblockNumber, ProtocolVersionId, H256,
};

use super::{
    metrics::{L1BatchStage, FETCHER_METRICS},
    sync_action::SyncAction,
};
use crate::{
    metrics::{TxStage, APP_METRICS},
    state_keeper::io::common::IoCursor,
};

<<<<<<< HEAD
const DELAY_INTERVAL: Duration = Duration::from_millis(500);
const RETRY_DELAY_INTERVAL: Duration = Duration::from_secs(5);

/// Same as [`zksync_types::Transaction`], just with additional guarantees that the "received at" timestamp was set locally.
/// We cannot transfer `Transaction`s without these timestamps, because this would break backward compatibility.
#[derive(Debug, Clone)]
pub(crate) struct FetchedTransaction(zksync_types::Transaction);

impl FetchedTransaction {
    pub fn new(mut tx: zksync_types::Transaction) -> Self {
        // Override the "received at" timestamp for the transaction so that they are causally ordered (i.e., transactions
        // with an earlier timestamp are persisted earlier). Without this property, code relying on causal ordering may work incorrectly;
        // e.g., `pendingTransactions` subscriptions notifier can skip transactions.
        tx.received_timestamp_ms = unix_timestamp_ms();
        Self(tx)
    }

    pub fn hash(&self) -> H256 {
        self.0.hash()
    }
}

impl From<FetchedTransaction> for zksync_types::Transaction {
    fn from(tx: FetchedTransaction) -> Self {
        tx.0
    }
}

=======
>>>>>>> 58576d10
/// Common denominator for blocks fetched by an external node.
#[derive(Debug)]
pub(crate) struct FetchedBlock {
    pub number: MiniblockNumber,
    pub l1_batch_number: L1BatchNumber,
    pub last_in_batch: bool,
    pub protocol_version: ProtocolVersionId,
    pub timestamp: u64,
    pub reference_hash: Option<H256>,
    pub l1_gas_price: u64,
    pub l2_fair_gas_price: u64,
    pub fair_pubdata_price: Option<u64>,
    pub virtual_blocks: u32,
    pub operator_address: Address,
    pub transactions: Vec<FetchedTransaction>,
}

impl FetchedBlock {
    fn compute_hash(&self, prev_miniblock_hash: H256) -> H256 {
        let mut hasher = MiniblockHasher::new(self.number, self.timestamp, prev_miniblock_hash);
        for tx in &self.transactions {
            hasher.push_tx_hash(tx.hash());
        }
        hasher.finalize(self.protocol_version)
    }
}

impl TryFrom<SyncBlock> for FetchedBlock {
    type Error = anyhow::Error;

    fn try_from(block: SyncBlock) -> anyhow::Result<Self> {
        let Some(transactions) = block.transactions else {
            return Err(anyhow::anyhow!("Transactions are always requested"));
        };

        if transactions.is_empty() && !block.last_in_batch {
            return Err(anyhow::anyhow!(
                "Only last miniblock of the batch can be empty"
            ));
        }

        Ok(Self {
            number: block.number,
            l1_batch_number: block.l1_batch_number,
            last_in_batch: block.last_in_batch,
            protocol_version: block.protocol_version,
            timestamp: block.timestamp,
            reference_hash: block.hash,
            l1_gas_price: block.l1_gas_price,
            l2_fair_gas_price: block.l2_fair_gas_price,
            fair_pubdata_price: block.fair_pubdata_price,
            virtual_blocks: block.virtual_blocks.unwrap_or(0),
            operator_address: block.operator_address,
            transactions: transactions
                .into_iter()
                .map(FetchedTransaction::new)
                .collect(),
        })
    }
}

impl IoCursor {
    /// Loads this cursor from storage and modifies it to account for the pending L1 batch if necessary.
    pub(crate) async fn for_fetcher(storage: &mut StorageProcessor<'_>) -> anyhow::Result<Self> {
        let mut this = Self::new(storage).await?;
        // It's important to know whether we have opened a new batch already or just sealed the previous one.
        // Depending on it, we must either insert `OpenBatch` item into the queue, or not.
        let was_new_batch_open = storage
            .blocks_dal()
            .pending_batch_exists()
            .await
            .context("Failed checking whether pending L1 batch exists")?;
        if !was_new_batch_open {
            this.l1_batch -= 1; // Should continue from the last L1 batch present in the storage
        }
        Ok(this)
    }

    pub(crate) fn advance(&mut self, block: FetchedBlock) -> Vec<SyncAction> {
        assert_eq!(block.number, self.next_miniblock);
        let local_block_hash = block.compute_hash(self.prev_miniblock_hash);
        if let Some(reference_hash) = block.reference_hash {
            if local_block_hash != reference_hash {
                // This is a warning, not an assertion because hash mismatch may occur after a reorg.
                // Indeed, `self.prev_miniblock_hash` may differ from the hash of the updated previous miniblock.
                tracing::warn!(
                    "Mismatch between the locally computed and received miniblock hash for {block:?}; \
                     local_block_hash = {local_block_hash:?}, prev_miniblock_hash = {:?}",
                    self.prev_miniblock_hash
                );
            }
        }

        let mut new_actions = Vec::new();
        if block.l1_batch_number != self.l1_batch {
            assert_eq!(
                block.l1_batch_number,
                self.l1_batch.next(),
                "Unexpected batch number in the next received miniblock"
            );

            tracing::info!(
                "New L1 batch: {}. Timestamp: {}",
                block.l1_batch_number,
                block.timestamp
            );

            new_actions.push(SyncAction::OpenBatch {
                number: block.l1_batch_number,
                timestamp: block.timestamp,
                l1_gas_price: block.l1_gas_price,
                l2_fair_gas_price: block.l2_fair_gas_price,
                fair_pubdata_price: block.fair_pubdata_price,
                operator_address: block.operator_address,
                protocol_version: block.protocol_version,
                // `block.virtual_blocks` can be `None` only for old VM versions where it's not used, so it's fine to provide any number.
                first_miniblock_info: (block.number, block.virtual_blocks),
            });
            FETCHER_METRICS.l1_batch[&L1BatchStage::Open].set(block.l1_batch_number.0.into());
            self.l1_batch += 1;
        } else {
            // New batch implicitly means a new miniblock, so we only need to push the miniblock action
            // if it's not a new batch.
            new_actions.push(SyncAction::Miniblock {
                number: block.number,
                timestamp: block.timestamp,
                // `block.virtual_blocks` can be `None` only for old VM versions where it's not used, so it's fine to provide any number.
                virtual_blocks: block.virtual_blocks,
            });
            FETCHER_METRICS.miniblock.set(block.number.0.into());
        }

        APP_METRICS.processed_txs[&TxStage::added_to_mempool()]
            .inc_by(block.transactions.len() as u64);
        new_actions.extend(block.transactions.into_iter().map(Into::into));

        // Last miniblock of the batch is a "fictive" miniblock and would be replicated locally.
        // We don't need to seal it explicitly, so we only put the seal miniblock command if it's not the last miniblock.
        if block.last_in_batch {
            new_actions.push(SyncAction::SealBatch {
                // `block.virtual_blocks` can be `None` only for old VM versions where it's not used, so it's fine to provide any number.
                virtual_blocks: block.virtual_blocks,
            });
        } else {
            new_actions.push(SyncAction::SealMiniblock);
        }
        self.next_miniblock += 1;
        self.prev_miniblock_hash = local_block_hash;

        new_actions
    }
}<|MERGE_RESOLUTION|>--- conflicted
+++ resolved
@@ -13,10 +13,6 @@
     metrics::{TxStage, APP_METRICS},
     state_keeper::io::common::IoCursor,
 };
-
-<<<<<<< HEAD
-const DELAY_INTERVAL: Duration = Duration::from_millis(500);
-const RETRY_DELAY_INTERVAL: Duration = Duration::from_secs(5);
 
 /// Same as [`zksync_types::Transaction`], just with additional guarantees that the "received at" timestamp was set locally.
 /// We cannot transfer `Transaction`s without these timestamps, because this would break backward compatibility.
@@ -43,8 +39,6 @@
     }
 }
 
-=======
->>>>>>> 58576d10
 /// Common denominator for blocks fetched by an external node.
 #[derive(Debug)]
 pub(crate) struct FetchedBlock {
