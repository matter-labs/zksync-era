--- conflicted
+++ resolved
@@ -5,16 +5,9 @@
 use metrics::EN_METRICS;
 use prometheus_exporter::PrometheusExporterConfig;
 use tokio::{
-<<<<<<< HEAD
     sync::{watch, RwLock},
-    task,
-};
-use zksync_basic_types::L2ChainId;
-=======
-    sync::watch,
     task::{self, JoinHandle},
 };
->>>>>>> 777ffca1
 use zksync_concurrency::{ctx, limiter, scope, time};
 use zksync_config::configs::{
     api::MerkleTreeApiConfig, chain::L1BatchCommitDataGeneratorMode, database::MerkleTreeMode,
@@ -523,6 +516,7 @@
 
     task_futures.extend(cache_update_handle);
     task_futures.push(proxy_cache_updater_handle);
+    task_futures.push(whitelisted_tokens_update_handle);
 
     Ok(())
 }
@@ -663,24 +657,6 @@
         }));
     }
 
-<<<<<<< HEAD
-    task_handles.extend(http_server_handles.tasks);
-    task_handles.extend(ws_server_handles.tasks);
-    task_handles.extend(cache_update_handle);
-    task_handles.push(proxy_cache_updater_handle);
-    task_handles.push(whitelisted_tokens_update_handle);
-    task_handles.extend([
-        sk_handle,
-        fee_address_migration_handle,
-        updater_handle,
-        tree_handle,
-        consistency_checker_handle,
-        fee_params_fetcher_handle,
-        commitment_generator_handle,
-    ]);
-
-=======
->>>>>>> 777ffca1
     Ok(())
 }
 
