--- conflicted
+++ resolved
@@ -45,8 +45,6 @@
         }
     }
 
-<<<<<<< HEAD
-=======
     fn is_base_fee_exceeding_limit(&self, value: u64) -> bool {
         if value > self.max_acceptable_base_fee_in_wei {
             tracing::warn!(
@@ -59,7 +57,6 @@
         false
     }
 
->>>>>>> 94c84dcb
     fn calculate_fees_with_blob_sidecar(
         &self,
         previous_sent_tx: &Option<TxHistory>,
@@ -71,17 +68,12 @@
             .gas_adjuster
             .get_blob_tx_base_fee(time_in_mempool_in_l1_blocks);
         self.assert_fee_is_not_zero(base_fee_per_gas, "base");
-<<<<<<< HEAD
-        let blob_base_fee_per_gas = self
-            .gas_adjuster
-            .get_blob_tx_blob_base_fee(time_in_mempool_in_l1_blocks);
-=======
         if self.is_base_fee_exceeding_limit(base_fee_per_gas) {
             return Err(EthSenderError::ExceedMaxBaseFee);
         }
-        let priority_fee_per_gas = self.gas_adjuster.get_blob_tx_priority_fee();
-        let blob_base_fee_per_gas = self.gas_adjuster.get_blob_tx_blob_base_fee();
->>>>>>> 94c84dcb
+        let blob_base_fee_per_gas = self
+            .gas_adjuster
+            .get_blob_tx_blob_base_fee(time_in_mempool_in_l1_blocks);
         self.assert_fee_is_not_zero(blob_base_fee_per_gas, "blob");
 
         let mut priority_fee_per_gas = self.gas_adjuster.get_blob_tx_priority_fee();
@@ -134,15 +126,12 @@
             .gas_adjuster
             .get_base_fee(capped_time_in_mempool_in_l1_blocks);
         self.assert_fee_is_not_zero(base_fee_per_gas, "base");
-<<<<<<< HEAD
-
-        let mut priority_fee_per_gas = self.gas_adjuster.get_priority_fee();
-
-=======
         if self.is_base_fee_exceeding_limit(base_fee_per_gas) {
             return Err(EthSenderError::ExceedMaxBaseFee);
         }
->>>>>>> 94c84dcb
+
+        let mut priority_fee_per_gas = self.gas_adjuster.get_priority_fee();
+
         if let Some(previous_sent_tx) = previous_sent_tx {
             self.verify_base_fee_not_too_low_on_resend(
                 previous_sent_tx.id,
@@ -193,19 +182,9 @@
             .gas_adjuster
             .get_base_fee(capped_time_in_mempool_in_l1_blocks);
         self.assert_fee_is_not_zero(base_fee_per_gas, "base");
-<<<<<<< HEAD
-=======
         if self.is_base_fee_exceeding_limit(base_fee_per_gas) {
             return Err(EthSenderError::ExceedMaxBaseFee);
         }
-        if let Some(previous_sent_tx) = previous_sent_tx {
-            self.verify_base_fee_not_too_low_on_resend(
-                previous_sent_tx.id,
-                previous_sent_tx.base_fee_per_gas,
-                base_fee_per_gas,
-            )?;
-        }
->>>>>>> 94c84dcb
 
         let mut gas_per_pubdata = self
             .gas_adjuster
