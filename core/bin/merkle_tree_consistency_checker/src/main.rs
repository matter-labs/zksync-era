--- conflicted
+++ resolved
@@ -54,13 +54,8 @@
     let config_sources = ConfigFilePaths::default().into_config_sources("ZKSYNC_")?;
     let _observability_guard = config_sources.observability()?.install()?;
 
-<<<<<<< HEAD
     let schema = full_config_schema();
-    let repo = config_sources.build_repository(&schema);
-=======
-    let schema = full_config_schema(false);
     let mut repo = config_sources.build_repository(&schema);
->>>>>>> a78531c3
     let db_config: DBConfig = repo.parse()?;
     Cli::parse().run(&db_config)
 }