--- conflicted
+++ resolved
@@ -17,12 +17,8 @@
     fee::Fee,
     fee_model::BatchFeeInput,
     l2::L2Tx,
-<<<<<<< HEAD
+    protocol_version::ProtocolSemanticVersion,
     snapshots::{SnapshotRecoveryStatus, SnapshotStorageLog},
-=======
-    protocol_version::ProtocolSemanticVersion,
-    snapshots::SnapshotRecoveryStatus,
->>>>>>> cb6a6c88
     transaction_request::PaymasterParams,
     tx::{tx_execution_info::TxExecutionStatus, ExecutionMetrics, TransactionExecutionResult},
     Address, K256PrivateKey, L1BatchNumber, L2BlockNumber, L2ChainId, Nonce, ProtocolVersion,
@@ -167,12 +163,8 @@
     pub fn new(
         l1_batch: L1BatchNumber,
         l2_block: L2BlockNumber,
-<<<<<<< HEAD
         storage_logs: Vec<SnapshotStorageLog>,
-=======
-        storage_logs: &[StorageLog],
         genesis_params: GenesisParams,
->>>>>>> cb6a6c88
     ) -> Self {
         let contracts = genesis_params.base_system_contracts();
         let l1_batch = L1BatchHeader::new(
@@ -217,7 +209,6 @@
     l2_block: L2BlockNumber,
     storage_logs: &[StorageLog],
 ) -> SnapshotRecoveryStatus {
-<<<<<<< HEAD
     let storage_logs = storage_logs
         .iter()
         .enumerate()
@@ -228,14 +219,8 @@
             enumeration_index: i as u64 + 1,
         })
         .collect();
-    recover(storage, Snapshot::new(l1_batch, l2_block, storage_logs)).await
-=======
-    recover(
-        storage,
-        Snapshot::make(l1_batch, l2_block, storage_logs, GenesisParams::mock()),
-    )
-    .await
->>>>>>> cb6a6c88
+    let snapshot = Snapshot::new(l1_batch, l2_block, storage_logs, GenesisParams::mock());
+    recover(storage, snapshot).await
 }
 
 /// Takes a storage snapshot at the last sealed L1 batch.
