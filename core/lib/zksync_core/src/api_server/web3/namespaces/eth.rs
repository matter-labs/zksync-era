use zksync_system_constants::DEFAULT_L2_TX_GAS_PER_PUBDATA_BYTE;
use zksync_types::{
    api::{
        BlockId, BlockNumber, GetLogsFilter, Transaction, TransactionId, TransactionReceipt,
        TransactionVariant,
    },
    l2::{L2Tx, TransactionType},
    transaction_request::CallRequest,
    utils::decompose_full_nonce,
    web3,
    web3::types::{FeeHistory, SyncInfo, SyncState},
    AccountTreeId, Bytes, MiniblockNumber, StorageKey, H256, L2_ETH_TOKEN_ADDRESS, U256,
};
use zksync_utils::u256_to_h256;
use zksync_web3_decl::{
    error::Web3Error,
    types::{Address, Block, Filter, FilterChanges, Log, U64},
};

use crate::api_server::web3::{
    backend_jsonrpsee::internal_error,
    metrics::{BlockCallObserver, API_METRICS},
    state::RpcState,
    TypedFilter,
};

pub const EVENT_TOPIC_NUMBER_LIMIT: usize = 4;
pub const PROTOCOL_VERSION: &str = "zks/1";

#[derive(Debug)]
pub struct EthNamespace {
    state: RpcState,
}

impl EthNamespace {
    pub fn new(state: RpcState) -> Self {
        Self { state }
    }

    #[tracing::instrument(skip(self))]
    pub async fn get_block_number_impl(&self) -> Result<U64, Web3Error> {
        const METHOD_NAME: &str = "get_block_number";

        let method_latency = API_METRICS.start_call(METHOD_NAME);
        let mut storage = self
            .state
            .connection_pool
            .access_storage_tagged("api")
            .await
            .map_err(|err| internal_error(METHOD_NAME, err))?;
        let block_number = storage
            .blocks_dal()
            .get_sealed_miniblock_number()
            .await
            .map_err(|err| internal_error(METHOD_NAME, err))?
            .ok_or(Web3Error::NoBlock)?;

        method_latency.observe();
        Ok(block_number.0.into())
    }

    #[tracing::instrument(skip(self, request, block_id))]
    pub async fn call_impl(
        &self,
        request: CallRequest,
        block_id: Option<BlockId>,
    ) -> Result<Bytes, Web3Error> {
        const METHOD_NAME: &str = "call";

        let block_id = block_id.unwrap_or(BlockId::Number(BlockNumber::Pending));
        let method_latency = API_METRICS.start_block_call(METHOD_NAME, block_id);
        let mut connection = self
            .state
            .connection_pool
            .access_storage_tagged("api")
            .await
<<<<<<< HEAD
            .unwrap();
        let block_args = BlockArgs::new(&mut connection, block_id)
            .await
            .map_err(|err| internal_error("eth_call", err))?
            .ok_or(Web3Error::NoBlock)?;

=======
            .map_err(|err| internal_error(METHOD_NAME, err))?;
        let block_args = self
            .state
            .resolve_block_args(&mut connection, block_id, METHOD_NAME)
            .await?;
>>>>>>> 0b7cd0b5
        drop(connection);

        let tx = L2Tx::from_request(request.into(), self.state.api_config.max_tx_size)?;

        let call_result = self.state.tx_sender.eth_call(block_args, tx).await;
        let res_bytes = call_result
            .map_err(|err| Web3Error::SubmitTransactionError(err.to_string(), err.data()))?;

        let block_diff = self
            .state
            .last_sealed_miniblock
            .diff_with_block_args(&block_args);
        method_latency.observe(block_diff);
        Ok(res_bytes.into())
    }

    #[tracing::instrument(skip(self, request, _block))]
    pub async fn estimate_gas_impl(
        &self,
        request: CallRequest,
        _block: Option<BlockNumber>,
    ) -> Result<U256, Web3Error> {
        const METHOD_NAME: &str = "estimate_gas";

        let method_latency = API_METRICS.start_call(METHOD_NAME);
        let mut request_with_gas_per_pubdata_overridden = request;
        self.state
            .set_nonce_for_call_request(&mut request_with_gas_per_pubdata_overridden)
            .await?;

        if let Some(ref mut eip712_meta) = request_with_gas_per_pubdata_overridden.eip712_meta {
            if eip712_meta.gas_per_pubdata == U256::zero() {
                eip712_meta.gas_per_pubdata = DEFAULT_L2_TX_GAS_PER_PUBDATA_BYTE.into();
            }
        }

        let is_eip712 = request_with_gas_per_pubdata_overridden
            .eip712_meta
            .is_some();

        let mut tx: L2Tx = L2Tx::from_request(
            request_with_gas_per_pubdata_overridden.into(),
            self.state.api_config.max_tx_size,
        )?;

        // The user may not include the proper transaction type during the estimation of
        // the gas fee. However, it is needed for the bootloader checks to pass properly.
        if is_eip712 {
            tx.common_data.transaction_type = TransactionType::EIP712Transaction;
        }

        // When we're estimating fee, we are trying to deduce values related to fee, so we should
        // not consider provided ones.

        tx.common_data.fee.max_fee_per_gas = self.state.tx_sender.gas_price().await.into();
        tx.common_data.fee.max_priority_fee_per_gas = tx.common_data.fee.max_fee_per_gas;

        // Modify the l1 gas price with the scale factor
        let scale_factor = self.state.api_config.estimate_gas_scale_factor;
        let acceptable_overestimation =
            self.state.api_config.estimate_gas_acceptable_overestimation;

        let fee = self
            .state
            .tx_sender
            .get_txs_fee_in_wei(tx.into(), scale_factor, acceptable_overestimation)
            .await
            .map_err(|err| Web3Error::SubmitTransactionError(err.to_string(), err.data()))?;

        method_latency.observe();
        Ok(fee.gas_limit)
    }

    #[tracing::instrument(skip(self))]
    pub async fn gas_price_impl(&self) -> Result<U256, Web3Error> {
        const METHOD_NAME: &str = "gas_price";

        let method_latency = API_METRICS.start_call(METHOD_NAME);
        let price = self.state.tx_sender.gas_price().await;
        method_latency.observe();
        Ok(price.into())
    }

    #[tracing::instrument(skip(self))]
    pub async fn get_balance_impl(
        &self,
        address: Address,
        block_id: Option<BlockId>,
    ) -> Result<U256, Web3Error> {
        const METHOD_NAME: &str = "get_balance";

        let block_id = block_id.unwrap_or(BlockId::Number(BlockNumber::Pending));
        let method_latency = API_METRICS.start_block_call(METHOD_NAME, block_id);
        let mut connection = self
            .state
            .connection_pool
            .access_storage_tagged("api")
            .await
            .map_err(|err| internal_error(METHOD_NAME, err))?;
        let block_number = self
            .state
            .resolve_block(&mut connection, block_id, METHOD_NAME)
            .await?;
        let balance = connection
            .storage_web3_dal()
            .standard_token_historical_balance(
                AccountTreeId::new(L2_ETH_TOKEN_ADDRESS),
                AccountTreeId::new(address),
                block_number,
            )
            .await
            .map_err(|err| internal_error(METHOD_NAME, err))?;
        self.report_latency_with_block_id(method_latency, block_number);

        Ok(balance)
    }

    fn report_latency_with_block_id(
        &self,
        observer: BlockCallObserver<'_>,
        block_number: MiniblockNumber,
    ) {
        let block_diff = self.state.last_sealed_miniblock.diff(block_number);
        observer.observe(block_diff);
    }

    #[tracing::instrument(skip(self, filter))]
    pub async fn get_logs_impl(&self, mut filter: Filter) -> Result<Vec<Log>, Web3Error> {
        const METHOD_NAME: &str = "get_logs";

        let method_latency = API_METRICS.start_call(METHOD_NAME);
        self.state.resolve_filter_block_hash(&mut filter).await?;
        let (from_block, to_block) = self.state.resolve_filter_block_range(&filter).await?;

        filter.to_block = Some(BlockNumber::Number(to_block.0.into()));
        let changes = self
            .filter_changes(&mut TypedFilter::Events(filter, from_block))
            .await?;
        method_latency.observe();
        Ok(match changes {
            FilterChanges::Logs(list) => list,
            _ => unreachable!("Unexpected `FilterChanges` type, expected `Logs`"),
        })
    }

    pub async fn get_filter_logs_impl(&self, idx: U256) -> Result<FilterChanges, Web3Error> {
        const METHOD_NAME: &str = "get_filter_logs";

        let method_latency = API_METRICS.start_call(METHOD_NAME);
        // We clone the filter to not hold the filter lock for an extended period of time.
        let maybe_filter = self
            .state
            .installed_filters
            .lock()
            .await
            .get_and_update_stats(idx);

        let Some(TypedFilter::Events(filter, _)) = maybe_filter else {
            return Err(Web3Error::FilterNotFound);
        };

        let from_block = self
            .state
            .resolve_filter_block_number(filter.from_block)
            .await?;
        let logs = self
            .filter_changes(&mut TypedFilter::Events(filter, from_block))
            .await?;

        // We are not updating the filter, since that is the purpose of `get_filter_changes` method,
        // which is getting changes happened from the last poll and moving the cursor forward.

        method_latency.observe();
        Ok(logs)
    }

    #[tracing::instrument(skip(self))]
    pub async fn get_block_impl(
        &self,
        block_id: BlockId,
        full_transactions: bool,
    ) -> Result<Option<Block<TransactionVariant>>, Web3Error> {
        let method_name = if full_transactions {
            "get_block_with_txs"
        } else {
            "get_block"
        };
        let method_latency = API_METRICS.start_block_call(method_name, block_id);

        self.state.start_info.ensure_not_pruned(block_id)?;
        let block = self
            .state
            .connection_pool
            .access_storage_tagged("api")
            .await
            .map_err(|err| internal_error(method_name, err))?
            .blocks_web3_dal()
            .get_block_by_web3_block_id(
                block_id,
                full_transactions,
                self.state.api_config.l2_chain_id,
            )
            .await
            .map_err(|err| internal_error(method_name, err));

        if let Ok(Some(block)) = &block {
            let block_number = MiniblockNumber(block.number.as_u32());
            self.report_latency_with_block_id(method_latency, block_number);
        } else {
            method_latency.observe_without_diff();
        }
        block
    }

    #[tracing::instrument(skip(self))]
    pub async fn get_block_transaction_count_impl(
        &self,
        block_id: BlockId,
    ) -> Result<Option<U256>, Web3Error> {
        const METHOD_NAME: &str = "get_block_transaction_count";

        let method_latency = API_METRICS.start_block_call(METHOD_NAME, block_id);
        self.state.start_info.ensure_not_pruned(block_id)?;
        let tx_count = self
            .state
            .connection_pool
            .access_storage_tagged("api")
            .await
            .map_err(|err| internal_error(METHOD_NAME, err))?
            .blocks_web3_dal()
            .get_block_tx_count(block_id)
            .await
            .map_err(|err| internal_error(METHOD_NAME, err));

        if let Ok(Some((block_number, _))) = &tx_count {
            self.report_latency_with_block_id(method_latency, *block_number);
        } else {
            method_latency.observe_without_diff();
        }
        Ok(tx_count?.map(|(_, count)| count))
    }

    #[tracing::instrument(skip(self))]
    pub async fn get_code_impl(
        &self,
        address: Address,
        block_id: Option<BlockId>,
    ) -> Result<Bytes, Web3Error> {
        const METHOD_NAME: &str = "get_code";

        let block_id = block_id.unwrap_or(BlockId::Number(BlockNumber::Pending));
        let method_latency = API_METRICS.start_block_call(METHOD_NAME, block_id);
        let mut connection = self
            .state
            .connection_pool
            .access_storage_tagged("api")
            .await
            .unwrap();
        let block_number = self
            .state
            .resolve_block(&mut connection, block_id, METHOD_NAME)
            .await?;
        let contract_code = connection
            .storage_web3_dal()
            .get_contract_code_unchecked(address, block_number)
            .await
            .map_err(|err| internal_error(METHOD_NAME, err))?;

        self.report_latency_with_block_id(method_latency, block_number);
        Ok(contract_code.unwrap_or_default().into())
    }

    #[tracing::instrument(skip(self))]
    pub fn chain_id_impl(&self) -> U64 {
        self.state.api_config.l2_chain_id.as_u64().into()
    }

    #[tracing::instrument(skip(self))]
    pub async fn get_storage_at_impl(
        &self,
        address: Address,
        idx: U256,
        block_id: Option<BlockId>,
    ) -> Result<H256, Web3Error> {
        const METHOD_NAME: &str = "get_storage_at";

        let block_id = block_id.unwrap_or(BlockId::Number(BlockNumber::Pending));
        let method_latency = API_METRICS.start_block_call(METHOD_NAME, block_id);
        let storage_key = StorageKey::new(AccountTreeId::new(address), u256_to_h256(idx));
        let mut connection = self
            .state
            .connection_pool
            .access_storage_tagged("api")
            .await
            .unwrap();
        let block_number = self
            .state
            .resolve_block(&mut connection, block_id, METHOD_NAME)
            .await?;
        let value = connection
            .storage_web3_dal()
            .get_historical_value_unchecked(&storage_key, block_number)
            .await
            .map_err(|err| internal_error(METHOD_NAME, err))?;

        self.report_latency_with_block_id(method_latency, block_number);
        Ok(value)
    }

    /// Account nonce.
    #[tracing::instrument(skip(self))]
    pub async fn get_transaction_count_impl(
        &self,
        address: Address,
        block_id: Option<BlockId>,
    ) -> Result<U256, Web3Error> {
        let block_id = block_id.unwrap_or(BlockId::Number(BlockNumber::Pending));
        let method_name = match block_id {
            BlockId::Number(BlockNumber::Pending) => "get_pending_transaction_count",
            _ => "get_historical_transaction_count",
        };
        let method_latency = API_METRICS.start_block_call(method_name, block_id);

        let mut connection = self
            .state
            .connection_pool
            .access_storage_tagged("api")
            .await
            .unwrap();

        let block_number = self
            .state
            .resolve_block(&mut connection, block_id, method_name)
            .await?;
        let full_nonce = connection
            .storage_web3_dal()
            .get_address_historical_nonce(address, block_number)
            .await
            .map_err(|err| internal_error(method_name, err))?;

        // TODO (SMA-1612): currently account nonce is returning always, but later we will
        //  return account nonce for account abstraction and deployment nonce for non account abstraction.
        //  Strip off deployer nonce part.
        let (mut account_nonce, _) = decompose_full_nonce(full_nonce);

        if matches!(block_id, BlockId::Number(BlockNumber::Pending)) {
            let account_nonce_u64 = u64::try_from(account_nonce)
                .map_err(|err| internal_error(method_name, anyhow::anyhow!(err)))?;
            account_nonce = connection
                .transactions_web3_dal()
                .next_nonce_by_initiator_account(address, account_nonce_u64)
                .await
                .map_err(|err| internal_error(method_name, err))?;
        }

        let block_diff = self.state.last_sealed_miniblock.diff(block_number);
        method_latency.observe(block_diff);
        Ok(account_nonce)
    }

    #[tracing::instrument(skip(self))]
    pub async fn get_transaction_impl(
        &self,
        id: TransactionId,
    ) -> Result<Option<Transaction>, Web3Error> {
        const METHOD_NAME: &str = "get_transaction";

        let method_latency = API_METRICS.start_call(METHOD_NAME);
        let mut transaction = self
            .state
            .connection_pool
            .access_storage_tagged("api")
            .await
            .unwrap()
            .transactions_web3_dal()
            .get_transaction(id, self.state.api_config.l2_chain_id)
            .await
            .map_err(|err| internal_error(METHOD_NAME, err));

        if let Some(proxy) = &self.state.tx_sender.0.proxy {
            // We're running an external node - check the proxy cache in
            // case the transaction was proxied but not yet synced back to us
            if let Ok(Some(tx)) = &transaction {
                // If the transaction is already in the db, remove it from cache
                proxy.forget_tx(tx.hash).await
            } else {
                if let TransactionId::Hash(hash) = id {
                    // If the transaction is not in the db, check the cache
                    if let Some(tx) = proxy.find_tx(hash).await {
                        transaction = Ok(Some(tx.into()));
                    }
                }
                if !matches!(transaction, Ok(Some(_))) {
                    // If the transaction is not in the db or cache, query main node
                    transaction = proxy
                        .request_tx(id)
                        .await
                        .map_err(|err| internal_error(METHOD_NAME, err));
                }
            }
        }

        method_latency.observe();
        transaction
    }

    #[tracing::instrument(skip(self))]
    pub async fn get_transaction_receipt_impl(
        &self,
        hash: H256,
    ) -> Result<Option<TransactionReceipt>, Web3Error> {
        const METHOD_NAME: &str = "get_transaction_receipt";

        let method_latency = API_METRICS.start_call(METHOD_NAME);
        let receipt = self
            .state
            .connection_pool
            .access_storage_tagged("api")
            .await
            .unwrap()
            .transactions_web3_dal()
            .get_transaction_receipt(hash)
            .await
            .map_err(|err| internal_error(METHOD_NAME, err));

        method_latency.observe();
        receipt
    }

    #[tracing::instrument(skip(self))]
    pub async fn new_block_filter_impl(&self) -> Result<U256, Web3Error> {
        const METHOD_NAME: &str = "new_block_filter";

        let method_latency = API_METRICS.start_call(METHOD_NAME);
        let mut storage = self
            .state
            .connection_pool
            .access_storage_tagged("api")
            .await
            .map_err(|err| internal_error(METHOD_NAME, err))?;
        let last_block_number = storage
            .blocks_dal()
            .get_sealed_miniblock_number()
            .await
            .map_err(|err| internal_error(METHOD_NAME, err))?;
        let next_block_number = match last_block_number {
            Some(number) => number + 1,
            // If we don't have miniblocks in the storage, use the first projected miniblock number as the cursor
            None => self.state.start_info.first_miniblock,
        };
        drop(storage);

        let idx = self
            .state
            .installed_filters
            .lock()
            .await
            .add(TypedFilter::Blocks(next_block_number));
        method_latency.observe();
        Ok(idx)
    }

    #[tracing::instrument(skip(self, filter))]
    pub async fn new_filter_impl(&self, mut filter: Filter) -> Result<U256, Web3Error> {
        const METHOD_NAME: &str = "new_filter";

        let method_latency = API_METRICS.start_call(METHOD_NAME);
        if let Some(topics) = filter.topics.as_ref() {
            if topics.len() > EVENT_TOPIC_NUMBER_LIMIT {
                return Err(Web3Error::TooManyTopics);
            }
        }

        self.state.resolve_filter_block_hash(&mut filter).await?;
        let from_block = self.state.get_filter_from_block(&filter).await?;
        let idx = self
            .state
            .installed_filters
            .lock()
            .await
            .add(TypedFilter::Events(filter, from_block));
        method_latency.observe();
        Ok(idx)
    }

    #[tracing::instrument(skip(self))]
    pub async fn new_pending_transaction_filter_impl(&self) -> U256 {
        const METHOD_NAME: &str = "new_pending_transaction_filter";

        let method_latency = API_METRICS.start_call(METHOD_NAME);
        let idx = self
            .state
            .installed_filters
            .lock()
            .await
            .add(TypedFilter::PendingTransactions(
                chrono::Utc::now().naive_utc(),
            ));
        method_latency.observe();
        idx
    }

    #[tracing::instrument(skip(self))]
    pub async fn get_filter_changes_impl(&self, idx: U256) -> Result<FilterChanges, Web3Error> {
        const METHOD_NAME: &str = "get_filter_changes";

        let method_latency = API_METRICS.start_call(METHOD_NAME);
        let mut filter = self
            .state
            .installed_filters
            .lock()
            .await
            .get_and_update_stats(idx)
            .ok_or(Web3Error::FilterNotFound)?;

        let result = match self.filter_changes(&mut filter).await {
            Ok(changes) => {
                self.state
                    .installed_filters
                    .lock()
                    .await
                    .update(idx, filter);
                Ok(changes)
            }
            Err(Web3Error::LogsLimitExceeded(..)) => {
                // The filter was not being polled for a long time, so we remove it.
                self.state.installed_filters.lock().await.remove(idx);
                Err(Web3Error::FilterNotFound)
            }
            Err(err) => Err(err),
        };
        method_latency.observe();
        result
    }

    #[tracing::instrument(skip(self))]
    pub async fn uninstall_filter_impl(&self, idx: U256) -> bool {
        const METHOD_NAME: &str = "uninstall_filter";

        let method_latency = API_METRICS.start_call(METHOD_NAME);
        let removed = self.state.installed_filters.lock().await.remove(idx);
        method_latency.observe();
        removed
    }

    #[tracing::instrument(skip(self))]
    pub fn protocol_version(&self) -> String {
        // TODO (SMA-838): Versioning of our protocol
        PROTOCOL_VERSION.to_string()
    }

    #[tracing::instrument(skip(self, tx_bytes))]
    pub async fn send_raw_transaction_impl(&self, tx_bytes: Bytes) -> Result<H256, Web3Error> {
        const METHOD_NAME: &str = "send_raw_transaction";

        let method_latency = API_METRICS.start_call(METHOD_NAME);
        let (mut tx, hash) = self.state.parse_transaction_bytes(&tx_bytes.0)?;
        tx.set_input(tx_bytes.0, hash);

        let submit_result = self.state.tx_sender.submit_tx(tx).await;
        let submit_result = submit_result.map(|_| hash).map_err(|err| {
            tracing::debug!("Send raw transaction error: {err}");
            API_METRICS.submit_tx_error[&err.prom_error_code()].inc();
            Web3Error::SubmitTransactionError(err.to_string(), err.data())
        });

        method_latency.observe();
        submit_result
    }

    #[tracing::instrument(skip(self))]
    pub fn accounts_impl(&self) -> Vec<Address> {
        Vec::new()
    }

    #[tracing::instrument(skip(self))]
    pub fn syncing_impl(&self) -> SyncState {
        if let Some(state) = &self.state.sync_state {
            // Node supports syncing process (i.e. not the main node).
            if state.is_synced() {
                SyncState::NotSyncing
            } else {
                SyncState::Syncing(SyncInfo {
                    starting_block: 0u64.into(), // We always start syncing from genesis right now.
                    current_block: state.get_local_block().0.into(),
                    highest_block: state.get_main_node_block().0.into(),
                })
            }
        } else {
            // If there is no sync state, then the node is the main node and it's always synced.
            SyncState::NotSyncing
        }
    }

    #[tracing::instrument(skip(self))]
    pub async fn fee_history_impl(
        &self,
        block_count: U64,
        newest_block: BlockNumber,
        reward_percentiles: Vec<f32>,
    ) -> Result<FeeHistory, Web3Error> {
        const METHOD_NAME: &str = "fee_history";

        let method_latency =
            API_METRICS.start_block_call(METHOD_NAME, BlockId::Number(newest_block));
        // Limit `block_count`.
        let block_count = block_count
            .as_u64()
            .min(self.state.api_config.fee_history_limit)
            .max(1);

        let mut connection = self
            .state
            .connection_pool
            .access_storage_tagged("api")
            .await
            .unwrap();
        let newest_miniblock = self
            .state
            .resolve_block(&mut connection, BlockId::Number(newest_block), METHOD_NAME)
            .await?;

        let mut base_fee_per_gas = connection
            .blocks_web3_dal()
            .get_fee_history(newest_miniblock, block_count)
            .await
            .map_err(|err| internal_error(METHOD_NAME, err))?;
        // DAL method returns fees in DESC order while we need ASC.
        base_fee_per_gas.reverse();

        let oldest_block = newest_miniblock.0 + 1 - base_fee_per_gas.len() as u32;
        // We do not store gas used ratio for blocks, returns array of zeroes as a placeholder.
        let gas_used_ratio = vec![0.0; base_fee_per_gas.len()];
        // Effective priority gas price is currently 0.
        let reward = Some(vec![
            vec![U256::zero(); reward_percentiles.len()];
            base_fee_per_gas.len()
        ]);

        // `base_fee_per_gas` for next miniblock cannot be calculated, appending last fee as a placeholder.
        base_fee_per_gas.push(*base_fee_per_gas.last().unwrap());

        self.report_latency_with_block_id(method_latency, newest_miniblock);
        Ok(FeeHistory {
            oldest_block: web3::types::BlockNumber::Number(oldest_block.into()),
            base_fee_per_gas,
            gas_used_ratio,
            reward,
        })
    }

    #[tracing::instrument(skip(self, typed_filter))]
    async fn filter_changes(
        &self,
        typed_filter: &mut TypedFilter,
    ) -> Result<FilterChanges, Web3Error> {
        const METHOD_NAME: &str = "filter_changes";

        let res = match typed_filter {
            TypedFilter::Blocks(from_block) => {
                let mut conn = self
                    .state
                    .connection_pool
                    .access_storage_tagged("api")
                    .await
                    .map_err(|err| internal_error(METHOD_NAME, err))?;
                let (block_hashes, last_block_number) = conn
                    .blocks_web3_dal()
                    .get_block_hashes_since(*from_block, self.state.api_config.req_entities_limit)
                    .await
                    .map_err(|err| internal_error(METHOD_NAME, err))?;

                *from_block = match last_block_number {
                    Some(last_block_number) => last_block_number + 1,
                    None => *from_block,
                };

                FilterChanges::Hashes(block_hashes)
            }

            TypedFilter::PendingTransactions(from_timestamp_excluded) => {
                let mut conn = self
                    .state
                    .connection_pool
                    .access_storage_tagged("api")
                    .await
                    .map_err(|err| internal_error(METHOD_NAME, err))?;
                let (tx_hashes, last_timestamp) = conn
                    .transactions_web3_dal()
                    .get_pending_txs_hashes_after(
                        *from_timestamp_excluded,
                        Some(self.state.api_config.req_entities_limit),
                    )
                    .await
                    .map_err(|err| internal_error(METHOD_NAME, err))?;

                *from_timestamp_excluded = last_timestamp.unwrap_or(*from_timestamp_excluded);

                FilterChanges::Hashes(tx_hashes)
            }

            TypedFilter::Events(filter, from_block) => {
                let addresses = if let Some(addresses) = &filter.address {
                    addresses.0.clone()
                } else {
                    vec![]
                };
                let topics = if let Some(topics) = &filter.topics {
                    if topics.len() > EVENT_TOPIC_NUMBER_LIMIT {
                        return Err(Web3Error::TooManyTopics);
                    }
                    let topics_by_idx = topics.iter().enumerate().filter_map(|(idx, topics)| {
                        Some((idx as u32 + 1, topics.as_ref()?.0.clone()))
                    });
                    topics_by_idx.collect::<Vec<_>>()
                } else {
                    vec![]
                };

                let mut to_block = self
                    .state
                    .resolve_filter_block_number(filter.to_block)
                    .await?;

                if matches!(filter.to_block, Some(BlockNumber::Number(_))) {
                    to_block = to_block.min(
                        self.state
                            .resolve_filter_block_number(Some(BlockNumber::Latest))
                            .await?,
                    );
                }

                let get_logs_filter = GetLogsFilter {
                    from_block: *from_block,
                    to_block,
                    addresses,
                    topics,
                };

                let mut storage = self
                    .state
                    .connection_pool
                    .access_storage_tagged("api")
                    .await
                    .map_err(|err| internal_error(METHOD_NAME, err))?;

                // Check if there is more than one block in range and there are more than `req_entities_limit` logs that satisfies filter.
                // In this case we should return error and suggest requesting logs with smaller block range.
                if *from_block != to_block {
                    if let Some(miniblock_number) = storage
                        .events_web3_dal()
                        .get_log_block_number(
                            &get_logs_filter,
                            self.state.api_config.req_entities_limit,
                        )
                        .await
                        .map_err(|err| internal_error(METHOD_NAME, err))?
                    {
                        return Err(Web3Error::LogsLimitExceeded(
                            self.state.api_config.req_entities_limit,
                            from_block.0,
                            miniblock_number.0 - 1,
                        ));
                    }
                }

                let logs = storage
                    .events_web3_dal()
                    .get_logs(get_logs_filter, i32::MAX as usize)
                    .await
                    .map_err(|err| internal_error(METHOD_NAME, err))?;
                *from_block = to_block + 1;
                FilterChanges::Logs(logs)
            }
        };

        Ok(res)
    }
}

// Bogus methods.
// They are moved into a separate `impl` block so they don't make the actual implementation noisy.
// This `impl` block contains methods that we *have* to implement for compliance, but don't really
// make sense in terms of L2.
impl EthNamespace {
    pub fn coinbase_impl(&self) -> Address {
        // There is no coinbase account.
        Address::default()
    }

    pub fn compilers_impl(&self) -> Vec<String> {
        // This node doesn't support compilation.
        Vec::new()
    }

    pub fn uncle_count_impl(&self, _block: BlockId) -> Option<U256> {
        // We don't have uncles in zkSync.
        Some(0.into())
    }

    pub fn hashrate_impl(&self) -> U256 {
        // zkSync is not a PoW chain.
        U256::zero()
    }

    pub fn mining_impl(&self) -> bool {
        // zkSync is not a PoW chain.
        false
    }

    // List of methods that are not supported at all:
    //
    // - `sign`.
    // - `submit_hashrate`.
    // - `submit_work`.
    // - `compile_lll`.
    // - `compile_solidity`.
    // - `compile_serpent`.
}<|MERGE_RESOLUTION|>--- conflicted
+++ resolved
@@ -74,20 +74,12 @@
             .connection_pool
             .access_storage_tagged("api")
             .await
-<<<<<<< HEAD
-            .unwrap();
-        let block_args = BlockArgs::new(&mut connection, block_id)
-            .await
-            .map_err(|err| internal_error("eth_call", err))?
-            .ok_or(Web3Error::NoBlock)?;
-
-=======
             .map_err(|err| internal_error(METHOD_NAME, err))?;
         let block_args = self
             .state
             .resolve_block_args(&mut connection, block_id, METHOD_NAME)
             .await?;
->>>>>>> 0b7cd0b5
+
         drop(connection);
 
         let tx = L2Tx::from_request(request.into(), self.state.api_config.max_tx_size)?;
