--- conflicted
+++ resolved
@@ -75,20 +75,12 @@
     StorageKey::new(account_code_storage, address_to_h256(account))
 }
 
-<<<<<<< HEAD
-pub fn get_evm_code_hash_key(account: &Address) -> StorageKey {
-    let mut slot = address_to_h256(account);
-    slot.0[0] |= 64;
-    // Equivalent to `slot = (1 << 254) + address`
-    get_deployer_key(slot)
-=======
 /// Gets a slot holding EVM-compatible bytecode hash (i.e., `keccak256` of the non-padded EVM bytecode).
 pub fn get_evm_code_hash_key(versioned_bytecode_hash: H256) -> StorageKey {
     StorageKey::new(
         AccountTreeId::new(EVM_HASHES_STORAGE_ADDRESS),
         versioned_bytecode_hash,
     )
->>>>>>> 659edaaf
 }
 
 pub fn get_known_code_key(hash: &H256) -> StorageKey {
