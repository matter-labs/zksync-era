import * as zksync from 'zksync-ethers';
import * as ethers from 'ethers';
import { BigNumberish } from 'ethers';

import { TestContext, TestEnvironment, TestWallets } from './types';
import { lookupPrerequisites } from './prerequisites';
import { Reporter } from './reporter';
import { scaledGasPrice } from './helpers';
import { RetryProvider } from './retry-provider';

// These amounts of ETH would be provided to each test suite through its "main" account.
// It is assumed to be enough to run a set of "normal" transactions.
// If any test or test suite requires you to have more funds, please first think whether it can be avoided
// (e.g. use minted ERC20 token). If it's indeed necessary, deposit more funds from the "main" account separately.
//
// Please DO NOT change these constants if you don't know why you have to do that. Try to debug the particular issue
// you face first.
export const L1_DEFAULT_ETH_PER_ACCOUNT = ethers.utils.parseEther('0.08');
// Stress tests for L1->L2 transactions on localhost require a lot of upfront payment, but these are skipped during tests on normal environments
export const L1_EXTENDED_TESTS_ETH_PER_ACCOUNT = ethers.utils.parseEther('0.5');
export const L2_ETH_PER_ACCOUNT = ethers.utils.parseEther('0.5');
export const ERC20_PER_ACCOUNT = ethers.utils.parseEther('10000.0');

/**
 * This class is responsible for preparing the test environment for all the other test suites.
 *
 * ## Context initialization
 *
 * To enable test suites to do their checks, this class:
 * - Waits for server to launch (required for running tests on stage right after deployment).
 * - Ensures that "master" wallet has enough balances to perform the tests.
 * - Prepares wallets for each test suite and adds funds to them.
 * - Deploys the test contracts.
 *
 * ## Performed checks
 *
 * Given the fact that all the test suites would be run in parallel, while context initialization
 * is performed sequentially, during initialization this class also performs several basic "sanity"
 * checks (e.g. "ether transfers works" and "fees are being collected").
 * Checks performed by this class should belong to one of the following categories:
 * 1) It's a "building block" for other tests (e.g., if contract deployments don't work, other test suites won't work as well).
 * 2) It must be run sequentially (e.g. it's hard to ensure that fee account received exact amount of fee if multiple processes
 *    send transactions).
 *
 * Important!
 * Only add the essential checks to this class, as it should be kept minimal. Whenever possible, prefer creating a new test suite
 * or extending an existing one.
 */
export class TestContextOwner {
    private env: TestEnvironment;
    private wallets?: TestWallets;

    private mainEthersWallet: ethers.Wallet;
    private mainSyncWallet: zksync.Wallet;

    private l1Provider: ethers.providers.JsonRpcProvider;
    private l2Provider: zksync.Provider;

    private reporter: Reporter = new Reporter();

    constructor(env: TestEnvironment) {
        this.env = env;

        this.reporter.message('Using L1 provider: ' + env.l1NodeUrl);
        this.reporter.message('Using L2 provider: ' + env.l2NodeUrl);

        this.l1Provider = new ethers.providers.JsonRpcProvider(env.l1NodeUrl);
        this.l2Provider = new RetryProvider(
            {
                url: env.l2NodeUrl,
                timeout: 1200 * 1000
            },
            undefined,
            this.reporter
        );

        if (env.network == 'localhost') {
            // Setup small polling interval on localhost to speed up tests.
            this.l1Provider.pollingInterval = 100;
            this.l2Provider.pollingInterval = 100;
        }

        this.mainEthersWallet = new ethers.Wallet(env.mainWalletPK, this.l1Provider);
        this.mainSyncWallet = new zksync.Wallet(env.mainWalletPK, this.l2Provider, this.l1Provider);
    }

    // Returns the required amount of L1 ETH
    requiredL1ETHPerAccount() {
        return this.env.network === 'localhost' ? L1_EXTENDED_TESTS_ETH_PER_ACCOUNT : L1_DEFAULT_ETH_PER_ACCOUNT;
    }

    /**
     * Performs the test context initialization.
     *
     * @returns Context object required for test suites.
     */
    async setupContext(): Promise<TestContext> {
        try {
            this.reporter.startAction('Setting up the context');
            await this.cancelPendingTxs();
            await this.cancelAllowances();
            this.wallets = await this.prepareWallets();
            this.reporter.finishAction();
        } catch (error: any) {
            // Report the issue to the console and mark the last action as failed.
            this.reporter.error(`An error occurred: ${error.message || error}`);
            this.reporter.failAction();

            // Then propagate the exception.
            throw error;
        }
        return {
            wallets: this.wallets,
            environment: this.env
        };
    }

    /**
     * Checks if there are any pending transactions initiated from the main wallet.
     * If such transactions are found, cancels them by sending blank ones with exaggregated fee allowance.
     */
    private async cancelPendingTxs() {
        this.reporter.startAction(`Cancelling pending transactions`);
        // Since some tx may be pending on stage, we don't want to get stuck because of it.
        // In order to not get stuck transactions, we manually cancel all the pending txs.
        const ethWallet = this.mainEthersWallet;
        const latestNonce = await ethWallet.getTransactionCount('latest');
        const pendingNonce = await ethWallet.getTransactionCount('pending');
        this.reporter.debug(`Latest nonce is ${latestNonce}, pending nonce is ${pendingNonce}`);
        const cancellationTxs = [];
        for (let nonce = latestNonce; nonce < pendingNonce; nonce++) {
            // For each transaction to override it, we need to provide greater fee.
            // We would manually provide a value high enough (for a testnet) to be both valid
            // and higher than the previous one. It's OK as we'll only be charged for the bass fee
            // anyways. We will also set the miner's tip to 5 gwei, which is also much higher than the normal one.
            const maxFeePerGas = ethers.utils.parseEther('0.00000025'); // 250 gwei
            const maxPriorityFeePerGas = ethers.utils.parseEther('0.000000005'); // 5 gwei
            cancellationTxs.push(
                ethWallet
                    .sendTransaction({ to: ethWallet.address, nonce, maxFeePerGas, maxPriorityFeePerGas })
                    .then((tx) => tx.wait())
            );
        }
        if (cancellationTxs.length > 0) {
            await Promise.all(cancellationTxs);
            this.reporter.message(`Canceled ${cancellationTxs.length} pending transactions`);
        }
        this.reporter.finishAction();
    }

    /**
     * Sets allowances to 0 for tokens. We do this so we can predict nonces accurately.
     */
    private async cancelAllowances() {
        this.reporter.startAction(`Cancelling allowances transactions`);
        // Since some tx may be pending on stage, we don't want to get stuck because of it.
        // In order to not get stuck transactions, we manually cancel all the pending txs.
        // const ethWallet = this.mainEthersWallet;
        const chainId = process.env.CHAIN_ETH_ZKSYNC_NETWORK_ID!;

        const bridgehub = await this.mainSyncWallet.getBridgehubContract();
        const erc20Bridge = await bridgehub.sharedBridge();
        const baseToken = await bridgehub.baseToken(chainId);

        const erc20Token = this.env.erc20Token.l1Address;

        const l1Erc20ABI = ['function approve(address spender, uint256 amount)'];
        const l1Erc20Contract = new ethers.Contract(erc20Token, l1Erc20ABI, this.mainEthersWallet);
        const tx = await l1Erc20Contract.approve(erc20Bridge, 0);
        await tx.wait();
        this.reporter.debug(`Sent ERC20 cancel approve transaction. Hash: ${tx.hash}, nonce ${tx.nonce}`);

        if (baseToken != zksync.utils.ETH_ADDRESS_IN_CONTRACTS) {
            const baseTokenContract = new ethers.Contract(baseToken, l1Erc20ABI, this.mainEthersWallet);
            const tx = await baseTokenContract.approve(erc20Bridge, 0);
            await tx.wait();
            this.reporter.debug(`Sent base token cancel approve transaction. Hash: ${tx.hash}, nonce ${tx.nonce}`);
        }

        this.reporter.finishAction();
    }

    /**
     * Looks for the declared test suites, prepares wallets for each test suite
     * and adds funds to them.
     *
     * @returns Object containing private keys of wallets for each test suite.
     */
    private async prepareWallets(): Promise<TestWallets> {
        this.reporter.startAction(`Preparing wallets`);
        const suites = lookupPrerequisites();
        this.reporter.message(`Found following suites: ${suites.join(', ')}`);

        // `+ 1  for the main account (it has to send all these transactions).
        const accountsAmount = suites.length + 1;

        const l2ETHAmountToDeposit = await this.ensureBalances(accountsAmount);
        const l2ERC20AmountToDeposit = ERC20_PER_ACCOUNT.mul(accountsAmount);
        const wallets = this.createTestWallets(suites);
        await this.distributeL1BaseToken(wallets, l2ERC20AmountToDeposit);
        await this.cancelAllowances();
        await this.distributeL1Tokens(wallets, l2ETHAmountToDeposit, l2ERC20AmountToDeposit);
        await this.distributeL2Tokens(wallets);

        this.reporter.finishAction();
        return wallets;
    }

    /**
     * Checks the operator account balances on L1 and L2 and deposits funds if required.
     */
    private async ensureBalances(accountsAmount: number): Promise<ethers.BigNumber> {
        this.reporter.startAction(`Checking main account balance`);

        this.reporter.message(`Operator address is ${this.mainEthersWallet.address}`);

        const requiredL2ETHAmount = L2_ETH_PER_ACCOUNT.mul(accountsAmount);
        // kl todo, for non eth based chains, we need to check different
        const actualL2ETHAmount = await this.mainSyncWallet.getBalance();
        this.reporter.message(`Operator balance on L2 is ${ethers.utils.formatEther(actualL2ETHAmount)} ETH`);

        // We may have enough funds in L2. If that's the case, no need to deposit more than required.
        const l2ETHAmountToDeposit = requiredL2ETHAmount.gt(actualL2ETHAmount)
            ? requiredL2ETHAmount.sub(actualL2ETHAmount)
            : ethers.BigNumber.from(0);

        const requiredL1ETHAmount = this.requiredL1ETHPerAccount().mul(accountsAmount).add(l2ETHAmountToDeposit);
        const actualL1ETHAmount = await this.mainSyncWallet.getBalanceL1();
        this.reporter.message(`Operator balance on L1 is ${ethers.utils.formatEther(actualL1ETHAmount)} ETH`);

        if (requiredL1ETHAmount.gt(actualL1ETHAmount)) {
            const required = ethers.utils.formatEther(requiredL1ETHAmount);
            const actual = ethers.utils.formatEther(actualL1ETHAmount);
            const errorMessage = `There must be at least ${required} ETH on main account, but only ${actual} is available`;
            throw new Error(errorMessage);
        }
        this.reporter.finishAction();

        return l2ETHAmountToDeposit;
    }

    /**
     * Generates wallet objects for the test suites.
     */
    private createTestWallets(suites: string[]): TestWallets {
        this.reporter.startAction(`Creating test wallets`);
        const wallets: TestWallets = {};
        for (const suiteFile of suites) {
            const randomWallet = ethers.Wallet.createRandom().privateKey;
            wallets[suiteFile] = randomWallet;
        }
        this.reporter.debug(`Test wallets: ${JSON.stringify(wallets, undefined, 2)}`);
        this.reporter.finishAction();
        return wallets;
    }

    /**
     * Sends L1 tokens to the test wallet accounts.
     * Additionally, deposits L1 tokens to the main account for further distribution on L2 (if required).
     */
    private async distributeL1BaseToken(wallets: TestWallets, l2erc20DepositAmount: ethers.BigNumber) {
        this.reporter.startAction(`Distributing base tokens on L1`);
        const baseTokenAddress = process.env.CONTRACTS_BASE_TOKEN_ADDR!;
        if (baseTokenAddress != zksync.utils.ETH_ADDRESS_IN_CONTRACTS) {
            const chainId = process.env.CHAIN_ETH_ZKSYNC_NETWORK_ID!;
            const l1startNonce = await this.mainEthersWallet.getTransactionCount();
            this.reporter.debug(`Start nonce is ${l1startNonce}`);
            const ethIsBaseToken =
                (await (await this.mainSyncWallet.getBridgehubContract()).baseToken(chainId)) ==
                zksync.utils.ETH_ADDRESS_IN_CONTRACTS;
            // All the promises we send in this function.
            const l1TxPromises: Promise<any>[] = [];
            // Mutable nonce to send the transactions before actually `await`ing them.
            let nonce = l1startNonce;
            // Scaled gas price to be used to prevent transactions from being stuck.
            const gasPrice = await scaledGasPrice(this.mainEthersWallet);

            // Define values for handling ERC20 transfers/deposits.
            const baseMintAmount = l2erc20DepositAmount.mul(1000);
            // Mint ERC20.
            const l1Erc20ABI = ['function mint(address to, uint256 amount)'];
            const l1Erc20Contract = new ethers.Contract(baseTokenAddress, l1Erc20ABI, this.mainEthersWallet);
            const baseMintPromise = l1Erc20Contract
                .mint(this.mainSyncWallet.address, baseMintAmount, {
                    nonce: nonce++,
                    gasPrice
                })
                .then((tx: any) => {
                    this.reporter.debug(`Sent ERC20 mint transaction. Hash: ${tx.hash}, tx nonce ${tx.nonce}`);
                    return tx.wait();
                });
            l1TxPromises.push(baseMintPromise);

            // Deposit base token if needed
            let baseDepositPromise;
            const baseIsTransferred = true;
            baseDepositPromise = this.mainSyncWallet
                .deposit({
                    token: baseTokenAddress,
                    amount: l2erc20DepositAmount,
                    approveERC20: true,
                    approveBaseERC20: true,
                    approveBaseOverrides: {
                        nonce: nonce,
                        gasPrice
                    },
                    approveOverrides: {
                        nonce: nonce + (ethIsBaseToken ? 0 : 1), // if eth is base, we don't need to approve base
                        gasPrice
                    },
                    overrides: {
                        nonce: nonce + (ethIsBaseToken ? 0 : 1) + (baseIsTransferred ? 0 : 1), // if base is transferred, we don't need to approve override
                        gasPrice
                    }
                })
                .then((tx) => {
                    // Note: there is an `approve` tx, not listed here.
                    this.reporter.debug(`Sent ERC20 deposit transaction. Hash: ${tx.hash}, tx nonce: ${tx.nonce}`);
                    tx.wait();

                    nonce = nonce + 1 + (ethIsBaseToken ? 0 : 1) + (baseIsTransferred ? 0 : 1);

                    // Send base token on L1.
                    const baseTokenTransfers = sendTransfers(
                        baseTokenAddress,
                        this.mainEthersWallet,
                        wallets,
                        ERC20_PER_ACCOUNT,
                        nonce,
                        gasPrice,
                        this.reporter
                    );
                    return baseTokenTransfers;
                });
            l1TxPromises.push(baseDepositPromise);

            this.reporter.debug(`Sent ${l1TxPromises.length} base token initial transactions on L1`);
            await Promise.all(l1TxPromises);
        }
        this.reporter.finishAction();
    }

    /**
     * Sends L1 tokens to the test wallet accounts.
     * Additionally, deposits L1 tokens to the main account for further distribution on L2 (if required).
     */
    private async distributeL1Tokens(
        wallets: TestWallets,
        l2ETHAmountToDeposit: ethers.BigNumber,
        l2erc20DepositAmount: ethers.BigNumber
    ) {
        const chainId = process.env.CHAIN_ETH_ZKSYNC_NETWORK_ID!;
        this.reporter.startAction(`Distributing tokens on L1`);
        const l1startNonce = await this.mainEthersWallet.getTransactionCount();
        this.reporter.debug(`Start nonce is ${l1startNonce}`);
        const ethIsBaseToken =
            (await (await this.mainSyncWallet.getBridgehubContract()).baseToken(chainId)) ==
            zksync.utils.ETH_ADDRESS_IN_CONTRACTS;
        // All the promises we send in this function.
        const l1TxPromises: Promise<any>[] = [];
        // Mutable nonce to send the transactions before actually `await`ing them.
        let nonce = l1startNonce;
        // Scaled gas price to be used to prevent transactions from being stuck.
        const gasPrice = await scaledGasPrice(this.mainEthersWallet);

        // Deposit L2 tokens (if needed).
        if (!l2ETHAmountToDeposit.isZero()) {
            // Given that we've already sent a number of transactions,
            // we have to correctly send nonce.
<<<<<<< HEAD
            // const depositHandle = this.mainSyncWallet
            //     .deposit({
            //         token: zksync.utils.ETH_ADDRESS,
            //         approveBaseERC20: true,
            //         approveERC20: true,
            //         amount: l2ETHAmountToDeposit as BigNumberish,
            //         approveBaseOverrides: {
            //             nonce: nonce,
            //             gasPrice
            //         },
            //         overrides: {
            //             nonce: nonce + (ethIsBaseToken ? 0 : 1), // if eth is base token the approve tx does not happen
            //             gasPrice
            //         }
            //     })
            //     .then((tx) => {
            //         const amount = ethers.utils.formatEther(l2ETHAmountToDeposit);
            //         this.reporter.debug(`Sent ETH deposit. Nonce ${tx.nonce}, amount: ${amount}, hash: ${tx.hash}`);
            //         tx.wait();
            //     });
            // nonce = nonce + 1 + (ethIsBaseToken ? 0 : 1);
            // this.reporter.debug(
            //     `Nonce changed by ${1 + (ethIsBaseToken ? 0 : 1)} for ETH deposit, new nonce: ${nonce}`
            // );
            // // Add this promise to the list of L1 tx promises.
            // // l1TxPromises.push(depositHandle);
            // await depositHandle;
=======
            await this.mainSyncWallet
                .deposit({
                    token: zksync.utils.ETH_ADDRESS,
                    approveBaseERC20: true,
                    approveERC20: true,
                    amount: l2ETHAmountToDeposit as BigNumberish,
                    approveBaseOverrides: {
                        nonce: nonce,
                        gasPrice
                    },
                    overrides: {
                        nonce: nonce + (ethIsBaseToken ? 0 : 1), // if eth is base token the approve tx does not happen
                        gasPrice
                    }
                }).then((op) => op.waitL1Commit());
            nonce = nonce + 1 + (ethIsBaseToken ? 0 : 1);
            this.reporter.debug(
                `Nonce changed by ${1 + (ethIsBaseToken ? 0 : 1)} for ETH deposit, new nonce: ${nonce}`
            );
>>>>>>> fb39e9e1
        }
        // Define values for handling ERC20 transfers/deposits.
        const erc20Token = this.env.erc20Token.l1Address;
        const erc20MintAmount = l2erc20DepositAmount.mul(100);
        // Mint ERC20.
        const baseIsTransferred = false; // we are not transferring the base
        const l1Erc20ABI = ['function mint(address to, uint256 amount)'];
        const l1Erc20Contract = new ethers.Contract(erc20Token, l1Erc20ABI, this.mainEthersWallet);
        const erc20MintPromise = l1Erc20Contract
            .mint(this.mainSyncWallet.address, erc20MintAmount, {
                nonce: nonce++,
                gasPrice
            })
            .then((tx: any) => {
                this.reporter.debug(`Sent ERC20 mint transaction. Hash: ${tx.hash}, nonce ${tx.nonce}`);
                return tx.wait();
            });
        this.reporter.debug(`Nonce changed by 1 for ERC20 mint, new nonce: ${nonce}`);
        await erc20MintPromise;
        // Deposit ERC20.
        const erc20DepositPromise = this.mainSyncWallet
            .deposit({
                token: erc20Token,
                amount: l2erc20DepositAmount,
                approveERC20: true,
                approveBaseERC20: true,
                approveBaseOverrides: {
                    nonce: nonce,
                    gasPrice
                },
                approveOverrides: {
                    nonce: nonce + (ethIsBaseToken ? 0 : 1), // if eth is base, we don't need to approve base
                    gasPrice
                },
                overrides: {
                    nonce: nonce + (ethIsBaseToken ? 0 : 1) + (baseIsTransferred ? 0 : 1), // if base is transferred, we don't need to approve override
                    gasPrice
                }
            })
            .then((tx) => {
                // Note: there is an `approve` tx, not listed here.
                this.reporter.debug(`Sent ERC20 deposit transaction. Hash: ${tx.hash}, nonce: ${tx.nonce}`);
                return tx.wait();
            });
        nonce = nonce + 1 + (ethIsBaseToken ? 0 : 1) + (baseIsTransferred ? 0 : 1);
        this.reporter.debug(
            `Nonce changed by ${
                1 + (ethIsBaseToken ? 0 : 1) + (baseIsTransferred ? 0 : 1)
            } for ERC20 deposit, new nonce: ${nonce}`
        );
        // Send ETH on L1.
        const ethTransfers = await sendTransfers(
            zksync.utils.ETH_ADDRESS,
            this.mainEthersWallet,
            wallets,
            this.requiredL1ETHPerAccount(),
            nonce,
            gasPrice,
            this.reporter
        );
        nonce += ethTransfers.length;

        // Send ERC20 on L1.
        const erc20Transfers = await sendTransfers(
            erc20Token,
            this.mainEthersWallet,
            wallets,
            ERC20_PER_ACCOUNT,
            nonce,
            gasPrice,
            this.reporter
        );

        nonce += erc20Transfers.length;
        // Send ERC20 base token on L1.
        const BaseErc20Transfers = await sendTransfers(
            process.env.CONTRACTS_BASE_TOKEN_ADDR!,
            this.mainEthersWallet,
            wallets,
            ERC20_PER_ACCOUNT,
            nonce,
            gasPrice,
            this.reporter
        );

        l1TxPromises.push(erc20DepositPromise);
        l1TxPromises.push(...ethTransfers);
        l1TxPromises.push(...erc20Transfers);
        l1TxPromises.push(...BaseErc20Transfers);

        this.reporter.debug(`Sent ${l1TxPromises.length} initial transactions on L1`);
        await Promise.all(l1TxPromises);

        this.reporter.finishAction();
    }

    /**
     * Sends L2 tokens to the test wallet accounts.
     */
    private async distributeL2Tokens(wallets: TestWallets) {
        this.reporter.startAction(`Distributing tokens on L2`);
        let l2startNonce = await this.mainSyncWallet.getTransactionCount();

        // ETH transfers.
        const l2TxPromises = await sendTransfers(
            zksync.utils.ETH_ADDRESS,
            this.mainSyncWallet,
            wallets,
            L2_ETH_PER_ACCOUNT,
            l2startNonce,
            undefined,
            this.reporter
        );
        l2startNonce += l2TxPromises.length;

        // ERC20 transfers.
        const l2TokenAddress = await this.mainSyncWallet.l2TokenAddress(this.env.erc20Token.l1Address);
        const erc20Promises = await sendTransfers(
            l2TokenAddress,
            this.mainSyncWallet,
            wallets,
            ERC20_PER_ACCOUNT,
            l2startNonce,
            undefined,
            this.reporter
        );
        l2TxPromises.push(...erc20Promises);
        await Promise.all(l2TxPromises);

        this.reporter.finishAction();
    }

    /**
     * Performs context deinitialization.
     */
    async teardownContext() {
        // Reset the reporter context.
        this.reporter = new Reporter();
        try {
            this.reporter.startAction(`Tearing down the context`);

            await this.collectFunds();

            this.reporter.finishAction();
        } catch (error: any) {
            // Report the issue to the console and mark the last action as failed.
            this.reporter.error(`An error occurred: ${error.message || error}`);
            this.reporter.failAction();

            // Then propagate the exception.
            throw error;
        }
    }

    /**
     * Returns funds from suite-specific wallets back to the main account.
     */
    private async collectFunds() {
        this.reporter.startAction(`Collecting funds back to the main account`);

        const l1Wallets = Object.values(this.wallets!).map((pk) => new ethers.Wallet(pk, this.l1Provider));
        const l2Wallets = Object.values(this.wallets!).map(
            (pk) => new zksync.Wallet(pk, this.l2Provider, this.l1Provider)
        );
        const wallets = l1Wallets.concat(l2Wallets);

        const txPromises: ReceiptFuture[] = await claimEtherBack(wallets, this.mainEthersWallet.address, this.reporter);

        await Promise.all(txPromises);

        this.reporter.finishAction();

        // We don't really need to withdraw funds back, since test takes existing L2 balance
        // into account. If the same wallet would be reused (e.g. on stage), it'll just have to
        // deposit less next time.
    }
}

/**
 * Sends transfer from the "main" wallet to the list of "receiver" wallets.
 * Can work both with L1 and L2 wallets.
 *
 * @param wallet Main wallet to send Ether from
 * @param wallets Receiver wallets.
 * @param value Amount of Ether to distribute.
 * @param overrideStartNonce (optional): Nonce to use for the first transaction.
 * @param gasPrice (optional): Gas price to use in transactions.
 * @param reporter (optional): Reporter object to write logs to.
 * @returns List of promises for each sent transaction.
 */
export async function sendTransfers(
    token: string,
    wallet: ethers.Wallet | zksync.Wallet,
    wallets: TestWallets,
    value: ethers.BigNumber,
    overrideStartNonce?: number,
    gasPrice?: ethers.BigNumber,
    reporter?: Reporter
): Promise<Promise<any>[]> {
    const erc20Contract =
        wallet instanceof zksync.Wallet
            ? new zksync.Contract(token, zksync.utils.IERC20, wallet)
            : new ethers.Contract(token, zksync.utils.IERC20, wallet);
    const startNonce = overrideStartNonce ?? (await wallet.getTransactionCount());
    reporter?.debug(`Sending transfers. Token address is ${token}`);

    const walletsPK = Array.from(Object.values(wallets));

    const txPromises: Promise<any>[] = [];

    for (let index = 0; index < walletsPK.length; index++) {
        const testWalletPK = walletsPK[index];
        if (token == zksync.utils.ETH_ADDRESS) {
            const tx = {
                to: ethers.utils.computeAddress(testWalletPK),
                value,
                nonce: startNonce + index,
                gasPrice
            };

            reporter?.debug(`Inititated ETH transfer with nonce: ${tx.nonce}`);
            let transactionResponse = await wallet.sendTransaction(tx);
            reporter?.debug(`Sent ETH transfer tx: ${transactionResponse.hash}, nonce: ${transactionResponse.nonce}`);

            txPromises.push(
                transactionResponse.wait().then((tx) => {
                    reporter?.debug(`Obtained receipt for ETH transfer tx: ${tx.transactionHash} `);
                    return tx;
                })
            );
        } else {
            const txNonce = startNonce + index;
            reporter?.debug(`Inititated ERC20 transfer with nonce: ${txNonce}`);
            const tx = await erc20Contract.transfer(ethers.utils.computeAddress(testWalletPK), value, {
                nonce: txNonce,
                gasPrice
            });
            reporter?.debug(`Sent ERC20 transfer tx: ${tx.hash}, nonce: ${tx.nonce}`);

            txPromises.push(
                // @ts-ignore
                tx.wait().then((tx) => {
                    reporter?.debug(`Obtained receipt for ERC20 transfer tx: ${tx.transactionHash}`);
                    return tx;
                })
            );
        }
    }

    reporter?.debug(
        `Initiated ${txPromises.length} transfers. Nonce range is ${startNonce} - ${startNonce + txPromises.length - 1}`
    );

    return txPromises;
}
/**
 * Sends all the Ether from one account to another.
 * Can work both with L1 and L2 wallets.
 *
 * @param from Initiator wallet
 * @param toAddress Address of the receiver wallet.
 * @returns Promise for the transaction.
 */
export async function claimEtherBack(
    wallets: ethers.Wallet[] | zksync.Wallet[],
    toAddress: string,
    reporter?: Reporter
): Promise<Promise<any>[]> {
    const promises = [];

    for (const from of wallets) {
        // We do this for each wallets separately, since we may have L1/L2 objects together in the list.
        let gasLimit;
        try {
            gasLimit = await from.estimateGas({ value: 1, to: toAddress });
        } catch (_error) {
            // If gas estimation fails, we just skip this wallet.
            continue;
        }
        // We use scaled gas price to increase chances of tx not being stuck.
        const gasPrice = await scaledGasPrice(from);
        const transferPrice = gasLimit.mul(gasPrice);

        const balance = await from.getBalance();

        // If we can't afford sending funds back (or the wallet is empty), do nothing.
        if (transferPrice.gt(balance)) {
            continue;
        }

        const value = balance.sub(transferPrice);

        reporter?.debug(
            `Wallet balance: ${ethers.utils.formatEther(balance)} ETH,\
             estimated cost is ${ethers.utils.formatEther(transferPrice)} ETH,\
             value for tx is ${ethers.utils.formatEther(value)} ETH`
        );

        const txPromise = from
            .sendTransaction({
                to: toAddress,
                value,
                gasLimit,
                gasPrice
            })
            .then((tx) => {
                reporter?.debug(`Sent tx: ${tx.hash}`);
                return tx.wait();
            })
            .catch((reason) => {
                // We don't care about failed transactions.
                reporter?.debug(`One of the transactions failed. Info: ${reason}`);
            });

        promises.push(txPromise);
    }

    return promises;
}

/**
 * Type represents a transaction that may have been sent.
 */
type ReceiptFuture = Promise<ethers.ethers.providers.TransactionReceipt>;<|MERGE_RESOLUTION|>--- conflicted
+++ resolved
@@ -367,35 +367,6 @@
         if (!l2ETHAmountToDeposit.isZero()) {
             // Given that we've already sent a number of transactions,
             // we have to correctly send nonce.
-<<<<<<< HEAD
-            // const depositHandle = this.mainSyncWallet
-            //     .deposit({
-            //         token: zksync.utils.ETH_ADDRESS,
-            //         approveBaseERC20: true,
-            //         approveERC20: true,
-            //         amount: l2ETHAmountToDeposit as BigNumberish,
-            //         approveBaseOverrides: {
-            //             nonce: nonce,
-            //             gasPrice
-            //         },
-            //         overrides: {
-            //             nonce: nonce + (ethIsBaseToken ? 0 : 1), // if eth is base token the approve tx does not happen
-            //             gasPrice
-            //         }
-            //     })
-            //     .then((tx) => {
-            //         const amount = ethers.utils.formatEther(l2ETHAmountToDeposit);
-            //         this.reporter.debug(`Sent ETH deposit. Nonce ${tx.nonce}, amount: ${amount}, hash: ${tx.hash}`);
-            //         tx.wait();
-            //     });
-            // nonce = nonce + 1 + (ethIsBaseToken ? 0 : 1);
-            // this.reporter.debug(
-            //     `Nonce changed by ${1 + (ethIsBaseToken ? 0 : 1)} for ETH deposit, new nonce: ${nonce}`
-            // );
-            // // Add this promise to the list of L1 tx promises.
-            // // l1TxPromises.push(depositHandle);
-            // await depositHandle;
-=======
             await this.mainSyncWallet
                 .deposit({
                     token: zksync.utils.ETH_ADDRESS,
@@ -415,7 +386,6 @@
             this.reporter.debug(
                 `Nonce changed by ${1 + (ethIsBaseToken ? 0 : 1)} for ETH deposit, new nonce: ${nonce}`
             );
->>>>>>> fb39e9e1
         }
         // Define values for handling ERC20 transfers/deposits.
         const erc20Token = this.env.erc20Token.l1Address;
