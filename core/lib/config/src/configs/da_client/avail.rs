<<<<<<< HEAD
use serde::Deserialize;
use smart_config::{de::FromSecretString, DescribeConfig, DeserializeConfig};
=======
use std::time::Duration;

use serde::{Deserialize, Serialize};
>>>>>>> 4f3bfe6b
use zksync_basic_types::secrets::{APIKey, SeedPhrase};

pub const AVAIL_GAS_RELAY_CLIENT_NAME: &str = "GasRelay";
pub const AVAIL_FULL_CLIENT_NAME: &str = "FullClient";

pub const IN_BLOCK_FINALITY_STATE: &str = "inBlock";
pub const FINALIZED_FINALITY_STATE: &str = "finalized";
pub const DEFAULT_DISPATCH_TIMEOUT_MS: u64 = 180_000; // 3 minutes

#[derive(Clone, Debug, PartialEq, Serialize, Deserialize)]
#[serde(tag = "avail_client")]
pub enum AvailClientConfig {
    FullClient(AvailDefaultConfig),
    GasRelay(AvailGasRelayConfig),
}

#[derive(Clone, Debug, PartialEq, Serialize, Deserialize)]
pub struct AvailConfig {
    pub bridge_api_url: String,
    pub timeout_ms: usize,
    #[serde(flatten)]
    pub config: AvailClientConfig,
}

#[derive(Clone, Debug, PartialEq, Serialize, Deserialize)]
pub struct AvailDefaultConfig {
    pub api_node_url: String,
    pub app_id: u32,
    pub finality_state: Option<String>,
    pub dispatch_timeout_ms: Option<u64>,
}

#[derive(Clone, Debug, PartialEq, Serialize, Deserialize)]
pub struct AvailGasRelayConfig {
    pub gas_relay_api_url: String,
    pub max_retries: usize,
}

#[derive(Clone, Debug, DescribeConfig, DeserializeConfig)]
pub struct AvailSecrets {
<<<<<<< HEAD
    #[config(with = FromSecretString)]
    pub seed_phrase: SeedPhrase,
    #[config(with = FromSecretString)]
    pub gas_relay_api_key: APIKey,
=======
    pub seed_phrase: Option<SeedPhrase>,
    pub gas_relay_api_key: Option<APIKey>,
}

impl AvailDefaultConfig {
    pub fn finality_state(&self) -> anyhow::Result<String> {
        match self.finality_state.clone() {
            Some(finality_state) => match finality_state.as_str() {
                IN_BLOCK_FINALITY_STATE | FINALIZED_FINALITY_STATE => Ok(finality_state),
                _ => Err(anyhow::anyhow!(
                    "Invalid finality state: {}. Supported values are: {}, {}",
                    finality_state,
                    IN_BLOCK_FINALITY_STATE,
                    FINALIZED_FINALITY_STATE
                )),
            },
            None => Ok(IN_BLOCK_FINALITY_STATE.to_string()),
        }
    }

    pub fn dispatch_timeout(&self) -> Duration {
        Duration::from_millis(
            self.dispatch_timeout_ms
                .unwrap_or(DEFAULT_DISPATCH_TIMEOUT_MS),
        )
    }
>>>>>>> 4f3bfe6b
}<|MERGE_RESOLUTION|>--- conflicted
+++ resolved
@@ -1,11 +1,7 @@
-<<<<<<< HEAD
-use serde::Deserialize;
-use smart_config::{de::FromSecretString, DescribeConfig, DeserializeConfig};
-=======
 use std::time::Duration;
 
 use serde::{Deserialize, Serialize};
->>>>>>> 4f3bfe6b
+use smart_config::{de::FromSecretString, DescribeConfig, DeserializeConfig};
 use zksync_basic_types::secrets::{APIKey, SeedPhrase};
 
 pub const AVAIL_GAS_RELAY_CLIENT_NAME: &str = "GasRelay";
@@ -46,14 +42,10 @@
 
 #[derive(Clone, Debug, DescribeConfig, DeserializeConfig)]
 pub struct AvailSecrets {
-<<<<<<< HEAD
     #[config(with = FromSecretString)]
     pub seed_phrase: SeedPhrase,
     #[config(with = FromSecretString)]
     pub gas_relay_api_key: APIKey,
-=======
-    pub seed_phrase: Option<SeedPhrase>,
-    pub gas_relay_api_key: Option<APIKey>,
 }
 
 impl AvailDefaultConfig {
@@ -78,5 +70,4 @@
                 .unwrap_or(DEFAULT_DISPATCH_TIMEOUT_MS),
         )
     }
->>>>>>> 4f3bfe6b
 }