/**
 * This suite contains tests checking our handling of Ether (such as depositing, checking `msg.value`, etc).
 */

import { TestMaster } from '../src/index';
import {
    shouldChangeETHBalances,
    shouldChangeTokenBalances,
    shouldOnlyTakeFee
} from '../src/modifiers/balance-checker';
import { checkReceipt } from '../src/modifiers/receipt-check';

import * as zksync from 'zksync-ethers';
import { BigNumber, Overrides } from 'ethers';
import { scaledGasPrice } from '../src/helpers';
import { ETH_ADDRESS_IN_CONTRACTS } from 'zksync-ethers/build/src/utils';

const ETH_ADDRESS = zksync.utils.ETH_ADDRESS;

describe('ETH token checks', () => {
    let testMaster: TestMaster;
    let alice: zksync.Wallet;
    let bob: zksync.Wallet;
    let isETHBasedChain: boolean;
<<<<<<< HEAD
    let l2EthTokenAddressNonBase: string; // Used only for base token implementation
    let baseTokenAddress: string; // Used only for base token implementation
=======
>>>>>>> 8c3478ae

    beforeAll(async () => {
        testMaster = TestMaster.getInstance(__filename);
        alice = testMaster.mainAccount();
        bob = testMaster.newEmptyAccount();
        // Get the information about base token address directly from the L2.
<<<<<<< HEAD
        baseTokenAddress = await alice._providerL2().getBaseTokenContractAddress();
        isETHBasedChain = baseTokenAddress == zksync.utils.ETH_ADDRESS_IN_CONTRACTS;
        console.log(`Starting checks for base token: ${baseTokenAddress} isEthBasedChain: ${isETHBasedChain}`);
        l2EthTokenAddressNonBase = await alice.l2TokenAddress(zksync.utils.ETH_ADDRESS_IN_CONTRACTS);
=======
        const baseTokenAddress = await alice._providerL2().getBaseTokenContractAddress();
        isETHBasedChain = baseTokenAddress == zksync.utils.ETH_ADDRESS_IN_CONTRACTS;
        console.log(`Starting checks for base token: ${baseTokenAddress} isEthBasedChain: ${isETHBasedChain}`);
>>>>>>> 8c3478ae
    });

    test('Can perform a deposit', async () => {
        if (!isETHBasedChain) {
<<<<<<< HEAD
            // Approving the needed allowance previously so we don't do it inside of the deposit.
            // This prevents the deposit fee from being miscalculated.
            const l1MaxBaseTokenBalance = await alice.getBalanceL1(baseTokenAddress);
            await (await alice.approveERC20(baseTokenAddress, l1MaxBaseTokenBalance)).wait();
=======
            // TODO(EVM-555): Currently this test is not working for non-eth based chains.
            return;
>>>>>>> 8c3478ae
        }
        const amount = 1; // 1 wei is enough.
        const gasPrice = scaledGasPrice(alice);

        // Unfortunately, since fee is taken in ETH, we must calculate the L1 ETH balance diff explicitly.
        const l1EthBalanceBefore = await alice.getBalanceL1();
<<<<<<< HEAD
        const l2ethBalanceChange = isETHBasedChain
            ? await shouldChangeETHBalances([{ wallet: alice, change: amount }], {
                  l1ToL2: true
              })
            : await shouldChangeTokenBalances(l2EthTokenAddressNonBase, [{ wallet: alice, change: amount }]);

        // Variables used only for base token implementation
        const l1BaseTokenBalanceBefore = await alice.getBalanceL1(baseTokenAddress);
        const l2BaseTokenBalanceBefore = await alice.getBalance(); // Base token balance on L2

=======
        const l2ethBalanceChange = await shouldChangeETHBalances([{ wallet: alice, change: amount }], {
            l1ToL2: true
        });
>>>>>>> 8c3478ae
        const gasPerPubdataByte = zksync.utils.REQUIRED_L1_TO_L2_GAS_PER_PUBDATA_LIMIT;
        const isBaseToken = isETHBasedChain;

        const l2GasLimit = await zksync.utils.estimateDefaultBridgeDepositL2Gas(
            alice.providerL1!,
            alice.provider,
            isETHBasedChain ? ETH_ADDRESS : ETH_ADDRESS_IN_CONTRACTS, // ToDo: fix sdk so if it receives ETH_ADDRESS it should use ETH_ADDRESS_IN_CONTRACTS
            amount,
            alice.address,
            alice.address,
            gasPerPubdataByte,
            isBaseToken
        );
        const expectedL2Costs = await alice.getBaseCost({
            gasLimit: l2GasLimit,
            gasPerPubdataByte,
            gasPrice: await gasPrice
        });

        const depositOp = alice.deposit({
            token: ETH_ADDRESS,
            amount,
            gasPerPubdataByte,
            l2GasLimit,
<<<<<<< HEAD
            approveERC20: isETHBasedChain ? true : false,
=======
            approveBaseERC20: true,
            approveERC20: true,
>>>>>>> 8c3478ae
            approveBaseOverrides: {
                gasPrice
            },
            overrides: {
                gasPrice
            }
        });
        await expect(depositOp).toBeAccepted([l2ethBalanceChange]);

        const depositFee = await depositOp
            .then((op) => op.waitL1Commit())
            .then(async (receipt) => {
                const l1GasFee = receipt.gasUsed.mul(receipt.effectiveGasPrice);
                if (!isETHBasedChain) {
                    return l1GasFee;
                }
                return l1GasFee.add(expectedL2Costs);
            });

        const l1EthBalanceAfter = await alice.getBalanceL1();
        if (isETHBasedChain) {
            expect(l1EthBalanceBefore.sub(depositFee).sub(l1EthBalanceAfter)).bnToBeEq(amount);
        } else {
            // Base token checks
            const l1BaseTokenBalanceAfter = await alice.getBalanceL1(baseTokenAddress);
            expect(l1BaseTokenBalanceBefore).bnToBeEq(l1BaseTokenBalanceAfter.add(expectedL2Costs));

            const l2BaseTokenBalanceAfter = await alice.getBalance();
            expect(l1EthBalanceBefore).bnToBeEq(l1EthBalanceAfter.add(depositFee).add(amount));

            // L2 balance for the base token increases do to some "overminting" of the base token
            // We verify that the amount reduced on L1 is greater than the amount increased on L2
            // so that we are not generating tokens out of thin air
            const l1BaseTokenBalanceDiff = l1BaseTokenBalanceBefore.sub(l1BaseTokenBalanceAfter);
            const l2BaseTokenBalanceDiff = l2BaseTokenBalanceAfter.sub(l2BaseTokenBalanceBefore);
            expect(l1BaseTokenBalanceDiff).bnToBeGt(l2BaseTokenBalanceDiff);
        }
    });

    test('Can perform a transfer (legacy pre EIP-155)', async () => {
        const LEGACY_TX_TYPE = 0;
        const value = BigNumber.from(200);

        const ethBalanceChange = await shouldChangeETHBalances([
            { wallet: alice, change: -value },
            { wallet: bob, change: value }
        ]);
        const correctReceiptType = checkReceipt(
            (receipt) => receipt.type == LEGACY_TX_TYPE,
            'Incorrect tx type in receipt'
        );

        // ethers doesn't support sending pre EIP-155 transactions, so we create one manually.
        const transaction = await alice.populateTransaction({ type: LEGACY_TX_TYPE, to: bob.address, value });
        // Remove chainId and sign the transaction without it.
        transaction.chainId = undefined;
        const signedTransaction = await alice.signTransaction(transaction);
        await expect(alice.provider.sendTransaction(signedTransaction)).toBeAccepted([
            ethBalanceChange,
            correctReceiptType
        ]);
    });

    test('Can perform a transfer (legacy EIP-155)', async () => {
        const LEGACY_TX_TYPE = 0;
        const value = BigNumber.from(200);

        const ethBalanceChange = await shouldChangeETHBalances([
            { wallet: alice, change: -value },
            { wallet: bob, change: value }
        ]);
        const correctReceiptType = checkReceipt(
            (receipt) => receipt.type == LEGACY_TX_TYPE,
            'Incorrect tx type in receipt'
        );

        await expect(alice.sendTransaction({ type: LEGACY_TX_TYPE, to: bob.address, value })).toBeAccepted([
            ethBalanceChange,
            correctReceiptType
        ]);
    });

    test('Can perform a transfer (EIP712)', async () => {
        const value = BigNumber.from(200);

        const ethBalanceChange = await shouldChangeETHBalances([
            { wallet: alice, change: -value },
            { wallet: bob, change: value }
        ]);
        const correctReceiptType = checkReceipt(
            (receipt) => receipt.type == zksync.utils.EIP712_TX_TYPE,
            'Incorrect tx type in receipt'
        );

        await expect(alice.sendTransaction({ type: zksync.utils.EIP712_TX_TYPE, to: bob.address, value })).toBeAccepted(
            [ethBalanceChange, correctReceiptType]
        );
    });

    test('Can perform a transfer (EIP1559)', async () => {
        const EIP1559_TX_TYPE = 2;
        const value = BigNumber.from(200);

        const ethBalanceChange = await shouldChangeETHBalances([
            { wallet: alice, change: -value },
            { wallet: bob, change: value }
        ]);
        const correctReceiptType = checkReceipt(
            (receipt) => receipt.type == EIP1559_TX_TYPE,
            'Incorrect tx type in receipt'
        );

        await expect(alice.sendTransaction({ type: EIP1559_TX_TYPE, to: bob.address, value })).toBeAccepted([
            ethBalanceChange,
            correctReceiptType
        ]);
    });

    test('Should reject transactions with access lists', async () => {
        const EIP_2930_TX_TYPE = 0x01;
        const EIP_1559_TX_TYPE = 0x02;
        const value = BigNumber.from(200);

        await expect(alice.sendTransaction({ type: EIP_2930_TX_TYPE, to: bob.address, value })).toBeRejected(
            'access lists are not supported'
        );

        await expect(
            alice.sendTransaction({
                type: EIP_1559_TX_TYPE,
                to: bob.address,
                value,
                accessList: [{ address: '0x0000000000000000000000000000000000000000', storageKeys: [] }]
            })
        ).toBeRejected('access lists are not supported');
    });

    test('Can perform a transfer to self', async () => {
        const value = BigNumber.from(200);

        // Balance should not change, only fee should be taken.
        const ethBalanceChange = await shouldOnlyTakeFee(alice);
        await expect(alice.sendTransaction({ to: alice.address, value })).toBeAccepted([ethBalanceChange]);
    });

    test('Incorrect transfer should revert', async () => {
        // Attempt to transfer the whole Alice balance: there would be no enough balance to cover the fee.
        const value = await alice.getBalance();

        // Since gas estimation is expected to fail, we request gas limit for similar non-failing tx.
        const gasLimit = await alice.estimateGas({ to: bob.address, value: 1 });

        // Send transfer, it should be rejected due to lack of balance.
        await expect(alice.sendTransaction({ to: bob.address, value, gasLimit })).toBeRejected(
            'insufficient funds for gas + value.'
        );
    });

    test('Can perform a withdrawal', async () => {
        if (!isETHBasedChain) {
            // TODO(EVM-555): Currently this test is not working for non-eth based chains.
            return;
        }
        if (testMaster.isFastMode()) {
            return;
        }
        const amount = 1;

        const l2ethBalanceChange = isETHBasedChain
            ? await shouldChangeETHBalances([{ wallet: alice, change: -amount }])
            : await shouldChangeTokenBalances(l2EthTokenAddressNonBase, [{ wallet: alice, change: -amount }]);

        const withdrawalPromise = alice.withdraw({
            token: isETHBasedChain ? ETH_ADDRESS : l2EthTokenAddressNonBase,
            amount
        });
        await expect(withdrawalPromise).toBeAccepted([l2ethBalanceChange]);
        const withdrawalTx = await withdrawalPromise;
        await withdrawalTx.waitFinalize();

        // TODO (SMA-1374): Enable L1 ETH checks as soon as they're supported.
        await expect(alice.finalizeWithdrawal(withdrawalTx.hash)).toBeAccepted();
        const tx = await alice.provider.getTransactionReceipt(withdrawalTx.hash);

        expect(tx.l2ToL1Logs[0].txIndexInL1Batch).toEqual(expect.anything());
    });

    test('Can perform a deposit with precalculated max value', async () => {
        if (!isETHBasedChain) {
<<<<<<< HEAD
            const baseTokenDetails = testMaster.environment().baseToken;
            const baseTokenMaxAmount = await alice.getBalanceL1(baseTokenDetails.l1Address);
            await (await alice.approveERC20(baseTokenAddress, baseTokenMaxAmount)).wait();
=======
            // TODO(EVM-555): Currently this test is not working for non-eth based chains.
            return;
            const baseTokenDetails = testMaster.environment().baseToken;
            const maxAmount = await alice.getBalanceL1(baseTokenDetails.l1Address);
            await (await alice.approveERC20(process.env.CONTRACTS_BASE_TOKEN_ADDR!, maxAmount)).wait();
>>>>>>> 8c3478ae
        }

        const depositFee = await alice.getFullRequiredDepositFee({
            token: ETH_ADDRESS
        });
        const l1Fee = depositFee.l1GasLimit.mul(depositFee.maxFeePerGas! || depositFee.gasPrice!);
        const l2Fee = depositFee.baseCost;
<<<<<<< HEAD
        const maxAmount = isETHBasedChain
            ? (await alice.getBalanceL1()).sub(l1Fee).sub(l2Fee)
            : (await alice.getBalanceL1()).sub(l1Fee); // l2Fee is paid in base token

        // Approving the needed allowance to ensure that the user has enough funds.
        const l2ethBalanceChange = isETHBasedChain
            ? await shouldChangeETHBalances([{ wallet: alice, change: maxAmount }], {
                  l1ToL2: true
              })
            : await shouldChangeTokenBalances(l2EthTokenAddressNonBase, [{ wallet: alice, change: maxAmount }]);
=======
        const maxAmount = (await alice.getBalanceL1()).sub(l1Fee).sub(l2Fee);

        // Approving the needed allowance to ensure that the user has enough funds.
        const l2ethBalanceChange = await shouldChangeETHBalances([{ wallet: alice, change: maxAmount }], {
            l1ToL2: true
        });
>>>>>>> 8c3478ae

        const overrides: Overrides = depositFee.gasPrice
            ? { gasPrice: depositFee.gasPrice }
            : {
                  maxFeePerGas: depositFee.maxFeePerGas,
                  maxPriorityFeePerGas: depositFee.maxPriorityFeePerGas
              };
        overrides.gasLimit = depositFee.l1GasLimit;

        const depositOp = await alice.deposit({
            token: ETH_ADDRESS,
            amount: maxAmount,
            l2GasLimit: depositFee.l2GasLimit,
            approveBaseERC20: true,
            approveERC20: true,
            overrides
        });

        await expect(depositOp).toBeAccepted([l2ethBalanceChange]);
    });

    afterAll(async () => {
        await testMaster.deinitialize();
    });
});<|MERGE_RESOLUTION|>--- conflicted
+++ resolved
@@ -22,47 +22,32 @@
     let alice: zksync.Wallet;
     let bob: zksync.Wallet;
     let isETHBasedChain: boolean;
-<<<<<<< HEAD
     let l2EthTokenAddressNonBase: string; // Used only for base token implementation
     let baseTokenAddress: string; // Used only for base token implementation
-=======
->>>>>>> 8c3478ae
 
     beforeAll(async () => {
         testMaster = TestMaster.getInstance(__filename);
         alice = testMaster.mainAccount();
         bob = testMaster.newEmptyAccount();
         // Get the information about base token address directly from the L2.
-<<<<<<< HEAD
         baseTokenAddress = await alice._providerL2().getBaseTokenContractAddress();
         isETHBasedChain = baseTokenAddress == zksync.utils.ETH_ADDRESS_IN_CONTRACTS;
         console.log(`Starting checks for base token: ${baseTokenAddress} isEthBasedChain: ${isETHBasedChain}`);
         l2EthTokenAddressNonBase = await alice.l2TokenAddress(zksync.utils.ETH_ADDRESS_IN_CONTRACTS);
-=======
-        const baseTokenAddress = await alice._providerL2().getBaseTokenContractAddress();
-        isETHBasedChain = baseTokenAddress == zksync.utils.ETH_ADDRESS_IN_CONTRACTS;
-        console.log(`Starting checks for base token: ${baseTokenAddress} isEthBasedChain: ${isETHBasedChain}`);
->>>>>>> 8c3478ae
     });
 
     test('Can perform a deposit', async () => {
         if (!isETHBasedChain) {
-<<<<<<< HEAD
             // Approving the needed allowance previously so we don't do it inside of the deposit.
             // This prevents the deposit fee from being miscalculated.
             const l1MaxBaseTokenBalance = await alice.getBalanceL1(baseTokenAddress);
             await (await alice.approveERC20(baseTokenAddress, l1MaxBaseTokenBalance)).wait();
-=======
-            // TODO(EVM-555): Currently this test is not working for non-eth based chains.
-            return;
->>>>>>> 8c3478ae
         }
         const amount = 1; // 1 wei is enough.
         const gasPrice = scaledGasPrice(alice);
 
         // Unfortunately, since fee is taken in ETH, we must calculate the L1 ETH balance diff explicitly.
         const l1EthBalanceBefore = await alice.getBalanceL1();
-<<<<<<< HEAD
         const l2ethBalanceChange = isETHBasedChain
             ? await shouldChangeETHBalances([{ wallet: alice, change: amount }], {
                   l1ToL2: true
@@ -73,11 +58,6 @@
         const l1BaseTokenBalanceBefore = await alice.getBalanceL1(baseTokenAddress);
         const l2BaseTokenBalanceBefore = await alice.getBalance(); // Base token balance on L2
 
-=======
-        const l2ethBalanceChange = await shouldChangeETHBalances([{ wallet: alice, change: amount }], {
-            l1ToL2: true
-        });
->>>>>>> 8c3478ae
         const gasPerPubdataByte = zksync.utils.REQUIRED_L1_TO_L2_GAS_PER_PUBDATA_LIMIT;
         const isBaseToken = isETHBasedChain;
 
@@ -102,12 +82,7 @@
             amount,
             gasPerPubdataByte,
             l2GasLimit,
-<<<<<<< HEAD
             approveERC20: isETHBasedChain ? true : false,
-=======
-            approveBaseERC20: true,
-            approveERC20: true,
->>>>>>> 8c3478ae
             approveBaseOverrides: {
                 gasPrice
             },
@@ -297,17 +272,9 @@
 
     test('Can perform a deposit with precalculated max value', async () => {
         if (!isETHBasedChain) {
-<<<<<<< HEAD
             const baseTokenDetails = testMaster.environment().baseToken;
             const baseTokenMaxAmount = await alice.getBalanceL1(baseTokenDetails.l1Address);
             await (await alice.approveERC20(baseTokenAddress, baseTokenMaxAmount)).wait();
-=======
-            // TODO(EVM-555): Currently this test is not working for non-eth based chains.
-            return;
-            const baseTokenDetails = testMaster.environment().baseToken;
-            const maxAmount = await alice.getBalanceL1(baseTokenDetails.l1Address);
-            await (await alice.approveERC20(process.env.CONTRACTS_BASE_TOKEN_ADDR!, maxAmount)).wait();
->>>>>>> 8c3478ae
         }
 
         const depositFee = await alice.getFullRequiredDepositFee({
@@ -315,7 +282,6 @@
         });
         const l1Fee = depositFee.l1GasLimit.mul(depositFee.maxFeePerGas! || depositFee.gasPrice!);
         const l2Fee = depositFee.baseCost;
-<<<<<<< HEAD
         const maxAmount = isETHBasedChain
             ? (await alice.getBalanceL1()).sub(l1Fee).sub(l2Fee)
             : (await alice.getBalanceL1()).sub(l1Fee); // l2Fee is paid in base token
@@ -326,14 +292,6 @@
                   l1ToL2: true
               })
             : await shouldChangeTokenBalances(l2EthTokenAddressNonBase, [{ wallet: alice, change: maxAmount }]);
-=======
-        const maxAmount = (await alice.getBalanceL1()).sub(l1Fee).sub(l2Fee);
-
-        // Approving the needed allowance to ensure that the user has enough funds.
-        const l2ethBalanceChange = await shouldChangeETHBalances([{ wallet: alice, change: maxAmount }], {
-            l1ToL2: true
-        });
->>>>>>> 8c3478ae
 
         const overrides: Overrides = depositFee.gasPrice
             ? { gasPrice: depositFee.gasPrice }
