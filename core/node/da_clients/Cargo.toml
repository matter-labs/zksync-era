[package]
name = "zksync_da_clients"
description = "ZKsync data availability clients"
version.workspace = true
edition.workspace = true
authors.workspace = true
homepage.workspace = true
repository.workspace = true
license.workspace = true
keywords.workspace = true
categories.workspace = true

[dependencies]
serde = { workspace = true, features = ["derive"] }
tracing.workspace = true
async-trait.workspace = true
anyhow.workspace = true
flate2.workspace = true
tokio.workspace = true

zksync_config.workspace = true
zksync_types.workspace = true
zksync_object_store.workspace = true
zksync_da_client.workspace = true
zksync_env_config.workspace = true
zksync_basic_types.workspace = true
futures.workspace = true

# Avail dependencies
scale-encode.workspace = true
subxt-metadata.workspace = true
blake2.workspace = true
base58.workspace = true
serde_json.workspace = true
hex.workspace = true
blake2b_simd.workspace = true
parity-scale-codec = { workspace = true, features = ["derive"] }
subxt-signer = { workspace = true, features = ["sr25519", "native"] }
jsonrpsee = { workspace = true, features = ["ws-client"] }
reqwest = { workspace = true }
bytes = { workspace = true }
backon.workspace = true

# Celestia dependencies
http.workspace = true
bincode.workspace = true
celestia-types.workspace = true
secp256k1.workspace = true
sha2.workspace = true
prost.workspace = true
bech32.workspace = true
ripemd.workspace = true
tonic = { workspace = true, features = ["tls", "default", "tls-roots"] }
pbjson-types.workspace = true

# Eigen dependencies
tokio-stream.workspace = true

# EigenDA dependencies
rlp.workspace = true
rustls.workspace = true
rand.workspace = true
sha3.workspace = true
#hex.workspace = true
<<<<<<< HEAD
secp256k1.workspace = true
tiny-keccak.workspace = true
tokio-stream = "0.1.16"
byteorder = "1.5.0"
prost = "0.13.1"
tonic = { version = "0.12.1", features = ["tls", "channel", "tls-native-roots"]}
reqwest = { version = "0.12" }
http = "1"
=======
# secp256k1.workspace = true
tiny-keccak.workspace = true
# tokio-stream = "0.1.16"
byteorder = "1.5.0"
# prost = "0.13.1"
# tonic = { version = "0.12.1", features = ["tls", "channel", "tls-native-roots"]}
# reqwest = { version = "0.12" }
# http = "1"
>>>>>>> 165d76b2
kzgpad-rs = { git = "https://github.com/Layr-Labs/kzgpad-rs.git", tag = "v0.1.0" }<|MERGE_RESOLUTION|>--- conflicted
+++ resolved
@@ -62,16 +62,6 @@
 rand.workspace = true
 sha3.workspace = true
 #hex.workspace = true
-<<<<<<< HEAD
-secp256k1.workspace = true
-tiny-keccak.workspace = true
-tokio-stream = "0.1.16"
-byteorder = "1.5.0"
-prost = "0.13.1"
-tonic = { version = "0.12.1", features = ["tls", "channel", "tls-native-roots"]}
-reqwest = { version = "0.12" }
-http = "1"
-=======
 # secp256k1.workspace = true
 tiny-keccak.workspace = true
 # tokio-stream = "0.1.16"
@@ -80,5 +70,4 @@
 # tonic = { version = "0.12.1", features = ["tls", "channel", "tls-native-roots"]}
 # reqwest = { version = "0.12" }
 # http = "1"
->>>>>>> 165d76b2
 kzgpad-rs = { git = "https://github.com/Layr-Labs/kzgpad-rs.git", tag = "v0.1.0" }