--- conflicted
+++ resolved
@@ -236,12 +236,9 @@
 zksync_commitment_generator = { path = "core/node/commitment_generator" }
 zksync_house_keeper = { path = "core/node/house_keeper" }
 zksync_node_genesis = { path = "core/node/genesis" }
-<<<<<<< HEAD
 zksync_base_token_fetcher = { path = "core/node/base_token_fetcher" }
-=======
 zksync_eth_sender = { path = "core/node/eth_sender" }
 zksync_node_db_pruner = { path = "core/node/db_pruner" }
 zksync_node_fee_model = { path = "core/node/fee_model" }
 zksync_vm_runner = { path = "core/node/vm_runner" }
-zksync_node_test_utils = { path = "core/node/test_utils" }
->>>>>>> 7dcf7960
+zksync_node_test_utils = { path = "core/node/test_utils" }