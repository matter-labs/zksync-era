--- conflicted
+++ resolved
@@ -54,7 +54,6 @@
     fri_prover_job_retry_manager::FriProverJobRetryManager,
     fri_prover_jobs_archiver::FriProverJobArchiver,
     fri_prover_queue_monitor::FriProverStatsReporter,
-    fri_scheduler_circuit_queuer::SchedulerCircuitQueuer,
     fri_witness_generator_jobs_retry_manager::FriWitnessGeneratorJobRetryManager,
     fri_witness_generator_queue_monitor::FriWitnessGeneratorStatsReporter,
     periodic_job::PeriodicJob,
@@ -84,22 +83,6 @@
         Aggregator, EthTxAggregator, EthTxManager,
     },
     genesis::GenesisParams,
-<<<<<<< HEAD
-    house_keeper::{
-        blocks_state_reporter::L1BatchMetricsReporter,
-        fri_gpu_prover_archiver::FriGpuProverArchiver,
-        fri_proof_compressor_job_retry_manager::FriProofCompressorJobRetryManager,
-        fri_proof_compressor_queue_monitor::FriProofCompressorStatsReporter,
-        fri_prover_job_retry_manager::FriProverJobRetryManager,
-        fri_prover_jobs_archiver::FriProverJobArchiver,
-        fri_prover_queue_monitor::FriProverStatsReporter,
-        fri_witness_generator_jobs_retry_manager::FriWitnessGeneratorJobRetryManager,
-        fri_witness_generator_queue_monitor::FriWitnessGeneratorStatsReporter,
-        periodic_job::PeriodicJob,
-        waiting_to_queued_fri_witness_job_mover::WaitingToQueuedFriWitnessJobMover,
-    },
-=======
->>>>>>> c8dff19d
     l1_gas_price::{
         GasAdjusterSingleton, PubdataPricing, RollupPubdataPricing, ValidiumPubdataPricing,
     },
