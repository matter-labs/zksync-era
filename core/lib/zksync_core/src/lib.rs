#![allow(clippy::upper_case_acronyms, clippy::derive_partial_eq_without_eq)]

use std::{net::Ipv4Addr, str::FromStr, sync::Arc, time::Instant};

use anyhow::Context as _;
use api_server::tx_sender::master_pool_sink::MasterPoolSink;
use fee_model::{ApiFeeInputProvider, BatchFeeModelInputProvider, MainNodeFeeInputProvider};
use futures::channel::oneshot;
use prometheus_exporter::PrometheusExporterConfig;
use temp_config_store::TempConfigStore;
use tokio::{sync::watch, task::JoinHandle};
use zksync_circuit_breaker::{
    l1_txs::FailedL1TransactionChecker, replication_lag::ReplicationLagChecker, CircuitBreaker,
    CircuitBreakerChecker, CircuitBreakerError,
};
use zksync_concurrency::{ctx, scope};
use zksync_config::{
    configs::{
        api::{MerkleTreeApiConfig, Web3JsonRpcConfig},
        chain::{
            CircuitBreakerConfig, L1BatchCommitDataGeneratorMode, MempoolConfig, NetworkConfig,
            OperationsManagerConfig, StateKeeperConfig,
        },
        contracts::ProverAtGenesis,
        database::{MerkleTreeConfig, MerkleTreeMode},
    },
    ApiConfig, ContractsConfig, DBConfig, ETHSenderConfig, PostgresConfig,
};
use zksync_contracts::{governance_contract, BaseSystemContracts};
use zksync_dal::{healthcheck::ConnectionPoolHealthCheck, ConnectionPool};
use zksync_eth_client::{
    clients::{PKSigningClient, QueryClient},
    CallFunctionArgs, EthInterface,
};
use zksync_health_check::{AppHealthCheck, HealthStatus, ReactiveHealthCheck};
use zksync_object_store::{ObjectStore, ObjectStoreFactory};
use zksync_queued_job_processor::JobProcessor;
use zksync_state::PostgresStorageCaches;
use zksync_types::{
    fee_model::FeeModelConfig,
    l1_batch_commit_data_generator::{
        L1BatchCommitDataGenerator, RollupModeL1BatchCommitDataGenerator,
        ValidiumModeL1BatchCommitDataGenerator,
    },
    protocol_version::{L1VerifierConfig, VerifierParams},
    system_contracts::get_system_smart_contracts,
    web3::contract::tokens::Detokenize,
    L2ChainId, PackedEthSignature, ProtocolVersionId,
};

use crate::{
    api_server::{
        contract_verification,
        execution_sandbox::{VmConcurrencyBarrier, VmConcurrencyLimiter},
        healthcheck::HealthCheckHandle,
        tx_sender::{ApiContracts, TxSender, TxSenderBuilder, TxSenderConfig},
        web3::{self, state::InternalApiConfig, ApiServerHandles, Namespace},
    },
    basic_witness_input_producer::BasicWitnessInputProducer,
    commitment_generator::CommitmentGenerator,
    eth_sender::{Aggregator, EthTxAggregator, EthTxManager},
    eth_watch::start_eth_watch,
    house_keeper::{
        blocks_state_reporter::L1BatchMetricsReporter,
        fri_proof_compressor_job_retry_manager::FriProofCompressorJobRetryManager,
        fri_proof_compressor_queue_monitor::FriProofCompressorStatsReporter,
        fri_prover_job_retry_manager::FriProverJobRetryManager,
        fri_prover_queue_monitor::FriProverStatsReporter,
        fri_scheduler_circuit_queuer::SchedulerCircuitQueuer,
        fri_witness_generator_jobs_retry_manager::FriWitnessGeneratorJobRetryManager,
        fri_witness_generator_queue_monitor::FriWitnessGeneratorStatsReporter,
        periodic_job::PeriodicJob,
        waiting_to_queued_fri_witness_job_mover::WaitingToQueuedFriWitnessJobMover,
    },
    l1_gas_price::GasAdjusterSingleton,
    metadata_calculator::{MetadataCalculator, MetadataCalculatorConfig},
    metrics::{InitStage, APP_METRICS},
    state_keeper::{
        create_state_keeper, MempoolFetcher, MempoolGuard, MiniblockSealer, SequencerSealer,
    },
    utils::ensure_l1_batch_commit_data_generation_mode,
};

pub mod api_server;
pub mod basic_witness_input_producer;
pub mod block_reverter;
pub mod commitment_generator;
pub mod consensus;
pub mod consistency_checker;
pub mod eth_sender;
pub mod eth_watch;
pub mod fee_model;
pub mod gas_tracker;
pub mod genesis;
pub mod house_keeper;
pub mod l1_gas_price;
pub mod metadata_calculator;
mod metrics;
pub mod proof_data_handler;
pub mod reorg_detector;
pub mod state_keeper;
pub mod sync_layer;
pub mod temp_config_store;
pub mod utils;

/// Inserts the initial information about zkSync tokens into the database.
pub async fn genesis_init(
    postgres_config: &PostgresConfig,
    eth_sender: &ETHSenderConfig,
    network_config: &NetworkConfig,
    contracts_config: &ContractsConfig,
    eth_client_url: &str,
    wait_for_set_chain_id: bool,
) -> anyhow::Result<()> {
    let db_url = postgres_config.master_url()?;
    let pool = ConnectionPool::singleton(db_url)
        .build()
        .await
        .context("failed to build connection_pool")?;
    let mut storage = pool.access_storage().await.context("access_storage()")?;
    let operator_address = PackedEthSignature::address_from_private_key(
        &eth_sender
            .sender
            .private_key()
            .context("Private key is required for genesis init")?,
    )
    .context("Failed to restore operator address from private key")?;

    // Select the first prover to be used during genesis.
    // Later we can change provers using the system upgrades, but for genesis
    // we should select one using the environment config.
    let first_l1_verifier_config =
        if matches!(contracts_config.prover_at_genesis, ProverAtGenesis::Fri) {
            let l1_verifier_config = L1VerifierConfig {
                params: VerifierParams {
                    recursion_node_level_vk_hash: contracts_config.fri_recursion_node_level_vk_hash,
                    recursion_leaf_level_vk_hash: contracts_config.fri_recursion_leaf_level_vk_hash,
                    recursion_circuits_set_vks_hash: zksync_types::H256::zero(),
                },
                recursion_scheduler_level_vk_hash: contracts_config.snark_wrapper_vk_hash,
            };

            let eth_client = QueryClient::new(eth_client_url)?;
            let args = CallFunctionArgs::new("verificationKeyHash", ()).for_contract(
                contracts_config.verifier_addr,
                zksync_contracts::verifier_contract(),
            );

            let vk_hash = eth_client.call_contract_function(args).await?;
            let vk_hash = zksync_types::H256::from_tokens(vk_hash)?;

            assert_eq!(
                vk_hash, l1_verifier_config.recursion_scheduler_level_vk_hash,
                "L1 verifier key does not match the one in the config"
            );

            l1_verifier_config
        } else {
            L1VerifierConfig {
                params: VerifierParams {
                    recursion_node_level_vk_hash: contracts_config.recursion_node_level_vk_hash,
                    recursion_leaf_level_vk_hash: contracts_config.recursion_leaf_level_vk_hash,
                    recursion_circuits_set_vks_hash: contracts_config
                        .recursion_circuits_set_vks_hash,
                },
                recursion_scheduler_level_vk_hash: contracts_config
                    .recursion_scheduler_level_vk_hash,
            }
        };

    genesis::ensure_genesis_state(
        &mut storage,
        network_config.zksync_network_id,
        &genesis::GenesisParams {
            // We consider the operator to be the first validator for now.
            first_validator: operator_address,
            protocol_version: ProtocolVersionId::latest(),
            base_system_contracts: BaseSystemContracts::load_from_disk(),
            system_contracts: get_system_smart_contracts(),
            first_verifier_address: contracts_config.verifier_addr,
            first_l1_verifier_config,
        },
    )
    .await?;

    if wait_for_set_chain_id {
        genesis::save_set_chain_id_tx(
            eth_client_url,
            contracts_config.diamond_proxy_addr,
            contracts_config
                .state_transition_proxy_addr
                .context("state_transition_proxy_addr is not set, but needed for genesis")?,
            &mut storage,
        )
        .await
        .context("Failed to save SetChainId upgrade transaction")?;
    }

    Ok(())
}

pub async fn is_genesis_needed(postgres_config: &PostgresConfig) -> bool {
    let db_url = postgres_config.master_url().unwrap();
    let pool = ConnectionPool::singleton(db_url)
        .build()
        .await
        .expect("failed to build connection_pool");
    let mut storage = pool.access_storage().await.expect("access_storage()");
    storage.blocks_dal().is_genesis_needed().await.unwrap()
}

/// Sets up an interrupt handler and returns a future that resolves once an interrupt signal
/// is received.
pub fn setup_sigint_handler() -> oneshot::Receiver<()> {
    let (sigint_sender, sigint_receiver) = oneshot::channel();
    let mut sigint_sender = Some(sigint_sender);
    ctrlc::set_handler(move || {
        if let Some(sigint_sender) = sigint_sender.take() {
            sigint_sender.send(()).ok();
            // ^ The send fails if `sigint_receiver` is dropped. We're OK with this,
            // since at this point the node should be stopping anyway, or is not interested
            // in listening to interrupt signals.
        }
    })
    .expect("Error setting Ctrl+C handler");

    sigint_receiver
}

#[derive(Debug, Clone, Copy, PartialEq)]
pub enum Component {
    /// Public Web3 API running on HTTP server.
    HttpApi,
    /// Public Web3 API (including PubSub) running on WebSocket server.
    WsApi,
    /// REST API for contract verification.
    ContractVerificationApi,
    /// Metadata calculator.
    Tree,
    /// Merkle tree API.
    TreeApi,
    EthWatcher,
    /// Eth tx generator.
    EthTxAggregator,
    /// Manager for eth tx.
    EthTxManager,
    /// State keeper.
    StateKeeper,
    /// Produces input for basic witness generator and uploads it as bin encoded file (blob) to GCS.
    /// The blob is later used as input for Basic Witness Generators.
    BasicWitnessInputProducer,
    /// Component for housekeeping task such as cleaning blobs from GCS, reporting metrics etc.
    Housekeeper,
    /// Component for exposing APIs to prover for providing proof generation data and accepting proofs.
    ProofDataHandler,
    /// Component generating BFT consensus certificates for miniblocks.
    Consensus,
    /// Component generating commitment for L1 batches.
    CommitmentGenerator,
}

#[derive(Debug)]
pub struct Components(pub Vec<Component>);

impl FromStr for Components {
    type Err = String;

    fn from_str(s: &str) -> Result<Components, String> {
        match s {
            "api" => Ok(Components(vec![
                Component::HttpApi,
                Component::WsApi,
                Component::ContractVerificationApi,
            ])),
            "http_api" => Ok(Components(vec![Component::HttpApi])),
            "ws_api" => Ok(Components(vec![Component::WsApi])),
            "contract_verification_api" => Ok(Components(vec![Component::ContractVerificationApi])),
            "tree" => Ok(Components(vec![Component::Tree])),
            "tree_api" => Ok(Components(vec![Component::TreeApi])),
            "state_keeper" => Ok(Components(vec![Component::StateKeeper])),
            "housekeeper" => Ok(Components(vec![Component::Housekeeper])),
            "basic_witness_input_producer" => {
                Ok(Components(vec![Component::BasicWitnessInputProducer]))
            }
            "eth" => Ok(Components(vec![
                Component::EthWatcher,
                Component::EthTxAggregator,
                Component::EthTxManager,
            ])),
            "eth_watcher" => Ok(Components(vec![Component::EthWatcher])),
            "eth_tx_aggregator" => Ok(Components(vec![Component::EthTxAggregator])),
            "eth_tx_manager" => Ok(Components(vec![Component::EthTxManager])),
            "proof_data_handler" => Ok(Components(vec![Component::ProofDataHandler])),
            "consensus" => Ok(Components(vec![Component::Consensus])),
            "commitment_generator" => Ok(Components(vec![Component::CommitmentGenerator])),
            other => Err(format!("{} is not a valid component name", other)),
        }
    }
}

<<<<<<< HEAD
async fn ensure_l1_batch_commit_data_generation_mode(
    state_keeper_config: &StateKeeperConfig,
    contracts_config: &ContractsConfig,
    eth_client: &impl EthInterface,
) -> anyhow::Result<()> {
    let selected_l1_batch_commit_data_generator_mode =
        state_keeper_config.l1_batch_commit_data_generator_mode;
    match get_pubdata_pricing_mode(contracts_config, eth_client).await {
        // Getters contract support getPubdataPricingMode method
        Ok(l1_contract_pubdata_pricing_mode) => {
            let l1_contract_batch_commitment_mode =
                L1BatchCommitDataGeneratorMode::from_tokens(l1_contract_pubdata_pricing_mode)
                    .context(
                        "Unable to parse L1BatchCommitDataGeneratorMode received from L1 contract",
                    )?;

            // contracts mode == server mode
            anyhow::ensure!(
                l1_contract_batch_commitment_mode == selected_l1_batch_commit_data_generator_mode,
                "The selected L1BatchCommitDataGeneratorMode ({:?}) does not match the commitment mode used on L1 contract ({:?})",
                selected_l1_batch_commit_data_generator_mode,
                l1_contract_batch_commitment_mode
            );

            Ok(())
        }
        // Getters contract does not support getPubdataPricingMode method
        Err(EthClientError::Contract(_)) => {
            tracing::warn!("Getters contract does not support getPubdataPricingMode method");
            Ok(())
        }
        Err(err) => anyhow::bail!(err),
    }
}

async fn get_pubdata_pricing_mode(
    contracts_config: &ContractsConfig,
    eth_client: &impl EthInterface,
) -> Result<Vec<ethabi::Token>, EthClientError> {
    let args = CallFunctionArgs::new("getPubdataPricingMode", ()).for_contract(
        contracts_config.diamond_proxy_addr,
        zksync_contracts::zksync_contract(),
    );
    eth_client.call_contract_function(args).await
}

=======
>>>>>>> cbe634cd
pub async fn initialize_components(
    configs: &TempConfigStore,
    components: Vec<Component>,
) -> anyhow::Result<(
    Vec<JoinHandle<anyhow::Result<()>>>,
    watch::Sender<bool>,
    oneshot::Receiver<CircuitBreakerError>,
    HealthCheckHandle,
)> {
    tracing::info!("Starting the components: {components:?}");

    let db_config = configs.db_config.clone().context("db_config")?;
    let postgres_config = configs.postgres_config.clone().context("postgres_config")?;
    if let Some(threshold) = postgres_config.slow_query_threshold() {
        ConnectionPool::global_config().set_slow_query_threshold(threshold)?;
    }
    if let Some(threshold) = postgres_config.long_connection_threshold() {
        ConnectionPool::global_config().set_long_connection_threshold(threshold)?;
    }

    let pool_size = postgres_config.max_connections()?;
    let connection_pool = ConnectionPool::builder(postgres_config.master_url()?, pool_size)
        .build()
        .await
        .context("failed to build connection_pool")?;
    // We're most interested in setting acquire / statement timeouts for the API server, which puts the most load
    // on Postgres.
    let replica_connection_pool =
        ConnectionPool::builder(postgres_config.replica_url()?, pool_size)
            .set_acquire_timeout(postgres_config.acquire_timeout())
            .set_statement_timeout(postgres_config.statement_timeout())
            .build()
            .await
            .context("failed to build replica_connection_pool")?;

    let app_health = Arc::new(AppHealthCheck::default());
    let contracts_config = configs
        .contracts_config
        .clone()
        .context("contracts_config")?;
    let eth_client_config = configs
        .eth_client_config
        .clone()
        .context("eth_client_config")?;
    let circuit_breaker_config = configs
        .circuit_breaker_config
        .clone()
        .context("circuit_breaker_config")?;

    let circuit_breaker_checker = CircuitBreakerChecker::new(
        circuit_breakers_for_components(&components, &postgres_config, &circuit_breaker_config)
            .await
            .context("circuit_breakers_for_components")?,
        &circuit_breaker_config,
    );
    circuit_breaker_checker.check().await.unwrap_or_else(|err| {
        panic!("Circuit breaker triggered: {}", err);
    });

    let query_client = QueryClient::new(&eth_client_config.web3_url).unwrap();
    let gas_adjuster_config = configs.gas_adjuster_config.context("gas_adjuster_config")?;
    let mut gas_adjuster =
        GasAdjusterSingleton::new(eth_client_config.web3_url.clone(), gas_adjuster_config);

    let (stop_sender, stop_receiver) = watch::channel(false);
    let (cb_sender, cb_receiver) = oneshot::channel();

    // Prometheus exporter and circuit breaker checker should run for every component configuration.
    let prom_config = configs
        .prometheus_config
        .clone()
        .context("prometheus_config")?;
    let prom_config = PrometheusExporterConfig::pull(prom_config.listener_port);

    let (prometheus_health_check, prometheus_health_updater) =
        ReactiveHealthCheck::new("prometheus_exporter");
    app_health.insert_component(prometheus_health_check);
    let prometheus_task = prom_config.run(stop_receiver.clone());
    let prometheus_task = tokio::spawn(async move {
        prometheus_health_updater.update(HealthStatus::Ready.into());
        let res = prometheus_task.await;
        drop(prometheus_health_updater);
        res
    });

    let mut task_futures: Vec<JoinHandle<anyhow::Result<()>>> = vec![
        prometheus_task,
        tokio::spawn(circuit_breaker_checker.run(cb_sender, stop_receiver.clone())),
    ];

    if components.contains(&Component::WsApi)
        || components.contains(&Component::HttpApi)
        || components.contains(&Component::ContractVerificationApi)
    {
        let api_config = configs.api_config.clone().context("api_config")?;
        let state_keeper_config = configs
            .state_keeper_config
            .clone()
            .context("state_keeper_config")?;
        let network_config = configs.network_config.clone().context("network_config")?;
        let tx_sender_config = TxSenderConfig::new(
            &state_keeper_config,
            &api_config.web3_json_rpc,
            network_config.zksync_network_id,
        );
        let internal_api_config = InternalApiConfig::new(
            &network_config,
            &api_config.web3_json_rpc,
            &contracts_config,
        );

        // Lazily initialize storage caches only when they are needed (e.g., skip their initialization
        // if we only run the explorer APIs). This is required because the cache update task will
        // terminate immediately if storage caches are dropped, which will lead to the (unexpected)
        // program termination.
        let mut storage_caches = None;

        if components.contains(&Component::HttpApi) {
            storage_caches = Some(
                build_storage_caches(configs, &replica_connection_pool, &mut task_futures)
                    .context("build_storage_caches()")?,
            );

            let started_at = Instant::now();
            tracing::info!("Initializing HTTP API");
            let bounded_gas_adjuster = gas_adjuster
                .get_or_init()
                .await
                .context("gas_adjuster.get_or_init()")?;
            let batch_fee_input_provider = Arc::new(MainNodeFeeInputProvider::new(
                bounded_gas_adjuster,
                FeeModelConfig::from_state_keeper_config(&state_keeper_config),
            ));
            let server_handles = run_http_api(
                &postgres_config,
                &tx_sender_config,
                &state_keeper_config,
                &internal_api_config,
                &api_config,
                connection_pool.clone(),
                replica_connection_pool.clone(),
                stop_receiver.clone(),
                batch_fee_input_provider,
                state_keeper_config.save_call_traces,
                storage_caches.clone().unwrap(),
            )
            .await
            .context("run_http_api")?;

            task_futures.extend(server_handles.tasks);
            app_health.insert_component(server_handles.health_check);
            let elapsed = started_at.elapsed();
            APP_METRICS.init_latency[&InitStage::HttpApi].set(elapsed);
            tracing::info!(
                "Initialized HTTP API on port {:?} in {elapsed:?}",
                api_config.web3_json_rpc.http_port
            );
        }

        if components.contains(&Component::WsApi) {
            let storage_caches = match storage_caches {
                Some(storage_caches) => storage_caches,
                None => build_storage_caches(configs, &replica_connection_pool, &mut task_futures)
                    .context("build_storage_caches()")?,
            };

            let started_at = Instant::now();
            tracing::info!("initializing WS API");
            let bounded_gas_adjuster = gas_adjuster
                .get_or_init()
                .await
                .context("gas_adjuster.get_or_init()")?;
            let batch_fee_input_provider = Arc::new(MainNodeFeeInputProvider::new(
                bounded_gas_adjuster,
                FeeModelConfig::from_state_keeper_config(&state_keeper_config),
            ));
            let server_handles = run_ws_api(
                &postgres_config,
                &tx_sender_config,
                &state_keeper_config,
                &internal_api_config,
                &api_config,
                batch_fee_input_provider,
                connection_pool.clone(),
                replica_connection_pool.clone(),
                stop_receiver.clone(),
                storage_caches,
            )
            .await
            .context("run_ws_api")?;

            task_futures.extend(server_handles.tasks);
            app_health.insert_component(server_handles.health_check);
            let elapsed = started_at.elapsed();
            APP_METRICS.init_latency[&InitStage::WsApi].set(elapsed);
            tracing::info!(
                "Initialized WS API on port {} in {elapsed:?}",
                api_config.web3_json_rpc.ws_port
            );
        }

        if components.contains(&Component::ContractVerificationApi) {
            let started_at = Instant::now();
            tracing::info!("initializing contract verification REST API");
            task_futures.push(contract_verification::start_server_thread_detached(
                connection_pool.clone(),
                replica_connection_pool.clone(),
                api_config.contract_verification.clone(),
                stop_receiver.clone(),
            ));
            let elapsed = started_at.elapsed();
            APP_METRICS.init_latency[&InitStage::ContractVerificationApi].set(elapsed);
            tracing::info!("initialized contract verification REST API in {elapsed:?}");
        }
    }

    let object_store_config = configs
        .object_store_config
        .clone()
        .context("object_store_config")?;
    let store_factory = ObjectStoreFactory::new(object_store_config);

    if components.contains(&Component::StateKeeper) {
        let started_at = Instant::now();
        tracing::info!("initializing State Keeper");
        let bounded_gas_adjuster = gas_adjuster
            .get_or_init()
            .await
            .context("gas_adjuster.get_or_init()")?;
        let state_keeper_config = configs
            .state_keeper_config
            .clone()
            .context("state_keeper_config")?;
        let batch_fee_input_provider = Arc::new(MainNodeFeeInputProvider::new(
            bounded_gas_adjuster,
            FeeModelConfig::from_state_keeper_config(&state_keeper_config),
        ));
        add_state_keeper_to_task_futures(
            &mut task_futures,
            &postgres_config,
            &contracts_config,
            state_keeper_config,
            &configs.network_config.clone().context("network_config")?,
            &db_config,
            &configs.mempool_config.clone().context("mempool_config")?,
            batch_fee_input_provider,
            store_factory.create_store().await,
            stop_receiver.clone(),
        )
        .await
        .context("add_state_keeper_to_task_futures()")?;

        let elapsed = started_at.elapsed();
        APP_METRICS.init_latency[&InitStage::StateKeeper].set(elapsed);
        tracing::info!("initialized State Keeper in {elapsed:?}");
    }

    if components.contains(&Component::Consensus) {
        let cfg = configs
            .consensus_config
            .clone()
            .context("consensus component's config is missing")?;
        let started_at = Instant::now();
        tracing::info!("initializing Consensus");
        let pool = connection_pool.clone();
        let mut stop_receiver = stop_receiver.clone();
        task_futures.push(tokio::spawn(async move {
            scope::run!(&ctx::root(), |ctx, s| async {
                s.spawn_bg(async {
                    // Consensus is a new component.
                    // For now in case of error we just log it and allow the server
                    // to continue running.
                    if let Err(err) = cfg.run(ctx, pool).await {
                        tracing::error!(%err, "Consensus actor failed");
                    } else {
                        tracing::info!("Consensus actor stopped");
                    }
                    Ok(())
                });
                let _ = stop_receiver.wait_for(|stop| *stop).await?;
                Ok(())
            })
            .await
        }));

        let elapsed = started_at.elapsed();
        APP_METRICS.init_latency[&InitStage::Consensus].set(elapsed);
        tracing::info!("initialized Consensus in {elapsed:?}");
    }

    let main_zksync_contract_address = contracts_config.diamond_proxy_addr;

    if components.contains(&Component::EthWatcher) {
        let started_at = Instant::now();
        tracing::info!("initializing ETH-Watcher");
        let eth_watch_pool = ConnectionPool::singleton(postgres_config.master_url()?)
            .build()
            .await
            .context("failed to build eth_watch_pool")?;
        let governance = (governance_contract(), contracts_config.governance_addr);
        let eth_watch_config = configs
            .eth_watch_config
            .clone()
            .context("eth_watch_config")?;
        task_futures.push(
            start_eth_watch(
                eth_watch_config,
                eth_watch_pool,
                Arc::new(query_client.clone()),
                main_zksync_contract_address,
                governance,
                stop_receiver.clone(),
            )
            .await
            .context("start_eth_watch()")?,
        );
        let elapsed = started_at.elapsed();
        APP_METRICS.init_latency[&InitStage::EthWatcher].set(elapsed);
        tracing::info!("initialized ETH-Watcher in {elapsed:?}");
    }

    if components.contains(&Component::EthTxAggregator) {
        let started_at = Instant::now();
        tracing::info!("initializing ETH-TxAggregator");
        let eth_sender_pool = ConnectionPool::singleton(postgres_config.master_url()?)
            .build()
            .await
            .context("failed to build eth_sender_pool")?;

        let eth_sender = configs
            .eth_sender_config
            .clone()
            .context("eth_sender_config")?;
        let eth_client =
            PKSigningClient::from_config(&eth_sender, &contracts_config, &eth_client_config);
        let state_keeper_config = configs
            .state_keeper_config
            .clone()
            .context("state_keeper_config")?;

        ensure_l1_batch_commit_data_generation_mode(
            state_keeper_config.l1_batch_commit_data_generator_mode,
            contracts_config.diamond_init_addr,
            &eth_client,
        )
        .await?;

        let l1_batch_commit_data_generator: Arc<dyn L1BatchCommitDataGenerator> =
            match state_keeper_config.l1_batch_commit_data_generator_mode {
                L1BatchCommitDataGeneratorMode::Rollup => {
                    Arc::new(RollupModeL1BatchCommitDataGenerator {})
                }
                L1BatchCommitDataGeneratorMode::Validium => {
                    Arc::new(ValidiumModeL1BatchCommitDataGenerator {})
                }
            };

        let eth_tx_aggregator_actor = EthTxAggregator::new(
            eth_sender.sender.clone(),
            Aggregator::new(
                eth_sender.sender.clone(),
                store_factory.create_store().await,
                l1_batch_commit_data_generator,
            ),
            Arc::new(eth_client),
            contracts_config.validator_timelock_addr,
            contracts_config.l1_multicall3_addr,
            main_zksync_contract_address,
            configs
                .network_config
                .as_ref()
                .context("network_config")?
                .zksync_network_id,
        )
        .await;
        task_futures.push(tokio::spawn(
            eth_tx_aggregator_actor.run(eth_sender_pool, stop_receiver.clone()),
        ));
        let elapsed = started_at.elapsed();
        APP_METRICS.init_latency[&InitStage::EthTxAggregator].set(elapsed);
        tracing::info!("initialized ETH-TxAggregator in {elapsed:?}");
    }

    if components.contains(&Component::EthTxManager) {
        let started_at = Instant::now();
        tracing::info!("initializing ETH-TxManager");
        let eth_manager_pool = ConnectionPool::singleton(postgres_config.master_url()?)
            .build()
            .await
            .context("failed to build eth_manager_pool")?;
        let eth_sender = configs
            .eth_sender_config
            .clone()
            .context("eth_sender_config")?;
        let eth_client =
            PKSigningClient::from_config(&eth_sender, &contracts_config, &eth_client_config);
        let eth_tx_manager_actor = EthTxManager::new(
            eth_sender.sender,
            gas_adjuster
                .get_or_init()
                .await
                .context("gas_adjuster.get_or_init()")?,
            Arc::new(eth_client),
        );
        task_futures.extend([tokio::spawn(
            eth_tx_manager_actor.run(eth_manager_pool, stop_receiver.clone()),
        )]);
        let elapsed = started_at.elapsed();
        APP_METRICS.init_latency[&InitStage::EthTxManager].set(elapsed);
        tracing::info!("initialized ETH-TxManager in {elapsed:?}");
    }

    add_trees_to_task_futures(
        configs,
        &mut task_futures,
        &app_health,
        &components,
        &store_factory,
        stop_receiver.clone(),
    )
    .await
    .context("add_trees_to_task_futures()")?;

    if components.contains(&Component::BasicWitnessInputProducer) {
        let singleton_connection_pool = ConnectionPool::singleton(postgres_config.master_url()?)
            .build()
            .await
            .context("failed to build singleton connection_pool")?;
        let network_config = configs.network_config.clone().context("network_config")?;
        add_basic_witness_input_producer_to_task_futures(
            &mut task_futures,
            &singleton_connection_pool,
            &store_factory,
            network_config.zksync_network_id,
            stop_receiver.clone(),
        )
        .await
        .context("add_basic_witness_input_producer_to_task_futures()")?;
    }

    if components.contains(&Component::Housekeeper) {
        add_house_keeper_to_task_futures(configs, &mut task_futures)
            .await
            .context("add_house_keeper_to_task_futures()")?;
    }

    if components.contains(&Component::ProofDataHandler) {
        task_futures.push(tokio::spawn(proof_data_handler::run_server(
            configs
                .proof_data_handler_config
                .clone()
                .context("proof_data_handler_config")?,
            configs
                .contracts_config
                .clone()
                .context("contracts_config")?,
            store_factory.create_store().await,
            connection_pool.clone(),
            stop_receiver.clone(),
        )));
    }

    if components.contains(&Component::CommitmentGenerator) {
        let commitment_generator_pool = ConnectionPool::singleton(postgres_config.master_url()?)
            .build()
            .await
            .context("failed to build commitment_generator_pool")?;
        let commitment_generator = CommitmentGenerator::new(commitment_generator_pool);
        app_health.insert_component(commitment_generator.health_check());
        task_futures.push(tokio::spawn(
            commitment_generator.run(stop_receiver.clone()),
        ));
    }

    // Run healthcheck server for all components.
    let db_health_check = ConnectionPoolHealthCheck::new(replica_connection_pool);
    app_health.insert_custom_component(Arc::new(db_health_check));

    let healtcheck_api_config = configs
        .health_check_config
        .clone()
        .context("health_check_config")?;
    let health_check_handle =
        HealthCheckHandle::spawn_server(healtcheck_api_config.bind_addr(), app_health);

    if let Some(task) = gas_adjuster.run_if_initialized(stop_receiver.clone()) {
        task_futures.push(task);
    }
    Ok((task_futures, stop_sender, cb_receiver, health_check_handle))
}

#[allow(clippy::too_many_arguments)]
async fn add_state_keeper_to_task_futures(
    task_futures: &mut Vec<JoinHandle<anyhow::Result<()>>>,
    postgres_config: &PostgresConfig,
    contracts_config: &ContractsConfig,
    state_keeper_config: StateKeeperConfig,
    network_config: &NetworkConfig,
    db_config: &DBConfig,
    mempool_config: &MempoolConfig,
    batch_fee_input_provider: Arc<dyn BatchFeeModelInputProvider>,
    object_store: Arc<dyn ObjectStore>,
    stop_receiver: watch::Receiver<bool>,
) -> anyhow::Result<()> {
    let pool_builder = ConnectionPool::singleton(postgres_config.master_url()?);
    let state_keeper_pool = pool_builder
        .build()
        .await
        .context("failed to build state_keeper_pool")?;
    let mempool = {
        let mut storage = state_keeper_pool
            .access_storage()
            .await
            .context("Access storage to build mempool")?;
        let mempool = MempoolGuard::from_storage(&mut storage, mempool_config.capacity).await;
        mempool.register_metrics();
        mempool
    };

    let miniblock_sealer_pool = pool_builder
        .build()
        .await
        .context("failed to build miniblock_sealer_pool")?;
    let (miniblock_sealer, miniblock_sealer_handle) = MiniblockSealer::new(
        miniblock_sealer_pool,
        state_keeper_config.miniblock_seal_queue_capacity,
    );
    task_futures.push(tokio::spawn(miniblock_sealer.run()));

    let state_keeper = create_state_keeper(
        contracts_config,
        state_keeper_config,
        db_config,
        network_config,
        mempool_config,
        state_keeper_pool.clone(),
        mempool.clone(),
        batch_fee_input_provider.clone(),
        miniblock_sealer_handle,
        object_store,
        stop_receiver.clone(),
    )
    .await;

    task_futures.push(tokio::spawn(
        state_keeper.run_fee_address_migration(state_keeper_pool),
    ));
    task_futures.push(tokio::spawn(state_keeper.run()));

    let mempool_fetcher_pool = pool_builder
        .build()
        .await
        .context("failed to build mempool_fetcher_pool")?;
    let mempool_fetcher = MempoolFetcher::new(
        mempool,
        batch_fee_input_provider,
        mempool_config,
        mempool_fetcher_pool,
    );
    let mempool_fetcher_handle = tokio::spawn(mempool_fetcher.run(stop_receiver));
    task_futures.push(mempool_fetcher_handle);
    Ok(())
}

async fn add_trees_to_task_futures(
    configs: &TempConfigStore,
    task_futures: &mut Vec<JoinHandle<anyhow::Result<()>>>,
    app_health: &AppHealthCheck,
    components: &[Component],
    store_factory: &ObjectStoreFactory,
    stop_receiver: watch::Receiver<bool>,
) -> anyhow::Result<()> {
    if !components.contains(&Component::Tree) {
        anyhow::ensure!(
            !components.contains(&Component::TreeApi),
            "Merkle tree API cannot be started without a tree component"
        );
        return Ok(());
    }

    let db_config = configs.db_config.clone().context("db_config")?;
    let operation_config = configs
        .operations_manager_config
        .clone()
        .context("operations_manager_config")?;
    let api_config = configs
        .api_config
        .clone()
        .context("api_config")?
        .merkle_tree;
    let postgres_config = configs.postgres_config.clone().context("postgres_config")?;
    let api_config = components
        .contains(&Component::TreeApi)
        .then_some(&api_config);

    let object_store = match db_config.merkle_tree.mode {
        MerkleTreeMode::Lightweight => None,
        MerkleTreeMode::Full => Some(store_factory.create_store().await),
    };

    run_tree(
        task_futures,
        app_health,
        &postgres_config,
        &db_config.merkle_tree,
        api_config,
        &operation_config,
        object_store,
        stop_receiver,
    )
    .await
    .context("run_tree()")
}

#[allow(clippy::too_many_arguments)]
async fn run_tree(
    task_futures: &mut Vec<JoinHandle<anyhow::Result<()>>>,
    app_health: &AppHealthCheck,
    postgres_config: &PostgresConfig,
    merkle_tree_config: &MerkleTreeConfig,
    api_config: Option<&MerkleTreeApiConfig>,
    operation_manager: &OperationsManagerConfig,
    object_store: Option<Arc<dyn ObjectStore>>,
    stop_receiver: watch::Receiver<bool>,
) -> anyhow::Result<()> {
    let started_at = Instant::now();
    let mode_str = if matches!(merkle_tree_config.mode, MerkleTreeMode::Full) {
        "full"
    } else {
        "lightweight"
    };
    tracing::info!("Initializing Merkle tree in {mode_str} mode");

    let config = MetadataCalculatorConfig::for_main_node(merkle_tree_config, operation_manager);
    let metadata_calculator = MetadataCalculator::new(config, object_store)
        .await
        .context("failed initializing metadata_calculator")?;
    if let Some(api_config) = api_config {
        let address = (Ipv4Addr::UNSPECIFIED, api_config.port).into();
        let tree_reader = metadata_calculator.tree_reader();
        let stop_receiver = stop_receiver.clone();
        task_futures.push(tokio::spawn(async move {
            tree_reader
                .await
                .run_api_server(address, stop_receiver)
                .await
        }));
    }

    let tree_health_check = metadata_calculator.tree_health_check();
    app_health.insert_component(tree_health_check);
    let pool = ConnectionPool::singleton(postgres_config.master_url()?)
        .build()
        .await
        .context("failed to build connection pool")?;
    let tree_task = tokio::spawn(metadata_calculator.run(pool, stop_receiver));
    task_futures.push(tree_task);

    let elapsed = started_at.elapsed();
    APP_METRICS.init_latency[&InitStage::Tree].set(elapsed);
    tracing::info!("Initialized {mode_str} tree in {elapsed:?}");
    Ok(())
}

async fn add_basic_witness_input_producer_to_task_futures(
    task_futures: &mut Vec<JoinHandle<anyhow::Result<()>>>,
    connection_pool: &ConnectionPool,
    store_factory: &ObjectStoreFactory,
    l2_chain_id: L2ChainId,
    stop_receiver: watch::Receiver<bool>,
) -> anyhow::Result<()> {
    // Witness Generator won't be spawned with `ZKSYNC_LOCAL_SETUP` running.
    // BasicWitnessInputProducer shouldn't be producing input for it locally either.
    if std::env::var("ZKSYNC_LOCAL_SETUP") == Ok("true".to_owned()) {
        return Ok(());
    }
    let started_at = Instant::now();
    tracing::info!("initializing BasicWitnessInputProducer");
    let producer =
        BasicWitnessInputProducer::new(connection_pool.clone(), store_factory, l2_chain_id).await?;
    task_futures.push(tokio::spawn(producer.run(stop_receiver, None)));
    tracing::info!(
        "Initialized BasicWitnessInputProducer in {:?}",
        started_at.elapsed()
    );
    let elapsed = started_at.elapsed();
    APP_METRICS.init_latency[&InitStage::BasicWitnessInputProducer].set(elapsed);
    Ok(())
}

async fn add_house_keeper_to_task_futures(
    configs: &TempConfigStore,
    task_futures: &mut Vec<JoinHandle<anyhow::Result<()>>>,
) -> anyhow::Result<()> {
    let house_keeper_config = configs
        .house_keeper_config
        .clone()
        .context("house_keeper_config")?;
    let postgres_config = configs.postgres_config.clone().context("postgres_config")?;
    let connection_pool = ConnectionPool::builder(
        postgres_config.replica_url()?,
        postgres_config.max_connections()?,
    )
    .build()
    .await
    .context("failed to build a connection pool")?;
    let l1_batch_metrics_reporter = L1BatchMetricsReporter::new(
        house_keeper_config.l1_batch_metrics_reporting_interval_ms,
        connection_pool.clone(),
    );

    let prover_connection_pool = ConnectionPool::builder(
        postgres_config.prover_url()?,
        postgres_config.max_connections()?,
    )
    .build()
    .await
    .context("failed to build a prover_connection_pool")?;
    task_futures.push(tokio::spawn(l1_batch_metrics_reporter.run()));

    // All FRI Prover related components are configured below.
    let fri_prover_config = configs
        .fri_prover_config
        .clone()
        .context("fri_prover_config")?;
    let fri_prover_job_retry_manager = FriProverJobRetryManager::new(
        fri_prover_config.max_attempts,
        fri_prover_config.proof_generation_timeout(),
        house_keeper_config.fri_prover_job_retrying_interval_ms,
        prover_connection_pool.clone(),
    );
    task_futures.push(tokio::spawn(fri_prover_job_retry_manager.run()));

    let fri_witness_gen_config = configs
        .fri_witness_generator_config
        .clone()
        .context("fri_witness_generator_config")?;
    let fri_witness_gen_job_retry_manager = FriWitnessGeneratorJobRetryManager::new(
        fri_witness_gen_config.max_attempts,
        fri_witness_gen_config.witness_generation_timeout(),
        house_keeper_config.fri_witness_generator_job_retrying_interval_ms,
        prover_connection_pool.clone(),
    );
    task_futures.push(tokio::spawn(fri_witness_gen_job_retry_manager.run()));

    let waiting_to_queued_fri_witness_job_mover = WaitingToQueuedFriWitnessJobMover::new(
        house_keeper_config.fri_witness_job_moving_interval_ms,
        prover_connection_pool.clone(),
    );
    task_futures.push(tokio::spawn(waiting_to_queued_fri_witness_job_mover.run()));

    let scheduler_circuit_queuer = SchedulerCircuitQueuer::new(
        house_keeper_config.fri_witness_job_moving_interval_ms,
        prover_connection_pool.clone(),
    );
    task_futures.push(tokio::spawn(scheduler_circuit_queuer.run()));

    let fri_witness_generator_stats_reporter = FriWitnessGeneratorStatsReporter::new(
        prover_connection_pool.clone(),
        house_keeper_config.witness_generator_stats_reporting_interval_ms,
    );
    task_futures.push(tokio::spawn(fri_witness_generator_stats_reporter.run()));

    let fri_prover_group_config = configs
        .fri_prover_group_config
        .clone()
        .context("fri_prover_group_config")?;
    let fri_prover_stats_reporter = FriProverStatsReporter::new(
        house_keeper_config.fri_prover_stats_reporting_interval_ms,
        prover_connection_pool.clone(),
        connection_pool.clone(),
        fri_prover_group_config,
    );
    task_futures.push(tokio::spawn(fri_prover_stats_reporter.run()));

    let proof_compressor_config = configs
        .fri_proof_compressor_config
        .clone()
        .context("fri_proof_compressor_config")?;
    let fri_proof_compressor_stats_reporter = FriProofCompressorStatsReporter::new(
        house_keeper_config.fri_proof_compressor_stats_reporting_interval_ms,
        prover_connection_pool.clone(),
    );
    task_futures.push(tokio::spawn(fri_proof_compressor_stats_reporter.run()));

    let fri_proof_compressor_retry_manager = FriProofCompressorJobRetryManager::new(
        proof_compressor_config.max_attempts,
        proof_compressor_config.generation_timeout(),
        house_keeper_config.fri_proof_compressor_job_retrying_interval_ms,
        prover_connection_pool.clone(),
    );
    task_futures.push(tokio::spawn(fri_proof_compressor_retry_manager.run()));
    Ok(())
}

fn build_storage_caches(
    configs: &TempConfigStore,
    replica_connection_pool: &ConnectionPool,
    task_futures: &mut Vec<JoinHandle<anyhow::Result<()>>>,
) -> anyhow::Result<PostgresStorageCaches> {
    let rpc_config = configs
        .web3_json_rpc_config
        .clone()
        .context("web3_json_rpc_config")?;
    let factory_deps_capacity = rpc_config.factory_deps_cache_size() as u64;
    let initial_writes_capacity = rpc_config.initial_writes_cache_size() as u64;
    let values_capacity = rpc_config.latest_values_cache_size() as u64;
    let mut storage_caches =
        PostgresStorageCaches::new(factory_deps_capacity, initial_writes_capacity);

    if values_capacity > 0 {
        let values_cache_task = storage_caches.configure_storage_values_cache(
            values_capacity,
            replica_connection_pool.clone(),
            tokio::runtime::Handle::current(),
        );
        task_futures.push(tokio::task::spawn_blocking(values_cache_task));
    }
    Ok(storage_caches)
}

async fn build_tx_sender(
    tx_sender_config: &TxSenderConfig,
    web3_json_config: &Web3JsonRpcConfig,
    state_keeper_config: &StateKeeperConfig,
    replica_pool: ConnectionPool,
    master_pool: ConnectionPool,
    batch_fee_model_input_provider: Arc<dyn BatchFeeModelInputProvider>,
    storage_caches: PostgresStorageCaches,
) -> (TxSender, VmConcurrencyBarrier) {
    let sequencer_sealer = SequencerSealer::new(state_keeper_config.clone());
    let master_pool_sink = MasterPoolSink::new(master_pool);
    let tx_sender_builder = TxSenderBuilder::new(
        tx_sender_config.clone(),
        replica_pool.clone(),
        Arc::new(master_pool_sink),
    )
    .with_sealer(Arc::new(sequencer_sealer));

    let max_concurrency = web3_json_config.vm_concurrency_limit();
    let (vm_concurrency_limiter, vm_barrier) = VmConcurrencyLimiter::new(max_concurrency);

    let batch_fee_input_provider =
        ApiFeeInputProvider::new(batch_fee_model_input_provider, replica_pool);

    let tx_sender = tx_sender_builder
        .build(
            Arc::new(batch_fee_input_provider),
            Arc::new(vm_concurrency_limiter),
            ApiContracts::load_from_disk(),
            storage_caches,
        )
        .await;
    (tx_sender, vm_barrier)
}

#[allow(clippy::too_many_arguments)]
async fn run_http_api(
    postgres_config: &PostgresConfig,
    tx_sender_config: &TxSenderConfig,
    state_keeper_config: &StateKeeperConfig,
    internal_api: &InternalApiConfig,
    api_config: &ApiConfig,
    master_connection_pool: ConnectionPool,
    replica_connection_pool: ConnectionPool,
    stop_receiver: watch::Receiver<bool>,
    batch_fee_model_input_provider: Arc<dyn BatchFeeModelInputProvider>,
    with_debug_namespace: bool,
    storage_caches: PostgresStorageCaches,
) -> anyhow::Result<ApiServerHandles> {
    let (tx_sender, vm_barrier) = build_tx_sender(
        tx_sender_config,
        &api_config.web3_json_rpc,
        state_keeper_config,
        replica_connection_pool.clone(),
        master_connection_pool,
        batch_fee_model_input_provider,
        storage_caches,
    )
    .await;

    let mut namespaces = Namespace::DEFAULT.to_vec();
    if with_debug_namespace {
        namespaces.push(Namespace::Debug)
    }
    namespaces.push(Namespace::Snapshots);

    let updaters_pool = ConnectionPool::builder(postgres_config.replica_url()?, 2)
        .build()
        .await
        .context("failed to build last_miniblock_pool")?;

    let api_builder =
        web3::ApiBuilder::jsonrpsee_backend(internal_api.clone(), replica_connection_pool)
            .http(api_config.web3_json_rpc.http_port)
            .with_updaters_pool(updaters_pool)
            .with_filter_limit(api_config.web3_json_rpc.filters_limit())
            .with_tree_api(api_config.web3_json_rpc.tree_api_url())
            .with_batch_request_size_limit(api_config.web3_json_rpc.max_batch_request_size())
            .with_response_body_size_limit(api_config.web3_json_rpc.max_response_body_size())
            .with_tx_sender(tx_sender, vm_barrier)
            .enable_api_namespaces(namespaces);
    api_builder.build(stop_receiver).await
}

#[allow(clippy::too_many_arguments)]
async fn run_ws_api(
    postgres_config: &PostgresConfig,
    tx_sender_config: &TxSenderConfig,
    state_keeper_config: &StateKeeperConfig,
    internal_api: &InternalApiConfig,
    api_config: &ApiConfig,
    batch_fee_model_input_provider: Arc<dyn BatchFeeModelInputProvider>,
    master_connection_pool: ConnectionPool,
    replica_connection_pool: ConnectionPool,
    stop_receiver: watch::Receiver<bool>,
    storage_caches: PostgresStorageCaches,
) -> anyhow::Result<ApiServerHandles> {
    let (tx_sender, vm_barrier) = build_tx_sender(
        tx_sender_config,
        &api_config.web3_json_rpc,
        state_keeper_config,
        replica_connection_pool.clone(),
        master_connection_pool,
        batch_fee_model_input_provider,
        storage_caches,
    )
    .await;
    let last_miniblock_pool = ConnectionPool::singleton(postgres_config.replica_url()?)
        .build()
        .await
        .context("failed to build last_miniblock_pool")?;

    let mut namespaces = Namespace::DEFAULT.to_vec();
    namespaces.push(Namespace::Snapshots);

    let api_builder =
        web3::ApiBuilder::jsonrpsee_backend(internal_api.clone(), replica_connection_pool)
            .ws(api_config.web3_json_rpc.ws_port)
            .with_updaters_pool(last_miniblock_pool)
            .with_filter_limit(api_config.web3_json_rpc.filters_limit())
            .with_subscriptions_limit(api_config.web3_json_rpc.subscriptions_limit())
            .with_batch_request_size_limit(api_config.web3_json_rpc.max_batch_request_size())
            .with_response_body_size_limit(api_config.web3_json_rpc.max_response_body_size())
            .with_websocket_requests_per_minute_limit(
                api_config
                    .web3_json_rpc
                    .websocket_requests_per_minute_limit(),
            )
            .with_polling_interval(api_config.web3_json_rpc.pubsub_interval())
            .with_tree_api(api_config.web3_json_rpc.tree_api_url())
            .with_tx_sender(tx_sender, vm_barrier)
            .enable_api_namespaces(namespaces);

    api_builder.build(stop_receiver.clone()).await
}

async fn circuit_breakers_for_components(
    components: &[Component],
    postgres_config: &PostgresConfig,
    circuit_breaker_config: &CircuitBreakerConfig,
) -> anyhow::Result<Vec<Box<dyn CircuitBreaker>>> {
    let mut circuit_breakers: Vec<Box<dyn CircuitBreaker>> = Vec::new();

    if components
        .iter()
        .any(|c| matches!(c, Component::EthTxAggregator | Component::EthTxManager))
    {
        let pool = ConnectionPool::singleton(postgres_config.replica_url()?)
            .build()
            .await
            .context("failed to build a connection pool")?;
        circuit_breakers.push(Box::new(FailedL1TransactionChecker { pool }));
    }

    if components.iter().any(|c| {
        matches!(
            c,
            Component::HttpApi | Component::WsApi | Component::ContractVerificationApi
        )
    }) {
        let pool = ConnectionPool::singleton(postgres_config.replica_url()?)
            .build()
            .await?;
        circuit_breakers.push(Box::new(ReplicationLagChecker {
            pool,
            replication_lag_limit_sec: circuit_breaker_config.replication_lag_limit_sec,
        }));
    }
    Ok(circuit_breakers)
}<|MERGE_RESOLUTION|>--- conflicted
+++ resolved
@@ -298,55 +298,6 @@
     }
 }
 
-<<<<<<< HEAD
-async fn ensure_l1_batch_commit_data_generation_mode(
-    state_keeper_config: &StateKeeperConfig,
-    contracts_config: &ContractsConfig,
-    eth_client: &impl EthInterface,
-) -> anyhow::Result<()> {
-    let selected_l1_batch_commit_data_generator_mode =
-        state_keeper_config.l1_batch_commit_data_generator_mode;
-    match get_pubdata_pricing_mode(contracts_config, eth_client).await {
-        // Getters contract support getPubdataPricingMode method
-        Ok(l1_contract_pubdata_pricing_mode) => {
-            let l1_contract_batch_commitment_mode =
-                L1BatchCommitDataGeneratorMode::from_tokens(l1_contract_pubdata_pricing_mode)
-                    .context(
-                        "Unable to parse L1BatchCommitDataGeneratorMode received from L1 contract",
-                    )?;
-
-            // contracts mode == server mode
-            anyhow::ensure!(
-                l1_contract_batch_commitment_mode == selected_l1_batch_commit_data_generator_mode,
-                "The selected L1BatchCommitDataGeneratorMode ({:?}) does not match the commitment mode used on L1 contract ({:?})",
-                selected_l1_batch_commit_data_generator_mode,
-                l1_contract_batch_commitment_mode
-            );
-
-            Ok(())
-        }
-        // Getters contract does not support getPubdataPricingMode method
-        Err(EthClientError::Contract(_)) => {
-            tracing::warn!("Getters contract does not support getPubdataPricingMode method");
-            Ok(())
-        }
-        Err(err) => anyhow::bail!(err),
-    }
-}
-
-async fn get_pubdata_pricing_mode(
-    contracts_config: &ContractsConfig,
-    eth_client: &impl EthInterface,
-) -> Result<Vec<ethabi::Token>, EthClientError> {
-    let args = CallFunctionArgs::new("getPubdataPricingMode", ()).for_contract(
-        contracts_config.diamond_proxy_addr,
-        zksync_contracts::zksync_contract(),
-    );
-    eth_client.call_contract_function(args).await
-}
-
-=======
->>>>>>> cbe634cd
 pub async fn initialize_components(
     configs: &TempConfigStore,
     components: Vec<Component>,
