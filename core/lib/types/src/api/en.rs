--- conflicted
+++ resolved
@@ -45,12 +45,9 @@
     pub protocol_version: ProtocolVersionId,
     /// Pubdata params used for this batch.
     pub pubdata_params: Option<PubdataParams>,
-<<<<<<< HEAD
-    /// Interop roots for this block
-=======
     /// Pubdata limit for the batch.
     pub pubdata_limit: Option<u64>,
->>>>>>> 2ccea229
+    /// Interop roots for this block
     pub interop_roots: Vec<InteropRoot>,
 }
 
