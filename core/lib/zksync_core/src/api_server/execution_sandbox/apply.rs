//! This module provides primitives focusing on the VM instantiation and execution for different use cases.
//! It is rather generic and low-level, so it's not supposed to be a part of public API.
//!
//! Instead, we expect people to write wrappers in the `execution_sandbox` module with a more high-level API
//! that would, in its turn, be used by the actual API method handlers.
//!
//! This module is intended to be blocking.

use std::time::{Duration, Instant};

use anyhow::Context as _;
use multivm::{
    interface::{L1BatchEnv, L2BlockEnv, SystemEnv, VmInterface},
    utils::adjust_pubdata_price_for_tx,
    vm_latest::{constants::BLOCK_GAS_LIMIT, HistoryDisabled},
    VmInstance,
};
use zksync_dal::{ConnectionPool, StorageProcessor};
use zksync_state::{PostgresStorage, ReadStorage, StorageView, WriteStorage};
use zksync_system_constants::{
    SYSTEM_CONTEXT_ADDRESS, SYSTEM_CONTEXT_CURRENT_L2_BLOCK_INFO_POSITION,
    SYSTEM_CONTEXT_CURRENT_TX_ROLLING_HASH_POSITION, ZKPORTER_IS_AVAILABLE,
};
use zksync_types::{
    api,
    block::{pack_block_info, unpack_block_info, MiniblockHasher},
    get_nonce_key,
    utils::{decompose_full_nonce, nonces_to_full_nonce, storage_key_for_eth_balance},
    AccountTreeId, L1BatchNumber, MiniblockNumber, Nonce, ProtocolVersionId, StorageKey,
    Transaction, H256, U256,
};
use zksync_utils::{h256_to_u256, time::seconds_since_epoch, u256_to_h256};

use super::{
    vm_metrics::{self, SandboxStage, SANDBOX_METRICS},
    BlockArgs, TxExecutionArgs, TxSharedArgs, VmPermit,
};
use crate::utils::projected_first_l1_batch;

#[allow(clippy::too_many_arguments)]
pub(super) fn apply_vm_in_sandbox<T>(
    vm_permit: VmPermit,
    shared_args: TxSharedArgs,
    // If `true`, then the batch's L1/pubdata gas price will be adjusted so that the transaction's gas per pubdata limit is <=
    // to the one in the block. This is often helpful in case we want the transaction validation to work regardless of the
    // current L1 prices for gas or pubdata.
    adjust_pubdata_price: bool,
    execution_args: &TxExecutionArgs,
    connection_pool: &ConnectionPool,
    tx: Transaction,
    block_args: BlockArgs,
    apply: impl FnOnce(
        &mut VmInstance<StorageView<PostgresStorage<'_>>, HistoryDisabled>,
        Transaction,
    ) -> T,
) -> T {
    let stage_started_at = Instant::now();
    let span = tracing::debug_span!("initialization").entered();

    let rt_handle = vm_permit.rt_handle();
    let mut connection = rt_handle
        .block_on(connection_pool.access_storage_tagged("api"))
        .unwrap();
    let connection_acquire_time = stage_started_at.elapsed();
    // We don't want to emit too many logs.
    if connection_acquire_time > Duration::from_millis(10) {
        tracing::debug!(
            "Obtained connection (took {:?})",
            stage_started_at.elapsed()
        );
    }

    let resolve_started_at = Instant::now();
    let ResolvedBlockInfo {
        state_l2_block_number,
        vm_l1_batch_number,
        l1_batch_timestamp,
        protocol_version,
    } = rt_handle
        .block_on(block_args.resolve_block_info(&mut connection))
        .expect("Failed resolving block numbers");
    let resolve_time = resolve_started_at.elapsed();
    // We don't want to emit too many logs.
    if resolve_time > Duration::from_millis(10) {
        tracing::debug!(
            "Resolved block numbers (took {:?})",
            resolve_started_at.elapsed()
        );
    }

    if block_args.resolves_to_latest_sealed_miniblock() {
        shared_args
            .caches
            .schedule_values_update(state_l2_block_number);
    }

    let mut l2_block_info_to_reset = None;
    let current_l2_block_info =
        rt_handle.block_on(read_l2_block_info(&mut connection, state_l2_block_number));
    let next_l2_block_info = if block_args.is_pending_miniblock() {
        L2BlockEnv {
            number: current_l2_block_info.l2_block_number + 1,
            timestamp: l1_batch_timestamp,
            prev_block_hash: current_l2_block_info.l2_block_hash,
            // For simplicity we assume each miniblock create one virtual block.
            // This may be wrong only during transition period.
            max_virtual_blocks_to_create: 1,
        }
    } else if current_l2_block_info.l2_block_number == 0 {
        // Special case:
        // - For environments, where genesis block was created before virtual block upgrade it doesn't matter what we put here.
        // - Otherwise, we need to put actual values here. We cannot create next L2 block with block_number=0 and `max_virtual_blocks_to_create=0`
        //   because of SystemContext requirements. But, due to intrinsics of SystemContext, block.number still will be resolved to 0.
        L2BlockEnv {
            number: 1,
            timestamp: 0,
            prev_block_hash: MiniblockHasher::legacy_hash(MiniblockNumber(0)),
            max_virtual_blocks_to_create: 1,
        }
    } else {
        // We need to reset L2 block info in storage to process transaction in the current block context.
        // Actual resetting will be done after `storage_view` is created.
        let prev_l2_block_info = rt_handle.block_on(read_l2_block_info(
            &mut connection,
            state_l2_block_number - 1,
        ));
        l2_block_info_to_reset = Some(prev_l2_block_info);
        L2BlockEnv {
            number: current_l2_block_info.l2_block_number,
            timestamp: current_l2_block_info.l2_block_timestamp,
            prev_block_hash: prev_l2_block_info.l2_block_hash,
            max_virtual_blocks_to_create: 1,
        }
    };

    let storage = PostgresStorage::new(rt_handle.clone(), connection, state_l2_block_number, false)
        .with_caches(shared_args.caches);
    let mut storage_view = StorageView::new(storage);

    let storage_view_setup_started_at = Instant::now();
    if let Some(nonce) = execution_args.enforced_nonce {
        let nonce_key = get_nonce_key(&tx.initiator_account());
        let full_nonce = storage_view.read_value(&nonce_key);
        let (_, deployment_nonce) = decompose_full_nonce(h256_to_u256(full_nonce));
        let enforced_full_nonce = nonces_to_full_nonce(U256::from(nonce.0), deployment_nonce);
        storage_view.set_value(nonce_key, u256_to_h256(enforced_full_nonce));
    }

    let payer = tx.payer();
    let balance_key = storage_key_for_eth_balance(&payer);
    let mut current_balance = h256_to_u256(storage_view.read_value(&balance_key));
    current_balance += execution_args.added_balance;
    storage_view.set_value(balance_key, u256_to_h256(current_balance));

    // Reset L2 block info.
    if let Some(l2_block_info_to_reset) = l2_block_info_to_reset {
        let l2_block_info_key = StorageKey::new(
            AccountTreeId::new(SYSTEM_CONTEXT_ADDRESS),
            SYSTEM_CONTEXT_CURRENT_L2_BLOCK_INFO_POSITION,
        );
        let l2_block_info = pack_block_info(
            l2_block_info_to_reset.l2_block_number as u64,
            l2_block_info_to_reset.l2_block_timestamp,
        );
        storage_view.set_value(l2_block_info_key, u256_to_h256(l2_block_info));

        let l2_block_txs_rolling_hash_key = StorageKey::new(
            AccountTreeId::new(SYSTEM_CONTEXT_ADDRESS),
            SYSTEM_CONTEXT_CURRENT_TX_ROLLING_HASH_POSITION,
        );
        storage_view.set_value(
            l2_block_txs_rolling_hash_key,
            l2_block_info_to_reset.txs_rolling_hash,
        );
    }

    let storage_view_setup_time = storage_view_setup_started_at.elapsed();
    // We don't want to emit too many logs.
    if storage_view_setup_time > Duration::from_millis(10) {
        tracing::debug!("Prepared the storage view (took {storage_view_setup_time:?})",);
    }

    let TxSharedArgs {
        operator_account,
        fee_input,
        base_system_contracts,
        validation_computational_gas_limit,
        chain_id,
        ..
    } = shared_args;

    let fee_input = if adjust_pubdata_price {
        adjust_pubdata_price_for_tx(
            fee_input,
            tx.gas_per_pubdata_byte_limit(),
            protocol_version.into(),
        )
    } else {
        fee_input
    };

    let system_env = SystemEnv {
        zk_porter_available: ZKPORTER_IS_AVAILABLE,
        version: protocol_version,
        base_system_smart_contracts: base_system_contracts
            .get_by_protocol_version(protocol_version),
        gas_limit: BLOCK_GAS_LIMIT,
        execution_mode: execution_args.execution_mode,
        default_validation_computational_gas_limit: validation_computational_gas_limit,
        chain_id,
    };

    let l1_batch_env = L1BatchEnv {
        previous_batch_hash: None,
        number: vm_l1_batch_number,
        timestamp: l1_batch_timestamp,
        fee_input,
        fee_account: *operator_account.address(),
        enforced_base_fee: execution_args.enforced_base_fee,
        first_l2_block: next_l2_block_info,
    };

    let storage_view = storage_view.to_rc_ptr();
    let mut vm = Box::new(VmInstance::new_with_specific_version(
        l1_batch_env,
        system_env,
        storage_view.clone(),
        protocol_version.into_api_vm_version(),
    ));

    SANDBOX_METRICS.sandbox[&SandboxStage::Initialization].observe(stage_started_at.elapsed());
    span.exit();

    let tx_id = format!(
        "{:?}-{}",
        tx.initiator_account(),
        tx.nonce().unwrap_or(Nonce(0))
    );
    let execution_latency = SANDBOX_METRICS.sandbox[&SandboxStage::Execution].start();
    let result = apply(&mut vm, tx);
    let vm_execution_took = execution_latency.observe();

    let memory_metrics = vm.record_vm_memory_metrics();
    vm_metrics::report_vm_memory_metrics(
        &tx_id,
        &memory_metrics,
        vm_execution_took,
        storage_view.as_ref().borrow_mut().metrics(),
    );
    drop(vm_permit); // Ensure that the permit lives until this point

    result
}

#[derive(Debug, Clone, Copy)]
struct StoredL2BlockInfo {
    pub l2_block_number: u32,
    pub l2_block_timestamp: u64,
    pub l2_block_hash: H256,
    pub txs_rolling_hash: H256,
}

async fn read_l2_block_info(
    connection: &mut StorageProcessor<'_>,
    miniblock_number: MiniblockNumber,
) -> StoredL2BlockInfo {
    let l2_block_info_key = StorageKey::new(
        AccountTreeId::new(SYSTEM_CONTEXT_ADDRESS),
        SYSTEM_CONTEXT_CURRENT_L2_BLOCK_INFO_POSITION,
    );
    let l2_block_info = connection
        .storage_web3_dal()
        .get_historical_value_unchecked(&l2_block_info_key, miniblock_number)
        .await
        .unwrap();
    let (l2_block_number, l2_block_timestamp) = unpack_block_info(h256_to_u256(l2_block_info));

    let l2_block_txs_rolling_hash_key = StorageKey::new(
        AccountTreeId::new(SYSTEM_CONTEXT_ADDRESS),
        SYSTEM_CONTEXT_CURRENT_TX_ROLLING_HASH_POSITION,
    );
    let txs_rolling_hash = connection
        .storage_web3_dal()
        .get_historical_value_unchecked(&l2_block_txs_rolling_hash_key, miniblock_number)
        .await
        .unwrap();

    let l2_block_hash = connection
        .blocks_web3_dal()
        .get_miniblock_hash(miniblock_number)
        .await
        .unwrap()
        .unwrap();

    StoredL2BlockInfo {
        l2_block_number: l2_block_number as u32,
        l2_block_timestamp,
        l2_block_hash,
        txs_rolling_hash,
    }
}

#[derive(Debug)]
pub(crate) struct ResolvedBlockInfo {
    pub state_l2_block_number: MiniblockNumber,
    pub vm_l1_batch_number: L1BatchNumber,
    pub l1_batch_timestamp: u64,
    pub protocol_version: ProtocolVersionId,
}

impl BlockArgs {
    pub(crate) fn is_pending_miniblock(&self) -> bool {
        matches!(
            self.block_id,
            api::BlockId::Number(api::BlockNumber::Pending)
        )
    }

    pub(crate) async fn resolve_block_info(
        &self,
        connection: &mut StorageProcessor<'_>,
    ) -> anyhow::Result<ResolvedBlockInfo> {
        let (state_l2_block_number, vm_l1_batch_number, l1_batch_timestamp);

        if self.is_pending_miniblock() {
            let sealed_l1_batch_number =
                connection.blocks_dal().get_sealed_l1_batch_number().await?;
            let sealed_miniblock_header = connection
                .blocks_dal()
                .get_last_sealed_miniblock_header()
                .await?
                .context("no miniblocks in storage")?;

            vm_l1_batch_number = match sealed_l1_batch_number {
                Some(number) => number + 1,
                None => projected_first_l1_batch(connection).await?,
            };
            state_l2_block_number = sealed_miniblock_header.number;
            // Timestamp of the next L1 batch must be greater than the timestamp of the last miniblock.
            l1_batch_timestamp = seconds_since_epoch().max(sealed_miniblock_header.timestamp + 1);
        } else {
            vm_l1_batch_number = connection
                .storage_web3_dal()
                .resolve_l1_batch_number_of_miniblock(self.resolved_block_number)
                .await?
                .expected_l1_batch();
            l1_batch_timestamp = self.l1_batch_timestamp_s.unwrap_or_else(|| {
                panic!(
                    "L1 batch timestamp is `None`, `block_id`: {:?}, `resolved_block_number`: {}",
                    self.block_id, self.resolved_block_number.0
                );
            });
            state_l2_block_number = self.resolved_block_number;
        };

        // Blocks without version specified are considered to be of `Version9`.
        // TODO: remove `unwrap_or` when protocol version ID will be assigned for each block.
        let protocol_version = connection
            .blocks_dal()
            .get_miniblock_protocol_version_id(state_l2_block_number)
<<<<<<< HEAD
            .await
            .unwrap()
            .unwrap_or(ProtocolVersionId::last_potentially_undefined());
=======
            .await?
            .unwrap_or(ProtocolVersionId::Version9);
>>>>>>> 0b7cd0b5
        Ok(ResolvedBlockInfo {
            state_l2_block_number,
            vm_l1_batch_number,
            l1_batch_timestamp,
            protocol_version,
        })
    }
}<|MERGE_RESOLUTION|>--- conflicted
+++ resolved
@@ -358,14 +358,9 @@
         let protocol_version = connection
             .blocks_dal()
             .get_miniblock_protocol_version_id(state_l2_block_number)
-<<<<<<< HEAD
-            .await
-            .unwrap()
+            .await?
             .unwrap_or(ProtocolVersionId::last_potentially_undefined());
-=======
-            .await?
-            .unwrap_or(ProtocolVersionId::Version9);
->>>>>>> 0b7cd0b5
+
         Ok(ResolvedBlockInfo {
             state_l2_block_number,
             vm_l1_batch_number,
