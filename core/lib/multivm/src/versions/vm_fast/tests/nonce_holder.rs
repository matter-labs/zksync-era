<<<<<<< HEAD
use zksync_types::{Execute, ExecuteTransactionCommon, Nonce};

use crate::{
    interface::{
        ExecutionResult, Halt, InspectExecutionMode, TxExecutionMode, TxRevertReason,
        VmInterfaceExt, VmRevertReason,
    },
    versions::testonly::ContractToDeploy,
    vm_fast::tests::{
        tester::{Account, VmTesterBuilder},
        utils::read_nonce_holder_tester,
    },
};

pub enum NonceHolderTestMode {
    SetValueUnderNonce,
    IncreaseMinNonceBy5,
    IncreaseMinNonceTooMuch,
    LeaveNonceUnused,
    IncreaseMinNonceBy1,
    SwitchToArbitraryOrdering,
}

impl From<NonceHolderTestMode> for u8 {
    fn from(mode: NonceHolderTestMode) -> u8 {
        match mode {
            NonceHolderTestMode::SetValueUnderNonce => 0,
            NonceHolderTestMode::IncreaseMinNonceBy5 => 1,
            NonceHolderTestMode::IncreaseMinNonceTooMuch => 2,
            NonceHolderTestMode::LeaveNonceUnused => 3,
            NonceHolderTestMode::IncreaseMinNonceBy1 => 4,
            NonceHolderTestMode::SwitchToArbitraryOrdering => 5,
        }
    }
}

#[test]
fn test_nonce_holder() {
    let mut account = Account::random();
    let hex_addr = hex::encode(account.address.to_fixed_bytes());

    let mut vm = VmTesterBuilder::new()
        .with_empty_in_memory_storage()
        .with_execution_mode(TxExecutionMode::VerifyExecute)
        .with_deployer()
        .with_custom_contracts(vec![ContractToDeploy::account(
            read_nonce_holder_tester().to_vec(),
            account.address,
        )])
        .with_rich_accounts(vec![account.clone()])
        .build();

    let mut run_nonce_test = |nonce: u32,
                              test_mode: NonceHolderTestMode,
                              error_message: Option<String>,
                              comment: &'static str| {
        // In this test we have to reset VM state after each test case. Because once bootloader failed during the validation of the transaction,
        // it will fail again and again. At the same time we have to keep the same storage, because we want to keep the nonce holder contract state.
        // The easiest way in terms of lifetimes is to reuse `vm_builder` to achieve it.
        vm.reset_state(true);
        let mut transaction = account.get_l2_tx_for_execute_with_nonce(
            Execute {
                contract_address: Some(account.address),
                calldata: vec![12],
                value: Default::default(),
                factory_deps: vec![],
            },
            None,
            Nonce(nonce),
        );
        let ExecuteTransactionCommon::L2(tx_data) = &mut transaction.common_data else {
            unreachable!();
        };
        tx_data.signature = vec![test_mode.into()];
        vm.vm.push_transaction_inner(transaction, 0, true);
        let result = vm.vm.execute(InspectExecutionMode::OneTx);

        if let Some(msg) = error_message {
            let expected_error =
                TxRevertReason::Halt(Halt::ValidationFailed(VmRevertReason::General {
                    msg,
                    data: vec![],
                }));
            let ExecutionResult::Halt { reason } = result.result else {
                panic!("Expected revert, got {:?}", result.result);
            };
            assert_eq!(reason.to_string(), expected_error.to_string(), "{comment}");
        } else {
            assert!(!result.result.is_failed(), "{comment}: {result:?}");
        }
    };
    // Test 1: trying to set value under non sequential nonce value.
    run_nonce_test(
        1u32,
        NonceHolderTestMode::SetValueUnderNonce,
        Some("Error function_selector = 0x13595475, data = 0x13595475".to_string()),
        "Allowed to set value under non sequential value",
    );

    // Test 2: increase min nonce by 1 with sequential nonce ordering:
    run_nonce_test(
        0u32,
        NonceHolderTestMode::IncreaseMinNonceBy1,
        None,
        "Failed to increment nonce by 1 for sequential account",
    );

    // Test 3: correctly set value under nonce with sequential nonce ordering:
    run_nonce_test(
        1u32,
        NonceHolderTestMode::SetValueUnderNonce,
        None,
        "Failed to set value under nonce sequential value",
    );

    // Test 5: migrate to the arbitrary nonce ordering:
    run_nonce_test(
        2u32,
        NonceHolderTestMode::SwitchToArbitraryOrdering,
        None,
        "Failed to switch to arbitrary ordering",
    );

    // Test 6: increase min nonce by 5
    run_nonce_test(
        6u32,
        NonceHolderTestMode::IncreaseMinNonceBy5,
        None,
        "Failed to increase min nonce by 5",
    );

    // Test 7: since the nonces in range [6,10] are no longer allowed, the
    // tx with nonce 10 should not be allowed
    run_nonce_test(
        10u32,
        NonceHolderTestMode::IncreaseMinNonceBy5,
        Some(format!("Error function_selector = 0xe90aded4, data = 0xe90aded4000000000000000000000000{hex_addr}000000000000000000000000000000000000000000000000000000000000000a")),
        "Allowed to reuse nonce below the minimal one",
    );

    // Test 8: we should be able to use nonce 13
    run_nonce_test(
        13u32,
        NonceHolderTestMode::SetValueUnderNonce,
        None,
        "Did not allow to use unused nonce 10",
    );

    // Test 9: we should not be able to reuse nonce 13
    run_nonce_test(
        13u32,
        NonceHolderTestMode::IncreaseMinNonceBy5,
        Some(format!("Error function_selector = 0xe90aded4, data = 0xe90aded4000000000000000000000000{hex_addr}000000000000000000000000000000000000000000000000000000000000000d")),
        "Allowed to reuse the same nonce twice",
    );

    // Test 10: we should be able to simply use nonce 14, while bumping the minimal nonce by 5
    run_nonce_test(
        14u32,
        NonceHolderTestMode::IncreaseMinNonceBy5,
        None,
        "Did not allow to use a bumped nonce",
    );

    // Test 11: Do not allow bumping nonce by too much
    run_nonce_test(
        16u32,
        NonceHolderTestMode::IncreaseMinNonceTooMuch,
        Some("Error function_selector = 0x45ac24a6, data = 0x45ac24a600000000000000000000000000000000000000000000000000000001000000000000000000000000000000000000000000000000040000000000000000000000".to_string()),
        "Allowed for incrementing min nonce too much",
    );

    // Test 12: Do not allow not setting a nonce as used
    run_nonce_test(
        16u32,
        NonceHolderTestMode::LeaveNonceUnused,
        Some(format!("Error function_selector = 0x1f2f8478, data = 0x1f2f8478000000000000000000000000{hex_addr}0000000000000000000000000000000000000000000000000000000000000010")),
        "Allowed to leave nonce as unused",
    );
=======
use crate::{versions::testonly::nonce_holder::test_nonce_holder, vm_fast::Vm};

#[test]
fn nonce_holder() {
    test_nonce_holder::<Vm<_>>();
>>>>>>> 7241ae13
}<|MERGE_RESOLUTION|>--- conflicted
+++ resolved
@@ -1,188 +1,6 @@
-<<<<<<< HEAD
-use zksync_types::{Execute, ExecuteTransactionCommon, Nonce};
-
-use crate::{
-    interface::{
-        ExecutionResult, Halt, InspectExecutionMode, TxExecutionMode, TxRevertReason,
-        VmInterfaceExt, VmRevertReason,
-    },
-    versions::testonly::ContractToDeploy,
-    vm_fast::tests::{
-        tester::{Account, VmTesterBuilder},
-        utils::read_nonce_holder_tester,
-    },
-};
-
-pub enum NonceHolderTestMode {
-    SetValueUnderNonce,
-    IncreaseMinNonceBy5,
-    IncreaseMinNonceTooMuch,
-    LeaveNonceUnused,
-    IncreaseMinNonceBy1,
-    SwitchToArbitraryOrdering,
-}
-
-impl From<NonceHolderTestMode> for u8 {
-    fn from(mode: NonceHolderTestMode) -> u8 {
-        match mode {
-            NonceHolderTestMode::SetValueUnderNonce => 0,
-            NonceHolderTestMode::IncreaseMinNonceBy5 => 1,
-            NonceHolderTestMode::IncreaseMinNonceTooMuch => 2,
-            NonceHolderTestMode::LeaveNonceUnused => 3,
-            NonceHolderTestMode::IncreaseMinNonceBy1 => 4,
-            NonceHolderTestMode::SwitchToArbitraryOrdering => 5,
-        }
-    }
-}
-
-#[test]
-fn test_nonce_holder() {
-    let mut account = Account::random();
-    let hex_addr = hex::encode(account.address.to_fixed_bytes());
-
-    let mut vm = VmTesterBuilder::new()
-        .with_empty_in_memory_storage()
-        .with_execution_mode(TxExecutionMode::VerifyExecute)
-        .with_deployer()
-        .with_custom_contracts(vec![ContractToDeploy::account(
-            read_nonce_holder_tester().to_vec(),
-            account.address,
-        )])
-        .with_rich_accounts(vec![account.clone()])
-        .build();
-
-    let mut run_nonce_test = |nonce: u32,
-                              test_mode: NonceHolderTestMode,
-                              error_message: Option<String>,
-                              comment: &'static str| {
-        // In this test we have to reset VM state after each test case. Because once bootloader failed during the validation of the transaction,
-        // it will fail again and again. At the same time we have to keep the same storage, because we want to keep the nonce holder contract state.
-        // The easiest way in terms of lifetimes is to reuse `vm_builder` to achieve it.
-        vm.reset_state(true);
-        let mut transaction = account.get_l2_tx_for_execute_with_nonce(
-            Execute {
-                contract_address: Some(account.address),
-                calldata: vec![12],
-                value: Default::default(),
-                factory_deps: vec![],
-            },
-            None,
-            Nonce(nonce),
-        );
-        let ExecuteTransactionCommon::L2(tx_data) = &mut transaction.common_data else {
-            unreachable!();
-        };
-        tx_data.signature = vec![test_mode.into()];
-        vm.vm.push_transaction_inner(transaction, 0, true);
-        let result = vm.vm.execute(InspectExecutionMode::OneTx);
-
-        if let Some(msg) = error_message {
-            let expected_error =
-                TxRevertReason::Halt(Halt::ValidationFailed(VmRevertReason::General {
-                    msg,
-                    data: vec![],
-                }));
-            let ExecutionResult::Halt { reason } = result.result else {
-                panic!("Expected revert, got {:?}", result.result);
-            };
-            assert_eq!(reason.to_string(), expected_error.to_string(), "{comment}");
-        } else {
-            assert!(!result.result.is_failed(), "{comment}: {result:?}");
-        }
-    };
-    // Test 1: trying to set value under non sequential nonce value.
-    run_nonce_test(
-        1u32,
-        NonceHolderTestMode::SetValueUnderNonce,
-        Some("Error function_selector = 0x13595475, data = 0x13595475".to_string()),
-        "Allowed to set value under non sequential value",
-    );
-
-    // Test 2: increase min nonce by 1 with sequential nonce ordering:
-    run_nonce_test(
-        0u32,
-        NonceHolderTestMode::IncreaseMinNonceBy1,
-        None,
-        "Failed to increment nonce by 1 for sequential account",
-    );
-
-    // Test 3: correctly set value under nonce with sequential nonce ordering:
-    run_nonce_test(
-        1u32,
-        NonceHolderTestMode::SetValueUnderNonce,
-        None,
-        "Failed to set value under nonce sequential value",
-    );
-
-    // Test 5: migrate to the arbitrary nonce ordering:
-    run_nonce_test(
-        2u32,
-        NonceHolderTestMode::SwitchToArbitraryOrdering,
-        None,
-        "Failed to switch to arbitrary ordering",
-    );
-
-    // Test 6: increase min nonce by 5
-    run_nonce_test(
-        6u32,
-        NonceHolderTestMode::IncreaseMinNonceBy5,
-        None,
-        "Failed to increase min nonce by 5",
-    );
-
-    // Test 7: since the nonces in range [6,10] are no longer allowed, the
-    // tx with nonce 10 should not be allowed
-    run_nonce_test(
-        10u32,
-        NonceHolderTestMode::IncreaseMinNonceBy5,
-        Some(format!("Error function_selector = 0xe90aded4, data = 0xe90aded4000000000000000000000000{hex_addr}000000000000000000000000000000000000000000000000000000000000000a")),
-        "Allowed to reuse nonce below the minimal one",
-    );
-
-    // Test 8: we should be able to use nonce 13
-    run_nonce_test(
-        13u32,
-        NonceHolderTestMode::SetValueUnderNonce,
-        None,
-        "Did not allow to use unused nonce 10",
-    );
-
-    // Test 9: we should not be able to reuse nonce 13
-    run_nonce_test(
-        13u32,
-        NonceHolderTestMode::IncreaseMinNonceBy5,
-        Some(format!("Error function_selector = 0xe90aded4, data = 0xe90aded4000000000000000000000000{hex_addr}000000000000000000000000000000000000000000000000000000000000000d")),
-        "Allowed to reuse the same nonce twice",
-    );
-
-    // Test 10: we should be able to simply use nonce 14, while bumping the minimal nonce by 5
-    run_nonce_test(
-        14u32,
-        NonceHolderTestMode::IncreaseMinNonceBy5,
-        None,
-        "Did not allow to use a bumped nonce",
-    );
-
-    // Test 11: Do not allow bumping nonce by too much
-    run_nonce_test(
-        16u32,
-        NonceHolderTestMode::IncreaseMinNonceTooMuch,
-        Some("Error function_selector = 0x45ac24a6, data = 0x45ac24a600000000000000000000000000000000000000000000000000000001000000000000000000000000000000000000000000000000040000000000000000000000".to_string()),
-        "Allowed for incrementing min nonce too much",
-    );
-
-    // Test 12: Do not allow not setting a nonce as used
-    run_nonce_test(
-        16u32,
-        NonceHolderTestMode::LeaveNonceUnused,
-        Some(format!("Error function_selector = 0x1f2f8478, data = 0x1f2f8478000000000000000000000000{hex_addr}0000000000000000000000000000000000000000000000000000000000000010")),
-        "Allowed to leave nonce as unused",
-    );
-=======
 use crate::{versions::testonly::nonce_holder::test_nonce_holder, vm_fast::Vm};
 
 #[test]
 fn nonce_holder() {
     test_nonce_holder::<Vm<_>>();
->>>>>>> 7241ae13
 }