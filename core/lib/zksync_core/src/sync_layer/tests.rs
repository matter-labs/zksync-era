--- conflicted
+++ resolved
@@ -18,16 +18,11 @@
     api_server::web3::tests::spawn_http_server,
     consensus::testonly::MockMainNodeClient,
     genesis::{ensure_genesis_state, GenesisParams},
-<<<<<<< HEAD
-    state_keeper::{tests::TestBatchExecutorBuilder, MiniblockSealer, ZkSyncStateKeeper},
+    state_keeper::{
+        seal_criteria::NoopSealer, tests::TestBatchExecutorBuilder, MiniblockSealer,
+        ZkSyncStateKeeper,
+    },
     utils::testonly::{create_l1_batch_metadata, create_l2_transaction},
-=======
-    state_keeper::{
-        seal_criteria::NoopSealer,
-        tests::{create_l1_batch_metadata, create_l2_transaction, TestBatchExecutorBuilder},
-        MiniblockSealer, ZkSyncStateKeeper,
-    },
->>>>>>> 9d0aefc1
 };
 
 const TEST_TIMEOUT: Duration = Duration::from_secs(10);
