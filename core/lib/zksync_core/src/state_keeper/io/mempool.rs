use std::{
    cmp,
    collections::HashMap,
    sync::Arc,
    time::{Duration, Instant},
};

use anyhow::Context as _;
use async_trait::async_trait;
use multivm::{interface::Halt, utils::derive_base_fee_and_gas_per_pubdata};
use vm_utils::storage::L1BatchParamsProvider;
use zksync_config::configs::chain::StateKeeperConfig;
use zksync_contracts::BaseSystemContracts;
use zksync_dal::{ConnectionPool, Core, CoreDal};
use zksync_mempool::L2TxFilter;
use zksync_types::{
    protocol_upgrade::ProtocolUpgradeTx, Address, L1BatchNumber, L2ChainId, MiniblockNumber,
    ProtocolVersionId, Transaction, H256, U256,
};
// TODO (SMA-1206): use seconds instead of milliseconds.
use zksync_utils::time::millis_since_epoch;

use crate::{
    fee_model::BatchFeeModelInputProvider,
    state_keeper::{
        extractors,
        io::{
            common::{load_pending_batch, poll_iters, IoCursor},
            fee_address_migration, L1BatchParams, MiniblockParams, PendingBatchData, StateKeeperIO,
        },
        mempool_actor::l2_tx_filter,
        metrics::KEEPER_METRICS,
<<<<<<< HEAD
        seal_criteria::{IoSealCriteria, MiniblockMaxPayloadSizeSealer, TimeoutSealer},
        updates::{MiniblockUpdates, UpdatesManager},
=======
        seal_criteria::{IoSealCriteria, TimeoutSealer},
        updates::UpdatesManager,
>>>>>>> daed58ce
        MempoolGuard,
    },
};

/// Mempool-based sequencer for the state keeper.
/// Receives transactions from the database through the mempool filtering logic.
/// Decides which batch parameters should be used for the new batch.
/// This is an IO for the main server application.
#[derive(Debug)]
pub struct MempoolIO {
    mempool: MempoolGuard,
    pool: ConnectionPool<Core>,
    timeout_sealer: TimeoutSealer,
    miniblock_max_payload_size_sealer: MiniblockMaxPayloadSizeSealer,
    filter: L2TxFilter,
    l1_batch_params_provider: L1BatchParamsProvider,
    fee_account: Address,
    validation_computational_gas_limit: u32,
    max_allowed_tx_gas_limit: U256,
    delay_interval: Duration,
    // Used to keep track of gas prices to set accepted price per pubdata byte in blocks.
    batch_fee_input_provider: Arc<dyn BatchFeeModelInputProvider>,
    chain_id: L2ChainId,

    virtual_blocks_interval: u32,
    virtual_blocks_per_miniblock: u32,
}

impl IoSealCriteria for MempoolIO {
    fn should_seal_l1_batch_unconditionally(&mut self, manager: &UpdatesManager) -> bool {
        self.timeout_sealer
            .should_seal_l1_batch_unconditionally(manager)
    }

    fn should_seal_miniblock(&mut self, manager: &UpdatesManager) -> bool {
        if self.timeout_sealer.should_seal_miniblock(manager) {
            return true;
        }
        self.miniblock_max_payload_size_sealer
            .should_seal_miniblock(manager)
    }
}

#[async_trait]
impl StateKeeperIO for MempoolIO {
    fn chain_id(&self) -> L2ChainId {
        self.chain_id
    }

    async fn initialize(&mut self) -> anyhow::Result<(IoCursor, Option<PendingBatchData>)> {
        let mut storage = self.pool.connection_tagged("state_keeper").await?;
        let cursor = IoCursor::new(&mut storage).await?;

        let pending_miniblock_header = self
            .l1_batch_params_provider
            .load_first_miniblock_in_batch(&mut storage, cursor.l1_batch)
            .await
            .with_context(|| {
                format!(
                    "failed loading first miniblock for L1 batch #{}",
                    cursor.l1_batch
                )
            })?;
        let Some(pending_miniblock_header) = pending_miniblock_header else {
            return Ok((cursor, None));
        };

        let (system_env, l1_batch_env) = self
            .l1_batch_params_provider
            .load_l1_batch_params(
                &mut storage,
                &pending_miniblock_header,
                self.validation_computational_gas_limit,
                self.chain_id,
            )
            .await
            .with_context(|| format!("failed loading params for L1 batch #{}", cursor.l1_batch))?;
        let pending_batch_data = load_pending_batch(&mut storage, system_env, l1_batch_env)
            .await
            .with_context(|| {
                format!(
                    "failed loading data for re-execution for pending L1 batch #{}",
                    cursor.l1_batch
                )
            })?;

        let PendingBatchData {
            l1_batch_env,
            system_env,
            pending_miniblocks,
        } = pending_batch_data;
        // Initialize the filter for the transactions that come after the pending batch.
        // We use values from the pending block to match the filter with one used before the restart.
        let (base_fee, gas_per_pubdata) =
            derive_base_fee_and_gas_per_pubdata(l1_batch_env.fee_input, system_env.version.into());
        self.filter = L2TxFilter {
            fee_input: l1_batch_env.fee_input,
            fee_per_gas: base_fee,
            gas_per_pubdata: gas_per_pubdata as u32,
        };

        Ok((
            cursor,
            Some(PendingBatchData {
                l1_batch_env,
                system_env,
                pending_miniblocks,
            }),
        ))
    }

    async fn wait_for_new_batch_params(
        &mut self,
        cursor: &IoCursor,
        max_wait: Duration,
    ) -> anyhow::Result<Option<L1BatchParams>> {
        let deadline = Instant::now() + max_wait;

        // Block until at least one transaction in the mempool can match the filter (or timeout happens).
        // This is needed to ensure that block timestamp is not too old.
        for _ in 0..poll_iters(self.delay_interval, max_wait) {
            // We cannot create two L1 batches or miniblocks with the same timestamp (forbidden by the bootloader).
            // Hence, we wait until the current timestamp is larger than the timestamp of the previous miniblock.
            // We can use `timeout_at` since `sleep_past` is cancel-safe; it only uses `sleep()` async calls.
            let timestamp = tokio::time::timeout_at(
                deadline.into(),
                sleep_past(cursor.prev_miniblock_timestamp, cursor.next_miniblock),
            );
            let Some(timestamp) = timestamp.await.ok() else {
                return Ok(None);
            };

            tracing::trace!(
                "Fee input for L1 batch #{} is {:#?}",
                cursor.l1_batch,
                self.filter.fee_input
            );
            let mut storage = self.pool.connection_tagged("state_keeper").await?;
            let protocol_version = storage
                .protocol_versions_dal()
                .protocol_version_id_by_timestamp(timestamp)
                .await
                .context("Failed loading protocol version")?;
            drop(storage);

            // We create a new filter each time, since parameters may change and a previously
            // ignored transaction in the mempool may be scheduled for the execution.
            self.filter = l2_tx_filter(
                self.batch_fee_input_provider.as_ref(),
                protocol_version.into(),
            )
            .await;
            if !self.mempool.has_next(&self.filter) {
                tokio::time::sleep(self.delay_interval).await;
                continue;
            }

            return Ok(Some(L1BatchParams {
                protocol_version,
                validation_computational_gas_limit: self.validation_computational_gas_limit,
                operator_address: self.fee_account,
                fee_input: self.filter.fee_input,
                first_miniblock: MiniblockParams {
                    timestamp,
                    virtual_blocks: self.get_virtual_blocks_count(true, cursor.next_miniblock),
                },
            }));
        }
        Ok(None)
    }

    async fn wait_for_new_miniblock_params(
        &mut self,
        cursor: &IoCursor,
        max_wait: Duration,
    ) -> anyhow::Result<Option<MiniblockParams>> {
        // We must provide different timestamps for each miniblock.
        // If miniblock sealing interval is greater than 1 second then `sleep_past` won't actually sleep.
        let timeout_result = tokio::time::timeout(
            max_wait,
            sleep_past(cursor.prev_miniblock_timestamp, cursor.next_miniblock),
        )
        .await;
        let Ok(timestamp) = timeout_result else {
            return Ok(None);
        };

        let virtual_blocks = self.get_virtual_blocks_count(false, cursor.next_miniblock);
        Ok(Some(MiniblockParams {
            timestamp,
            virtual_blocks,
        }))
    }

    async fn wait_for_next_tx(
        &mut self,
        max_wait: Duration,
    ) -> anyhow::Result<Option<Transaction>> {
        let started_at = Instant::now();
        while started_at.elapsed() <= max_wait {
            let get_latency = KEEPER_METRICS.get_tx_from_mempool.start();
            let maybe_tx = self.mempool.next_transaction(&self.filter);
            get_latency.observe();

            if let Some(tx) = maybe_tx {
                // Reject transactions with too big gas limit. They are also rejected on the API level, but
                // we need to secure ourselves in case some tx will somehow get into mempool.
                if tx.gas_limit() > self.max_allowed_tx_gas_limit {
                    tracing::warn!(
                        "Found tx with too big gas limit in state keeper, hash: {:?}, gas_limit: {}",
                        tx.hash(),
                        tx.gas_limit()
                    );
                    self.reject(&tx, &Halt::TooBigGasLimit.to_string()).await?;
                    continue;
                }
                return Ok(Some(tx));
            } else {
                tokio::time::sleep(self.delay_interval).await;
                continue;
            }
        }
        Ok(None)
    }

    async fn rollback(&mut self, tx: Transaction) -> anyhow::Result<()> {
        // Reset nonces in the mempool.
        self.mempool.rollback(&tx);
        // Insert the transaction back.
        self.mempool.insert(vec![tx], HashMap::new());
        Ok(())
    }

    async fn reject(&mut self, rejected: &Transaction, error: &str) -> anyhow::Result<()> {
        anyhow::ensure!(
            !rejected.is_l1(),
            "L1 transactions should not be rejected: {error}"
        );

        // Reset the nonces in the mempool, but don't insert the transaction back.
        self.mempool.rollback(rejected);

        // Mark tx as rejected in the storage.
        let mut storage = self.pool.connection_tagged("state_keeper").await?;
        KEEPER_METRICS.rejected_transactions.inc();
        tracing::warn!(
            "transaction {} is rejected with error: {error}",
            rejected.hash()
        );
        storage
            .transactions_dal()
            .mark_tx_as_rejected(rejected.hash(), &format!("rejected: {error}"))
            .await?;
        Ok(())
    }

    async fn load_base_system_contracts(
        &mut self,
        protocol_version: ProtocolVersionId,
        _cursor: &IoCursor,
    ) -> anyhow::Result<BaseSystemContracts> {
        self.pool
            .connection_tagged("state_keeper")
            .await?
            .protocol_versions_dal()
            .load_base_system_contracts_by_version_id(protocol_version as u16)
            .await
            .context("failed loading base system contracts")?
            .with_context(|| {
                format!(
                    "no base system contracts persisted for protocol version {protocol_version:?}"
                )
            })
    }

    async fn load_batch_version_id(
        &mut self,
        number: L1BatchNumber,
    ) -> anyhow::Result<ProtocolVersionId> {
        let mut storage = self.pool.connection_tagged("state_keeper").await?;
        self.l1_batch_params_provider
            .load_l1_batch_protocol_version(&mut storage, number)
            .await
            .with_context(|| format!("failed loading protocol version for L1 batch #{number}"))?
            .with_context(|| format!("L1 batch #{number} misses protocol version"))
    }

    async fn load_upgrade_tx(
        &mut self,
        version_id: ProtocolVersionId,
    ) -> anyhow::Result<Option<ProtocolUpgradeTx>> {
        let mut storage = self.pool.connection_tagged("state_keeper").await?;
        Ok(storage
            .protocol_versions_dal()
            .get_protocol_upgrade_tx(version_id)
            .await)
    }

    async fn load_batch_state_hash(
        &mut self,
        l1_batch_number: L1BatchNumber,
    ) -> anyhow::Result<H256> {
        tracing::trace!("Getting L1 batch hash for L1 batch #{l1_batch_number}");
        let wait_latency = KEEPER_METRICS.wait_for_prev_hash_time.start();

        let mut storage = self.pool.connection_tagged("state_keeper").await?;
        let (batch_state_hash, _) = self
            .l1_batch_params_provider
            .wait_for_l1_batch_params(&mut storage, l1_batch_number)
            .await
            .with_context(|| format!("error waiting for params for L1 batch #{l1_batch_number}"))?;

        wait_latency.observe();
        tracing::trace!(
            "Got L1 batch state hash: {batch_state_hash:?} for L1 batch #{l1_batch_number}"
        );
        Ok(batch_state_hash)
    }
}

/// Sleeps until the current timestamp is larger than the provided `timestamp`.
///
/// Returns the current timestamp after the sleep. It is guaranteed to be larger than `timestamp`.
async fn sleep_past(timestamp: u64, miniblock: MiniblockNumber) -> u64 {
    let mut current_timestamp_millis = millis_since_epoch();
    let mut current_timestamp = (current_timestamp_millis / 1_000) as u64;
    match timestamp.cmp(&current_timestamp) {
        cmp::Ordering::Less => return current_timestamp,
        cmp::Ordering::Equal => {
            tracing::info!(
                "Current timestamp {} for miniblock #{miniblock} is equal to previous miniblock timestamp; waiting until \
                 timestamp increases",
                extractors::display_timestamp(current_timestamp)
            );
        }
        cmp::Ordering::Greater => {
            // This situation can be triggered if the system keeper is started on a pod with a different
            // system time, or if it is buggy. Thus, a one-time error could require no actions if L1 batches
            // are expected to be generated frequently.
            tracing::error!(
                "Previous miniblock timestamp {} is larger than the current timestamp {} for miniblock #{miniblock}",
                extractors::display_timestamp(timestamp),
                extractors::display_timestamp(current_timestamp)
            );
        }
    }

    // This loop should normally run once, since `tokio::time::sleep` sleeps *at least* the specified duration.
    // The logic is organized in a loop for marginal cases, such as the system time getting changed during `sleep()`.
    loop {
        // Time to catch up to `timestamp`; panic / underflow on subtraction is never triggered
        // since we've ensured that `timestamp >= current_timestamp`.
        let wait_seconds = timestamp - current_timestamp;
        // Time to wait until the current timestamp increases.
        let wait_millis = 1_001 - (current_timestamp_millis % 1_000) as u64;
        let wait = Duration::from_millis(wait_millis + wait_seconds * 1_000);

        tokio::time::sleep(wait).await;
        current_timestamp_millis = millis_since_epoch();
        current_timestamp = (current_timestamp_millis / 1_000) as u64;

        if current_timestamp > timestamp {
            return current_timestamp;
        }
    }
}

impl MempoolIO {
    pub async fn new(
        mempool: MempoolGuard,
        batch_fee_input_provider: Arc<dyn BatchFeeModelInputProvider>,
        pool: ConnectionPool<Core>,
        config: &StateKeeperConfig,
        fee_account: Address,
        delay_interval: Duration,
        chain_id: L2ChainId,
    ) -> anyhow::Result<Self> {
        anyhow::ensure!(
            config.virtual_blocks_interval > 0,
            "Virtual blocks interval must be positive"
        );
        anyhow::ensure!(
            config.virtual_blocks_per_miniblock > 0,
            "Virtual blocks per miniblock must be positive"
        );

        let mut storage = pool.connection_tagged("state_keeper").await?;
        let l1_batch_params_provider = L1BatchParamsProvider::new(&mut storage)
            .await
            .context("failed initializing L1 batch params provider")?;
        fee_address_migration::migrate_pending_miniblocks(&mut storage).await?;
        drop(storage);

        Ok(Self {
            mempool,
            pool,
            timeout_sealer: TimeoutSealer::new(config),
            miniblock_max_payload_size_sealer: MiniblockMaxPayloadSizeSealer::new(config),
            filter: L2TxFilter::default(),
            // ^ Will be initialized properly on the first newly opened batch
            l1_batch_params_provider,
            fee_account,
            validation_computational_gas_limit: config.validation_computational_gas_limit,
            max_allowed_tx_gas_limit: config.max_allowed_l2_tx_gas_limit.into(),
            delay_interval,
            batch_fee_input_provider,
            chain_id,
            virtual_blocks_interval: config.virtual_blocks_interval,
            virtual_blocks_per_miniblock: config.virtual_blocks_per_miniblock,
        })
    }

    /// "virtual_blocks_per_miniblock" will be created either if the miniblock_number % virtual_blocks_interval == 0 or
    /// the miniblock is the first one in the batch.
    /// For instance:
    /// 1) If we want to have virtual block speed the same as the batch speed, virtual_block_interval = 10^9 and virtual_blocks_per_miniblock = 1
    /// 2) If we want to have roughly 1 virtual block per 2 miniblocks, we need to have virtual_block_interval = 2, and virtual_blocks_per_miniblock = 1
    /// 3) If we want to have 4 virtual blocks per miniblock, we need to have virtual_block_interval = 1, and virtual_blocks_per_miniblock = 4.
    fn get_virtual_blocks_count(
        &self,
        first_in_batch: bool,
        miniblock_number: MiniblockNumber,
    ) -> u32 {
        if first_in_batch || miniblock_number.0 % self.virtual_blocks_interval == 0 {
            return self.virtual_blocks_per_miniblock;
        }
        0
    }
}

/// Getters required for testing the MempoolIO.
#[cfg(test)]
impl MempoolIO {
    pub(super) fn filter(&self) -> &L2TxFilter {
        &self.filter
    }
}

#[cfg(test)]
mod tests {
    use tokio::time::timeout_at;
    use zksync_utils::time::seconds_since_epoch;

    use super::*;

    // This test defensively uses large deadlines in order to account for tests running in parallel etc.
    #[tokio::test]
    async fn sleeping_past_timestamp() {
        let past_timestamps = [0, 1_000, 1_000_000_000, seconds_since_epoch() - 10];
        for timestamp in past_timestamps {
            let deadline = Instant::now() + Duration::from_secs(1);
            timeout_at(deadline.into(), sleep_past(timestamp, MiniblockNumber(1)))
                .await
                .unwrap();
        }

        let current_timestamp = seconds_since_epoch();
        let deadline = Instant::now() + Duration::from_secs(2);
        let ts = timeout_at(
            deadline.into(),
            sleep_past(current_timestamp, MiniblockNumber(1)),
        )
        .await
        .unwrap();
        assert!(ts > current_timestamp);

        let future_timestamp = seconds_since_epoch() + 1;
        let deadline = Instant::now() + Duration::from_secs(3);
        let ts = timeout_at(
            deadline.into(),
            sleep_past(future_timestamp, MiniblockNumber(1)),
        )
        .await
        .unwrap();
        assert!(ts > future_timestamp);

        let future_timestamp = seconds_since_epoch() + 1;
        let deadline = Instant::now() + Duration::from_millis(100);
        // ^ This deadline is too small (we need at least 1_000ms)
        let result = timeout_at(
            deadline.into(),
            sleep_past(future_timestamp, MiniblockNumber(1)),
        )
        .await;
        assert!(result.is_err());
    }
}<|MERGE_RESOLUTION|>--- conflicted
+++ resolved
@@ -30,13 +30,8 @@
         },
         mempool_actor::l2_tx_filter,
         metrics::KEEPER_METRICS,
-<<<<<<< HEAD
         seal_criteria::{IoSealCriteria, MiniblockMaxPayloadSizeSealer, TimeoutSealer},
-        updates::{MiniblockUpdates, UpdatesManager},
-=======
-        seal_criteria::{IoSealCriteria, TimeoutSealer},
         updates::UpdatesManager,
->>>>>>> daed58ce
         MempoolGuard,
     },
 };
