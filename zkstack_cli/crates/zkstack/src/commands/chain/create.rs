use std::cell::OnceCell;

use anyhow::Context;
use xshell::Shell;
use zkstack_cli_common::{logger, spinner::Spinner};
use zkstack_cli_config::{
    create_local_configs_dir, create_wallets, raw::RawConfig, traits::SaveConfigWithBasePath,
    ChainConfig, EcosystemConfig, GENESIS_FILE,
};
use zksync_basic_types::L2ChainId;
use zksync_types::H256;

use crate::{
    commands::chain::args::create::{ChainCreateArgs, ChainCreateArgsFinal},
    messages::{
        MSG_ARGS_VALIDATOR_ERR, MSG_CHAIN_CREATED, MSG_CREATING_CHAIN,
        MSG_CREATING_CHAIN_CONFIGURATIONS_SPINNER, MSG_EVM_EMULATOR_HASH_MISSING_ERR,
        MSG_SELECTED_CONFIG,
    },
    utils::link_to_code::resolve_link_to_code,
};

pub async fn run(args: ChainCreateArgs, shell: &Shell) -> anyhow::Result<()> {
    let mut ecosystem_config = EcosystemConfig::from_file(shell)?;
    create(args, &mut ecosystem_config, shell).await
}

<<<<<<< HEAD
async fn create(
=======
pub fn create(
>>>>>>> f06cb798
    args: ChainCreateArgs,
    ecosystem_config: &mut EcosystemConfig,
    shell: &Shell,
) -> anyhow::Result<()> {
    let tokens = ecosystem_config.get_erc20_tokens();
    let args = args
        .fill_values_with_prompt(
            ecosystem_config.list_of_chains().len() as u32,
            &ecosystem_config.l1_network,
            tokens,
            ecosystem_config.link_to_code.clone().display().to_string(),
        )
        .context(MSG_ARGS_VALIDATOR_ERR)?;

    logger::note(MSG_SELECTED_CONFIG, logger::object_to_string(&args));
    logger::info(MSG_CREATING_CHAIN);

    let spinner = Spinner::new(MSG_CREATING_CHAIN_CONFIGURATIONS_SPINNER);
    let name = args.chain_name.clone();
    let set_as_default = args.set_as_default;
    create_chain_inner(args, ecosystem_config, shell).await?;
    if set_as_default {
        ecosystem_config.default_chain = name;
        ecosystem_config.save_with_base_path(shell, ".")?;
    }
    spinner.finish();

    logger::success(MSG_CHAIN_CREATED);

    Ok(())
}

pub(crate) async fn create_chain_inner(
    args: ChainCreateArgsFinal,
    ecosystem_config: &EcosystemConfig,
    shell: &Shell,
) -> anyhow::Result<()> {
    if args.legacy_bridge {
        logger::warn("WARNING!!! You are creating a chain with legacy bridge, use it only for testing compatibility")
    }
    let default_chain_name = args.chain_name.clone();
    let chain_path = ecosystem_config.chains.join(&default_chain_name);
    let chain_configs_path = create_local_configs_dir(shell, &chain_path)?;
    let (chain_id, legacy_bridge) = if args.legacy_bridge {
        // Legacy bridge is distinguished by using the same chain id as ecosystem
        (ecosystem_config.era_chain_id, Some(true))
    } else {
        (L2ChainId::from(args.chain_id), None)
    };
    let internal_id = ecosystem_config.list_of_chains().len() as u32;
    let link_to_code = resolve_link_to_code(
        shell,
        chain_path.clone(),
        args.link_to_code.clone(),
        args.update_submodules,
    )?;
    let genesis_config_path =
        EcosystemConfig::default_configs_path(&link_to_code).join(GENESIS_FILE);
    let default_genesis_config = RawConfig::read(shell, genesis_config_path).await?;
    let has_evm_emulation_support = default_genesis_config
        .get_opt::<H256>("evm_emulator_hash")?
        .is_some();
    if args.evm_emulator && !has_evm_emulation_support {
        anyhow::bail!(MSG_EVM_EMULATOR_HASH_MISSING_ERR);
    }

    let chain_config = ChainConfig {
        id: internal_id,
        name: default_chain_name.clone(),
        chain_id,
        prover_version: args.prover_version,
        l1_network: ecosystem_config.l1_network,
        link_to_code: ecosystem_config.link_to_code.clone(),
        rocks_db_path: ecosystem_config.get_chain_rocks_db_path(&default_chain_name),
        artifacts: ecosystem_config.get_chain_artifacts_path(&default_chain_name),
        configs: chain_configs_path.clone(),
        external_node_config_path: None,
        l1_batch_commit_data_generator_mode: args.l1_batch_commit_data_generator_mode,
        base_token: args.base_token,
        wallet_creation: args.wallet_creation,
        shell: OnceCell::from(shell.clone()),
        legacy_bridge,
        evm_emulator: args.evm_emulator,
    };

    create_wallets(
        shell,
        &chain_config.configs,
        &ecosystem_config.link_to_code,
        internal_id,
        args.wallet_creation,
        args.wallet_path,
    )?;

    chain_config.save_with_base_path(shell, chain_path)?;
    Ok(())
}<|MERGE_RESOLUTION|>--- conflicted
+++ resolved
@@ -25,11 +25,7 @@
     create(args, &mut ecosystem_config, shell).await
 }
 
-<<<<<<< HEAD
-async fn create(
-=======
-pub fn create(
->>>>>>> f06cb798
+pub async fn create(
     args: ChainCreateArgs,
     ecosystem_config: &mut EcosystemConfig,
     shell: &Shell,
