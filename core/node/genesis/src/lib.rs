//! This module aims to provide a genesis setup for the ZKsync Era network.
//! It initializes the Merkle tree with the basic setup (such as fields of special service accounts),
//! setups the required databases, and outputs the data required to initialize a smart contract.

use std::fmt::Formatter;

use anyhow::Context as _;
use zksync_config::GenesisConfig;
use zksync_contracts::{BaseSystemContracts, BaseSystemContractsHashes, GENESIS_UPGRADE_EVENT};
use zksync_dal::{Connection, Core, CoreDal, DalError};
use zksync_eth_client::EthInterface;
use zksync_merkle_tree::{domain::ZkSyncTree, TreeInstruction};
use zksync_multivm::utils::get_max_gas_per_pubdata_byte;
use zksync_system_constants::PRIORITY_EXPIRATION;
use zksync_types::{
    block::{BlockGasCount, DeployedContract, L1BatchHeader, L2BlockHasher, L2BlockHeader},
    commitment::{CommitmentInput, L1BatchCommitment},
    fee_model::BatchFeeInput,
<<<<<<< HEAD
    protocol_upgrade::decode_genesis_upgrade_event,
    protocol_version::{L1VerifierConfig, ProtocolSemanticVersion, VerifierParams},
=======
    protocol_upgrade::decode_set_chain_id_event,
    protocol_version::{L1VerifierConfig, ProtocolSemanticVersion},
>>>>>>> b45aa916
    system_contracts::get_system_smart_contracts,
    web3::{BlockNumber, FilterBuilder},
    AccountTreeId, Address, L1BatchNumber, L1ChainId, L2BlockNumber, L2ChainId, ProtocolVersion,
    ProtocolVersionId, StorageKey, H256,
};
use zksync_utils::{bytecode::hash_bytecode, u256_to_h256};

use crate::utils::{
    add_eth_token, get_deduped_log_queries, get_storage_logs,
    insert_base_system_contracts_to_factory_deps, insert_system_contracts,
    save_genesis_l1_batch_metadata,
};

#[cfg(test)]
mod tests;
mod utils;

#[derive(Debug, Clone)]
pub struct BaseContractsHashError {
    from_config: BaseSystemContractsHashes,
    calculated: BaseSystemContractsHashes,
}

impl std::fmt::Display for BaseContractsHashError {
    fn fmt(&self, f: &mut Formatter<'_>) -> std::fmt::Result {
        write!(
            f,
            "From Config {:?}, Calculated : {:?}",
            &self.from_config, &self.calculated
        )
    }
}

#[derive(Debug, thiserror::Error)]
pub enum GenesisError {
    #[error("Root hash mismatched: From config: {0:?}, Calculated {1:?}")]
    RootHash(H256, H256),
    #[error("Leaf indexes mismatched: From config: {0:?}, Calculated {1:?}")]
    LeafIndexes(u64, u64),
    #[error("Base system contracts mismatched: {0}")]
    BaseSystemContractsHashes(Box<BaseContractsHashError>),
    #[error("Commitment mismatched: From config: {0:?}, Calculated {1:?}")]
    Commitment(H256, H256),
    #[error("Wrong protocol version")]
    ProtocolVersion(u16),
    #[error("DB Error: {0}")]
    DBError(#[from] DalError),
    #[error("Error: {0}")]
    Other(#[from] anyhow::Error),
    #[error("Field: {0} required for genesis")]
    MalformedConfig(&'static str),
}

#[derive(Debug, Clone)]
pub struct GenesisParams {
    base_system_contracts: BaseSystemContracts,
    system_contracts: Vec<DeployedContract>,
    config: GenesisConfig,
}

impl GenesisParams {
    pub fn system_contracts(&self) -> &[DeployedContract] {
        &self.system_contracts
    }
    pub fn base_system_contracts(&self) -> &BaseSystemContracts {
        &self.base_system_contracts
    }
    pub fn config(&self) -> &GenesisConfig {
        &self.config
    }

    pub fn from_genesis_config(
        config: GenesisConfig,
        base_system_contracts: BaseSystemContracts,
        system_contracts: Vec<DeployedContract>,
    ) -> Result<GenesisParams, GenesisError> {
        println!(
            "
                bootloader_hash = \"{:?}\"
                default_aa_hash = \"{:?}\"
                GENESIS_PROTOCOL_SEMANTIC_VERSION = \"{:?}\"
            ",
            base_system_contracts.hashes().bootloader,
            base_system_contracts.hashes().default_aa,
            config.protocol_version.unwrap(),
        );
        let base_system_contracts_hashes = BaseSystemContractsHashes {
            bootloader: config
                .bootloader_hash
                .ok_or(GenesisError::MalformedConfig("bootloader_hash"))?,
            default_aa: config
                .default_aa_hash
                .ok_or(GenesisError::MalformedConfig("default_aa_hash"))?,
        };
        if base_system_contracts_hashes != base_system_contracts.hashes() {
            return Err(GenesisError::BaseSystemContractsHashes(Box::new(
                BaseContractsHashError {
                    from_config: base_system_contracts_hashes,
                    calculated: base_system_contracts.hashes(),
                },
            )));
        }
        // Try to convert value from config to the real protocol version and return error
        // if the version doesn't exist
        let _: ProtocolVersionId = config
            .protocol_version
            .map(|p| p.minor)
            .ok_or(GenesisError::MalformedConfig("protocol_version"))?;
        Ok(GenesisParams {
            base_system_contracts,
            system_contracts,
            config,
        })
    }

    pub fn load_genesis_params(config: GenesisConfig) -> Result<GenesisParams, GenesisError> {
        let base_system_contracts = BaseSystemContracts::load_from_disk();
        let system_contracts = get_system_smart_contracts();
        Self::from_genesis_config(config, base_system_contracts, system_contracts)
    }

    pub fn mock() -> Self {
        Self {
            base_system_contracts: BaseSystemContracts::load_from_disk(),
            system_contracts: get_system_smart_contracts(),
            config: mock_genesis_config(),
        }
    }

    pub fn minor_protocol_version(&self) -> ProtocolVersionId {
        self.config
            .protocol_version
            .expect("Protocol version must be set")
            .minor
    }

    pub fn protocol_version(&self) -> ProtocolSemanticVersion {
        self.config
            .protocol_version
            .expect("Protocol version must be set")
    }
}

#[derive(Debug)]
pub struct GenesisBatchParams {
    pub root_hash: H256,
    pub commitment: H256,
    pub rollup_last_leaf_index: u64,
}

pub fn mock_genesis_config() -> GenesisConfig {
    let base_system_contracts_hashes = BaseSystemContracts::load_from_disk().hashes();
    let first_l1_verifier_config = L1VerifierConfig::default();

    GenesisConfig {
        protocol_version: Some(ProtocolSemanticVersion {
            minor: ProtocolVersionId::latest(),
            patch: 0.into(),
        }),
        genesis_root_hash: Some(H256::default()),
        rollup_last_leaf_index: Some(26),
        genesis_commitment: Some(H256::default()),
        bootloader_hash: Some(base_system_contracts_hashes.bootloader),
        default_aa_hash: Some(base_system_contracts_hashes.default_aa),
        l1_chain_id: L1ChainId(9),
        sl_chain_id: None,
        l2_chain_id: L2ChainId::default(),
        recursion_scheduler_level_vk_hash: first_l1_verifier_config
            .recursion_scheduler_level_vk_hash,
        fee_account: Default::default(),
        dummy_verifier: false,
        l1_batch_commit_data_generator_mode: Default::default(),
    }
}

// Insert genesis batch into the database
pub async fn insert_genesis_batch(
    storage: &mut Connection<'_, Core>,
    genesis_params: &GenesisParams,
) -> Result<GenesisBatchParams, GenesisError> {
    let mut transaction = storage.start_transaction().await?;
    let verifier_config = L1VerifierConfig {
        recursion_scheduler_level_vk_hash: genesis_params.config.recursion_scheduler_level_vk_hash,
    };

    create_genesis_l1_batch(
        &mut transaction,
        genesis_params.protocol_version(),
        genesis_params.base_system_contracts(),
        genesis_params.system_contracts(),
        verifier_config,
    )
    .await?;
    tracing::info!("chain_schema_genesis is complete");

    let deduped_log_queries =
        get_deduped_log_queries(&get_storage_logs(genesis_params.system_contracts()));

    let (deduplicated_writes, _): (Vec<_>, Vec<_>) = deduped_log_queries
        .into_iter()
        .partition(|log_query| log_query.rw_flag);

    let storage_logs: Vec<TreeInstruction> = deduplicated_writes
        .iter()
        .enumerate()
        .map(|(index, log)| {
            TreeInstruction::write(
                StorageKey::new(AccountTreeId::new(log.address), u256_to_h256(log.key))
                    .hashed_key_u256(),
                (index + 1) as u64,
                u256_to_h256(log.written_value),
            )
        })
        .collect();

    let metadata = ZkSyncTree::process_genesis_batch(&storage_logs);
    let genesis_root_hash = metadata.root_hash;
    let rollup_last_leaf_index = metadata.leaf_count + 1;

    let base_system_contract_hashes = BaseSystemContractsHashes {
        bootloader: genesis_params
            .config
            .bootloader_hash
            .ok_or(GenesisError::MalformedConfig("bootloader"))?,
        default_aa: genesis_params
            .config
            .default_aa_hash
            .ok_or(GenesisError::MalformedConfig("default_aa_hash"))?,
    };
    let commitment_input = CommitmentInput::for_genesis_batch(
        genesis_root_hash,
        rollup_last_leaf_index,
        base_system_contract_hashes,
        genesis_params.minor_protocol_version(),
    );
    let block_commitment = L1BatchCommitment::new(commitment_input);

    save_genesis_l1_batch_metadata(
        &mut transaction,
        block_commitment.clone(),
        genesis_root_hash,
        rollup_last_leaf_index,
    )
    .await?;
    transaction.commit().await?;
    Ok(GenesisBatchParams {
        root_hash: genesis_root_hash,
        commitment: block_commitment.hash().commitment,
        rollup_last_leaf_index,
    })
}

pub async fn is_genesis_needed(storage: &mut Connection<'_, Core>) -> Result<bool, GenesisError> {
    Ok(storage.blocks_dal().is_genesis_needed().await?)
}

pub async fn ensure_genesis_state(
    storage: &mut Connection<'_, Core>,
    genesis_params: &GenesisParams,
) -> Result<H256, GenesisError> {
    let mut transaction = storage.start_transaction().await?;

    if !transaction.blocks_dal().is_genesis_needed().await? {
        tracing::debug!("genesis is not needed!");
        return Ok(transaction
            .blocks_dal()
            .get_l1_batch_state_root(L1BatchNumber(0))
            .await?
            .context("genesis L1 batch hash is empty")?);
    }

    tracing::info!("running regenesis");
    let GenesisBatchParams {
        root_hash,
        commitment,
        rollup_last_leaf_index,
    } = insert_genesis_batch(&mut transaction, genesis_params).await?;
    println!(
        "
            GENESIS_ROOT = \"{:?}\"
            GENESIS_BATCH_COMMITMENT = \"{:?}\"
            GENESIS_ROLLUP_LEAF_INDEX = \"{:?}\" 
        ",
        root_hash, commitment, rollup_last_leaf_index
    );
    let expected_root_hash = genesis_params
        .config
        .genesis_root_hash
        .ok_or(GenesisError::MalformedConfig("genesis_root_hash"))?;
    let expected_commitment = genesis_params
        .config
        .genesis_commitment
        .ok_or(GenesisError::MalformedConfig("expected_commitment"))?;
    let expected_rollup_last_leaf_index =
        genesis_params
            .config
            .rollup_last_leaf_index
            .ok_or(GenesisError::MalformedConfig(
                "expected_rollup_last_leaf_index",
            ))?;

    if expected_root_hash != root_hash {
        return Err(GenesisError::RootHash(expected_root_hash, root_hash));
    }

    if expected_commitment != commitment {
        return Err(GenesisError::Commitment(expected_commitment, commitment));
    }

    if expected_rollup_last_leaf_index != rollup_last_leaf_index {
        return Err(GenesisError::LeafIndexes(
            expected_rollup_last_leaf_index,
            rollup_last_leaf_index,
        ));
    }

    tracing::info!("genesis is complete");
    transaction.commit().await?;
    Ok(root_hash)
}

#[allow(clippy::too_many_arguments)]
pub async fn create_genesis_l1_batch(
    storage: &mut Connection<'_, Core>,
    protocol_version: ProtocolSemanticVersion,
    base_system_contracts: &BaseSystemContracts,
    system_contracts: &[DeployedContract],
    l1_verifier_config: L1VerifierConfig,
) -> Result<(), GenesisError> {
    let version = ProtocolVersion {
        version: protocol_version,
        timestamp: 0,
        l1_verifier_config,
        base_system_contracts_hashes: base_system_contracts.hashes(),
        tx: None,
    };

    let genesis_l1_batch_header = L1BatchHeader::new(
        L1BatchNumber(0),
        0,
        base_system_contracts.hashes(),
        protocol_version.minor,
    );

    let genesis_l2_block_header = L2BlockHeader {
        number: L2BlockNumber(0),
        timestamp: 0,
        hash: L2BlockHasher::legacy_hash(L2BlockNumber(0)),
        l1_tx_count: 0,
        l2_tx_count: 0,
        fee_account_address: Default::default(),
        base_fee_per_gas: 0,
        gas_per_pubdata_limit: get_max_gas_per_pubdata_byte(protocol_version.minor.into()),
        batch_fee_input: BatchFeeInput::l1_pegged(0, 0),
        base_system_contracts_hashes: base_system_contracts.hashes(),
        protocol_version: Some(protocol_version.minor),
        virtual_blocks: 0,
        gas_limit: 0,
    };

    let mut transaction = storage.start_transaction().await?;

    transaction
        .protocol_versions_dal()
        .save_protocol_version_with_tx(&version)
        .await?;
    transaction
        .blocks_dal()
        .insert_l1_batch(
            &genesis_l1_batch_header,
            &[],
            BlockGasCount::default(),
            &[],
            &[],
            Default::default(),
        )
        .await?;
    transaction
        .blocks_dal()
        .insert_l2_block(&genesis_l2_block_header)
        .await?;
    transaction
        .blocks_dal()
        .mark_l2_blocks_as_executed_in_l1_batch(L1BatchNumber(0))
        .await?;

    let storage_logs = get_storage_logs(system_contracts);

    let factory_deps = system_contracts
        .iter()
        .map(|c| (hash_bytecode(&c.bytecode), c.bytecode.clone()))
        .collect();

    insert_base_system_contracts_to_factory_deps(&mut transaction, base_system_contracts).await?;
    insert_system_contracts(&mut transaction, factory_deps, &storage_logs).await?;
    add_eth_token(&mut transaction).await?;

    transaction.commit().await?;
    Ok(())
}

// Save chain id transaction into the database
// We keep returning anyhow and will refactor it later
pub async fn save_set_chain_id_tx(
    storage: &mut Connection<'_, Core>,
    query_client: &dyn EthInterface,
    diamond_proxy_address: Address,
) -> anyhow::Result<()> {
    let to = query_client.block_number().await?.as_u64();
    let from = to.saturating_sub(PRIORITY_EXPIRATION);

    let filter = FilterBuilder::default()
        .address(vec![diamond_proxy_address])
        .topics(
            Some(vec![GENESIS_UPGRADE_EVENT.signature()]),
            Some(vec![diamond_proxy_address.into()]),
            None,
            None,
        )
        .from_block(from.into())
        .to_block(BlockNumber::Latest)
        .build();
    let mut logs = query_client.logs(&filter).await?;
    anyhow::ensure!(
        logs.len() == 1,
        "Expected a single set_chain_id event, got these {}: {:?}",
        logs.len(),
        logs
    );
    let (version_id, upgrade_tx) =
        decode_genesis_upgrade_event(logs.remove(0)).context("Chain id event is incorrect")?;

    tracing::info!("New version id {:?}", version_id);
    storage
        .protocol_versions_dal()
        .save_genesis_upgrade_with_tx(version_id, &upgrade_tx)
        .await?;
    Ok(())
}<|MERGE_RESOLUTION|>--- conflicted
+++ resolved
@@ -16,13 +16,8 @@
     block::{BlockGasCount, DeployedContract, L1BatchHeader, L2BlockHasher, L2BlockHeader},
     commitment::{CommitmentInput, L1BatchCommitment},
     fee_model::BatchFeeInput,
-<<<<<<< HEAD
     protocol_upgrade::decode_genesis_upgrade_event,
-    protocol_version::{L1VerifierConfig, ProtocolSemanticVersion, VerifierParams},
-=======
-    protocol_upgrade::decode_set_chain_id_event,
     protocol_version::{L1VerifierConfig, ProtocolSemanticVersion},
->>>>>>> b45aa916
     system_contracts::get_system_smart_contracts,
     web3::{BlockNumber, FilterBuilder},
     AccountTreeId, Address, L1BatchNumber, L1ChainId, L2BlockNumber, L2ChainId, ProtocolVersion,
