use std::{convert::TryFrom, str::FromStr};

use anyhow::Context as _;
use sqlx::types::chrono::{DateTime, Utc};
use zksync_db_connection::{
    connection::Connection, error::DalResult, instrument::InstrumentExt, interpolate_query,
    match_query_as,
};
use zksync_types::{
    aggregated_operations::AggregatedActionType,
    eth_sender::{EthTx, EthTxBlobSidecar, TxHistory, TxHistoryToSend},
    Address, L1BatchNumber, SLChainId, H256, U256,
};

use crate::{
    models::storage_eth_tx::{
        L1BatchEthSenderStats, StorageEthTx, StorageTxHistory, StorageTxHistoryToSend,
    },
    Core,
};

#[derive(Debug)]
pub struct EthSenderDal<'a, 'c> {
    pub(crate) storage: &'a mut Connection<'c, Core>,
}

impl EthSenderDal<'_, '_> {
    pub async fn get_inflight_txs(
        &mut self,
        operator_address: Option<Address>,
        is_gateway: bool,
    ) -> sqlx::Result<Vec<EthTx>> {
        let txs = sqlx::query_as!(
            StorageEthTx,
            r#"
            SELECT
                *
            FROM
                eth_txs
            WHERE
                from_addr IS NOT DISTINCT FROM $1 -- can't just use equality as NULL != NULL
                AND confirmed_eth_tx_history_id IS NULL
                AND is_gateway = $2
                AND id <= (
                    SELECT
                        COALESCE(MAX(eth_tx_id), 0)
                    FROM
                        eth_txs_history
                    JOIN eth_txs ON eth_txs.id = eth_txs_history.eth_tx_id
                    WHERE
                        eth_txs_history.sent_at_block IS NOT NULL
                        AND eth_txs.from_addr IS NOT DISTINCT FROM $1
                        AND is_gateway = $2
                )
            ORDER BY
                id
            "#,
            operator_address.as_ref().map(|h160| h160.as_bytes()),
            is_gateway
        )
        .fetch_all(self.storage.conn())
        .await?;
        Ok(txs.into_iter().map(|tx| tx.into()).collect())
    }

    pub async fn get_non_gateway_inflight_txs_count_for_gateway_migration(
        &mut self,
    ) -> sqlx::Result<usize> {
        let count = sqlx::query!(
            r#"
            SELECT
                COUNT(*)
            FROM
                eth_txs
            WHERE
                confirmed_eth_tx_history_id IS NULL
                AND is_gateway = FALSE
            "#
        )
        .fetch_one(self.storage.conn())
        .await?
        .count
        .unwrap();
        Ok(count.try_into().unwrap())
    }

    pub async fn get_eth_l1_batches(&mut self) -> sqlx::Result<L1BatchEthSenderStats> {
        struct EthTxRow {
            number: i64,
            confirmed: bool,
        }

        const TX_TYPES: &[AggregatedActionType] = &[
            AggregatedActionType::Commit,
            AggregatedActionType::PublishProofOnchain,
            AggregatedActionType::Execute,
        ];

        let mut stats = L1BatchEthSenderStats::default();
        for &tx_type in TX_TYPES {
            let mut tx_rows = vec![];
            for confirmed in [true, false] {
                let query = match_query_as!(
                    EthTxRow,
                    [
                        "SELECT number AS number, ", _, " AS \"confirmed!\" FROM l1_batches ",
                        "INNER JOIN eth_txs_history ON l1_batches.", _, " = eth_txs_history.eth_tx_id ",
                        _, // WHERE clause
                        " ORDER BY number DESC LIMIT 1"
                    ],
                    match ((confirmed, tx_type)) {
                        (false, AggregatedActionType::Commit) => ("false", "eth_commit_tx_id", "";),
                        (true, AggregatedActionType::Commit) => (
                            "true", "eth_commit_tx_id", "WHERE eth_txs_history.confirmed_at IS NOT NULL";
                        ),
                        (false, AggregatedActionType::PublishProofOnchain) => ("false", "eth_prove_tx_id", "";),
                        (true, AggregatedActionType::PublishProofOnchain) => (
                            "true", "eth_prove_tx_id", "WHERE eth_txs_history.confirmed_at IS NOT NULL";
                        ),
                        (false, AggregatedActionType::Execute) => ("false", "eth_execute_tx_id", "";),
                        (true, AggregatedActionType::Execute) => (
                            "true", "eth_execute_tx_id", "WHERE eth_txs_history.confirmed_at IS NOT NULL";
                        ),
                    }
                );
                tx_rows.extend(query.fetch_all(self.storage.conn()).await?);
            }

            for row in tx_rows {
                let batch_number = L1BatchNumber(row.number as u32);
                if row.confirmed {
                    stats.mined.push((tx_type, batch_number));
                } else {
                    stats.saved.push((tx_type, batch_number));
                }
            }
        }
        Ok(stats)
    }

    pub async fn get_eth_tx(&mut self, eth_tx_id: u32) -> sqlx::Result<Option<EthTx>> {
        Ok(sqlx::query_as!(
            StorageEthTx,
            r#"
            SELECT
                *
            FROM
                eth_txs
            WHERE
                id = $1
            "#,
            eth_tx_id as i32
        )
        .fetch_optional(self.storage.conn())
        .await?
        .map(Into::into))
    }

    pub async fn get_new_eth_txs(
        &mut self,
        limit: u64,
        operator_address: &Option<Address>,
        is_gateway: bool,
    ) -> sqlx::Result<Vec<EthTx>> {
        let txs = sqlx::query_as!(
            StorageEthTx,
            r#"
            SELECT
                *
            FROM
                eth_txs
            WHERE
                from_addr IS NOT DISTINCT FROM $2 -- can't just use equality as NULL != NULL
                AND is_gateway = $3
                AND id > (
                    SELECT
                        COALESCE(MAX(eth_tx_id), 0)
                    FROM
                        eth_txs_history
                    JOIN eth_txs ON eth_txs.id = eth_txs_history.eth_tx_id
                    WHERE
                        eth_txs_history.sent_at_block IS NOT NULL
                        AND eth_txs.from_addr IS NOT DISTINCT FROM $2
                        AND is_gateway = $3
                )
            ORDER BY
                id
            LIMIT
                $1
            "#,
            limit as i64,
            operator_address.as_ref().map(|h160| h160.as_bytes()),
            is_gateway
        )
        .fetch_all(self.storage.conn())
        .await?;
        Ok(txs.into_iter().map(|tx| tx.into()).collect())
    }

    pub async fn get_unsent_txs(&mut self) -> sqlx::Result<Vec<TxHistoryToSend>> {
        let txs = sqlx::query_as!(
            StorageTxHistoryToSend,
            r#"
            SELECT
                eth_txs_history.id,
                eth_txs_history.eth_tx_id,
                eth_txs_history.tx_hash,
                eth_txs_history.base_fee_per_gas,
                eth_txs_history.priority_fee_per_gas,
                eth_txs_history.signed_raw_tx,
                eth_txs.nonce
            FROM
                eth_txs_history
            JOIN eth_txs ON eth_txs.id = eth_txs_history.eth_tx_id
            WHERE
                eth_txs_history.sent_at_block IS NULL
                AND eth_txs.confirmed_eth_tx_history_id IS NULL
            ORDER BY
                eth_txs_history.id DESC
            "#,
        )
        .fetch_all(self.storage.conn())
        .await?;
        Ok(txs.into_iter().map(|tx| tx.into()).collect())
    }

    #[allow(clippy::too_many_arguments)]
    pub async fn save_eth_tx(
        &mut self,
        nonce: u64,
        raw_tx: Vec<u8>,
        tx_type: AggregatedActionType,
        contract_address: Address,
        predicted_gas_cost: Option<u32>,
        from_address: Option<Address>,
        blob_sidecar: Option<EthTxBlobSidecar>,
        is_gateway: bool,
    ) -> sqlx::Result<EthTx> {
        let address = format!("{:#x}", contract_address);
        let eth_tx = sqlx::query_as!(
            StorageEthTx,
            r#"
            INSERT INTO
            eth_txs (
                raw_tx,
                nonce,
                tx_type,
                contract_address,
                predicted_gas_cost,
                created_at,
                updated_at,
                from_addr,
                blob_sidecar,
                is_gateway
            )
            VALUES
            ($1, $2, $3, $4, $5, NOW(), NOW(), $6, $7, $8)
            RETURNING
            *
            "#,
            raw_tx,
            nonce as i64,
            tx_type.to_string(),
            address,
            predicted_gas_cost.map(|c| i64::from(c)),
            from_address.as_ref().map(Address::as_bytes),
            blob_sidecar.map(|sidecar| bincode::serialize(&sidecar)
                .expect("can always bincode serialize EthTxBlobSidecar; qed")),
            is_gateway,
        )
        .fetch_one(self.storage.conn())
        .await?;
        Ok(eth_tx.into())
    }

    #[allow(clippy::too_many_arguments)]
    pub async fn insert_tx_history(
        &mut self,
        eth_tx_id: u32,
        base_fee_per_gas: u64,
        priority_fee_per_gas: u64,
        blob_base_fee_per_gas: Option<u64>,
        tx_hash: H256,
        raw_signed_tx: &[u8],
        sent_at_block: u32,
    ) -> anyhow::Result<Option<u32>> {
        let priority_fee_per_gas =
            i64::try_from(priority_fee_per_gas).context("Can't convert u64 to i64")?;
        let base_fee_per_gas =
            i64::try_from(base_fee_per_gas).context("Can't convert u64 to i64")?;
        let tx_hash = format!("{:#x}", tx_hash);

        Ok(sqlx::query!(
            r#"
            INSERT INTO
            eth_txs_history (
                eth_tx_id,
                base_fee_per_gas,
                priority_fee_per_gas,
                tx_hash,
                signed_raw_tx,
                created_at,
                updated_at,
                blob_base_fee_per_gas,
                sent_at_block,
                sent_at
            )
            VALUES
            ($1, $2, $3, $4, $5, NOW(), NOW(), $6, $7, NOW())
            ON CONFLICT (tx_hash) DO NOTHING
            RETURNING
            id
            "#,
            eth_tx_id as i32,
            base_fee_per_gas,
            priority_fee_per_gas,
            tx_hash,
            raw_signed_tx,
            blob_base_fee_per_gas.map(|v| v as i64),
            sent_at_block as i32
        )
        .fetch_optional(self.storage.conn())
        .await?
        .map(|row| row.id as u32))
    }

    pub async fn set_sent_at_block(
        &mut self,
        eth_txs_history_id: u32,
        sent_at_block: u32,
    ) -> sqlx::Result<()> {
        sqlx::query!(
            r#"
            UPDATE eth_txs_history
            SET
                sent_at_block = $2,
                sent_at = NOW()
            WHERE
                id = $1
                AND sent_at_block IS NULL
            "#,
            eth_txs_history_id as i32,
            sent_at_block as i32
        )
        .execute(self.storage.conn())
        .await?;
        Ok(())
    }

    pub async fn remove_tx_history(&mut self, eth_txs_history_id: u32) -> sqlx::Result<()> {
        sqlx::query!(
            r#"
            DELETE FROM eth_txs_history
            WHERE
                id = $1
            "#,
            eth_txs_history_id as i32
        )
        .execute(self.storage.conn())
        .await?;
        Ok(())
    }

    pub async fn confirm_tx(&mut self, tx_hash: H256, gas_used: U256) -> anyhow::Result<()> {
        let mut transaction = self
            .storage
            .start_transaction()
            .await
            .context("start_transaction()")?;
        let gas_used = i64::try_from(gas_used)
            .map_err(|err| anyhow::anyhow!("Can't convert U256 to i64: {err}"))?;
        let tx_hash = format!("{:#x}", tx_hash);
        let ids = sqlx::query!(
            r#"
            UPDATE eth_txs_history
            SET
                updated_at = NOW(),
                confirmed_at = NOW()
            WHERE
                tx_hash = $1
            RETURNING
            id,
            eth_tx_id
            "#,
            tx_hash,
        )
        .fetch_one(transaction.conn())
        .await?;

        sqlx::query!(
            r#"
            UPDATE eth_txs
            SET
                gas_used = $1,
                confirmed_eth_tx_history_id = $2
            WHERE
                id = $3
            "#,
            gas_used,
            ids.id,
            ids.eth_tx_id
        )
        .execute(transaction.conn())
        .await?;

        transaction.commit().await?;
        Ok(())
    }

    pub async fn set_chain_id(&mut self, eth_tx_id: u32, chain_id: u64) -> anyhow::Result<()> {
        sqlx::query!(
            r#"
            UPDATE eth_txs
            SET
                chain_id = $1
            WHERE
                id = $2
            "#,
            chain_id as i64,
            eth_tx_id as i32,
        )
        .execute(self.storage.conn())
        .await?;
        Ok(())
    }

    pub async fn get_batch_commit_chain_id(
        &mut self,
        batch_number: L1BatchNumber,
    ) -> DalResult<Option<SLChainId>> {
        let row = sqlx::query!(
            r#"
            SELECT eth_txs.chain_id
            FROM l1_batches
            JOIN eth_txs ON eth_txs.id = l1_batches.eth_commit_tx_id
            WHERE
                number = $1
            "#,
            i64::from(batch_number.0),
        )
        .instrument("get_batch_commit_chain_id")
        .with_arg("batch_number", &batch_number)
        .fetch_optional(self.storage)
        .await?;
        Ok(row.and_then(|r| r.chain_id).map(|id| SLChainId(id as u64)))
    }

    pub async fn get_confirmed_tx_hash_by_eth_tx_id(
        &mut self,
        eth_tx_id: u32,
    ) -> anyhow::Result<Option<H256>> {
        let tx_hash = sqlx::query!(
            r#"
            SELECT
                tx_hash
            FROM
                eth_txs_history
            WHERE
                eth_tx_id = $1
                AND confirmed_at IS NOT NULL
            "#,
            eth_tx_id as i32
        )
        .fetch_optional(self.storage.conn())
        .await?;

        let Some(tx_hash) = tx_hash else {
            return Ok(None);
        };
        let tx_hash = tx_hash.tx_hash;
        let tx_hash = tx_hash.trim_start_matches("0x");
        Ok(Some(H256::from_str(tx_hash).context("invalid tx_hash")?))
    }

    /// This method inserts a fake transaction into the database that would make the corresponding L1 batch
    /// to be considered committed/proven/executed.
    ///
    /// The designed use case is the External Node usage, where we don't really care about the actual transactions apart
    /// from the hash and the fact that tx was sent.
    ///
    /// ## Warning
    ///
    /// After this method is used anywhere in the codebase, it is considered a bug to try to directly query `eth_txs_history`
    /// or `eth_txs` tables.
    pub async fn insert_bogus_confirmed_eth_tx(
        &mut self,
        l1_batch: L1BatchNumber,
        tx_type: AggregatedActionType,
        tx_hash: H256,
        confirmed_at: DateTime<Utc>,
        sl_chain_id: Option<SLChainId>,
    ) -> anyhow::Result<()> {
        let mut transaction = self
            .storage
            .start_transaction()
            .await
            .context("start_transaction")?;
        let tx_hash = format!("{:#x}", tx_hash);

        let eth_tx_id = sqlx::query_scalar!(
            "SELECT eth_txs.id FROM eth_txs_history JOIN eth_txs \
            ON eth_txs.confirmed_eth_tx_history_id = eth_txs_history.id \
            WHERE eth_txs_history.tx_hash = $1",
            tx_hash
        )
        .fetch_optional(transaction.conn())
        .await?;

        // Check if the transaction with the corresponding hash already exists.
        let eth_tx_id = if let Some(eth_tx_id) = eth_tx_id {
            eth_tx_id
        } else {
            // No such transaction in the database yet, we have to insert it.

            // Insert general tx descriptor.
            let eth_tx_id = sqlx::query_scalar!(
<<<<<<< HEAD
                "INSERT INTO eth_txs (raw_tx, nonce, tx_type, contract_address, predicted_gas_cost, created_at, updated_at) \
                VALUES ('\\x00', 0, $1, '', NULL, now(), now()) \
=======
                "INSERT INTO eth_txs (raw_tx, nonce, tx_type, contract_address, predicted_gas_cost, chain_id, created_at, updated_at) \
                VALUES ('\\x00', 0, $1, '', 0, $2, now(), now()) \
>>>>>>> cbc91e35
                RETURNING id",
                tx_type.to_string(),
                sl_chain_id.map(|chain_id| chain_id.0 as i64)
            )
            .fetch_one(transaction.conn())
            .await?;

            // Insert a "sent transaction".
            let eth_history_id = sqlx::query_scalar!(
                "INSERT INTO eth_txs_history \
                (eth_tx_id, base_fee_per_gas, priority_fee_per_gas, tx_hash, signed_raw_tx, created_at, updated_at, confirmed_at) \
                VALUES ($1, 0, 0, $2, '\\x00', now(), now(), $3) \
                RETURNING id",
                eth_tx_id,
                tx_hash,
                confirmed_at.naive_utc()
            )
            .fetch_one(transaction.conn())
            .await?;

            // Mark general entry as confirmed.
            sqlx::query!(
                r#"
                UPDATE eth_txs
                SET
                    confirmed_eth_tx_history_id = $1
                WHERE
                    id = $2
                "#,
                eth_history_id,
                eth_tx_id
            )
            .execute(transaction.conn())
            .await?;

            eth_tx_id
        };

        // Tie the ETH tx to the L1 batch.
        super::BlocksDal {
            storage: &mut transaction,
        }
        .set_eth_tx_id(l1_batch..=l1_batch, eth_tx_id as u32, tx_type)
        .await
        .context("set_eth_tx_id()")?;

        transaction.commit().await.context("commit()")
    }

    pub async fn get_tx_history_to_check(
        &mut self,
        eth_tx_id: u32,
    ) -> sqlx::Result<Vec<TxHistory>> {
        let tx_history = sqlx::query_as!(
            StorageTxHistory,
            r#"
            SELECT
                eth_txs_history.*,
                eth_txs.blob_sidecar
            FROM
                eth_txs_history
            LEFT JOIN eth_txs ON eth_tx_id = eth_txs.id
            WHERE
                eth_tx_id = $1
            ORDER BY
                eth_txs_history.created_at DESC
            "#,
            eth_tx_id as i32
        )
        .fetch_all(self.storage.conn())
        .await?;
        Ok(tx_history.into_iter().map(|tx| tx.into()).collect())
    }

    pub async fn get_block_number_on_first_sent_attempt(
        &mut self,
        eth_tx_id: u32,
    ) -> sqlx::Result<Option<u32>> {
        let sent_at_block = sqlx::query_scalar!(
            "SELECT MIN(sent_at_block) FROM eth_txs_history WHERE eth_tx_id = $1",
            eth_tx_id as i32
        )
        .fetch_optional(self.storage.conn())
        .await?;
        Ok(sent_at_block.flatten().map(|block| block as u32))
    }

    pub async fn get_block_number_on_last_sent_attempt(
        &mut self,
        eth_tx_id: u32,
    ) -> sqlx::Result<Option<u32>> {
        let sent_at_block = sqlx::query_scalar!(
            "SELECT MAX(sent_at_block) FROM eth_txs_history WHERE eth_tx_id = $1",
            eth_tx_id as i32
        )
        .fetch_optional(self.storage.conn())
        .await?;
        Ok(sent_at_block.flatten().map(|block| block as u32))
    }

    pub async fn get_last_sent_eth_tx(
        &mut self,
        eth_tx_id: u32,
    ) -> sqlx::Result<Option<TxHistory>> {
        let history_item = sqlx::query_as!(
            StorageTxHistory,
            r#"
            SELECT
                eth_txs_history.*,
                eth_txs.blob_sidecar
            FROM
                eth_txs_history
            LEFT JOIN eth_txs ON eth_tx_id = eth_txs.id
            WHERE
                eth_tx_id = $1
            ORDER BY
                eth_txs_history.created_at DESC
            LIMIT
                1
            "#,
            eth_tx_id as i32
        )
        .fetch_optional(self.storage.conn())
        .await?;
        Ok(history_item.map(|tx| tx.into()))
    }

    /// Returns the next nonce for the operator account
    ///
    /// # Params
    /// * `from_address`: an optional value indicating that nonce must be returned for a custom
    ///   operator address which is not the "main" one. For example, a separate custom operator
    ///   sends the blob transactions. For such a case this should be `Some`. For requesting the
    ///   none of the main operator this parameter should be set to `None`.
    pub async fn get_next_nonce(
        &mut self,
        from_address: Option<Address>,
        is_gateway: bool,
    ) -> sqlx::Result<Option<u64>> {
        let nonce = sqlx::query!(
            r#"
            SELECT
                nonce
            FROM
                eth_txs
            WHERE
                -- can't just use equality as NULL != NULL
                from_addr IS NOT DISTINCT FROM $1
                AND is_gateway = $2
            ORDER BY
                id DESC
            LIMIT
                1
            "#,
            from_address.as_ref().map(|h160| h160.as_bytes()),
            is_gateway
        )
        .fetch_optional(self.storage.conn())
        .await?;

        Ok(nonce.map(|row| row.nonce as u64 + 1))
    }

    pub async fn mark_failed_transaction(&mut self, eth_tx_id: u32) -> sqlx::Result<()> {
        sqlx::query!(
            r#"
            UPDATE eth_txs
            SET
                has_failed = TRUE
            WHERE
                id = $1
            "#,
            eth_tx_id as i32
        )
        .execute(self.storage.conn())
        .await?;
        Ok(())
    }

    pub async fn get_number_of_failed_transactions(&mut self) -> anyhow::Result<u64> {
        sqlx::query!(
            r#"
            SELECT
                COUNT(*)
            FROM
                eth_txs
            WHERE
                has_failed = TRUE
            "#
        )
        .fetch_one(self.storage.conn())
        .await?
        .count
        .map(|c| c as u64)
        .context("count field is missing")
    }

    pub async fn clear_failed_transactions(&mut self) -> sqlx::Result<()> {
        sqlx::query!(
            r#"
            DELETE FROM eth_txs
            WHERE
                id >= (
                    SELECT
                        MIN(id)
                    FROM
                        eth_txs
                    WHERE
                        has_failed = TRUE
                )
            "#
        )
        .execute(self.storage.conn())
        .await?;
        Ok(())
    }

    pub async fn delete_eth_txs(&mut self, last_batch_to_keep: L1BatchNumber) -> sqlx::Result<()> {
        sqlx::query!(
            r#"
            DELETE FROM eth_txs
            WHERE
                id IN (
                    (
                        SELECT
                            eth_commit_tx_id
                        FROM
                            l1_batches
                        WHERE
                            number > $1
                    )
                    UNION
                    (
                        SELECT
                            eth_prove_tx_id
                        FROM
                            l1_batches
                        WHERE
                            number > $1
                    )
                    UNION
                    (
                        SELECT
                            eth_execute_tx_id
                        FROM
                            l1_batches
                        WHERE
                            number > $1
                    )
                )
            "#,
            i64::from(last_batch_to_keep.0)
        )
        .execute(self.storage.conn())
        .await?;

        Ok(())
    }
}

/// These methods should only be used for tests.
impl EthSenderDal<'_, '_> {
    pub async fn get_eth_txs_history_entries_max_id(&mut self) -> usize {
        sqlx::query!(
            r#"
            SELECT
                MAX(id)
            FROM
                eth_txs_history
            "#
        )
        .fetch_one(self.storage.conn())
        .await
        .unwrap()
        .max
        .unwrap()
        .try_into()
        .unwrap()
    }

    pub async fn get_last_sent_eth_tx_hash(
        &mut self,
        l1_batch_number: L1BatchNumber,
        op_type: AggregatedActionType,
    ) -> Option<TxHistory> {
        let row = sqlx::query!(
            r#"
            SELECT
                eth_commit_tx_id,
                eth_prove_tx_id,
                eth_execute_tx_id
            FROM
                l1_batches
            WHERE
                number = $1
            "#,
            i64::from(l1_batch_number.0)
        )
        .fetch_optional(self.storage.conn())
        .await
        .unwrap()
        .unwrap();
        let eth_tx_id = match op_type {
            AggregatedActionType::Commit => row.eth_commit_tx_id,
            AggregatedActionType::PublishProofOnchain => row.eth_prove_tx_id,
            AggregatedActionType::Execute => row.eth_execute_tx_id,
        }
        .unwrap() as u32;
        self.get_last_sent_eth_tx(eth_tx_id).await.unwrap()
    }
}<|MERGE_RESOLUTION|>--- conflicted
+++ resolved
@@ -514,13 +514,8 @@
 
             // Insert general tx descriptor.
             let eth_tx_id = sqlx::query_scalar!(
-<<<<<<< HEAD
-                "INSERT INTO eth_txs (raw_tx, nonce, tx_type, contract_address, predicted_gas_cost, created_at, updated_at) \
-                VALUES ('\\x00', 0, $1, '', NULL, now(), now()) \
-=======
                 "INSERT INTO eth_txs (raw_tx, nonce, tx_type, contract_address, predicted_gas_cost, chain_id, created_at, updated_at) \
-                VALUES ('\\x00', 0, $1, '', 0, $2, now(), now()) \
->>>>>>> cbc91e35
+                VALUES ('\\x00', 0, $1, '', NULL, $2, now(), now()) \
                 RETURNING id",
                 tx_type.to_string(),
                 sl_chain_id.map(|chain_id| chain_id.0 as i64)
