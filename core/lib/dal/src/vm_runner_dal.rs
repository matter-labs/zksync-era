use zksync_db_connection::{connection::Connection, error::DalResult, instrument::InstrumentExt};
use zksync_types::L1BatchNumber;

use crate::Core;

#[derive(Debug)]
pub struct VmRunnerDal<'c, 'a> {
    pub(crate) storage: &'c mut Connection<'a, Core>,
}

impl VmRunnerDal<'_, '_> {
    pub async fn get_protective_reads_latest_processed_batch(
        &mut self,
        default_batch: L1BatchNumber,
    ) -> DalResult<L1BatchNumber> {
        let row = sqlx::query!(
            r#"
            SELECT
                COALESCE(MAX(l1_batch_number), $1) AS "last_processed_l1_batch!"
            FROM
                vm_runner_protective_reads
            "#,
            default_batch.0 as i32
        )
        .instrument("get_protective_reads_latest_processed_batch")
        .report_latency()
        .fetch_one(self.storage)
        .await?;
        Ok(L1BatchNumber(row.last_processed_l1_batch as u32))
    }

    pub async fn get_protective_reads_last_ready_batch(
        &mut self,
        default_batch: L1BatchNumber,
        window_size: u32,
    ) -> DalResult<L1BatchNumber> {
        let row = sqlx::query!(
            r#"
            WITH
                available_batches AS (
                    SELECT
                        MAX(number) AS "last_batch"
                    FROM
                        l1_batches
                ),
                processed_batches AS (
                    SELECT
                        COALESCE(MAX(l1_batch_number), $1) + $2 AS "last_ready_batch"
                    FROM
                        vm_runner_protective_reads
                )
            SELECT
                LEAST(last_batch, last_ready_batch) AS "last_ready_batch!"
            FROM
                available_batches
                FULL JOIN processed_batches ON TRUE
            "#,
            default_batch.0 as i32,
            window_size as i32
        )
        .instrument("get_protective_reads_last_ready_batch")
        .report_latency()
        .fetch_one(self.storage)
        .await?;
        Ok(L1BatchNumber(row.last_ready_batch as u32))
    }

    pub async fn mark_protective_reads_batch_as_completed(
        &mut self,
        l1_batch_number: L1BatchNumber,
    ) -> DalResult<()> {
        sqlx::query!(
            r#"
            INSERT INTO
                vm_runner_protective_reads (l1_batch_number, created_at, updated_at)
            VALUES
                ($1, NOW(), NOW())
            "#,
            i64::from(l1_batch_number.0),
        )
        .instrument("mark_protective_reads_batch_as_completed")
        .report_latency()
        .execute(self.storage)
        .await?;
        Ok(())
    }

<<<<<<< HEAD
    pub async fn get_bwip_latest_processed_batch(
        &mut self,
        default_batch: L1BatchNumber,
    ) -> DalResult<L1BatchNumber> {
        let row = sqlx::query!(
            r#"
            SELECT
                COALESCE(MAX(l1_batch_number), $1) AS "last_processed_l1_batch!"
            FROM
                vm_runner_bwip
            "#,
            default_batch.0 as i32
        )
        .instrument("get_bwip_latest_processed_batch")
        .report_latency()
        .fetch_one(self.storage)
        .await?;
        Ok(L1BatchNumber(row.last_processed_l1_batch as u32))
    }

    pub async fn get_bwip_last_ready_batch(
        &mut self,
        default_batch: L1BatchNumber,
        window_size: u32,
    ) -> DalResult<L1BatchNumber> {
        let row = sqlx::query!(
            r#"
            WITH
                available_batches AS (
                    SELECT
                        MAX(number) AS "last_batch"
                    FROM
                        l1_batches
                ),
                processed_batches AS (
                    SELECT
                        COALESCE(MAX(l1_batch_number), $1) + $2 AS "last_ready_batch"
                    FROM
                        vm_runner_bwip
                )
            SELECT
                LEAST(last_batch, last_ready_batch) AS "last_ready_batch!"
            FROM
                available_batches
                FULL JOIN processed_batches ON TRUE
            "#,
            default_batch.0 as i32,
            window_size as i32
        )
        .instrument("get_bwip_last_ready_batch")
        .report_latency()
        .fetch_one(self.storage)
        .await?;
        Ok(L1BatchNumber(row.last_ready_batch as u32))
    }

    pub async fn mark_bwip_batch_as_completed(
        &mut self,
        l1_batch_number: L1BatchNumber,
    ) -> DalResult<()> {
        sqlx::query!(
            r#"
            INSERT INTO
                vm_runner_bwip (l1_batch_number, created_at, updated_at)
            VALUES
                ($1, NOW(), NOW())
            "#,
            i64::from(l1_batch_number.0),
        )
        .instrument("mark_bwip_batch_as_completed")
        .report_latency()
=======
    pub async fn delete_protective_reads(
        &mut self,
        last_batch_to_keep: L1BatchNumber,
    ) -> DalResult<()> {
        self.delete_protective_reads_inner(Some(last_batch_to_keep))
            .await
    }

    async fn delete_protective_reads_inner(
        &mut self,
        last_batch_to_keep: Option<L1BatchNumber>,
    ) -> DalResult<()> {
        let l1_batch_number = last_batch_to_keep.map_or(-1, |number| i64::from(number.0));
        sqlx::query!(
            r#"
            DELETE FROM vm_runner_protective_reads
            WHERE
                l1_batch_number > $1
            "#,
            l1_batch_number
        )
        .instrument("delete_protective_reads")
        .with_arg("l1_batch_number", &l1_batch_number)
>>>>>>> 298a97e8
        .execute(self.storage)
        .await?;
        Ok(())
    }
}<|MERGE_RESOLUTION|>--- conflicted
+++ resolved
@@ -85,7 +85,34 @@
         Ok(())
     }
 
-<<<<<<< HEAD
+    pub async fn delete_protective_reads(
+        &mut self,
+        last_batch_to_keep: L1BatchNumber,
+    ) -> DalResult<()> {
+        self.delete_protective_reads_inner(Some(last_batch_to_keep))
+            .await
+    }
+
+    async fn delete_protective_reads_inner(
+        &mut self,
+        last_batch_to_keep: Option<L1BatchNumber>,
+    ) -> DalResult<()> {
+        let l1_batch_number = last_batch_to_keep.map_or(-1, |number| i64::from(number.0));
+        sqlx::query!(
+            r#"
+            DELETE FROM vm_runner_protective_reads
+            WHERE
+                l1_batch_number > $1
+            "#,
+            l1_batch_number
+        )
+        .instrument("delete_protective_reads")
+        .with_arg("l1_batch_number", &l1_batch_number)
+        .execute(self.storage)
+        .await?;
+        Ok(())
+    }
+
     pub async fn get_bwip_latest_processed_batch(
         &mut self,
         default_batch: L1BatchNumber,
@@ -157,31 +184,6 @@
         )
         .instrument("mark_bwip_batch_as_completed")
         .report_latency()
-=======
-    pub async fn delete_protective_reads(
-        &mut self,
-        last_batch_to_keep: L1BatchNumber,
-    ) -> DalResult<()> {
-        self.delete_protective_reads_inner(Some(last_batch_to_keep))
-            .await
-    }
-
-    async fn delete_protective_reads_inner(
-        &mut self,
-        last_batch_to_keep: Option<L1BatchNumber>,
-    ) -> DalResult<()> {
-        let l1_batch_number = last_batch_to_keep.map_or(-1, |number| i64::from(number.0));
-        sqlx::query!(
-            r#"
-            DELETE FROM vm_runner_protective_reads
-            WHERE
-                l1_batch_number > $1
-            "#,
-            l1_batch_number
-        )
-        .instrument("delete_protective_reads")
-        .with_arg("l1_batch_number", &l1_batch_number)
->>>>>>> 298a97e8
         .execute(self.storage)
         .await?;
         Ok(())
