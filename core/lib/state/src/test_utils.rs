//! Shared utils for unit tests.

use std::ops;

use zksync_dal::{pruning_dal::HardPruningStats, Connection, ConnectionPool, Core, CoreDal};
use zksync_types::{
    block::{L1BatchHeader, L2BlockHeader},
<<<<<<< HEAD
    settlement::SettlementLayer,
=======
    commitment::PubdataParams,
>>>>>>> 5fdb6f2b
    snapshots::SnapshotRecoveryStatus,
    AccountTreeId, Address, L1BatchNumber, L2BlockNumber, ProtocolVersion, ProtocolVersionId,
    StorageKey, StorageLog, H256,
};

pub(crate) async fn prepare_postgres(conn: &mut Connection<'_, Core>) {
    prepare_postgres_with_log_count(conn, 20).await;
}

pub(crate) async fn prepare_postgres_with_log_count(
    conn: &mut Connection<'_, Core>,
    log_count: u64,
) -> Vec<StorageLog> {
    assert!(conn.blocks_dal().is_genesis_needed().await.unwrap());
    conn.protocol_versions_dal()
        .save_protocol_version_with_tx(&ProtocolVersion::default())
        .await
        .unwrap();
    // The created genesis block is likely to be invalid, but since it's not committed,
    // we don't really care.
    let genesis_storage_logs = gen_storage_logs(0..log_count);
    create_l2_block(conn, L2BlockNumber(0), &genesis_storage_logs).await;
    create_l1_batch(conn, L1BatchNumber(0), &genesis_storage_logs).await;
    genesis_storage_logs
}

pub(crate) fn gen_storage_logs(indices: ops::Range<u64>) -> Vec<StorageLog> {
    let mut accounts = [
        "4b3af74f66ab1f0da3f2e4ec7a3cb99baf1af7b2",
        "ef4bb7b21c5fe7432a7d63876cc59ecc23b46636",
        "89b8988a018f5348f52eeac77155a793adf03ecc",
        "782806db027c08d36b2bed376b4271d1237626b3",
        "b2b57b76717ee02ae1327cc3cf1f40e76f692311",
    ]
    .map(|s| AccountTreeId::new(s.parse::<Address>().unwrap()));
    accounts.sort_unstable();

    let account_keys = (indices.start / 5)..(indices.end / 5);
    let proof_keys = accounts.iter().flat_map(|&account| {
        account_keys
            .clone()
            .map(move |i| StorageKey::new(account, H256::from_low_u64_be(i)))
    });
    let proof_values = indices.map(|i| H256::from_low_u64_be(i + 1));

    proof_keys
        .zip(proof_values)
        .map(|(proof_key, proof_value)| StorageLog::new_write_log(proof_key, proof_value))
        .collect()
}

#[allow(clippy::default_trait_access)]
// ^ `BaseSystemContractsHashes::default()` would require a new direct dependency
pub(crate) async fn create_l2_block(
    conn: &mut Connection<'_, Core>,
    l2_block_number: L2BlockNumber,
    block_logs: &[StorageLog],
) {
    let l2_block_header = L2BlockHeader {
        number: l2_block_number,
        timestamp: 0,
        hash: H256::from_low_u64_be(u64::from(l2_block_number.0)),
        l1_tx_count: 0,
        l2_tx_count: 0,
        fee_account_address: Address::default(),
        base_fee_per_gas: 0,
        batch_fee_input: Default::default(),
        gas_per_pubdata_limit: 0,
        base_system_contracts_hashes: Default::default(),
        protocol_version: Some(Default::default()),
        virtual_blocks: 0,
        gas_limit: 0,
        logs_bloom: Default::default(),
        pubdata_params: PubdataParams::genesis(),
        rolling_txs_hash: Some(H256::zero()),
    };

    conn.blocks_dal()
        .insert_l2_block(&l2_block_header)
        .await
        .unwrap();
    conn.storage_logs_dal()
        .insert_storage_logs(l2_block_number, block_logs)
        .await
        .unwrap();
}

#[allow(clippy::default_trait_access)]
// ^ `BaseSystemContractsHashes::default()` would require a new direct dependency
pub(crate) async fn create_l1_batch(
    conn: &mut Connection<'_, Core>,
    l1_batch_number: L1BatchNumber,
    logs_for_initial_writes: &[StorageLog],
) {
    let header = L1BatchHeader::new(
        l1_batch_number,
        0,
        Default::default(),
        Default::default(),
        SettlementLayer::for_tests(),
    );
    conn.blocks_dal()
        .insert_mock_l1_batch(&header)
        .await
        .unwrap();
    conn.blocks_dal()
        .mark_l2_blocks_as_executed_in_l1_batch(l1_batch_number)
        .await
        .unwrap();

    let mut written_keys: Vec<_> = logs_for_initial_writes.iter().map(|log| log.key).collect();
    written_keys.sort_unstable();
    let written_keys: Vec<_> = written_keys.iter().map(StorageKey::hashed_key).collect();
    conn.storage_logs_dedup_dal()
        .insert_initial_writes(l1_batch_number, &written_keys)
        .await
        .unwrap();
}

pub(crate) fn mock_snapshot_recovery_status() -> SnapshotRecoveryStatus {
    SnapshotRecoveryStatus {
        l1_batch_number: L1BatchNumber(23),
        l1_batch_timestamp: 23,
        l1_batch_root_hash: H256::zero(), // not used
        l2_block_number: L2BlockNumber(42),
        l2_block_timestamp: 42,
        l2_block_hash: H256::zero(), // not used
        protocol_version: ProtocolVersionId::latest(),
        storage_logs_chunks_processed: vec![true; 100],
    }
}

pub(crate) async fn prepare_postgres_for_snapshot_recovery(
    conn: &mut Connection<'_, Core>,
) -> (SnapshotRecoveryStatus, Vec<StorageLog>) {
    conn.protocol_versions_dal()
        .save_protocol_version_with_tx(&ProtocolVersion::default())
        .await
        .unwrap();

    let snapshot_recovery = mock_snapshot_recovery_status();
    conn.snapshot_recovery_dal()
        .insert_initial_recovery_status(&snapshot_recovery)
        .await
        .unwrap();

    let snapshot_storage_logs = gen_storage_logs(100..200);
    conn.storage_logs_dal()
        .insert_storage_logs(snapshot_recovery.l2_block_number, &snapshot_storage_logs)
        .await
        .unwrap();
    let mut written_keys: Vec<_> = snapshot_storage_logs.iter().map(|log| log.key).collect();
    written_keys.sort_unstable();
    let written_keys: Vec<_> = written_keys.iter().map(StorageKey::hashed_key).collect();
    conn.storage_logs_dedup_dal()
        .insert_initial_writes(snapshot_recovery.l1_batch_number, &written_keys)
        .await
        .unwrap();
    (snapshot_recovery, snapshot_storage_logs)
}

pub(crate) async fn prune_storage(
    pool: &ConnectionPool<Core>,
    pruned_l1_batch: L1BatchNumber,
) -> HardPruningStats {
    // Emulate pruning batches in the storage.
    let mut storage = pool.connection().await.unwrap();
    let (_, pruned_l2_block) = storage
        .blocks_dal()
        .get_l2_block_range_of_l1_batch(pruned_l1_batch)
        .await
        .unwrap()
        .expect("L1 batch not present in Postgres");
    let root_hash = H256::zero(); // Doesn't matter for storage recovery

    storage
        .pruning_dal()
        .insert_soft_pruning_log(pruned_l1_batch, pruned_l2_block)
        .await
        .unwrap();
    let pruning_stats = storage
        .pruning_dal()
        .hard_prune_batches_range(pruned_l1_batch, pruned_l2_block)
        .await
        .unwrap();
    assert!(
        pruning_stats.deleted_l1_batches > 0 && pruning_stats.deleted_l2_blocks > 0,
        "{pruning_stats:?}"
    );
    storage
        .pruning_dal()
        .insert_hard_pruning_log(pruned_l1_batch, pruned_l2_block, root_hash)
        .await
        .unwrap();
    pruning_stats
}<|MERGE_RESOLUTION|>--- conflicted
+++ resolved
@@ -5,11 +5,7 @@
 use zksync_dal::{pruning_dal::HardPruningStats, Connection, ConnectionPool, Core, CoreDal};
 use zksync_types::{
     block::{L1BatchHeader, L2BlockHeader},
-<<<<<<< HEAD
-    settlement::SettlementLayer,
-=======
     commitment::PubdataParams,
->>>>>>> 5fdb6f2b
     snapshots::SnapshotRecoveryStatus,
     AccountTreeId, Address, L1BatchNumber, L2BlockNumber, ProtocolVersion, ProtocolVersionId,
     StorageKey, StorageLog, H256,
