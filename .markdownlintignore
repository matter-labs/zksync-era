# Ignore submodule
bellman-cuda

<<<<<<< HEAD
# Ignore Github configuration markdowns
.github
=======
# Ignore contract submodules
contracts
etc/system-contracts
>>>>>>> 73a4e7d6
<|MERGE_RESOLUTION|>--- conflicted
+++ resolved
@@ -1,11 +1,10 @@
 # Ignore submodule
 bellman-cuda
 
-<<<<<<< HEAD
+
 # Ignore Github configuration markdowns
 .github
-=======
+
 # Ignore contract submodules
 contracts
 etc/system-contracts
->>>>>>> 73a4e7d6
