--- conflicted
+++ resolved
@@ -710,7 +710,6 @@
         .unwrap()
     }
 
-<<<<<<< HEAD
     pub async fn delete_prover_jobs_fri_batch_data(
         &mut self,
         l1_batch_number: L1BatchNumber,
@@ -774,7 +773,8 @@
     pub async fn delete(&mut self) -> sqlx::Result<sqlx::postgres::PgQueryResult> {
         self.delete_prover_jobs_fri().await?;
         self.delete_prover_jobs_fri_archive().await
-=======
+    }
+
     pub async fn requeue_stuck_jobs_for_batch(
         &mut self,
         block_number: L1BatchNumber,
@@ -815,6 +815,5 @@
             })
             .collect()
         }
->>>>>>> 7cc5a2b1
     }
 }