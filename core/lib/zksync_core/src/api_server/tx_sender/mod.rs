//! Helper module to submit transactions into the zkSync Network.

use std::{cmp, sync::Arc, time::Instant};

<<<<<<< HEAD
// Workspace uses
=======
use anyhow::Context as _;
>>>>>>> dec608d5
use multivm::{
    interface::VmExecutionResultAndLogs,
    utils::{adjust_pubdata_price_for_tx, derive_base_fee_and_gas_per_pubdata, derive_overhead},
    vm_latest::constants::{BLOCK_GAS_LIMIT, MAX_PUBDATA_PER_BLOCK},
};
use zksync_config::configs::{api::Web3JsonRpcConfig, chain::StateKeeperConfig};
use zksync_contracts::BaseSystemContracts;
use zksync_dal::{transactions_dal::L2TxSubmissionResult, ConnectionPool};
use zksync_state::PostgresStorageCaches;
use zksync_system_constants::DEFAULT_L2_TX_GAS_PER_PUBDATA_BYTE;
use zksync_types::{
    fee::{Fee, TransactionExecutionMetrics},
    fee_model::BatchFeeInput,
    get_code_key, get_intrinsic_constants,
    l1::is_l1_tx_type,
    l2::{error::TxCheckError::TxDuplication, L2Tx},
    utils::storage_key_for_eth_balance,
<<<<<<< HEAD
    AccountTreeId, Address, ExecuteTransactionCommon, L2ChainId, Nonce, PackedEthSignature,
    ProtocolVersionId, Transaction, VmVersion, H160, H256, MAX_L2_TX_GAS_LIMIT,
=======
    AccountTreeId, Address, ExecuteTransactionCommon, L2ChainId, MiniblockNumber, Nonce,
    PackedEthSignature, ProtocolVersionId, Transaction, VmVersion, H160, H256, MAX_L2_TX_GAS_LIMIT,
>>>>>>> dec608d5
    MAX_NEW_FACTORY_DEPS, U256,
};
use zksync_utils::h256_to_u256;

pub(super) use self::{proxy::TxProxy, result::SubmitTxError};
use crate::{
    api_server::{
        execution_sandbox::{
            get_pubdata_for_factory_deps, BlockArgs, BlockStartInfo, SubmitTxStage,
            TransactionExecutor, TxExecutionArgs, TxSharedArgs, VmConcurrencyLimiter, VmPermit,
            SANDBOX_METRICS,
        },
        tx_sender::result::ApiCallResult,
    },
    fee_model::BatchFeeModelInputProvider,
    metrics::{TxStage, APP_METRICS},
    state_keeper::seal_criteria::{ConditionalSealer, NoopSealer, SealData},
};

mod proxy;
mod result;
#[cfg(test)]
pub(crate) mod tests;

#[derive(Debug, Clone)]
pub struct MultiVMBaseSystemContracts {
    /// Contracts to be used for pre-virtual-blocks protocol versions.
    pub(crate) pre_virtual_blocks: BaseSystemContracts,
    /// Contracts to be used for post-virtual-blocks protocol versions.
    pub(crate) post_virtual_blocks: BaseSystemContracts,
    /// Contracts to be used for protocol versions after virtual block upgrade fix.
    pub(crate) post_virtual_blocks_finish_upgrade_fix: BaseSystemContracts,
    /// Contracts to be used for post-boojum protocol versions.
    pub(crate) post_boojum: BaseSystemContracts,
    /// Contracts to be used after the allow-list removal upgrade
    pub(crate) post_allowlist_removal: BaseSystemContracts,
    /// Contracts to be used after the 1.4.1 upgrade
    pub(crate) post_1_4_1: BaseSystemContracts,
}

impl MultiVMBaseSystemContracts {
    pub fn get_by_protocol_version(self, version: ProtocolVersionId) -> BaseSystemContracts {
        match version {
            ProtocolVersionId::Version0
            | ProtocolVersionId::Version1
            | ProtocolVersionId::Version2
            | ProtocolVersionId::Version3
            | ProtocolVersionId::Version4
            | ProtocolVersionId::Version5
            | ProtocolVersionId::Version6
            | ProtocolVersionId::Version7
            | ProtocolVersionId::Version8
            | ProtocolVersionId::Version9
            | ProtocolVersionId::Version10
            | ProtocolVersionId::Version11
            | ProtocolVersionId::Version12 => self.pre_virtual_blocks,
            ProtocolVersionId::Version13 => self.post_virtual_blocks,
            ProtocolVersionId::Version14
            | ProtocolVersionId::Version15
            | ProtocolVersionId::Version16
            | ProtocolVersionId::Version17 => self.post_virtual_blocks_finish_upgrade_fix,
            ProtocolVersionId::Version18 => self.post_boojum,
            ProtocolVersionId::Version19 => self.post_allowlist_removal,
            ProtocolVersionId::Version20 | ProtocolVersionId::Version21 => self.post_1_4_1,
        }
    }
}

/// Smart contracts to be used in the API sandbox requests, e.g. for estimating gas and
/// performing `eth_call` requests.
#[derive(Debug, Clone)]
pub struct ApiContracts {
    /// Contracts to be used when estimating gas.
    /// These contracts (mainly, bootloader) normally should be tuned to provide accurate
    /// execution metrics.
    pub(crate) estimate_gas: MultiVMBaseSystemContracts,
    /// Contracts to be used when performing `eth_call` requests.
    /// These contracts (mainly, bootloader) normally should be tuned to provide better UX
    /// experience (e.g. revert messages).
    pub(crate) eth_call: MultiVMBaseSystemContracts,
}

impl ApiContracts {
    /// Loads the contracts from the local file system.
    /// This method is *currently* preferred to be used in all contexts,
    /// given that there is no way to fetch "playground" contracts from the main node.
    pub fn load_from_disk() -> Self {
        Self {
            estimate_gas: MultiVMBaseSystemContracts {
                pre_virtual_blocks: BaseSystemContracts::estimate_gas_pre_virtual_blocks(),
                post_virtual_blocks: BaseSystemContracts::estimate_gas_post_virtual_blocks(),
                post_virtual_blocks_finish_upgrade_fix:
                    BaseSystemContracts::estimate_gas_post_virtual_blocks_finish_upgrade_fix(),
                post_boojum: BaseSystemContracts::estimate_gas_post_boojum(),
                post_allowlist_removal: BaseSystemContracts::estimate_gas_post_allowlist_removal(),
                post_1_4_1: BaseSystemContracts::estimate_gas_post_1_4_1(),
            },
            eth_call: MultiVMBaseSystemContracts {
                pre_virtual_blocks: BaseSystemContracts::playground_pre_virtual_blocks(),
                post_virtual_blocks: BaseSystemContracts::playground_post_virtual_blocks(),
                post_virtual_blocks_finish_upgrade_fix:
                    BaseSystemContracts::playground_post_virtual_blocks_finish_upgrade_fix(),
                post_boojum: BaseSystemContracts::playground_post_boojum(),
                post_allowlist_removal: BaseSystemContracts::playground_post_allowlist_removal(),
                post_1_4_1: BaseSystemContracts::playground_post_1_4_1(),
            },
        }
    }
}

/// Builder for the `TxSender`.
#[derive(Debug)]
pub struct TxSenderBuilder {
    /// Shared TxSender configuration.
    config: TxSenderConfig,
    /// Connection pool for read requests.
    replica_connection_pool: ConnectionPool,
    /// Connection pool for write requests. If not set, `proxy` must be set.
    master_connection_pool: Option<ConnectionPool>,
    /// Proxy to submit transactions to the network. If not set, `master_connection_pool` must be set.
    proxy: Option<TxProxy>,
    /// Batch sealer used to check whether transaction can be executed by the sequencer.
    sealer: Option<Arc<dyn ConditionalSealer>>,
}

impl TxSenderBuilder {
    pub fn new(config: TxSenderConfig, replica_connection_pool: ConnectionPool) -> Self {
        Self {
            config,
            replica_connection_pool,
            master_connection_pool: None,
            proxy: None,
            sealer: None,
        }
    }

    pub fn with_sealer(mut self, sealer: Arc<dyn ConditionalSealer>) -> Self {
        self.sealer = Some(sealer);
        self
    }

    pub fn with_tx_proxy(mut self, main_node_url: &str) -> Self {
        self.proxy = Some(TxProxy::new(main_node_url));
        self
    }

    pub fn with_main_connection_pool(mut self, master_connection_pool: ConnectionPool) -> Self {
        self.master_connection_pool = Some(master_connection_pool);
        self
    }

    pub async fn build(
        self,
        batch_fee_input_provider: Arc<dyn BatchFeeModelInputProvider>,
        vm_concurrency_limiter: Arc<VmConcurrencyLimiter>,
        api_contracts: ApiContracts,
        storage_caches: PostgresStorageCaches,
    ) -> TxSender {
        assert!(
            self.master_connection_pool.is_some() || self.proxy.is_some(),
            "Either master connection pool or proxy must be set"
        );

        // Use noop sealer if no sealer was explicitly provided.
        let sealer = self.sealer.unwrap_or_else(|| Arc::new(NoopSealer));

        TxSender(Arc::new(TxSenderInner {
            sender_config: self.config,
            master_connection_pool: self.master_connection_pool,
            replica_connection_pool: self.replica_connection_pool,
            batch_fee_input_provider,
            api_contracts,
            proxy: self.proxy,
            vm_concurrency_limiter,
            storage_caches,
            sealer,
            executor: TransactionExecutor::Real,
        }))
    }
}

/// Internal static `TxSender` configuration.
/// This structure is detached from `ZkSyncConfig`, since different node types (main, external, etc)
/// may require different configuration layouts.
/// The intention is to only keep the actually used information here.
#[derive(Debug, Clone)]
pub struct TxSenderConfig {
    pub fee_account_addr: Address,
    pub gas_price_scale_factor: f64,
    pub max_nonce_ahead: u32,
    pub max_allowed_l2_tx_gas_limit: u32,
    pub vm_execution_cache_misses_limit: Option<usize>,
    pub validation_computational_gas_limit: u32,
    pub l1_to_l2_transactions_compatibility_mode: bool,
    pub chain_id: L2ChainId,
}

impl TxSenderConfig {
    pub fn new(
        state_keeper_config: &StateKeeperConfig,
        web3_json_config: &Web3JsonRpcConfig,
        chain_id: L2ChainId,
    ) -> Self {
        Self {
            fee_account_addr: state_keeper_config.fee_account_addr,
            gas_price_scale_factor: web3_json_config.gas_price_scale_factor,
            max_nonce_ahead: web3_json_config.max_nonce_ahead,
            max_allowed_l2_tx_gas_limit: state_keeper_config.max_allowed_l2_tx_gas_limit,
            vm_execution_cache_misses_limit: web3_json_config.vm_execution_cache_misses_limit,
            validation_computational_gas_limit: state_keeper_config
                .validation_computational_gas_limit,
            l1_to_l2_transactions_compatibility_mode: web3_json_config
                .l1_to_l2_transactions_compatibility_mode,
            chain_id,
        }
    }
}

pub struct TxSenderInner {
    pub(super) sender_config: TxSenderConfig,
    pub master_connection_pool: Option<ConnectionPool>,
    pub replica_connection_pool: ConnectionPool,
    // Used to keep track of gas prices for the fee ticker.
    pub batch_fee_input_provider: Arc<dyn BatchFeeModelInputProvider>,
    pub(super) api_contracts: ApiContracts,
    /// Optional transaction proxy to be used for transaction submission.
    pub(super) proxy: Option<TxProxy>,
    /// Used to limit the amount of VMs that can be executed simultaneously.
    pub(super) vm_concurrency_limiter: Arc<VmConcurrencyLimiter>,
    // Caches used in VM execution.
    storage_caches: PostgresStorageCaches,
    /// Batch sealer used to check whether transaction can be executed by the sequencer.
    sealer: Arc<dyn ConditionalSealer>,
    pub(super) executor: TransactionExecutor,
}

#[derive(Clone)]
pub struct TxSender(pub(super) Arc<TxSenderInner>);

impl std::fmt::Debug for TxSender {
    fn fmt(&self, f: &mut std::fmt::Formatter<'_>) -> std::fmt::Result {
        f.debug_struct("TxSender").finish()
    }
}

impl TxSender {
    pub(crate) fn vm_concurrency_limiter(&self) -> Arc<VmConcurrencyLimiter> {
        Arc::clone(&self.0.vm_concurrency_limiter)
    }

    pub(crate) fn storage_caches(&self) -> PostgresStorageCaches {
        self.0.storage_caches.clone()
    }

    // TODO (PLA-725): propagate DB errors instead of panicking
    #[tracing::instrument(skip(self, tx))]
    pub async fn submit_tx(&self, tx: L2Tx) -> Result<L2TxSubmissionResult, SubmitTxError> {
        let stage_latency = SANDBOX_METRICS.submit_tx[&SubmitTxStage::Validate].start();
        self.validate_tx(&tx).await?;
        stage_latency.observe();

        let stage_latency = SANDBOX_METRICS.submit_tx[&SubmitTxStage::DryRun].start();
        let shared_args = self.shared_args().await;
        let vm_permit = self.0.vm_concurrency_limiter.acquire().await;
        let vm_permit = vm_permit.ok_or(SubmitTxError::ServerShuttingDown)?;
        let mut connection = self
            .0
            .replica_connection_pool
            .access_storage_tagged("api")
            .await
            .unwrap();
        let block_args = BlockArgs::pending(&mut connection).await;
        drop(connection);

        let (_, tx_metrics, published_bytecodes) = self
            .0
            .executor
            .execute_tx_in_sandbox(
                vm_permit.clone(),
                shared_args.clone(),
                true,
                TxExecutionArgs::for_validation(&tx),
                self.0.replica_connection_pool.clone(),
                tx.clone().into(),
                block_args,
                vec![],
            )
            .await;

        tracing::info!(
            "Submit tx {:?} with execution metrics {:?}",
            tx.hash(),
            tx_metrics
        );
        stage_latency.observe();

        let stage_latency = SANDBOX_METRICS.submit_tx[&SubmitTxStage::VerifyExecute].start();
        let computational_gas_limit = self.0.sender_config.validation_computational_gas_limit;
        let validation_result = self
            .0
            .executor
            .validate_tx_in_sandbox(
                self.0.replica_connection_pool.clone(),
                vm_permit,
                tx.clone(),
                shared_args,
                block_args,
                computational_gas_limit,
            )
            .await;
        stage_latency.observe();

        if let Err(err) = validation_result {
            return Err(err.into());
        }

        if !published_bytecodes {
            return Err(SubmitTxError::FailedToPublishCompressedBytecodes);
        }

        let stage_started_at = Instant::now();
        self.ensure_tx_executable(tx.clone().into(), &tx_metrics, true)?;

        if let Some(proxy) = &self.0.proxy {
            // We're running an external node: we have to proxy the transaction to the main node.
            // But before we do that, save the tx to cache in case someone will request it
            // Before it reaches the main node.
            proxy.save_tx(tx.hash(), tx.clone()).await;
            proxy.submit_tx(&tx).await?;
            // Now, after we are sure that the tx is on the main node, remove it from cache
            // since we don't want to store txs that might have been replaced or otherwise removed
            // from the mempool.
            proxy.forget_tx(tx.hash()).await;
            SANDBOX_METRICS.submit_tx[&SubmitTxStage::TxProxy].observe(stage_started_at.elapsed());
            APP_METRICS.processed_txs[&TxStage::Proxied].inc();
            return Ok(L2TxSubmissionResult::Proxied);
        } else {
            assert!(
                self.0.master_connection_pool.is_some(),
                "TxSender is instantiated without both master connection pool and tx proxy"
            );
        }

        let nonce = tx.common_data.nonce.0;
        let hash = tx.hash();
        let initiator_account = tx.initiator_account();
        let submission_res_handle = self
            .0
            .master_connection_pool
            .as_ref()
            .unwrap() // Checked above
            .access_storage_tagged("api")
            .await
            .unwrap()
            .transactions_dal()
            .insert_transaction_l2(tx, tx_metrics)
            .await;

        APP_METRICS.processed_txs[&TxStage::Mempool(submission_res_handle)].inc();

        match submission_res_handle {
            L2TxSubmissionResult::AlreadyExecuted => {
                let Nonce(expected_nonce) =
                    self.get_expected_nonce(initiator_account).await.unwrap();
                Err(SubmitTxError::NonceIsTooLow(
                    expected_nonce,
                    expected_nonce + self.0.sender_config.max_nonce_ahead,
                    nonce,
                ))
            }
            L2TxSubmissionResult::Duplicate => Err(SubmitTxError::IncorrectTx(TxDuplication(hash))),
            _ => {
                SANDBOX_METRICS.submit_tx[&SubmitTxStage::DbInsert]
                    .observe(stage_started_at.elapsed());
                Ok(submission_res_handle)
            }
        }
    }

    async fn shared_args(&self) -> TxSharedArgs {
        TxSharedArgs {
            operator_account: AccountTreeId::new(self.0.sender_config.fee_account_addr),
            fee_input: self.0.batch_fee_input_provider.get_batch_fee_input().await,
            base_system_contracts: self.0.api_contracts.eth_call.clone(),
            caches: self.storage_caches(),
            validation_computational_gas_limit: self
                .0
                .sender_config
                .validation_computational_gas_limit,
            chain_id: self.0.sender_config.chain_id,
        }
    }

    async fn validate_tx(&self, tx: &L2Tx) -> Result<(), SubmitTxError> {
        let max_gas = U256::from(u32::MAX);
        if tx.common_data.fee.gas_limit > max_gas
            || tx.common_data.fee.gas_per_pubdata_limit > max_gas
        {
            return Err(SubmitTxError::GasLimitIsTooBig);
        }

<<<<<<< HEAD
        let fee_input = self.0.batch_fee_input_provider.get_batch_fee_input();
=======
        let fee_input = self.0.batch_fee_input_provider.get_batch_fee_input().await;
>>>>>>> dec608d5

        // TODO (SMA-1715): do not subsidize the overhead for the transaction

        if tx.common_data.fee.gas_limit > self.0.sender_config.max_allowed_l2_tx_gas_limit.into() {
            tracing::info!(
                "Submitted Tx is Unexecutable {:?} because of GasLimitIsTooBig {}",
                tx.hash(),
                tx.common_data.fee.gas_limit,
            );
            return Err(SubmitTxError::GasLimitIsTooBig);
        }
        if tx.common_data.fee.max_fee_per_gas < fee_input.fair_l2_gas_price().into() {
            tracing::info!(
                "Submitted Tx is Unexecutable {:?} because of MaxFeePerGasTooLow {}",
                tx.hash(),
                tx.common_data.fee.max_fee_per_gas
            );
            return Err(SubmitTxError::MaxFeePerGasTooLow);
        }
        if tx.common_data.fee.max_fee_per_gas < tx.common_data.fee.max_priority_fee_per_gas {
            tracing::info!(
                "Submitted Tx is Unexecutable {:?} because of MaxPriorityFeeGreaterThanMaxFee {}",
                tx.hash(),
                tx.common_data.fee.max_fee_per_gas
            );
            return Err(SubmitTxError::MaxPriorityFeeGreaterThanMaxFee);
        }
        if tx.execute.factory_deps_length() > MAX_NEW_FACTORY_DEPS {
            return Err(SubmitTxError::TooManyFactoryDependencies(
                tx.execute.factory_deps_length(),
                MAX_NEW_FACTORY_DEPS,
            ));
        }

        let intrinsic_consts = get_intrinsic_constants();
        assert!(
            intrinsic_consts.l2_tx_intrinsic_pubdata == 0,
            "Currently we assume that the L2 transactions do not have any intrinsic pubdata"
        );
        let min_gas_limit = U256::from(intrinsic_consts.l2_tx_intrinsic_gas);
        if tx.common_data.fee.gas_limit < min_gas_limit {
            return Err(SubmitTxError::IntrinsicGas);
        }

        // We still double-check the nonce manually
        // to make sure that only the correct nonce is submitted and the transaction's hashes never repeat
        self.validate_account_nonce(tx).await?;
        // Even though without enough balance the tx will not pass anyway
        // we check the user for enough balance explicitly here for better DevEx.
        self.validate_enough_balance(tx).await?;
        Ok(())
    }

    async fn validate_account_nonce(&self, tx: &L2Tx) -> Result<(), SubmitTxError> {
        let Nonce(expected_nonce) = self
            .get_expected_nonce(tx.initiator_account())
            .await
            .unwrap();

        if tx.common_data.nonce.0 < expected_nonce {
            Err(SubmitTxError::NonceIsTooLow(
                expected_nonce,
                expected_nonce + self.0.sender_config.max_nonce_ahead,
                tx.nonce().0,
            ))
        } else {
            let max_nonce = expected_nonce + self.0.sender_config.max_nonce_ahead;
            if !(expected_nonce..=max_nonce).contains(&tx.common_data.nonce.0) {
                Err(SubmitTxError::NonceIsTooHigh(
                    expected_nonce,
                    max_nonce,
                    tx.nonce().0,
                ))
            } else {
                Ok(())
            }
        }
    }

    async fn get_expected_nonce(&self, initiator_account: Address) -> anyhow::Result<Nonce> {
        let mut storage = self
            .0
            .replica_connection_pool
            .access_storage_tagged("api")
            .await?;

        let latest_block_number = storage
            .blocks_dal()
            .get_sealed_miniblock_number()
            .await
            .context("failed getting sealed miniblock number")?;
        let latest_block_number = match latest_block_number {
            Some(number) => number,
            None => {
                // We don't have miniblocks in the storage yet. Use the snapshot miniblock number instead.
                let start = BlockStartInfo::new(&mut storage).await?;
                MiniblockNumber(start.first_miniblock.saturating_sub(1))
            }
        };

        let nonce = storage
            .storage_web3_dal()
            .get_address_historical_nonce(initiator_account, latest_block_number)
            .await
            .with_context(|| {
                format!("failed getting nonce for address {initiator_account:?} at miniblock #{latest_block_number}")
            })?;
        let nonce = u32::try_from(nonce)
            .map_err(|err| anyhow::anyhow!("failed converting nonce to u32: {err}"))?;
        Ok(Nonce(nonce))
    }

    async fn validate_enough_balance(&self, tx: &L2Tx) -> Result<(), SubmitTxError> {
        let paymaster = tx.common_data.paymaster_params.paymaster;

        // The paymaster is expected to pay for the tx,
        // whatever balance the user has, we don't care.
        if paymaster != Address::default() {
            return Ok(());
        }

        let balance = self.get_balance(&tx.common_data.initiator_address).await;

        // Estimate the minimum fee price user will agree to.
        let gas_price = tx.common_data.fee.max_fee_per_gas;
        let max_fee = tx.common_data.fee.gas_limit * gas_price;
        let max_fee_and_value = max_fee + tx.execute.value;

        if balance < max_fee_and_value {
            Err(SubmitTxError::NotEnoughBalanceForFeeValue(
                balance,
                max_fee,
                tx.execute.value,
            ))
        } else {
            Ok(())
        }
    }

    async fn get_balance(&self, initiator_address: &H160) -> U256 {
        let eth_balance_key = storage_key_for_eth_balance(initiator_address);

        let balance = self
            .0
            .replica_connection_pool
            .access_storage_tagged("api")
            .await
            .unwrap()
            .storage_dal()
            .get_by_key(&eth_balance_key)
            .await
            .unwrap_or_default();

        h256_to_u256(balance)
    }

    /// Given the gas_limit to be used for the body of the transaction,
    /// returns the result for executing the transaction with such gas_limit
    #[allow(clippy::too_many_arguments)]
    async fn estimate_gas_step(
        &self,
        vm_permit: VmPermit,
        mut tx: Transaction,
        tx_gas_limit: u32,
        gas_price_per_pubdata: u32,
        fee_model_params: BatchFeeInput,
        block_args: BlockArgs,
        base_fee: u64,
        vm_version: VmVersion,
    ) -> (VmExecutionResultAndLogs, TransactionExecutionMetrics) {
        let gas_limit_with_overhead = tx_gas_limit
            + derive_overhead(
                tx_gas_limit,
                gas_price_per_pubdata,
                tx.encoding_len(),
                tx.tx_format() as u8,
                vm_version,
            );

        match &mut tx.common_data {
            ExecuteTransactionCommon::L1(l1_common_data) => {
                l1_common_data.gas_limit = gas_limit_with_overhead.into();
                let required_funds =
                    l1_common_data.gas_limit * l1_common_data.max_fee_per_gas + tx.execute.value;
                l1_common_data.to_mint = required_funds;
            }
            ExecuteTransactionCommon::L2(l2_common_data) => {
                l2_common_data.fee.gas_limit = gas_limit_with_overhead.into();
            }
            ExecuteTransactionCommon::ProtocolUpgrade(common_data) => {
                common_data.gas_limit = gas_limit_with_overhead.into();

                let required_funds =
                    common_data.gas_limit * common_data.max_fee_per_gas + tx.execute.value;

                common_data.to_mint = required_funds;
            }
        }

        let shared_args = self.shared_args_for_gas_estimate(fee_model_params);
        let vm_execution_cache_misses_limit = self.0.sender_config.vm_execution_cache_misses_limit;
        let execution_args =
            TxExecutionArgs::for_gas_estimate(vm_execution_cache_misses_limit, &tx, base_fee);
        let (exec_result, tx_metrics, _) = self
            .0
            .executor
            .execute_tx_in_sandbox(
                vm_permit,
                shared_args,
                true,
                execution_args,
                self.0.replica_connection_pool.clone(),
                tx.clone(),
                block_args,
                vec![],
            )
            .await;

        (exec_result, tx_metrics)
    }

    fn shared_args_for_gas_estimate(&self, fee_input: BatchFeeInput) -> TxSharedArgs {
        let config = &self.0.sender_config;

        TxSharedArgs {
            operator_account: AccountTreeId::new(config.fee_account_addr),
            fee_input,
            // We want to bypass the computation gas limit check for gas estimation
            validation_computational_gas_limit: BLOCK_GAS_LIMIT,
            base_system_contracts: self.0.api_contracts.estimate_gas.clone(),
            caches: self.storage_caches(),
            chain_id: config.chain_id,
        }
    }

    pub async fn get_txs_fee_in_wei(
        &self,
        mut tx: Transaction,
        estimated_fee_scale_factor: f64,
        acceptable_overestimation: u32,
    ) -> Result<Fee, SubmitTxError> {
        let estimation_started_at = Instant::now();

        let mut connection = self
            .0
            .replica_connection_pool
            .access_storage_tagged("api")
            .await
            .unwrap();
        let block_args = BlockArgs::pending(&mut connection).await;
        let protocol_version = block_args
            .resolve_block_info(&mut connection)
            .await
            .unwrap()
            .protocol_version;

        drop(connection);

        let fee_input = {
            // For now, both L1 gas price and pubdata price are scaled with the same coefficient
            let fee_input = self
                .0
                .batch_fee_input_provider
                .get_batch_fee_input_scaled(
                    self.0.sender_config.gas_price_scale_factor,
                    self.0.sender_config.gas_price_scale_factor,
                )
                .await;
            adjust_pubdata_price_for_tx(
                fee_input,
                tx.gas_per_pubdata_byte_limit(),
                protocol_version.into(),
            )
        };

        let (base_fee, gas_per_pubdata_byte) =
            derive_base_fee_and_gas_per_pubdata(fee_input, protocol_version.into());
        match &mut tx.common_data {
            ExecuteTransactionCommon::L2(common_data) => {
                common_data.fee.max_fee_per_gas = base_fee.into();
                common_data.fee.max_priority_fee_per_gas = base_fee.into();
            }
            ExecuteTransactionCommon::L1(common_data) => {
                common_data.max_fee_per_gas = base_fee.into();
            }
            ExecuteTransactionCommon::ProtocolUpgrade(common_data) => {
                common_data.max_fee_per_gas = base_fee.into();
            }
        }

        let hashed_key = get_code_key(&tx.initiator_account());
        // if the default account does not have enough funds
        // for transferring tx.value, without taking into account the fee,
        // there is no sense to estimate the fee
        let account_code_hash = self
            .0
            .replica_connection_pool
            .access_storage_tagged("api")
            .await
            .unwrap()
            .storage_dal()
            .get_by_key(&hashed_key)
            .await
            .unwrap_or_default();

        if !tx.is_l1()
            && account_code_hash == H256::zero()
            && tx.execute.value > self.get_balance(&tx.initiator_account()).await
        {
            tracing::info!(
                "fee estimation failed on validation step.
                account: {} does not have enough funds for for transferring tx.value: {}.",
                &tx.initiator_account(),
                tx.execute.value
            );
            return Err(SubmitTxError::InsufficientFundsForTransfer);
        }

        // For L2 transactions we need a properly formatted signature
        if let ExecuteTransactionCommon::L2(l2_common_data) = &mut tx.common_data {
            if l2_common_data.signature.is_empty() {
                l2_common_data.signature = PackedEthSignature::default().serialize_packed().into();
            }

            l2_common_data.fee.gas_per_pubdata_limit =
                U256::from(DEFAULT_L2_TX_GAS_PER_PUBDATA_BYTE);
        }

        // Acquire the vm token for the whole duration of the binary search.
        let vm_permit = self.0.vm_concurrency_limiter.acquire().await;
        let vm_permit = vm_permit.ok_or(SubmitTxError::ServerShuttingDown)?;

        // We already know how many gas is needed to cover for the publishing of the bytecodes.
        // For L1->L2 transactions all the bytecodes have been made available on L1, so no funds need to be
        // spent on re-publishing those.
        let gas_for_bytecodes_pubdata = if tx.is_l1() {
            0
        } else {
            let pubdata_for_factory_deps = get_pubdata_for_factory_deps(
                &vm_permit,
                &self.0.replica_connection_pool,
                tx.execute.factory_deps.as_deref().unwrap_or_default(),
                self.storage_caches(),
            )
            .await;

            if pubdata_for_factory_deps > MAX_PUBDATA_PER_BLOCK {
                return Err(SubmitTxError::Unexecutable(
                    "exceeds limit for published pubdata".to_string(),
                ));
            }
            pubdata_for_factory_deps * (gas_per_pubdata_byte as u32)
        };

        // We are using binary search to find the minimal values of gas_limit under which
        // the transaction succeeds
        let mut lower_bound = 0;
        let mut upper_bound = MAX_L2_TX_GAS_LIMIT as u32;
        let tx_id = format!(
            "{:?}-{}",
            tx.initiator_account(),
            tx.nonce().unwrap_or(Nonce(0))
        );
        tracing::trace!(
            "fee estimation tx {:?}: preparation took {:?}, starting binary search",
            tx_id,
            estimation_started_at.elapsed(),
        );

        let mut number_of_iterations = 0usize;
        while lower_bound + acceptable_overestimation < upper_bound {
            let mid = (lower_bound + upper_bound) / 2;
            // There is no way to distinct between errors due to out of gas
            // or normal execution errors, so we just hope that increasing the
            // gas limit will make the transaction successful
            let iteration_started_at = Instant::now();
            let try_gas_limit = gas_for_bytecodes_pubdata + mid;
            let (result, _execution_metrics) = self
                .estimate_gas_step(
                    vm_permit.clone(),
                    tx.clone(),
                    try_gas_limit,
                    gas_per_pubdata_byte as u32,
                    fee_input,
                    block_args,
                    base_fee,
                    protocol_version.into(),
                )
                .await;

            if result.result.is_failed() {
                lower_bound = mid + 1;
            } else {
                upper_bound = mid;
            }

            tracing::trace!(
                "fee estimation tx {:?}: iteration {} took {:?}. lower_bound: {}, upper_bound: {}",
                tx_id,
                number_of_iterations,
                iteration_started_at.elapsed(),
                lower_bound,
                upper_bound,
            );
            number_of_iterations += 1;
        }
        SANDBOX_METRICS
            .estimate_gas_binary_search_iterations
            .observe(number_of_iterations);

        let tx_body_gas_limit = cmp::min(
            MAX_L2_TX_GAS_LIMIT as u32,
            ((upper_bound as f64) * estimated_fee_scale_factor) as u32,
        );

        let suggested_gas_limit = tx_body_gas_limit + gas_for_bytecodes_pubdata;
        let (result, tx_metrics) = self
            .estimate_gas_step(
                vm_permit,
                tx.clone(),
                suggested_gas_limit,
                gas_per_pubdata_byte as u32,
                fee_input,
                block_args,
                base_fee,
                protocol_version.into(),
            )
            .await;

        result.into_api_call_result()?;
        self.ensure_tx_executable(tx.clone(), &tx_metrics, false)?;

        // Now, we need to calculate the final overhead for the transaction. We need to take into account the fact
        // that the migration of 1.4.1 may be still going on.
        let overhead = if self
            .0
            .sender_config
            .l1_to_l2_transactions_compatibility_mode
        {
            derive_pessimistic_overhead(
                suggested_gas_limit,
                gas_per_pubdata_byte as u32,
                tx.encoding_len(),
                tx.tx_format() as u8,
                protocol_version.into(),
            )
        } else {
            derive_overhead(
                suggested_gas_limit,
                gas_per_pubdata_byte as u32,
                tx.encoding_len(),
                tx.tx_format() as u8,
                protocol_version.into(),
            )
        };

        let full_gas_limit =
            match tx_body_gas_limit.overflowing_add(gas_for_bytecodes_pubdata + overhead) {
                (value, false) => value,
                (_, true) => {
                    return Err(SubmitTxError::ExecutionReverted(
                        "exceeds block gas limit".to_string(),
                        vec![],
                    ));
                }
            };

        Ok(Fee {
            max_fee_per_gas: base_fee.into(),
            max_priority_fee_per_gas: 0u32.into(),
            gas_limit: full_gas_limit.into(),
            gas_per_pubdata_limit: gas_per_pubdata_byte.into(),
        })
    }

    pub(super) async fn eth_call(
        &self,
        block_args: BlockArgs,
        tx: L2Tx,
    ) -> Result<Vec<u8>, SubmitTxError> {
        let vm_permit = self.0.vm_concurrency_limiter.acquire().await;
        let vm_permit = vm_permit.ok_or(SubmitTxError::ServerShuttingDown)?;

        let vm_execution_cache_misses_limit = self.0.sender_config.vm_execution_cache_misses_limit;
        self.0
            .executor
            .execute_tx_eth_call(
                vm_permit,
                self.shared_args().await,
                self.0.replica_connection_pool.clone(),
                tx,
                block_args,
                vm_execution_cache_misses_limit,
                vec![],
            )
            .await
            .into_api_call_result()
    }

    pub async fn gas_price(&self) -> u64 {
        let mut connection = self
            .0
            .replica_connection_pool
            .access_storage_tagged("api")
            .await
            .unwrap();
        let block_args = BlockArgs::pending(&mut connection).await;
        let protocol_version = block_args
            .resolve_block_info(&mut connection)
            .await
            .unwrap()
            .protocol_version;
        drop(connection);

        let (base_fee, _) = derive_base_fee_and_gas_per_pubdata(
            // For now, both the L1 gas price and the L1 pubdata price are scaled with the same coefficient
            self.0
                .batch_fee_input_provider
                .get_batch_fee_input_scaled(
                    self.0.sender_config.gas_price_scale_factor,
                    self.0.sender_config.gas_price_scale_factor,
                )
                .await,
            protocol_version.into(),
        );
        base_fee
    }

    fn ensure_tx_executable(
        &self,
        transaction: Transaction,
        tx_metrics: &TransactionExecutionMetrics,
        log_message: bool,
    ) -> Result<(), SubmitTxError> {
        // Hash is not computable for the provided `transaction` during gas estimation (it doesn't have
        // its input data set). Since we don't log a hash in this case anyway, we just use a dummy value.
        let tx_hash = if log_message {
            transaction.hash()
        } else {
            H256::zero()
        };

        // Using `ProtocolVersionId::latest()` for a short period we might end up in a scenario where the StateKeeper is still pre-boojum
        // but the API assumes we are post boojum. In this situation we will determine a tx as being executable but the StateKeeper will
        // still reject them as it's not.
        let protocol_version = ProtocolVersionId::latest();
        let seal_data = SealData::for_transaction(transaction, tx_metrics, protocol_version);
        if let Some(reason) = self
            .0
            .sealer
            .find_unexecutable_reason(&seal_data, protocol_version)
        {
            let message = format!(
                "Tx is Unexecutable because of {reason}; inputs for decision: {seal_data:?}"
            );
            if log_message {
                tracing::info!("{tx_hash:#?} {message}");
            }
            return Err(SubmitTxError::Unexecutable(message));
        }
        Ok(())
    }
}

/// During switch to the 1.4.1 protocol version, there will be a moment of discrepancy, when while
/// the L2 has already upgraded to 1.4.1 (and thus suggests smaller overhead), the L1 is still on the previous version.
///
/// This might lead to situations when L1->L2 transactions estimated with the new versions would work on the state keeper side,
/// but they won't even make it there, but the protection mechanisms for L1->L2 transactions will reject them on L1.
/// TODO(X): remove this function after the upgrade is complete
fn derive_pessimistic_overhead(
    gas_limit: u32,
    gas_price_per_pubdata: u32,
    encoded_len: usize,
    tx_type: u8,
    vm_version: VmVersion,
) -> u32 {
    let current_overhead = derive_overhead(
        gas_limit,
        gas_price_per_pubdata,
        encoded_len,
        tx_type,
        vm_version,
    );

    if is_l1_tx_type(tx_type) {
        // We are in the L1->L2 transaction, so we need to account for the fact that the L1 is still on the previous version.
        // We assume that the overhead will be the same as for the previous version.
        let previous_overhead = derive_overhead(
            gas_limit,
            gas_price_per_pubdata,
            encoded_len,
            tx_type,
            VmVersion::VmBoojumIntegration,
        );
        current_overhead.max(previous_overhead)
    } else {
        current_overhead
    }
}<|MERGE_RESOLUTION|>--- conflicted
+++ resolved
@@ -2,11 +2,7 @@
 
 use std::{cmp, sync::Arc, time::Instant};
 
-<<<<<<< HEAD
-// Workspace uses
-=======
 use anyhow::Context as _;
->>>>>>> dec608d5
 use multivm::{
     interface::VmExecutionResultAndLogs,
     utils::{adjust_pubdata_price_for_tx, derive_base_fee_and_gas_per_pubdata, derive_overhead},
@@ -24,13 +20,8 @@
     l1::is_l1_tx_type,
     l2::{error::TxCheckError::TxDuplication, L2Tx},
     utils::storage_key_for_eth_balance,
-<<<<<<< HEAD
-    AccountTreeId, Address, ExecuteTransactionCommon, L2ChainId, Nonce, PackedEthSignature,
-    ProtocolVersionId, Transaction, VmVersion, H160, H256, MAX_L2_TX_GAS_LIMIT,
-=======
     AccountTreeId, Address, ExecuteTransactionCommon, L2ChainId, MiniblockNumber, Nonce,
     PackedEthSignature, ProtocolVersionId, Transaction, VmVersion, H160, H256, MAX_L2_TX_GAS_LIMIT,
->>>>>>> dec608d5
     MAX_NEW_FACTORY_DEPS, U256,
 };
 use zksync_utils::h256_to_u256;
@@ -432,11 +423,7 @@
             return Err(SubmitTxError::GasLimitIsTooBig);
         }
 
-<<<<<<< HEAD
-        let fee_input = self.0.batch_fee_input_provider.get_batch_fee_input();
-=======
         let fee_input = self.0.batch_fee_input_provider.get_batch_fee_input().await;
->>>>>>> dec608d5
 
         // TODO (SMA-1715): do not subsidize the overhead for the transaction
 
