--- conflicted
+++ resolved
@@ -10,18 +10,10 @@
 };
 use zksync_utils::{bytecode::hash_bytecode, h256_to_u256, u256_to_h256};
 
-<<<<<<< HEAD
 use super::{get_empty_storage, tester::VmTesterBuilder, TestedVm};
-use crate::interface::{ExecutionResult, Halt, TxExecutionMode, VmExecutionMode, VmInterfaceExt};
-=======
-use super::{
-    get_complex_upgrade_abi, get_empty_storage, read_complex_upgrade, read_test_contract,
-    tester::VmTesterBuilder, TestedVm,
-};
 use crate::interface::{
     ExecutionResult, Halt, InspectExecutionMode, TxExecutionMode, VmInterfaceExt,
 };
->>>>>>> 474d1738
 
 /// In this test we ensure that the requirements for protocol upgrade transactions are enforced by the bootloader:
 /// - This transaction must be the only one in block
