--- conflicted
+++ resolved
@@ -10,13 +10,7 @@
 };
 use zksync_utils::{h256_to_u256, u256_to_h256};
 
-<<<<<<< HEAD
-use super::{tester::VmTesterBuilder, TestedVm, BASE_SYSTEM_CONTRACTS};
-=======
-use super::{
-    read_test_contract, tester::VmTesterBuilder, ContractToDeploy, TestedVm, BASE_SYSTEM_CONTRACTS,
-};
->>>>>>> 474d1738
+use super::{tester::VmTesterBuilder, ContractToDeploy, TestedVm, BASE_SYSTEM_CONTRACTS};
 use crate::{
     interface::{
         ExecutionResult, InspectExecutionMode, TxExecutionMode, VmInterfaceExt, VmRevertReason,
@@ -194,7 +188,7 @@
 }
 
 pub(crate) fn test_l1_tx_execution_gas_estimation_with_low_gas<VM: TestedVm>() {
-    let counter_contract = read_test_contract();
+    let counter_contract = TestContract::counter().bytecode.to_vec();
     let counter_address = Address::repeat_byte(0x11);
     let mut vm = VmTesterBuilder::new()
         .with_empty_in_memory_storage()
