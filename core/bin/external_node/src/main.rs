--- conflicted
+++ resolved
@@ -173,42 +173,23 @@
     let main_node_client = <dyn MainNodeClient>::json_rpc(&main_node_url)
         .context("Failed creating JSON-RPC client for main node")?;
     let singleton_pool_builder = ConnectionPool::singleton(&config.postgres.database_url);
-<<<<<<< HEAD
-    let fetcher = {
-        let pool = singleton_pool_builder
-            .build()
-            .await
-            .context("failed to build a connection pool for `MainNodeFetcher`")?;
-        let mut storage = pool.access_storage_tagged("sync_layer").await?;
-        MainNodeFetcher::new(
-            &mut storage,
-            Box::new(main_node_client),
-            action_queue_sender,
-            sync_state.clone(),
-            stop_receiver.clone(),
-        )
-        .await
-        .context("failed initializing main node fetcher")?
-=======
 
     let fetcher_handle = match config.consensus.clone() {
         None => {
-            let fetcher_cursor = {
-                let pool = singleton_pool_builder
-                    .build()
-                    .await
-                    .context("failed to build a connection pool for `MainNodeFetcher`")?;
-                let mut storage = pool.access_storage_tagged("sync_layer").await?;
-                FetcherCursor::new(&mut storage)
-                    .await
-                    .context("failed to load `MainNodeFetcher` cursor from Postgres")?
-            };
-            let fetcher = fetcher_cursor.into_fetcher(
+            let pool = singleton_pool_builder
+                .build()
+                .await
+                .context("failed to build a connection pool for `MainNodeFetcher`")?;
+            let mut storage = pool.access_storage_tagged("sync_layer").await?;
+            let fetcher = MainNodeFetcher::new(
+                &mut storage,
                 Box::new(main_node_client),
                 action_queue_sender,
                 sync_state.clone(),
                 stop_receiver.clone(),
-            );
+            )
+            .await
+            .context("failed initializing main node fetcher")?;
             tokio::spawn(fetcher.run())
         }
         Some(cfg) => {
@@ -240,7 +221,6 @@
                 .context("consensus actor")
             })
         }
->>>>>>> 1c2cb136
     };
 
     let metadata_calculator_config = MetadataCalculatorConfig {
