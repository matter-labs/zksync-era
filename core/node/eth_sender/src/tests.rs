use assert_matches::assert_matches;
use test_casing::{test_casing, Product};
use zksync_contracts::hyperchain_contract;
use zksync_dal::{ConnectionPool, Core, CoreDal};
use zksync_eth_client::{
    clients::{DynClient, SigningClient, L2},
    BoundEthInterface,
};
use zksync_eth_signer::PrivateKeySigner;
use zksync_l1_contract_interface::{
    i_executor::methods::ExecuteBatches, multicall3::Multicall3Call, Tokenizable,
};
use zksync_node_test_utils::create_l1_batch;
use zksync_types::{
    aggregated_operations::L1BatchAggregatedActionType,
    api::TransactionRequest,
    block::L1BatchHeader,
    commitment::{
        L1BatchCommitmentMode, L1BatchMetaParameters, L1BatchMetadata, L1BatchWithMetadata,
    },
    eth_sender::EthTxFinalityStatus,
    ethabi::{self, Token},
    helpers::unix_timestamp_ms,
    settlement::SettlementLayer,
    web3::{self, contract::Error},
    Address, K256PrivateKey, L1BatchNumber, L2ChainId, ProtocolVersionId, SLChainId, H256, U256,
};
use zksync_web3_decl::client::MockClient;

use crate::{
    abstract_l1_interface::{AbstractL1Interface, OperatorType, RealL1Interface},
    aggregated_operations::{AggregatedOperation, L1BatchAggregatedOperation},
    tester::{
        EthSenderTester, TestL1Batch, STATE_TRANSITION_CONTRACT_ADDRESS,
        STATE_TRANSITION_MANAGER_CONTRACT_ADDRESS,
    },
    zksync_functions::ZkSyncFunctions,
    EthSenderError,
};

fn get_dummy_operation(number: u32) -> AggregatedOperation {
    AggregatedOperation::L1Batch(L1BatchAggregatedOperation::Execute(ExecuteBatches {
        l1_batches: vec![L1BatchWithMetadata {
            header: create_l1_batch(number),
            metadata: default_l1_batch_metadata(),
            raw_published_factory_deps: Vec::new(),
        }],
        priority_ops_proofs: Vec::new(),
        dependency_roots: vec![vec![], vec![]],
    }))
}

const COMMITMENT_MODES: [L1BatchCommitmentMode; 2] = [
    L1BatchCommitmentMode::Rollup,
    L1BatchCommitmentMode::Validium,
];

pub(crate) fn mock_multicall_response(call: &web3::CallRequest) -> Token {
    let functions = ZkSyncFunctions::default();
    let evm_emulator_getter_signature = functions
        .get_evm_emulator_bytecode_hash
        .as_ref()
        .map(ethabi::Function::short_signature);
    let bootloader_signature = functions.get_l2_bootloader_bytecode_hash.short_signature();
    let default_aa_signature = functions
        .get_l2_default_account_bytecode_hash
        .short_signature();
    let evm_emulator_getter_signature = evm_emulator_getter_signature.as_ref().map(|sig| &sig[..]);

    let calldata = &call.data.as_ref().expect("no calldata").0;
    assert_eq!(calldata[..4], functions.aggregate3.short_signature());
    let mut tokens = functions
        .aggregate3
        .decode_input(&calldata[4..])
        .expect("invalid multicall");
    assert_eq!(tokens.len(), 1);
    let Token::Array(tokens) = tokens.pop().unwrap() else {
        panic!("Unexpected input: {tokens:?}");
    };

    let validator_timelock_short_selector = functions
        .state_transition_manager_contract
        .function("validatorTimelock")
        .unwrap()
        .short_signature();
    let valdaitor_timelock_post_v29_short_selector = functions
        .state_transition_manager_contract
        .function("validatorTimelockPostV29")
        .unwrap()
        .short_signature();
    let prototol_version_short_selector = functions
        .state_transition_manager_contract
        .function("protocolVersion")
        .unwrap()
        .short_signature();

    let get_da_validator_pair_selector = functions.get_da_validator_pair.short_signature();
    let execution_delay_selector = functions
        .validator_timelock_contract
        .function("executionDelay")
        .unwrap()
        .short_signature();

    let calls = tokens.into_iter().map(Multicall3Call::from_token);
    let response = calls.map(|call| {
        let call = call.unwrap();
        let output = match &call.calldata[..4] {
            selector if selector == bootloader_signature => {
                assert!(call.target == STATE_TRANSITION_CONTRACT_ADDRESS);
                vec![1u8; 32]
            }
            selector if selector == default_aa_signature => {
                assert!(call.target == STATE_TRANSITION_CONTRACT_ADDRESS);
                vec![2u8; 32]
            }
            selector if Some(selector) == evm_emulator_getter_signature => {
                assert!(call.target == STATE_TRANSITION_CONTRACT_ADDRESS);
                vec![3u8; 32]
            }
            selector if selector == functions.get_verifier_params.short_signature() => {
                assert!(call.target == STATE_TRANSITION_CONTRACT_ADDRESS);
                vec![4u8; 96]
            }
            selector if selector == functions.get_verifier.short_signature() => {
                assert!(call.target == STATE_TRANSITION_CONTRACT_ADDRESS);
                vec![5u8; 32]
            }
            selector if selector == functions.get_protocol_version.short_signature() => {
                assert!(call.target == STATE_TRANSITION_CONTRACT_ADDRESS);
                H256::from_low_u64_be(ProtocolVersionId::default() as u64)
                    .0
                    .to_vec()
            }
            selector if selector == validator_timelock_short_selector => {
                assert!(call.target == STATE_TRANSITION_MANAGER_CONTRACT_ADDRESS);
                vec![6u8; 32]
            }
            selector if selector == prototol_version_short_selector => {
                assert!(call.target == STATE_TRANSITION_MANAGER_CONTRACT_ADDRESS);
                H256::from_low_u64_be(ProtocolVersionId::default() as u64)
                    .0
                    .to_vec()
            }
            selector if selector == get_da_validator_pair_selector => {
                assert!(call.target == STATE_TRANSITION_CONTRACT_ADDRESS);
                let non_zero_address = vec![6u8; 32];

                [non_zero_address.clone(), non_zero_address].concat()
            }
<<<<<<< HEAD
            selector if selector == execution_delay_selector => {
                // The target is config_timelock_contract_address which is a random address in tests
                // Return a mock execution delay (e.g., 3600 seconds = 1 hour)
                let execution_delay: u32 = 3600;
                let mut result = vec![0u8; 32];
                result[28..32].copy_from_slice(&execution_delay.to_be_bytes());
                result
=======
            selector if selector == valdaitor_timelock_post_v29_short_selector => {
                assert!(call.target == STATE_TRANSITION_MANAGER_CONTRACT_ADDRESS);
                vec![7u8; 32]
>>>>>>> e76c0797
            }
            _ => panic!("unexpected call: {call:?}"),
        };
        Token::Tuple(vec![Token::Bool(true), Token::Bytes(output)])
    });
    Token::Array(response.collect())
}

pub(crate) fn l1_batch_with_metadata(header: L1BatchHeader) -> L1BatchWithMetadata {
    L1BatchWithMetadata {
        header,
        metadata: default_l1_batch_metadata(),
        raw_published_factory_deps: vec![],
    }
}

pub(crate) fn default_l1_batch_metadata() -> L1BatchMetadata {
    L1BatchMetadata {
        root_hash: H256::default(),
        rollup_last_leaf_index: 0,
        initial_writes_compressed: Some(vec![]),
        repeated_writes_compressed: Some(vec![]),
        commitment: H256::default(),
        l2_l1_merkle_root: H256::default(),
        block_meta_params: L1BatchMetaParameters {
            zkporter_is_available: false,
            bootloader_code_hash: H256::default(),
            default_aa_code_hash: H256::default(),
            evm_emulator_code_hash: None,
            protocol_version: Some(ProtocolVersionId::default()),
        },
        aux_data_hash: H256::default(),
        meta_parameters_hash: H256::default(),
        pass_through_data_hash: H256::default(),
        events_queue_commitment: Some(H256::zero()),
        bootloader_initial_content_commitment: Some(H256::zero()),
        state_diffs_compressed: vec![],
        state_diff_hash: Some(H256::default()),
        local_root: Some(H256::default()),
        aggregation_root: Some(H256::default()),
        da_inclusion_data: Some(vec![]),
    }
}

// Tests that we send multiple transactions and confirm them all in one iteration.
#[test_casing(4, Product(([false, true], COMMITMENT_MODES)))]
#[test_log::test(tokio::test)]
async fn confirm_many(
    aggregator_operate_4844_mode: bool,
    commitment_mode: L1BatchCommitmentMode,
) -> anyhow::Result<()> {
    let connection_pool = ConnectionPool::<Core>::test_pool().await;
    let mut tester = EthSenderTester::new(
        connection_pool.clone(),
        vec![10; 100],
        false,
        aggregator_operate_4844_mode,
        commitment_mode,
        SettlementLayer::L1(10.into()),
    )
    .await;

    let mut l1_batches = vec![];

    let _genesis_batch = TestL1Batch::sealed(&mut tester).await;
    for _ in 1..6 {
        let l1_batch = TestL1Batch::sealed(&mut tester).await;
        l1_batch.save_commit_tx(&mut tester).await;
        l1_batches.push(l1_batch);
    }
    tester.run_eth_sender_tx_manager_iteration().await;

    // check that we sent something
    tester.assert_just_sent_tx_count_equals(5).await;

    tester.run_eth_sender_tx_manager_iteration().await;

    for l1_batch in l1_batches {
        l1_batch.execute_commit_tx(&mut tester).await;
    }

    tester.run_eth_sender_tx_manager_iteration().await;

    // check that all transactions are marked as accepted
    tester.assert_inflight_txs_count_equals(0).await;

    // also check that we didn't try to resend it
    tester.assert_just_sent_tx_count_equals(0).await;

    Ok(())
}

// Tests that we resend first un-mined transaction every block with an increased gas price.
#[test_casing(2, COMMITMENT_MODES)]
#[test_log::test(tokio::test)]
async fn resend_each_block(commitment_mode: L1BatchCommitmentMode) -> anyhow::Result<()> {
    let connection_pool = ConnectionPool::<Core>::test_pool().await;
    let mut tester = EthSenderTester::new(
        connection_pool.clone(),
        vec![7, 6, 5, 5, 5, 2, 1],
        false,
        true,
        commitment_mode,
        SettlementLayer::L1(10.into()),
    )
    .await;

    // after this, median should be 6
    tester
        .gateway
        .advance_block_number(3, EthTxFinalityStatus::Finalized);
    tester.gas_adjuster.keep_updated().await?;

    TestL1Batch::sealed(&mut tester).await;

    let block = tester.get_block_numbers().await.latest;

    let tx = tester
        .aggregator
        .save_eth_tx(
            &mut tester.conn.connection().await.unwrap(),
            &get_dummy_operation(0),
            Address::random(),
            ProtocolVersionId::latest(),
            false,
        )
        .await?;

    let hash = tester
        .manager
        .send_eth_tx(&mut tester.conn.connection().await.unwrap(), &tx, 0, block)
        .await?;

    // check that we sent something and stored it in the db
    assert_eq!(tester.gateway.sent_tx_count(), 1);
    assert_eq!(
        tester
            .storage()
            .await
            .eth_sender_dal()
            .get_inflight_txs(
                tester.manager.operator_address(OperatorType::NonBlob),
                false
            )
            .await
            .unwrap()
            .len(),
        1
    );

    let sent_tx = tester
        .manager
        .l1_interface()
        .get_tx(hash, OperatorType::NonBlob)
        .await
        .unwrap()
        .expect("no transaction");
    assert_eq!(sent_tx.hash, hash);
    assert_eq!(sent_tx.nonce, 0.into());
    assert_eq!(
        sent_tx.max_fee_per_gas.unwrap() - sent_tx.max_priority_fee_per_gas.unwrap(),
        18.into() // `6 * 3 * 2^0`
    );

    // now, median is 5
    tester
        .gateway
        .advance_block_number(2, EthTxFinalityStatus::Finalized);
    tester.gas_adjuster.keep_updated().await?;
    let block_numbers = tester.get_block_numbers().await;

    let (to_resend, _) = tester
        .manager
        .monitor_inflight_transactions_single_operator(
            &mut tester.conn.connection().await.unwrap(),
            block_numbers,
            OperatorType::NonBlob,
        )
        .await?
        .unwrap();

    let resent_hash = tester
        .manager
        .send_eth_tx(
            &mut tester.conn.connection().await.unwrap(),
            &to_resend,
            1,
            block_numbers.latest,
        )
        .await?;

    // check that transaction has been resent
    assert_eq!(tester.gateway.sent_tx_count(), 2);
    assert_eq!(
        tester
            .storage()
            .await
            .eth_sender_dal()
            .get_inflight_txs(
                tester.manager.operator_address(OperatorType::NonBlob),
                false
            )
            .await
            .unwrap()
            .len(),
        1
    );

    let resent_tx = tester
        .manager
        .l1_interface()
        .get_tx(resent_hash, OperatorType::NonBlob)
        .await
        .unwrap()
        .expect("no transaction");
    assert_eq!(resent_tx.nonce, 0.into());
    assert_eq!(
        resent_tx.max_fee_per_gas.unwrap() - resent_tx.max_priority_fee_per_gas.unwrap(),
        30.into() // `5 * 3 * 2^1`
    );

    Ok(())
}

// Tests that if transaction was mined, but not enough blocks has been mined since,
// we won't mark it as confirmed but also won't resend it.
#[test_casing(2, COMMITMENT_MODES)]
#[test_log::test(tokio::test)]
async fn dont_resend_already_mined(commitment_mode: L1BatchCommitmentMode) -> anyhow::Result<()> {
    let connection_pool = ConnectionPool::<Core>::test_pool().await;
    let mut tester = EthSenderTester::new(
        connection_pool.clone(),
        vec![100; 100],
        false,
        true,
        commitment_mode,
        SettlementLayer::L1(10.into()),
    )
    .await;

    let _genesis_batch = TestL1Batch::sealed(&mut tester).await;
    let l1_batch = TestL1Batch::sealed(&mut tester).await;
    l1_batch.save_commit_tx(&mut tester).await;

    tester.run_eth_sender_tx_manager_iteration().await;

    // check that we sent something and stored it in the db
    tester.assert_just_sent_tx_count_equals(1).await;
    tester.assert_inflight_txs_count_equals(1).await;

    // mine the transaction but don't have enough confirmations yet
    tester
        .execute_tx(
            l1_batch.number,
            L1BatchAggregatedActionType::Commit,
            true,
            EthTxFinalityStatus::Pending,
        )
        .await;
    tester.run_eth_sender_tx_manager_iteration().await;

    // check that transaction is still considered in-flight
    tester.assert_inflight_txs_count_equals(1).await;

    // also check that we didn't try to resend it
    tester.assert_just_sent_tx_count_equals(0).await;

    Ok(())
}

#[test_casing(2, COMMITMENT_MODES)]
#[test_log::test(tokio::test)]
async fn three_scenarios(commitment_mode: L1BatchCommitmentMode) -> anyhow::Result<()> {
    let connection_pool = ConnectionPool::<Core>::test_pool().await;
    let mut tester = EthSenderTester::new(
        connection_pool.clone(),
        vec![100; 100],
        false,
        true,
        commitment_mode,
        SettlementLayer::L1(10.into()),
    )
    .await;

    let _genesis_batch = TestL1Batch::sealed(&mut tester).await;

    let first_batch = TestL1Batch::sealed(&mut tester).await;
    let second_batch = TestL1Batch::sealed(&mut tester).await;
    let third_batch = TestL1Batch::sealed(&mut tester).await;
    let fourth_batch = TestL1Batch::sealed(&mut tester).await;

    first_batch.save_commit_tx(&mut tester).await;
    second_batch.save_commit_tx(&mut tester).await;
    third_batch.save_commit_tx(&mut tester).await;
    fourth_batch.save_commit_tx(&mut tester).await;

    tester.run_eth_sender_tx_manager_iteration().await;
    // we should have sent transactions for all batches for the first time
    tester.assert_just_sent_tx_count_equals(4).await;

    first_batch.execute_commit_tx(&mut tester).await;
    second_batch.execute_commit_tx(&mut tester).await;

    tester.run_eth_sender_tx_manager_iteration().await;
    // check that last 2 transactions are still considered in-flight
    tester.assert_inflight_txs_count_equals(2).await;

    //We should have resent only first not-mined transaction
    third_batch.assert_commit_tx_just_sent(&mut tester).await;
    tester.assert_just_sent_tx_count_equals(1).await;

    Ok(())
}

#[test_casing(2, COMMITMENT_MODES)]
#[test_log::test(tokio::test)]
async fn fast_finalization(commitment_mode: L1BatchCommitmentMode) -> anyhow::Result<()> {
    let connection_pool = ConnectionPool::<Core>::test_pool().await;
    let mut tester = EthSenderTester::new(
        connection_pool.clone(),
        vec![100; 100],
        false,
        true,
        commitment_mode,
        SettlementLayer::L1(10.into()),
    )
    .await;

    let _genesis_batch = TestL1Batch::sealed(&mut tester).await;

    let first_batch = TestL1Batch::sealed(&mut tester).await;
    let second_batch = TestL1Batch::sealed(&mut tester).await;
    let third_batch = TestL1Batch::sealed(&mut tester).await;
    let fourth_batch = TestL1Batch::sealed(&mut tester).await;

    first_batch.save_commit_tx(&mut tester).await;
    second_batch.save_commit_tx(&mut tester).await;
    third_batch.save_commit_tx(&mut tester).await;
    fourth_batch.save_commit_tx(&mut tester).await;

    tester.run_eth_sender_tx_manager_iteration().await;
    // we should have sent transactions for all batches for the first time
    tester.assert_just_sent_tx_count_equals(4).await;

    first_batch.fast_finalize_commit_tx(&mut tester).await;
    second_batch.fast_finalize_commit_tx(&mut tester).await;

    tester.run_eth_sender_tx_manager_iteration().await;
    // check that last 2 transactions are still considered in-flight
    tester.assert_inflight_txs_count_equals(2).await;
    tester.assert_non_finalized_txs_count_equals(2).await;
    tester.revert_blocks(2).await;
    // After revert we send transactions one by one
    tester.run_eth_sender_tx_manager_iteration().await;
    // Automatically we resend first transaction
    tester.assert_just_sent_tx_count_equals(1).await;
    first_batch.execute_commit_tx(&mut tester).await;
    tester.run_eth_sender_tx_manager_iteration().await;
    // Now we should send all remaining transactions, except the one that was already mined
    tester.assert_just_sent_tx_count_equals(3).await;
    second_batch.execute_commit_tx(&mut tester).await;

    tester.run_eth_sender_tx_manager_iteration().await;
    tester.assert_inflight_txs_count_equals(2).await;
    tester.assert_non_finalized_txs_count_equals(0).await;

    //We should have resent only first not-mined transaction
    third_batch.assert_commit_tx_just_sent(&mut tester).await;
    tester.assert_just_sent_tx_count_equals(1).await;

    Ok(())
}

#[should_panic(expected = "We can't operate after tx fail")]
#[test_casing(2, COMMITMENT_MODES)]
#[test_log::test(tokio::test)]
async fn failed_eth_tx(commitment_mode: L1BatchCommitmentMode) {
    let connection_pool = ConnectionPool::<Core>::test_pool().await;
    let mut tester = EthSenderTester::new(
        connection_pool.clone(),
        vec![100; 100],
        false,
        true,
        commitment_mode,
        SettlementLayer::L1(10.into()),
    )
    .await;

    let _genesis_batch = TestL1Batch::sealed(&mut tester).await;
    let first_batch = TestL1Batch::sealed(&mut tester).await;

    first_batch.save_commit_tx(&mut tester).await;
    tester.run_eth_sender_tx_manager_iteration().await;

    first_batch.fail_commit_tx(&mut tester).await;

    tester.run_eth_sender_tx_manager_iteration().await;
}

#[test_log::test(tokio::test)]
async fn blob_transactions_are_resent_independently_of_non_blob_txs() {
    let mut tester = EthSenderTester::new(
        ConnectionPool::<Core>::test_pool().await,
        vec![100; 100],
        true,
        true,
        L1BatchCommitmentMode::Rollup,
        SettlementLayer::L1(10.into()),
    )
    .await;

    let _genesis_l1_batch = TestL1Batch::sealed(&mut tester).await;
    let first_l1_batch = TestL1Batch::sealed(&mut tester).await;
    let second_l1_batch = TestL1Batch::sealed(&mut tester).await;

    first_l1_batch.save_commit_tx(&mut tester).await;
    second_l1_batch.save_commit_tx(&mut tester).await;
    tester.run_eth_sender_tx_manager_iteration().await;
    // first iteration sends two commit txs for the first time
    tester.assert_just_sent_tx_count_equals(2).await;

    first_l1_batch.save_prove_tx(&mut tester).await;
    first_l1_batch.execute_commit_tx(&mut tester).await;
    tester.run_eth_sender_tx_manager_iteration().await;
    // second iteration sends first_batch prove tx and resends second_batch commit tx
    tester.assert_just_sent_tx_count_equals(2).await;

    tester
        .run_eth_sender_tx_manager_iteration_after_n_blocks(10)
        .await;
    // we should resend both of those transactions here as they use different operators
    tester.assert_just_sent_tx_count_equals(2).await;
}

#[test_log::test(tokio::test)]
async fn transactions_are_not_resent_on_the_same_block() {
    let mut tester = EthSenderTester::new(
        ConnectionPool::<Core>::test_pool().await,
        vec![100; 100],
        true,
        true,
        L1BatchCommitmentMode::Rollup,
        SettlementLayer::L1(10.into()),
    )
    .await;

    let _genesis_l1_batch = TestL1Batch::sealed(&mut tester).await;
    let first_l1_batch = TestL1Batch::sealed(&mut tester).await;

    first_l1_batch.save_commit_tx(&mut tester).await;
    tester.run_eth_sender_tx_manager_iteration().await;
    // first iteration sends commit tx for the first time
    tester.assert_just_sent_tx_count_equals(1).await;

    tester.run_eth_sender_tx_manager_iteration().await;
    // second iteration re-sends commit tx for the first time
    tester
        .run_eth_sender_tx_manager_iteration_after_n_blocks(0)
        .await;
    // third iteration shouldn't resend the transaction as we're in the same block
    tester.assert_just_sent_tx_count_equals(0).await;
}

#[test_log::test(tokio::test)]
async fn switching_to_gateway_works_for_most_basic_scenario() {
    let mut tester = EthSenderTester::new(
        ConnectionPool::<Core>::test_pool().await,
        vec![100; 100],
        true,
        true,
        L1BatchCommitmentMode::Rollup,
        SettlementLayer::L1(10.into()),
    )
    .await;

    let _genesis_l1_batch = TestL1Batch::sealed(&mut tester).await;
    let first_l1_batch = TestL1Batch::sealed(&mut tester).await;

    first_l1_batch.save_commit_tx(&mut tester).await;
    tester.run_eth_sender_tx_manager_iteration().await;

    first_l1_batch.execute_commit_tx(&mut tester).await;
    tester.run_eth_sender_tx_manager_iteration().await;
    // sanity check
    tester.assert_inflight_txs_count_equals(0).await;

    tester.switch_to_using_gateway();
    tester.run_eth_sender_tx_manager_iteration().await;

    first_l1_batch.save_prove_tx(&mut tester).await;
    tester.run_eth_sender_tx_manager_iteration().await;
    tester.assert_inflight_txs_count_equals(1).await;

    first_l1_batch.execute_prove_tx(&mut tester).await;
    tester.run_eth_sender_tx_manager_iteration().await;
    tester.assert_inflight_txs_count_equals(0).await;
}

#[test_casing(2, COMMITMENT_MODES)]
#[test_log::test(tokio::test)]
async fn correct_order_for_confirmations(
    commitment_mode: L1BatchCommitmentMode,
) -> anyhow::Result<()> {
    let mut tester = EthSenderTester::new(
        ConnectionPool::<Core>::test_pool().await,
        vec![100; 100],
        true,
        true,
        commitment_mode,
        SettlementLayer::L1(10.into()),
    )
    .await;

    let _genesis_l1_batch = TestL1Batch::sealed(&mut tester).await;
    let first_l1_batch = TestL1Batch::sealed(&mut tester).await;
    let second_l1_batch = TestL1Batch::sealed(&mut tester).await;

    first_l1_batch.commit(&mut tester, true).await;
    first_l1_batch.prove(&mut tester, true).await;
    first_l1_batch.execute(&mut tester, true).await;

    second_l1_batch.commit(&mut tester, true).await;
    second_l1_batch.prove(&mut tester, true).await;

    let l1_batches = tester
        .storage()
        .await
        .blocks_dal()
        .get_ready_for_execute_l1_batches(45, None)
        .await
        .unwrap();
    assert_eq!(l1_batches.len(), 1);
    assert_eq!(l1_batches[0].header.number.0, 2);

    second_l1_batch.execute(&mut tester, true).await;
    let l1_batches = tester
        .storage()
        .await
        .blocks_dal()
        .get_ready_for_execute_l1_batches(45, None)
        .await
        .unwrap();
    assert_eq!(l1_batches.len(), 0);
    Ok(())
}

#[test_casing(2, COMMITMENT_MODES)]
#[test_log::test(tokio::test)]
async fn skipped_l1_batch_at_the_start(
    commitment_mode: L1BatchCommitmentMode,
) -> anyhow::Result<()> {
    let mut tester = EthSenderTester::new(
        ConnectionPool::<Core>::test_pool().await,
        vec![100; 100],
        true,
        true,
        commitment_mode,
        SettlementLayer::L1(10.into()),
    )
    .await;

    let _genesis_l1_batch = TestL1Batch::sealed(&mut tester).await;
    let first_l1_batch = TestL1Batch::sealed(&mut tester).await;
    let second_l1_batch = TestL1Batch::sealed(&mut tester).await;

    first_l1_batch.commit(&mut tester, true).await;
    first_l1_batch.prove(&mut tester, true).await;
    first_l1_batch.execute(&mut tester, true).await;

    second_l1_batch.commit(&mut tester, true).await;
    second_l1_batch.prove(&mut tester, true).await;
    second_l1_batch.execute(&mut tester, true).await;

    let third_l1_batch = TestL1Batch::sealed(&mut tester).await;
    let fourth_l1_batch = TestL1Batch::sealed(&mut tester).await;

    // DO NOT CONFIRM PROVE TXS
    third_l1_batch.commit(&mut tester, true).await;
    fourth_l1_batch.commit(&mut tester, true).await;
    third_l1_batch.prove(&mut tester, false).await;
    fourth_l1_batch.prove(&mut tester, false).await;

    //sanity check, 2 commit txs are still in-flight
    tester.assert_inflight_txs_count_equals(2).await;

    let l1_batches = tester
        .storage()
        .await
        .blocks_dal()
        .get_ready_for_execute_l1_batches(45, Some(unix_timestamp_ms()))
        .await
        .unwrap();
    assert_eq!(l1_batches.len(), 2);

    third_l1_batch.execute_prove_tx(&mut tester).await;
    let l1_batches = tester
        .storage()
        .await
        .blocks_dal()
        .get_ready_for_execute_l1_batches(45, Some(unix_timestamp_ms()))
        .await
        .unwrap();
    assert_eq!(l1_batches.len(), 2);
    Ok(())
}

#[test_casing(2, COMMITMENT_MODES)]
#[test_log::test(tokio::test)]
async fn skipped_l1_batch_in_the_middle(
    commitment_mode: L1BatchCommitmentMode,
) -> anyhow::Result<()> {
    let mut tester = EthSenderTester::new(
        ConnectionPool::<Core>::test_pool().await,
        vec![100; 100],
        true,
        true,
        commitment_mode,
        SettlementLayer::L1(10.into()),
    )
    .await;

    let _genesis_l1_batch = TestL1Batch::sealed(&mut tester).await;
    let first_l1_batch = TestL1Batch::sealed(&mut tester).await;
    let second_l1_batch = TestL1Batch::sealed(&mut tester).await;

    first_l1_batch.commit(&mut tester, true).await;
    first_l1_batch.prove(&mut tester, true).await;
    first_l1_batch.execute(&mut tester, true).await;

    second_l1_batch.commit(&mut tester, true).await;
    second_l1_batch.prove(&mut tester, true).await;

    let third_l1_batch = TestL1Batch::sealed(&mut tester).await;
    let fourth_l1_batch = TestL1Batch::sealed(&mut tester).await;

    // DO NOT CONFIRM THIRD BLOCK
    third_l1_batch.commit(&mut tester, true).await;
    third_l1_batch.prove(&mut tester, false).await;
    fourth_l1_batch.commit(&mut tester, true).await;
    fourth_l1_batch.prove(&mut tester, true).await;

    let l1_batches = tester
        .storage()
        .await
        .blocks_dal()
        .get_ready_for_execute_l1_batches(45, None)
        .await
        .unwrap();
    // We should return all L1 batches including the third one
    assert_eq!(l1_batches.len(), 3);
    assert_eq!(l1_batches[0].header.number.0, 2);

    third_l1_batch.execute_commit_tx(&mut tester).await;
    let l1_batches = tester
        .storage()
        .await
        .blocks_dal()
        .get_ready_for_execute_l1_batches(45, None)
        .await
        .unwrap();
    assert_eq!(l1_batches.len(), 3);
    Ok(())
}

#[test_casing(2, [false, true])]
#[test_log::test(tokio::test)]
async fn parsing_multicall_data(with_evm_emulator: bool) {
    let tester = EthSenderTester::new(
        ConnectionPool::<Core>::test_pool().await,
        vec![100; 100],
        false,
        true,
        L1BatchCommitmentMode::Rollup,
        SettlementLayer::L1(10.into()),
    )
    .await;

    let mut mock_response = vec![
        Token::Tuple(vec![Token::Bool(true), Token::Bytes(vec![1u8; 32])]),
        Token::Tuple(vec![Token::Bool(true), Token::Bytes(vec![2u8; 32])]),
        Token::Tuple(vec![Token::Bool(true), Token::Bytes(vec![4u8; 96])]),
        Token::Tuple(vec![Token::Bool(true), Token::Bytes(vec![5u8; 32])]),
        Token::Tuple(vec![
            Token::Bool(true),
            Token::Bytes(
                H256::from_low_u64_be(ProtocolVersionId::latest() as u64)
                    .0
                    .to_vec(),
            ),
        ]),
        Token::Tuple(vec![
            Token::Bool(true),
            Token::Bytes(
                H256::from_low_u64_be(ProtocolVersionId::latest() as u64)
                    .0
                    .to_vec(),
            ),
        ]),
        Token::Tuple(vec![Token::Bool(true), Token::Bytes(vec![6u8; 32])]),
        Token::Tuple(vec![Token::Bool(true), Token::Bytes(vec![7u8; 64])]),
<<<<<<< HEAD
        // Execution delay response (3600 seconds = 0xe10, padded to 32 bytes)
        Token::Tuple(vec![
            Token::Bool(true),
            Token::Bytes({
                let execution_delay: u32 = 3600;
                let mut result = vec![0u8; 32];
                result[28..32].copy_from_slice(&execution_delay.to_be_bytes());
                result
            }),
        ]),
=======
        Token::Tuple(vec![Token::Bool(true), Token::Bytes(vec![6u8; 32])]),
>>>>>>> e76c0797
    ];
    if with_evm_emulator {
        mock_response.insert(
            2,
            Token::Tuple(vec![Token::Bool(true), Token::Bytes(vec![3u8; 32])]),
        );
    }
    let mock_response = Token::Array(mock_response);

    let parsed = tester
        .aggregator
        .parse_multicall_data(mock_response, with_evm_emulator)
        .unwrap();
    assert_eq!(
        parsed.base_system_contracts_hashes.bootloader,
        H256::repeat_byte(1)
    );
    assert_eq!(
        parsed.base_system_contracts_hashes.default_aa,
        H256::repeat_byte(2)
    );
    let expected_evm_emulator_hash = with_evm_emulator.then(|| H256::repeat_byte(3));
    assert_eq!(
        parsed.base_system_contracts_hashes.evm_emulator,
        expected_evm_emulator_hash
    );
    assert_eq!(parsed.verifier_address, Address::repeat_byte(5));
    assert_eq!(
        parsed.chain_protocol_version_id,
        ProtocolVersionId::latest()
    );
    assert_eq!(
        parsed.stm_validator_timelock_address,
        Address::repeat_byte(6)
    );
    assert_eq!(parsed.stm_protocol_version_id, ProtocolVersionId::latest());
}

#[test_log::test(tokio::test)]
async fn parsing_multicall_data_errors() {
    let tester = EthSenderTester::new(
        ConnectionPool::<Core>::test_pool().await,
        vec![100; 100],
        false,
        true,
        L1BatchCommitmentMode::Rollup,
        SettlementLayer::L1(10.into()),
    )
    .await;

    let original_wrong_form_data = vec![
        // should contain 5 tuples
        Token::Array(vec![]),
        Token::Array(vec![
            Token::Tuple(vec![]),
            Token::Tuple(vec![]),
            Token::Tuple(vec![]),
        ]),
        Token::Array(vec![Token::Tuple(vec![
            Token::Bool(true),
            Token::Bytes(vec![
                30, 72, 156, 45, 219, 103, 54, 150, 36, 37, 58, 97, 81, 255, 186, 33, 35, 20, 195,
                77, 19, 182, 23, 65, 145, 9, 223, 123, 242, 64, 125, 149,
            ]),
        ])]),
        // should contain 2 tokens in the tuple
        Token::Array(vec![
            Token::Tuple(vec![
                Token::Bool(true),
                Token::Bytes(vec![
                    30, 72, 156, 45, 219, 103, 54, 150, 36, 37, 58, 97, 81, 255, 186, 33, 35, 20,
                    195, 77, 19, 182, 23, 65, 145, 9, 223, 123, 242, 64, 125, 149,
                ]),
                Token::Bytes(vec![]),
            ]),
            Token::Tuple(vec![
                Token::Bool(true),
                Token::Bytes(vec![
                    40, 72, 156, 45, 219, 103, 54, 150, 36, 37, 58, 97, 81, 255, 186, 33, 35, 20,
                    195, 77, 19, 182, 23, 65, 145, 9, 223, 123, 242, 64, 225, 149,
                ]),
            ]),
            Token::Tuple(vec![Token::Bool(true), Token::Bytes(vec![3u8; 96])]),
            Token::Tuple(vec![Token::Bool(true), Token::Bytes(vec![4u8; 20])]),
            Token::Tuple(vec![
                Token::Bool(true),
                Token::Bytes(
                    H256::from_low_u64_be(ProtocolVersionId::default() as u64)
                        .0
                        .to_vec(),
                ),
            ]),
        ]),
    ];

    for wrong_data_instance in original_wrong_form_data {
        assert_matches!(
            tester
                .aggregator
                .parse_multicall_data(wrong_data_instance.clone(), true),
            Err(EthSenderError::Parse(Error::InvalidOutputType(_)))
        );
    }
}

#[test_casing(2, COMMITMENT_MODES)]
#[test_log::test(tokio::test)]
async fn get_multicall_data(commitment_mode: L1BatchCommitmentMode) {
    let mut tester = EthSenderTester::new(
        ConnectionPool::<Core>::test_pool().await,
        vec![100; 100],
        false,
        true,
        commitment_mode,
        SettlementLayer::L1(10.into()),
    )
    .await;

    let data = tester.aggregator.get_multicall_data().await.unwrap();
    assert_eq!(
        data.base_system_contracts_hashes.bootloader,
        H256::repeat_byte(1)
    );
    assert_eq!(
        data.base_system_contracts_hashes.default_aa,
        H256::repeat_byte(2)
    );
    assert_eq!(data.base_system_contracts_hashes.evm_emulator, None);
    assert_eq!(data.verifier_address, Address::repeat_byte(5));
    assert_eq!(data.chain_protocol_version_id, ProtocolVersionId::latest());
}

#[test_log::test(tokio::test)]
// Tests the encoding of the `EIP712` transaction to
// network format defined by the `EIP`. That is, a signed transaction
// itself and the sidecar containing the blobs.
async fn test_signing_eip712_tx() {
    let chain_id = 10;
    let mut tester = EthSenderTester::new(
        ConnectionPool::<Core>::test_pool().await,
        vec![100; 100],
        false,
        false,
        L1BatchCommitmentMode::Rollup,
        SettlementLayer::Gateway(chain_id.into()),
    )
    .await;

    let private_key = "27593fea79697e947890ecbecce7901b0008345e5d7259710d0dd5e500d040be"
        .parse()
        .unwrap();
    let private_key = K256PrivateKey::from_bytes(private_key).unwrap();

    let signer = PrivateKeySigner::new(private_key);
    let client = MockClient::builder(L2ChainId::new(chain_id).unwrap().into()).build();
    let client = Box::new(client) as Box<DynClient<L2>>;
    let sign_client = Box::new(SigningClient::new(
        client,
        hyperchain_contract(),
        Address::random(),
        signer,
        Address::zero(),
        U256::one(),
        SLChainId(chain_id),
    )) as Box<dyn BoundEthInterface>;
    let l1_interface = RealL1Interface {
        ethereum_client: None,
        ethereum_client_blobs: None,
        sl_client: Some(sign_client),
        wait_confirmations: Some(10),
    };

    tester.seal_l1_batch().await;
    let header = tester.seal_l1_batch().await;
    let eth_tx = tester.save_commit_tx(header.number).await;

    let tx = l1_interface
        .sign_tx(
            &eth_tx,
            0,
            0,
            None,
            Default::default(),
            OperatorType::Gateway,
            Some(1.into()),
        )
        .await;
    let (_tx_req, _tx_hash) =
        TransactionRequest::from_bytes(tx.raw_tx.as_ref(), L2ChainId::new(chain_id).unwrap())
            .unwrap();
}

#[test_log::test(tokio::test)]
async fn manager_monitors_even_unsuccesfully_sent_txs() {
    let pool = ConnectionPool::<Core>::test_pool().await;

    let mut tester = EthSenderTester::new(
        pool.clone(),
        vec![100; 100],
        false,
        true,
        L1BatchCommitmentMode::Rollup,
        SettlementLayer::L1(10.into()),
    )
    .await;

    let _genesis_batch = TestL1Batch::sealed(&mut tester).await;
    let l1_batch = TestL1Batch::sealed(&mut tester).await;
    l1_batch.save_commit_tx(&mut tester).await;
    tester.gateway_blobs.set_return_error_on_tx_request(true);

    tester.run_eth_sender_tx_manager_iteration().await;

    // check that we sent something and stored it in the db.
    tester.assert_just_sent_tx_count_equals(1).await;
    // tx should be considered in-flight.
    tester.assert_inflight_txs_count_equals(1).await;

    let mut conn = pool.connection().await.unwrap();
    let tx = conn
        .eth_sender_dal()
        .get_last_sent_successfully_eth_tx_by_batch_and_op(
            L1BatchNumber(1),
            L1BatchAggregatedActionType::Commit,
        )
        .await;
    assert!(tx.is_none());

    let all_attempts = conn
        .eth_sender_dal()
        .get_tx_history_to_check(1)
        .await
        .unwrap();
    assert_eq!(all_attempts.len(), 1);

    // Mark tx as successful on SL side and run eth tx manager iteration.
    tester.confirm_tx(all_attempts[0].tx_hash, true).await;

    // Check that `sent_successfully` was reset to true.
    let tx = conn
        .eth_sender_dal()
        .get_last_sent_successfully_eth_tx_by_batch_and_op(
            L1BatchNumber(1),
            L1BatchAggregatedActionType::Commit,
        )
        .await
        .unwrap();
    assert!(tx.sent_successfully);

    // Check that tx is confirmed.
    let is_confirmed = conn
        .eth_sender_dal()
        .get_confirmed_tx_hash_by_eth_tx_id(tx.eth_tx_id)
        .await
        .unwrap()
        .is_some();
    assert!(is_confirmed);
}<|MERGE_RESOLUTION|>--- conflicted
+++ resolved
@@ -11,6 +11,7 @@
     i_executor::methods::ExecuteBatches, multicall3::Multicall3Call, Tokenizable,
 };
 use zksync_node_test_utils::create_l1_batch;
+use std::time::Duration;
 use zksync_types::{
     aggregated_operations::L1BatchAggregatedActionType,
     api::TransactionRequest,
@@ -147,7 +148,6 @@
 
                 [non_zero_address.clone(), non_zero_address].concat()
             }
-<<<<<<< HEAD
             selector if selector == execution_delay_selector => {
                 // The target is config_timelock_contract_address which is a random address in tests
                 // Return a mock execution delay (e.g., 3600 seconds = 1 hour)
@@ -155,11 +155,10 @@
                 let mut result = vec![0u8; 32];
                 result[28..32].copy_from_slice(&execution_delay.to_be_bytes());
                 result
-=======
+            }
             selector if selector == valdaitor_timelock_post_v29_short_selector => {
                 assert!(call.target == STATE_TRANSITION_MANAGER_CONTRACT_ADDRESS);
                 vec![7u8; 32]
->>>>>>> e76c0797
             }
             _ => panic!("unexpected call: {call:?}"),
         };
@@ -860,7 +859,6 @@
         ]),
         Token::Tuple(vec![Token::Bool(true), Token::Bytes(vec![6u8; 32])]),
         Token::Tuple(vec![Token::Bool(true), Token::Bytes(vec![7u8; 64])]),
-<<<<<<< HEAD
         // Execution delay response (3600 seconds = 0xe10, padded to 32 bytes)
         Token::Tuple(vec![
             Token::Bool(true),
@@ -871,9 +869,7 @@
                 result
             }),
         ]),
-=======
-        Token::Tuple(vec![Token::Bool(true), Token::Bytes(vec![6u8; 32])]),
->>>>>>> e76c0797
+        Token::Tuple(vec![Token::Bool(true), Token::Bytes(vec![7u8; 32])]),
     ];
     if with_evm_emulator {
         mock_response.insert(
@@ -910,6 +906,7 @@
         Address::repeat_byte(6)
     );
     assert_eq!(parsed.stm_protocol_version_id, ProtocolVersionId::latest());
+    assert_eq!(parsed.execution_delay, Duration::from_secs(3600));
 }
 
 #[test_log::test(tokio::test)]
