use ethabi::Token;
use zksync_contracts::{load_contract, read_bytecode};
use zksync_system_constants::L2_BASE_TOKEN_ADDRESS;
use zksync_types::{utils::storage_key_for_eth_balance, AccountTreeId, Address, Execute, U256};
use zksync_utils::u256_to_h256;

use crate::{
    interface::{TxExecutionMode, VmExecutionMode, VmInterface, VmInterfaceExt},
    versions::testonly::ContractToDeploy,
    vm_fast::tests::{
        tester::{get_empty_storage, VmTesterBuilder},
        utils::get_balance,
    },
};

enum TestOptions {
    Send(U256),
    Transfer(U256),
}

fn test_send_or_transfer(test_option: TestOptions) {
    let test_bytecode = read_bytecode(
        "etc/contracts-test-data/artifacts-zk/contracts/transfer/transfer.sol/TransferTest.json",
    );
    let recipient_bytecode = read_bytecode(
        "etc/contracts-test-data/artifacts-zk/contracts/transfer/transfer.sol/Recipient.json",
    );
    let test_abi = load_contract(
        "etc/contracts-test-data/artifacts-zk/contracts/transfer/transfer.sol/TransferTest.json",
    );

    let test_contract_address = Address::random();
    let recipient_address = Address::random();

    let (value, calldata) = match test_option {
        TestOptions::Send(value) => (
            value,
            test_abi
                .function("send")
                .unwrap()
                .encode_input(&[Token::Address(recipient_address), Token::Uint(value)])
                .unwrap(),
        ),
        TestOptions::Transfer(value) => (
            value,
            test_abi
                .function("transfer")
                .unwrap()
                .encode_input(&[Token::Address(recipient_address), Token::Uint(value)])
                .unwrap(),
        ),
    };

    let mut storage = get_empty_storage();
    storage.set_value(
        storage_key_for_eth_balance(&test_contract_address),
        u256_to_h256(value),
    );

    let mut vm = VmTesterBuilder::new()
        .with_storage(storage)
        .with_execution_mode(TxExecutionMode::VerifyExecute)
        .with_deployer()
        .with_random_rich_accounts(1)
        .with_custom_contracts(vec![
            ContractToDeploy::new(test_bytecode, test_contract_address),
            ContractToDeploy::new(recipient_bytecode, recipient_address),
        ])
        .build();

    let account = &mut vm.rich_accounts[0];
    let tx = account.get_l2_tx_for_execute(
        Execute {
            contract_address: Some(test_contract_address),
            calldata,
            value: U256::zero(),
            factory_deps: vec![],
        },
        None,
    );

    vm.vm.push_transaction(tx);
    let tx_result = vm.vm.execute(VmExecutionMode::OneTx);
    assert!(
        !tx_result.result.is_failed(),
        "Transaction wasn't successful"
    );

    let batch_result = vm.vm.execute(VmExecutionMode::Batch);
    assert!(!batch_result.result.is_failed(), "Batch wasn't successful");

    let new_recipient_balance = get_balance(
        AccountTreeId::new(L2_BASE_TOKEN_ADDRESS),
        &recipient_address,
        &mut vm.vm.world.storage,
        vm.vm.inner.world_diff().get_storage_state(),
    );

    assert_eq!(new_recipient_balance, value);
}

#[test]
fn test_send_and_transfer() {
    test_send_or_transfer(TestOptions::Send(U256::zero()));
    test_send_or_transfer(TestOptions::Send(U256::from(10).pow(18.into())));
    test_send_or_transfer(TestOptions::Transfer(U256::zero()));
    test_send_or_transfer(TestOptions::Transfer(U256::from(10).pow(18.into())));
}

fn test_reentrancy_protection_send_or_transfer(test_option: TestOptions) {
    let test_bytecode = read_bytecode(
        "etc/contracts-test-data/artifacts-zk/contracts/transfer/transfer.sol/TransferTest.json",
    );
    let reentrant_recipient_bytecode = read_bytecode(
        "etc/contracts-test-data/artifacts-zk/contracts/transfer/transfer.sol/ReentrantRecipient.json",
    );
    let test_abi = load_contract(
        "etc/contracts-test-data/artifacts-zk/contracts/transfer/transfer.sol/TransferTest.json",
    );
    let reentrant_recipient_abi = load_contract(
        "etc/contracts-test-data/artifacts-zk/contracts/transfer/transfer.sol/ReentrantRecipient.json",
    );

    let test_contract_address = Address::random();
    let reentrant_recipient_address = Address::random();

    let (value, calldata) = match test_option {
        TestOptions::Send(value) => (
            value,
            test_abi
                .function("send")
                .unwrap()
                .encode_input(&[
                    Token::Address(reentrant_recipient_address),
                    Token::Uint(value),
                ])
                .unwrap(),
        ),
        TestOptions::Transfer(value) => (
            value,
            test_abi
                .function("transfer")
                .unwrap()
                .encode_input(&[
                    Token::Address(reentrant_recipient_address),
                    Token::Uint(value),
                ])
                .unwrap(),
        ),
    };

    let mut vm = VmTesterBuilder::new()
        .with_empty_in_memory_storage()
        .with_execution_mode(TxExecutionMode::VerifyExecute)
        .with_deployer()
        .with_random_rich_accounts(1)
        .with_custom_contracts(vec![
            ContractToDeploy::new(test_bytecode, test_contract_address),
            ContractToDeploy::new(reentrant_recipient_bytecode, reentrant_recipient_address),
        ])
        .build();

    // First transaction, the job of which is to warm up the slots for balance of the recipient as well as its storage variable.
    let account = &mut vm.rich_accounts[0];
    let tx1 = account.get_l2_tx_for_execute(
        Execute {
<<<<<<< HEAD
            contract_address: reentrant_recipient_address,
=======
            contract_address: Some(reentrant_recipeint_address),
>>>>>>> e9d1d905
            calldata: reentrant_recipient_abi
                .function("setX")
                .unwrap()
                .encode_input(&[])
                .unwrap(),
            value: U256::from(1),
            factory_deps: vec![],
        },
        None,
    );

    vm.vm.push_transaction(tx1);
    let tx1_result = vm.vm.execute(VmExecutionMode::OneTx);
    assert!(
        !tx1_result.result.is_failed(),
        "Transaction 1 wasn't successful"
    );

    let tx2 = account.get_l2_tx_for_execute(
        Execute {
            contract_address: Some(test_contract_address),
            calldata,
            value,
            factory_deps: vec![],
        },
        None,
    );

    vm.vm.push_transaction(tx2);
    let tx2_result = vm.vm.execute(VmExecutionMode::OneTx);
    assert!(
        tx2_result.result.is_failed(),
        "Transaction 2 should have failed, but it succeeded"
    );

    let batch_result = vm.vm.execute(VmExecutionMode::Batch);
    assert!(!batch_result.result.is_failed(), "Batch wasn't successful");
}

#[test]
fn test_reentrancy_protection_send_and_transfer() {
    test_reentrancy_protection_send_or_transfer(TestOptions::Send(U256::zero()));
    test_reentrancy_protection_send_or_transfer(TestOptions::Send(U256::from(10).pow(18.into())));
    test_reentrancy_protection_send_or_transfer(TestOptions::Transfer(U256::zero()));
    test_reentrancy_protection_send_or_transfer(TestOptions::Transfer(
        U256::from(10).pow(18.into()),
    ));
}<|MERGE_RESOLUTION|>--- conflicted
+++ resolved
@@ -164,11 +164,7 @@
     let account = &mut vm.rich_accounts[0];
     let tx1 = account.get_l2_tx_for_execute(
         Execute {
-<<<<<<< HEAD
-            contract_address: reentrant_recipient_address,
-=======
-            contract_address: Some(reentrant_recipeint_address),
->>>>>>> e9d1d905
+            contract_address: Some(reentrant_recipient_address),
             calldata: reentrant_recipient_abi
                 .function("setX")
                 .unwrap()
