use std::path::PathBuf;

use anyhow::Context;
use common::cmd::Cmd;
<<<<<<< HEAD
use xshell::{cmd, Shell};

use crate::{
    configs::ChainConfig,
    consts::{CONTRACTS_FILE, GENERAL_FILE, GENESIS_FILE, SECRETS_FILE, WALLETS_FILE},
    messages::MSG_FAILED_TO_RUN_SERVER_ERR,
=======
use config::{
    traits::FileConfigWithDefaultName, ChainConfig, ContractsConfig, GeneralConfig, GenesisConfig,
    SecretsConfig, WalletsConfig,
>>>>>>> 5cfcc24e
};
use xshell::{cmd, Shell};

pub struct RunServer {
    components: Option<Vec<String>>,
    code_path: PathBuf,
    wallets: PathBuf,
    contracts: PathBuf,
    general_config: PathBuf,
    genesis: PathBuf,
    secrets: PathBuf,
}

pub enum ServerMode {
    Normal,
    Genesis,
}

impl RunServer {
    pub fn new(components: Option<Vec<String>>, chain_config: &ChainConfig) -> Self {
        let wallets = WalletsConfig::get_path_with_base_path(&chain_config.configs);
        let general_config = GeneralConfig::get_path_with_base_path(&chain_config.configs);
        let genesis = GenesisConfig::get_path_with_base_path(&chain_config.configs);
        let contracts = ContractsConfig::get_path_with_base_path(&chain_config.configs);
        let secrets = SecretsConfig::get_path_with_base_path(&chain_config.configs);

        Self {
            components,
            code_path: chain_config.link_to_code.clone(),
            wallets,
            contracts,
            general_config,
            genesis,
            secrets,
        }
    }

    pub fn run(&self, shell: &Shell, server_mode: ServerMode) -> anyhow::Result<()> {
        shell.change_dir(&self.code_path);
        let config_genesis = &self.genesis.to_str().unwrap();
        let config_wallets = &self.wallets.to_str().unwrap();
        let config_general_config = &self.general_config.to_str().unwrap();
        let config_contracts = &self.contracts.to_str().unwrap();
        let secrets = &self.secrets.to_str().unwrap();
        let mut additional_args = vec![];
        if let Some(components) = self.components() {
            additional_args.push(format!("--components={}", components))
        }
        if let ServerMode::Genesis = server_mode {
            additional_args.push("--genesis".to_string());
        }

        let mut cmd = Cmd::new(
            cmd!(
                shell,
                "cargo run --release --bin zksync_server --
                --genesis-path {config_genesis}
                --wallets-path {config_wallets}
                --config-path {config_general_config}
                --secrets-path {secrets}
                --contracts-config-path {config_contracts}
                "
            )
            .args(additional_args)
            .env_remove("RUSTUP_TOOLCHAIN"),
        );

        // If we are running server in normal mode
        // we need to get the output to the console
        if let ServerMode::Normal = server_mode {
            cmd = cmd.with_force_run();
        }

        cmd.run().context(MSG_FAILED_TO_RUN_SERVER_ERR)?;
        Ok(())
    }

    fn components(&self) -> Option<String> {
        self.components.as_ref().and_then(|components| {
            if components.is_empty() {
                return None;
            }
            Some(components.join(","))
        })
    }
}<|MERGE_RESOLUTION|>--- conflicted
+++ resolved
@@ -2,18 +2,16 @@
 
 use anyhow::Context;
 use common::cmd::Cmd;
-<<<<<<< HEAD
 use xshell::{cmd, Shell};
 
 use crate::{
     configs::ChainConfig,
     consts::{CONTRACTS_FILE, GENERAL_FILE, GENESIS_FILE, SECRETS_FILE, WALLETS_FILE},
     messages::MSG_FAILED_TO_RUN_SERVER_ERR,
-=======
+};
 use config::{
     traits::FileConfigWithDefaultName, ChainConfig, ContractsConfig, GeneralConfig, GenesisConfig,
     SecretsConfig, WalletsConfig,
->>>>>>> 5cfcc24e
 };
 use xshell::{cmd, Shell};
 
