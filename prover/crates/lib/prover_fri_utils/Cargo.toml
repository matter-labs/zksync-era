--- conflicted
+++ resolved
@@ -14,19 +14,9 @@
 [dependencies]
 vise.workspace = true
 zksync_types.workspace = true
-<<<<<<< HEAD
 zksync_prover_fri_types.workspace = true
-zksync_prover_dal.workspace = true
 
 tracing.workspace = true
-serde = { workspace = true, features = ["derive"] }
-reqwest = { workspace = true, features = ["blocking"] }
-reqwest-middleware.workspace = true
-reqwest-retry.workspace = true
-regex.workspace = true
 anyhow.workspace = true
 tokio = { workspace = true, features = ["time", "macros"] }
-async-trait.workspace = true
-=======
-zksync_prover_fri_types.workspace = true
->>>>>>> 64db575f
+async-trait.workspace = true