use std::{str::FromStr, sync::Arc, time::Duration};

use backon::{ConstantBuilder, Retryable};
use secp256k1::{ecdsa::RecoverableSignature, SecretKey};
use tokio::{
    sync::{mpsc, Mutex},
    time::Instant,
};
use tokio_stream::{wrappers::UnboundedReceiverStream, StreamExt};
use tonic::{
    transport::{Channel, ClientTlsConfig, Endpoint},
    Streaming,
};
use zksync_config::EigenConfig;
use zksync_da_client::types::DAError;
use zksync_eth_client::clients::PKSigningClient;
use zksync_types::{url::SensitiveUrl, K256PrivateKey, SLChainId, H160};
use zksync_web3_decl::client::{Client, DynClient, L1};

use super::{
    blob_info::BlobInfo,
    disperser::BlobInfo as DisperserBlobInfo,
    verifier::{Verifier, VerifierConfig},
};
use crate::eigen::{
    blob_info,
    disperser::{
        self,
        authenticated_request::Payload::{AuthenticationData, DisperseRequest},
        disperser_client::DisperserClient,
        AuthenticatedReply, BlobAuthHeader,
    },
};

#[derive(Debug, Clone)]
pub(crate) struct RawEigenClient {
    client: Arc<Mutex<DisperserClient<Channel>>>,
    private_key: SecretKey,
    pub config: EigenConfig,
    verifier: Verifier,
}

pub(crate) const DATA_CHUNK_SIZE: usize = 32;
pub(crate) const AVG_BLOCK_TIME: u64 = 12;

impl RawEigenClient {
<<<<<<< HEAD
    pub async fn new(private_key: SecretKey, config: EigenConfig) -> anyhow::Result<Self> {
        let endpoint =
            Endpoint::from_str(config.disperser_rpc.as_str())?.tls_config(ClientTlsConfig::new())?;
        let client = Arc::new(Mutex::new(
            DisperserClient::connect(endpoint)
                .await
                .map_err(|e| anyhow::anyhow!("Failed to connect to Disperser server: {}", e))?,
        ));
=======
    const BLOB_SIZE_LIMIT: usize = 1024 * 1024 * 2; // 2 MB

    pub async fn new(private_key: SecretKey, config: EigenConfig) -> anyhow::Result<Self> {
        let endpoint =
            Endpoint::from_str(config.disperser_rpc.as_str())?.tls_config(ClientTlsConfig::new())?;
        let client = Arc::new(Mutex::new(DisperserClient::connect(endpoint).await?));
>>>>>>> e2d4dab3

        let verifier_config = VerifierConfig {
            rpc_url: config.eigenda_eth_rpc.clone(),
            svc_manager_addr: config.eigenda_svc_manager_address.clone(),
            max_blob_size: Self::BLOB_SIZE_LIMIT as u32,
            points: config.points_source.clone(),
            settlement_layer_confirmation_depth: config.settlement_layer_confirmation_depth.max(0)
                as u32,
            private_key: hex::encode(private_key.secret_bytes()),
            chain_id: config.chain_id,
        };

        let url = SensitiveUrl::from_str(&verifier_config.rpc_url)?;
        let query_client: Client<L1> = Client::http(url)?.build();
        let query_client = Box::new(query_client) as Box<DynClient<L1>>;
        let signing_client = PKSigningClient::new_raw(
            K256PrivateKey::from_bytes(zksync_types::H256::from_str(
                &verifier_config.private_key,
            )?)?,
            H160::from_str(&verifier_config.svc_manager_addr)?,
            Verifier::DEFAULT_PRIORITY_FEE_PER_GAS,
            SLChainId(verifier_config.chain_id),
            query_client,
        );

        let verifier = Verifier::new(verifier_config, signing_client)
            .await
            .map_err(|e| anyhow::anyhow!(format!("Failed to create verifier {:?}", e)))?;
        Ok(RawEigenClient {
            client,
            private_key,
            config,
            verifier,
        })
    }

    pub fn blob_size_limit() -> usize {
        Self::BLOB_SIZE_LIMIT
    }

    async fn dispatch_blob_non_authenticated(&self, data: Vec<u8>) -> anyhow::Result<String> {
        let padded_data = convert_by_padding_empty_byte(&data);
        let request = disperser::DisperseBlobRequest {
            data: padded_data,
            custom_quorum_numbers: vec![],
            account_id: String::default(), // Account Id is not used in non-authenticated mode
        };

        let disperse_reply = self
            .client
            .lock()
            .await
            .disperse_blob(request)
            .await?
            .into_inner();
<<<<<<< HEAD

        let disperse_time = Instant::now();
        let blob_info = self.await_for_inclusion(disperse_reply).await?;
        let disperse_elapsed = Instant::now() - disperse_time;

        let blob_info = blob_info::BlobInfo::try_from(blob_info)
            .map_err(|e| anyhow::anyhow!("Failed to convert blob info: {}", e))?;
        self.verifier
            .verify_commitment(blob_info.blob_header.commitment.clone(), data)
            .map_err(|_| anyhow::anyhow!("Failed to verify commitment"))?;

        self.loop_verify_certificate(blob_info.clone(), disperse_elapsed)
            .await?;
        let verification_proof = blob_info.blob_verification_proof.clone();
        let blob_id = format!(
            "{}:{}",
            verification_proof.batch_id, verification_proof.blob_index
        );
        tracing::info!("Blob dispatch confirmed, blob id: {}", blob_id);
=======
>>>>>>> e2d4dab3

        Ok(hex::encode(disperse_reply.request_id))
    }

    async fn perform_verification(
        &self,
        blob_info: BlobInfo,
        disperse_elapsed: Duration,
    ) -> anyhow::Result<()> {
        (|| async { self.verifier.verify_certificate(blob_info.clone()).await })
            .retry(
                &ConstantBuilder::default()
                    .with_delay(Duration::from_secs(AVG_BLOCK_TIME))
                    .with_max_times(
                        (self.config.status_query_timeout
                            - disperse_elapsed.as_millis() as u64 / AVG_BLOCK_TIME)
                            as usize,
                    ),
            )
            .await
            .map_err(|_| anyhow::anyhow!("Failed to verify certificate"))
    }

    async fn dispatch_blob_authenticated(&self, data: Vec<u8>) -> anyhow::Result<String> {
        let (tx, rx) = mpsc::unbounded_channel();
<<<<<<< HEAD

        let disperse_time = Instant::now();
=======
>>>>>>> e2d4dab3

        // 1. send DisperseBlobRequest
        let padded_data = convert_by_padding_empty_byte(&data);
        self.disperse_data(padded_data, &tx)?;

        // this await is blocked until the first response on the stream, so we only await after sending the `DisperseBlobRequest`
        let mut response_stream = self
            .client
            .clone()
            .lock()
            .await
            .disperse_blob_authenticated(UnboundedReceiverStream::new(rx))
            .await?;
        let response_stream = response_stream.get_mut();

        // 2. receive BlobAuthHeader
        let blob_auth_header = self.receive_blob_auth_header(response_stream).await?;

        // 3. sign and send BlobAuthHeader
        self.submit_authentication_data(blob_auth_header.clone(), &tx)?;

        // 4. receive DisperseBlobReply
        let reply = response_stream
            .next()
            .await
            .ok_or_else(|| anyhow::anyhow!("No response from server"))?
            .unwrap()
            .payload
            .ok_or_else(|| anyhow::anyhow!("No payload in response"))?;

        let disperser::authenticated_reply::Payload::DisperseReply(disperse_reply) = reply else {
            return Err(anyhow::anyhow!("Unexpected response from server"));
        };
        Ok(hex::encode(disperse_reply.request_id))
    }

<<<<<<< HEAD
        // 5. poll for blob status until it reaches the Confirmed state
        let blob_info = self.await_for_inclusion(disperse_reply).await?;
=======
    pub async fn get_inclusion_data(&self, blob_id: &str) -> anyhow::Result<String> {
        let disperse_time = Instant::now();
        let blob_info = self.await_for_inclusion(blob_id.to_string()).await?;
>>>>>>> e2d4dab3

        let blob_info = blob_info::BlobInfo::try_from(blob_info)
            .map_err(|e| anyhow::anyhow!("Failed to convert blob info: {}", e))?;

        let disperse_elapsed = Instant::now() - disperse_time;
        let data = self
            .get_blob_data(&hex::encode(rlp::encode(&blob_info)))
            .await?;
        if data.is_none() {
            return Err(anyhow::anyhow!("Failed to get blob data"));
        }
        self.verifier
            .verify_commitment(blob_info.blob_header.commitment.clone(), data.unwrap())
            .map_err(|_| anyhow::anyhow!("Failed to verify commitment"))?;

        self.perform_verification(blob_info.clone(), disperse_elapsed)
            .await?;

        let verification_proof = blob_info.blob_verification_proof.clone();
        let blob_id = format!(
            "{}:{}",
            verification_proof.batch_id, verification_proof.blob_index
        );
        tracing::info!("Blob dispatch confirmed, blob id: {}", blob_id);
        Ok(hex::encode(rlp::encode(&blob_info)))
    }

    pub async fn dispatch_blob(&self, data: Vec<u8>) -> anyhow::Result<String> {
        if self.config.authenticated {
            self.dispatch_blob_authenticated(data).await
        } else {
            self.dispatch_blob_non_authenticated(data).await
        }
    }

    fn disperse_data(
        &self,
        data: Vec<u8>,
        tx: &mpsc::UnboundedSender<disperser::AuthenticatedRequest>,
    ) -> anyhow::Result<()> {
        let req = disperser::AuthenticatedRequest {
            payload: Some(DisperseRequest(disperser::DisperseBlobRequest {
                data,
                custom_quorum_numbers: vec![],
                account_id: get_account_id(&self.private_key),
            })),
        };

        tx.send(req)
            .map_err(|e| anyhow::anyhow!("Failed to send DisperseBlobRequest: {}", e))
    }

    fn submit_authentication_data(
        &self,
        blob_auth_header: BlobAuthHeader,
        tx: &mpsc::UnboundedSender<disperser::AuthenticatedRequest>,
    ) -> anyhow::Result<()> {
        // TODO: replace challenge_parameter with actual auth header when it is available
        let digest = zksync_basic_types::web3::keccak256(
            &blob_auth_header.challenge_parameter.to_be_bytes(),
        );
        let signature: RecoverableSignature = secp256k1::Secp256k1::signing_only()
            .sign_ecdsa_recoverable(
                &secp256k1::Message::from_slice(&digest[..])?,
                &self.private_key,
            );
        let (recovery_id, sig) = signature.serialize_compact();

        let mut signature = Vec::with_capacity(65);
        signature.extend_from_slice(&sig);
        signature.push(recovery_id.to_i32() as u8);

        let req = disperser::AuthenticatedRequest {
            payload: Some(AuthenticationData(disperser::AuthenticationData {
                authentication_data: signature,
            })),
        };

        tx.send(req)
            .map_err(|e| anyhow::anyhow!("Failed to send AuthenticationData: {}", e))
    }

    async fn receive_blob_auth_header(
        &self,
        response_stream: &mut Streaming<AuthenticatedReply>,
    ) -> anyhow::Result<disperser::BlobAuthHeader> {
        let reply = response_stream
            .next()
            .await
            .ok_or_else(|| anyhow::anyhow!("No response from server"))?;

        let Ok(reply) = reply else {
            return Err(anyhow::anyhow!("Err from server: {:?}", reply));
        };

        let reply = reply
            .payload
            .ok_or_else(|| anyhow::anyhow!("No payload in response"))?;

        if let disperser::authenticated_reply::Payload::BlobAuthHeader(blob_auth_header) = reply {
            Ok(blob_auth_header)
        } else {
            Err(anyhow::anyhow!("Unexpected response from server"))
        }
    }

<<<<<<< HEAD
    async fn await_for_inclusion(
        &self,
        disperse_blob_reply: DisperseBlobReply,
    ) -> anyhow::Result<DisperserBlobInfo> {
=======
    async fn await_for_inclusion(&self, request_id: String) -> anyhow::Result<DisperserBlobInfo> {
>>>>>>> e2d4dab3
        let polling_request = disperser::BlobStatusRequest {
            request_id: hex::decode(request_id)?,
        };

        let blob_info = (|| async {
            let resp = self
                .client
                .lock()
                .await
                .get_blob_status(polling_request.clone())
                .await?
                .into_inner();

            match disperser::BlobStatus::try_from(resp.status)? {
                disperser::BlobStatus::Processing | disperser::BlobStatus::Dispersing => {
                    Err(anyhow::anyhow!("Blob is still processing"))
                }
                disperser::BlobStatus::Failed => Err(anyhow::anyhow!("Blob dispatch failed")),
                disperser::BlobStatus::InsufficientSignatures => {
                    Err(anyhow::anyhow!("Insufficient signatures"))
                }
                disperser::BlobStatus::Confirmed => {
                    if !self.config.wait_for_finalization {
                        let blob_info = resp
                            .info
                            .ok_or_else(|| anyhow::anyhow!("No blob header in response"))?;
                        return Ok(blob_info);
                    }
                    Err(anyhow::anyhow!("Blob is still processing"))
                }
                disperser::BlobStatus::Finalized => {
                    let blob_info = resp
                        .info
                        .ok_or_else(|| anyhow::anyhow!("No blob header in response"))?;
                    Ok(blob_info)
                }

                _ => Err(anyhow::anyhow!("Received unknown blob status")),
            }
        })
        .retry(
            &ConstantBuilder::default()
                .with_delay(Duration::from_millis(self.config.status_query_interval))
                .with_max_times(
                    (self.config.status_query_timeout / self.config.status_query_interval) as usize,
                ),
        )
        .when(|e| e.to_string().contains("Blob is still processing"))
        .await?;

        Ok(blob_info)
    }

    pub async fn get_blob_data(&self, blob_info: &str) -> anyhow::Result<Option<Vec<u8>>, DAError> {
        use anyhow::anyhow;
        use zksync_da_client::types::DAError;

        use crate::eigen::blob_info::BlobInfo;

        let commit = hex::decode(blob_info).map_err(|_| DAError {
            error: anyhow!("Failed to decode blob_id"),
            is_retriable: false,
        })?;
        let blob_info: BlobInfo = rlp::decode(&commit).map_err(|_| DAError {
            error: anyhow!("Failed to decode blob_info"),
            is_retriable: false,
        })?;
        let blob_index = blob_info.blob_verification_proof.blob_index;
        let batch_header_hash = blob_info
            .blob_verification_proof
            .batch_medatada
            .batch_header_hash;
        let get_response = self
            .client
            .lock()
            .await
            .retrieve_blob(disperser::RetrieveBlobRequest {
                batch_header_hash,
                blob_index,
            })
            .await
            .map_err(|e| DAError {
                error: anyhow!(e),
                is_retriable: true,
            })?
            .into_inner();

        if get_response.data.is_empty() {
            return Err(DAError {
                error: anyhow!("Failed to get blob data"),
                is_retriable: false,
            });
        }

        let data = remove_empty_byte_from_padded_bytes(&get_response.data);
        Ok(Some(data))
    }
}

fn get_account_id(secret_key: &SecretKey) -> String {
    let public_key =
        secp256k1::PublicKey::from_secret_key(&secp256k1::Secp256k1::new(), secret_key);
    let hex = hex::encode(public_key.serialize_uncompressed());

    format!("0x{}", hex)
}

fn convert_by_padding_empty_byte(data: &[u8]) -> Vec<u8> {
    let parse_size = DATA_CHUNK_SIZE - 1;

    // Calculate the number of chunks
    let data_len = (data.len() + parse_size - 1) / parse_size;

    // Pre-allocate `valid_data` with enough space for all chunks
    let mut valid_data = vec![0u8; data_len * DATA_CHUNK_SIZE];
    let mut valid_end = data_len * DATA_CHUNK_SIZE;

    for (i, chunk) in data.chunks(parse_size).enumerate() {
        let offset = i * DATA_CHUNK_SIZE;
        valid_data[offset] = 0x00; // Set first byte of each chunk to 0x00 for big-endian compliance

        let copy_end = offset + 1 + chunk.len();
        valid_data[offset + 1..copy_end].copy_from_slice(chunk);

        if i == data_len - 1 && chunk.len() < parse_size {
            valid_end = offset + 1 + chunk.len();
        }
    }

    valid_data.truncate(valid_end);
    valid_data
}

fn remove_empty_byte_from_padded_bytes(data: &[u8]) -> Vec<u8> {
    let parse_size = DATA_CHUNK_SIZE;

    // Calculate the number of chunks
    let data_len = (data.len() + parse_size - 1) / parse_size;

    // Pre-allocate `valid_data` with enough space for all chunks
    let mut valid_data = vec![0u8; data_len * (DATA_CHUNK_SIZE - 1)];
    let mut valid_end = data_len * (DATA_CHUNK_SIZE - 1);

    for (i, chunk) in data.chunks(parse_size).enumerate() {
        let offset = i * (DATA_CHUNK_SIZE - 1);

        let copy_end = offset + chunk.len() - 1;
        valid_data[offset..copy_end].copy_from_slice(&chunk[1..]);

        if i == data_len - 1 && chunk.len() < parse_size {
            valid_end = offset + chunk.len() - 1;
        }
    }

    valid_data.truncate(valid_end);
    valid_data
}

#[cfg(test)]
mod test {
    #[test]
    fn test_pad_and_unpad() {
        let data = vec![1, 2, 3, 4, 5, 6, 7, 8, 9];
        let padded_data = super::convert_by_padding_empty_byte(&data);
        let unpadded_data = super::remove_empty_byte_from_padded_bytes(&padded_data);
        assert_eq!(data, unpadded_data);
    }

    #[test]
    fn test_pad_and_unpad_large() {
        let data = vec![1; 1000];
        let padded_data = super::convert_by_padding_empty_byte(&data);
        let unpadded_data = super::remove_empty_byte_from_padded_bytes(&padded_data);
        assert_eq!(data, unpadded_data);
    }

    #[test]
    fn test_pad_and_unpad_empty() {
        let data = Vec::new();
        let padded_data = super::convert_by_padding_empty_byte(&data);
        let unpadded_data = super::remove_empty_byte_from_padded_bytes(&padded_data);
        assert_eq!(data, unpadded_data);
    }
}<|MERGE_RESOLUTION|>--- conflicted
+++ resolved
@@ -44,23 +44,12 @@
 pub(crate) const AVG_BLOCK_TIME: u64 = 12;
 
 impl RawEigenClient {
-<<<<<<< HEAD
-    pub async fn new(private_key: SecretKey, config: EigenConfig) -> anyhow::Result<Self> {
-        let endpoint =
-            Endpoint::from_str(config.disperser_rpc.as_str())?.tls_config(ClientTlsConfig::new())?;
-        let client = Arc::new(Mutex::new(
-            DisperserClient::connect(endpoint)
-                .await
-                .map_err(|e| anyhow::anyhow!("Failed to connect to Disperser server: {}", e))?,
-        ));
-=======
     const BLOB_SIZE_LIMIT: usize = 1024 * 1024 * 2; // 2 MB
 
     pub async fn new(private_key: SecretKey, config: EigenConfig) -> anyhow::Result<Self> {
         let endpoint =
             Endpoint::from_str(config.disperser_rpc.as_str())?.tls_config(ClientTlsConfig::new())?;
         let client = Arc::new(Mutex::new(DisperserClient::connect(endpoint).await?));
->>>>>>> e2d4dab3
 
         let verifier_config = VerifierConfig {
             rpc_url: config.eigenda_eth_rpc.clone(),
@@ -116,28 +105,6 @@
             .disperse_blob(request)
             .await?
             .into_inner();
-<<<<<<< HEAD
-
-        let disperse_time = Instant::now();
-        let blob_info = self.await_for_inclusion(disperse_reply).await?;
-        let disperse_elapsed = Instant::now() - disperse_time;
-
-        let blob_info = blob_info::BlobInfo::try_from(blob_info)
-            .map_err(|e| anyhow::anyhow!("Failed to convert blob info: {}", e))?;
-        self.verifier
-            .verify_commitment(blob_info.blob_header.commitment.clone(), data)
-            .map_err(|_| anyhow::anyhow!("Failed to verify commitment"))?;
-
-        self.loop_verify_certificate(blob_info.clone(), disperse_elapsed)
-            .await?;
-        let verification_proof = blob_info.blob_verification_proof.clone();
-        let blob_id = format!(
-            "{}:{}",
-            verification_proof.batch_id, verification_proof.blob_index
-        );
-        tracing::info!("Blob dispatch confirmed, blob id: {}", blob_id);
-=======
->>>>>>> e2d4dab3
 
         Ok(hex::encode(disperse_reply.request_id))
     }
@@ -163,11 +130,6 @@
 
     async fn dispatch_blob_authenticated(&self, data: Vec<u8>) -> anyhow::Result<String> {
         let (tx, rx) = mpsc::unbounded_channel();
-<<<<<<< HEAD
-
-        let disperse_time = Instant::now();
-=======
->>>>>>> e2d4dab3
 
         // 1. send DisperseBlobRequest
         let padded_data = convert_by_padding_empty_byte(&data);
@@ -204,14 +166,9 @@
         Ok(hex::encode(disperse_reply.request_id))
     }
 
-<<<<<<< HEAD
-        // 5. poll for blob status until it reaches the Confirmed state
-        let blob_info = self.await_for_inclusion(disperse_reply).await?;
-=======
     pub async fn get_inclusion_data(&self, blob_id: &str) -> anyhow::Result<String> {
         let disperse_time = Instant::now();
         let blob_info = self.await_for_inclusion(blob_id.to_string()).await?;
->>>>>>> e2d4dab3
 
         let blob_info = blob_info::BlobInfo::try_from(blob_info)
             .map_err(|e| anyhow::anyhow!("Failed to convert blob info: {}", e))?;
@@ -318,14 +275,7 @@
         }
     }
 
-<<<<<<< HEAD
-    async fn await_for_inclusion(
-        &self,
-        disperse_blob_reply: DisperseBlobReply,
-    ) -> anyhow::Result<DisperserBlobInfo> {
-=======
     async fn await_for_inclusion(&self, request_id: String) -> anyhow::Result<DisperserBlobInfo> {
->>>>>>> e2d4dab3
         let polling_request = disperser::BlobStatusRequest {
             request_id: hex::decode(request_id)?,
         };
