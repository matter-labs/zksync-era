[workspace]
members = ["crates/bin/*", "crates/lib/*"]

resolver = "2"

[workspace.package]
version = "21.1.0" # x-release-please-version
edition = "2021"
authors = ["The Matter Labs Team <hello@matterlabs.dev>"]
homepage = "https://zksync.io/"
repository = "https://github.com/matter-labs/zksync-era"
license = "MIT OR Apache-2.0"
keywords = ["blockchain", "zksync"]
categories = ["cryptography"]

[workspace.dependencies]
# Common dependencies
anyhow = "1.0"
async-trait = "0.1"
axum = "0.7.5"
bincode = "1"
byteorder = "1.5.0"
chrono = "0.4.38"
clap = "4.4.6"
colored = "2.0"
const-decoder = "0.3.0"
ctrlc = "3.1"
debug-map-sorted = "0.1.1"
dialoguer = "0.11"
futures = "0.3"
hex = "0.4"
humantime = "2.1"
humantime-serde = "1.1"
indicatif = "0.16"
jemallocator = "0.5"
k8s-openapi = { version = "0.24.0", features = ["v1_30"] }
kube = { version = "0.99.0", features = ["runtime", "derive"] }
log = "0.4.20"
md5 = "0.7.0"
once_cell = "1.18"
proptest = "1.2.0"
rand = "0.8"
regex = "1.10.4"
reqwest = "=0.12.9"
reqwest-middleware = "=0.3.3"
reqwest-retry = "0.7.0"
ring = "0.17.8"
rustls = { version = "0.23.12", features = ["ring"] }
serde = "1.0"
serde_json = "1.0"
serde_yaml = "0.9"
sha3 = "0.10.8"
sqlx = { version = "0.8.1", default-features = false }
structopt = "0.3.26"
strum = { version = "0.26" }
strum_macros = "0.26"
tempfile = "3"
thiserror = "2.0.12"
tokio = "1"
tokio-util = "0.7.11"
tokio-stream = "0.1.16"
toml_edit = "0.14.4"
tracing = "0.1"
tracing-subscriber = "0.3"
tracing-test = "0.2.5"
url = "2.5.2"
vise = "0.3.1"
smart-config = "=0.2.0-pre"

circuit_definitions = "=0.152.3"
circuit_sequencer_api = "=0.152.3"
zkevm_test_harness = "=0.152.3"

fflonk = "=0.32.1"
franklin-crypto = "=0.32.1"

# GPU proving dependencies

proof-compression-gpu = { package = "proof-compression", version = "=0.154.4" }

fflonk-gpu = { package = "fflonk-cuda", version = "=0.154.4" }
wrapper_prover = { package = "zksync-wrapper-prover", version = "=0.154.4" }

shivini = "=0.154.4"
boojum-cuda = "=0.154.4"

# Core workspace dependencies
zksync_multivm = { path = "../core/lib/multivm" }
zksync_vlog = { path = "../core/lib/vlog" }
zksync_basic_types = { path = "../core/lib/basic_types" }
zksync_config = { path = "../core/lib/config" }
zksync_dal = { path = "../core/lib/dal" }
zksync_db_connection = { path = "../core/lib/db_connection" }
zksync_object_store = { path = "../core/lib/object_store" }
zksync_prover_interface = { path = "../core/lib/prover_interface" }
zksync_queued_job_processor = { path = "../core/lib/queued_job_processor" }
zksync_system_constants = { path = "../core/lib/constants" }
zksync_types = { path = "../core/lib/types" }
zksync_utils = { path = "../core/lib/utils" }
zksync_task_management = { path = "../core/lib/task_management" }
zksync_eth_client = { path = "../core/lib/eth_client" }
zksync_contracts = { path = "../core/lib/contracts" }

# Prover workspace dependencies
zksync_prover_dal = { version = "=21.1.0", path = "crates/lib/prover_dal" }
zksync_prover_fri_types = { version = "=21.1.0", path = "crates/lib/prover_fri_types" }
zksync_prover_fri_utils = { version = "=21.1.0", path = "crates/lib/prover_fri_utils" }
zksync_prover_task = { version = "=21.1.0", path = "crates/lib/prover_task" }
zksync_prover_keystore = { version = "=21.1.0", path = "crates/lib/keystore" }
zksync_vk_setup_data_generator_server_fri = { version = "=21.1.0", path = "crates/bin/vk_setup_data_generator_server_fri" }
zksync_prover_job_processor = { version = "=21.1.0", path = "crates/lib/prover_job_processor" }
zksync_circuit_prover_service = { version = "=21.1.0", path = "crates/lib/circuit_prover_service" }
zksync_prover_job_monitor = { version = "=21.1.0", path = "crates/bin/prover_job_monitor" }
zksync_proof_fri_compressor_service = { version = "=21.1.0", path = "crates/lib/proof_fri_compressor_service" }
<<<<<<< HEAD
zksync_witness_generator_service = { version = "=21.1.0", path = "crates/lib/witness_generator_service" }
=======
>>>>>>> 2e3c8192

# for `perf` profiling
[profile.perf]
inherits = "release"
debug = true<|MERGE_RESOLUTION|>--- conflicted
+++ resolved
@@ -112,10 +112,7 @@
 zksync_circuit_prover_service = { version = "=21.1.0", path = "crates/lib/circuit_prover_service" }
 zksync_prover_job_monitor = { version = "=21.1.0", path = "crates/bin/prover_job_monitor" }
 zksync_proof_fri_compressor_service = { version = "=21.1.0", path = "crates/lib/proof_fri_compressor_service" }
-<<<<<<< HEAD
 zksync_witness_generator_service = { version = "=21.1.0", path = "crates/lib/witness_generator_service" }
-=======
->>>>>>> 2e3c8192
 
 # for `perf` profiling
 [profile.perf]
