// src/commands/chain/migrate_to_gateway_calldata.rs

use std::sync::Arc;

use anyhow::Context;
use chrono::Utc;
use ethers::{
    providers::{Http, Middleware, Provider},
    types::{Filter, TransactionReceipt},
<<<<<<< HEAD
=======
    utils::keccak256,
>>>>>>> 7746b9c1
};
use xshell::Shell;
use zkstack_cli_common::{
    ethereum::{get_ethers_provider, get_zk_client},
    forge::ForgeScriptArgs,
    logger,
};
use zkstack_cli_config::ZkStackConfig;
use zksync_basic_types::{Address, H256, U256, U64};
use zksync_system_constants::L2_BRIDGEHUB_ADDRESS;
use zksync_types::{
    server_notification::{GatewayMigrationNotification, GatewayMigrationState},
    settlement::SettlementLayer,
    u256_to_h256,
};
use zksync_web3_decl::namespaces::UnstableNamespaceClient;

use super::{
    migrate_from_gateway::check_whether_gw_transaction_is_finalized,
    notify_server_calldata::{get_notify_server_calls, NotifyServerCallsArgs},
};
use crate::{
<<<<<<< HEAD
    abi::{BridgehubAbi, ChainTypeManagerAbi, ZkChainAbi},
=======
    abi::{BridgehubAbi, ChainTypeManagerAbi, IChainAssetHandlerAbi, ZkChainAbi},
>>>>>>> 7746b9c1
    commands::chain::{admin_call_builder::AdminCallBuilder, utils::send_tx},
    consts::DEFAULT_EVENTS_BLOCK_RANGE,
};

#[derive(Debug, PartialEq, Eq, Clone, Copy)]
pub enum MigrationDirection {
    FromGateway,
    ToGateway,
}

impl MigrationDirection {
    pub(crate) fn expected_notificaation(self) -> GatewayMigrationNotification {
        match self {
            Self::FromGateway => GatewayMigrationNotification::FromGateway,
            Self::ToGateway => GatewayMigrationNotification::ToGateway,
        }
    }
}

#[derive(Debug, Eq, PartialEq, Copy, Clone)]
pub enum NotificationReceivedState {
    NotAllBatchesExecuted(U256, U256),
    UnconfirmedTxs(usize),
}

impl std::fmt::Display for NotificationReceivedState {
    fn fmt(&self, f: &mut std::fmt::Formatter) -> std::fmt::Result {
        match self {
            NotificationReceivedState::NotAllBatchesExecuted(
                total_batches_committed,
                total_batches_executed,
            ) => {
                write!(f, "For migration from Gateway we need all batches to be executed. Executed/committed: {total_batches_executed}/{total_batches_committed}")
            }
            NotificationReceivedState::UnconfirmedTxs(unconfirmed_txs) => {
                write!(
                    f,
                    "There are some unconfirmed transactions: {unconfirmed_txs}"
                )
            }
        }
    }
}

/// Each migration to or from ZK gateway has multiple states it can be in.
#[derive(Debug, Eq, PartialEq, Copy, Clone)]
pub enum GatewayMigrationProgressState {
    /// The state that represents that the migration has not yet started.
    NotStarted,
    /// The chain admin has sent the notification
    NotificationSent,
    /// The server has received the notification, but it is not yet ready for the migration.
    NotificationReceived(NotificationReceivedState),
    /// The server has received the notification and has no pending transactions
    ServerReady,
    /// The server is ready and the migration has started, but the server has not started sending transactions
    /// to the new settlement layer yet.
    AwaitingFinalization,
    /// (Only for migrations from Gateway). The migration has been finalized on L1, but the user needs to execute it.
    PendingManualFinalization,
    /// The migration has finished.
    Finished,
}

const MAX_SEARCHING_MIGRATION_TXS_INTERVAL: chrono::Duration = chrono::Duration::days(5);

pub(crate) async fn get_migration_transaction(
    sl_rpc_url: &str,
    bridgehub_address: Address,
    l2_chain_id: u64,
) -> anyhow::Result<Option<H256>> {
    let provider = get_ethers_provider(sl_rpc_url)?;
    let sl_chain_id = provider.get_chainid().await?;

    logger::info(format!(
        "Searching for the migration transaction on SL {:#?}...",
        sl_chain_id
    ));

    // Get the latest block so we know how far we can go
    let mut search_upper_bound = provider
        .get_block_number()
        .await
        .expect("Failed to fetch latest block")
        .as_u64();

    let bridgehub = BridgehubAbi::new(bridgehub_address, provider.clone());
    let chain_asset_handler_addr = bridgehub.chain_asset_handler().await?;
    let chain_asset_handler =
        IChainAssetHandlerAbi::new(chain_asset_handler_addr, provider.clone());

    let max_interval_to_search = Utc::now() - MAX_SEARCHING_MIGRATION_TXS_INTERVAL;
    let latest_tx_hash: Option<H256> = loop {
        let lower_bound = search_upper_bound.saturating_sub(DEFAULT_EVENTS_BLOCK_RANGE);

        logger::info(format!(
            "Checking block range: {}..={}",
            lower_bound, search_upper_bound
        ));

        let ev = chain_asset_handler
            .migration_started_filter()
            .topic1(U256::from(l2_chain_id))
            .from_block(lower_bound)
            .to_block(search_upper_bound);

        let results = ev.query_with_meta().await?;
        if let Some((_, meta)) = results.last() {
            break Some(meta.transaction_hash);
        }

        if lower_bound == 0 {
            break None;
        }

        let block_info = provider.get_block(lower_bound).await?.unwrap();
        if block_info
            .time()
            .expect("Can not represent block.timestamp as DateTime<UTC>")
            < max_interval_to_search
        {
            break None;
        }

        search_upper_bound = lower_bound - 1;
    };

    Ok(latest_tx_hash)
}

async fn get_batch_execution_status(
    sl_rpc_url: &str,
    bridgehub_address: Address,
    l2_chain_id: u64,
) -> anyhow::Result<(U256, U256)> {
    let provider = get_ethers_provider(sl_rpc_url)?;
    let sl_bridgehub = BridgehubAbi::new(bridgehub_address, provider.clone());
    let zk_chain_address = sl_bridgehub.get_zk_chain(U256::from(l2_chain_id)).await?;
    let zk_chain = ZkChainAbi::new(zk_chain_address, provider);
    let total_committed = zk_chain.get_total_batches_committed().await?;
    let total_executed = zk_chain.get_total_batches_committed().await?;

    Ok((total_committed, total_executed))
}

pub(crate) async fn get_gateway_migration_state(
    l1_rpc_url: String,
    l1_bridgehub_addr: Address,
    l2_chain_id: u64,
    l2_rpc_url: String,
    gw_rpc_url: String,
    direction: MigrationDirection,
) -> anyhow::Result<GatewayMigrationProgressState> {
    let l1_provider = get_ethers_provider(&l1_rpc_url)?;
    let l1_chain_id = l1_provider.get_chainid().await?.as_u64();
    let l1_bridgehub = BridgehubAbi::new(l1_bridgehub_addr, l1_provider.clone());

    let l1_ctm_address = l1_bridgehub.chain_type_manager(l2_chain_id.into()).await?;
    let l1_ctm = ChainTypeManagerAbi::new(l1_ctm_address, l1_provider.clone());

    let current_sl_from_l1 = l1_bridgehub
        .settlement_layer(l2_chain_id.into())
        .await?
        .as_u64();

    let zk_client = get_zk_client(&l2_rpc_url, l2_chain_id)?;

    let gateway_migration_status = match zk_client.gateway_migration_status().await {
        Ok(status) => status,
        Err(e) => {
            anyhow::bail!(format!("Failed to retrieve gateway migration status from the server. Error: {:#?} Ensure that the server supports this method and has `unstable` namespace turned on", e));
        }
    };

    // Firstly we check whether any event has been sent
    // It is expected that any migration starts with a notification, even though it is not enforced.
    let Some(latest_event) =
        get_latest_notification_event_from_l1(l2_chain_id, l1_ctm, l1_provider.clone()).await?
    else {
        logger::info("No gateway migration events found on L1");

        // No event has been sent.
        // It means that either migration has not yet started or
        // the chain admin has completed the migration but without sending any notiifcation.
        // Or the latest migration was long time ago.

        // Firslty check for consistency with the server.
        if gateway_migration_status.state == GatewayMigrationState::InProgress {
            anyhow::bail!("Very old migration in progress");
        }

        let Some(current_sl_from_server) = gateway_migration_status.settlement_layer else {
            // It means that the server is in the middle of some migration.
            anyhow::bail!("Very old migration in progress");
        };

        // No migration event present, but the server uses inconsistent settlement layer
        if current_sl_from_l1 != current_sl_from_server.chain_id().0 {
            anyhow::bail!(format!("No migration event present, but server uses inconsistent settlement layer. Server: {current_sl_from_server:?}, L1 Bridgehub: {current_sl_from_l1:?}"));
        }

        // The system does not have any migration at this point, we just need to check
        // whether it is `NotStarted` or `Finished` depending on the propoed direction

        let status = match (direction, current_sl_from_server) {
            (MigrationDirection::ToGateway, SettlementLayer::Gateway(_)) => {
                GatewayMigrationProgressState::Finished
            }
            (MigrationDirection::ToGateway, SettlementLayer::L1(_)) => {
                GatewayMigrationProgressState::NotStarted
            }
            (MigrationDirection::FromGateway, SettlementLayer::Gateway(_)) => {
                GatewayMigrationProgressState::NotStarted
            }
            (MigrationDirection::FromGateway, SettlementLayer::L1(_)) => {
                GatewayMigrationProgressState::Finished
            }
        };

        return Ok(status);
    };

    // Some event has been sent on L1.
    // It may be an event from previous migration or it may be related to the current, new one.
    let expected_notification = direction.expected_notificaation();

    if latest_event != expected_notification {
        // It is likely a leftover from a previous migration
        return Ok(GatewayMigrationProgressState::NotStarted);
    }

    // Now, we know that the last event is aligned with the migration direction.
    // Let's firstly double check whether the migration has finished.

    match (direction, gateway_migration_status.settlement_layer) {
        // The server already uses the new settlement layer, so the migration is over
        (MigrationDirection::ToGateway, Some(SettlementLayer::Gateway(_)))
        | (MigrationDirection::FromGateway, Some(SettlementLayer::L1(_))) => {
            return Ok(GatewayMigrationProgressState::Finished)
        }
        _ => {}
    };

    // Now we know that the migraiton has started, but it is in progress somehow

    // Let's check if the server has seen the event

    let Some(latest_server_notification) = gateway_migration_status.latest_notification else {
        // The server has seen no notification yet
        return Ok(GatewayMigrationProgressState::NotificationSent);
    };

    if latest_server_notification != latest_event {
        // The latest seen notification is from a different event
        return Ok(GatewayMigrationProgressState::NotificationSent);
    }

    // The server has seen the event, but does not use the new settlement layer yet,
    // let's do a small consistency check
    if gateway_migration_status.state != GatewayMigrationState::InProgress {
        anyhow::bail!("Server has seen notification, does not use the settlement layer, but still the migration is not in progress. Status: {:#?}", gateway_migration_status);
    }

    // For migration from Gateway we also require that all batches have been executed

    if direction == MigrationDirection::FromGateway {
        let (total_batches_committed, total_batches_executed) =
            get_batch_execution_status(&gw_rpc_url, L2_BRIDGEHUB_ADDRESS, l2_chain_id).await?;

        if total_batches_committed != total_batches_executed {
            // Server still waits for the batches to get executed
            return Ok(GatewayMigrationProgressState::NotificationReceived(
                NotificationReceivedState::NotAllBatchesExecuted(
                    total_batches_committed,
                    total_batches_executed,
                ),
            ));
        }
    }

    let unconfirmed_txs = zk_client.get_unconfirmed_txs_count().await?;

    if unconfirmed_txs != 0 {
        // The server has received the notification, but there are still some pending txs
        return Ok(GatewayMigrationProgressState::NotificationReceived(
            NotificationReceivedState::UnconfirmedTxs(unconfirmed_txs),
        ));
    }

    // Now we know that the server is ready, but we need to double check whether the migration has already
    // been finalized by the chain admin.

    if direction == MigrationDirection::ToGateway {
        if current_sl_from_l1 != l1_chain_id {
            return Ok(GatewayMigrationProgressState::AwaitingFinalization);
        }

        return Ok(GatewayMigrationProgressState::ServerReady);
    }

    let gw_provider = get_ethers_provider(&gw_rpc_url)?;
    let gw_bridgehub = BridgehubAbi::new(L2_BRIDGEHUB_ADDRESS, gw_provider.clone());
    let gw_chain_id = gw_provider.get_chainid().await?;

    let current_sl_from_gw = gw_bridgehub.settlement_layer(l2_chain_id.into()).await?;
    if current_sl_from_gw == U256::zero() {
        anyhow::bail!("Chain is not present on Gateway");
    }

    if current_sl_from_gw == gw_chain_id {
        // The migration has not been finalized by the admin
        return Ok(GatewayMigrationProgressState::ServerReady);
    }

    // Now we need to find an event where the migration has happened.
    let migration_transaction =
        get_migration_transaction(&gw_rpc_url, L2_BRIDGEHUB_ADDRESS, l2_chain_id)
            .await?
            .context("Can not find the migration transaction")?;
    logger::info(format!(
        "The migration transaction with hash {:#?} has been found",
        migration_transaction
    ));

    let gw_zk_client = get_zk_client(&gw_rpc_url, gw_chain_id.as_u64())?;
    let is_tx_finalized = check_whether_gw_transaction_is_finalized(
        &gw_zk_client,
        l1_provider,
        l1_bridgehub.get_zk_chain(gw_chain_id).await?,
        migration_transaction,
    )
    .await?;

    if !is_tx_finalized {
        logger::info("The migration transaction is not yet finalized.");
        // The transaction is not yet finalized.
        return Ok(GatewayMigrationProgressState::AwaitingFinalization);
    }

    // The batch with migration transaction has been finalized, we only need to finalize the "withdrawal" of the chain
    Ok(GatewayMigrationProgressState::PendingManualFinalization)
}

async fn get_latest_notification_event_from_l1(
    l2_chain_id: u64,
    l1_ctm: ChainTypeManagerAbi<Provider<Http>>,
    l1_provider: Arc<Provider<Http>>,
) -> anyhow::Result<Option<GatewayMigrationNotification>> {
    logger::info("Searching for the latest migration notifications...");
    let server_notifier_address = l1_ctm.server_notifier_address().await?;

    // Get the latest block so we know how far we can go
    let latest_block = l1_provider
        .get_block_number()
        .await
        .expect("Failed to fetch latest block")
        .as_u64();

    let filter = Filter::new()
        .address(server_notifier_address)
        .topic0(ethers::types::ValueOrArray::Array(
            GatewayMigrationNotification::get_server_notifier_topics(),
        ))
        .from_block(latest_block.saturating_sub(DEFAULT_EVENTS_BLOCK_RANGE))
        .topic1(u256_to_h256(U256::from(l2_chain_id)))
        .to_block(latest_block);

    let mut result_logs = l1_provider.get_logs(&filter).await?;

    if result_logs.is_empty() {
        return Ok(None);
    }
    let latest_log = result_logs.pop().unwrap();

    let result = GatewayMigrationNotification::from_topic(latest_log.topics[0])
        .expect("Failed to parse event");

    match result {
        GatewayMigrationNotification::FromGateway => {
            logger::info(format!(
                "Latest event is MigrationDirection::FromGateway at tx {:#?}",
                latest_log.transaction_hash
            ));
        }
        GatewayMigrationNotification::ToGateway => {
            logger::info(format!(
                "Latest event is MigrationDirection::ToGateway at tx {:#?}",
                latest_log.transaction_hash
            ));
        }
    }

    Ok(Some(result))
}

pub(crate) async fn await_for_tx_to_complete(
    gateway_provider: &Arc<Provider<Http>>,
    hash: H256,
) -> anyhow::Result<()> {
    logger::info(format!(
        "Waiting for transaction with hash {:#?} to complete...",
        hash
    ));
    while gateway_provider
        .get_transaction_receipt(hash)
        .await?
        .is_none()
    {
        tokio::time::sleep(tokio::time::Duration::from_millis(200)).await;
    }

    // We do not handle network errors
    let receipt = gateway_provider
        .get_transaction_receipt(hash)
        .await?
        .unwrap();

    if receipt.status == Some(U64::from(1)) {
        logger::info("Transaction completed successfully!");
    } else {
        anyhow::bail!("Transaction failed! Receipt: {:?}", receipt);
    }

    Ok(())
}

pub(crate) async fn notify_server(
    args: ForgeScriptArgs,
    shell: &Shell,
    direction: MigrationDirection,
) -> anyhow::Result<()> {
    let chain_config = ZkStackConfig::current_chain(shell)?;

    let l1_url = chain_config.get_secrets_config().await?.l1_rpc_url()?;
    let contracts = chain_config.get_contracts_config()?;

    let calls = get_notify_server_calls(
        shell,
        &args,
        &chain_config.path_to_l1_foundry(),
        NotifyServerCallsArgs {
            l1_bridgehub_addr: contracts.ecosystem_contracts.bridgehub_proxy_addr,
            l2_chain_id: chain_config.chain_id.as_u64(),
            l1_rpc_url: l1_url.clone(),
        },
        direction,
    )
    .await?;

    let (data, value) = AdminCallBuilder::new(calls.calls).compile_full_calldata();

    send_tx(
        calls.admin_address,
        data,
        value,
        l1_url,
        chain_config
            .get_wallets_config()?
            .governor
            .private_key_h256()
            .unwrap(),
        "notifying server",
    )
    .await?;

    Ok(())
}

pub(crate) async fn extract_and_wait_for_priority_ops(
    receipt: TransactionReceipt,
    expected_diamond_proxy: Address,
    gateway_provider: Arc<Provider<Http>>,
) -> anyhow::Result<Vec<H256>> {
    let priority_ops = extract_priority_ops(receipt, expected_diamond_proxy).await?;

    logger::info(format!(
        "Migration has produced a total of {} priority operations for Gateway",
        priority_ops.len()
    ));
    for hash in priority_ops.iter() {
        await_for_tx_to_complete(&gateway_provider, *hash).await?;
    }

    Ok(priority_ops)
}

pub(crate) async fn extract_priority_ops(
    receipt: TransactionReceipt,
    expected_diamond_proxy: Address,
) -> anyhow::Result<Vec<H256>> {
    let expected_topic_0: ethers::types::H256 = ethers::types::H256::from(keccak256(
        b"NewPriorityRequest(uint256,bytes32,uint64,(uint256,uint256,uint256,uint256,uint256,uint256,uint256,uint256,uint256,uint256,uint256[4],bytes,bytes,uint256[],bytes,bytes),bytes[])",
    ));

    let priority_ops = receipt
        .logs
        .into_iter()
        .filter_map(|log| {
            if log.topics.is_empty() || log.topics[0] != expected_topic_0 {
                return None;
            }
            if log.address != expected_diamond_proxy {
                return None;
            }

            Some(H256::from_slice(&log.data[32..64]))
        })
        .collect();

    Ok(priority_ops)
}<|MERGE_RESOLUTION|>--- conflicted
+++ resolved
@@ -7,10 +7,7 @@
 use ethers::{
     providers::{Http, Middleware, Provider},
     types::{Filter, TransactionReceipt},
-<<<<<<< HEAD
-=======
     utils::keccak256,
->>>>>>> 7746b9c1
 };
 use xshell::Shell;
 use zkstack_cli_common::{
@@ -33,11 +30,7 @@
     notify_server_calldata::{get_notify_server_calls, NotifyServerCallsArgs},
 };
 use crate::{
-<<<<<<< HEAD
-    abi::{BridgehubAbi, ChainTypeManagerAbi, ZkChainAbi},
-=======
     abi::{BridgehubAbi, ChainTypeManagerAbi, IChainAssetHandlerAbi, ZkChainAbi},
->>>>>>> 7746b9c1
     commands::chain::{admin_call_builder::AdminCallBuilder, utils::send_tx},
     consts::DEFAULT_EVENTS_BLOCK_RANGE,
 };
