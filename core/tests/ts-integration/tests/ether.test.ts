/**
 * This suite contains tests checking our handling of Ether (such as depositing, checking `msg.value`, etc).
 */

import { TestMaster } from '../src';
import {
    shouldChangeETHBalances,
    shouldChangeTokenBalances,
    shouldOnlyTakeFee
} from '../src/modifiers/balance-checker';
import { checkReceipt } from '../src/modifiers/receipt-check';

import * as zksync from 'zksync-ethers';
import { scaledGasPrice, waitForL2ToL1LogProof } from '../src/helpers';
import { ethers } from 'ethers';

describe('ETH token checks', () => {
    let testMaster: TestMaster;
    let alice: zksync.Wallet;
    let bob: zksync.Wallet;
    let isETHBasedChain: boolean;
    let l2EthTokenAddressNonBase: string; // Used only for base token implementation
    let baseTokenAddress: string; // Used only for base token implementation

    beforeAll(async () => {
        testMaster = TestMaster.getInstance(__filename);
        alice = testMaster.mainAccount();
        bob = testMaster.newEmptyAccount();
        // Get the information about base token address directly from the L2.
        baseTokenAddress = await alice._providerL2().getBaseTokenContractAddress();
        isETHBasedChain = baseTokenAddress == zksync.utils.ETH_ADDRESS_IN_CONTRACTS;
        console.log(`Starting checks for base token: ${baseTokenAddress} isEthBasedChain: ${isETHBasedChain}`);
        l2EthTokenAddressNonBase = await alice.l2TokenAddress(zksync.utils.ETH_ADDRESS_IN_CONTRACTS);
    });

    test('Can perform a deposit', async () => {
        if (!isETHBasedChain) {
            // Approving the needed allowance previously, so we don't do it inside the deposit.
            // This prevents the deposit fee from being miscalculated.
            const l1MaxBaseTokenBalance = await alice.getBalanceL1(baseTokenAddress);
            await (await alice.approveERC20(baseTokenAddress, l1MaxBaseTokenBalance)).wait();
        }
        const amount = 1n; // 1 wei is enough.
        const gasPrice = await scaledGasPrice(alice);

        // Unfortunately, since fee is taken in ETH, we must calculate the L1 ETH balance diff explicitly.
        const l1EthBalanceBefore = await alice.getBalanceL1();
        const l2ethBalanceChange = isETHBasedChain
            ? await shouldChangeETHBalances([{ wallet: alice, change: amount }], {
                  l1ToL2: true
              })
            : await shouldChangeTokenBalances(l2EthTokenAddressNonBase, [{ wallet: alice, change: amount }], {
                  ignoreUndeployedToken: true
              });

        // Variables used only for base token implementation
        const l1BaseTokenBalanceBefore = await alice.getBalanceL1(baseTokenAddress);
        const l2BaseTokenBalanceBefore = await alice.getBalance(); // Base token balance on L2

        const gasPerPubdataByte = zksync.utils.REQUIRED_L1_TO_L2_GAS_PER_PUBDATA_LIMIT;

<<<<<<< HEAD
        // FIXME: restore the old logic
        const l2GasLimit = 10_000_000;
=======
        const l2GasLimit = await alice.provider.estimateDefaultBridgeDepositL2Gas(
            alice.providerL1!,
            zksync.utils.ETH_ADDRESS,
            amount,
            alice.address,
            alice.address,
            gasPerPubdataByte
        );
>>>>>>> a21d89e0
        const expectedL2Costs = await alice.getBaseCost({
            gasLimit: l2GasLimit,
            gasPerPubdataByte,
            gasPrice
        });

        const depositOp = alice.deposit({
            token: zksync.utils.ETH_ADDRESS,
            amount,
            gasPerPubdataByte,
            l2GasLimit,
            approveERC20: isETHBasedChain,
            approveBaseOverrides: {
                gasPrice
            },
            overrides: {
                gasPrice
            }
        });
        await expect(depositOp).toBeAccepted([l2ethBalanceChange]);

        const depositFee = await depositOp
            .then((op) => op.waitL1Commit())
            .then(async (receipt) => {
                const l1GasFee = receipt.gasUsed * receipt.gasPrice;
                if (!isETHBasedChain) {
                    return l1GasFee;
                }
                return l1GasFee + expectedL2Costs;
            });

        const l1EthBalanceAfter = await alice.getBalanceL1();
        if (isETHBasedChain) {
            expect(l1EthBalanceBefore - depositFee - l1EthBalanceAfter).toEqual(amount);
        } else {
            // Base token checks
            const l1BaseTokenBalanceAfter = await alice.getBalanceL1(baseTokenAddress);
            expect(l1BaseTokenBalanceBefore).toEqual(l1BaseTokenBalanceAfter + expectedL2Costs);

            const l2BaseTokenBalanceAfter = await alice.getBalance();
            expect(l1EthBalanceBefore).toEqual(l1EthBalanceAfter + depositFee + amount);

            // L2 balance for the base token increases do to some "overminting" of the base token
            // We verify that the amount reduced on L1 is greater than the amount increased on L2
            // so that we are not generating tokens out of thin air
            const l1BaseTokenBalanceDiff = l1BaseTokenBalanceBefore - l1BaseTokenBalanceAfter;
            const l2BaseTokenBalanceDiff = l2BaseTokenBalanceAfter - l2BaseTokenBalanceBefore;
            expect(l1BaseTokenBalanceDiff).toBeGreaterThan(l2BaseTokenBalanceDiff);
        }
    });

    test('Can perform a transfer (legacy pre EIP-155)', async () => {
        const LEGACY_TX_TYPE = 0;
        const value = 200n;

        const ethBalanceChange = await shouldChangeETHBalances([
            { wallet: alice, change: -value },
            { wallet: bob, change: value }
        ]);
        const correctReceiptType = checkReceipt(
            (receipt) => receipt.type == LEGACY_TX_TYPE,
            'Incorrect tx type in receipt'
        );

        // ethers doesn't support sending pre EIP-155 transactions, so we create one manually.
        const transaction = await alice.populateTransaction({ type: LEGACY_TX_TYPE, to: bob.address, value });
        // Remove chainId and sign the transaction without it.
        transaction.chainId = undefined;
        const signedTransaction = await alice.signTransaction(transaction);
        await expect(alice.provider.broadcastTransaction(signedTransaction)).toBeAccepted([
            ethBalanceChange,
            correctReceiptType
        ]);
    });

    test('Can perform a transfer (legacy EIP-155)', async () => {
        const LEGACY_TX_TYPE = 0;
        const value = 200n;

        const ethBalanceChange = await shouldChangeETHBalances([
            { wallet: alice, change: -value },
            { wallet: bob, change: value }
        ]);
        const correctReceiptType = checkReceipt(
            (receipt) => receipt.type == LEGACY_TX_TYPE,
            'Incorrect tx type in receipt'
        );

        await expect(alice.sendTransaction({ type: LEGACY_TX_TYPE, to: bob.address, value })).toBeAccepted([
            ethBalanceChange,
            correctReceiptType
        ]);
    });

    test('Can perform a transfer (EIP712)', async () => {
        const value = 200n;

        const ethBalanceChange = await shouldChangeETHBalances([
            { wallet: alice, change: -value },
            { wallet: bob, change: value }
        ]);
        const correctReceiptType = checkReceipt(
            (receipt) => receipt.type == zksync.utils.EIP712_TX_TYPE,
            'Incorrect tx type in receipt'
        );

        await expect(alice.sendTransaction({ type: zksync.utils.EIP712_TX_TYPE, to: bob.address, value })).toBeAccepted(
            [ethBalanceChange, correctReceiptType]
        );
    });

    test('Can perform a transfer (EIP1559)', async () => {
        const EIP1559_TX_TYPE = 2;
        const value = 200n;

        const ethBalanceChange = await shouldChangeETHBalances([
            { wallet: alice, change: -value },
            { wallet: bob, change: value }
        ]);
        const correctReceiptType = checkReceipt(
            (receipt) => receipt.type == EIP1559_TX_TYPE,
            'Incorrect tx type in receipt'
        );

        await expect(alice.sendTransaction({ type: EIP1559_TX_TYPE, to: bob.address, value })).toBeAccepted([
            ethBalanceChange,
            correctReceiptType
        ]);
    });

    test('Should reject transactions with access lists', async () => {
        const EIP_2930_TX_TYPE = 0x01;
        const EIP_1559_TX_TYPE = 0x02;
        const value = 200n;

        // SDK sets maxFeePerGas to the type 1 transactions, causing issues on the SDK level
        const gasPrice = await scaledGasPrice(alice);

        await expect(alice.sendTransaction({ type: EIP_2930_TX_TYPE, to: bob.address, value, gasPrice })).toBeRejected(
            'access lists are not supported'
        );

        await expect(
            alice.sendTransaction({
                type: EIP_1559_TX_TYPE,
                to: bob.address,
                value,
                accessList: [{ address: '0x0000000000000000000000000000000000000000', storageKeys: [] }]
            })
        ).toBeRejected('access lists are not supported');
    });

    test('Can perform a transfer to self', async () => {
        const value = 200n;

        // Balance should not change, only fee should be taken.
        const ethBalanceChange = await shouldOnlyTakeFee(alice);
        await expect(alice.sendTransaction({ to: alice.address, value })).toBeAccepted([ethBalanceChange]);
    });

    test('Incorrect transfer should revert', async () => {
        // Attempt to transfer the whole Alice balance: there would be no enough balance to cover the fee.
        const value = await alice.getBalance();

        // Since gas estimation is expected to fail, we request gas limit for similar non-failing tx.
        const gasLimit = await alice.estimateGas({ to: bob.address, value: 1 });

        // Send transfer, it should be rejected due to lack of balance.
        await expect(alice.sendTransaction({ to: bob.address, value, gasLimit })).toBeRejected(
            'insufficient funds for gas + value.'
        );
    });

    test('Can perform a withdrawal', async () => {
        if (!isETHBasedChain) {
            // TODO(EVM-555): Currently this test is not working for non-eth based chains.
            return;
        }
        if (testMaster.isFastMode()) {
            return;
        }
        const amount = 1n;

        const l2ethBalanceChange = isETHBasedChain
            ? await shouldChangeETHBalances([{ wallet: alice, change: -amount }])
            : await shouldChangeTokenBalances(l2EthTokenAddressNonBase, [{ wallet: alice, change: -amount }]);

        const withdrawalPromise = alice.withdraw({
            token: isETHBasedChain ? zksync.utils.ETH_ADDRESS : l2EthTokenAddressNonBase,
            amount
        });
        await expect(withdrawalPromise).toBeAccepted([l2ethBalanceChange]);
        const withdrawalTx = await withdrawalPromise;
        const l2TxReceipt = await alice.provider.getTransactionReceipt(withdrawalTx.hash);
        await waitForL2ToL1LogProof(alice, l2TxReceipt!.blockNumber, withdrawalTx.hash);

        // TODO (SMA-1374): Enable L1 ETH checks as soon as they're supported.
        await expect(alice.finalizeWithdrawal(withdrawalTx.hash)).toBeAccepted();
        const tx = await alice.provider.getTransactionReceipt(withdrawalTx.hash);

        expect(tx!.l2ToL1Logs[0].transactionIndex).toEqual(expect.anything());
    });

    test('Can perform a deposit with precalculated max value', async () => {
        if (!isETHBasedChain) {
            const baseTokenDetails = testMaster.environment().baseToken;
            const baseTokenMaxAmount = await alice.getBalanceL1(baseTokenDetails.l1Address);
            await (await alice.approveERC20(baseTokenAddress, baseTokenMaxAmount)).wait();
        }
        const depositFee = await alice.getFullRequiredDepositFee({
            token: zksync.utils.ETH_ADDRESS
        });
        const l1Fee = depositFee.l1GasLimit * (depositFee.maxFeePerGas! || depositFee.gasPrice!);
        const l2Fee = depositFee.baseCost;
        const maxAmount = isETHBasedChain
            ? (await alice.getBalanceL1()) - l1Fee - l2Fee
            : (await alice.getBalanceL1()) - l1Fee; // l2Fee is paid in base token
        // Approving the needed allowance to ensure that the user has enough funds.
        const l2ethBalanceChange = isETHBasedChain
            ? await shouldChangeETHBalances([{ wallet: alice, change: maxAmount }], {
                  l1ToL2: true
              })
            : await shouldChangeTokenBalances(l2EthTokenAddressNonBase, [{ wallet: alice, change: maxAmount }]);
        const overrides: ethers.Overrides = depositFee.gasPrice
            ? { gasPrice: depositFee.gasPrice }
            : {
                  maxFeePerGas: depositFee.maxFeePerGas,
                  maxPriorityFeePerGas: depositFee.maxPriorityFeePerGas
              };
        overrides.gasLimit = depositFee.l1GasLimit;
        const depositOp = await alice.deposit({
            token: zksync.utils.ETH_ADDRESS,
            amount: maxAmount,
            l2GasLimit: depositFee.l2GasLimit,
            approveBaseERC20: true,
            approveERC20: true,
            overrides
        });
        await expect(depositOp).toBeAccepted([l2ethBalanceChange]);
    });

    afterAll(async () => {
        await testMaster.deinitialize();
    });
});<|MERGE_RESOLUTION|>--- conflicted
+++ resolved
@@ -59,10 +59,6 @@
 
         const gasPerPubdataByte = zksync.utils.REQUIRED_L1_TO_L2_GAS_PER_PUBDATA_LIMIT;
 
-<<<<<<< HEAD
-        // FIXME: restore the old logic
-        const l2GasLimit = 10_000_000;
-=======
         const l2GasLimit = await alice.provider.estimateDefaultBridgeDepositL2Gas(
             alice.providerL1!,
             zksync.utils.ETH_ADDRESS,
@@ -71,7 +67,6 @@
             alice.address,
             gasPerPubdataByte
         );
->>>>>>> a21d89e0
         const expectedL2Costs = await alice.getBaseCost({
             gasLimit: l2GasLimit,
             gasPerPubdataByte,
