--- conflicted
+++ resolved
@@ -3,14 +3,8 @@
 use anyhow::Context as _;
 use zksync_dal::{eth_watcher_dal::EventType, Connection, Core, CoreDal, DalError};
 use zksync_types::{
-<<<<<<< HEAD
-    abi::ZkChainSpecificUpgradeData, api::Log, ethabi::Contract,
-    protocol_upgrade::ProtocolUpgradePreimageOracle, protocol_version::ProtocolSemanticVersion,
-    ProtocolUpgrade, H256, U256,
-=======
     api::Log, ethabi::Contract, protocol_upgrade::ProtocolUpgradePreimageOracle,
     protocol_version::ProtocolSemanticVersion, ProtocolUpgrade, H256, U256,
->>>>>>> e3759a27
 };
 
 use crate::{
@@ -63,14 +57,10 @@
         let mut result = vec![];
         for (i, preimage) in preimages.into_iter().enumerate() {
             let preimage = preimage.with_context(|| {
-<<<<<<< HEAD
-                format!("Protocol upgrade preimage for {:#?} is missing", hashes[i])
-=======
                 format!(
                     "Protocol upgrade preimage under id {i} for {:#?} is missing",
                     hashes[i]
                 )
->>>>>>> e3759a27
             })?;
             result.push(preimage);
         }
@@ -105,11 +95,7 @@
                 ..ProtocolUpgrade::try_from_diamond_cut(
                     &diamond_cut,
                     self.l1_client.as_ref(),
-<<<<<<< HEAD
-                    self.chain_specific_data.clone(),
-=======
                     self.l1_client.get_chain_gateway_upgrade_info().await?,
->>>>>>> e3759a27
                 )
                 .await?
             };
