use once_cell::sync::Lazy;
use zksync_multivm::utils::get_max_gas_per_pubdata_byte;
pub use zksync_test_contracts::LoadnextContractExecutionParams as LoadTestParams;
use zksync_test_contracts::{Account, TestContract};
use zksync_types::{
<<<<<<< HEAD
    bytecode::BytecodeHash,
    ethabi::{self, encode, Token},
    fee::Fee,
    l2::L2Tx,
    utils::deployed_address_create,
    Address, K256PrivateKey, L2ChainId, Nonce, ProtocolVersionId, Transaction,
    CONTRACT_DEPLOYER_ADDRESS, H256, U256,
=======
    ethabi::Token, fee::Fee, l2::L2Tx, utils::deployed_address_create, Address, Execute,
    K256PrivateKey, L2ChainId, Nonce, ProtocolVersionId, Transaction, H256, U256,
>>>>>>> c02098b4
};

const LOAD_TEST_MAX_READS: usize = 3000;

const ERC20_CONTRACT_PATH: &str =
    "etc/contracts-test-data/artifacts-zk/contracts/transfer/ERC20.sol/TestERC20.json";

pub(crate) static PRIVATE_KEY: Lazy<K256PrivateKey> =
    Lazy::new(|| K256PrivateKey::from_bytes(H256([42; 32])).expect("invalid key bytes"));
static LOAD_TEST_CONTRACT_ADDRESS: Lazy<Address> =
    Lazy::new(|| deployed_address_create(PRIVATE_KEY.address(), 0.into()));

<<<<<<< HEAD
static LOAD_TEST_CONTRACT: Lazy<TestContract> = Lazy::new(zksync_contracts::get_loadnext_contract);
static ERC20_TEST_CONTRACT: Lazy<ethabi::Contract> =
    Lazy::new(|| zksync_contracts::load_contract(ERC20_CONTRACT_PATH));

static CREATE_FUNCTION_SIGNATURE: Lazy<[u8; 4]> = Lazy::new(|| {
    deployer_contract()
        .function("create")
        .unwrap()
        .short_signature()
});

=======
>>>>>>> c02098b4
pub fn get_deploy_tx(code: &[u8]) -> Transaction {
    get_deploy_tx_with_gas_limit(code, 30_000_000, 0)
}

pub fn get_deploy_tx_with_gas_limit(code: &[u8], gas_limit: u32, nonce: u32) -> Transaction {
    let mut salt = H256::zero();
    salt.0[28..32].copy_from_slice(&nonce.to_be_bytes());
    let execute = Execute::for_deploy(salt, code.to_vec(), &[]);
    let mut account = Account::new(PRIVATE_KEY.clone());
    account.nonce = Nonce(nonce);
    account.get_l2_tx_for_execute(execute, Some(tx_fee(gas_limit)))
}

fn tx_fee(gas_limit: u32) -> Fee {
    Fee {
        gas_limit: U256::from(gas_limit),
        max_fee_per_gas: U256::from(250_000_000),
        max_priority_fee_per_gas: U256::from(0),
        gas_per_pubdata_limit: U256::from(get_max_gas_per_pubdata_byte(
            ProtocolVersionId::latest().into(),
        )),
    }
}

pub fn get_transfer_tx(nonce: u32) -> Transaction {
    let mut signed = L2Tx::new_signed(
        Some(PRIVATE_KEY.address()),
        vec![], // calldata
        Nonce(nonce),
        tx_fee(1_000_000),
        1_000_000_000.into(), // value
        L2ChainId::from(270),
        &PRIVATE_KEY,
        vec![],             // factory deps
        Default::default(), // paymaster params
    )
    .expect("should create a signed execute transaction");

    signed.set_input(H256::random().as_bytes().to_vec(), H256::random());
    signed.into()
}

pub fn get_erc20_transfer_tx(nonce: u32) -> Transaction {
    let transfer_fn = ERC20_TEST_CONTRACT.function("transfer").unwrap();
    let calldata = transfer_fn
        .encode_input(&[
            Token::Address(Address::from_low_u64_be(nonce.into())), // send tokens to unique addresses
            Token::Uint(1.into()),
        ])
        .unwrap();

    let mut signed = L2Tx::new_signed(
        Some(*LOAD_TEST_CONTRACT_ADDRESS),
        calldata,
        Nonce(nonce),
        tx_fee(1_000_000),
        0.into(), // value
        L2ChainId::from(270),
        &PRIVATE_KEY,
        vec![],             // factory deps
        Default::default(), // paymaster params
    )
    .expect("should create a signed execute transaction");

    signed.set_input(H256::random().as_bytes().to_vec(), H256::random());
    signed.into()
}

pub fn get_erc20_deploy_tx() -> Transaction {
    let bytecode = zksync_contracts::read_bytecode(ERC20_CONTRACT_PATH);
    let calldata = [Token::Uint(U256::one() << 128)]; // initial token amount minted to the deployer
    let params = [
        Token::FixedBytes(vec![0_u8; 32]),
        Token::FixedBytes(BytecodeHash::for_bytecode(&bytecode).value().0.to_vec()),
        Token::Bytes(encode(&calldata)),
    ];
    let create_calldata = CREATE_FUNCTION_SIGNATURE
        .iter()
        .cloned()
        .chain(encode(&params))
        .collect();

    let mut signed = L2Tx::new_signed(
        Some(CONTRACT_DEPLOYER_ADDRESS),
        create_calldata,
        Nonce(0),
        tx_fee(500_000_000),
        U256::zero(),
        L2ChainId::from(270),
        &PRIVATE_KEY,
        vec![bytecode],
        Default::default(),
    )
    .expect("should create a signed execute transaction");

    signed.set_input(H256::random().as_bytes().to_vec(), H256::random());
    signed.into()
}

pub fn get_load_test_deploy_tx() -> Transaction {
    let calldata = [Token::Uint(LOAD_TEST_MAX_READS.into())];
    let execute = TestContract::load_test().deploy_payload(&calldata);
    Account::new(PRIVATE_KEY.clone()).get_l2_tx_for_execute(execute, Some(tx_fee(500_000_000)))
}

pub fn get_load_test_tx(nonce: u32, gas_limit: u32, params: LoadTestParams) -> Transaction {
    assert!(
        params.reads <= LOAD_TEST_MAX_READS,
        "Too many reads: {params:?}, should be <={LOAD_TEST_MAX_READS}"
    );

    let execute_function = TestContract::load_test()
        .abi
        .function("execute")
        .expect("no `execute` function in load test contract");
    let calldata = execute_function
        .encode_input(&vec![
            Token::Uint(U256::from(params.reads)),
            Token::Uint(U256::from(params.initial_writes)),
            Token::Uint(U256::from(params.repeated_writes)),
            Token::Uint(U256::from(params.hashes)),
            Token::Uint(U256::from(params.events)),
            Token::Uint(U256::from(params.recursive_calls)),
            Token::Uint(U256::from(params.deploys)),
        ])
        .expect("cannot encode `execute` inputs");

    let mut signed = L2Tx::new_signed(
        Some(*LOAD_TEST_CONTRACT_ADDRESS),
        calldata,
        Nonce(nonce),
        tx_fee(gas_limit),
        U256::zero(),
        L2ChainId::from(270),
        &PRIVATE_KEY,
        TestContract::load_test().factory_deps(),
        Default::default(),
    )
    .expect("should create a signed execute transaction");

    signed.set_input(H256::random().as_bytes().to_vec(), H256::random());
    signed.into()
}

pub fn get_realistic_load_test_tx(nonce: u32) -> Transaction {
    get_load_test_tx(
        nonce,
        10_000_000,
        LoadTestParams {
            reads: 243,
            initial_writes: 1,
            repeated_writes: 11,
            events: 6,
            hashes: 10,
            recursive_calls: 0,
            deploys: 0,
        },
    )
}

pub fn get_heavy_load_test_tx(nonce: u32) -> Transaction {
    get_load_test_tx(
        nonce,
        10_000_000,
        LoadTestParams {
            reads: 296,
            initial_writes: 13,
            repeated_writes: 92,
            events: 140,
            hashes: 100,
            recursive_calls: 20,
            deploys: 5,
        },
    )
}<|MERGE_RESOLUTION|>--- conflicted
+++ resolved
@@ -3,44 +3,17 @@
 pub use zksync_test_contracts::LoadnextContractExecutionParams as LoadTestParams;
 use zksync_test_contracts::{Account, TestContract};
 use zksync_types::{
-<<<<<<< HEAD
-    bytecode::BytecodeHash,
-    ethabi::{self, encode, Token},
-    fee::Fee,
-    l2::L2Tx,
-    utils::deployed_address_create,
-    Address, K256PrivateKey, L2ChainId, Nonce, ProtocolVersionId, Transaction,
-    CONTRACT_DEPLOYER_ADDRESS, H256, U256,
-=======
     ethabi::Token, fee::Fee, l2::L2Tx, utils::deployed_address_create, Address, Execute,
     K256PrivateKey, L2ChainId, Nonce, ProtocolVersionId, Transaction, H256, U256,
->>>>>>> c02098b4
 };
 
 const LOAD_TEST_MAX_READS: usize = 3000;
-
-const ERC20_CONTRACT_PATH: &str =
-    "etc/contracts-test-data/artifacts-zk/contracts/transfer/ERC20.sol/TestERC20.json";
 
 pub(crate) static PRIVATE_KEY: Lazy<K256PrivateKey> =
     Lazy::new(|| K256PrivateKey::from_bytes(H256([42; 32])).expect("invalid key bytes"));
 static LOAD_TEST_CONTRACT_ADDRESS: Lazy<Address> =
     Lazy::new(|| deployed_address_create(PRIVATE_KEY.address(), 0.into()));
 
-<<<<<<< HEAD
-static LOAD_TEST_CONTRACT: Lazy<TestContract> = Lazy::new(zksync_contracts::get_loadnext_contract);
-static ERC20_TEST_CONTRACT: Lazy<ethabi::Contract> =
-    Lazy::new(|| zksync_contracts::load_contract(ERC20_CONTRACT_PATH));
-
-static CREATE_FUNCTION_SIGNATURE: Lazy<[u8; 4]> = Lazy::new(|| {
-    deployer_contract()
-        .function("create")
-        .unwrap()
-        .short_signature()
-});
-
-=======
->>>>>>> c02098b4
 pub fn get_deploy_tx(code: &[u8]) -> Transaction {
     get_deploy_tx_with_gas_limit(code, 30_000_000, 0)
 }
@@ -84,7 +57,7 @@
 }
 
 pub fn get_erc20_transfer_tx(nonce: u32) -> Transaction {
-    let transfer_fn = ERC20_TEST_CONTRACT.function("transfer").unwrap();
+    let transfer_fn = TestContract::test_erc20().function("transfer");
     let calldata = transfer_fn
         .encode_input(&[
             Token::Address(Address::from_low_u64_be(nonce.into())), // send tokens to unique addresses
@@ -110,34 +83,9 @@
 }
 
 pub fn get_erc20_deploy_tx() -> Transaction {
-    let bytecode = zksync_contracts::read_bytecode(ERC20_CONTRACT_PATH);
     let calldata = [Token::Uint(U256::one() << 128)]; // initial token amount minted to the deployer
-    let params = [
-        Token::FixedBytes(vec![0_u8; 32]),
-        Token::FixedBytes(BytecodeHash::for_bytecode(&bytecode).value().0.to_vec()),
-        Token::Bytes(encode(&calldata)),
-    ];
-    let create_calldata = CREATE_FUNCTION_SIGNATURE
-        .iter()
-        .cloned()
-        .chain(encode(&params))
-        .collect();
-
-    let mut signed = L2Tx::new_signed(
-        Some(CONTRACT_DEPLOYER_ADDRESS),
-        create_calldata,
-        Nonce(0),
-        tx_fee(500_000_000),
-        U256::zero(),
-        L2ChainId::from(270),
-        &PRIVATE_KEY,
-        vec![bytecode],
-        Default::default(),
-    )
-    .expect("should create a signed execute transaction");
-
-    signed.set_input(H256::random().as_bytes().to_vec(), H256::random());
-    signed.into()
+    let execute = TestContract::test_erc20().deploy_payload(&calldata);
+    Account::new(PRIVATE_KEY.clone()).get_l2_tx_for_execute(execute, Some(tx_fee(500_000_000)))
 }
 
 pub fn get_load_test_deploy_tx() -> Transaction {
