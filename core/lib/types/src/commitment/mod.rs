--- conflicted
+++ resolved
@@ -433,23 +433,9 @@
                 );
                 result.extend(aux_commitments.events_queue_commitment.as_bytes());
 
-<<<<<<< HEAD
-                if common.protocol_version.is_1_4_1() {
-                    // We are using zeroes as commitments to the KZG pubdata as per convention.
-                    result.extend(H256::zero().as_bytes());
-                    result.extend(H256::zero().as_bytes());
-                    result.extend(H256::zero().as_bytes());
-                    result.extend(H256::zero().as_bytes());
-                } else if common.protocol_version.is_post_1_4_2() {
-                    for i in 0..blob_commitments.len() {
-                        result.extend(blob_linear_hashes[i].as_bytes());
-                        result.extend(blob_commitments[i].as_bytes());
-                    }
-=======
                 for i in 0..blob_commitments.len() {
                     result.extend(blob_linear_hashes[i].as_bytes());
                     result.extend(blob_commitments[i].as_bytes());
->>>>>>> 1c13f7f2
                 }
             }
         }
@@ -479,34 +465,23 @@
 }
 
 impl L1BatchMetaParameters {
-<<<<<<< HEAD
-    pub fn to_bytes(&self, protocol_version: &ProtocolVersionId) -> Vec<u8> {
-=======
     pub fn to_bytes(&self) -> Vec<u8> {
->>>>>>> 1c13f7f2
         const SERIALIZED_SIZE: usize = 1 + 32 + 32 + 32;
         let mut result = Vec::with_capacity(SERIALIZED_SIZE);
         result.push(self.zkporter_is_available as u8);
         result.extend(self.bootloader_code_hash.as_bytes());
         result.extend(self.default_aa_code_hash.as_bytes());
 
-<<<<<<< HEAD
-        if protocol_version.is_post_1_5_0() {
-            // EVM simulator hash for now is the same as the default AA hash.
-            result.extend(self.default_aa_code_hash.as_bytes());
-        }
-=======
         if self.protocol_version.is_post_1_5_0() {
             // EVM simulator hash for now is the same as the default AA hash.
             result.extend(self.default_aa_code_hash.as_bytes());
         }
 
->>>>>>> 1c13f7f2
         result
     }
 
-    pub fn hash(&self, protocol_version: &ProtocolVersionId) -> H256 {
-        H256::from_slice(&keccak256(&self.to_bytes(protocol_version)))
+    pub fn hash(&self) -> H256 {
+        H256::from_slice(&keccak256(&self.to_bytes()))
     }
 }
 
@@ -611,9 +586,7 @@
         let mut result = vec![];
         let pass_through_data_hash = self.pass_through_data.hash();
         result.extend_from_slice(pass_through_data_hash.as_bytes());
-        let metadata_hash = self
-            .meta_parameters
-            .hash(&self.auxiliary_output.common().protocol_version);
+        let metadata_hash = self.meta_parameters.hash();
         result.extend_from_slice(metadata_hash.as_bytes());
         let auxiliary_output_hash = self.auxiliary_output.hash();
         result.extend_from_slice(auxiliary_output_hash.as_bytes());
@@ -730,11 +703,7 @@
                     bootloader_initial_content_commitment: H256::zero(),
                 },
                 blob_commitments: {
-<<<<<<< HEAD
-                    let num_blobs = protocol_version.into_num_blobs_required();
-=======
                     let num_blobs = num_blobs_required(&protocol_version);
->>>>>>> 1c13f7f2
 
                     vec![H256::zero(); num_blobs]
                 },
