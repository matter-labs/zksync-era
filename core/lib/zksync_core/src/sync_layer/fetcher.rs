use anyhow::Context as _;
use tokio::sync::watch;

use std::time::Duration;

use zksync_dal::{blocks_dal::ConsensusBlockFields, StorageProcessor};
use zksync_types::{
<<<<<<< HEAD
    api::en::SyncBlock,
    block::{ConsensusBlockFields, MiniblockHasher},
    Address, L1BatchNumber, MiniblockNumber, ProtocolVersionId, H256,
=======
    api::en::SyncBlock, Address, L1BatchNumber, MiniblockNumber, ProtocolVersionId,
>>>>>>> 83d5a2a8
};
use zksync_web3_decl::jsonrpsee::core::Error as RpcError;

use super::{
    client::{CachingMainNodeClient, MainNodeClient},
    metrics::{FetchStage, L1BatchStage, FETCHER_METRICS},
    sync_action::{ActionQueueSender, SyncAction},
    SyncState,
};
use crate::metrics::{TxStage, APP_METRICS};

const DELAY_INTERVAL: Duration = Duration::from_millis(500);
const RETRY_DELAY_INTERVAL: Duration = Duration::from_secs(5);

/// Common denominator for blocks fetched by an external node.
#[derive(Debug)]
pub(super) struct FetchedBlock {
    pub number: MiniblockNumber,
    pub l1_batch_number: L1BatchNumber,
    pub last_in_batch: bool,
    pub protocol_version: ProtocolVersionId,
    pub timestamp: u64,
    pub reference_hash: Option<H256>,
    pub l1_gas_price: u64,
    pub l2_fair_gas_price: u64,
    pub virtual_blocks: u32,
    pub operator_address: Address,
    pub transactions: Vec<zksync_types::Transaction>,
    pub consensus: Option<ConsensusBlockFields>,
}

<<<<<<< HEAD
impl FetchedBlock {
    fn compute_hash(&self, prev_miniblock_hash: H256) -> H256 {
        let mut hasher = MiniblockHasher::new(self.number, self.timestamp, prev_miniblock_hash);
        for tx in &self.transactions {
            hasher.push_tx_hash(tx.hash());
        }
        hasher.finalize(self.protocol_version)
    }
}

impl From<SyncBlock> for FetchedBlock {
    fn from(block: SyncBlock) -> Self {
        Self {
=======
impl TryFrom<SyncBlock> for FetchedBlock {
    type Error = anyhow::Error;
    fn try_from(block: SyncBlock) -> anyhow::Result<Self> {
        Ok(Self {
>>>>>>> 83d5a2a8
            number: block.number,
            l1_batch_number: block.l1_batch_number,
            last_in_batch: block.last_in_batch,
            protocol_version: block.protocol_version,
            timestamp: block.timestamp,
            reference_hash: block.hash,
            l1_gas_price: block.l1_gas_price,
            l2_fair_gas_price: block.l2_fair_gas_price,
            virtual_blocks: block.virtual_blocks.unwrap_or(0),
            operator_address: block.operator_address,
            transactions: block
                .transactions
                .context("Transactions are always requested")?,
            consensus: block
                .consensus
                .as_ref()
                .map(ConsensusBlockFields::decode)
                .transpose()
                .context("ConsensusBlockFields::decode()")?,
        })
    }
}

/// Cursor of [`MainNodeFetcher`].
#[derive(Debug)]
pub struct FetcherCursor {
    // Fields are public for testing purposes.
    pub(super) next_miniblock: MiniblockNumber,
    pub(super) prev_miniblock_hash: H256,
    pub(super) l1_batch: L1BatchNumber,
}

impl FetcherCursor {
    /// Loads the cursor from Postgres.
    pub async fn new(storage: &mut StorageProcessor<'_>) -> anyhow::Result<Self> {
        let last_sealed_l1_batch_header = storage
            .blocks_dal()
            .get_newest_l1_batch_header()
            .await
            .context("Failed getting newest L1 batch header")?;
        let last_miniblock_header = storage
            .blocks_dal()
            .get_last_sealed_miniblock_header()
            .await
            .context("Failed getting sealed miniblock header")?
            .context("No miniblocks sealed")?;

        // It's important to know whether we have opened a new batch already or just sealed the previous one.
        // Depending on it, we must either insert `OpenBatch` item into the queue, or not.
        let was_new_batch_open = storage
            .blocks_dal()
            .pending_batch_exists()
            .await
            .context("Failed checking whether pending L1 batch exists")?;

        // Miniblocks are always fully processed.
        let next_miniblock = last_miniblock_header.number + 1;
        let prev_miniblock_hash = last_miniblock_header.hash;
        // Decide whether the next batch should be explicitly opened or not.
        let l1_batch = if was_new_batch_open {
            // No `OpenBatch` action needed.
            last_sealed_l1_batch_header.number + 1
        } else {
            // We need to open the next batch.
            last_sealed_l1_batch_header.number
        };

        Ok(Self {
            next_miniblock,
            prev_miniblock_hash,
            l1_batch,
        })
    }

    pub(super) fn advance(&mut self, block: FetchedBlock) -> Vec<SyncAction> {
        assert_eq!(block.number, self.next_miniblock);
        let local_block_hash = block.compute_hash(self.prev_miniblock_hash);
        if let Some(reference_hash) = block.reference_hash {
            assert_eq!(
                local_block_hash, reference_hash,
                "Mismatch between the locally computed and received miniblock hash for {block:?}"
            );
        }

        let mut new_actions = Vec::new();
        if block.l1_batch_number != self.l1_batch {
            assert_eq!(
                block.l1_batch_number,
                self.l1_batch.next(),
                "Unexpected batch number in the next received miniblock"
            );

            tracing::info!(
                "New L1 batch: {}. Timestamp: {}",
                block.l1_batch_number,
                block.timestamp
            );

            new_actions.push(SyncAction::OpenBatch {
                number: block.l1_batch_number,
                timestamp: block.timestamp,
                l1_gas_price: block.l1_gas_price,
                l2_fair_gas_price: block.l2_fair_gas_price,
                operator_address: block.operator_address,
                protocol_version: block.protocol_version,
                // `block.virtual_blocks` can be `None` only for old VM versions where it's not used, so it's fine to provide any number.
                first_miniblock_info: (block.number, block.virtual_blocks),
            });
            FETCHER_METRICS.l1_batch[&L1BatchStage::Open].set(block.l1_batch_number.0.into());
            self.l1_batch += 1;
        } else {
            // New batch implicitly means a new miniblock, so we only need to push the miniblock action
            // if it's not a new batch.
            new_actions.push(SyncAction::Miniblock {
                number: block.number,
                timestamp: block.timestamp,
                // `block.virtual_blocks` can be `None` only for old VM versions where it's not used, so it's fine to provide any number.
                virtual_blocks: block.virtual_blocks,
            });
            FETCHER_METRICS.miniblock.set(block.number.0.into());
        }

        APP_METRICS.processed_txs[&TxStage::added_to_mempool()]
            .inc_by(block.transactions.len() as u64);
        new_actions.extend(block.transactions.into_iter().map(SyncAction::from));

        // Last miniblock of the batch is a "fictive" miniblock and would be replicated locally.
        // We don't need to seal it explicitly, so we only put the seal miniblock command if it's not the last miniblock.
        if block.last_in_batch {
            new_actions.push(SyncAction::SealBatch {
                // `block.virtual_blocks` can be `None` only for old VM versions where it's not used, so it's fine to provide any number.
                virtual_blocks: block.virtual_blocks,
                consensus: block.consensus,
            });
        } else {
            new_actions.push(SyncAction::SealMiniblock(block.consensus));
        }
        self.next_miniblock += 1;
        self.prev_miniblock_hash = local_block_hash;

        new_actions
    }

    /// Builds a fetcher from this cursor.
    pub fn into_fetcher(
        self,
        client: Box<dyn MainNodeClient>,
        actions: ActionQueueSender,
        sync_state: SyncState,
        stop_receiver: watch::Receiver<bool>,
    ) -> MainNodeFetcher {
        MainNodeFetcher {
            client: CachingMainNodeClient::new(client),
            cursor: self,
            actions,
            sync_state,
            stop_receiver,
        }
    }
}

/// Structure responsible for fetching batches and miniblock data from the main node.
#[derive(Debug)]
pub struct MainNodeFetcher {
    client: CachingMainNodeClient,
    cursor: FetcherCursor,
    actions: ActionQueueSender,
    sync_state: SyncState,
    stop_receiver: watch::Receiver<bool>,
}

impl MainNodeFetcher {
    pub async fn run(mut self) -> anyhow::Result<()> {
        tracing::info!(
            "Starting the fetcher routine. Initial miniblock: {}, initial l1 batch: {}",
            self.cursor.next_miniblock,
            self.cursor.l1_batch
        );
        // Run the main routine and reconnect upon the network errors.
        loop {
            match self.run_inner().await {
                Ok(()) => {
                    tracing::info!("Stop signal received, exiting the fetcher routine");
                    return Ok(());
                }
                Err(err) => {
                    if let Some(err @ RpcError::Transport(_) | err @ RpcError::RequestTimeout) =
                        err.downcast_ref::<RpcError>()
                    {
                        tracing::warn!("Following transport error occurred: {err}");
                        tracing::info!("Trying again after a delay");
                        tokio::time::sleep(RETRY_DELAY_INTERVAL).await; // TODO (BFT-100): Implement the fibonacci backoff.
                    } else {
                        return Err(err.context("Unexpected error in the fetcher"));
                    }
                }
            }
        }
    }

    fn check_if_cancelled(&self) -> bool {
        *self.stop_receiver.borrow()
    }

    async fn run_inner(&mut self) -> anyhow::Result<()> {
        loop {
            if self.check_if_cancelled() {
                return Ok(());
            }

            let mut progressed = false;
            let last_main_node_block = self.client.fetch_l2_block_number().await?;
            self.sync_state.set_main_node_block(last_main_node_block);

            self.client
                .populate_miniblocks_cache(self.cursor.next_miniblock, last_main_node_block)
                .await;
            let has_action_capacity = self.actions.has_action_capacity();
            if has_action_capacity {
                progressed |= self.fetch_next_miniblock().await?;
            }

            if !progressed {
                // We didn't fetch any updated on this iteration, so to prevent a busy loop we wait a bit.
                let log_message = if has_action_capacity {
                    "No updates to discover, waiting for new blocks on the main node"
                } else {
                    "Local action queue is full, waiting for state keeper to process the queue"
                };
                tracing::debug!("{log_message}");
                tokio::time::sleep(DELAY_INTERVAL).await;
            }
        }
    }

    /// Tries to fetch the next miniblock and insert it to the sync queue.
    /// Returns `true` if a miniblock was processed and `false` otherwise.
    async fn fetch_next_miniblock(&mut self) -> anyhow::Result<bool> {
        let total_latency = FETCHER_METRICS.fetch_next_miniblock.start();
        let request_latency = FETCHER_METRICS.requests[&FetchStage::SyncL2Block].start();
        let Some(block) = self
            .client
            .fetch_l2_block(self.cursor.next_miniblock)
            .await?
        else {
            return Ok(false);
        };
        request_latency.observe();

        let block_number = block.number;
        let new_actions = self.cursor.advance(block.try_into()?);

        tracing::info!(
            "New miniblock: {block_number} / {}",
            self.sync_state.get_main_node_block().max(block_number)
        );
        // Forgetting only the previous one because we still need the current one in cache for the next iteration.
        let prev_miniblock_number = MiniblockNumber(block_number.0.saturating_sub(1));
        self.client.forget_miniblock(prev_miniblock_number);
        self.actions.push_actions(new_actions).await;

        total_latency.observe();
        Ok(true)
    }
}<|MERGE_RESOLUTION|>--- conflicted
+++ resolved
@@ -5,13 +5,8 @@
 
 use zksync_dal::{blocks_dal::ConsensusBlockFields, StorageProcessor};
 use zksync_types::{
-<<<<<<< HEAD
-    api::en::SyncBlock,
-    block::{ConsensusBlockFields, MiniblockHasher},
-    Address, L1BatchNumber, MiniblockNumber, ProtocolVersionId, H256,
-=======
-    api::en::SyncBlock, Address, L1BatchNumber, MiniblockNumber, ProtocolVersionId,
->>>>>>> 83d5a2a8
+    api::en::SyncBlock, block::MiniblockHasher, Address, L1BatchNumber, MiniblockNumber,
+    ProtocolVersionId, H256,
 };
 use zksync_web3_decl::jsonrpsee::core::Error as RpcError;
 
@@ -43,7 +38,6 @@
     pub consensus: Option<ConsensusBlockFields>,
 }
 
-<<<<<<< HEAD
 impl FetchedBlock {
     fn compute_hash(&self, prev_miniblock_hash: H256) -> H256 {
         let mut hasher = MiniblockHasher::new(self.number, self.timestamp, prev_miniblock_hash);
@@ -54,15 +48,11 @@
     }
 }
 
-impl From<SyncBlock> for FetchedBlock {
-    fn from(block: SyncBlock) -> Self {
-        Self {
-=======
 impl TryFrom<SyncBlock> for FetchedBlock {
     type Error = anyhow::Error;
+
     fn try_from(block: SyncBlock) -> anyhow::Result<Self> {
         Ok(Self {
->>>>>>> 83d5a2a8
             number: block.number,
             l1_batch_number: block.l1_batch_number,
             last_in_batch: block.last_in_batch,
