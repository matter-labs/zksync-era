--- conflicted
+++ resolved
@@ -21,15 +21,8 @@
     const {
         skipSubmodulesCheckout,
         skipEnvSetup,
-<<<<<<< HEAD
-        validium,
-        testTokens,
-        // eslint-disable-next-line @typescript-eslint/no-unused-vars
-        deployerL1ContractInputArgs,
-=======
         skipPlonkStep,
         testTokens,
->>>>>>> 146e4cf2
         governorPrivateKeyArgs,
         deployerL2ContractInput
     } = initArgs;
@@ -58,11 +51,7 @@
     await announced('Deploying L1 verifier', contract.deployVerifier([]));
     await announced('Reloading env', env.reload());
     await announced('Running server genesis setup', server.genesisFromSources());
-<<<<<<< HEAD
-    await announced('Deploying L1 contracts', contract.redeployL1(governorPrivateKeyArgs, validium));
-=======
     await announced('Deploying L1 contracts', contract.redeployL1(governorPrivateKeyArgs));
->>>>>>> 146e4cf2
     await announced('Initializing validator', contract.initializeValidator(governorPrivateKeyArgs));
     await announced('Initialize L1 allow list', contract.initializeL1AllowList(governorPrivateKeyArgs));
     await announced(
@@ -77,9 +66,6 @@
     if (deployerL2ContractInput.includeL2WETH) {
         await announced('Initializing L2 WETH token', contract.initializeWethToken(governorPrivateKeyArgs));
     }
-<<<<<<< HEAD
-    await announced('Initializing governance', contract.initializeGovernance(governorPrivateKeyArgs));
-=======
     await announced(
         'Initializing governance',
         contract.initializeGovernance([
@@ -87,7 +73,6 @@
             !deployerL2ContractInput.includeL2WETH ? ['--skip-weth-bridge'] : []
         ])
     );
->>>>>>> 146e4cf2
 }
 
 // A smaller version of `init` that "resets" the localhost environment, for which `init` was already called before.
@@ -104,11 +89,7 @@
     await announced('Deploying L1 verifier', contract.deployVerifier([]));
     await announced('Reloading env', env.reload());
     await announced('Running server genesis setup', server.genesisFromSources());
-<<<<<<< HEAD
-    await announced('Deploying L1 contracts', contract.redeployL1([], validium));
-=======
     await announced('Deploying L1 contracts', contract.redeployL1([]));
->>>>>>> 146e4cf2
     await announced('Initializing L1 Allow list', contract.initializeL1AllowList());
     await announced('Deploying L2 contracts', contract.deployL2([], true, true));
     await announced('Initializing L2 WETH token', contract.initializeWethToken());
@@ -168,12 +149,7 @@
 export interface InitArgs {
     skipSubmodulesCheckout: boolean;
     skipEnvSetup: boolean;
-<<<<<<< HEAD
-    validium: boolean;
-    deployerL1ContractInputArgs: any[];
-=======
     skipPlonkStep: boolean;
->>>>>>> 146e4cf2
     governorPrivateKeyArgs: any[];
     deployerL2ContractInput: {
         args: any[];
@@ -189,12 +165,7 @@
 const DEFAULT_ARGS: InitArgs = {
     skipSubmodulesCheckout: false,
     skipEnvSetup: false,
-<<<<<<< HEAD
-    validium: false,
-    deployerL1ContractInputArgs: [],
-=======
     skipPlonkStep: false,
->>>>>>> 146e4cf2
     governorPrivateKeyArgs: [],
     deployerL2ContractInput: { args: [], includePaymaster: true, includeL2WETH: true },
     testTokens: { deploy: true, args: [] }
@@ -209,12 +180,7 @@
         const initArgs: InitArgs = {
             skipSubmodulesCheckout: cmd.skipSubmodulesCheckout,
             skipEnvSetup: cmd.skipEnvSetup,
-<<<<<<< HEAD
-            validium: cmd.validium,
-            deployerL1ContractInputArgs: [],
-=======
             skipPlonkStep: false,
->>>>>>> 146e4cf2
             governorPrivateKeyArgs: [],
             deployerL2ContractInput: { args: [], includePaymaster: true, includeL2WETH: true },
             testTokens: { deploy: true, args: [] }
