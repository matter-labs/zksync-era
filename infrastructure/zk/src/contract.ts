import { Command } from 'commander';
import * as utils from './utils';
import * as env from './env';
import fs from 'fs';

export async function build(): Promise<void> {
    await utils.spawn('yarn l1-contracts build');
    await utils.spawn('yarn l2-contracts build');
}

export async function verifyL1Contracts(): Promise<void> {
    // Spawning a new script is expensive, so if we know that publishing is disabled, it's better to not launch
    // it at all (even though `verify` checks the network as well).
    if (process.env.CHAIN_ETH_NETWORK == 'localhost') {
        console.log('Skip contract verification on localhost');
        return;
    }
    await utils.spawn('yarn l1-contracts verify');
}

export function updateContractsEnv(initEnv: string, deployLog: String, envVars: Array<string>): string {
    let updatedContracts = '';
    for (const envVar of envVars) {
        const pattern = new RegExp(`${envVar}=.*`, 'g');
        const matches = deployLog.match(pattern);
        if (matches !== null) {
            const varContents = matches[0];
            env.modify(envVar, varContents, initEnv, false);
            updatedContracts += `${varContents}\n`;
        }
    }
    env.reload();
    return updatedContracts;
}

export async function initializeValidator(args: any[]): Promise<void> {
    await utils.confirmAction();
<<<<<<< HEAD

    const privateKey = process.env.GOVERNANCE_PRIVATE_KEY;
    const args = [privateKey ? `--private-key ${privateKey}` : ''];

    await utils.spawn(`yarn l1-contracts initialize-governance ${args.join(' ')} | tee initializeGovernance.log`);
=======
    await utils.spawn(`yarn l1-contracts initialize-validator ${args.join(' ')} | tee initializeValidator.log`);
>>>>>>> 1160c683
}

export async function initializeGovernance(): Promise<void> {
    await utils.confirmAction();
<<<<<<< HEAD
    await utils.spawn(`yarn l1-contracts initialize-allow-list ${args.join(' ')} | tee initializeL1AllowList.log`);
=======

    const privateKey = process.env.GOVERNANCE_PRIVATE_KEY;
    const args = [privateKey ? `--private-key ${privateKey}` : ''];

    await utils.spawn(`yarn l1-contracts initialize-governance ${args.join(' ')} | tee initializeGovernance.log`);
>>>>>>> 1160c683
}

export async function deployWeth(
    command: 'dev' | 'new',
    name?: string,
    symbol?: string,
    decimals?: string,
    args: any = []
): Promise<void> {
    // let destinationFile = 'localhost';
    // if (args.includes('--envFile')) {
    //     destinationFile = args[args.indexOf('--envFile') + 1];
    //     args.splice(args.indexOf('--envFile'), 2);
    // }
    await utils.spawn(`yarn --silent --cwd contracts/l1-contracts deploy-weth '
            ${args.join(' ')} | tee deployL1.log`);

    const deployLog = fs.readFileSync('deployL1.log').toString();
    const l1DeploymentEnvVars = ['CONTRACTS_L1_WETH_TOKEN_ADDR'];
    updateContractsEnv(
        `etc/env/l1-inits/${process.env.L1_ENV_NAME ? process.env.L1_ENV_NAME : '.init'}.env`,
        deployLog,
        l1DeploymentEnvVars
    );
}

export async function deployL2(args: any[] = [], includePaymaster?: boolean): Promise<void> {
    await utils.confirmAction();

    const isLocalSetup = process.env.ZKSYNC_LOCAL_SETUP;
<<<<<<< HEAD
=======

>>>>>>> 1160c683
    // Skip compilation for local setup, since we already copied artifacts into the container.
    if (!isLocalSetup) {
        await utils.spawn(`yarn l2-contracts build`);
    }

    await utils.spawn(`yarn l2-contracts deploy-shared-bridge-on-l2 ${args.join(' ')} | tee deployL2.log`);

    if (includePaymaster) {
        await utils.spawn(`yarn l2-contracts deploy-testnet-paymaster ${args.join(' ')} | tee -a deployL2.log`);
    }

    await utils.spawn(`yarn l2-contracts deploy-force-deploy-upgrader ${args.join(' ')} | tee -a deployL2.log`);

    let l2DeployLog = fs.readFileSync('deployL2.log').toString();
    const l2DeploymentEnvVars = [
        'CONTRACTS_L2_SHARED_BRIDGE_ADDR',
        'CONTRACTS_L2_TESTNET_PAYMASTER_ADDR',
        'CONTRACTS_L2_WETH_TOKEN_IMPL_ADDR',
        'CONTRACTS_L2_WETH_TOKEN_PROXY_ADDR',
        'CONTRACTS_L2_DEFAULT_UPGRADE_ADDR'
    ];
    updateContractsEnv(`etc/env/l2-inits/${process.env.ZKSYNC_ENV!}.init.env`, l2DeployLog, l2DeploymentEnvVars);
}

// for testnet and development purposes it is ok to deploy contracts form L1.
export async function deployL2ThroughL1({ includePaymaster }: { includePaymaster: boolean }): Promise<void> {
    await utils.confirmAction();

    const privateKey = process.env.DEPLOYER_PRIVATE_KEY;
    const args = [privateKey ? `--private-key ${privateKey}` : ''];

<<<<<<< HEAD
    const isLocalSetup = process.env.ZKSYNC_LOCAL_SETUP;

    // Skip compilation for local setup, since we already copied artifacts into the container.
    if (!isLocalSetup) {
        await utils.spawn(`yarn l2-contracts build`);
    }
=======
    // Skip compilation for local setup, since we already copied artifacts into the container.
    await utils.spawn(`yarn l2-contracts build`);
>>>>>>> 1160c683

    await utils.spawn(`yarn l2-contracts deploy-shared-bridge-on-l2-through-l1 ${args.join(' ')} | tee deployL2.log`);

    if (includePaymaster) {
        await utils.spawn(
            `yarn l2-contracts deploy-testnet-paymaster-through-l1 ${args.join(' ')} | tee -a deployL2.log`
        );
    }

    await utils.spawn(
        `yarn l2-contracts deploy-force-deploy-upgrader-through-l1 ${args.join(' ')} | tee -a deployL2.log`
    );

    let l2DeployLog = fs.readFileSync('deployL2.log').toString();
    const l2DeploymentEnvVars = [
        'CONTRACTS_L2_SHARED_BRIDGE_ADDR',
        'CONTRACTS_L2_TESTNET_PAYMASTER_ADDR',
        'CONTRACTS_L2_WETH_TOKEN_IMPL_ADDR',
        'CONTRACTS_L2_WETH_TOKEN_PROXY_ADDR',
        'CONTRACTS_L2_DEFAULT_UPGRADE_ADDR'
    ];
    updateContractsEnv(`etc/env/l2-inits/${process.env.ZKSYNC_ENV!}.init.env`, l2DeployLog, l2DeploymentEnvVars);
}

async function _deployL1(onlyVerifier: boolean, deploymentMode: DeploymentMode): Promise<void> {
    await utils.confirmAction();

    const privateKey = process.env.DEPLOYER_PRIVATE_KEY;
    const args = [
        privateKey ? `--private-key ${privateKey}` : '',
        onlyVerifier ? '--only-verifier' : '',
        deploymentMode == DeploymentMode.Validium ? '--validium' : ''
    ];

    // In the localhost setup scenario we don't have the workspace,
    // so we have to `--cwd` into the required directory.

    await utils.spawn(`yarn l1-contracts deploy-no-build ${args.join(' ')} | tee deployL1.log`);
    const deployLog = fs.readFileSync('deployL1.log').toString();
    const l1EnvVars = [
        'CONTRACTS_CREATE2_FACTORY_ADDR',

        'CONTRACTS_BRIDGEHUB_PROXY_ADDR',
        'CONTRACTS_BRIDGEHUB_IMPL_ADDR',

        'CONTRACTS_STATE_TRANSITION_PROXY_ADDR',
        'CONTRACTS_STATE_TRANSITION_IMPL_ADDR',

        'CONTRACTS_DIAMOND_UPGRADE_INIT_ADDR',
        'CONTRACTS_DIAMOND_INIT_ADDR',
        'CONTRACTS_DEFAULT_UPGRADE_ADDR',
        'CONTRACTS_GENESIS_UPGRADE_ADDR',
        'CONTRACTS_GOVERNANCE_ADDR',
        'CONTRACTS_ADMIN_FACET_ADDR',
        'CONTRACTS_EXECUTOR_FACET_ADDR',
        'CONTRACTS_GETTERS_FACET_ADDR',
        'CONTRACTS_MAILBOX_FACET_ADDR',

        'CONTRACTS_VERIFIER_ADDR',
        'CONTRACTS_VALIDATOR_TIMELOCK_ADDR',

        'CONTRACTS_GENESIS_TX_HASH',
        'CONTRACTS_TRANSPARENT_PROXY_ADMIN_ADDR',
        'CONTRACTS_L1_SHARED_BRIDGE_PROXY_ADDR',
        'CONTRACTS_L1_SHARED_BRIDGE_IMPL_ADDR',
        'CONTRACTS_L1_ERC20_BRIDGE_PROXY_ADDR',
        'CONTRACTS_L1_ERC20_BRIDGE_IMPL_ADDR',
        'CONTRACTS_L1_WETH_BRIDGE_IMPL_ADDR',
        'CONTRACTS_L1_WETH_BRIDGE_PROXY_ADDR',
        'CONTRACTS_L1_ALLOW_LIST_ADDR',
        'CONTRACTS_L1_MULTICALL3_ADDR',
        'CONTRACTS_BLOB_VERSIONED_HASH_RETRIEVER_ADDR',

        /// temporary:
        'CONTRACTS_HYPERCHAIN_UPGRADE_ADDR'
    ];

    console.log('Writing to', `etc/env/l1-inits/${process.env.L1_ENV_NAME ? process.env.L1_ENV_NAME : '.init'}.env`);
    const updatedContracts = updateContractsEnv(
        `etc/env/l1-inits/${process.env.L1_ENV_NAME ? process.env.L1_ENV_NAME : '.init'}.env`,
        deployLog,
        l1EnvVars
    );

    // Write updated contract addresses and tx hashes to the separate file
    // Currently it's used by loadtest github action to update deployment configmap.
    fs.writeFileSync('deployed_contracts.log', updatedContracts);
}

export enum DeploymentMode {
    Rollup = 0,
    Validium = 1
}

export async function redeployL1(verifierOnly: boolean, deploymentMode: DeploymentMode) {
    await _deployL1(verifierOnly, deploymentMode);
    await verifyL1Contracts();
}

export async function wethBridgeFinish(args: any[] = []): Promise<void> {
    await utils.confirmAction();
    await utils.spawn(`yarn l1-contracts weth-finish-deployment-on-chain ${args.join(' ')} | tee -a deployL2.log`);
}

export async function erc20BridgeFinish(args: any[] = []): Promise<void> {
    await utils.confirmAction();
    await utils.spawn(`yarn l1-contracts erc20-finish-deployment-on-chain ${args.join(' ')} | tee -a deployL2.log`);
}

export async function registerHyperchain({ baseTokenName }: { baseTokenName?: string }): Promise<void> {
    await utils.confirmAction();

    const privateKey = process.env.GOVERNOR_PRIVATE_KEY;
    const args = [
        privateKey ? `--private-key ${privateKey}` : '',
        baseTokenName ? `--base-token-name ${baseTokenName}` : ''
    ];

    await utils.spawn(`yarn l1-contracts register-hyperchain ${args.join(' ')} | tee registerHyperchain.log`);
    const deployLog = fs.readFileSync('registerHyperchain.log').toString();

    const l2EnvVars = ['CHAIN_ETH_ZKSYNC_NETWORK_ID', 'CONTRACTS_DIAMOND_PROXY_ADDR', 'CONTRACTS_BASE_TOKEN_ADDR'];
    console.log('Writing to', `etc/env/l2-inits/${process.env.ZKSYNC_ENV!}.init.env`);

    const updatedContracts = updateContractsEnv(
        `etc/env/l2-inits/${process.env.ZKSYNC_ENV!}.init.env`,
        deployLog,
        l2EnvVars
    );

    // Write updated contract addresses and tx hashes to the separate file
    // Currently it's used by loadtest github action to update deployment configmap.
    fs.writeFileSync('register_hyperchain.log', updatedContracts);
}

export async function deployVerifier(): Promise<void> {
    // Deploy mode doesn't matter here
    await _deployL1(true, DeploymentMode.Rollup);
}

export async function deployL1(args: [string]): Promise<void> {
    let mode;
    if (args.includes('validium')) {
        mode = DeploymentMode.Validium;
    } else {
        mode = DeploymentMode.Rollup;
    }
    await _deployL1(false, mode);
}

async function upgradeSharedBridgeEra(): Promise<void> {
    await utils.confirmAction();
    if (process.env.CHAIN_ETH_ZKSYNC_NETWORK_ID != process.env.CONTRACTS_ERA_CHAIN_ID) {
        throw new Error('Era chain and l2 chain id do not match');
    }
    process.env.CONTRACTS_ERA_DIAMOND_PROXY_ADDR = process.env.CONTRACTS_DIAMOND_PROXY_ADDR;

    const privateKey = process.env.DEPLOYER_PRIVATE_KEY;
    const args = [privateKey ? `--private-key ${privateKey}` : ''];

    await utils.spawn(`yarn l1-contracts upgrade-shared-bridge-era ${args.join(' ')} | tee upgradeSharedBridgeEra.log`);

    const deployLog = fs.readFileSync('upgradeSharedBridgeEra.log').toString();
    const l1EnvVars = ['CONTRACTS_L1_SHARED_BRIDGE_IMPL_ADDR'];

    console.log('Writing to', `etc/env/l1-inits/${process.env.L1_ENV_NAME ? process.env.L1_ENV_NAME : '.init'}.env`);
    const updatedContracts = updateContractsEnv(
        `etc/env/l1-inits/${process.env.L1_ENV_NAME ? process.env.L1_ENV_NAME : '.init'}.env`,
        deployLog,
        l1EnvVars
    );

    // Write updated contract addresses and tx hashes to the separate file
    // Currently it's used by loadtest github action to update deployment configmap.
    fs.writeFileSync('upgraded_shared_bridge.log', updatedContracts);
}

export const command = new Command('contract').description('contract management');

command
    .command('redeploy [deploy-opts...]')
    .allowUnknownOption(true)
    .description('redeploy contracts')
    .action(redeployL1);
command.command('deploy [deploy-opts...]').allowUnknownOption(true).description('deploy contracts').action(deployL1);
command.command('build').description('build contracts').action(build);

command.command('verify').description('verify L1 contracts').action(verifyL1Contracts);
command
    .command('upgrade-shared-bridge-era')
    .description('upgrade shared bridge with deployed era diamond proxy address')
    .action(upgradeSharedBridgeEra);
command
<<<<<<< HEAD
    .command('initialize-governance [gov-opts...]')
    .allowUnknownOption(true)
    .description('initialize governance')
    .action(initializeGovernance);
command
    .command('register-hyperchain')
    .description('register hyperchain')
    .action(() => {
        registerHyperchain({});
    });
command
    .command('deploy-l2-through-l1')
    .description('deploy l2 through l1')
    .action(() => {
        deployL2ThroughL1({ includePaymaster: true });
    });
command.command('deploy-verifier').description('deploy verifier to l1').action(deployVerifier);
=======
    .command('initialize-validator [init-opts...]')
    .allowUnknownOption(true)
    .description('initialize validator')
    .action(initializeValidator);
command
    .command('deploy-l2 [deploy-opts...]')
    .allowUnknownOption(true)
    .description('deploy l2 contracts')
    .action(deployL2);
command
    .command('initialize-governance [gov-opts...]')
    .allowUnknownOption(true)
    .description('initialize governance')
    .action(initializeGovernance);
>>>>>>> 1160c683
<|MERGE_RESOLUTION|>--- conflicted
+++ resolved
@@ -35,28 +35,16 @@
 
 export async function initializeValidator(args: any[]): Promise<void> {
     await utils.confirmAction();
-<<<<<<< HEAD
+    await utils.spawn(`yarn l1-contracts initialize-validator ${args.join(' ')} | tee initializeValidator.log`);
+}
+
+export async function initializeGovernance(): Promise<void> {
+    await utils.confirmAction();
 
     const privateKey = process.env.GOVERNANCE_PRIVATE_KEY;
     const args = [privateKey ? `--private-key ${privateKey}` : ''];
 
     await utils.spawn(`yarn l1-contracts initialize-governance ${args.join(' ')} | tee initializeGovernance.log`);
-=======
-    await utils.spawn(`yarn l1-contracts initialize-validator ${args.join(' ')} | tee initializeValidator.log`);
->>>>>>> 1160c683
-}
-
-export async function initializeGovernance(): Promise<void> {
-    await utils.confirmAction();
-<<<<<<< HEAD
-    await utils.spawn(`yarn l1-contracts initialize-allow-list ${args.join(' ')} | tee initializeL1AllowList.log`);
-=======
-
-    const privateKey = process.env.GOVERNANCE_PRIVATE_KEY;
-    const args = [privateKey ? `--private-key ${privateKey}` : ''];
-
-    await utils.spawn(`yarn l1-contracts initialize-governance ${args.join(' ')} | tee initializeGovernance.log`);
->>>>>>> 1160c683
 }
 
 export async function deployWeth(
@@ -87,10 +75,7 @@
     await utils.confirmAction();
 
     const isLocalSetup = process.env.ZKSYNC_LOCAL_SETUP;
-<<<<<<< HEAD
-=======
-
->>>>>>> 1160c683
+
     // Skip compilation for local setup, since we already copied artifacts into the container.
     if (!isLocalSetup) {
         await utils.spawn(`yarn l2-contracts build`);
@@ -122,17 +107,12 @@
     const privateKey = process.env.DEPLOYER_PRIVATE_KEY;
     const args = [privateKey ? `--private-key ${privateKey}` : ''];
 
-<<<<<<< HEAD
     const isLocalSetup = process.env.ZKSYNC_LOCAL_SETUP;
 
     // Skip compilation for local setup, since we already copied artifacts into the container.
     if (!isLocalSetup) {
         await utils.spawn(`yarn l2-contracts build`);
     }
-=======
-    // Skip compilation for local setup, since we already copied artifacts into the container.
-    await utils.spawn(`yarn l2-contracts build`);
->>>>>>> 1160c683
 
     await utils.spawn(`yarn l2-contracts deploy-shared-bridge-on-l2-through-l1 ${args.join(' ')} | tee deployL2.log`);
 
@@ -326,7 +306,6 @@
     .description('upgrade shared bridge with deployed era diamond proxy address')
     .action(upgradeSharedBridgeEra);
 command
-<<<<<<< HEAD
     .command('initialize-governance [gov-opts...]')
     .allowUnknownOption(true)
     .description('initialize governance')
@@ -343,20 +322,4 @@
     .action(() => {
         deployL2ThroughL1({ includePaymaster: true });
     });
-command.command('deploy-verifier').description('deploy verifier to l1').action(deployVerifier);
-=======
-    .command('initialize-validator [init-opts...]')
-    .allowUnknownOption(true)
-    .description('initialize validator')
-    .action(initializeValidator);
-command
-    .command('deploy-l2 [deploy-opts...]')
-    .allowUnknownOption(true)
-    .description('deploy l2 contracts')
-    .action(deployL2);
-command
-    .command('initialize-governance [gov-opts...]')
-    .allowUnknownOption(true)
-    .description('initialize governance')
-    .action(initializeGovernance);
->>>>>>> 1160c683
+command.command('deploy-verifier').description('deploy verifier to l1').action(deployVerifier);