use std::sync::Arc;

use zksync_config::{
    configs::eth_sender::{ProofSendingMode, SenderConfig},
    ContractsConfig, EthConfig, GasAdjusterConfig,
};
use zksync_dal::{Connection, ConnectionPool, Core, CoreDal};
use zksync_eth_client::{
    clients::{DynClient, MockSettlementLayer, L1},
    BaseFees, BoundEthInterface,
};
use zksync_l1_contract_interface::i_executor::methods::{ExecuteBatches, ProveBatches};
use zksync_node_fee_model::l1_gas_price::{GasAdjuster, GasAdjusterClient};
use zksync_node_test_utils::{create_l1_batch, l1_batch_metadata_to_commitment_artifacts};
use zksync_object_store::MockObjectStore;
use zksync_types::{
    aggregated_operations::AggregatedActionType, block::L1BatchHeader,
    commitment::L1BatchCommitmentMode, eth_sender::EthTx, pubdata_da::PubdataSendingMode,
    settlement::SettlementLayer, Address, L1BatchNumber, ProtocolVersion, ProtocolVersionId,
    SLChainId, H256,
};

use crate::{
    abstract_l1_interface::{L1BlockNumbers, OperatorType},
    aggregated_operations::AggregatedOperation,
    tests::{default_l1_batch_metadata, l1_batch_with_metadata},
    Aggregator, EthTxAggregator, EthTxManager,
};

pub(super) const STATE_TRANSITION_CONTRACT_ADDRESS: Address = Address::repeat_byte(0xa0);
pub(super) const STATE_TRANSITION_MANAGER_CONTRACT_ADDRESS: Address = Address::repeat_byte(0xb0);

// Alias to conveniently call static methods of `ETHSender`.
type MockEthTxManager = EthTxManager;

pub(crate) struct TestL1Batch {
    pub number: L1BatchNumber,
}

impl TestL1Batch {
    pub async fn commit(&self, tester: &mut EthSenderTester, confirm: bool) -> H256 {
        assert_ne!(self.number, L1BatchNumber(0), "Cannot commit genesis batch");
        tester.commit_l1_batch(self.number, confirm).await
    }

    pub async fn save_commit_tx(&self, tester: &mut EthSenderTester) {
        assert_ne!(self.number, L1BatchNumber(0), "Cannot commit genesis batch");
        tester.save_commit_tx(self.number).await;
    }

    pub async fn prove(&self, tester: &mut EthSenderTester, confirm: bool) -> H256 {
        assert_ne!(self.number, L1BatchNumber(0), "Cannot prove genesis batch");
        tester.prove_l1_batch(self.number, confirm).await
    }

    pub async fn save_prove_tx(&self, tester: &mut EthSenderTester) {
        assert_ne!(self.number, L1BatchNumber(0), "Cannot commit genesis batch");
        tester.save_prove_tx(self.number).await;
    }
    pub async fn execute(&self, tester: &mut EthSenderTester, confirm: bool) -> H256 {
        assert_ne!(
            self.number,
            L1BatchNumber(0),
            "Cannot execute genesis batch"
        );
        tester.execute_l1_batch(self.number, confirm).await
    }

    pub async fn execute_commit_tx(&self, tester: &mut EthSenderTester) {
        tester
            .execute_tx(
                self.number,
                AggregatedActionType::Commit,
                true,
                EthSenderTester::WAIT_CONFIRMATIONS,
            )
            .await;
    }

    pub async fn execute_prove_tx(&self, tester: &mut EthSenderTester) {
        tester
            .execute_tx(
                self.number,
                AggregatedActionType::PublishProofOnchain,
                true,
                EthSenderTester::WAIT_CONFIRMATIONS,
            )
            .await;
    }

    pub async fn fail_commit_tx(&self, tester: &mut EthSenderTester) {
        tester
            .execute_tx(
                self.number,
                AggregatedActionType::Commit,
                false,
                EthSenderTester::WAIT_CONFIRMATIONS,
            )
            .await;
    }

    pub async fn assert_commit_tx_just_sent(&self, tester: &mut EthSenderTester) {
        tester
            .assert_tx_was_sent_in_last_iteration(self.number, AggregatedActionType::Commit)
            .await;
    }

    pub async fn sealed(tester: &mut EthSenderTester) -> Self {
        tester.seal_l1_batch().await;
        Self {
            number: tester.next_l1_batch_number_to_seal - 1,
        }
    }
}

#[derive(Debug)]
pub(crate) struct EthSenderTester {
    pub conn: ConnectionPool<Core>,
    pub gateway: Box<MockSettlementLayer>,
    pub gateway_blobs: Box<MockSettlementLayer>,
    pub l2_gateway: Box<MockSettlementLayer>,
    pub manager: MockEthTxManager,
    pub aggregator: EthTxAggregator,
    pub gas_adjuster: Arc<GasAdjuster>,
    pub pubdata_sending_mode: PubdataSendingMode,
    next_l1_batch_number_to_seal: L1BatchNumber,
    next_l1_batch_number_to_commit: L1BatchNumber,
    next_l1_batch_number_to_prove: L1BatchNumber,
    next_l1_batch_number_to_execute: L1BatchNumber,
    tx_sent_in_last_iteration_count: usize,
    pub settlement_layer: SettlementLayer,
}

impl EthSenderTester {
    pub const WAIT_CONFIRMATIONS: u64 = 10;
    pub const MAX_BASE_FEE_SAMPLES: usize = 3;

    pub async fn new(
        connection_pool: ConnectionPool<Core>,
        history: Vec<u64>,
        non_ordering_confirmations: bool,
        aggregator_operate_4844_mode: bool,
        commitment_mode: L1BatchCommitmentMode,
        settlement_layer: SettlementLayer,
    ) -> Self {
        let eth_sender_config = EthConfig::for_tests();
        let contracts_config = ContractsConfig::for_tests();
        let pubdata_sending_mode =
            if aggregator_operate_4844_mode && commitment_mode == L1BatchCommitmentMode::Rollup {
                PubdataSendingMode::Blobs
            } else {
                PubdataSendingMode::Calldata
            };
        let aggregator_config = SenderConfig {
            pubdata_sending_mode,
<<<<<<< HEAD
            ..eth_sender_config.clone().sender
=======
            ..eth_sender_config
                .clone()
                .get_eth_sender_config_for_sender_layer_data_layer()
                .cloned()
                .unwrap()
>>>>>>> 4f3bfe6b
        };

        let history: Vec<_> = history
            .into_iter()
            .map(|base_fee_per_gas| BaseFees {
                base_fee_per_gas,
                base_fee_per_blob_gas: 1.into(),
                l2_pubdata_price: 0.into(),
            })
            .collect();

        let gateway = MockSettlementLayer::builder()
            .with_fee_history(
                std::iter::repeat_with(|| BaseFees {
                    base_fee_per_gas: 1,
                    base_fee_per_blob_gas: 1.into(),
                    l2_pubdata_price: 0.into(),
                })
                .take(Self::WAIT_CONFIRMATIONS as usize)
                .chain(history.clone())
                .collect(),
            )
            .with_non_ordering_confirmation(non_ordering_confirmations)
            .with_call_handler(move |call, _| {
                assert_eq!(call.to, Some(contracts_config.l1.multicall3_addr));
                crate::tests::mock_multicall_response(call)
            })
            .build();
        gateway.advance_block_number(Self::WAIT_CONFIRMATIONS);
        let gateway = Box::new(gateway);

        let chain_id = SLChainId(505);
        let l2_gateway: MockSettlementLayer = MockSettlementLayer::builder()
            .with_fee_history(
                std::iter::repeat_with(|| BaseFees {
                    base_fee_per_gas: 1,
                    base_fee_per_blob_gas: 1.into(),
                    l2_pubdata_price: 0.into(),
                })
                .take(Self::WAIT_CONFIRMATIONS as usize)
                .chain(history.clone())
                .collect(),
            )
            .with_non_ordering_confirmation(non_ordering_confirmations)
            .with_call_handler(move |call, _| {
                assert_eq!(call.to, Some(contracts_config.l1.multicall3_addr));
                crate::tests::mock_multicall_response(call)
            })
            .build();
        l2_gateway.advance_block_number(Self::WAIT_CONFIRMATIONS);
        let l2_gateway = Box::new(l2_gateway);

        let gateway_blobs = MockSettlementLayer::builder()
            .with_fee_history(
                std::iter::repeat_with(|| BaseFees {
                    base_fee_per_gas: 1,
                    base_fee_per_blob_gas: 1.into(),
                    l2_pubdata_price: 0.into(),
                })
                .take(Self::WAIT_CONFIRMATIONS as usize)
                .chain(history)
                .collect(),
            )
            .with_non_ordering_confirmation(non_ordering_confirmations)
            .with_call_handler(move |call, _| {
                assert_eq!(call.to, Some(contracts_config.l1.multicall3_addr));
                crate::tests::mock_multicall_response(call)
            })
            .build();
        gateway_blobs.advance_block_number(Self::WAIT_CONFIRMATIONS);
        let gateway_blobs = Box::new(gateway_blobs);

        let client: Box<DynClient<L1>> = Box::new(gateway.clone().into_client());
        let gas_adjuster = Arc::new(
            GasAdjuster::new(
                GasAdjusterClient::from(client),
                GasAdjusterConfig {
                    max_base_fee_samples: Self::MAX_BASE_FEE_SAMPLES,
                    pricing_formula_parameter_a: 3.0,
                    pricing_formula_parameter_b: 2.0,
                    ..eth_sender_config.gas_adjuster
                },
                pubdata_sending_mode,
                commitment_mode,
            )
            .await
            .unwrap(),
        );

<<<<<<< HEAD
        let eth_sender = eth_sender_config.sender.clone();
=======
        let eth_sender = eth_sender_config
            .get_eth_sender_config_for_sender_layer_data_layer()
            .unwrap();
>>>>>>> 4f3bfe6b

        let custom_commit_sender_addr =
            if aggregator_operate_4844_mode && commitment_mode == L1BatchCommitmentMode::Rollup {
                Some(gateway_blobs.sender_account())
            } else {
                None
            };

        let aggregator = Aggregator::new(
            aggregator_config.clone(),
            MockObjectStore::arc(),
            custom_commit_sender_addr,
            commitment_mode,
            connection_pool.clone(),
            SettlementLayer::L1(chain_id),
        )
        .await
        .unwrap();

        let aggregator = EthTxAggregator::new(
            connection_pool.clone(),
            SenderConfig {
                proof_sending_mode: ProofSendingMode::SkipEveryProof,
                pubdata_sending_mode,
                ..eth_sender.clone()
            },
            // Aggregator - unused
            aggregator,
            gateway.clone(),
            // ZKsync contract address
            Address::random(),
<<<<<<< HEAD
            contracts_config.l1.multicall3_addr,
=======
            STATE_TRANSITION_MANAGER_CONTRACT_ADDRESS,
            contracts_config.l1_multicall3_addr,
>>>>>>> 4f3bfe6b
            STATE_TRANSITION_CONTRACT_ADDRESS,
            Default::default(),
            custom_commit_sender_addr,
            SettlementLayer::L1(chain_id),
        )
        .await;

        let manager = EthTxManager::new(
            connection_pool.clone(),
            eth_sender.clone(),
            gas_adjuster.clone(),
            Some(gateway.clone()),
            Some(gateway_blobs.clone()),
            None,
        );

        let connection_pool_clone = connection_pool.clone();
        let mut storage = connection_pool_clone.connection().await.unwrap();
        storage
            .protocol_versions_dal()
            .save_protocol_version_with_tx(&ProtocolVersion::default())
            .await
            .unwrap();

        Self {
            gateway,
            gateway_blobs,
            l2_gateway,
            manager,
            aggregator,
            gas_adjuster,
            conn: connection_pool,
            pubdata_sending_mode,
            next_l1_batch_number_to_seal: L1BatchNumber(0),
            next_l1_batch_number_to_commit: L1BatchNumber(1),
            next_l1_batch_number_to_execute: L1BatchNumber(1),
            next_l1_batch_number_to_prove: L1BatchNumber(1),
            tx_sent_in_last_iteration_count: 0,
            settlement_layer,
        }
    }

    pub fn switch_to_using_gateway(&mut self) {
        self.manager = EthTxManager::new(
            self.conn.clone(),
<<<<<<< HEAD
            EthConfig::for_tests().sender,
=======
            EthConfig::for_tests()
                .get_eth_sender_config_for_sender_layer_data_layer()
                .cloned()
                .unwrap(),
>>>>>>> 4f3bfe6b
            self.gas_adjuster.clone(),
            None,
            None,
            Some(self.l2_gateway.clone()),
        );
        self.settlement_layer = SettlementLayer::Gateway(10.into());
        tracing::info!("Switched eth-sender tester to use Gateway!");
    }

    pub async fn storage(&self) -> Connection<'_, Core> {
        self.conn.connection().await.unwrap()
    }

    pub async fn get_block_numbers(&self) -> L1BlockNumbers {
        let latest = self
            .manager
            .l1_interface()
            .get_l1_block_numbers(OperatorType::NonBlob)
            .await
            .unwrap()
            .latest;
        let finalized = latest - Self::WAIT_CONFIRMATIONS as u32;
        L1BlockNumbers {
            finalized,
            latest,
            safe: finalized,
        }
    }
    async fn insert_l1_batch(&self, number: L1BatchNumber) -> L1BatchHeader {
        let header = create_l1_batch(number.0);

        // Save L1 batch to the database
        self.storage()
            .await
            .blocks_dal()
            .insert_mock_l1_batch(&header)
            .await
            .unwrap();
        let metadata = default_l1_batch_metadata();
        self.storage()
            .await
            .blocks_dal()
            .save_l1_batch_tree_data(header.number, &metadata.tree_data())
            .await
            .unwrap();
        self.storage()
            .await
            .blocks_dal()
            .save_l1_batch_commitment_artifacts(
                header.number,
                &l1_batch_metadata_to_commitment_artifacts(&metadata),
            )
            .await
            .unwrap();
        header
    }

    pub async fn execute_tx(
        &mut self,
        l1_batch_number: L1BatchNumber,
        operation_type: AggregatedActionType,
        success: bool,
        confirmations: u64,
    ) {
        let tx = self
            .conn
            .connection()
            .await
            .unwrap()
            .eth_sender_dal()
            .get_last_sent_eth_tx_hash(l1_batch_number, operation_type)
            .await
            .unwrap();
        if !self.settlement_layer.is_gateway() {
            let (gateway, other) = if tx.blob_base_fee_per_gas.is_some() {
                (self.gateway_blobs.as_ref(), self.gateway.as_ref())
            } else {
                (self.gateway.as_ref(), self.gateway_blobs.as_ref())
            };
            gateway.execute_tx(tx.tx_hash, success, confirmations);
            other.advance_block_number(confirmations);
        } else {
            self.l2_gateway
                .execute_tx(tx.tx_hash, success, confirmations);
        }
    }

    pub async fn seal_l1_batch(&mut self) -> L1BatchHeader {
        let header = self
            .insert_l1_batch(self.next_l1_batch_number_to_seal)
            .await;
        self.next_l1_batch_number_to_seal += 1;
        header
    }

    pub async fn save_execute_tx(&mut self, l1_batch_number: L1BatchNumber) -> EthTx {
        assert_eq!(l1_batch_number, self.next_l1_batch_number_to_execute);
        let l1_batch_headers = vec![
            self.get_l1_batch_header_from_db(self.next_l1_batch_number_to_execute)
                .await,
        ];
        let operation = AggregatedOperation::Execute(ExecuteBatches {
            priority_ops_proofs: vec![Default::default(); l1_batch_headers.len()],
            l1_batches: l1_batch_headers
                .into_iter()
                .map(l1_batch_with_metadata)
                .collect(),
        });
        self.next_l1_batch_number_to_execute += 1;
        self.save_operation(operation).await
    }
    pub async fn execute_l1_batch(
        &mut self,
        l1_batch_number: L1BatchNumber,
        confirm: bool,
    ) -> H256 {
        let tx = self.save_execute_tx(l1_batch_number).await;
        self.send_tx(tx, confirm).await
    }

    pub async fn save_prove_tx(&mut self, l1_batch_number: L1BatchNumber) -> EthTx {
        assert_eq!(l1_batch_number, self.next_l1_batch_number_to_prove);
        let operation = AggregatedOperation::PublishProofOnchain(ProveBatches {
            prev_l1_batch: l1_batch_with_metadata(
                self.get_l1_batch_header_from_db(self.next_l1_batch_number_to_prove - 1)
                    .await,
            ),
            l1_batches: vec![l1_batch_with_metadata(
                self.get_l1_batch_header_from_db(self.next_l1_batch_number_to_prove)
                    .await,
            )],
            proofs: vec![],
            should_verify: false,
        });
        self.next_l1_batch_number_to_prove += 1;
        self.save_operation(operation).await
    }

    pub async fn prove_l1_batch(&mut self, l1_batch_number: L1BatchNumber, confirm: bool) -> H256 {
        let tx = self.save_prove_tx(l1_batch_number).await;
        self.send_tx(tx, confirm).await
    }

    pub async fn run_eth_sender_tx_manager_iteration_after_n_blocks(&mut self, n: u64) {
        self.gateway.advance_block_number(n);
        self.gateway_blobs.advance_block_number(n);
        self.l2_gateway.advance_block_number(n);
        let tx_sent_before = self.gateway.sent_tx_count()
            + self.gateway_blobs.sent_tx_count()
            + self.l2_gateway.sent_tx_count();
        self.manager
            .loop_iteration(&mut self.conn.connection().await.unwrap())
            .await;
        self.tx_sent_in_last_iteration_count = (self.gateway.sent_tx_count()
            + self.gateway_blobs.sent_tx_count()
            + self.l2_gateway.sent_tx_count())
            - tx_sent_before;
    }

    pub async fn run_eth_sender_tx_manager_iteration(&mut self) {
        self.run_eth_sender_tx_manager_iteration_after_n_blocks(1)
            .await;
    }

    async fn get_l1_batch_header_from_db(&mut self, number: L1BatchNumber) -> L1BatchHeader {
        self.conn
            .connection()
            .await
            .unwrap()
            .blocks_dal()
            .get_l1_batch_header(number)
            .await
            .unwrap()
            .unwrap_or_else(|| panic!("expected to find header for {}", number))
    }
    pub async fn save_commit_tx(&mut self, l1_batch_number: L1BatchNumber) -> EthTx {
        assert_eq!(l1_batch_number, self.next_l1_batch_number_to_commit);
        let pubdata_mode = if self.pubdata_sending_mode == PubdataSendingMode::Blobs {
            PubdataSendingMode::Blobs
        } else {
            PubdataSendingMode::Calldata
        };
        let operation = AggregatedOperation::Commit(
            l1_batch_with_metadata(
                self.get_l1_batch_header_from_db(self.next_l1_batch_number_to_commit - 1)
                    .await,
            ),
            vec![l1_batch_with_metadata(
                self.get_l1_batch_header_from_db(self.next_l1_batch_number_to_commit)
                    .await,
            )],
            pubdata_mode,
        );
        self.next_l1_batch_number_to_commit += 1;
        self.save_operation(operation).await
    }

    pub async fn commit_l1_batch(&mut self, l1_batch_number: L1BatchNumber, confirm: bool) -> H256 {
        let tx = self.save_commit_tx(l1_batch_number).await;
        self.send_tx(tx, confirm).await
    }

    pub async fn save_operation(&mut self, aggregated_operation: AggregatedOperation) -> EthTx {
        self.aggregator
            .save_eth_tx(
                &mut self.conn.connection().await.unwrap(),
                &aggregated_operation,
                Address::random(),
                ProtocolVersionId::latest(),
                self.settlement_layer.is_gateway(),
            )
            .await
            .unwrap()
    }

    pub async fn send_tx(&mut self, tx: EthTx, confirm: bool) -> H256 {
        let hash = self
            .manager
            .send_eth_tx(
                &mut self.conn.connection().await.unwrap(),
                &tx,
                0,
                self.get_block_numbers().await.latest,
            )
            .await
            .unwrap();

        if confirm {
            self.confirm_tx(hash, tx.blob_sidecar.is_some()).await;
        }
        hash
    }

    pub async fn confirm_tx(&mut self, hash: H256, is_blob: bool) {
        if !self.settlement_layer.is_gateway() {
            let (gateway, other) = if is_blob {
                (self.gateway_blobs.as_ref(), self.gateway.as_ref())
            } else {
                (self.gateway.as_ref(), self.gateway_blobs.as_ref())
            };
            gateway.execute_tx(hash, true, EthSenderTester::WAIT_CONFIRMATIONS);
            other.advance_block_number(EthSenderTester::WAIT_CONFIRMATIONS);
        } else {
            self.l2_gateway
                .execute_tx(hash, true, EthSenderTester::WAIT_CONFIRMATIONS);
        }
        self.run_eth_sender_tx_manager_iteration().await;
    }

    pub async fn assert_just_sent_tx_count_equals(&self, value: usize) {
        assert_eq!(
            value, self.tx_sent_in_last_iteration_count,
            "unexpected number of transactions sent in last tx manager iteration"
        )
    }

    pub async fn assert_tx_was_sent_in_last_iteration(
        &self,
        l1_batch_number: L1BatchNumber,
        operation_type: AggregatedActionType,
    ) {
        let last_entry = self
            .conn
            .connection()
            .await
            .unwrap()
            .eth_sender_dal()
            .get_last_sent_eth_tx_hash(l1_batch_number, operation_type)
            .await
            .unwrap();
        let max_id = self
            .conn
            .connection()
            .await
            .unwrap()
            .eth_sender_dal()
            .get_eth_txs_history_entries_max_id()
            .await;
        assert!(
            max_id - self.tx_sent_in_last_iteration_count < last_entry.id as usize,
            "expected tx to be sent in last iteration, \
            max_id: {max_id}, \
            last_entry.id: {}, \
            txs sent in last iteration: {}",
            last_entry.id,
            self.tx_sent_in_last_iteration_count
        );
    }

    pub async fn assert_inflight_txs_count_equals(&mut self, value: usize) {
        let inflight_count = if !self.settlement_layer.is_gateway() {
            //sanity check
            assert!(self.manager.operator_address(OperatorType::Blob).is_some());
            self.storage()
                .await
                .eth_sender_dal()
                .get_inflight_txs(self.manager.operator_address(OperatorType::NonBlob), false)
                .await
                .unwrap()
                .len()
                + self
                    .storage()
                    .await
                    .eth_sender_dal()
                    .get_inflight_txs(self.manager.operator_address(OperatorType::Blob), false)
                    .await
                    .unwrap()
                    .len()
        } else {
            self.storage()
                .await
                .eth_sender_dal()
                .get_inflight_txs(None, true)
                .await
                .unwrap()
                .len()
        };

        assert_eq!(
            inflight_count, value,
            "Unexpected number of in-flight transactions"
        );
    }
}<|MERGE_RESOLUTION|>--- conflicted
+++ resolved
@@ -153,15 +153,11 @@
             };
         let aggregator_config = SenderConfig {
             pubdata_sending_mode,
-<<<<<<< HEAD
-            ..eth_sender_config.clone().sender
-=======
             ..eth_sender_config
                 .clone()
                 .get_eth_sender_config_for_sender_layer_data_layer()
                 .cloned()
                 .unwrap()
->>>>>>> 4f3bfe6b
         };
 
         let history: Vec<_> = history
@@ -251,13 +247,9 @@
             .unwrap(),
         );
 
-<<<<<<< HEAD
-        let eth_sender = eth_sender_config.sender.clone();
-=======
         let eth_sender = eth_sender_config
             .get_eth_sender_config_for_sender_layer_data_layer()
             .unwrap();
->>>>>>> 4f3bfe6b
 
         let custom_commit_sender_addr =
             if aggregator_operate_4844_mode && commitment_mode == L1BatchCommitmentMode::Rollup {
@@ -289,12 +281,8 @@
             gateway.clone(),
             // ZKsync contract address
             Address::random(),
-<<<<<<< HEAD
+            STATE_TRANSITION_MANAGER_CONTRACT_ADDRESS,
             contracts_config.l1.multicall3_addr,
-=======
-            STATE_TRANSITION_MANAGER_CONTRACT_ADDRESS,
-            contracts_config.l1_multicall3_addr,
->>>>>>> 4f3bfe6b
             STATE_TRANSITION_CONTRACT_ADDRESS,
             Default::default(),
             custom_commit_sender_addr,
@@ -340,14 +328,10 @@
     pub fn switch_to_using_gateway(&mut self) {
         self.manager = EthTxManager::new(
             self.conn.clone(),
-<<<<<<< HEAD
-            EthConfig::for_tests().sender,
-=======
             EthConfig::for_tests()
                 .get_eth_sender_config_for_sender_layer_data_layer()
                 .cloned()
                 .unwrap(),
->>>>>>> 4f3bfe6b
             self.gas_adjuster.clone(),
             None,
             None,
