--- conflicted
+++ resolved
@@ -506,7 +506,14 @@
         Ok(self)
     }
 
-<<<<<<< HEAD
+    fn add_base_token_ratio_persister_layer(mut self) -> anyhow::Result<Self> {
+        let config = try_load_config!(self.configs.base_token_adjuster);
+        self.node
+            .add_layer(BaseTokenRatioPersisterLayer::new(config));
+
+        Ok(self)
+    }
+
     /// This layer will make sure that the database is initialized correctly,
     /// e.g. genesis will be performed if it's required.
     ///
@@ -542,16 +549,6 @@
     }
 
     /// Builds the node with the specified components.
-=======
-    fn add_base_token_ratio_persister_layer(mut self) -> anyhow::Result<Self> {
-        let config = try_load_config!(self.configs.base_token_adjuster);
-        self.node
-            .add_layer(BaseTokenRatioPersisterLayer::new(config));
-
-        Ok(self)
-    }
-
->>>>>>> 256a43cd
     pub fn build(mut self, mut components: Vec<Component>) -> anyhow::Result<ZkStackService> {
         // Add "base" layers (resources and helper tasks).
         self = self
