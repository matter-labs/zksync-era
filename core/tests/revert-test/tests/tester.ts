--- conflicted
+++ resolved
@@ -21,13 +21,8 @@
     }
 
     // prettier-ignore
-<<<<<<< HEAD
-    static async init(l1_rpc_addr: string, l2_rpc_addr: string) : Promise<Tester> {
+    static async init(l1_rpc_addr: string, l2_rpc_addr: string, baseTokenAddress: string) : Promise<Tester> {
         const ethProvider = new ethers.JsonRpcProvider(l1_rpc_addr);
-=======
-    static async init(l1_rpc_addr: string, l2_rpc_addr: string, baseTokenAddress: string) : Promise<Tester> {
-        const ethProvider = new ethers.providers.JsonRpcProvider(l1_rpc_addr);
->>>>>>> f508ac1f
         ethProvider.pollingInterval = 100;
 
         const testConfigPath = path.join(process.env.ZKSYNC_HOME!, `etc/test_config/constant`);
