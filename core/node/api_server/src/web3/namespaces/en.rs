--- conflicted
+++ resolved
@@ -1,14 +1,10 @@
 use anyhow::Context as _;
 use zksync_config::{configs::EcosystemContracts, GenesisConfig};
 use zksync_dal::{CoreDal, DalError};
-<<<<<<< HEAD
 use zksync_types::{
     api::en, protocol_version::ProtocolSemanticVersion, tokens::TokenInfo, Address, L1BatchNumber,
-    L2BlockNumber, ProtocolVersionId, H256,
+    L2BlockNumber,
 };
-=======
-use zksync_types::{api::en, tokens::TokenInfo, Address, L1BatchNumber, L2BlockNumber};
->>>>>>> 0a073120
 use zksync_web3_decl::error::Web3Error;
 
 use crate::web3::{backend_jsonrpsee::MethodTracer, state::RpcState};
@@ -101,12 +97,10 @@
             .await
             .map_err(DalError::generalize)?
             .context("Genesis batch doesn't exist")?;
-
-<<<<<<< HEAD
         let minor = genesis_batch
+            .header
             .protocol_version
-            .context("Genesis is not finished")? as u16;
-        let minor = ProtocolVersionId::try_from(minor).context("Malformed protocol version")?;
+            .context("Genesis is not finished")?;
         let patch = storage
             .protocol_versions_dal()
             .first_patch_for_version(minor)
@@ -114,13 +108,6 @@
             .map_err(DalError::generalize)?
             .context("Genesis is not finished")?;
         let protocol_version = ProtocolSemanticVersion { minor, patch };
-
-=======
-        let protocol_version = genesis_batch
-            .header
-            .protocol_version
-            .context("Genesis is not finished")?;
->>>>>>> 0a073120
         let verifier_config = storage
             .protocol_versions_dal()
             .l1_verifier_config_for_version(protocol_version)
@@ -134,7 +121,7 @@
             .context("Genesis not finished")?;
 
         let config = GenesisConfig {
-            protocol_version: Some(protocol_version as u16),
+            protocol_version: Some(protocol_version),
             genesis_root_hash: Some(genesis_batch.metadata.root_hash),
             rollup_last_leaf_index: Some(genesis_batch.metadata.rollup_last_leaf_index),
             genesis_commitment: Some(genesis_batch.metadata.commitment),
