--- conflicted
+++ resolved
@@ -120,9 +120,6 @@
         self
     }
 
-<<<<<<< HEAD
-    /// Attempts to retrieve the resource of the specified type.
-=======
     /// Adds a future to be invoked after node shutdown.
     /// May be used to perform cleanup tasks.
     ///
@@ -145,10 +142,7 @@
         self
     }
 
-    /// Attempts to retrieve the resource with the specified name.
-    /// Internally the resources are stored as [`std::any::Any`], and this method does the downcasting
-    /// on behalf of the caller.
->>>>>>> c4f7b920
+    /// Attempts to retrieve the resource of the specified type.
     ///
     /// ## Panics
     ///
@@ -157,7 +151,6 @@
         // Implementation details:
         // Internally the resources are stored as [`std::any::Any`], and this method does the downcasting
         // on behalf of the caller.
-
         #[allow(clippy::borrowed_box)]
         let downcast_clone = |resource: &Box<dyn StoredResource>| {
             resource
