use bigdecimal::BigDecimal;
use sqlx::Row;
use zksync_system_constants::EMPTY_UNCLES_HASH;
use zksync_types::{
    api,
    l2_to_l1_log::L2ToL1Log,
    vm_trace::Call,
    web3::types::{BlockHeader, U64},
    Bytes, L1BatchNumber, L2ChainId, MiniblockNumber, H160, H2048, H256, U256,
};
use zksync_utils::bigdecimal_to_u256;

use crate::{
    instrument::InstrumentExt,
    models::{
        storage_block::{
            bind_block_where_sql_params, web3_block_number_to_sql, web3_block_where_sql,
            ResolvedL1BatchForMiniblock, StorageBlockDetails, StorageL1BatchDetails,
        },
        storage_transaction::{extract_web3_transaction, web3_transaction_select_sql, CallTrace},
    },
    StorageProcessor,
};

const BLOCK_GAS_LIMIT: u32 = u32::MAX;

#[derive(Debug)]
pub struct BlocksWeb3Dal<'a, 'c> {
    pub(crate) storage: &'a mut StorageProcessor<'c>,
}

impl BlocksWeb3Dal<'_, '_> {
    pub async fn get_block_by_web3_block_id(
        &mut self,
        block_id: api::BlockId,
        include_full_transactions: bool,
        chain_id: L2ChainId,
    ) -> sqlx::Result<Option<api::Block<api::TransactionVariant>>> {
        let transactions_sql = if include_full_transactions {
            web3_transaction_select_sql()
        } else {
            "transactions.hash as tx_hash"
        };

        let query = format!(
            "SELECT
                miniblocks.hash as block_hash,
                miniblocks.number,
                miniblocks.l1_batch_number,
                miniblocks.timestamp,
                miniblocks.base_fee_per_gas,
                prev_miniblock.hash as parent_hash,
                l1_batches.timestamp as l1_batch_timestamp,
                transactions.gas_limit as gas_limit,
                transactions.refunded_gas as refunded_gas,
                {}
            FROM miniblocks
            LEFT JOIN miniblocks prev_miniblock
                ON prev_miniblock.number = miniblocks.number - 1
            LEFT JOIN l1_batches
                ON l1_batches.number = miniblocks.l1_batch_number
            LEFT JOIN transactions
                ON transactions.miniblock_number = miniblocks.number
            WHERE {}",
            transactions_sql,
            web3_block_where_sql(block_id, 1)
        );

        let query = bind_block_where_sql_params(&block_id, sqlx::query(&query));
        let rows = query.fetch_all(self.storage.conn()).await?.into_iter();

        let block = rows.fold(None, |prev_block, db_row| {
            let mut block = prev_block.unwrap_or_else(|| {
                // This code will be only executed for the first row in the DB response.
                // All other rows will only be used to extract relevant transactions.
                let hash = db_row
                    .try_get("block_hash")
                    .map_or_else(|_| H256::zero(), H256::from_slice);
                let number = U64::from(db_row.get::<i64, &str>("number"));
                let l1_batch_number = db_row
                    .try_get::<i64, &str>("l1_batch_number")
                    .map(U64::from)
                    .ok();
                let l1_batch_timestamp = db_row
                    .try_get::<i64, &str>("l1_batch_timestamp")
                    .map(U256::from)
                    .ok();
                let parent_hash = db_row
                    .try_get("parent_hash")
                    .map_or_else(|_| H256::zero(), H256::from_slice);
                let base_fee_per_gas = db_row.get::<BigDecimal, &str>("base_fee_per_gas");

                api::Block {
                    hash,
                    parent_hash,
                    uncles_hash: EMPTY_UNCLES_HASH,
                    number,
                    l1_batch_number,
                    gas_limit: BLOCK_GAS_LIMIT.into(),
                    base_fee_per_gas: bigdecimal_to_u256(base_fee_per_gas),
                    timestamp: db_row.get::<i64, &str>("timestamp").into(),
                    l1_batch_timestamp,
                    // TODO: include logs
                    ..api::Block::default()
                }
            });
            if db_row.try_get::<&[u8], &str>("tx_hash").is_ok() {
                let tx_gas_limit = bigdecimal_to_u256(db_row.get::<BigDecimal, &str>("gas_limit"));
                let tx_refunded_gas = U256::from((db_row.get::<i64, &str>("refunded_gas")) as u32);

                block.gas_used += tx_gas_limit - tx_refunded_gas;
                let tx = if include_full_transactions {
                    let tx = extract_web3_transaction(db_row, chain_id);
                    api::TransactionVariant::Full(tx)
                } else {
                    api::TransactionVariant::Hash(H256::from_slice(db_row.get("tx_hash")))
                };
                block.transactions.push(tx);
            }
            Some(block)
        });
        Ok(block)
    }

    pub async fn get_block_tx_count(
        &mut self,
        block_id: api::BlockId,
    ) -> sqlx::Result<Option<(MiniblockNumber, U256)>> {
        let query = format!(
            "SELECT number, l1_tx_count + l2_tx_count AS tx_count FROM miniblocks WHERE {}",
            web3_block_where_sql(block_id, 1)
        );
        let query = bind_block_where_sql_params(&block_id, sqlx::query(&query));

        Ok(query.fetch_optional(self.storage.conn()).await?.map(|row| {
            let miniblock_number = row.get::<i64, _>("number") as u32;
            let tx_count = row.get::<i32, _>("tx_count") as u32;
            (MiniblockNumber(miniblock_number), tx_count.into())
        }))
    }

    /// Returns hashes of blocks with numbers starting from `from_block` and the number of the last block.
    pub async fn get_block_hashes_since(
        &mut self,
        from_block: MiniblockNumber,
        limit: usize,
    ) -> sqlx::Result<(Vec<H256>, Option<MiniblockNumber>)> {
        let rows = sqlx::query!(
            r#"
            SELECT
                number,
                hash
            FROM
                miniblocks
            WHERE
                number >= $1
            ORDER BY
                number ASC
            LIMIT
                $2
            "#,
            from_block.0 as i64,
            limit as i32
        )
        .fetch_all(self.storage.conn())
        .await?;

        let last_block_number = rows.last().map(|row| MiniblockNumber(row.number as u32));
        let hashes = rows.iter().map(|row| H256::from_slice(&row.hash)).collect();
        Ok((hashes, last_block_number))
    }

    /// Returns hashes of blocks with numbers greater than `from_block` and the number of the last block.
    pub async fn get_block_headers_after(
        &mut self,
        from_block: MiniblockNumber,
    ) -> sqlx::Result<Vec<BlockHeader>> {
        let rows = sqlx::query!(
            r#"
            SELECT
                hash,
                number,
                timestamp
            FROM
                miniblocks
            WHERE
                number > $1
            ORDER BY
                number ASC
            "#,
            from_block.0 as i64,
        )
        .fetch_all(self.storage.conn())
        .await?;

        let blocks = rows.into_iter().map(|row| BlockHeader {
            hash: Some(H256::from_slice(&row.hash)),
            parent_hash: H256::zero(),
            uncles_hash: EMPTY_UNCLES_HASH,
            author: H160::zero(),
            state_root: H256::zero(),
            transactions_root: H256::zero(),
            receipts_root: H256::zero(),
            number: Some(U64::from(row.number)),
            gas_used: U256::zero(),
            gas_limit: U256::zero(),
            base_fee_per_gas: None,
            extra_data: Bytes::default(),
            // TODO: include logs
            logs_bloom: H2048::default(),
            timestamp: U256::from(row.timestamp),
            difficulty: U256::zero(),
            mix_hash: None,
            nonce: None,
        });
        Ok(blocks.collect())
    }

    pub async fn resolve_block_id(
        &mut self,
        block_id: api::BlockId,
    ) -> sqlx::Result<Option<MiniblockNumber>> {
        let query_string;
        let query_str = match block_id {
            api::BlockId::Hash(_) => "SELECT number FROM miniblocks WHERE hash = $1",
            api::BlockId::Number(api::BlockNumber::Number(_)) => {
                // The reason why instead of returning the `block_number` directly we use query is
                // to handle numbers of blocks that are not created yet or were pruned.
                // The query below will return NULL for non-existing block numbers.
                "SELECT number FROM miniblocks WHERE number = $1"
            }
            api::BlockId::Number(api::BlockNumber::Earliest) => {
                // Similarly to `BlockNumber::Number`, we may be missing the earliest block
                // if the storage was recovered from a snapshot.
                "SELECT number FROM miniblocks WHERE number = 0"
            }
            api::BlockId::Number(block_number) => {
                query_string = web3_block_number_to_sql(block_number);
                &query_string
            }
        };
        let row = bind_block_where_sql_params(&block_id, sqlx::query(query_str))
            .fetch_optional(self.storage.conn())
            .await?;

        let block_number = row
            .and_then(|row| row.get::<Option<i64>, &str>("number"))
            .map(|n| MiniblockNumber(n as u32));
        Ok(block_number)
    }

    /// Returns L1 batch timestamp for either sealed or pending L1 batch.
    ///
    /// The correctness of the current implementation depends on the timestamp of an L1 batch always
    /// being equal to the timestamp of the first miniblock in the batch.
    pub async fn get_expected_l1_batch_timestamp(
        &mut self,
        l1_batch_number: &ResolvedL1BatchForMiniblock,
    ) -> sqlx::Result<Option<u64>> {
        if let Some(miniblock_l1_batch) = l1_batch_number.miniblock_l1_batch {
            Ok(sqlx::query!(
                r#"
                SELECT
                    timestamp
                FROM
                    miniblocks
                WHERE
                    l1_batch_number = $1
                ORDER BY
                    number
                LIMIT
                    1
                "#,
                i64::from(miniblock_l1_batch.0)
            )
            .fetch_optional(self.storage.conn())
            .await?
            .map(|row| row.timestamp as u64))
        } else {
            // Got a pending miniblock. Searching the timestamp of the first pending miniblock using
            // `WHERE l1_batch_number IS NULL` is slow since it potentially locks the `miniblocks` table.
            // Instead, we determine its number using the previous L1 batch, taking into the account that
            // it may be stored in the `snapshot_recovery` table.
            let prev_l1_batch_number = if l1_batch_number.pending_l1_batch == L1BatchNumber(0) {
                return Ok(None); // We haven't created the genesis miniblock yet
            } else {
                l1_batch_number.pending_l1_batch - 1
            };
            Ok(sqlx::query!(
                r#"
                SELECT
                    timestamp
                FROM
                    miniblocks
                WHERE
                    number = COALESCE(
                        (
                            SELECT
                                MAX(number) + 1
                            FROM
                                miniblocks
                            WHERE
                                l1_batch_number = $1
                        ),
                        (
                            SELECT
                                MAX(miniblock_number) + 1
                            FROM
                                snapshot_recovery
                            WHERE
                                l1_batch_number = $1
                        )
                    )
                "#,
                i64::from(prev_l1_batch_number.0)
            )
            .fetch_optional(self.storage.conn())
            .await?
            .map(|row| row.timestamp as u64))
        }
    }

    pub async fn get_miniblock_hash(
        &mut self,
        block_number: MiniblockNumber,
    ) -> sqlx::Result<Option<H256>> {
        let hash = sqlx::query!(
            r#"
            SELECT
                hash
            FROM
                miniblocks
            WHERE
                number = $1
            "#,
            block_number.0 as i64
        )
        .fetch_optional(self.storage.conn())
        .await?
        .map(|row| H256::from_slice(&row.hash));
        Ok(hash)
    }

    pub async fn get_l2_to_l1_logs(
        &mut self,
        block_number: L1BatchNumber,
    ) -> sqlx::Result<Vec<L2ToL1Log>> {
        let raw_logs = sqlx::query!(
            r#"
            SELECT
                l2_to_l1_logs
            FROM
                l1_batches
            WHERE
                number = $1
            "#,
            block_number.0 as i64
        )
        .fetch_optional(self.storage.conn())
        .await?
        .map(|row| row.l2_to_l1_logs)
        .unwrap_or_default();

        Ok(raw_logs
            .into_iter()
            .map(|bytes| L2ToL1Log::from_slice(&bytes))
            .collect())
    }

    pub async fn get_l1_batch_number_of_miniblock(
        &mut self,
        miniblock_number: MiniblockNumber,
    ) -> sqlx::Result<Option<L1BatchNumber>> {
        let number: Option<i64> = sqlx::query!(
            r#"
            SELECT
                l1_batch_number
            FROM
                miniblocks
            WHERE
                number = $1
            "#,
            miniblock_number.0 as i64
        )
        .fetch_optional(self.storage.conn())
        .await?
        .and_then(|row| row.l1_batch_number);

        Ok(number.map(|number| L1BatchNumber(number as u32)))
    }

    pub async fn get_miniblock_range_of_l1_batch(
        &mut self,
        l1_batch_number: L1BatchNumber,
    ) -> sqlx::Result<Option<(MiniblockNumber, MiniblockNumber)>> {
        let row = sqlx::query!(
            r#"
            SELECT
                MIN(miniblocks.number) AS "min?",
                MAX(miniblocks.number) AS "max?"
            FROM
                miniblocks
            WHERE
                l1_batch_number = $1
            "#,
            l1_batch_number.0 as i64
        )
        .fetch_one(self.storage.conn())
        .await?;

        Ok(match (row.min, row.max) {
            (Some(min), Some(max)) => {
                Some((MiniblockNumber(min as u32), MiniblockNumber(max as u32)))
            }
            (None, None) => None,
            _ => unreachable!(),
        })
    }

    pub async fn get_l1_batch_info_for_tx(
        &mut self,
        tx_hash: H256,
    ) -> sqlx::Result<Option<(L1BatchNumber, u16)>> {
        let row = sqlx::query!(
            r#"
            SELECT
                l1_batch_number,
                l1_batch_tx_index
            FROM
                transactions
            WHERE
                hash = $1
            "#,
            tx_hash.as_bytes()
        )
        .fetch_optional(self.storage.conn())
        .await?;

        let result = row.and_then(|row| match (row.l1_batch_number, row.l1_batch_tx_index) {
            (Some(l1_batch_number), Some(l1_batch_tx_index)) => Some((
                L1BatchNumber(l1_batch_number as u32),
                l1_batch_tx_index as u16,
            )),
            _ => None,
        });
        Ok(result)
    }

    /// Returns call traces for all transactions in the specified miniblock in the order of their execution.
    pub async fn get_traces_for_miniblock(
        &mut self,
        block_number: MiniblockNumber,
    ) -> sqlx::Result<Vec<Call>> {
        Ok(sqlx::query_as!(
            CallTrace,
            r#"
            SELECT
                call_trace
            FROM
                call_traces
                INNER JOIN transactions ON tx_hash = transactions.hash
            WHERE
                transactions.miniblock_number = $1
            ORDER BY
                transactions.index_in_block
            "#,
            block_number.0 as i64
        )
        .fetch_all(self.storage.conn())
        .await?
        .into_iter()
        .map(Call::from)
        .collect())
    }

    /// Returns `base_fee_per_gas` for miniblock range [min(newest_block - block_count + 1, 0), newest_block]
    /// in descending order of miniblock numbers.
    pub async fn get_fee_history(
        &mut self,
        newest_block: MiniblockNumber,
        block_count: u64,
    ) -> sqlx::Result<Vec<U256>> {
        let result: Vec<_> = sqlx::query!(
            r#"
            SELECT
                base_fee_per_gas
            FROM
                miniblocks
            WHERE
                number <= $1
            ORDER BY
                number DESC
            LIMIT
                $2
            "#,
            newest_block.0 as i64,
            block_count as i64
        )
        .fetch_all(self.storage.conn())
        .await?
        .into_iter()
        .map(|row| bigdecimal_to_u256(row.base_fee_per_gas))
        .collect();

        Ok(result)
    }

    pub async fn get_block_details(
        &mut self,
        block_number: MiniblockNumber,
    ) -> sqlx::Result<Option<api::BlockDetails>> {
        let storage_block_details = sqlx::query_as!(
            StorageBlockDetails,
            r#"
            SELECT
                miniblocks.number,
                COALESCE(
                    miniblocks.l1_batch_number,
                    (
                        SELECT
                            (MAX(number) + 1)
                        FROM
                            l1_batches
                    )
                ) AS "l1_batch_number!",
                miniblocks.timestamp,
                miniblocks.l1_tx_count,
                miniblocks.l2_tx_count,
                miniblocks.hash AS "root_hash?",
                commit_tx.tx_hash AS "commit_tx_hash?",
                commit_tx.confirmed_at AS "committed_at?",
                prove_tx.tx_hash AS "prove_tx_hash?",
                prove_tx.confirmed_at AS "proven_at?",
                execute_tx.tx_hash AS "execute_tx_hash?",
                execute_tx.confirmed_at AS "executed_at?",
                miniblocks.l1_gas_price,
                miniblocks.l2_fair_gas_price,
                miniblocks.bootloader_code_hash,
                miniblocks.default_aa_code_hash,
                miniblocks.protocol_version,
                miniblocks.fee_account_address
            FROM
                miniblocks
                LEFT JOIN l1_batches ON miniblocks.l1_batch_number = l1_batches.number
                LEFT JOIN eth_txs_history AS commit_tx ON (
                    l1_batches.eth_commit_tx_id = commit_tx.eth_tx_id
                    AND commit_tx.confirmed_at IS NOT NULL
                )
                LEFT JOIN eth_txs_history AS prove_tx ON (
                    l1_batches.eth_prove_tx_id = prove_tx.eth_tx_id
                    AND prove_tx.confirmed_at IS NOT NULL
                )
                LEFT JOIN eth_txs_history AS execute_tx ON (
                    l1_batches.eth_execute_tx_id = execute_tx.eth_tx_id
                    AND execute_tx.confirmed_at IS NOT NULL
                )
            WHERE
                miniblocks.number = $1
            "#,
            block_number.0 as i64
        )
        .instrument("get_block_details")
        .with_arg("block_number", &block_number)
        .report_latency()
        .fetch_optional(self.storage.conn())
        .await?;

        let Some(storage_block_details) = storage_block_details else {
            return Ok(None);
        };
        let mut details = api::BlockDetails::from(storage_block_details);

        // FIXME (PLA-728): remove after 2nd phase of `fee_account_address` migration
        #[allow(deprecated)]
        self.storage
            .blocks_dal()
            .maybe_load_fee_address(&mut details.operator_address, details.number)
            .await?;
        Ok(Some(details))
    }

    pub async fn get_l1_batch_details(
        &mut self,
        l1_batch_number: L1BatchNumber,
    ) -> sqlx::Result<Option<api::L1BatchDetails>> {
        let l1_batch_details: Option<StorageL1BatchDetails> = sqlx::query_as!(
            StorageL1BatchDetails,
            r#"
            WITH
                mb AS (
                    SELECT
                        l1_gas_price,
                        l2_fair_gas_price
                    FROM
                        miniblocks
                    WHERE
                        l1_batch_number = $1
                    LIMIT
                        1
                )
            SELECT
                l1_batches.number,
                l1_batches.timestamp,
                l1_batches.l1_tx_count,
                l1_batches.l2_tx_count,
                l1_batches.hash AS "root_hash?",
                commit_tx.tx_hash AS "commit_tx_hash?",
                commit_tx.confirmed_at AS "committed_at?",
                prove_tx.tx_hash AS "prove_tx_hash?",
                prove_tx.confirmed_at AS "proven_at?",
                execute_tx.tx_hash AS "execute_tx_hash?",
                execute_tx.confirmed_at AS "executed_at?",
                mb.l1_gas_price,
                mb.l2_fair_gas_price,
                l1_batches.bootloader_code_hash,
                l1_batches.default_aa_code_hash
            FROM
                l1_batches
                INNER JOIN mb ON TRUE
                LEFT JOIN eth_txs_history AS commit_tx ON (
                    l1_batches.eth_commit_tx_id = commit_tx.eth_tx_id
                    AND commit_tx.confirmed_at IS NOT NULL
                )
                LEFT JOIN eth_txs_history AS prove_tx ON (
                    l1_batches.eth_prove_tx_id = prove_tx.eth_tx_id
                    AND prove_tx.confirmed_at IS NOT NULL
                )
                LEFT JOIN eth_txs_history AS execute_tx ON (
                    l1_batches.eth_execute_tx_id = execute_tx.eth_tx_id
                    AND execute_tx.confirmed_at IS NOT NULL
                )
            WHERE
                l1_batches.number = $1
            "#,
            l1_batch_number.0 as i64
        )
        .instrument("get_l1_batch_details")
        .with_arg("l1_batch_number", &l1_batch_number)
        .report_latency()
        .fetch_optional(self.storage.conn())
        .await?;

        Ok(l1_batch_details.map(Into::into))
    }
}

#[cfg(test)]
mod tests {
    use zksync_types::{
        block::{MiniblockHasher, MiniblockHeader},
        fee::TransactionExecutionMetrics,
<<<<<<< HEAD
        MiniblockNumber, ProtocolVersion, ProtocolVersionId,
=======
        snapshots::SnapshotRecoveryStatus,
        Address, MiniblockNumber, ProtocolVersion, ProtocolVersionId,
>>>>>>> 02026e90
    };

    use super::*;
    use crate::{
        tests::{
            create_miniblock_header, create_snapshot_recovery, mock_execution_result,
            mock_l2_transaction,
        },
        ConnectionPool,
    };

    #[tokio::test]
    async fn getting_web3_block_and_tx_count() {
        let connection_pool = ConnectionPool::test_pool().await;
        let mut conn = connection_pool.access_storage().await.unwrap();
        conn.blocks_dal()
            .delete_miniblocks(MiniblockNumber(0))
            .await
            .unwrap();
        conn.protocol_versions_dal()
            .save_protocol_version_with_tx(ProtocolVersion::default())
            .await;
        let header = MiniblockHeader {
            l1_tx_count: 3,
            l2_tx_count: 5,
            ..create_miniblock_header(0)
        };
        conn.blocks_dal().insert_miniblock(&header).await.unwrap();

        let block_hash = MiniblockHasher::new(MiniblockNumber(0), 0, H256::zero())
            .finalize(ProtocolVersionId::latest());
        let block_ids = [
            api::BlockId::Number(api::BlockNumber::Earliest),
            api::BlockId::Number(api::BlockNumber::Latest),
            api::BlockId::Number(api::BlockNumber::Number(0.into())),
            api::BlockId::Hash(block_hash),
        ];
        for block_id in block_ids {
            let block = conn
                .blocks_web3_dal()
                .get_block_by_web3_block_id(block_id, false, L2ChainId::from(270))
                .await;
            let block = block.unwrap().unwrap();
            assert!(block.transactions.is_empty());
            assert_eq!(block.number, U64::zero());
            assert_eq!(block.hash, block_hash);

            let tx_count = conn.blocks_web3_dal().get_block_tx_count(block_id).await;
            assert_eq!(tx_count.unwrap(), Some((MiniblockNumber(0), 8.into())));
        }

        let non_existing_block_hash = MiniblockHasher::new(MiniblockNumber(1), 1, H256::zero())
            .finalize(ProtocolVersionId::latest());
        let non_existing_block_ids = [
            api::BlockId::Number(api::BlockNumber::Pending),
            api::BlockId::Number(api::BlockNumber::Number(1.into())),
            api::BlockId::Hash(non_existing_block_hash),
        ];
        for block_id in non_existing_block_ids {
            let block = conn
                .blocks_web3_dal()
                .get_block_by_web3_block_id(block_id, false, L2ChainId::from(270))
                .await;
            assert!(block.unwrap().is_none());

            let tx_count = conn.blocks_web3_dal().get_block_tx_count(block_id).await;
            assert_eq!(tx_count.unwrap(), None);
        }
    }

    #[tokio::test]
    async fn resolving_earliest_block_id() {
        let connection_pool = ConnectionPool::test_pool().await;
        let mut conn = connection_pool.access_storage().await.unwrap();

        let miniblock_number = conn
            .blocks_web3_dal()
            .resolve_block_id(api::BlockId::Number(api::BlockNumber::Earliest))
            .await;
        assert_eq!(miniblock_number.unwrap(), None);

        conn.protocol_versions_dal()
            .save_protocol_version_with_tx(ProtocolVersion::default())
            .await;
        conn.blocks_dal()
            .insert_miniblock(&create_miniblock_header(0))
            .await
            .unwrap();

        let miniblock_number = conn
            .blocks_web3_dal()
            .resolve_block_id(api::BlockId::Number(api::BlockNumber::Earliest))
            .await;
        assert_eq!(miniblock_number.unwrap(), Some(MiniblockNumber(0)));
    }

    #[tokio::test]
    async fn resolving_latest_block_id() {
        let connection_pool = ConnectionPool::test_pool().await;
        let mut conn = connection_pool.access_storage().await.unwrap();
        conn.protocol_versions_dal()
            .save_protocol_version_with_tx(ProtocolVersion::default())
            .await;

        let miniblock_number = conn
            .blocks_web3_dal()
            .resolve_block_id(api::BlockId::Number(api::BlockNumber::Latest))
            .await
            .unwrap();
        assert_eq!(miniblock_number, None);
        let miniblock_number = conn
            .blocks_web3_dal()
            .resolve_block_id(api::BlockId::Number(api::BlockNumber::Pending))
            .await
            .unwrap();
        assert_eq!(miniblock_number, Some(MiniblockNumber(0)));

        conn.blocks_dal()
            .insert_miniblock(&create_miniblock_header(0))
            .await
            .unwrap();

        let miniblock_number = conn
            .blocks_web3_dal()
            .resolve_block_id(api::BlockId::Number(api::BlockNumber::Latest))
            .await;
        assert_eq!(miniblock_number.unwrap(), Some(MiniblockNumber(0)));

        let miniblock_number = conn
            .blocks_web3_dal()
            .resolve_block_id(api::BlockId::Number(api::BlockNumber::Number(0.into())))
            .await;
        assert_eq!(miniblock_number.unwrap(), Some(MiniblockNumber(0)));
        let miniblock_number = conn
            .blocks_web3_dal()
            .resolve_block_id(api::BlockId::Number(api::BlockNumber::Number(1.into())))
            .await;
        assert_eq!(miniblock_number.unwrap(), None);

        conn.blocks_dal()
            .insert_miniblock(&create_miniblock_header(1))
            .await
            .unwrap();
        let miniblock_number = conn
            .blocks_web3_dal()
            .resolve_block_id(api::BlockId::Number(api::BlockNumber::Latest))
            .await;
        assert_eq!(miniblock_number.unwrap(), Some(MiniblockNumber(1)));

        let miniblock_number = conn
            .blocks_web3_dal()
            .resolve_block_id(api::BlockId::Number(api::BlockNumber::Pending))
            .await;
        assert_eq!(miniblock_number.unwrap(), Some(MiniblockNumber(2)));

        let miniblock_number = conn
            .blocks_web3_dal()
            .resolve_block_id(api::BlockId::Number(api::BlockNumber::Number(1.into())))
            .await;
        assert_eq!(miniblock_number.unwrap(), Some(MiniblockNumber(1)));
    }

    #[tokio::test]
    async fn resolving_pending_block_id_for_snapshot_recovery() {
        let connection_pool = ConnectionPool::test_pool().await;
        let mut conn = connection_pool.access_storage().await.unwrap();
        let snapshot_recovery = create_snapshot_recovery();
        conn.snapshot_recovery_dal()
            .insert_initial_recovery_status(&snapshot_recovery)
            .await
            .unwrap();

        let miniblock_number = conn
            .blocks_web3_dal()
            .resolve_block_id(api::BlockId::Number(api::BlockNumber::Pending))
            .await
            .unwrap();
        assert_eq!(miniblock_number, Some(MiniblockNumber(43)));
    }

    #[tokio::test]
    async fn resolving_block_by_hash() {
        let connection_pool = ConnectionPool::test_pool().await;
        let mut conn = connection_pool.access_storage().await.unwrap();
        conn.protocol_versions_dal()
            .save_protocol_version_with_tx(ProtocolVersion::default())
            .await;
        conn.blocks_dal()
            .insert_miniblock(&create_miniblock_header(0))
            .await
            .unwrap();

        let hash = MiniblockHasher::new(MiniblockNumber(0), 0, H256::zero())
            .finalize(ProtocolVersionId::latest());
        let miniblock_number = conn
            .blocks_web3_dal()
            .resolve_block_id(api::BlockId::Hash(hash))
            .await;
        assert_eq!(miniblock_number.unwrap(), Some(MiniblockNumber(0)));

        let hash = MiniblockHasher::new(MiniblockNumber(1), 1, H256::zero())
            .finalize(ProtocolVersionId::latest());
        let miniblock_number = conn
            .blocks_web3_dal()
            .resolve_block_id(api::BlockId::Hash(hash))
            .await;
        assert_eq!(miniblock_number.unwrap(), None);
    }

    #[tokio::test]
    async fn getting_traces_for_block() {
        let connection_pool = ConnectionPool::test_pool().await;
        let mut conn = connection_pool.access_storage().await.unwrap();
        conn.protocol_versions_dal()
            .save_protocol_version_with_tx(ProtocolVersion::default())
            .await;
        conn.blocks_dal()
            .insert_miniblock(&create_miniblock_header(1))
            .await
            .unwrap();

        let transactions = [mock_l2_transaction(), mock_l2_transaction()];
        let mut tx_results = vec![];
        for (i, tx) in transactions.into_iter().enumerate() {
            conn.transactions_dal()
                .insert_transaction_l2(tx.clone(), TransactionExecutionMetrics::default())
                .await;
            let mut tx_result = mock_execution_result(tx);
            tx_result.call_traces.push(Call {
                from: Address::from_low_u64_be(i as u64),
                to: Address::from_low_u64_be(i as u64 + 1),
                value: i.into(),
                ..Call::default()
            });
            tx_results.push(tx_result);
        }
        conn.transactions_dal()
            .mark_txs_as_executed_in_miniblock(MiniblockNumber(1), &tx_results, 1.into())
            .await;

        let traces = conn
            .blocks_web3_dal()
            .get_traces_for_miniblock(MiniblockNumber(1))
            .await
            .unwrap();
        assert_eq!(traces.len(), 2);
        for (trace, tx_result) in traces.iter().zip(&tx_results) {
            let expected_trace = tx_result.call_trace().unwrap();
            assert_eq!(*trace, expected_trace);
        }
    }
}<|MERGE_RESOLUTION|>--- conflicted
+++ resolved
@@ -649,12 +649,7 @@
     use zksync_types::{
         block::{MiniblockHasher, MiniblockHeader},
         fee::TransactionExecutionMetrics,
-<<<<<<< HEAD
-        MiniblockNumber, ProtocolVersion, ProtocolVersionId,
-=======
-        snapshots::SnapshotRecoveryStatus,
         Address, MiniblockNumber, ProtocolVersion, ProtocolVersionId,
->>>>>>> 02026e90
     };
 
     use super::*;
