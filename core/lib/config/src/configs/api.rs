--- conflicted
+++ resolved
@@ -169,14 +169,9 @@
     #[config(default_t = 50)]
     pub max_nonce_ahead: u32,
     /// The multiplier to use when suggesting gas price. Should be higher than one,
-<<<<<<< HEAD
     /// otherwise if the L1 prices soar, the suggested gas price won't be sufficient to be included in block.
+    /// This value is only used when there is no open batch.
     #[config(default_t = 1.5, validate(1.0.., "must be higher than one"))]
-=======
-    /// otherwise if the L1 prices soar, the suggested gas price won't be sufficient to be included in block
-    /// This value is only used when there is no open batch.
-    #[config(default_t = 1.5)]
->>>>>>> 5e3fc0d9
     pub gas_price_scale_factor: f64,
     /// The factor by which to scale the gas price when there is an open batch.
     pub gas_price_scale_factor_open_batch: Option<f64>,
