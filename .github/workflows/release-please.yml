name: Release-please

# Give permissions to the release-please to open, update PRs
# and commit to PRs the repository to update Cargo.lock
permissions:
  contents: write
  pull-requests: write
  id-token: write
  attestations: write

# Run the workflow on push to the main branch or manually
on:
  push:
    branches:
      - main
  workflow_dispatch:

jobs:

  # Prepare the release PR with changelog updates and create github releases
  release-please:
<<<<<<< HEAD
    uses: matter-labs/zksync-ci-common/.github/workflows/release-please.yaml@f890fd394468b3de781f13a9e89b58caf9527434 # v1
=======
    uses: matter-labs/zksync-ci-common/.github/workflows/release-please.yaml@3f8620bc332855fd588321f4486ecdbcddee9ec3 # v1
>>>>>>> d019cec9
    secrets:
      slack_webhook: ${{ secrets.SLACK_WEBHOOK_RELEASES }}  # Slack webhook for notifications
      gh_token: ${{ secrets.RELEASE_TOKEN }}                # GitHub token for release-please
      cargo_registry_token: ${{ secrets.CRATES_IO_TOKEN }}  # Crates.io token for publishing
    with:
      config: '.github/release-please/config.json'          # Path to the configuration file
      manifest: '.github/release-please/manifest.json'      # Path to the manifest file
      update-cargo-lock: true                               # Update Cargo.lock file in the release PR
      publish-to-crates-io: true                            # Enable publishing to crates.io
      upgrade-dependencies: true                            # Upgrade cross-workspace dependencies
      version-suffix: 'non-semver-compat'                   # Version suffix for the crates.io release
      workspace-dirs: 'core prover zkstack_cli'             # List of additional workspace directories to update Cargo.lock
      dependencies: 'clang libclang-dev'                    # Additional Linux dependencies to install

  # Trigger workflow to publish zkstack binaries
  release-zkstack-cli-bins:
    if: ${{ fromJSON(needs.release-please.outputs.all).zkstack_cli--release_created == 'true' }}
    needs: release-please
    uses: ./.github/workflows/release-zkstack-bins.yml
    with:
      tag: ${{ fromJSON(needs.release-please.outputs.all).zkstack_cli--tag_name }}
    secrets: inherit<|MERGE_RESOLUTION|>--- conflicted
+++ resolved
@@ -19,11 +19,7 @@
 
   # Prepare the release PR with changelog updates and create github releases
   release-please:
-<<<<<<< HEAD
-    uses: matter-labs/zksync-ci-common/.github/workflows/release-please.yaml@f890fd394468b3de781f13a9e89b58caf9527434 # v1
-=======
     uses: matter-labs/zksync-ci-common/.github/workflows/release-please.yaml@3f8620bc332855fd588321f4486ecdbcddee9ec3 # v1
->>>>>>> d019cec9
     secrets:
       slack_webhook: ${{ secrets.SLACK_WEBHOOK_RELEASES }}  # Slack webhook for notifications
       gh_token: ${{ secrets.RELEASE_TOKEN }}                # GitHub token for release-please
