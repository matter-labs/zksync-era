use std::{
    collections::{BTreeMap, HashMap},
    fmt,
    sync::{Arc, RwLock, RwLockWriteGuard},
};

use jsonrpsee::{core::ClientError, types::ErrorObject};
use zksync_types::{
    ethabi,
    web3::{self, contract::Tokenize, BlockId},
<<<<<<< HEAD
    Address, SLChainId, H160, H256, U256, U64,
=======
    Address, L1ChainId, EIP_4844_TX_TYPE, H160, H256, U256, U64,
>>>>>>> 1d206c0a
};
use zksync_web3_decl::client::{DynClient, MockClient, L1};

use crate::{
    types::{ContractCallError, SignedCallResult, SigningError},
    BaseFees, BoundEthInterface, Options, RawTransactionBytes,
};

#[derive(Debug, Clone)]
struct MockTx {
    recipient: Address,
    input: Vec<u8>,
    hash: H256,
    nonce: u64,
    max_fee_per_gas: U256,
    max_priority_fee_per_gas: U256,
}

impl From<Vec<u8>> for MockTx {
    fn from(raw_tx: Vec<u8>) -> Self {
        let is_eip4844 = raw_tx[0] == EIP_4844_TX_TYPE;
        let tx: Vec<u8> = if is_eip4844 {
            // decoding rlp-encoded length
            let len = raw_tx[2] as usize * 256 + raw_tx[3] as usize - 2;
            raw_tx[3..3 + len].to_vec()
        } else {
            raw_tx
        };
        let len = tx.len();
        let recipient = Address::from_slice(&tx[len - 116..len - 96]);
        let max_fee_per_gas = U256::from(&tx[len - 96..len - 64]);
        let max_priority_fee_per_gas = U256::from(&tx[len - 64..len - 32]);
        let nonce = U256::from(&tx[len - 32..]).as_u64();
        let hash = {
            let mut buffer = [0_u8; 32];
            buffer.copy_from_slice(&tx[..32]);
            if is_eip4844 {
                buffer[0] = 0x00;
            }
            buffer.into()
        };

        Self {
            recipient,
            input: tx[32..len - 116].to_vec(),
            nonce,
            hash,
            max_fee_per_gas,
            max_priority_fee_per_gas,
        }
    }
}

impl From<MockTx> for web3::Transaction {
    fn from(tx: MockTx) -> Self {
        Self {
            to: Some(tx.recipient),
            input: tx.input.into(),
            hash: tx.hash,
            nonce: tx.nonce.into(),
            max_fee_per_gas: Some(tx.max_fee_per_gas),
            max_priority_fee_per_gas: Some(tx.max_priority_fee_per_gas),
            ..Self::default()
        }
    }
}

#[derive(Debug)]
struct MockExecutedTx {
    receipt: web3::TransactionReceipt,
    success: bool,
}

/// Mutable part of [`MockEthereum`] that needs to be synchronized via an `RwLock`.
#[derive(Debug, Default)]
struct MockEthereumInner {
    block_number: u64,
    executed_txs: HashMap<H256, MockExecutedTx>,
    sent_txs: HashMap<H256, MockTx>,
    current_nonce: u64,
    pending_nonce: u64,
    nonces: BTreeMap<u64, u64>,
}

impl MockEthereumInner {
    fn execute_tx(
        &mut self,
        tx_hash: H256,
        success: bool,
        confirmations: u64,
        non_ordering_confirmations: bool,
    ) {
        let block_number = self.block_number;
        self.block_number += confirmations;
        let nonce = self.current_nonce;
        self.current_nonce += 1;
        tracing::info!("Executing tx with hash {tx_hash:?}, success: {success}, current nonce: {}, confirmations: {confirmations}", self.current_nonce);
        let tx_nonce = self.sent_txs[&tx_hash].nonce;

        if non_ordering_confirmations {
            if tx_nonce >= nonce {
                self.current_nonce = tx_nonce + 1;
            }
        } else {
            assert_eq!(tx_nonce, nonce, "nonce mismatch");
        }
        self.nonces.insert(block_number, nonce + 1);

        let status = MockExecutedTx {
            success,
            receipt: web3::TransactionReceipt {
                gas_used: Some(21000u32.into()),
                block_number: Some(block_number.into()),
                transaction_hash: tx_hash,
                status: Some(U64::from(if success { 1 } else { 0 })),
                ..web3::TransactionReceipt::default()
            },
        };
        self.executed_txs.insert(tx_hash, status);
    }

    fn get_transaction_count(&self, address: Address, block: web3::BlockNumber) -> U256 {
        if address != MockEthereum::SENDER_ACCOUNT {
            unimplemented!("Getting nonce for custom account is not supported");
        }

        match block {
            web3::BlockNumber::Number(block_number) => {
                let mut nonce_range = self.nonces.range(..=block_number.as_u64());
                let (_, &nonce) = nonce_range.next_back().unwrap_or((&0, &0));
                nonce.into()
            }
            web3::BlockNumber::Pending => self.pending_nonce.into(),
            web3::BlockNumber::Latest => self.current_nonce.into(),
            _ => unimplemented!(
                "`nonce_at_for_account()` called with unsupported block number: {block:?}"
            ),
        }
    }

    fn send_raw_transaction(&mut self, tx: web3::Bytes) -> Result<H256, ClientError> {
        let mock_tx = MockTx::from(tx.0);
        let mock_tx_hash = mock_tx.hash;
        tracing::info!("Sending tx with hash {mock_tx_hash:?}");

        if mock_tx.nonce < self.current_nonce {
            let err = ErrorObject::owned(
                101,
                "transaction with the same nonce already processed",
                None::<()>,
            );
            return Err(ClientError::Call(err));
        }

        if mock_tx.nonce == self.pending_nonce {
            self.pending_nonce += 1;
        }
        self.sent_txs.insert(mock_tx_hash, mock_tx);
        Ok(mock_tx_hash)
    }

    /// Processes a transaction-like `eth_call` which is used in `EthInterface::failure_reason()`.
    fn transaction_call(
        &self,
        request: &web3::CallRequest,
        block_id: BlockId,
    ) -> Option<Result<web3::Bytes, ClientError>> {
        if request.gas.is_none() || request.value.is_none() {
            return None;
        }
        let data = request.data.as_ref()?;

        // Check if any of sent transactions match the request parameters
        let executed_tx = self.sent_txs.iter().find_map(|(hash, tx)| {
            if request.to != Some(tx.recipient) || data.0 != tx.input {
                return None;
            }
            let executed_tx = self.executed_txs.get(hash)?;
            let expected_block_number = executed_tx.receipt.block_number.unwrap();
            (block_id == BlockId::Number(expected_block_number.into())).then_some(executed_tx)
        })?;

        Some(if executed_tx.success {
            Ok(web3::Bytes(vec![1]))
        } else {
            // The error code is arbitrary
            Err(ClientError::Call(ErrorObject::owned(
                3,
                "execution reverted: oops",
                None::<()>,
            )))
        })
    }
}

#[derive(Debug)]
pub struct MockExecutedTxHandle<'a> {
    inner: RwLockWriteGuard<'a, MockEthereumInner>,
    tx_hash: H256,
}

impl MockExecutedTxHandle<'_> {
    pub fn with_logs(&mut self, logs: Vec<web3::Log>) -> &mut Self {
        let status = self.inner.executed_txs.get_mut(&self.tx_hash).unwrap();
        status.receipt.logs = logs;
        self
    }
}

type CallHandler =
    dyn Fn(&web3::CallRequest, BlockId) -> Result<ethabi::Token, ClientError> + Send + Sync;

/// Builder for [`MockEthereum`] client.
pub struct MockEthereumBuilder {
    max_fee_per_gas: U256,
    max_priority_fee_per_gas: U256,
    base_fee_history: Vec<BaseFees>,
    /// If true, the mock will not check the ordering nonces of the transactions.
    /// This is useful for testing the cases when the transactions are executed out of order.
    non_ordering_confirmations: bool,
    inner: Arc<RwLock<MockEthereumInner>>,
    call_handler: Box<CallHandler>,
}

impl fmt::Debug for MockEthereumBuilder {
    fn fmt(&self, formatter: &mut fmt::Formatter<'_>) -> fmt::Result {
        formatter
            .debug_struct("MockEthereumBuilder")
            .field("max_fee_per_gas", &self.max_fee_per_gas)
            .field("max_priority_fee_per_gas", &self.max_priority_fee_per_gas)
            .field("base_fee_history", &self.base_fee_history)
            .field(
                "non_ordering_confirmations",
                &self.non_ordering_confirmations,
            )
            .field("inner", &self.inner)
            .finish_non_exhaustive()
    }
}

impl Default for MockEthereumBuilder {
    fn default() -> Self {
        Self {
            max_fee_per_gas: 100.into(),
            max_priority_fee_per_gas: 10.into(),
            base_fee_history: vec![],
            non_ordering_confirmations: false,
            inner: Arc::default(),
            call_handler: Box::new(|call, block_id| {
                panic!("Unexpected eth_call: {call:?}, {block_id:?}");
            }),
        }
    }
}

impl MockEthereumBuilder {
    /// Sets fee history for each block in the mocked Ethereum network, starting from the 0th block.
    pub fn with_fee_history(self, history: Vec<BaseFees>) -> Self {
        Self {
            base_fee_history: history,
            ..self
        }
    }

    pub fn with_non_ordering_confirmation(self, non_ordering_confirmations: bool) -> Self {
        Self {
            non_ordering_confirmations,
            ..self
        }
    }

    /// Sets the `eth_call` handler. There are "standard" calls that will not be routed to the handler
    /// (e.g., calls to determine transaction failure reason).
    pub fn with_call_handler<F>(self, call_handler: F) -> Self
    where
        F: 'static + Send + Sync + Fn(&web3::CallRequest, BlockId) -> ethabi::Token,
    {
        Self {
            call_handler: Box::new(move |call, block_id| Ok(call_handler(call, block_id))),
            ..self
        }
    }

    /// Same as [`Self::with_call_handler()`], with a difference that the provided closure should return a `Result`.
    /// Thus, it can emulate network errors, reversions etc.
    pub fn with_fallible_call_handler<F>(self, call_handler: F) -> Self
    where
        F: 'static
            + Send
            + Sync
            + Fn(&web3::CallRequest, BlockId) -> Result<ethabi::Token, ClientError>,
    {
        Self {
            call_handler: Box::new(call_handler),
            ..self
        }
    }

    fn get_block_by_number(
        fee_history: &[BaseFees],
        block: web3::BlockNumber,
    ) -> Option<web3::Block<H256>> {
        let web3::BlockNumber::Number(number) = block else {
            panic!("Non-numeric block requested");
        };
        let excess_blob_gas = Some(0.into()); // Not relevant for tests.
        let base_fee_per_gas = fee_history
            .get(number.as_usize())
            .map(|fees| fees.base_fee_per_gas.into());

        Some(web3::Block {
            number: Some(number),
            excess_blob_gas,
            base_fee_per_gas,
            ..web3::Block::default()
        })
    }

    fn build_client(self) -> MockClient<L1> {
        const CHAIN_ID: SLChainId = SLChainId(9);

        let base_fee_history = self.base_fee_history.clone();
        let call_handler = self.call_handler;

        MockClient::builder(CHAIN_ID.into())
            .method("eth_chainId", || Ok(U64::from(CHAIN_ID.0)))
            .method("eth_blockNumber", {
                let inner = self.inner.clone();
                move || Ok(U64::from(inner.read().unwrap().block_number))
            })
            .method("eth_getBlockByNumber", {
                move |number, full_transactions: bool| {
                    assert!(
                        !full_transactions,
                        "getting blocks with transactions is not mocked"
                    );
                    Ok(Self::get_block_by_number(&self.base_fee_history, number))
                }
            })
            .method("eth_getTransactionCount", {
                let inner = self.inner.clone();
                move |address, block| {
                    Ok(inner.read().unwrap().get_transaction_count(address, block))
                }
            })
            .method("eth_gasPrice", move || Ok(self.max_fee_per_gas))
            .method(
                "eth_feeHistory",
                move |block_count: U64, newest_block: web3::BlockNumber, _: Option<Vec<f32>>| {
                    let web3::BlockNumber::Number(from_block) = newest_block else {
                        panic!("Non-numeric newest block in `eth_feeHistory`");
                    };
                    let from_block = from_block.as_usize();
                    let start_block = from_block.saturating_sub(block_count.as_usize() - 1);
                    Ok(web3::FeeHistory {
                        oldest_block: start_block.into(),
                        base_fee_per_gas: base_fee_history[start_block..=from_block]
                            .iter()
                            .map(|fee| U256::from(fee.base_fee_per_gas))
                            .collect(),
                        base_fee_per_blob_gas: base_fee_history[start_block..=from_block]
                            .iter()
                            .map(|fee| fee.base_fee_per_blob_gas)
                            .collect(),
                        gas_used_ratio: vec![],      // not used
                        blob_gas_used_ratio: vec![], // not used
                        reward: None,
                    })
                },
            )
            .method("eth_call", {
                let inner = self.inner.clone();
                move |req, block| {
                    if let Some(res) = inner.read().unwrap().transaction_call(&req, block) {
                        return res;
                    }
                    call_handler(&req, block).map(|token| web3::Bytes(ethabi::encode(&[token])))
                }
            })
            .method("eth_sendRawTransaction", {
                let inner = self.inner.clone();
                move |tx_bytes| inner.write().unwrap().send_raw_transaction(tx_bytes)
            })
            .method("eth_getTransactionByHash", {
                let inner = self.inner.clone();
                move |hash: H256| {
                    let txs = &inner.read().unwrap().sent_txs;
                    let Some(tx) = txs.get(&hash) else {
                        return Ok(None);
                    };
                    Ok(Some(web3::Transaction::from(tx.clone())))
                }
            })
            .method("eth_getTransactionReceipt", {
                let inner = self.inner.clone();
                move |hash: H256| {
                    let inner = inner.read().unwrap();
                    let status = inner.executed_txs.get(&hash);
                    Ok(status.map(|status| status.receipt.clone()))
                }
            })
            .build()
    }

    /// Builds a mock Ethereum client.
    pub fn build(self) -> MockEthereum {
        MockEthereum {
            max_fee_per_gas: self.max_fee_per_gas,
            max_priority_fee_per_gas: self.max_priority_fee_per_gas,
            non_ordering_confirmations: self.non_ordering_confirmations,
            inner: self.inner.clone(),
            client: self.build_client(),
        }
    }
}

/// Mock Ethereum client.
#[derive(Debug, Clone)]
pub struct MockEthereum {
    max_fee_per_gas: U256,
    max_priority_fee_per_gas: U256,
    non_ordering_confirmations: bool,
    inner: Arc<RwLock<MockEthereumInner>>,
    client: MockClient<L1>,
}

impl Default for MockEthereum {
    fn default() -> Self {
        Self::builder().build()
    }
}

impl MockEthereum {
    const SENDER_ACCOUNT: Address = Address::repeat_byte(0x11);

    /// Initializes a builder for a [`MockEthereum`] instance.
    pub fn builder() -> MockEthereumBuilder {
        MockEthereumBuilder::default()
    }

    /// A fake `sha256` hasher, which calculates an `std::hash` instead.
    /// This is done for simplicity, and it's also much faster.
    fn fake_sha256(data: &[u8]) -> H256 {
        use std::{collections::hash_map::DefaultHasher, hash::Hasher};

        let mut hasher = DefaultHasher::new();
        hasher.write(data);
        let result = hasher.finish();
        H256::from_low_u64_ne(result)
    }

    /// Returns the number of transactions sent via this client.
    pub fn sent_tx_count(&self) -> usize {
        self.inner.read().unwrap().sent_txs.len()
    }

    /// Signs a prepared transaction.
    pub fn sign_prepared_tx(
        &self,
        mut raw_tx: Vec<u8>,
        contract_addr: Address,
        options: Options,
    ) -> Result<SignedCallResult, SigningError> {
        let max_fee_per_gas = options.max_fee_per_gas.unwrap_or(self.max_fee_per_gas);
        let max_priority_fee_per_gas = options
            .max_priority_fee_per_gas
            .unwrap_or(self.max_priority_fee_per_gas);
        let nonce = options.nonce.expect("Nonce must be set for every tx");

        // Nonce and `gas_price` are appended to distinguish the same transactions
        // with different gas by their hash in tests.
        raw_tx.extend_from_slice(contract_addr.as_bytes());
        raw_tx.extend_from_slice(&ethabi::encode(&max_fee_per_gas.into_tokens()));
        raw_tx.extend_from_slice(&ethabi::encode(&max_priority_fee_per_gas.into_tokens()));
        raw_tx.extend_from_slice(&ethabi::encode(&nonce.into_tokens()));
        let hash = Self::fake_sha256(&raw_tx); // Okay for test purposes.

        // Concatenate `raw_tx` plus hash for test purposes
        let mut new_raw_tx = hash.as_bytes().to_vec();
        new_raw_tx.extend(raw_tx);
        Ok(SignedCallResult::new(
            RawTransactionBytes(new_raw_tx),
            max_priority_fee_per_gas,
            max_fee_per_gas,
            nonce,
            hash,
        ))
    }

    /// Increments the blocks by a provided `confirmations` and marks the sent transaction
    /// as a success.
    pub fn execute_tx(
        &self,
        tx_hash: H256,
        success: bool,
        confirmations: u64,
    ) -> MockExecutedTxHandle<'_> {
        let mut inner = self.inner.write().unwrap();
        inner.execute_tx(
            tx_hash,
            success,
            confirmations,
            self.non_ordering_confirmations,
        );
        MockExecutedTxHandle { inner, tx_hash }
    }

    /// Increases the block number in the network by the specified value.
    pub fn advance_block_number(&self, val: u64) -> u64 {
        let mut inner = self.inner.write().unwrap();
        inner.block_number += val;
        inner.block_number
    }

    /// Converts this client into an immutable / contract-agnostic client.
    pub fn into_client(self) -> MockClient<L1> {
        self.client
    }
}

impl AsRef<DynClient<L1>> for MockEthereum {
    fn as_ref(&self) -> &DynClient<L1> {
        &self.client
    }
}

#[async_trait::async_trait]
impl BoundEthInterface for MockEthereum {
    fn clone_boxed(&self) -> Box<dyn BoundEthInterface> {
        Box::new(self.clone())
    }

    fn for_component(self: Box<Self>, _component_name: &'static str) -> Box<dyn BoundEthInterface> {
        self
    }

    fn contract(&self) -> &ethabi::Contract {
        unimplemented!("Not needed right now")
    }

    fn contract_addr(&self) -> H160 {
        H160::repeat_byte(0x22)
    }

    fn chain_id(&self) -> SLChainId {
        unimplemented!("Not needed right now")
    }

    fn sender_account(&self) -> Address {
        Self::SENDER_ACCOUNT
    }

    async fn sign_prepared_tx_for_addr(
        &self,
        data: Vec<u8>,
        contract_addr: H160,
        options: Options,
    ) -> Result<SignedCallResult, SigningError> {
        self.sign_prepared_tx(data, contract_addr, options)
    }

    async fn allowance_on_account(
        &self,
        _token_address: Address,
        _contract_address: Address,
        _erc20_abi: &ethabi::Contract,
    ) -> Result<U256, ContractCallError> {
        unimplemented!("Not needed right now")
    }
}

#[cfg(test)]
mod tests {
    use assert_matches::assert_matches;
    use zksync_types::{commitment::L1BatchCommitmentMode, ProtocolVersionId};

    use super::*;
    use crate::{CallFunctionArgs, EthInterface};

    fn base_fees(block: u64, blob: u64) -> BaseFees {
        BaseFees {
            base_fee_per_gas: block,
            base_fee_per_blob_gas: U256::from(blob),
        }
    }

    #[tokio::test]
    async fn managing_block_number() {
        let mock = MockEthereum::builder()
            .with_fee_history(vec![
                base_fees(0, 4),
                base_fees(1, 3),
                base_fees(2, 2),
                base_fees(3, 1),
                base_fees(4, 0),
            ])
            .build();
        let block_number = mock.client.block_number().await.unwrap();
        assert_eq!(block_number, 0.into());

        mock.advance_block_number(5);
        let block_number = mock.client.block_number().await.unwrap();
        assert_eq!(block_number, 5.into());

        for number in 0..=4 {
            let block_number = web3::BlockNumber::Number(number.into()).into();
            let block = mock
                .client
                .block(block_number)
                .await
                .unwrap()
                .expect("no block");
            assert_eq!(block.number, Some(number.into()));
            assert_eq!(block.base_fee_per_gas.unwrap(), U256::from(number));
        }
    }

    #[tokio::test]
    async fn getting_chain_id() {
        let mock = MockEthereum::builder().build();
        let chain_id = mock.client.fetch_chain_id().await.unwrap();
        assert_eq!(chain_id, SLChainId(9));
    }

    #[tokio::test]
    async fn managing_fee_history() {
        let initial_fee_history = vec![
            base_fees(1, 4),
            base_fees(2, 3),
            base_fees(3, 2),
            base_fees(4, 1),
            base_fees(5, 0),
        ];
        let client = MockEthereum::builder()
            .with_fee_history(initial_fee_history.clone())
            .build();
        client.advance_block_number(4);

        let fee_history = client.as_ref().base_fee_history(4, 4).await.unwrap();
        assert_eq!(fee_history, &initial_fee_history[1..=4]);
        let fee_history = client.as_ref().base_fee_history(2, 2).await.unwrap();
        assert_eq!(fee_history, &initial_fee_history[1..=2]);
        let fee_history = client.as_ref().base_fee_history(3, 2).await.unwrap();
        assert_eq!(fee_history, &initial_fee_history[2..=3]);
    }

    #[tokio::test]
    async fn managing_transactions() {
        let client = MockEthereum::builder()
            .with_non_ordering_confirmation(true)
            .build();
        client.advance_block_number(2);

        let signed_tx = client
            .sign_prepared_tx(
                b"test".to_vec(),
                Address::repeat_byte(1),
                Options {
                    nonce: Some(1.into()),
                    ..Default::default()
                },
            )
            .unwrap();
        assert_eq!(signed_tx.nonce, 1.into());
        assert!(signed_tx.max_priority_fee_per_gas > 0.into());
        assert!(signed_tx.max_fee_per_gas > 0.into());

        let tx_hash = client
            .as_ref()
            .send_raw_tx(signed_tx.raw_tx.clone())
            .await
            .unwrap();
        assert_eq!(tx_hash, signed_tx.hash);

        client.execute_tx(tx_hash, true, 3);
        let returned_tx = client
            .as_ref()
            .get_tx(tx_hash)
            .await
            .unwrap()
            .expect("no transaction");
        assert_eq!(returned_tx.hash, tx_hash);
        assert_eq!(returned_tx.to, Some(Address::repeat_byte(1)));
        assert_eq!(returned_tx.input.0, b"test");
        assert_eq!(returned_tx.nonce, 1.into());
        assert!(returned_tx.max_priority_fee_per_gas.is_some());
        assert!(returned_tx.max_fee_per_gas.is_some());

        let tx_status = client
            .as_ref()
            .get_tx_status(tx_hash)
            .await
            .unwrap()
            .expect("no transaction status");
        assert!(tx_status.success);
        assert_eq!(tx_status.tx_hash, tx_hash);
        assert_eq!(tx_status.receipt.block_number, Some(2.into()));
    }

    #[tokio::test]
    async fn calling_contracts() {
        let client = MockEthereum::builder()
            .with_call_handler(|req, _block_id| {
                let packed_semver = ProtocolVersionId::latest().into_packed_semver_with_patch(0);
                let call_signature = &req.data.as_ref().unwrap().0[..4];
                let contract = zksync_contracts::hyperchain_contract();
                let pricing_mode_sig = contract
                    .function("getPubdataPricingMode")
                    .unwrap()
                    .short_signature();
                let protocol_version_sig = contract
                    .function("getProtocolVersion")
                    .unwrap()
                    .short_signature();
                match call_signature {
                    sig if sig == pricing_mode_sig => {
                        ethabi::Token::Uint(0.into()) // "rollup" mode encoding
                    }
                    sig if sig == protocol_version_sig => ethabi::Token::Uint(packed_semver),
                    _ => panic!("unexpected call"),
                }
            })
            .build();

        let l1_packed_protocol_version: U256 = CallFunctionArgs::new("getProtocolVersion", ())
            .for_contract(
                client.contract_addr(),
                &zksync_contracts::hyperchain_contract(),
            )
            .call(client.as_ref())
            .await
            .unwrap();
        let expected_packed_protocol_version =
            ProtocolVersionId::latest().into_packed_semver_with_patch(0);
        assert_eq!(l1_packed_protocol_version, expected_packed_protocol_version);

        let commitment_mode: L1BatchCommitmentMode =
            CallFunctionArgs::new("getPubdataPricingMode", ())
                .for_contract(
                    client.contract_addr(),
                    &zksync_contracts::hyperchain_contract(),
                )
                .call(client.as_ref())
                .await
                .unwrap();
        assert_matches!(commitment_mode, L1BatchCommitmentMode::Rollup);
    }

    #[tokio::test]
    async fn getting_transaction_failure_reason() {
        let client = MockEthereum::default();
        let signed_tx = client
            .sign_prepared_tx(
                vec![1, 2, 3],
                Address::repeat_byte(1),
                Options {
                    nonce: Some(0.into()),
                    ..Options::default()
                },
            )
            .unwrap();
        let tx_hash = client.as_ref().send_raw_tx(signed_tx.raw_tx).await.unwrap();
        assert_eq!(tx_hash, signed_tx.hash);

        client.execute_tx(tx_hash, true, 1);
        let failure = client.as_ref().failure_reason(tx_hash).await.unwrap();
        assert!(failure.is_none(), "{failure:?}");

        let signed_tx = client
            .sign_prepared_tx(
                vec![4, 5, 6],
                Address::repeat_byte(0xff),
                Options {
                    nonce: Some(1.into()),
                    ..Options::default()
                },
            )
            .unwrap();
        let failed_tx_hash = client.as_ref().send_raw_tx(signed_tx.raw_tx).await.unwrap();
        assert_ne!(failed_tx_hash, tx_hash);

        client.execute_tx(failed_tx_hash, false, 1);
        let failure = client
            .as_ref()
            .failure_reason(failed_tx_hash)
            .await
            .unwrap()
            .expect("no failure");
        assert_eq!(failure.revert_reason, "oops");
        assert_eq!(failure.revert_code, 3);
    }
}<|MERGE_RESOLUTION|>--- conflicted
+++ resolved
@@ -8,11 +8,7 @@
 use zksync_types::{
     ethabi,
     web3::{self, contract::Tokenize, BlockId},
-<<<<<<< HEAD
-    Address, SLChainId, H160, H256, U256, U64,
-=======
-    Address, L1ChainId, EIP_4844_TX_TYPE, H160, H256, U256, U64,
->>>>>>> 1d206c0a
+    Address, SLChainId, EIP_4844_TX_TYPE, H160, H256, U256, U64,
 };
 use zksync_web3_decl::client::{DynClient, MockClient, L1};
 
