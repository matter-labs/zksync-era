--- conflicted
+++ resolved
@@ -1,6 +1,5 @@
 use std::path::Path;
 
-<<<<<<< HEAD
 use xshell::Shell;
 
 use crate::{
@@ -12,11 +11,10 @@
     },
     consts::{ERC20_DEPLOYMENT_FILE, INITIAL_DEPLOYMENT_FILE},
     messages::{MSG_SAVE_ERC20_CONFIG_ATTENTION, MSG_SAVE_INITIAL_CONFIG_ATTENTION},
-=======
+};
 use config::{
     forge_interface::deploy_ecosystem::input::{Erc20DeploymentConfig, InitialDeploymentConfig},
     traits::SaveConfigWithCommentAndBasePath,
->>>>>>> 5cfcc24e
 };
 use xshell::Shell;
 
@@ -25,15 +23,11 @@
     ecosystem_configs_path: &Path,
 ) -> anyhow::Result<InitialDeploymentConfig> {
     let config = InitialDeploymentConfig::default();
-<<<<<<< HEAD
-    config.save_with_comment(
+    config.save_with_comment_and_base_path(
         shell,
-        ecosystem_configs_path.join(INITIAL_DEPLOYMENT_FILE),
+        ecosystem_configs_path,
         MSG_SAVE_INITIAL_CONFIG_ATTENTION,
     )?;
-=======
-    config.save_with_comment_and_base_path(shell, ecosystem_configs_path, "ATTENTION: This file contains sensible placeholders. Please check them and update with the desired values.")?;
->>>>>>> 5cfcc24e
     Ok(config)
 }
 
@@ -44,13 +38,8 @@
     let config = Erc20DeploymentConfig::default();
     config.save_with_comment_and_base_path(
         shell,
-<<<<<<< HEAD
-        ecosystem_configs_path.join(ERC20_DEPLOYMENT_FILE),
+        ecosystem_configs_path,
         MSG_SAVE_ERC20_CONFIG_ATTENTION,
-=======
-        ecosystem_configs_path,
-        "ATTENTION: This file should be filled with the desired ERC20 tokens to deploy.",
->>>>>>> 5cfcc24e
     )?;
     Ok(config)
 }