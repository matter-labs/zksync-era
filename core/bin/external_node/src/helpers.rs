--- conflicted
+++ resolved
@@ -8,14 +8,9 @@
 use zksync_eth_client::EthInterface;
 use zksync_health_check::{async_trait, CheckHealth, Health, HealthStatus};
 use zksync_web3_decl::{
-<<<<<<< HEAD
     client::{DynClient, L2},
-    namespaces::EthNamespaceClient,
-=======
-    client::BoxedL2Client,
     error::ClientRpcContext,
     namespaces::{EthNamespaceClient, ZksNamespaceClient},
->>>>>>> a704bce6
 };
 
 /// Main node health check.
@@ -81,7 +76,7 @@
     l1_chain_id: L1ChainId,
     l2_chain_id: L2ChainId,
     eth_client: Box<dyn EthInterface>,
-    main_node_client: BoxedL2Client,
+    main_node_client: Box<DynClient<L2>>,
 }
 
 impl ValidateChainIdsTask {
@@ -91,7 +86,7 @@
         l1_chain_id: L1ChainId,
         l2_chain_id: L2ChainId,
         eth_client: Box<dyn EthInterface>,
-        main_node_client: BoxedL2Client,
+        main_node_client: Box<DynClient<L2>>,
     ) -> Self {
         Self {
             l1_chain_id,
@@ -128,7 +123,7 @@
     }
 
     async fn check_l1_chain_using_main_node(
-        main_node_client: BoxedL2Client,
+        main_node_client: Box<DynClient<L2>>,
         expected: L1ChainId,
     ) -> anyhow::Result<()> {
         loop {
@@ -166,7 +161,7 @@
     }
 
     async fn check_l2_chain_using_main_node(
-        main_node_client: BoxedL2Client,
+        main_node_client: Box<DynClient<L2>>,
         expected: L2ChainId,
     ) -> anyhow::Result<()> {
         loop {
@@ -225,13 +220,13 @@
 mod tests {
     use zksync_eth_client::clients::MockEthereum;
     use zksync_types::U64;
-    use zksync_web3_decl::client::MockL2Client;
+    use zksync_web3_decl::client::MockClient;
 
     use super::*;
 
     #[tokio::test]
     async fn validating_chain_ids_errors() {
-        let main_node_client = MockL2Client::new(|method, _| match method {
+        let main_node_client = MockClient::<L2>::new(|method, _| match method {
             "eth_chainId" => Ok(serde_json::json!(U64::from(270))),
             "zks_L1ChainId" => Ok(serde_json::json!(U64::from(3))),
             _ => panic!("unexpected L2 call: {method}"),
@@ -241,7 +236,7 @@
             L1ChainId(3), // << mismatch with the Ethereum client
             L2ChainId::default(),
             Box::<MockEthereum>::default(),
-            BoxedL2Client::new(main_node_client.clone()),
+            Box::new(main_node_client.clone()),
         );
         let (_stop_sender, stop_receiver) = watch::channel(false);
         let err = validation_task
@@ -258,7 +253,7 @@
             L1ChainId(9), // << mismatch with the main node client
             L2ChainId::from(270),
             Box::<MockEthereum>::default(),
-            BoxedL2Client::new(main_node_client.clone()),
+            Box::new(main_node_client),
         );
         let err = validation_task
             .run(stop_receiver.clone())
@@ -270,7 +265,7 @@
             "{err}"
         );
 
-        let main_node_client = MockL2Client::new(|method, _| match method {
+        let main_node_client = MockClient::<L2>::new(|method, _| match method {
             "eth_chainId" => Ok(serde_json::json!(U64::from(270))),
             "zks_L1ChainId" => Ok(serde_json::json!(U64::from(9))),
             _ => panic!("unexpected L2 call: {method}"),
@@ -280,7 +275,7 @@
             L1ChainId(9),
             L2ChainId::from(271), // << mismatch with the main node client
             Box::<MockEthereum>::default(),
-            BoxedL2Client::new(main_node_client.clone()),
+            Box::new(main_node_client),
         );
         let err = validation_task
             .run(stop_receiver)
@@ -295,7 +290,7 @@
 
     #[tokio::test]
     async fn validating_chain_ids_success() {
-        let main_node_client = MockL2Client::new(|method, _| match method {
+        let main_node_client = MockClient::<L2>::new(|method, _| match method {
             "eth_chainId" => Ok(serde_json::json!(U64::from(270))),
             "zks_L1ChainId" => Ok(serde_json::json!(U64::from(9))),
             _ => panic!("unexpected L2 call: {method}"),
@@ -305,7 +300,7 @@
             L1ChainId(9),
             L2ChainId::default(),
             Box::<MockEthereum>::default(),
-            BoxedL2Client::new(main_node_client.clone()),
+            Box::new(main_node_client),
         );
         let (stop_sender, stop_receiver) = watch::channel(false);
         let task = tokio::spawn(validation_task.run(stop_receiver));
