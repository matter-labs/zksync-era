--- conflicted
+++ resolved
@@ -29,8 +29,4 @@
 types.workspace = true
 serde_yaml.workspace = true
 zksync_basic_types.workspace = true
-<<<<<<< HEAD
-sqruff-lib = "0.18.6"
-=======
-sqruff-lib = "0.19.0"
->>>>>>> e5b5a3b7
+sqruff-lib = "0.19.0"