use std::{path::Path, time::Duration};

use bitflags::bitflags;
use serde::Serialize;
use tokio::time::sleep;
use zksync_config::{ContractsConfig, EthConfig};
use zksync_contracts::zksync_contract;
use zksync_dal::{ConnectionPool, Core, CoreDal};
use zksync_eth_signer::{EthereumSigner, PrivateKeySigner, TransactionParameters};
use zksync_merkle_tree::domain::ZkSyncTree;
use zksync_state::RocksdbStorage;
use zksync_storage::RocksDB;
use zksync_types::{
    aggregated_operations::AggregatedActionType,
    ethabi::Token,
    web3::{
        contract::{Contract, Options},
        transports::Http,
        types::{BlockId, BlockNumber},
        Web3,
    },
    Address, L1BatchNumber, H160, H256, U256,
};

bitflags! {
    pub struct BlockReverterFlags: u32 {
        const POSTGRES = 0b_0001;
        const TREE = 0b_0010;
        const SK_CACHE = 0b_0100;
    }
}

/// Flag determining whether the reverter is allowed to revert the state
/// past the last batch finalized on L1. If this flag is set to `Disallowed`,
/// block reverter will panic upon such an attempt.
///
/// Main use case for the `Allowed` flag is the external node, where may obtain an
/// incorrect state even for a block that was marked as executed. On the EN, this mode is not destructive.
#[derive(Debug)]
pub enum L1ExecutedBatchesRevert {
    Allowed,
    Disallowed,
}

#[derive(Debug)]
pub struct BlockReverterEthConfig {
    eth_client_url: String,
    reverter_private_key: Option<H256>,
    reverter_address: Option<Address>,
    diamond_proxy_addr: H160,
    validator_timelock_addr: H160,
    default_priority_fee_per_gas: u64,
}

impl BlockReverterEthConfig {
<<<<<<< HEAD
    pub fn new(eth_config: EthConfig, contract: ContractsConfig) -> Self {
=======
    pub fn new(
        eth_config: ETHConfig,
        contract: ContractsConfig,
        reverter_address: Option<Address>,
    ) -> Self {
>>>>>>> b2f21fb1
        #[allow(deprecated)]
        // `BlockReverter` doesn't support non env configs yet
        let pk = eth_config.sender.expect("eth_sender_config").private_key();

        Self {
            eth_client_url: eth_config.web3_url,
            reverter_private_key: pk,
            reverter_address,
            diamond_proxy_addr: contract.diamond_proxy_addr,
            validator_timelock_addr: contract.validator_timelock_addr,
            default_priority_fee_per_gas: eth_config
                .gas_adjuster
                .expect("gas adjuster")
                .default_priority_fee_per_gas,
        }
    }
}

/// Role of the node.
#[derive(Debug, Clone, Copy, PartialEq)]
pub enum NodeRole {
    Main,
    External,
}

/// This struct is used to perform a rollback of the state.
/// Rollback is a rare event of manual intervention, when the node operator
/// decides to revert some of the not yet finalized batches for some reason
/// (e.g. inability to generate a proof).
///
/// It is also used to automatically perform a rollback on the external node
/// after it is detected on the main node.
///
/// There are a few state components that we can roll back
/// - State of the Postgres database
/// - State of the merkle tree
/// - State of the state_keeper cache
/// - State of the Ethereum contract (if the block was committed)
#[derive(Debug)]
pub struct BlockReverter {
    /// It affects the interactions with the consensus state.
    /// This distinction will be removed once consensus genesis is moved to the L1 state.
    node_role: NodeRole,
    state_keeper_cache_path: String,
    merkle_tree_path: String,
    eth_config: Option<BlockReverterEthConfig>,
    connection_pool: ConnectionPool<Core>,
    executed_batches_revert_mode: L1ExecutedBatchesRevert,
}

impl BlockReverter {
    pub fn new(
        node_role: NodeRole,
        state_keeper_cache_path: String,
        merkle_tree_path: String,
        eth_config: Option<BlockReverterEthConfig>,
        connection_pool: ConnectionPool<Core>,
        executed_batches_revert_mode: L1ExecutedBatchesRevert,
    ) -> Self {
        Self {
            node_role,
            state_keeper_cache_path,
            merkle_tree_path,
            eth_config,
            connection_pool,
            executed_batches_revert_mode,
        }
    }

    /// Rolls back DBs (Postgres + RocksDB) to a previous state.
    pub async fn rollback_db(
        &self,
        last_l1_batch_to_keep: L1BatchNumber,
        flags: BlockReverterFlags,
    ) {
        let rollback_tree = flags.contains(BlockReverterFlags::TREE);
        let rollback_postgres = flags.contains(BlockReverterFlags::POSTGRES);
        let rollback_sk_cache = flags.contains(BlockReverterFlags::SK_CACHE);

        if matches!(
            self.executed_batches_revert_mode,
            L1ExecutedBatchesRevert::Disallowed
        ) {
            let mut storage = self.connection_pool.connection().await.unwrap();
            let last_executed_l1_batch = storage
                .blocks_dal()
                .get_number_of_last_l1_batch_executed_on_eth()
                .await
                .unwrap()
                .expect("failed to get last executed L1 batch");
            assert!(
                last_l1_batch_to_keep >= last_executed_l1_batch,
                "Attempt to revert already executed L1 batches"
            );
        }

        // Tree needs to be reverted first to keep state recoverable
        self.rollback_rocks_dbs(last_l1_batch_to_keep, rollback_tree, rollback_sk_cache)
            .await;
        if rollback_postgres {
            self.rollback_postgres(last_l1_batch_to_keep).await;
        }
    }

    async fn rollback_rocks_dbs(
        &self,
        last_l1_batch_to_keep: L1BatchNumber,
        rollback_tree: bool,
        rollback_sk_cache: bool,
    ) {
        if rollback_tree {
            let storage_root_hash = self
                .connection_pool
                .connection()
                .await
                .unwrap()
                .blocks_dal()
                .get_l1_batch_state_root(last_l1_batch_to_keep)
                .await
                .unwrap()
                .expect("failed to fetch root hash for target L1 batch");

            // Rolling back Merkle tree
            let merkle_tree_path = Path::new(&self.merkle_tree_path);
            if merkle_tree_path.exists() {
                tracing::info!("Rolling back Merkle tree...");
                Self::rollback_new_tree(last_l1_batch_to_keep, merkle_tree_path, storage_root_hash);
            } else {
                tracing::info!("Merkle tree not found; skipping");
            }
        }

        if rollback_sk_cache {
            assert!(
                Path::new(&self.state_keeper_cache_path).exists(),
                "Path with state keeper cache DB doesn't exist"
            );
            self.rollback_state_keeper_cache(last_l1_batch_to_keep)
                .await;
        }
    }

    fn rollback_new_tree(
        last_l1_batch_to_keep: L1BatchNumber,
        path: &Path,
        storage_root_hash: H256,
    ) {
        let db = RocksDB::new(path).expect("Failed initializing RocksDB for Merkle tree");
        let mut tree = ZkSyncTree::new_lightweight(db.into());

        if tree.next_l1_batch_number() <= last_l1_batch_to_keep {
            tracing::info!("Tree is behind the L1 batch to revert to; skipping");
            return;
        }
        tree.revert_logs(last_l1_batch_to_keep);

        tracing::info!("checking match of the tree root hash and root hash from Postgres...");
        assert_eq!(tree.root_hash(), storage_root_hash);
        tracing::info!("saving tree changes to disk...");
        tree.save();
    }

    /// Reverts blocks in the state keeper cache.
    async fn rollback_state_keeper_cache(&self, last_l1_batch_to_keep: L1BatchNumber) {
        tracing::info!("opening DB with state keeper cache...");
        let sk_cache = RocksdbStorage::builder(self.state_keeper_cache_path.as_ref())
            .await
            .expect("Failed initializing state keeper cache");

        if sk_cache.l1_batch_number().await > Some(last_l1_batch_to_keep + 1) {
            let mut storage = self.connection_pool.connection().await.unwrap();
            tracing::info!("Rolling back state keeper cache...");
            sk_cache
                .rollback(&mut storage, last_l1_batch_to_keep)
                .await
                .expect("Failed rolling back state keeper cache");
        } else {
            tracing::info!("Nothing to revert in state keeper cache");
        }
    }

    /// Reverts data in the Postgres database.
    /// If `node_role` is `Main` a consensus hard-fork is performed.
    async fn rollback_postgres(&self, last_l1_batch_to_keep: L1BatchNumber) {
        tracing::info!("rolling back postgres data...");
        let mut storage = self.connection_pool.connection().await.unwrap();
        let mut transaction = storage.start_transaction().await.unwrap();

        let (_, last_miniblock_to_keep) = transaction
            .blocks_dal()
            .get_miniblock_range_of_l1_batch(last_l1_batch_to_keep)
            .await
            .unwrap()
            .expect("L1 batch should contain at least one miniblock");

        tracing::info!("rolling back transactions state...");
        transaction
            .transactions_dal()
            .reset_transactions_state(last_miniblock_to_keep)
            .await
            .expect("failed resetting transaction state");
        tracing::info!("rolling back events...");
        transaction
            .events_dal()
            .rollback_events(last_miniblock_to_keep)
            .await
            .expect("failed rolling back events");
        tracing::info!("rolling back l2 to l1 logs...");
        transaction
            .events_dal()
            .rollback_l2_to_l1_logs(last_miniblock_to_keep)
            .await
            .expect("failed rolling back L2-to-L1 logs");
        tracing::info!("rolling back created tokens...");
        transaction
            .tokens_dal()
            .rollback_tokens(last_miniblock_to_keep)
            .await
            .expect("failed rolling back created tokens");
        tracing::info!("rolling back factory deps....");
        transaction
            .factory_deps_dal()
            .rollback_factory_deps(last_miniblock_to_keep)
            .await
            .expect("Failed rolling back factory dependencies");
        tracing::info!("rolling back storage...");
        #[allow(deprecated)]
        transaction
            .storage_logs_dal()
            .rollback_storage(last_miniblock_to_keep)
            .await
            .expect("failed rolling back storage");
        tracing::info!("rolling back storage logs...");
        transaction
            .storage_logs_dal()
            .rollback_storage_logs(last_miniblock_to_keep)
            .await
            .unwrap();
        tracing::info!("rolling back eth_txs...");
        transaction
            .eth_sender_dal()
            .delete_eth_txs(last_l1_batch_to_keep)
            .await
            .unwrap();
        tracing::info!("rolling back l1 batches...");
        transaction
            .blocks_dal()
            .delete_l1_batches(last_l1_batch_to_keep)
            .await
            .unwrap();
        transaction
            .blocks_dal()
            .delete_initial_writes(last_l1_batch_to_keep)
            .await
            .unwrap();
        tracing::info!("rolling back miniblocks...");
        transaction
            .blocks_dal()
            .delete_miniblocks(last_miniblock_to_keep)
            .await
            .unwrap();
        if self.node_role == NodeRole::Main {
            tracing::info!("performing consensus hard fork");
            transaction.consensus_dal().fork().await.unwrap();
        }
        transaction.commit().await.unwrap();
    }

    /// Sends revert transaction to L1.
    pub async fn send_ethereum_revert_transaction(
        &self,
        last_l1_batch_to_keep: L1BatchNumber,
        priority_fee_per_gas: U256,
        nonce: u64,
    ) {
        let eth_config = self
            .eth_config
            .as_ref()
            .expect("eth_config is not provided");

        let web3 = Web3::new(Http::new(&eth_config.eth_client_url).unwrap());
        let contract = zksync_contract();
        let signer = PrivateKeySigner::new(
            eth_config
                .reverter_private_key
                .expect("Private key is required to send revert transaction"),
        );
        let chain_id = web3.eth().chain_id().await.unwrap().as_u64();

        let revert_function = contract
            .function("revertBlocks")
            .or_else(|_| contract.function("revertBatches"))
            .expect(
                "Either `revertBlocks` or `revertBatches` function must be present in contract",
            );
        let data = revert_function
            .encode_input(&[Token::Uint(last_l1_batch_to_keep.0.into())])
            .unwrap();

        let base_fee = web3
            .eth()
            .block(BlockId::Number(BlockNumber::Pending))
            .await
            .unwrap()
            .map(|block| block.base_fee_per_gas.unwrap());
        let base_fee = if let Some(base_fee) = base_fee {
            base_fee
        } else {
            // Pending block doesn't exist, use the latest one.
            web3.eth()
                .block(BlockId::Number(BlockNumber::Latest))
                .await
                .unwrap()
                .unwrap()
                .base_fee_per_gas
                .unwrap()
        };

        let tx = TransactionParameters {
            to: eth_config.validator_timelock_addr.into(),
            data,
            chain_id,
            nonce: nonce.into(),
            max_priority_fee_per_gas: priority_fee_per_gas,
            max_fee_per_gas: base_fee + priority_fee_per_gas,
            gas: 5_000_000.into(),
            ..Default::default()
        };

        let signed_tx = signer.sign_transaction(tx).await.unwrap();
        let hash = web3
            .eth()
            .send_raw_transaction(signed_tx.into())
            .await
            .unwrap();

        loop {
            if let Some(receipt) = web3.eth().transaction_receipt(hash).await.unwrap() {
                assert_eq!(receipt.status, Some(1.into()), "revert transaction failed");
                tracing::info!("revert transaction has completed");
                return;
            } else {
                tracing::info!("waiting for L1 transaction confirmation...");
                sleep(Duration::from_secs(5)).await;
            }
        }
    }

    async fn get_l1_batch_number_from_contract(&self, op: AggregatedActionType) -> L1BatchNumber {
        let function_name = match op {
            AggregatedActionType::Commit => "getTotalBatchesCommitted",
            AggregatedActionType::PublishProofOnchain => "getTotalBatchesVerified",
            AggregatedActionType::Execute => "getTotalBatchesExecuted",
        };
        let eth_config = self
            .eth_config
            .as_ref()
            .expect("eth_config is not provided");

        let web3 = Web3::new(Http::new(&eth_config.eth_client_url).unwrap());
        let contract = {
            let abi = zksync_contract();
            let contract_address = eth_config.diamond_proxy_addr;
            Contract::new(web3.eth(), contract_address, abi)
        };

        let block_number: U256 = contract
            .query(function_name, (), None, Options::default(), None)
            .await
            .unwrap();

        L1BatchNumber(block_number.as_u32())
    }

    /// Returns suggested values for rollback.
    pub async fn suggested_values(&self) -> SuggestedRollbackValues {
        let last_committed_l1_batch_number = self
            .get_l1_batch_number_from_contract(AggregatedActionType::Commit)
            .await;
        let last_verified_l1_batch_number = self
            .get_l1_batch_number_from_contract(AggregatedActionType::PublishProofOnchain)
            .await;
        let last_executed_l1_batch_number = self
            .get_l1_batch_number_from_contract(AggregatedActionType::Execute)
            .await;
        tracing::info!(
            "Last L1 batch numbers on contract: committed {last_committed_l1_batch_number}, \
             verified {last_verified_l1_batch_number}, executed {last_executed_l1_batch_number}"
        );

        let eth_config = self
            .eth_config
            .as_ref()
            .expect("eth_config is not provided");

        let priority_fee = eth_config.default_priority_fee_per_gas;

        let web3 = Web3::new(Http::new(&eth_config.eth_client_url).unwrap());
        let nonce = web3
            .eth()
            .transaction_count(
                eth_config
                    .reverter_address
                    .expect("Need to provide operator address to suggest revertion values"),
                Some(BlockNumber::Pending),
            )
            .await
            .unwrap()
            .as_u64();

        SuggestedRollbackValues {
            last_executed_l1_batch_number,
            nonce,
            priority_fee,
        }
    }

    /// Clears failed L1 transactions
    pub async fn clear_failed_l1_transactions(&self) {
        tracing::info!("clearing failed L1 transactions...");
        self.connection_pool
            .connection()
            .await
            .unwrap()
            .eth_sender_dal()
            .clear_failed_transactions()
            .await
            .unwrap();
    }

    pub fn change_rollback_executed_l1_batches_allowance(
        &mut self,
        revert_executed_batches: L1ExecutedBatchesRevert,
    ) {
        self.executed_batches_revert_mode = revert_executed_batches
    }
}

#[derive(Debug, Serialize)]
pub struct SuggestedRollbackValues {
    pub last_executed_l1_batch_number: L1BatchNumber,
    pub nonce: u64,
    pub priority_fee: u64,
}<|MERGE_RESOLUTION|>--- conflicted
+++ resolved
@@ -53,15 +53,11 @@
 }
 
 impl BlockReverterEthConfig {
-<<<<<<< HEAD
-    pub fn new(eth_config: EthConfig, contract: ContractsConfig) -> Self {
-=======
     pub fn new(
-        eth_config: ETHConfig,
+        eth_config: EthConfig,
         contract: ContractsConfig,
         reverter_address: Option<Address>,
     ) -> Self {
->>>>>>> b2f21fb1
         #[allow(deprecated)]
         // `BlockReverter` doesn't support non env configs yet
         let pk = eth_config.sender.expect("eth_sender_config").private_key();
