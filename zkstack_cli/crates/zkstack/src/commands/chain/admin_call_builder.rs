<<<<<<< HEAD
#[cfg(any(
    feature = "v27_evm_interpreter",
    feature = "v28_precompiles",
    feature = "v29"
))]
use std::path::Path;

#[cfg(any(
    feature = "v27_evm_interpreter",
    feature = "v28_precompiles",
    feature = "v29"
))]
=======
#[cfg(feature = "v28_precompiles")]
use std::path::Path;

#[cfg(feature = "v28_precompiles")]
>>>>>>> 57963f8e
use ethers::types::Bytes;
use ethers::{
    abi::{decode, ParamType, Token},
    utils::hex,
};
use serde::Serialize;
<<<<<<< HEAD
#[cfg(any(
    feature = "v27_evm_interpreter",
    feature = "v28_precompiles",
    feature = "v29"
))]
use xshell::Shell;
#[cfg(any(
    feature = "v27_evm_interpreter",
    feature = "v28_precompiles",
    feature = "v29"
))]
use zkstack_cli_common::forge::ForgeScriptArgs;
use zksync_contracts::chain_admin_contract;
use zksync_types::{ethabi, Address, U256};

#[cfg(any(
    feature = "v27_evm_interpreter",
    feature = "v28_precompiles",
    feature = "v29"
))]
use crate::admin_functions::prepare_upgrade_zk_chain_on_gateway;
=======
#[cfg(feature = "v28_precompiles")]
use xshell::Shell;
#[cfg(feature = "v28_precompiles")]
use zkstack_cli_common::forge::ForgeScriptArgs;
use zksync_contracts::chain_admin_contract;
use zksync_types::{ethabi, Address, U256};
>>>>>>> 57963f8e

#[derive(Debug, Clone, Serialize)]
pub struct AdminCall {
    pub description: String,
    pub target: Address,
    #[serde(serialize_with = "serialize_hex")]
    pub data: Vec<u8>,
    pub value: U256,
}

pub(crate) fn decode_admin_calls(encoded_calls: &[u8]) -> anyhow::Result<Vec<AdminCall>> {
    let calls = decode(
        &[ParamType::Array(Box::new(ParamType::Tuple(vec![
            ParamType::Address,
            ParamType::Uint(256),
            ParamType::Bytes,
        ])))],
        encoded_calls,
    )?
    .pop()
    .unwrap()
    .into_array()
    .unwrap();

    let calls = calls
        .into_iter()
        .map(|call| {
            // The type was checked during decoding, so "unwrap" is safe
            let subfields = call.into_tuple().unwrap();

            AdminCall {
                // TODO(EVM-999): For now, only empty descriptions are available
                description: "".into(),
                // The type was checked during decoding, so "unwrap" is safe
                target: subfields[0].clone().into_address().unwrap(),
                // The type was checked during decoding, so "unwrap" is safe
                value: subfields[1].clone().into_uint().unwrap(),
                // The type was checked during decoding, so "unwrap" is safe
                data: subfields[2].clone().into_bytes().unwrap(),
            }
        })
        .collect();

    Ok(calls)
}

impl AdminCall {
    fn into_token(self) -> Token {
        let Self {
            target,
            data,
            value,
            ..
        } = self;
        Token::Tuple(vec![
            Token::Address(target),
            Token::Uint(value),
            Token::Bytes(data),
        ])
    }
}

fn serialize_hex<S>(bytes: &Vec<u8>, serializer: S) -> Result<S::Ok, S::Error>
where
    S: serde::Serializer,
{
    let hex_string = format!("0x{}", hex::encode(bytes));
    serializer.serialize_str(&hex_string)
}

#[derive(Debug, Clone)]
pub struct AdminCallBuilder {
    calls: Vec<AdminCall>,
    chain_admin_abi: ethabi::Contract,
}

impl AdminCallBuilder {
    pub fn new(calls: Vec<AdminCall>) -> Self {
        Self {
            calls,
            chain_admin_abi: chain_admin_contract(),
        }
    }

<<<<<<< HEAD
    #[cfg(any(
        feature = "v27_evm_interpreter",
        feature = "v28_precompiles",
        feature = "v29"
    ))]
=======
    #[cfg(feature = "v28_precompiles")]
>>>>>>> 57963f8e
    #[allow(clippy::too_many_arguments)]
    pub async fn prepare_upgrade_chain_on_gateway_calls(
        &mut self,
        shell: &Shell,
        forge_args: &ForgeScriptArgs,
        foundry_contracts_path: &Path,
        chain_id: u64,
        gateway_chain_id: u64,
        bridgehub: Address,
        l1_gas_price: u64,
        old_protocol_version: u64,
        chain_diamond_proxy_on_gateway: Address,
        l1_asset_router_proxy: Address,
        refund_recipient: Address,
        upgrade_cut_data: Bytes,
        l1_rpc_url: String,
    ) {
        let result = crate::admin_functions::prepare_upgrade_zk_chain_on_gateway(
            shell,
            forge_args,
            foundry_contracts_path,
            crate::admin_functions::AdminScriptMode::OnlySave,
            chain_id,
            gateway_chain_id,
            bridgehub,
            l1_gas_price,
            old_protocol_version,
            chain_diamond_proxy_on_gateway,
            l1_asset_router_proxy,
            refund_recipient,
            upgrade_cut_data,
            l1_rpc_url,
        )
        .await;

        match result {
            Ok(output) => {
                self.calls.extend(output.calls);
            }
            Err(e) => {
                eprintln!("Error preparing upgrade: {}", e);
            }
        }
    }

    #[cfg(any(
        feature = "v27_evm_interpreter",
        feature = "v28_precompiles",
        feature = "v29"
    ))]
    pub fn append_execute_upgrade(
        &mut self,
        hyperchain_addr: Address,
        protocol_version: u64,
        diamond_cut_data: zksync_types::web3::Bytes,
    ) {
        let diamond_cut = zksync_contracts::DIAMOND_CUT
            .decode_input(&diamond_cut_data.0)
            .unwrap()[0]
            .clone();
        let zkchain_abi = zksync_contracts::hyperchain_contract();

        let data = zkchain_abi
            .function("upgradeChainFromVersion")
            .unwrap()
            .encode_input(&[Token::Uint(protocol_version.into()), diamond_cut])
            .unwrap();
        let description = "Executing upgrade:".to_string();

        let call = AdminCall {
            description,
            data: data.to_vec(),
            target: hyperchain_addr,
            value: U256::zero(),
        };

        self.calls.push(call);
    }

    pub fn to_json_string(&self) -> String {
        // Serialize with pretty printing
        serde_json::to_string_pretty(&self.calls).unwrap()
    }

    #[cfg(any(
        feature = "v27_evm_interpreter",
        feature = "v28_precompiles",
        feature = "v29"
    ))]
    pub fn display(&self) {
        // Serialize with pretty printing
        let serialized = serde_json::to_string_pretty(&self.calls).unwrap();

        // Output the serialized JSON
        println!("{}", serialized);
    }

    pub fn compile_full_calldata(self) -> (Vec<u8>, U256) {
        let mut sum = U256::zero();
        let mut tokens = vec![];

        for call in self.calls {
            sum += call.value;
            tokens.push(call.into_token());
        }

        let data = self
            .chain_admin_abi
            .function("multicall")
            .unwrap()
            .encode_input(&[Token::Array(tokens), Token::Bool(true)])
            .unwrap();

        (data.to_vec(), sum)
    }
}<|MERGE_RESOLUTION|>--- conflicted
+++ resolved
@@ -1,37 +1,25 @@
-<<<<<<< HEAD
-#[cfg(any(
-    feature = "v27_evm_interpreter",
+#[cfg(any(
     feature = "v28_precompiles",
     feature = "v29"
 ))]
 use std::path::Path;
 
 #[cfg(any(
-    feature = "v27_evm_interpreter",
-    feature = "v28_precompiles",
-    feature = "v29"
-))]
-=======
-#[cfg(feature = "v28_precompiles")]
-use std::path::Path;
-
-#[cfg(feature = "v28_precompiles")]
->>>>>>> 57963f8e
+    feature = "v28_precompiles",
+    feature = "v29"
+))]
 use ethers::types::Bytes;
 use ethers::{
     abi::{decode, ParamType, Token},
     utils::hex,
 };
 use serde::Serialize;
-<<<<<<< HEAD
-#[cfg(any(
-    feature = "v27_evm_interpreter",
+#[cfg(any(
     feature = "v28_precompiles",
     feature = "v29"
 ))]
 use xshell::Shell;
 #[cfg(any(
-    feature = "v27_evm_interpreter",
     feature = "v28_precompiles",
     feature = "v29"
 ))]
@@ -39,20 +27,6 @@
 use zksync_contracts::chain_admin_contract;
 use zksync_types::{ethabi, Address, U256};
 
-#[cfg(any(
-    feature = "v27_evm_interpreter",
-    feature = "v28_precompiles",
-    feature = "v29"
-))]
-use crate::admin_functions::prepare_upgrade_zk_chain_on_gateway;
-=======
-#[cfg(feature = "v28_precompiles")]
-use xshell::Shell;
-#[cfg(feature = "v28_precompiles")]
-use zkstack_cli_common::forge::ForgeScriptArgs;
-use zksync_contracts::chain_admin_contract;
-use zksync_types::{ethabi, Address, U256};
->>>>>>> 57963f8e
 
 #[derive(Debug, Clone, Serialize)]
 pub struct AdminCall {
@@ -137,15 +111,10 @@
         }
     }
 
-<<<<<<< HEAD
     #[cfg(any(
-        feature = "v27_evm_interpreter",
         feature = "v28_precompiles",
         feature = "v29"
     ))]
-=======
-    #[cfg(feature = "v28_precompiles")]
->>>>>>> 57963f8e
     #[allow(clippy::too_many_arguments)]
     pub async fn prepare_upgrade_chain_on_gateway_calls(
         &mut self,
