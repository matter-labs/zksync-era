//! Tests for the VM execution sandbox.

use assert_matches::assert_matches;

use super::*;
use crate::{
    api_server::{execution_sandbox::apply::apply_vm_in_sandbox, tx_sender::ApiContracts},
    genesis::{insert_genesis_batch, GenesisParams},
    utils::testonly::{create_l2_transaction, create_miniblock, prepare_recovery_snapshot},
};

#[tokio::test]
async fn creating_block_args() {
<<<<<<< HEAD
    let pool = ConnectionPool::test_pool().await;
    let mut storage = pool.access_storage().await.unwrap();
=======
    let pool = ConnectionPool::<Core>::test_pool().await;
    let mut storage = pool.connection().await.unwrap();
>>>>>>> 4b634fd7
    insert_genesis_batch(&mut storage, &GenesisParams::mock())
        .await
        .unwrap();
    let miniblock = create_miniblock(1);
    storage
        .blocks_dal()
        .insert_miniblock(&miniblock)
        .await
        .unwrap();

    let pending_block_args = BlockArgs::pending(&mut storage).await.unwrap();
    assert_eq!(
        pending_block_args.block_id,
        api::BlockId::Number(api::BlockNumber::Pending)
    );
    assert_eq!(pending_block_args.resolved_block_number, MiniblockNumber(2));
    assert_eq!(pending_block_args.l1_batch_timestamp_s, None);

    let start_info = BlockStartInfo::new(&mut storage).await.unwrap();
    assert_eq!(start_info.first_miniblock, MiniblockNumber(0));
    assert_eq!(start_info.first_l1_batch, L1BatchNumber(0));

    let latest_block = api::BlockId::Number(api::BlockNumber::Latest);
    let latest_block_args = BlockArgs::new(&mut storage, latest_block, start_info)
        .await
        .unwrap();
    assert_eq!(latest_block_args.block_id, latest_block);
    assert_eq!(latest_block_args.resolved_block_number, MiniblockNumber(1));
    assert_eq!(
        latest_block_args.l1_batch_timestamp_s,
        Some(miniblock.timestamp)
    );

    let earliest_block = api::BlockId::Number(api::BlockNumber::Earliest);
    let earliest_block_args = BlockArgs::new(&mut storage, earliest_block, start_info)
        .await
        .unwrap();
    assert_eq!(earliest_block_args.block_id, earliest_block);
    assert_eq!(
        earliest_block_args.resolved_block_number,
        MiniblockNumber(0)
    );
    assert_eq!(earliest_block_args.l1_batch_timestamp_s, Some(0));

    let missing_block = api::BlockId::Number(100.into());
    let err = BlockArgs::new(&mut storage, missing_block, start_info)
        .await
        .unwrap_err();
    assert_matches!(err, BlockArgsError::Missing);
}

#[tokio::test]
async fn creating_block_args_after_snapshot_recovery() {
    let pool = ConnectionPool::<Core>::test_pool().await;
    let mut storage = pool.connection().await.unwrap();
    let snapshot_recovery =
        prepare_recovery_snapshot(&mut storage, L1BatchNumber(23), MiniblockNumber(42), &[]).await;

    let pending_block_args = BlockArgs::pending(&mut storage).await.unwrap();
    assert_eq!(
        pending_block_args.block_id,
        api::BlockId::Number(api::BlockNumber::Pending)
    );
    assert_eq!(
        pending_block_args.resolved_block_number,
        snapshot_recovery.miniblock_number + 1
    );
    assert_eq!(pending_block_args.l1_batch_timestamp_s, None);

    let start_info = BlockStartInfo::new(&mut storage).await.unwrap();
    assert_eq!(
        start_info.first_miniblock,
        snapshot_recovery.miniblock_number + 1
    );
    assert_eq!(
        start_info.first_l1_batch,
        snapshot_recovery.l1_batch_number + 1
    );

    let latest_block = api::BlockId::Number(api::BlockNumber::Latest);
    let err = BlockArgs::new(&mut storage, latest_block, start_info)
        .await
        .unwrap_err();
    assert_matches!(err, BlockArgsError::Missing);

    let pruned_blocks = [
        api::BlockNumber::Earliest,
        0.into(),
        snapshot_recovery.miniblock_number.0.into(),
    ];
    for pruned_block in pruned_blocks {
        let pruned_block = api::BlockId::Number(pruned_block);
        let err = BlockArgs::new(&mut storage, pruned_block, start_info)
            .await
            .unwrap_err();
        assert_matches!(err, BlockArgsError::Pruned(_));
    }

    let missing_blocks = [
        api::BlockNumber::from(snapshot_recovery.miniblock_number.0 + 2),
        100.into(),
    ];
    for missing_block in missing_blocks {
        let missing_block = api::BlockId::Number(missing_block);
        let err = BlockArgs::new(&mut storage, missing_block, start_info)
            .await
            .unwrap_err();
        assert_matches!(err, BlockArgsError::Missing);
    }

    let miniblock = create_miniblock(snapshot_recovery.miniblock_number.0 + 1);
    storage
        .blocks_dal()
        .insert_miniblock(&miniblock)
        .await
        .unwrap();

    let latest_block_args = BlockArgs::new(&mut storage, latest_block, start_info)
        .await
        .unwrap();
    assert_eq!(latest_block_args.block_id, latest_block);
    assert_eq!(latest_block_args.resolved_block_number, miniblock.number);
    assert_eq!(
        latest_block_args.l1_batch_timestamp_s,
        Some(miniblock.timestamp)
    );

    for pruned_block in pruned_blocks {
        let pruned_block = api::BlockId::Number(pruned_block);
        let err = BlockArgs::new(&mut storage, pruned_block, start_info)
            .await
            .unwrap_err();
        assert_matches!(err, BlockArgsError::Pruned(_));
    }
    for missing_block in missing_blocks {
        let missing_block = api::BlockId::Number(missing_block);
        let err = BlockArgs::new(&mut storage, missing_block, start_info)
            .await
            .unwrap_err();
        assert_matches!(err, BlockArgsError::Missing);
    }
}

#[tokio::test]
async fn instantiating_vm() {
<<<<<<< HEAD
    let pool = ConnectionPool::test_pool().await;
    let mut storage = pool.access_storage().await.unwrap();
=======
    let pool = ConnectionPool::<Core>::test_pool().await;
    let mut storage = pool.connection().await.unwrap();
>>>>>>> 4b634fd7
    insert_genesis_batch(&mut storage, &GenesisParams::mock())
        .await
        .unwrap();

    let block_args = BlockArgs::pending(&mut storage).await.unwrap();
    test_instantiating_vm(pool.clone(), block_args).await;
    let start_info = BlockStartInfo::new(&mut storage).await.unwrap();
    let block_args = BlockArgs::new(&mut storage, api::BlockId::Number(0.into()), start_info)
        .await
        .unwrap();
    test_instantiating_vm(pool.clone(), block_args).await;
}

async fn test_instantiating_vm(pool: ConnectionPool<Core>, block_args: BlockArgs) {
    let (vm_concurrency_limiter, _) = VmConcurrencyLimiter::new(1);
    let vm_permit = vm_concurrency_limiter.acquire().await.unwrap();
    let transaction = create_l2_transaction(10, 100).into();

    tokio::task::spawn_blocking(move || {
        apply_vm_in_sandbox(
            vm_permit,
            TxSharedArgs::mock(ApiContracts::load_from_disk().estimate_gas),
            true,
            &TxExecutionArgs::for_gas_estimate(None, &transaction, 123),
            &pool,
            transaction.clone(),
            block_args,
            |_, received_tx| {
                assert_eq!(received_tx, transaction);
            },
        )
    })
    .await
    .expect("VM instantiation panicked")
    .expect("VM instantiation errored");
}<|MERGE_RESOLUTION|>--- conflicted
+++ resolved
@@ -11,13 +11,8 @@
 
 #[tokio::test]
 async fn creating_block_args() {
-<<<<<<< HEAD
-    let pool = ConnectionPool::test_pool().await;
-    let mut storage = pool.access_storage().await.unwrap();
-=======
     let pool = ConnectionPool::<Core>::test_pool().await;
     let mut storage = pool.connection().await.unwrap();
->>>>>>> 4b634fd7
     insert_genesis_batch(&mut storage, &GenesisParams::mock())
         .await
         .unwrap();
@@ -163,13 +158,8 @@
 
 #[tokio::test]
 async fn instantiating_vm() {
-<<<<<<< HEAD
-    let pool = ConnectionPool::test_pool().await;
-    let mut storage = pool.access_storage().await.unwrap();
-=======
     let pool = ConnectionPool::<Core>::test_pool().await;
     let mut storage = pool.connection().await.unwrap();
->>>>>>> 4b634fd7
     insert_genesis_batch(&mut storage, &GenesisParams::mock())
         .await
         .unwrap();
