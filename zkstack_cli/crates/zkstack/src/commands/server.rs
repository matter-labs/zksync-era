--- conflicted
+++ resolved
@@ -10,10 +10,6 @@
     traits::FileConfigWithDefaultName, ChainConfig, ContractsConfig, EcosystemConfig,
     WalletsConfig, GENERAL_FILE, GENESIS_FILE, SECRETS_FILE,
 };
-<<<<<<< HEAD
-use zksync_basic_types::SLChainId;
-=======
->>>>>>> d1bac66e
 
 use crate::{
     commands::args::{RunServerArgs, ServerArgs, ServerCommand, WaitArgs},
@@ -66,20 +62,6 @@
         ServerMode::Normal
     };
 
-<<<<<<< HEAD
-    let gateway_config = chain_config.get_gateway_chain_config().await.ok();
-    let mut gateway_contracts = None;
-    if let Some(gateway_config) = &gateway_config {
-        let gateway_chain_id: SLChainId = gateway_config.gateway_chain_id()?;
-        gateway_contracts = if gateway_chain_id != SLChainId(0) {
-            Some(chain_config.path_to_gateway_chain_config())
-        } else {
-            None
-        };
-    }
-
-=======
->>>>>>> d1bac66e
     server
         .run(
             shell,
