--- conflicted
+++ resolved
@@ -516,11 +516,7 @@
         all_logs.extend(
             modified_entries
                 .into_iter()
-<<<<<<< HEAD
-                .map(|(key, slot)| (key.hashed_key(), u256_to_h256(slot.value))),
-=======
-                .map(|(key, slot)| (key, slot.value)),
->>>>>>> f7f5447c
+                .map(|(key, slot)| (key.hashed_key(), slot.value)),
         );
 
         // Compute the hash of the last (fictive) L2 block in the batch.
