use anyhow::Context as _;
use zksync_config::configs;
use zksync_protobuf::{repr::ProtoRepr, required};

use crate::proto::prover as proto;

impl ProtoRepr for proto::ProofDataHandler {
    type Type = configs::ProofDataHandlerConfig;
    fn read(&self) -> anyhow::Result<Self::Type> {
        Ok(Self::Type {
            http_port: required(&self.http_port)
                .and_then(|x| Ok((*x).try_into()?))
                .context("http_port")?,
            proof_generation_timeout_in_secs: required(&self.proof_generation_timeout_in_secs)
                .and_then(|x| Ok((*x).try_into()?))
                .context("proof_generation_timeout_in_secs")?,
<<<<<<< HEAD
=======
            tee_config: configs::TeeConfig {
                tee_support: self
                    .tee_support
                    .unwrap_or_else(configs::TeeConfig::default_tee_support),
                first_tee_processed_batch: self
                    .first_tee_processed_batch
                    .map(|x| L1BatchNumber(x as u32))
                    .unwrap_or_else(configs::TeeConfig::default_first_tee_processed_batch),
                tee_proof_generation_timeout_in_secs: self
                    .tee_proof_generation_timeout_in_secs
                    .map(|x| x as u16)
                    .unwrap_or_else(
                        configs::TeeConfig::default_tee_proof_generation_timeout_in_secs,
                    ),
                tee_batch_permanently_ignored_timeout_in_hours: self
                    .tee_batch_permanently_ignored_timeout_in_hours
                    .map(|x| x as u16)
                    .unwrap_or_else(
                        configs::TeeConfig::default_tee_batch_permanently_ignored_timeout_in_hours,
                    ),
            },
            gateway_api_url: self.gateway_api_url.as_ref().map(|x| x.to_string()),
            proof_fetch_interval_in_secs: self
                .proof_fetch_interval_in_secs
                .map(|x| x as u16)
                .unwrap_or_else(
                    configs::ProofDataHandlerConfig::default_proof_fetch_interval_in_secs,
                ),
            proof_gen_data_submit_interval_in_secs: self
                .proof_gen_data_submit_interval_in_secs
                .map(|x| x as u16)
                .unwrap_or_else(
                    configs::ProofDataHandlerConfig::default_proof_gen_data_submit_interval_in_secs,
                ),
>>>>>>> 542c7a9c
        })
    }

    fn build(this: &Self::Type) -> Self {
        Self {
            http_port: Some(this.http_port.into()),
            proof_generation_timeout_in_secs: Some(this.proof_generation_timeout_in_secs.into()),
<<<<<<< HEAD
=======
            tee_support: Some(this.tee_config.tee_support),
            first_tee_processed_batch: Some(this.tee_config.first_tee_processed_batch.0 as u64),
            tee_proof_generation_timeout_in_secs: Some(
                this.tee_config.tee_proof_generation_timeout_in_secs.into(),
            ),
            tee_batch_permanently_ignored_timeout_in_hours: Some(
                this.tee_config
                    .tee_batch_permanently_ignored_timeout_in_hours
                    .into(),
            ),
            gateway_api_url: this.gateway_api_url.as_ref().map(|x| x.to_string()),
            proof_fetch_interval_in_secs: Some(this.proof_fetch_interval_in_secs.into()),
            proof_gen_data_submit_interval_in_secs: Some(
                this.proof_gen_data_submit_interval_in_secs.into(),
            ),
>>>>>>> 542c7a9c
        }
    }
}<|MERGE_RESOLUTION|>--- conflicted
+++ resolved
@@ -14,29 +14,6 @@
             proof_generation_timeout_in_secs: required(&self.proof_generation_timeout_in_secs)
                 .and_then(|x| Ok((*x).try_into()?))
                 .context("proof_generation_timeout_in_secs")?,
-<<<<<<< HEAD
-=======
-            tee_config: configs::TeeConfig {
-                tee_support: self
-                    .tee_support
-                    .unwrap_or_else(configs::TeeConfig::default_tee_support),
-                first_tee_processed_batch: self
-                    .first_tee_processed_batch
-                    .map(|x| L1BatchNumber(x as u32))
-                    .unwrap_or_else(configs::TeeConfig::default_first_tee_processed_batch),
-                tee_proof_generation_timeout_in_secs: self
-                    .tee_proof_generation_timeout_in_secs
-                    .map(|x| x as u16)
-                    .unwrap_or_else(
-                        configs::TeeConfig::default_tee_proof_generation_timeout_in_secs,
-                    ),
-                tee_batch_permanently_ignored_timeout_in_hours: self
-                    .tee_batch_permanently_ignored_timeout_in_hours
-                    .map(|x| x as u16)
-                    .unwrap_or_else(
-                        configs::TeeConfig::default_tee_batch_permanently_ignored_timeout_in_hours,
-                    ),
-            },
             gateway_api_url: self.gateway_api_url.as_ref().map(|x| x.to_string()),
             proof_fetch_interval_in_secs: self
                 .proof_fetch_interval_in_secs
@@ -50,7 +27,6 @@
                 .unwrap_or_else(
                     configs::ProofDataHandlerConfig::default_proof_gen_data_submit_interval_in_secs,
                 ),
->>>>>>> 542c7a9c
         })
     }
 
@@ -58,24 +34,11 @@
         Self {
             http_port: Some(this.http_port.into()),
             proof_generation_timeout_in_secs: Some(this.proof_generation_timeout_in_secs.into()),
-<<<<<<< HEAD
-=======
-            tee_support: Some(this.tee_config.tee_support),
-            first_tee_processed_batch: Some(this.tee_config.first_tee_processed_batch.0 as u64),
-            tee_proof_generation_timeout_in_secs: Some(
-                this.tee_config.tee_proof_generation_timeout_in_secs.into(),
-            ),
-            tee_batch_permanently_ignored_timeout_in_hours: Some(
-                this.tee_config
-                    .tee_batch_permanently_ignored_timeout_in_hours
-                    .into(),
-            ),
             gateway_api_url: this.gateway_api_url.as_ref().map(|x| x.to_string()),
             proof_fetch_interval_in_secs: Some(this.proof_fetch_interval_in_secs.into()),
             proof_gen_data_submit_interval_in_secs: Some(
                 this.proof_gen_data_submit_interval_in_secs.into(),
             ),
->>>>>>> 542c7a9c
         }
     }
 }