//! Tests for tree data providers.

use assert_matches::assert_matches;
use once_cell::sync::Lazy;
use test_casing::test_casing;
use zksync_dal::{Connection, ConnectionPool, Core};
use zksync_node_genesis::{insert_genesis_batch, GenesisParams};
use zksync_node_test_utils::create_l2_block;
use zksync_types::{
    aggregated_operations::AggregatedActionType,
    api, ethabi,
    web3::{BlockId, CallRequest},
    L2BlockNumber, ProtocolVersionId,
};
use zksync_web3_decl::client::MockClient;

use super::*;
use crate::tree_data_fetcher::tests::{
    get_last_l2_block, seal_l1_batch_with_timestamp, MockMainNodeClient,
};

const L1_DIAMOND_PROXY_ADDRESS: Address = Address::repeat_byte(0x22);
const GATEWAY_DIAMOND_PROXY_ADDRESS: Address = Address::repeat_byte(0x33);
const L1_CHAIN_ID: u64 = 9;
const GATEWAY_CHAIN_ID: u64 = 505;
const ERA_CHAIN_ID: u64 = 270;

static BLOCK_COMMIT_SIGNATURE: Lazy<H256> = Lazy::new(|| {
    zksync_contracts::hyperchain_contract()
        .event("BlockCommit")
        .expect("missing `BlockCommit` event")
        .signature()
});

fn mock_block_details_base(number: u32, hash: Option<H256>) -> api::BlockDetailsBase {
    api::BlockDetailsBase {
        timestamp: number.into(),
        root_hash: hash,
        // The fields below are not read.
        l1_tx_count: 0,
        l2_tx_count: 1,
        status: api::BlockStatus::Sealed,
        commit_tx_hash: None,
        committed_at: None,
        commit_chain_id: None,
        prove_tx_hash: None,
        proven_at: None,
        prove_chain_id: None,
        execute_tx_hash: None,
        executed_at: None,
        execute_chain_id: None,
        l1_gas_price: 10,
        l2_fair_gas_price: 100,
        fair_pubdata_price: None,
        base_system_contracts_hashes: Default::default(),
    }
}

#[derive(Debug)]
struct L2Parameters {
    l2_block_hashes: Vec<H256>,
    l1_batch_root_hashes: Vec<H256>,
}

impl L2Parameters {
    fn mock_client(self) -> MockClient<L2> {
        let block_number = U64::from(self.l2_block_hashes.len());

        MockClient::builder(L2::default())
            .method("eth_blockNumber", move || Ok(block_number))
            .method("zks_getL1BatchDetails", move |number: L1BatchNumber| {
                let root_hash = self.l1_batch_root_hashes.get(number.0 as usize);
                Ok(root_hash.map(|&hash| api::L1BatchDetails {
                    number,
                    base: mock_block_details_base(number.0, Some(hash)),
                }))
            })
            .method("zks_getBlockDetails", move |number: L2BlockNumber| {
                let hash = self.l2_block_hashes.get(number.0 as usize);
                Ok(hash.map(|&hash| api::BlockDetails {
                    number,
                    l1_batch_number: L1BatchNumber(number.0),
                    operator_address: Address::zero(),
                    protocol_version: Some(ProtocolVersionId::latest()),
                    base: mock_block_details_base(number.0, Some(hash)),
                }))
            })
            .build()
    }
}

#[tokio::test]
async fn rpc_data_provider_basics() {
    let last_l2_block = create_l2_block(1);
    let l2_parameters = L2Parameters {
        l2_block_hashes: vec![H256::zero(), last_l2_block.hash],
        l1_batch_root_hashes: vec![H256::zero(), H256::from_low_u64_be(1)],
    };
    let mut client: Box<DynClient<L2>> = Box::new(l2_parameters.mock_client());

    let root_hash = client
        .batch_details(L1BatchNumber(1), &last_l2_block)
        .await
        .unwrap()
        .expect("missing block");
    assert_eq!(root_hash, H256::from_low_u64_be(1));

    // Query a future L1 batch.
    let output = client
        .batch_details(L1BatchNumber(2), &create_l2_block(2))
        .await
        .unwrap();
    assert_matches!(output, Err(MissingData::Batch));
}

#[tokio::test]
async fn rpc_data_provider_with_block_hash_divergence() {
    let last_l2_block = create_l2_block(1);
    let l2_parameters = L2Parameters {
        l2_block_hashes: vec![H256::zero(), H256::repeat_byte(1)], // Hash for block #1 differs from the local one
        l1_batch_root_hashes: vec![H256::zero(), H256::from_low_u64_be(1)],
    };
    let mut client: Box<DynClient<L2>> = Box::new(l2_parameters.mock_client());

    let output = client
        .batch_details(L1BatchNumber(1), &last_l2_block)
        .await
        .unwrap();
    assert_matches!(output, Err(MissingData::PossibleReorg));
}

#[derive(Debug)]
struct EthereumParameters {
    block_number: U64,
    // L1 batch numbers and SL block numbers in which they are committed.
    batches_and_sl_blocks_for_commits: Vec<(L1BatchNumber, U64)>,
    chain_id: SLChainId,
    diamond_proxy: Address,
}

impl EthereumParameters {
    fn new_l1(block_number: u64) -> Self {
        Self::new(block_number, L1_CHAIN_ID, L1_DIAMOND_PROXY_ADDRESS)
    }

    fn new(block_number: u64, chain_id: u64, diamond_proxy: Address) -> Self {
        Self {
            block_number: block_number.into(),
            batches_and_sl_blocks_for_commits: vec![],
            chain_id: SLChainId(chain_id),
            diamond_proxy,
        }
    }

    fn push_commit(&mut self, l1_batch_number: L1BatchNumber, l1_block_number: u64) {
        assert!(l1_block_number <= self.block_number.as_u64());

        let l1_block_number = U64::from(l1_block_number);
        let last_commit = self.batches_and_sl_blocks_for_commits.last().copied();
        let is_increasing = last_commit.map_or(true, |last| {
            last.0 <= l1_batch_number && last.1 <= l1_block_number
        });
        assert!(
            is_increasing,
            "Invalid batch number or L1 block number for commit"
        );

        self.batches_and_sl_blocks_for_commits
            .push((l1_batch_number, l1_block_number));
    }

    fn client(&self) -> MockClient<L1> {
        let logs = self.batches_and_sl_blocks_for_commits.iter().map(
            |&(l1_batch_number, l1_block_number)| {
                let l1_batch_number_topic = H256::from_low_u64_be(l1_batch_number.0 as u64);
                let root_hash = H256::repeat_byte(l1_batch_number.0 as u8);
                web3::Log {
                    address: self.diamond_proxy,
                    topics: vec![
                        *BLOCK_COMMIT_SIGNATURE,
                        l1_batch_number_topic,
                        root_hash,
                        H256::zero(), // commitment hash; not used
                    ],
                    block_number: Some(l1_block_number),
                    ..web3::Log::default()
                }
            },
        );
        let logs: Vec<_> = logs.collect();
        mock_l1_client(self.block_number, logs, self.chain_id)
    }
}

fn filter_logs(logs: &[web3::Log], filter: web3::Filter) -> Vec<web3::Log> {
    let Some(web3::BlockNumber::Number(filter_from)) = filter.from_block else {
        panic!("Unexpected filter: {filter:?}");
    };
    let Some(web3::BlockNumber::Number(filter_to)) = filter.to_block else {
        panic!("Unexpected filter: {filter:?}");
    };
    let filter_block_range = filter_from..=filter_to;

    let filter_addresses = filter.address.unwrap().flatten();
    let filter_topics = filter.topics.unwrap();
    let filter_topics: Vec<_> = filter_topics
        .into_iter()
        .map(|topic| topic.map(web3::ValueOrArray::flatten))
        .collect();

    let filtered_logs = logs.iter().filter(|log| {
        if !filter_addresses.contains(&log.address) {
            return false;
        }
        if !filter_block_range.contains(&log.block_number.unwrap()) {
            return false;
        }
        filter_topics
            .iter()
            .zip(&log.topics)
            .all(|(filter_topics, actual_topic)| match filter_topics {
                Some(topics) => topics.contains(actual_topic),
                None => true,
            })
    });
    filtered_logs.cloned().collect()
}

fn mock_l1_client(block_number: U64, logs: Vec<web3::Log>, chain_id: SLChainId) -> MockClient<L1> {
    MockClient::builder(L1::default())
        .method("eth_blockNumber", move || Ok(block_number))
        .method(
            "eth_getBlockByNumber",
            move |number: web3::BlockNumber, with_txs: bool| {
                assert!(!with_txs);

                let number = match number {
                    web3::BlockNumber::Number(number) => number,
                    web3::BlockNumber::Latest => block_number,
                    web3::BlockNumber::Earliest => U64::zero(),
                    _ => panic!("Unexpected number: {number:?}"),
                };
                if number > block_number {
                    return Ok(None);
                }
                Ok(Some(web3::Block::<H256> {
                    number: Some(number),
                    timestamp: U256::from(number.as_u64()), // timestamp == number
                    ..web3::Block::default()
                }))
            },
        )
        .method("eth_getLogs", move |filter: web3::Filter| {
            Ok(filter_logs(&logs, filter))
        })
        .method("eth_chainId", move || Ok(U64::from(chain_id.0)))
        .method("eth_call", move |req: CallRequest, _block_id: BlockId| {
            let contract = bridgehub_contract();
            let function_name = if contract.function("getZKChain").is_ok() {
                "getZKChain"
            } else {
                "getHyperchain"
            };
            let expected_input = contract
                .function(function_name)
                .unwrap()
                .encode_input(&[ethabi::Token::Uint(ERA_CHAIN_ID.into())])
                .unwrap();
            assert_eq!(req.to, Some(L2_BRIDGEHUB_ADDRESS));
            assert_eq!(req.data, Some(expected_input.into()));
            Ok(web3::Bytes(ethabi::encode(&[ethabi::Token::Address(
                GATEWAY_DIAMOND_PROXY_ADDRESS,
            )])))
        })
        .build()
}

pub(super) async fn insert_l1_batch_commit_chain_id(
    storage: &mut Connection<'_, Core>,
    number: L1BatchNumber,
    chain_id: SLChainId,
) {
    storage
        .eth_sender_dal()
        .insert_bogus_confirmed_eth_tx(
            number,
            AggregatedActionType::Commit,
            H256::from_low_u64_be(number.0 as u64),
            chrono::Utc::now(),
            Some(chain_id),
        )
        .await
        .unwrap();
}

#[tokio::test]
async fn guessing_l1_commit_block_number() {
    let eth_params = EthereumParameters::new_l1(100_000);
    let eth_client = eth_params.client();

    for timestamp in [0, 100, 1_000, 5_000, 10_000, 100_000] {
        let (guessed_block_number, step_count) =
            L1DataProvider::guess_l1_commit_block_number(&eth_client, timestamp)
                .await
                .unwrap();

        assert!(
            guessed_block_number.abs_diff(timestamp.into()) <= L1DataProvider::L1_BLOCK_ACCURACY,
            "timestamp={timestamp}, guessed={guessed_block_number}"
        );
        assert!(step_count > 0);
        assert!(step_count < 100);
    }
}

async fn create_l1_data_provider(
    l1_client: Box<DynClient<L1>>,
    pool: ConnectionPool<Core>,
) -> L1DataProvider {
    L1DataProvider::new(
        l1_client,
        L1_DIAMOND_PROXY_ADDRESS,
        None,
        pool,
        L2ChainId::new(ERA_CHAIN_ID).unwrap(),
    )
    .await
    .unwrap()
}

async fn test_using_l1_data_provider(l1_batch_timestamps: &[u64]) {
    let pool = ConnectionPool::<Core>::test_pool().await;
    let mut storage = pool.connection().await.unwrap();
    insert_genesis_batch(&mut storage, &GenesisParams::mock())
        .await
        .unwrap();

    let mut eth_params = EthereumParameters::new_l1(1_000_000);
    for (number, &ts) in l1_batch_timestamps.iter().enumerate() {
        let number = L1BatchNumber(number as u32 + 1);
        seal_l1_batch_with_timestamp(&mut storage, number, ts).await;
        eth_params.push_commit(number, ts + 1_000); // have a reasonable small diff between batch generation and commitment
    }

    let mut provider = create_l1_data_provider(Box::new(eth_params.client()), pool.clone()).await;
    for i in 0..l1_batch_timestamps.len() {
        let number = L1BatchNumber(i as u32 + 1);
        let root_hash = provider
            .batch_details(number, &get_last_l2_block(&mut storage, number).await)
            .await
            .unwrap()
            .expect("no root hash");
        assert_eq!(root_hash, H256::repeat_byte(number.0 as u8));

        let past_l1_batch = provider.past_l1_batch.unwrap();
        assert_eq!(past_l1_batch.number, number);
        let expected_l1_block_number = eth_params.batches_and_sl_blocks_for_commits[i].1;
        assert_eq!(
            past_l1_batch.l1_commit_block_number,
            expected_l1_block_number
        );
        assert_eq!(
            past_l1_batch.l1_commit_block_timestamp,
            expected_l1_block_number.as_u64().into()
        );
    }
}

#[test_casing(4, [500, 1_500, 10_000, 30_000])]
#[tokio::test]
async fn using_l1_data_provider(batch_spacing: u64) {
    let l1_batch_timestamps: Vec<_> = (0..10).map(|i| 50_000 + batch_spacing * i).collect();
    test_using_l1_data_provider(&l1_batch_timestamps).await;
}

#[tokio::test]
async fn using_different_settlement_layers() {
    let pool = ConnectionPool::<Core>::test_pool().await;
    let mut storage = pool.connection().await.unwrap();
    insert_genesis_batch(&mut storage, &GenesisParams::mock())
        .await
        .unwrap();

    let l1_eth_params = EthereumParameters::new_l1(1_000_000);
    let gateway_eth_params =
        EthereumParameters::new(1_000_000, GATEWAY_CHAIN_ID, GATEWAY_DIAMOND_PROXY_ADDRESS);
    let mut params_array = [l1_eth_params, gateway_eth_params];

    // (index of sl: 0 for l1, 1 for gw; sl block number)
    let batch_commit_info = [
        (0, 50_000),
        (0, 50_500),
        (1, 30_000),
        (1, 32_000),
        (0, 51_000),
        (1, 60_000),
    ];
    let chain_ids = [SLChainId(L1_CHAIN_ID), SLChainId(GATEWAY_CHAIN_ID)];
    for (i, &(sl_idx, ts)) in batch_commit_info.iter().enumerate() {
        let number = L1BatchNumber(i as u32 + 1);
        seal_l1_batch_with_timestamp(&mut storage, number, ts).await;
        insert_l1_batch_commit_chain_id(&mut storage, number, chain_ids[sl_idx]).await;
        params_array[sl_idx].push_commit(number, ts + 1_000); // have a reasonable small diff between batch generation and commitment
    }

    let mut provider = L1DataProvider::new(
        Box::new(params_array[0].client()),
        L1_DIAMOND_PROXY_ADDRESS,
        Some(Box::new(params_array[1].client())),
        pool,
        L2ChainId::new(ERA_CHAIN_ID).unwrap(),
    )
    .await
    .unwrap();
    for i in 0..batch_commit_info.len() {
        let number = L1BatchNumber(i as u32 + 1);
        let root_hash = provider
            .batch_details(number, &get_last_l2_block(&mut storage, number).await)
            .await
            .unwrap()
<<<<<<< HEAD
            .unwrap_or_else(|_| panic!("no root hash for batch #{number}"));
=======
            .unwrap_or_else(|err| panic!("no root hash for batch #{number}: {err:?}"));
>>>>>>> af149a01
        assert_eq!(root_hash, H256::repeat_byte(number.0 as u8));

        let past_l1_batch = provider.past_l1_batch.unwrap();
        assert_eq!(past_l1_batch.number, number);
        let expected_l1_block_number = batch_commit_info[i].1 + 1_000;
        assert_eq!(
            past_l1_batch.l1_commit_block_number,
            expected_l1_block_number.into()
        );
        assert_eq!(
            past_l1_batch.l1_commit_block_timestamp,
            expected_l1_block_number.into()
        );
        let expected_chain_id = chain_ids[batch_commit_info[i].0];
        assert_eq!(past_l1_batch.chain_id, expected_chain_id);
    }
}

#[tokio::test]
async fn detecting_reorg_in_l1_data_provider() {
    let l1_batch_number = H256::from_low_u64_be(1);
    let pool = ConnectionPool::<Core>::test_pool().await;
    // Generate two logs for the same L1 batch #1
    let logs = vec![
        web3::Log {
            address: L1_DIAMOND_PROXY_ADDRESS,
            topics: vec![
                *BLOCK_COMMIT_SIGNATURE,
                l1_batch_number,
                H256::repeat_byte(1),
                H256::zero(), // commitment hash; not used
            ],
            block_number: Some(1.into()),
            ..web3::Log::default()
        },
        web3::Log {
            address: L1_DIAMOND_PROXY_ADDRESS,
            topics: vec![
                *BLOCK_COMMIT_SIGNATURE,
                l1_batch_number,
                H256::repeat_byte(2),
                H256::zero(), // commitment hash; not used
            ],
            block_number: Some(100.into()),
            ..web3::Log::default()
        },
    ];
    let l1_client = mock_l1_client(200.into(), logs, SLChainId(9));

    let mut provider = create_l1_data_provider(Box::new(l1_client), pool.clone()).await;
    let output = provider
        .batch_details(L1BatchNumber(1), &create_l2_block(1))
        .await
        .unwrap();
    assert_matches!(output, Err(MissingData::PossibleReorg));
}

#[tokio::test]
async fn combined_data_provider_errors() {
    let pool = ConnectionPool::<Core>::test_pool().await;
    let mut storage = pool.connection().await.unwrap();
    insert_genesis_batch(&mut storage, &GenesisParams::mock())
        .await
        .unwrap();

    let mut eth_params = EthereumParameters::new_l1(1_000_000);
    seal_l1_batch_with_timestamp(&mut storage, L1BatchNumber(1), 50_000).await;
    eth_params.push_commit(L1BatchNumber(1), 51_000);
    seal_l1_batch_with_timestamp(&mut storage, L1BatchNumber(2), 52_000).await;

    let mut main_node_client = MockMainNodeClient::default();
    main_node_client.insert_batch(L1BatchNumber(2), H256::repeat_byte(2));
    let mut provider = CombinedDataProvider::new(main_node_client);
    let l1_provider = create_l1_data_provider(Box::new(eth_params.client()), pool.clone()).await;
    provider.set_l1(l1_provider);

    // L1 batch #1 should be obtained from L1
    let root_hash = provider
        .batch_details(
            L1BatchNumber(1),
            &get_last_l2_block(&mut storage, L1BatchNumber(1)).await,
        )
        .await
        .unwrap()
        .expect("no root hash");
    assert_eq!(root_hash, H256::repeat_byte(1));
    assert!(provider.l1.is_some());

    // L1 batch #2 should be obtained from L2
    let root_hash = provider
        .batch_details(
            L1BatchNumber(2),
            &get_last_l2_block(&mut storage, L1BatchNumber(2)).await,
        )
        .await
        .unwrap()
        .expect("no root hash");
    assert_eq!(root_hash, H256::repeat_byte(2));
    assert!(provider.l1.is_none());
}<|MERGE_RESOLUTION|>--- conflicted
+++ resolved
@@ -418,11 +418,7 @@
             .batch_details(number, &get_last_l2_block(&mut storage, number).await)
             .await
             .unwrap()
-<<<<<<< HEAD
-            .unwrap_or_else(|_| panic!("no root hash for batch #{number}"));
-=======
             .unwrap_or_else(|err| panic!("no root hash for batch #{number}: {err:?}"));
->>>>>>> af149a01
         assert_eq!(root_hash, H256::repeat_byte(number.0 as u8));
 
         let past_l1_batch = provider.past_l1_batch.unwrap();
