--- conflicted
+++ resolved
@@ -335,14 +335,10 @@
         let (writes_count, reads_count) =
             storage_log_query_write_read_counts(&self.l2_block.storage_logs);
         tracing::info!(
-<<<<<<< HEAD
-            "Sealing L2 block #{l2_block_number} (L1 batch #{l1_batch_number}) \
-=======
-            "Sealing miniblock {miniblock_number} with timestamp {ts} (L1 batch {l1_batch_number}) \
->>>>>>> 13bfecc7
+            "Sealing L2 block {l2_block_number} with timestamp {ts} (L1 batch {l1_batch_number}) \
              with {total_tx_count} ({l2_tx_count} L2 + {l1_tx_count} L1) txs, {event_count} events, \
              {reads_count} reads, {writes_count} writes",
-            ts = display_timestamp(self.miniblock.timestamp),
+            ts = display_timestamp(self.l2_block.timestamp),
             total_tx_count = l1_tx_count + l2_tx_count,
             event_count = self.l2_block.events.len()
         );
