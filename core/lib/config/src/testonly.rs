--- conflicted
+++ resolved
@@ -1086,11 +1086,8 @@
             base_token_adjuster: self.sample(rng),
             external_price_api_client_config: self.sample(rng),
             consensus_config: self.sample(rng),
-<<<<<<< HEAD
+            external_proof_integration_api_config: self.sample(rng),
             experimental_vm_config: self.sample(rng),
-=======
-            external_proof_integration_api_config: self.sample(rng),
->>>>>>> 9a83049a
         }
     }
 }