<<<<<<< HEAD
use anyhow::Context as _;
use zksync_dal::ConnectionPool;
=======
use zksync_dal::{ConnectionPool, Core, CoreDal};
>>>>>>> 1245005e

use crate::{metrics::METRICS, CircuitBreaker, CircuitBreakerError};

#[derive(Debug)]
pub struct ReplicationLagChecker {
    pub pool: ConnectionPool<Core>,
    pub replication_lag_limit_sec: Option<u32>,
}

#[async_trait::async_trait]
impl CircuitBreaker for ReplicationLagChecker {
    async fn check(&self) -> Result<(), CircuitBreakerError> {
        let lag = self
            .pool
<<<<<<< HEAD
            .access_storage()
            .await?
=======
            .connection()
            .await
            .unwrap()
>>>>>>> 1245005e
            .system_dal()
            .get_replication_lag_sec()
            .await
            .context("failed getting replication lag")?;
        METRICS.replication_lag.set(lag.into());

        match self.replication_lag_limit_sec {
            Some(replication_lag_limit_sec) if lag > replication_lag_limit_sec => Err(
                CircuitBreakerError::ReplicationLag(lag, replication_lag_limit_sec),
            ),
            _ => Ok(()),
        }
    }
}<|MERGE_RESOLUTION|>--- conflicted
+++ resolved
@@ -1,9 +1,5 @@
-<<<<<<< HEAD
 use anyhow::Context as _;
-use zksync_dal::ConnectionPool;
-=======
 use zksync_dal::{ConnectionPool, Core, CoreDal};
->>>>>>> 1245005e
 
 use crate::{metrics::METRICS, CircuitBreaker, CircuitBreakerError};
 
@@ -18,14 +14,8 @@
     async fn check(&self) -> Result<(), CircuitBreakerError> {
         let lag = self
             .pool
-<<<<<<< HEAD
-            .access_storage()
+            .connection_tagged("circuit_breaker")
             .await?
-=======
-            .connection()
-            .await
-            .unwrap()
->>>>>>> 1245005e
             .system_dal()
             .get_replication_lag_sec()
             .await
