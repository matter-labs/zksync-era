use anyhow::Context as _;
use zksync_config::configs::{ContractsConfig, EcosystemContracts};
use zksync_protobuf::{repr::ProtoRepr, required};

use crate::{parse_h160, proto::contracts as proto};

impl ProtoRepr for proto::Contracts {
    type Type = ContractsConfig;

    fn read(&self) -> anyhow::Result<Self::Type> {
        let l1 = required(&self.l1).context("l1")?;
        let l2 = required(&self.l2).context("l2")?;
        let bridges = required(&self.bridges).context("bridges")?;
        let shared = required(&bridges.shared).context("shared")?;
        let erc20 = required(&bridges.erc20).context("erc20")?;
        let weth_bridge = &bridges.weth;

        let ecosystem_contracts = if let Some(ecosystem_contracts) = &self.ecosystem_contracts {
            Some(EcosystemContracts {
                bridgehub_proxy_addr: required(&ecosystem_contracts.bridgehub_proxy_addr)
                    .and_then(|x| parse_h160(x))
                    .context("bridgehub_proxy_addr")?,
                state_transition_proxy_addr: required(
                    &ecosystem_contracts.state_transition_proxy_addr,
                )
                .and_then(|x| parse_h160(x))
                .context("state_transition_proxy_addr")?,
                transparent_proxy_admin_addr: required(
                    &ecosystem_contracts.transparent_proxy_admin_addr,
                )
                .and_then(|x| parse_h160(x))
                .context("transparent_proxy_admin_addr")?,
            })
        } else {
            None
        };

        Ok(Self::Type {
            ecosystem_contracts,
            governance_addr: required(&l1.governance_addr)
                .and_then(|x| parse_h160(x))
                .context("governance_addr")?,
            verifier_addr: required(&l1.verifier_addr)
                .and_then(|x| parse_h160(x))
                .context("verifier_addr")?,
            default_upgrade_addr: required(&l1.default_upgrade_addr)
                .and_then(|x| parse_h160(x))
                .context("diamond_init_addr")?,
            diamond_proxy_addr: required(&l1.diamond_proxy_addr)
                .and_then(|x| parse_h160(x))
                .context("diamond_proxy_addr")?,
            validator_timelock_addr: required(&l1.validator_timelock_addr)
                .and_then(|x| parse_h160(x))
                .context("validator_timelock_addr")?,
            l1_erc20_bridge_proxy_addr: erc20
                .l1_address
                .as_ref()
                .map(|x| parse_h160(x))
                .transpose()
                .context("l1_erc20_bridge_addr")?,
            l2_erc20_bridge_addr: erc20
                .l2_address
                .as_ref()
                .map(|x| parse_h160(x))
                .transpose()
                .context("l2_erc20_bridge_addr")?,
            l1_shared_bridge_proxy_addr: shared
                .l1_address
                .as_ref()
                .map(|x| parse_h160(x))
                .transpose()
                .context("l1_shared_bridge_proxy_addr")?,
            l2_shared_bridge_addr: shared
                .l2_address
                .as_ref()
                .map(|x| parse_h160(x))
                .transpose()
                .context("l2_shared_bridge_addr")?,
            l1_weth_bridge_proxy_addr: weth_bridge
                .as_ref()
                .and_then(|bridge| bridge.l1_address.as_ref().map(|x| parse_h160(x)))
                .transpose()
                .context("l1_weth_bridge_addr")?,
            l2_weth_bridge_addr: weth_bridge
                .as_ref()
                .and_then(|bridge| bridge.l2_address.as_ref().map(|x| parse_h160(x)))
                .transpose()
                .context("l2_weth_bridge_addr")?,
            l2_testnet_paymaster_addr: l2
                .testnet_paymaster_addr
                .as_ref()
                .map(|x| parse_h160(x))
                .transpose()
                .context("l2_testnet_paymaster_addr")?,
            l1_multicall3_addr: required(&l1.multicall3_addr)
                .and_then(|x| parse_h160(x))
                .context("l1_multicall3_addr")?,
            base_token_addr: l1
                .base_token_addr
                .as_ref()
                .map(|x| parse_h160(x))
                .transpose()
                .context("base_token_addr")?,
<<<<<<< HEAD
            user_facing_bridgehub_proxy_addr: self
                .user_facing_bridgehub
                .as_ref()
                .map(|x| parse_h160(x))
                .transpose()
                .context("base_token_addr")?,
            user_facing_diamond_proxy_addr: self
                .user_facing_diamond_proxy
                .as_ref()
                .map(|x| parse_h160(x))
                .transpose()
                .context("base_token_addr")?,
            l2_native_token_vault_proxy_addr: l2
                .l2_native_token_vault_proxy_addr
                .as_ref()
                .map(|x| parse_h160(x))
                .transpose()
                .context("l2_native_token_vault_proxy_addr")?,
=======
            chain_admin_addr: l1
                .chain_admin_addr
                .as_ref()
                .map(|x| parse_h160(x))
                .transpose()
                .context("chain_admin_addr")?,
>>>>>>> 2fa2249d
        })
    }

    fn build(this: &Self::Type) -> Self {
        let ecosystem_contracts = this
            .ecosystem_contracts
            .as_ref()
            .map(|ecosystem_contracts| proto::EcosystemContracts {
                bridgehub_proxy_addr: Some(format!(
                    "{:?}",
                    ecosystem_contracts.bridgehub_proxy_addr
                )),
                state_transition_proxy_addr: Some(format!(
                    "{:?}",
                    ecosystem_contracts.state_transition_proxy_addr
                )),
                transparent_proxy_admin_addr: Some(format!(
                    "{:?}",
                    ecosystem_contracts.transparent_proxy_admin_addr,
                )),
            });
        Self {
            ecosystem_contracts,
            l1: Some(proto::L1 {
                governance_addr: Some(format!("{:?}", this.governance_addr)),
                verifier_addr: Some(format!("{:?}", this.verifier_addr)),
                diamond_proxy_addr: Some(format!("{:?}", this.diamond_proxy_addr)),
                validator_timelock_addr: Some(format!("{:?}", this.validator_timelock_addr)),
                default_upgrade_addr: Some(format!("{:?}", this.default_upgrade_addr)),
                multicall3_addr: Some(format!("{:?}", this.l1_multicall3_addr)),
                base_token_addr: this.base_token_addr.map(|a| format!("{:?}", a)),
                chain_admin_addr: this.chain_admin_addr.map(|a| format!("{:?}", a)),
            }),
            l2: Some(proto::L2 {
                testnet_paymaster_addr: this.l2_testnet_paymaster_addr.map(|a| format!("{:?}", a)),
                l2_native_token_vault_proxy_addr: this
                    .l2_native_token_vault_proxy_addr
                    .map(|a| format!("{:?}", a)),
            }),
            bridges: Some(proto::Bridges {
                shared: Some(proto::Bridge {
                    l1_address: this.l1_shared_bridge_proxy_addr.map(|a| format!("{:?}", a)),
                    l2_address: this.l2_shared_bridge_addr.map(|a| format!("{:?}", a)),
                }),
                erc20: Some(proto::Bridge {
                    l1_address: this.l1_erc20_bridge_proxy_addr.map(|a| format!("{:?}", a)),
                    l2_address: this.l2_erc20_bridge_addr.map(|a| format!("{:?}", a)),
                }),
                weth: Some(proto::Bridge {
                    l1_address: this.l1_weth_bridge_proxy_addr.map(|a| format!("{:?}", a)),
                    l2_address: this.l2_weth_bridge_addr.map(|a| format!("{:?}", a)),
                }),
            }),
            user_facing_bridgehub: this
                .user_facing_bridgehub_proxy_addr
                .map(|a| format!("{:?}", a)),
            user_facing_diamond_proxy: this
                .user_facing_diamond_proxy_addr
                .map(|a| format!("{:?}", a)),
        }
    }
}<|MERGE_RESOLUTION|>--- conflicted
+++ resolved
@@ -101,7 +101,6 @@
                 .map(|x| parse_h160(x))
                 .transpose()
                 .context("base_token_addr")?,
-<<<<<<< HEAD
             user_facing_bridgehub_proxy_addr: self
                 .user_facing_bridgehub
                 .as_ref()
@@ -120,14 +119,12 @@
                 .map(|x| parse_h160(x))
                 .transpose()
                 .context("l2_native_token_vault_proxy_addr")?,
-=======
             chain_admin_addr: l1
                 .chain_admin_addr
                 .as_ref()
                 .map(|x| parse_h160(x))
                 .transpose()
                 .context("chain_admin_addr")?,
->>>>>>> 2fa2249d
         })
     }
 
