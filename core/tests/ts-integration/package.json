{
  "name": "ts-integration",
  "version": "0.1.0",
  "license": "MIT",
  "private": true,
  "scripts": {
    "test": "zk f jest --forceExit --verbose --testTimeout 150000",
    "long-running-test": "zk f jest",
    "fee-test": "RUN_FEE_TEST=1 zk f jest -- fees.test.ts",
    "api-test": "zk f jest -- api/web3.test.ts api/debug.test.ts",
    "contract-verification-test": "zk f jest -- api/contract-verification.test.ts",
    "build": "hardhat compile",
    "build-yul": "hardhat run scripts/compile-yul.ts"
  },
  "devDependencies": {
    "@matterlabs/hardhat-zksync-deploy": "^1.5.0",
    "@matterlabs/hardhat-zksync-solc": "^1.2.4",
    "@matterlabs/hardhat-zksync-vyper": "^1.1.0",
    "@nomiclabs/hardhat-vyper": "^3.0.6",
    "@openzeppelin/contracts": "^4.8.0",
    "@types/jest": "^29.0.3",
    "@types/node": "^18.19.15",
    "@types/node-fetch": "^2.5.7",
    "chalk": "^4.0.0",
    "elliptic": "^6.5.5",
    "ethereumjs-abi": "^0.6.8",
    "ethers": "^6.7.1",
    "hardhat": "=2.22.2",
    "jest": "^29.0.3",
    "jest-environment-node": "^29.0.3",
    "jest-matcher-utils": "^29.0.3",
    "node-fetch": "^2.6.1",
    "ts-jest": "^29.0.1",
    "ts-node": "^10.1.0",
    "typescript": "^4.3.5",
<<<<<<< HEAD
    "yaml": "^2.4.2",
    "zksync-ethers": "https://github.com/zksync-sdk/zksync-ethers#sb-use-new-encoding-in-sdk",
    "zksync-ethers-gw": "https://github.com/zksync-sdk/zksync-ethers#kl/gateway-support"
=======
    "zksync-ethers": "git+https://github.com/zksync-sdk/zksync-ethers#ra/fix-l2-l1-bridging",
    "elliptic": "^6.5.5",
    "yaml": "^2.4.2"
>>>>>>> a21d89e0
  }
}<|MERGE_RESOLUTION|>--- conflicted
+++ resolved
@@ -22,7 +22,6 @@
     "@types/node": "^18.19.15",
     "@types/node-fetch": "^2.5.7",
     "chalk": "^4.0.0",
-    "elliptic": "^6.5.5",
     "ethereumjs-abi": "^0.6.8",
     "ethers": "^6.7.1",
     "hardhat": "=2.22.2",
@@ -33,14 +32,8 @@
     "ts-jest": "^29.0.1",
     "ts-node": "^10.1.0",
     "typescript": "^4.3.5",
-<<<<<<< HEAD
-    "yaml": "^2.4.2",
     "zksync-ethers": "https://github.com/zksync-sdk/zksync-ethers#sb-use-new-encoding-in-sdk",
-    "zksync-ethers-gw": "https://github.com/zksync-sdk/zksync-ethers#kl/gateway-support"
-=======
-    "zksync-ethers": "git+https://github.com/zksync-sdk/zksync-ethers#ra/fix-l2-l1-bridging",
     "elliptic": "^6.5.5",
     "yaml": "^2.4.2"
->>>>>>> a21d89e0
   }
 }