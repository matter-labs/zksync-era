--- conflicted
+++ resolved
@@ -76,10 +76,7 @@
     // Version `30` was skipped as an Era upgrade due to version clash with ZKsync OS.
     Version30,
     Version31,
-<<<<<<< HEAD
-=======
     // Speculative next protocol version for the upgrade integration tests etc.
->>>>>>> 9bc3ff5e
     Version32,
 }
 
