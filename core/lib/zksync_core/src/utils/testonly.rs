//! Test utils.
use std::collections::HashMap;

use multivm::utils::get_max_gas_per_pubdata_byte;
use zksync_contracts::BaseSystemContractsHashes;
use zksync_dal::{Connection, Core, CoreDal};
use zksync_merkle_tree::{domain::ZkSyncTree, TreeInstruction};
use zksync_system_constants::ZKPORTER_IS_AVAILABLE;
use zksync_types::{
    block::{L1BatchHeader, MiniblockHeader},
    commitment::{
        AuxCommitments, L1BatchCommitmentArtifacts, L1BatchCommitmentHash, L1BatchMetaParameters,
        L1BatchMetadata,
    },
    fee::Fee,
    fee_model::{BatchFeeInput, FeeParams},
    l2::L2Tx,
    snapshots::SnapshotRecoveryStatus,
    transaction_request::PaymasterParams,
    tx::{tx_execution_info::TxExecutionStatus, ExecutionMetrics, TransactionExecutionResult},
    Address, L1BatchNumber, L2ChainId, MiniblockNumber, Nonce, ProtocolVersion, ProtocolVersionId,
    StorageLog, H256, U256,
};

use crate::{fee_model::BatchFeeModelInputProvider, genesis::GenesisParams};

/// Creates a miniblock header with the specified number and deterministic contents.
pub(crate) fn create_miniblock(number: u32) -> MiniblockHeader {
    MiniblockHeader {
        number: MiniblockNumber(number),
        timestamp: number.into(),
        hash: H256::from_low_u64_be(number.into()),
        l1_tx_count: 0,
        l2_tx_count: 0,
        base_fee_per_gas: 100,
        batch_fee_input: BatchFeeInput::l1_pegged(100, 100),
        fee_account_address: Address::zero(),
        gas_per_pubdata_limit: get_max_gas_per_pubdata_byte(ProtocolVersionId::latest().into()),
        base_system_contracts_hashes: BaseSystemContractsHashes::default(),
        protocol_version: Some(ProtocolVersionId::latest()),
        virtual_blocks: 1,
    }
}

/// Creates an L1 batch header with the specified number and deterministic contents.
pub(crate) fn create_l1_batch(number: u32) -> L1BatchHeader {
    L1BatchHeader::new(
        L1BatchNumber(number),
        number.into(),
        BaseSystemContractsHashes::default(),
        ProtocolVersionId::latest(),
    )
}

/// Creates metadata for an L1 batch with the specified number.
pub(crate) fn create_l1_batch_metadata(number: u32) -> L1BatchMetadata {
    L1BatchMetadata {
        root_hash: H256::from_low_u64_be(number.into()),
        rollup_last_leaf_index: u64::from(number) + 20,
        merkle_root_hash: H256::from_low_u64_be(number.into()),
        initial_writes_compressed: Some(vec![]),
        repeated_writes_compressed: Some(vec![]),
        commitment: H256::from_low_u64_be(number.into()),
        l2_l1_merkle_root: H256::from_low_u64_be(number.into()),
        block_meta_params: L1BatchMetaParameters {
            zkporter_is_available: ZKPORTER_IS_AVAILABLE,
            bootloader_code_hash: BaseSystemContractsHashes::default().bootloader,
            default_aa_code_hash: BaseSystemContractsHashes::default().default_aa,
        },
        aux_data_hash: H256::zero(),
        meta_parameters_hash: H256::zero(),
        pass_through_data_hash: H256::zero(),
        events_queue_commitment: Some(H256::zero()),
        bootloader_initial_content_commitment: Some(H256::zero()),
        state_diffs_compressed: vec![],
    }
}

pub(crate) fn l1_batch_metadata_to_commitment_artifacts(
    metadata: &L1BatchMetadata,
) -> L1BatchCommitmentArtifacts {
    L1BatchCommitmentArtifacts {
        commitment_hash: L1BatchCommitmentHash {
            pass_through_data: metadata.pass_through_data_hash,
            aux_output: metadata.aux_data_hash,
            meta_parameters: metadata.meta_parameters_hash,
            commitment: metadata.commitment,
        },
        l2_l1_merkle_root: metadata.l2_l1_merkle_root,
        compressed_state_diffs: Some(metadata.state_diffs_compressed.clone()),
        compressed_initial_writes: metadata.initial_writes_compressed.clone(),
        compressed_repeated_writes: metadata.repeated_writes_compressed.clone(),
        zkporter_is_available: ZKPORTER_IS_AVAILABLE,
        aux_commitments: match (
            metadata.bootloader_initial_content_commitment,
            metadata.events_queue_commitment,
        ) {
            (Some(bootloader_initial_content_commitment), Some(events_queue_commitment)) => {
                Some(AuxCommitments {
                    bootloader_initial_content_commitment,
                    events_queue_commitment,
                })
            }
            _ => None,
        },
    }
}

/// Creates an L2 transaction with randomized parameters.
pub(crate) fn create_l2_transaction(fee_per_gas: u64, gas_per_pubdata: u64) -> L2Tx {
    let fee = Fee {
        gas_limit: 1000_u64.into(),
        max_fee_per_gas: fee_per_gas.into(),
        max_priority_fee_per_gas: 0_u64.into(),
        gas_per_pubdata_limit: gas_per_pubdata.into(),
    };
    let mut tx = L2Tx::new_signed(
        Address::random(),
        vec![],
        Nonce(0),
        fee,
        U256::zero(),
        L2ChainId::from(271),
        &H256::random(),
        None,
        PaymasterParams::default(),
    )
    .unwrap();
    // Input means all transaction data (NOT calldata, but all tx fields) that came from the API.
    // This input will be used for the derivation of the tx hash, so put some random to it to be sure
    // that the transaction hash is unique.
    tx.set_input(H256::random().0.to_vec(), H256::random());
    tx
}

pub(crate) fn execute_l2_transaction(transaction: L2Tx) -> TransactionExecutionResult {
    TransactionExecutionResult {
        hash: transaction.hash(),
        transaction: transaction.into(),
        execution_info: ExecutionMetrics::default(),
        execution_status: TxExecutionStatus::Success,
        refunded_gas: 0,
        operator_suggested_refund: 0,
        compressed_bytecodes: vec![],
        call_traces: vec![],
        revert_reason: None,
    }
}

/// Concise representation of a storage snapshot for testing recovery.
#[derive(Debug)]
pub(crate) struct Snapshot {
    pub l1_batch: L1BatchHeader,
    pub miniblock: MiniblockHeader,
    pub storage_logs: Vec<StorageLog>,
    pub factory_deps: HashMap<H256, Vec<u8>>,
}

impl Snapshot {
    // Constructs a dummy Snapshot based on the provided values.
    pub fn make(
        l1_batch: L1BatchNumber,
        miniblock: MiniblockNumber,
        storage_logs: &[StorageLog],
    ) -> Self {
        let genesis_params = GenesisParams::mock();
        let contracts = genesis_params.base_system_contracts();
        let l1_batch = L1BatchHeader::new(
            l1_batch,
            l1_batch.0.into(),
            contracts.hashes(),
            genesis_params.protocol_version(),
        );
        let miniblock = MiniblockHeader {
            number: miniblock,
            timestamp: miniblock.0.into(),
            hash: H256::from_low_u64_be(miniblock.0.into()),
            l1_tx_count: 0,
            l2_tx_count: 0,
            base_fee_per_gas: 100,
            batch_fee_input: BatchFeeInput::l1_pegged(100, 100),
            fee_account_address: Address::zero(),
            gas_per_pubdata_limit: get_max_gas_per_pubdata_byte(
                genesis_params.protocol_version().into(),
            ),
            base_system_contracts_hashes: contracts.hashes(),
            protocol_version: Some(genesis_params.protocol_version()),
            virtual_blocks: 1,
        };
        Snapshot {
            l1_batch,
            miniblock,
            factory_deps: [&contracts.bootloader, &contracts.default_aa]
                .into_iter()
                .map(|c| (c.hash, zksync_utils::be_words_to_bytes(&c.code)))
                .collect(),
            storage_logs: storage_logs.to_vec(),
        }
    }
}

/// Prepares a recovery snapshot without performing genesis.
pub(crate) async fn prepare_recovery_snapshot(
    storage: &mut Connection<'_, Core>,
    l1_batch: L1BatchNumber,
    miniblock: MiniblockNumber,
    storage_logs: &[StorageLog],
) -> SnapshotRecoveryStatus {
    recover(storage, Snapshot::make(l1_batch, miniblock, storage_logs)).await
}

/// Takes a storage snapshot at the last sealed L1 batch.
pub(crate) async fn snapshot(storage: &mut Connection<'_, Core>) -> Snapshot {
    let l1_batch = storage
        .blocks_dal()
        .get_sealed_l1_batch_number()
        .await
        .unwrap()
        .expect("no L1 batches in storage");
    let l1_batch = storage
        .blocks_dal()
        .get_l1_batch_header(l1_batch)
        .await
        .unwrap()
        .unwrap();
    let (_, miniblock) = storage
        .blocks_dal()
        .get_miniblock_range_of_l1_batch(l1_batch.number)
        .await
        .unwrap()
        .unwrap();
    let all_hashes = H256::zero()..=H256::repeat_byte(0xff);
    Snapshot {
        miniblock: storage
            .blocks_dal()
            .get_miniblock_header(miniblock)
            .await
            .unwrap()
            .unwrap(),
        storage_logs: storage
            .snapshots_creator_dal()
            .get_storage_logs_chunk(miniblock, l1_batch.number, all_hashes)
            .await
            .unwrap()
            .into_iter()
            .map(|l| StorageLog::new_write_log(l.key, l.value))
            .collect(),
        factory_deps: storage
            .snapshots_creator_dal()
            .get_all_factory_deps(miniblock)
            .await
            .unwrap()
            .into_iter()
            .collect(),
        l1_batch,
    }
}

/// Recovers storage from a snapshot.
/// Miniblock and L1 batch are intentionally **not** inserted into the storage.
pub(crate) async fn recover(
    storage: &mut Connection<'_, Core>,
    snapshot: Snapshot,
) -> SnapshotRecoveryStatus {
    let mut storage = storage.start_transaction().await.unwrap();
    let written_keys: Vec<_> = snapshot.storage_logs.iter().map(|log| log.key).collect();
    let tree_instructions: Vec<_> = snapshot
        .storage_logs
        .iter()
        .enumerate()
        .map(|(i, log)| TreeInstruction::write(log.key, i as u64 + 1, log.value))
        .collect();
    let l1_batch_root_hash = ZkSyncTree::process_genesis_batch(&tree_instructions).root_hash;

<<<<<<< HEAD
    let miniblock = create_miniblock(miniblock_number.0);
    let l1_batch = create_l1_batch(l1_batch_number.0);
    // Miniblock and L1 batch are intentionally **not** inserted into the storage.

    // Store factory deps for the base system contracts.
    let contracts = GenesisParams::mock().base_system_contracts().clone();

=======
>>>>>>> 4b634fd7
    let protocol_version = storage
        .protocol_versions_dal()
        .get_protocol_version(snapshot.l1_batch.protocol_version.unwrap())
        .await;
    if let Some(protocol_version) = protocol_version {
        assert_eq!(
            protocol_version.base_system_contracts_hashes,
            snapshot.l1_batch.base_system_contracts_hashes,
            "Protocol version set up with incorrect base system contracts"
        );
    } else {
        storage
            .protocol_versions_dal()
            .save_protocol_version_with_tx(ProtocolVersion {
                base_system_contracts_hashes: snapshot.l1_batch.base_system_contracts_hashes,
                ..ProtocolVersion::default()
            })
            .await;
    }
    storage
        .factory_deps_dal()
        .insert_factory_deps(snapshot.miniblock.number, &snapshot.factory_deps)
        .await
        .unwrap();

    storage
        .storage_logs_dedup_dal()
        .insert_initial_writes(snapshot.l1_batch.number, &written_keys)
        .await
        .unwrap();
    storage
        .storage_logs_dal()
        .insert_storage_logs(
            snapshot.miniblock.number,
            &[(H256::zero(), snapshot.storage_logs)],
        )
        .await
        .unwrap();

    let snapshot_recovery = SnapshotRecoveryStatus {
        l1_batch_number: snapshot.l1_batch.number,
        l1_batch_timestamp: snapshot.l1_batch.timestamp,
        l1_batch_root_hash,
        miniblock_number: snapshot.miniblock.number,
        miniblock_timestamp: snapshot.miniblock.timestamp,
        miniblock_hash: snapshot.miniblock.hash,
        protocol_version: snapshot.l1_batch.protocol_version.unwrap(),
        storage_logs_chunks_processed: vec![true; 100],
    };
    storage
        .snapshot_recovery_dal()
        .insert_initial_recovery_status(&snapshot_recovery)
        .await
        .unwrap();
    storage.commit().await.unwrap();
    snapshot_recovery
}

/// Mock [`BatchFeeModelInputProvider`] implementation that returns a constant value.
#[derive(Debug)]
pub(crate) struct MockBatchFeeParamsProvider(pub FeeParams);

impl Default for MockBatchFeeParamsProvider {
    fn default() -> Self {
        Self(FeeParams::sensible_v1_default())
    }
}

impl BatchFeeModelInputProvider for MockBatchFeeParamsProvider {
    fn get_fee_model_params(&self) -> FeeParams {
        self.0
    }
}<|MERGE_RESOLUTION|>--- conflicted
+++ resolved
@@ -272,16 +272,6 @@
         .collect();
     let l1_batch_root_hash = ZkSyncTree::process_genesis_batch(&tree_instructions).root_hash;
 
-<<<<<<< HEAD
-    let miniblock = create_miniblock(miniblock_number.0);
-    let l1_batch = create_l1_batch(l1_batch_number.0);
-    // Miniblock and L1 batch are intentionally **not** inserted into the storage.
-
-    // Store factory deps for the base system contracts.
-    let contracts = GenesisParams::mock().base_system_contracts().clone();
-
-=======
->>>>>>> 4b634fd7
     let protocol_version = storage
         .protocol_versions_dal()
         .get_protocol_version(snapshot.l1_batch.protocol_version.unwrap())
