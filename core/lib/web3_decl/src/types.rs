//! Web3 API types definitions.
//!
//! Most of the types are re-exported from the `web3` crate, but some of them maybe extended with
//! new variants (enums) or optional fields (structures).
//!
//! These "extensions" are required to provide more zkSync-specific information while remaining Web3-compilant.

<<<<<<< HEAD
use chrono::NaiveDateTime;
=======
use core::convert::{TryFrom, TryInto};
use core::fmt;
use core::marker::PhantomData;

>>>>>>> a49b61d7
use itertools::unfold;
use rlp::Rlp;
use serde::{de, Deserialize, Deserializer, Serialize, Serializer};

use core::{
    convert::{TryFrom, TryInto},
    fmt,
    marker::PhantomData,
};

pub use zksync_types::{
    api::{Block, BlockNumber, Log, TransactionReceipt, TransactionRequest},
    vm_trace::{ContractSourceDebugInfo, VmDebugTrace, VmExecutionStep},
    web3::{
        ethabi,
        types::{
            Address, BlockHeader, Bytes, CallRequest, FeeHistory, Index, SyncState, TraceFilter,
            Transaction, Work, H160, H256, H64, U256, U64,
        },
    },
};

/// Token in the zkSync network
#[derive(Clone, Debug, PartialEq, Serialize, Deserialize)]
#[serde(rename_all = "camelCase")]
pub struct Token {
    pub l1_address: Address,
    pub l2_address: Address,
    pub name: String,
    pub symbol: String,
    pub decimals: u8,
}

/// Helper structure used to parse deserialized `Ethereum` transaction.
#[derive(Clone, Debug, Eq, PartialEq)]
pub struct TransactionCalldata {
    pub selector: [u8; 4],
    pub data: Vec<u8>,
}

/// Helper structure used to parse deserialized `Ethereum` transaction according to `EIP-2718`.
#[derive(Clone, Debug, Eq, PartialEq)]
pub struct EIP2718TransactionCallData(TransactionCalldata);

impl rlp::Decodable for TransactionCalldata {
    fn decode(d: &Rlp) -> Result<Self, rlp::DecoderError> {
        if d.item_count()? != 9 {
            return Err(rlp::DecoderError::RlpIncorrectListLen);
        }

        let calldata: Vec<u8> = d.val_at(5)?;

        Self::try_from(calldata).map_err(|_| rlp::DecoderError::RlpIncorrectListLen)
    }
}

impl rlp::Decodable for EIP2718TransactionCallData {
    fn decode(d: &Rlp) -> Result<Self, rlp::DecoderError> {
        if d.item_count()? != 12 {
            return Err(rlp::DecoderError::RlpIncorrectListLen);
        }

        let calldata: Vec<u8> = d.val_at(7)?;

        TransactionCalldata::try_from(calldata)
            .map(Self)
            .map_err(|_| rlp::DecoderError::RlpIncorrectListLen)
    }
}

impl From<EIP2718TransactionCallData> for TransactionCalldata {
    fn from(EIP2718TransactionCallData(calldata): EIP2718TransactionCallData) -> Self {
        calldata
    }
}

impl TryFrom<Vec<u8>> for TransactionCalldata {
    // TODO (SMA-1613): improve length error
    type Error = usize;

    fn try_from(mut calldata: Vec<u8>) -> Result<Self, Self::Error> {
        let selector = calldata
            .get(0..4)
            .ok_or(calldata.len())?
            .try_into()
            .unwrap();
        let data = calldata.split_off(4);

        Ok(TransactionCalldata { selector, data })
    }
}

// Changes watched by the given `Filter`.
#[derive(Clone, Debug, PartialEq, Serialize, Deserialize)]
#[serde(untagged)]
pub enum FilterChanges {
    Hashes(Vec<H256>),
    Logs(Vec<Log>),
    Empty([u8; 0]),
}

/// Either value or array of values.
///
/// A value must serialize into a string.
#[derive(Default, Debug, PartialEq, Clone)]
pub struct ValueOrArray<T>(pub Vec<T>);

impl<T> From<T> for ValueOrArray<T> {
    fn from(value: T) -> Self {
        Self(vec![value])
    }
}

impl<T: Serialize> Serialize for ValueOrArray<T> {
    fn serialize<S>(&self, serializer: S) -> Result<S::Ok, S::Error>
    where
        S: Serializer,
    {
        match self.0.len() {
            0 => serializer.serialize_none(),
            1 => Serialize::serialize(&self.0[0], serializer),
            _ => Serialize::serialize(&self.0, serializer),
        }
    }
}

impl<'de, T: Deserialize<'de>> Deserialize<'de> for ValueOrArray<T> {
    fn deserialize<D>(deserializer: D) -> Result<Self, D::Error>
    where
        D: Deserializer<'de>,
    {
        struct Visitor<T>(PhantomData<T>);

        impl<'de, T: Deserialize<'de>> de::Visitor<'de> for Visitor<T> {
            type Value = ValueOrArray<T>;

            fn expecting(&self, formatter: &mut fmt::Formatter<'_>) -> fmt::Result {
                formatter.write_str("string value or sequence of values")
            }

            fn visit_str<E>(self, value: &str) -> Result<Self::Value, E>
            where
                E: de::Error,
            {
                use serde::de::IntoDeserializer;

                Deserialize::deserialize(value.into_deserializer())
                    .map(|value| ValueOrArray(vec![value]))
            }

            fn visit_seq<S>(self, visitor: S) -> Result<Self::Value, S::Error>
            where
                S: de::SeqAccess<'de>,
            {
                unfold(visitor, |vis| vis.next_element().transpose())
                    .collect::<Result<_, _>>()
                    .map(ValueOrArray)
            }
        }

        deserializer.deserialize_any(Visitor(PhantomData))
    }
}

/// Filter
#[derive(Default, Debug, PartialEq, Clone, Serialize, Deserialize)]
pub struct Filter {
    /// From Block
    #[serde(rename = "fromBlock", skip_serializing_if = "Option::is_none")]
    pub from_block: Option<BlockNumber>,
    /// To Block
    #[serde(rename = "toBlock", skip_serializing_if = "Option::is_none")]
    pub to_block: Option<BlockNumber>,
    /// Address
    #[serde(skip_serializing_if = "Option::is_none")]
    pub address: Option<ValueOrArray<H160>>,
    /// Topics
    #[serde(skip_serializing_if = "Option::is_none")]
    pub topics: Option<Vec<Option<ValueOrArray<H256>>>>,
    #[serde(rename = "blockHash", skip_serializing_if = "Option::is_none")]
    pub block_hash: Option<H256>,
}

/// Filter Builder
#[derive(Default, Clone)]
pub struct FilterBuilder {
    filter: Filter,
}

impl FilterBuilder {
    /// Sets from block
    pub fn set_from_block(mut self, block: BlockNumber) -> Self {
        self.filter.from_block = Some(block);
        self
    }

    /// Sets to block
    pub fn set_to_block(mut self, block: BlockNumber) -> Self {
        self.filter.to_block = Some(block);
        self
    }

    /// Single address
    pub fn set_address(mut self, address: Vec<H160>) -> Self {
        self.filter.address = Some(ValueOrArray(address));
        self
    }

    /// Topics
    pub fn set_topics(
        mut self,
        topic1: Option<Vec<H256>>,
        topic2: Option<Vec<H256>>,
        topic3: Option<Vec<H256>>,
        topic4: Option<Vec<H256>>,
    ) -> Self {
        let mut topics = vec![topic1, topic2, topic3, topic4]
            .into_iter()
            .rev()
            .skip_while(Option::is_none)
            .map(|option| option.map(ValueOrArray))
            .collect::<Vec<_>>();
        topics.reverse();

        self.filter.topics = Some(topics);
        self
    }

    /// Sets the topics according to the given `ethabi` topic filter
    pub fn set_topic_filter(self, topic_filter: ethabi::TopicFilter) -> Self {
        self.set_topics(
            topic_to_option(topic_filter.topic0),
            topic_to_option(topic_filter.topic1),
            topic_to_option(topic_filter.topic2),
            topic_to_option(topic_filter.topic3),
        )
    }

    /// Returns filter
    pub fn build(&self) -> Filter {
        self.filter.clone()
    }
}

#[derive(Default, Debug, PartialEq, Clone, Serialize, Deserialize)]
pub struct PubSubFilter {
    #[serde(skip_serializing_if = "Option::is_none")]
    pub address: Option<ValueOrArray<H160>>,
    #[serde(skip_serializing_if = "Option::is_none")]
    pub topics: Option<Vec<Option<ValueOrArray<H256>>>>,
}

impl PubSubFilter {
    pub fn matches(&self, log: &Log) -> bool {
        if let Some(addresses) = &self.address {
            if !addresses.0.contains(&log.address) {
                return false;
            }
        }
        if let Some(all_topics) = &self.topics {
            for (idx, expected_topics) in all_topics.iter().enumerate() {
                if let Some(expected_topics) = expected_topics {
                    if let Some(actual_topic) = log.topics.get(idx) {
                        if !expected_topics.0.contains(actual_topic) {
                            return false;
                        }
                    } else {
                        return false;
                    }
                }
            }
        }
        true
    }
}

#[derive(Default, Clone)]
pub struct PubSubFilterBuilder {
    filter: PubSubFilter,
}

impl PubSubFilterBuilder {
    /// Single address
    pub fn set_address(mut self, address: Vec<H160>) -> Self {
        self.filter.address = Some(ValueOrArray(address));
        self
    }

    /// Topics
    pub fn set_topics(
        mut self,
        topic1: Option<Vec<H256>>,
        topic2: Option<Vec<H256>>,
        topic3: Option<Vec<H256>>,
        topic4: Option<Vec<H256>>,
    ) -> Self {
        let mut topics = vec![topic1, topic2, topic3, topic4]
            .into_iter()
            .rev()
            .skip_while(Option::is_none)
            .map(|option| option.map(ValueOrArray))
            .collect::<Vec<_>>();
        topics.reverse();

        self.filter.topics = Some(topics);
        self
    }

    /// Sets the topics according to the given `ethabi` topic filter
    pub fn set_topic_filter(self, topic_filter: ethabi::TopicFilter) -> Self {
        self.set_topics(
            topic_to_option(topic_filter.topic0),
            topic_to_option(topic_filter.topic1),
            topic_to_option(topic_filter.topic2),
            topic_to_option(topic_filter.topic3),
        )
    }

    /// Returns filter
    pub fn build(&self) -> PubSubFilter {
        self.filter.clone()
    }
}

/// Converts a `Topic` to an equivalent `Option<Vec<T>>`, suitable for `FilterBuilder::topics`
fn topic_to_option<T>(topic: ethabi::Topic<T>) -> Option<Vec<T>> {
    match topic {
        ethabi::Topic::Any => None,
        ethabi::Topic::OneOf(v) => Some(v),
        ethabi::Topic::This(t) => Some(vec![t]),
    }
}

#[allow(clippy::large_enum_variant)]
#[derive(Debug, Clone, Serialize, Deserialize)]
#[serde(untagged)]
pub enum PubSubResult {
    Header(BlockHeader),
    Log(Log),
    TxHash(H256),
    Syncing(bool),
}

#[cfg(test)]
mod tests {
    use super::*;
    use zksync_types::api::{BlockId, BlockIdVariant};

    #[test]
    fn get_block_number_serde() {
        let test_vector = &[
            (r#""committed""#, BlockNumber::Committed),
            (r#""finalized""#, BlockNumber::Finalized),
            (r#""pending""#, BlockNumber::Pending),
            (r#""latest""#, BlockNumber::Latest),
            (r#""earliest""#, BlockNumber::Earliest),
            (r#""0x1""#, BlockNumber::Number(1.into())),
            (r#""0x10""#, BlockNumber::Number(16.into())),
        ];

        for (serialized_repr, deserialized_repr) in test_vector {
            let serialized = serde_json::to_string(deserialized_repr).unwrap();
            assert_eq!(&serialized, serialized_repr);

            let deserialized: BlockNumber = serde_json::from_str(serialized_repr).unwrap();
            assert_eq!(&deserialized, deserialized_repr);
        }
    }

    #[test]
    fn get_block_id_serde() {
        let test_vector = &[
            (
                r#""0x0000000000000000000000000000000000000000000000000000000000000000""#,
                BlockId::Hash(H256::default()),
            ),
            (r#""latest""#, BlockId::Number(BlockNumber::Latest)),
            (r#""0x10""#, BlockId::Number(BlockNumber::Number(16.into()))),
        ];

        for (serialized_repr, deserialized_repr) in test_vector {
            let serialized = serde_json::to_string(deserialized_repr).unwrap();
            assert_eq!(&serialized, serialized_repr);

            let deserialized: BlockId = serde_json::from_str(serialized_repr).unwrap();
            assert_eq!(&deserialized, deserialized_repr);
        }
    }

    #[test]
    fn block_id_variant_serializing() {
        let test_vector = &[
            (r#""latest""#, BlockId::Number(BlockNumber::Latest)),
            (r#""0x10""#, BlockId::Number(BlockNumber::Number(16.into()))),
            (
                r#"{"blockHash": "0x0000000000000000000000000000000000000000000000000000000000000000"}"#,
                BlockId::Hash(H256::default()),
            ),
            (
                r#"{"blockNumber": "0x10"}"#,
                BlockId::Number(BlockNumber::Number(16.into())),
            ),
        ];

        for (serialized_repr, expected_block_id) in test_vector {
            let deserialized: BlockIdVariant = serde_json::from_str(serialized_repr).unwrap();
            let actual_block_id: BlockId = deserialized.into();
            assert_eq!(&actual_block_id, expected_block_id);
        }
    }

    #[test]
    fn serializing_value_or_array() {
        let value = ValueOrArray::from(Address::repeat_byte(0x1f));
        let json = serde_json::to_value(value.clone()).unwrap();
        assert_eq!(
            json,
            serde_json::json!("0x1f1f1f1f1f1f1f1f1f1f1f1f1f1f1f1f1f1f1f1f")
        );

        let restored_value: ValueOrArray<Address> = serde_json::from_value(json).unwrap();
        assert_eq!(restored_value, value);

        let value = ValueOrArray(vec![Address::repeat_byte(0x1f), Address::repeat_byte(0x23)]);
        let json = serde_json::to_value(value.clone()).unwrap();
        assert_eq!(
            json,
            serde_json::json!([
                "0x1f1f1f1f1f1f1f1f1f1f1f1f1f1f1f1f1f1f1f1f",
                "0x2323232323232323232323232323232323232323",
            ])
        );

        let restored_value: ValueOrArray<Address> = serde_json::from_value(json).unwrap();
        assert_eq!(restored_value, value);
    }
}<|MERGE_RESOLUTION|>--- conflicted
+++ resolved
@@ -5,14 +5,6 @@
 //!
 //! These "extensions" are required to provide more zkSync-specific information while remaining Web3-compilant.
 
-<<<<<<< HEAD
-use chrono::NaiveDateTime;
-=======
-use core::convert::{TryFrom, TryInto};
-use core::fmt;
-use core::marker::PhantomData;
-
->>>>>>> a49b61d7
 use itertools::unfold;
 use rlp::Rlp;
 use serde::{de, Deserialize, Deserializer, Serialize, Serializer};
