--- conflicted
+++ resolved
@@ -988,13 +988,6 @@
     tracing::info!("Initializing Merkle tree in {mode_str} mode");
 
     let config = MetadataCalculatorConfig::for_main_node(merkle_tree_config, operation_manager);
-<<<<<<< HEAD
-    let pool = ConnectionPool::<Core>::singleton(postgres_config.master_url()?)
-        .build()
-        .await
-        .context("failed to build connection pool")?;
-    let metadata_calculator = MetadataCalculator::new(config, object_store, pool)
-=======
     let pool = ConnectionPool::singleton(postgres_config.master_url()?)
         .build()
         .await
@@ -1006,7 +999,6 @@
         .await
         .context("failed to build connection pool for Merkle tree recovery")?;
     let metadata_calculator = MetadataCalculator::new(config, object_store, pool, recovery_pool)
->>>>>>> 712919f4
         .await
         .context("failed initializing metadata_calculator")?;
 
@@ -1025,10 +1017,6 @@
 
     let tree_health_check = metadata_calculator.tree_health_check();
     app_health.insert_component(tree_health_check);
-<<<<<<< HEAD
-=======
-
->>>>>>> 712919f4
     let tree_task = tokio::spawn(metadata_calculator.run(stop_receiver));
     task_futures.push(tree_task);
 
