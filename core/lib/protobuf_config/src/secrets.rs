--- conflicted
+++ resolved
@@ -7,17 +7,10 @@
     url::SensitiveUrl,
 };
 use zksync_config::configs::{
-<<<<<<< HEAD
     consensus::{AttesterSecretKey, ConsensusSecrets, NodeSecretKey, ValidatorSecretKey},
     da_client::{
-        avail::AvailSecrets, celestia::CelestiaSecrets, eigenv1m0::EigenSecretsV1M0,
+        avail::AvailSecrets, celestia::CelestiaSecrets, eigenv1m0::EigenSecretsV1M0, eigenv2m0::EigenSecretsV2M0,
         eigenv2m1::EigenSecretsV2M1,
-=======
-    consensus::{ConsensusSecrets, NodeSecretKey, ValidatorSecretKey},
-    da_client::{
-        avail::AvailSecrets, celestia::CelestiaSecrets, eigenv1m0::EigenSecretsV1M0,
-        eigenv2m0::EigenSecretsV2M0,
->>>>>>> 08a55734
     },
     secrets::{DataAvailabilitySecrets, Secrets},
     ContractVerifierSecrets, DatabaseSecrets, L1Secrets,
@@ -158,11 +151,14 @@
                         .as_str(),
                 ),
             }),
-<<<<<<< HEAD
+            DaSecrets::Eigenv2m0(eigen) => DataAvailabilitySecrets::EigenV2M0(EigenSecretsV2M0 {
+                private_key: PrivateKey::from(
+                    required(&eigen.private_key)
+                        .context("private_key")?
+                        .as_str(),
+                ),
+            }),
             DaSecrets::Eigenv2m1(eigen) => DataAvailabilitySecrets::EigenV2M1(EigenSecretsV2M1 {
-=======
-            DaSecrets::Eigenv2m0(eigen) => DataAvailabilitySecrets::EigenV2M0(EigenSecretsV2M0 {
->>>>>>> 08a55734
                 private_key: PrivateKey::from(
                     required(&eigen.private_key)
                         .context("private_key")?
@@ -220,13 +216,13 @@
                     private_key: Some(config.private_key.0.expose_secret().to_string()),
                 }))
             }
-<<<<<<< HEAD
+            DataAvailabilitySecrets::EigenV2M0(config) => {
+                Some(DaSecrets::Eigenv2m0(proto::EigenSecretV2m0 {
+                    private_key: Some(config.private_key.0.expose_secret().to_string()),
+                }))
+            }
             DataAvailabilitySecrets::EigenV2M1(config) => {
                 Some(DaSecrets::Eigenv2m1(proto::EigenSecretV2m1 {
-=======
-            DataAvailabilitySecrets::EigenV2M0(config) => {
-                Some(DaSecrets::Eigenv2m0(proto::EigenSecretV2m0 {
->>>>>>> 08a55734
                     private_key: Some(config.private_key.0.expose_secret().to_string()),
                 }))
             }
