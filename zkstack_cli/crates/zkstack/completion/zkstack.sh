_zkstack() {
    local i cur prev opts cmd
    COMPREPLY=()
    if [[ "${BASH_VERSINFO[0]}" -ge 4 ]]; then
        cur="$2"
    else
        cur="${COMP_WORDS[COMP_CWORD]}"
    fi
    prev="$3"
    cmd=""
    opts=""

    for i in "${COMP_WORDS[@]:0:COMP_CWORD}"
    do
        case "${cmd},${i}" in
            ",$1")
                cmd="zkstack"
                ;;
            zkstack,autocomplete)
                cmd="zkstack__autocomplete"
                ;;
            zkstack,chain)
                cmd="zkstack__chain"
                ;;
            zkstack,consensus)
                cmd="zkstack__consensus"
                ;;
            zkstack,containers)
                cmd="zkstack__containers"
                ;;
            zkstack,contract-verifier)
                cmd="zkstack__contract__verifier"
                ;;
            zkstack,dev)
                cmd="zkstack__dev"
                ;;
            zkstack,ecosystem)
                cmd="zkstack__ecosystem"
                ;;
            zkstack,explorer)
                cmd="zkstack__explorer"
                ;;
            zkstack,external-node)
                cmd="zkstack__external__node"
                ;;
            zkstack,help)
                cmd="zkstack__help"
                ;;
            zkstack,markdown)
                cmd="zkstack__markdown"
                ;;
            zkstack,portal)
                cmd="zkstack__portal"
                ;;
            zkstack,private-rpc)
                cmd="zkstack__private__rpc"
                ;;
            zkstack,prover)
                cmd="zkstack__prover"
                ;;
            zkstack,server)
                cmd="zkstack__server"
                ;;
            zkstack,update)
                cmd="zkstack__update"
                ;;
            zkstack__chain,accept-chain-ownership)
                cmd="zkstack__chain__accept__chain__ownership"
                ;;
            zkstack__chain,build-transactions)
                cmd="zkstack__chain__build__transactions"
                ;;
            zkstack__chain,create)
                cmd="zkstack__chain__create"
                ;;
            zkstack__chain,deploy-consensus-registry)
                cmd="zkstack__chain__deploy__consensus__registry"
                ;;
            zkstack__chain,deploy-l2-contracts)
                cmd="zkstack__chain__deploy__l2__contracts"
                ;;
            zkstack__chain,deploy-l2da-validator)
                cmd="zkstack__chain__deploy__l2da__validator"
                ;;
            zkstack__chain,deploy-multicall3)
                cmd="zkstack__chain__deploy__multicall3"
                ;;
            zkstack__chain,deploy-paymaster)
                cmd="zkstack__chain__deploy__paymaster"
                ;;
            zkstack__chain,deploy-timestamp-asserter)
                cmd="zkstack__chain__deploy__timestamp__asserter"
                ;;
            zkstack__chain,deploy-upgrader)
                cmd="zkstack__chain__deploy__upgrader"
                ;;
            zkstack__chain,enable-evm-emulator)
                cmd="zkstack__chain__enable__evm__emulator"
                ;;
            zkstack__chain,gateway)
                cmd="zkstack__chain__gateway"
                ;;
            zkstack__chain,genesis)
                cmd="zkstack__chain__genesis"
                ;;
            zkstack__chain,help)
                cmd="zkstack__chain__help"
                ;;
            zkstack__chain,init)
                cmd="zkstack__chain__init"
                ;;
            zkstack__chain,register-chain)
                cmd="zkstack__chain__register__chain"
                ;;
            zkstack__chain,set-da-validator-pair)
                cmd="zkstack__chain__set__da__validator__pair"
                ;;
            zkstack__chain,set-da-validator-pair-calldata)
                cmd="zkstack__chain__set__da__validator__pair__calldata"
                ;;
            zkstack__chain,set-pubdata-pricing-mode)
                cmd="zkstack__chain__set__pubdata__pricing__mode"
                ;;
            zkstack__chain,set-transaction-filterer-calldata)
                cmd="zkstack__chain__set__transaction__filterer__calldata"
                ;;
            zkstack__chain,update-token-multiplier-setter)
                cmd="zkstack__chain__update__token__multiplier__setter"
                ;;
            zkstack__chain__gateway,convert-to-gateway)
                cmd="zkstack__chain__gateway__convert__to__gateway"
                ;;
            zkstack__chain__gateway,finalize-chain-migration-from-gateway)
                cmd="zkstack__chain__gateway__finalize__chain__migration__from__gateway"
                ;;
            zkstack__chain__gateway,grant-gateway-transaction-filterer-whitelist-calldata)
                cmd="zkstack__chain__gateway__grant__gateway__transaction__filterer__whitelist__calldata"
                ;;
            zkstack__chain__gateway,help)
                cmd="zkstack__chain__gateway__help"
                ;;
            zkstack__chain__gateway,migrate-from-gateway)
                cmd="zkstack__chain__gateway__migrate__from__gateway"
                ;;
            zkstack__chain__gateway,migrate-from-gateway-calldata)
                cmd="zkstack__chain__gateway__migrate__from__gateway__calldata"
                ;;
            zkstack__chain__gateway,migrate-to-gateway)
                cmd="zkstack__chain__gateway__migrate__to__gateway"
                ;;
            zkstack__chain__gateway,migrate-to-gateway-calldata)
                cmd="zkstack__chain__gateway__migrate__to__gateway__calldata"
                ;;
            zkstack__chain__gateway,notify-about-from-gateway-update)
                cmd="zkstack__chain__gateway__notify__about__from__gateway__update"
                ;;
            zkstack__chain__gateway,notify-about-from-gateway-update-calldata)
                cmd="zkstack__chain__gateway__notify__about__from__gateway__update__calldata"
                ;;
            zkstack__chain__gateway,notify-about-to-gateway-update)
                cmd="zkstack__chain__gateway__notify__about__to__gateway__update"
                ;;
            zkstack__chain__gateway,notify-about-to-gateway-update-calldata)
                cmd="zkstack__chain__gateway__notify__about__to__gateway__update__calldata"
                ;;
            zkstack__chain__gateway__help,convert-to-gateway)
                cmd="zkstack__chain__gateway__help__convert__to__gateway"
                ;;
            zkstack__chain__gateway__help,finalize-chain-migration-from-gateway)
                cmd="zkstack__chain__gateway__help__finalize__chain__migration__from__gateway"
                ;;
            zkstack__chain__gateway__help,grant-gateway-transaction-filterer-whitelist-calldata)
                cmd="zkstack__chain__gateway__help__grant__gateway__transaction__filterer__whitelist__calldata"
                ;;
            zkstack__chain__gateway__help,help)
                cmd="zkstack__chain__gateway__help__help"
                ;;
            zkstack__chain__gateway__help,migrate-from-gateway)
                cmd="zkstack__chain__gateway__help__migrate__from__gateway"
                ;;
            zkstack__chain__gateway__help,migrate-from-gateway-calldata)
                cmd="zkstack__chain__gateway__help__migrate__from__gateway__calldata"
                ;;
            zkstack__chain__gateway__help,migrate-to-gateway)
                cmd="zkstack__chain__gateway__help__migrate__to__gateway"
                ;;
            zkstack__chain__gateway__help,migrate-to-gateway-calldata)
                cmd="zkstack__chain__gateway__help__migrate__to__gateway__calldata"
                ;;
            zkstack__chain__gateway__help,notify-about-from-gateway-update)
                cmd="zkstack__chain__gateway__help__notify__about__from__gateway__update"
                ;;
            zkstack__chain__gateway__help,notify-about-from-gateway-update-calldata)
                cmd="zkstack__chain__gateway__help__notify__about__from__gateway__update__calldata"
                ;;
            zkstack__chain__gateway__help,notify-about-to-gateway-update)
                cmd="zkstack__chain__gateway__help__notify__about__to__gateway__update"
                ;;
            zkstack__chain__gateway__help,notify-about-to-gateway-update-calldata)
                cmd="zkstack__chain__gateway__help__notify__about__to__gateway__update__calldata"
                ;;
            zkstack__chain__genesis,help)
                cmd="zkstack__chain__genesis__help"
                ;;
            zkstack__chain__genesis,init-database)
                cmd="zkstack__chain__genesis__init__database"
                ;;
            zkstack__chain__genesis,server)
                cmd="zkstack__chain__genesis__server"
                ;;
            zkstack__chain__genesis__help,help)
                cmd="zkstack__chain__genesis__help__help"
                ;;
            zkstack__chain__genesis__help,init-database)
                cmd="zkstack__chain__genesis__help__init__database"
                ;;
            zkstack__chain__genesis__help,server)
                cmd="zkstack__chain__genesis__help__server"
                ;;
            zkstack__chain__help,accept-chain-ownership)
                cmd="zkstack__chain__help__accept__chain__ownership"
                ;;
            zkstack__chain__help,build-transactions)
                cmd="zkstack__chain__help__build__transactions"
                ;;
            zkstack__chain__help,create)
                cmd="zkstack__chain__help__create"
                ;;
            zkstack__chain__help,deploy-consensus-registry)
                cmd="zkstack__chain__help__deploy__consensus__registry"
                ;;
            zkstack__chain__help,deploy-l2-contracts)
                cmd="zkstack__chain__help__deploy__l2__contracts"
                ;;
            zkstack__chain__help,deploy-l2da-validator)
                cmd="zkstack__chain__help__deploy__l2da__validator"
                ;;
            zkstack__chain__help,deploy-multicall3)
                cmd="zkstack__chain__help__deploy__multicall3"
                ;;
            zkstack__chain__help,deploy-paymaster)
                cmd="zkstack__chain__help__deploy__paymaster"
                ;;
            zkstack__chain__help,deploy-timestamp-asserter)
                cmd="zkstack__chain__help__deploy__timestamp__asserter"
                ;;
            zkstack__chain__help,deploy-upgrader)
                cmd="zkstack__chain__help__deploy__upgrader"
                ;;
            zkstack__chain__help,enable-evm-emulator)
                cmd="zkstack__chain__help__enable__evm__emulator"
                ;;
            zkstack__chain__help,gateway)
                cmd="zkstack__chain__help__gateway"
                ;;
            zkstack__chain__help,genesis)
                cmd="zkstack__chain__help__genesis"
                ;;
            zkstack__chain__help,help)
                cmd="zkstack__chain__help__help"
                ;;
            zkstack__chain__help,init)
                cmd="zkstack__chain__help__init"
                ;;
            zkstack__chain__help,register-chain)
                cmd="zkstack__chain__help__register__chain"
                ;;
            zkstack__chain__help,set-da-validator-pair)
                cmd="zkstack__chain__help__set__da__validator__pair"
                ;;
            zkstack__chain__help,set-da-validator-pair-calldata)
                cmd="zkstack__chain__help__set__da__validator__pair__calldata"
                ;;
            zkstack__chain__help,set-pubdata-pricing-mode)
                cmd="zkstack__chain__help__set__pubdata__pricing__mode"
                ;;
            zkstack__chain__help,set-transaction-filterer-calldata)
                cmd="zkstack__chain__help__set__transaction__filterer__calldata"
                ;;
            zkstack__chain__help,update-token-multiplier-setter)
                cmd="zkstack__chain__help__update__token__multiplier__setter"
                ;;
            zkstack__chain__help__gateway,convert-to-gateway)
                cmd="zkstack__chain__help__gateway__convert__to__gateway"
                ;;
            zkstack__chain__help__gateway,finalize-chain-migration-from-gateway)
                cmd="zkstack__chain__help__gateway__finalize__chain__migration__from__gateway"
                ;;
            zkstack__chain__help__gateway,grant-gateway-transaction-filterer-whitelist-calldata)
                cmd="zkstack__chain__help__gateway__grant__gateway__transaction__filterer__whitelist__calldata"
                ;;
            zkstack__chain__help__gateway,migrate-from-gateway)
                cmd="zkstack__chain__help__gateway__migrate__from__gateway"
                ;;
            zkstack__chain__help__gateway,migrate-from-gateway-calldata)
                cmd="zkstack__chain__help__gateway__migrate__from__gateway__calldata"
                ;;
            zkstack__chain__help__gateway,migrate-to-gateway)
                cmd="zkstack__chain__help__gateway__migrate__to__gateway"
                ;;
            zkstack__chain__help__gateway,migrate-to-gateway-calldata)
                cmd="zkstack__chain__help__gateway__migrate__to__gateway__calldata"
                ;;
            zkstack__chain__help__gateway,notify-about-from-gateway-update)
                cmd="zkstack__chain__help__gateway__notify__about__from__gateway__update"
                ;;
            zkstack__chain__help__gateway,notify-about-from-gateway-update-calldata)
                cmd="zkstack__chain__help__gateway__notify__about__from__gateway__update__calldata"
                ;;
            zkstack__chain__help__gateway,notify-about-to-gateway-update)
                cmd="zkstack__chain__help__gateway__notify__about__to__gateway__update"
                ;;
            zkstack__chain__help__gateway,notify-about-to-gateway-update-calldata)
                cmd="zkstack__chain__help__gateway__notify__about__to__gateway__update__calldata"
                ;;
            zkstack__chain__help__genesis,init-database)
                cmd="zkstack__chain__help__genesis__init__database"
                ;;
            zkstack__chain__help__genesis,server)
                cmd="zkstack__chain__help__genesis__server"
                ;;
            zkstack__chain__help__init,configs)
                cmd="zkstack__chain__help__init__configs"
                ;;
            zkstack__chain__init,configs)
                cmd="zkstack__chain__init__configs"
                ;;
            zkstack__chain__init,help)
                cmd="zkstack__chain__init__help"
                ;;
            zkstack__chain__init__help,configs)
                cmd="zkstack__chain__init__help__configs"
                ;;
            zkstack__chain__init__help,help)
                cmd="zkstack__chain__init__help__help"
                ;;
            zkstack__consensus,get-pending-validator-schedule)
                cmd="zkstack__consensus__get__pending__validator__schedule"
                ;;
            zkstack__consensus,get-validator-schedule)
                cmd="zkstack__consensus__get__validator__schedule"
                ;;
            zkstack__consensus,help)
                cmd="zkstack__consensus__help"
                ;;
            zkstack__consensus,set-schedule-activation-delay)
                cmd="zkstack__consensus__set__schedule__activation__delay"
                ;;
            zkstack__consensus,set-validator-schedule)
                cmd="zkstack__consensus__set__validator__schedule"
                ;;
            zkstack__consensus,wait-for-registry)
                cmd="zkstack__consensus__wait__for__registry"
                ;;
            zkstack__consensus__help,get-pending-validator-schedule)
                cmd="zkstack__consensus__help__get__pending__validator__schedule"
                ;;
            zkstack__consensus__help,get-validator-schedule)
                cmd="zkstack__consensus__help__get__validator__schedule"
                ;;
            zkstack__consensus__help,help)
                cmd="zkstack__consensus__help__help"
                ;;
            zkstack__consensus__help,set-schedule-activation-delay)
                cmd="zkstack__consensus__help__set__schedule__activation__delay"
                ;;
            zkstack__consensus__help,set-validator-schedule)
                cmd="zkstack__consensus__help__set__validator__schedule"
                ;;
            zkstack__consensus__help,wait-for-registry)
                cmd="zkstack__consensus__help__wait__for__registry"
                ;;
            zkstack__contract__verifier,build)
                cmd="zkstack__contract__verifier__build"
                ;;
            zkstack__contract__verifier,help)
                cmd="zkstack__contract__verifier__help"
                ;;
            zkstack__contract__verifier,init)
                cmd="zkstack__contract__verifier__init"
                ;;
            zkstack__contract__verifier,run)
                cmd="zkstack__contract__verifier__run"
                ;;
            zkstack__contract__verifier,wait)
                cmd="zkstack__contract__verifier__wait"
                ;;
            zkstack__contract__verifier__help,build)
                cmd="zkstack__contract__verifier__help__build"
                ;;
            zkstack__contract__verifier__help,help)
                cmd="zkstack__contract__verifier__help__help"
                ;;
            zkstack__contract__verifier__help,init)
                cmd="zkstack__contract__verifier__help__init"
                ;;
            zkstack__contract__verifier__help,run)
                cmd="zkstack__contract__verifier__help__run"
                ;;
            zkstack__contract__verifier__help,wait)
                cmd="zkstack__contract__verifier__help__wait"
                ;;
            zkstack__dev,clean)
                cmd="zkstack__dev__clean"
                ;;
            zkstack__dev,config-writer)
                cmd="zkstack__dev__config__writer"
                ;;
            zkstack__dev,contracts)
                cmd="zkstack__dev__contracts"
                ;;
            zkstack__dev,database)
                cmd="zkstack__dev__database"
                ;;
            zkstack__dev,fmt)
                cmd="zkstack__dev__fmt"
                ;;
            zkstack__dev,generate-genesis)
                cmd="zkstack__dev__generate__genesis"
                ;;
            zkstack__dev,help)
                cmd="zkstack__dev__help"
                ;;
            zkstack__dev,init-test-wallet)
                cmd="zkstack__dev__init__test__wallet"
                ;;
            zkstack__dev,lint)
                cmd="zkstack__dev__lint"
                ;;
            zkstack__dev,prover)
                cmd="zkstack__dev__prover"
                ;;
            zkstack__dev,rich-account)
                cmd="zkstack__dev__rich__account"
                ;;
            zkstack__dev,send-transactions)
                cmd="zkstack__dev__send__transactions"
                ;;
            zkstack__dev,snapshot)
                cmd="zkstack__dev__snapshot"
                ;;
            zkstack__dev,status)
                cmd="zkstack__dev__status"
                ;;
            zkstack__dev,test)
                cmd="zkstack__dev__test"
                ;;
            zkstack__dev,track-priority-ops)
                cmd="zkstack__dev__track__priority__ops"
                ;;
            zkstack__dev__clean,all)
                cmd="zkstack__dev__clean__all"
                ;;
            zkstack__dev__clean,containers)
                cmd="zkstack__dev__clean__containers"
                ;;
            zkstack__dev__clean,contracts-cache)
                cmd="zkstack__dev__clean__contracts__cache"
                ;;
            zkstack__dev__clean,help)
                cmd="zkstack__dev__clean__help"
                ;;
            zkstack__dev__clean__help,all)
                cmd="zkstack__dev__clean__help__all"
                ;;
            zkstack__dev__clean__help,containers)
                cmd="zkstack__dev__clean__help__containers"
                ;;
            zkstack__dev__clean__help,contracts-cache)
                cmd="zkstack__dev__clean__help__contracts__cache"
                ;;
            zkstack__dev__clean__help,help)
                cmd="zkstack__dev__clean__help__help"
                ;;
            zkstack__dev__database,check-sqlx-data)
                cmd="zkstack__dev__database__check__sqlx__data"
                ;;
            zkstack__dev__database,drop)
                cmd="zkstack__dev__database__drop"
                ;;
            zkstack__dev__database,help)
                cmd="zkstack__dev__database__help"
                ;;
            zkstack__dev__database,migrate)
                cmd="zkstack__dev__database__migrate"
                ;;
            zkstack__dev__database,new-migration)
                cmd="zkstack__dev__database__new__migration"
                ;;
            zkstack__dev__database,prepare)
                cmd="zkstack__dev__database__prepare"
                ;;
            zkstack__dev__database,reset)
                cmd="zkstack__dev__database__reset"
                ;;
            zkstack__dev__database,setup)
                cmd="zkstack__dev__database__setup"
                ;;
            zkstack__dev__database__help,check-sqlx-data)
                cmd="zkstack__dev__database__help__check__sqlx__data"
                ;;
            zkstack__dev__database__help,drop)
                cmd="zkstack__dev__database__help__drop"
                ;;
            zkstack__dev__database__help,help)
                cmd="zkstack__dev__database__help__help"
                ;;
            zkstack__dev__database__help,migrate)
                cmd="zkstack__dev__database__help__migrate"
                ;;
            zkstack__dev__database__help,new-migration)
                cmd="zkstack__dev__database__help__new__migration"
                ;;
            zkstack__dev__database__help,prepare)
                cmd="zkstack__dev__database__help__prepare"
                ;;
            zkstack__dev__database__help,reset)
                cmd="zkstack__dev__database__help__reset"
                ;;
            zkstack__dev__database__help,setup)
                cmd="zkstack__dev__database__help__setup"
                ;;
            zkstack__dev__help,clean)
                cmd="zkstack__dev__help__clean"
                ;;
            zkstack__dev__help,config-writer)
                cmd="zkstack__dev__help__config__writer"
                ;;
            zkstack__dev__help,contracts)
                cmd="zkstack__dev__help__contracts"
                ;;
            zkstack__dev__help,database)
                cmd="zkstack__dev__help__database"
                ;;
            zkstack__dev__help,fmt)
                cmd="zkstack__dev__help__fmt"
                ;;
            zkstack__dev__help,generate-genesis)
                cmd="zkstack__dev__help__generate__genesis"
                ;;
            zkstack__dev__help,help)
                cmd="zkstack__dev__help__help"
                ;;
            zkstack__dev__help,init-test-wallet)
                cmd="zkstack__dev__help__init__test__wallet"
                ;;
            zkstack__dev__help,lint)
                cmd="zkstack__dev__help__lint"
                ;;
            zkstack__dev__help,prover)
                cmd="zkstack__dev__help__prover"
                ;;
            zkstack__dev__help,rich-account)
                cmd="zkstack__dev__help__rich__account"
                ;;
            zkstack__dev__help,send-transactions)
                cmd="zkstack__dev__help__send__transactions"
                ;;
            zkstack__dev__help,snapshot)
                cmd="zkstack__dev__help__snapshot"
                ;;
            zkstack__dev__help,status)
                cmd="zkstack__dev__help__status"
                ;;
            zkstack__dev__help,test)
                cmd="zkstack__dev__help__test"
                ;;
            zkstack__dev__help,track-priority-ops)
                cmd="zkstack__dev__help__track__priority__ops"
                ;;
            zkstack__dev__help__clean,all)
                cmd="zkstack__dev__help__clean__all"
                ;;
            zkstack__dev__help__clean,containers)
                cmd="zkstack__dev__help__clean__containers"
                ;;
            zkstack__dev__help__clean,contracts-cache)
                cmd="zkstack__dev__help__clean__contracts__cache"
                ;;
            zkstack__dev__help__database,check-sqlx-data)
                cmd="zkstack__dev__help__database__check__sqlx__data"
                ;;
            zkstack__dev__help__database,drop)
                cmd="zkstack__dev__help__database__drop"
                ;;
            zkstack__dev__help__database,migrate)
                cmd="zkstack__dev__help__database__migrate"
                ;;
            zkstack__dev__help__database,new-migration)
                cmd="zkstack__dev__help__database__new__migration"
                ;;
            zkstack__dev__help__database,prepare)
                cmd="zkstack__dev__help__database__prepare"
                ;;
            zkstack__dev__help__database,reset)
                cmd="zkstack__dev__help__database__reset"
                ;;
            zkstack__dev__help__database,setup)
                cmd="zkstack__dev__help__database__setup"
                ;;
            zkstack__dev__help__prover,info)
                cmd="zkstack__dev__help__prover__info"
                ;;
            zkstack__dev__help__prover,insert-batch)
                cmd="zkstack__dev__help__prover__insert__batch"
                ;;
            zkstack__dev__help__prover,insert-version)
                cmd="zkstack__dev__help__prover__insert__version"
                ;;
            zkstack__dev__help__snapshot,create)
                cmd="zkstack__dev__help__snapshot__create"
                ;;
            zkstack__dev__help__status,ports)
                cmd="zkstack__dev__help__status__ports"
                ;;
            zkstack__dev__help__test,build)
                cmd="zkstack__dev__help__test__build"
                ;;
            zkstack__dev__help__test,fees)
                cmd="zkstack__dev__help__test__fees"
                ;;
            zkstack__dev__help__test,gateway-migration)
                cmd="zkstack__dev__help__test__gateway__migration"
                ;;
            zkstack__dev__help__test,integration)
                cmd="zkstack__dev__help__test__integration"
                ;;
            zkstack__dev__help__test,l1-contracts)
                cmd="zkstack__dev__help__test__l1__contracts"
                ;;
            zkstack__dev__help__test,loadtest)
                cmd="zkstack__dev__help__test__loadtest"
                ;;
            zkstack__dev__help__test,prover)
                cmd="zkstack__dev__help__test__prover"
                ;;
            zkstack__dev__help__test,recovery)
                cmd="zkstack__dev__help__test__recovery"
                ;;
            zkstack__dev__help__test,revert)
                cmd="zkstack__dev__help__test__revert"
                ;;
            zkstack__dev__help__test,rust)
                cmd="zkstack__dev__help__test__rust"
                ;;
            zkstack__dev__help__test,upgrade)
                cmd="zkstack__dev__help__test__upgrade"
                ;;
            zkstack__dev__help__test,wallet)
                cmd="zkstack__dev__help__test__wallet"
                ;;
            zkstack__dev__prover,help)
                cmd="zkstack__dev__prover__help"
                ;;
            zkstack__dev__prover,info)
                cmd="zkstack__dev__prover__info"
                ;;
            zkstack__dev__prover,insert-batch)
                cmd="zkstack__dev__prover__insert__batch"
                ;;
            zkstack__dev__prover,insert-version)
                cmd="zkstack__dev__prover__insert__version"
                ;;
            zkstack__dev__prover__help,help)
                cmd="zkstack__dev__prover__help__help"
                ;;
            zkstack__dev__prover__help,info)
                cmd="zkstack__dev__prover__help__info"
                ;;
            zkstack__dev__prover__help,insert-batch)
                cmd="zkstack__dev__prover__help__insert__batch"
                ;;
            zkstack__dev__prover__help,insert-version)
                cmd="zkstack__dev__prover__help__insert__version"
                ;;
            zkstack__dev__snapshot,create)
                cmd="zkstack__dev__snapshot__create"
                ;;
            zkstack__dev__snapshot,help)
                cmd="zkstack__dev__snapshot__help"
                ;;
            zkstack__dev__snapshot__help,create)
                cmd="zkstack__dev__snapshot__help__create"
                ;;
            zkstack__dev__snapshot__help,help)
                cmd="zkstack__dev__snapshot__help__help"
                ;;
            zkstack__dev__status,help)
                cmd="zkstack__dev__status__help"
                ;;
            zkstack__dev__status,ports)
                cmd="zkstack__dev__status__ports"
                ;;
            zkstack__dev__status__help,help)
                cmd="zkstack__dev__status__help__help"
                ;;
            zkstack__dev__status__help,ports)
                cmd="zkstack__dev__status__help__ports"
                ;;
            zkstack__dev__test,build)
                cmd="zkstack__dev__test__build"
                ;;
            zkstack__dev__test,fees)
                cmd="zkstack__dev__test__fees"
                ;;
            zkstack__dev__test,gateway-migration)
                cmd="zkstack__dev__test__gateway__migration"
                ;;
            zkstack__dev__test,help)
                cmd="zkstack__dev__test__help"
                ;;
            zkstack__dev__test,integration)
                cmd="zkstack__dev__test__integration"
                ;;
            zkstack__dev__test,l1-contracts)
                cmd="zkstack__dev__test__l1__contracts"
                ;;
            zkstack__dev__test,loadtest)
                cmd="zkstack__dev__test__loadtest"
                ;;
            zkstack__dev__test,prover)
                cmd="zkstack__dev__test__prover"
                ;;
            zkstack__dev__test,recovery)
                cmd="zkstack__dev__test__recovery"
                ;;
            zkstack__dev__test,revert)
                cmd="zkstack__dev__test__revert"
                ;;
            zkstack__dev__test,rust)
                cmd="zkstack__dev__test__rust"
                ;;
            zkstack__dev__test,upgrade)
                cmd="zkstack__dev__test__upgrade"
                ;;
            zkstack__dev__test,wallet)
                cmd="zkstack__dev__test__wallet"
                ;;
            zkstack__dev__test__help,build)
                cmd="zkstack__dev__test__help__build"
                ;;
            zkstack__dev__test__help,fees)
                cmd="zkstack__dev__test__help__fees"
                ;;
            zkstack__dev__test__help,gateway-migration)
                cmd="zkstack__dev__test__help__gateway__migration"
                ;;
            zkstack__dev__test__help,help)
                cmd="zkstack__dev__test__help__help"
                ;;
            zkstack__dev__test__help,integration)
                cmd="zkstack__dev__test__help__integration"
                ;;
            zkstack__dev__test__help,l1-contracts)
                cmd="zkstack__dev__test__help__l1__contracts"
                ;;
            zkstack__dev__test__help,loadtest)
                cmd="zkstack__dev__test__help__loadtest"
                ;;
            zkstack__dev__test__help,prover)
                cmd="zkstack__dev__test__help__prover"
                ;;
            zkstack__dev__test__help,recovery)
                cmd="zkstack__dev__test__help__recovery"
                ;;
            zkstack__dev__test__help,revert)
                cmd="zkstack__dev__test__help__revert"
                ;;
            zkstack__dev__test__help,rust)
                cmd="zkstack__dev__test__help__rust"
                ;;
            zkstack__dev__test__help,upgrade)
                cmd="zkstack__dev__test__help__upgrade"
                ;;
            zkstack__dev__test__help,wallet)
                cmd="zkstack__dev__test__help__wallet"
                ;;
            zkstack__ecosystem,build-transactions)
                cmd="zkstack__ecosystem__build__transactions"
                ;;
            zkstack__ecosystem,change-default-chain)
                cmd="zkstack__ecosystem__change__default__chain"
                ;;
            zkstack__ecosystem,create)
                cmd="zkstack__ecosystem__create"
                ;;
            zkstack__ecosystem,help)
                cmd="zkstack__ecosystem__help"
                ;;
            zkstack__ecosystem,init)
                cmd="zkstack__ecosystem__init"
                ;;
            zkstack__ecosystem,setup-observability)
                cmd="zkstack__ecosystem__setup__observability"
                ;;
            zkstack__ecosystem__help,build-transactions)
                cmd="zkstack__ecosystem__help__build__transactions"
                ;;
            zkstack__ecosystem__help,change-default-chain)
                cmd="zkstack__ecosystem__help__change__default__chain"
                ;;
            zkstack__ecosystem__help,create)
                cmd="zkstack__ecosystem__help__create"
                ;;
            zkstack__ecosystem__help,help)
                cmd="zkstack__ecosystem__help__help"
                ;;
            zkstack__ecosystem__help,init)
                cmd="zkstack__ecosystem__help__init"
                ;;
            zkstack__ecosystem__help,setup-observability)
                cmd="zkstack__ecosystem__help__setup__observability"
                ;;
            zkstack__explorer,help)
                cmd="zkstack__explorer__help"
                ;;
            zkstack__explorer,init)
                cmd="zkstack__explorer__init"
                ;;
            zkstack__explorer,run)
                cmd="zkstack__explorer__run"
                ;;
            zkstack__explorer,run-backend)
                cmd="zkstack__explorer__run__backend"
                ;;
            zkstack__explorer__help,help)
                cmd="zkstack__explorer__help__help"
                ;;
            zkstack__explorer__help,init)
                cmd="zkstack__explorer__help__init"
                ;;
            zkstack__explorer__help,run)
                cmd="zkstack__explorer__help__run"
                ;;
            zkstack__explorer__help,run-backend)
                cmd="zkstack__explorer__help__run__backend"
                ;;
            zkstack__external__node,build)
                cmd="zkstack__external__node__build"
                ;;
            zkstack__external__node,configs)
                cmd="zkstack__external__node__configs"
                ;;
            zkstack__external__node,help)
                cmd="zkstack__external__node__help"
                ;;
            zkstack__external__node,init)
                cmd="zkstack__external__node__init"
                ;;
            zkstack__external__node,run)
                cmd="zkstack__external__node__run"
                ;;
            zkstack__external__node,wait)
                cmd="zkstack__external__node__wait"
                ;;
            zkstack__external__node__help,build)
                cmd="zkstack__external__node__help__build"
                ;;
            zkstack__external__node__help,configs)
                cmd="zkstack__external__node__help__configs"
                ;;
            zkstack__external__node__help,help)
                cmd="zkstack__external__node__help__help"
                ;;
            zkstack__external__node__help,init)
                cmd="zkstack__external__node__help__init"
                ;;
            zkstack__external__node__help,run)
                cmd="zkstack__external__node__help__run"
                ;;
            zkstack__external__node__help,wait)
                cmd="zkstack__external__node__help__wait"
                ;;
            zkstack__help,autocomplete)
                cmd="zkstack__help__autocomplete"
                ;;
            zkstack__help,chain)
                cmd="zkstack__help__chain"
                ;;
            zkstack__help,consensus)
                cmd="zkstack__help__consensus"
                ;;
            zkstack__help,containers)
                cmd="zkstack__help__containers"
                ;;
            zkstack__help,contract-verifier)
                cmd="zkstack__help__contract__verifier"
                ;;
            zkstack__help,dev)
                cmd="zkstack__help__dev"
                ;;
            zkstack__help,ecosystem)
                cmd="zkstack__help__ecosystem"
                ;;
            zkstack__help,explorer)
                cmd="zkstack__help__explorer"
                ;;
            zkstack__help,external-node)
                cmd="zkstack__help__external__node"
                ;;
            zkstack__help,help)
                cmd="zkstack__help__help"
                ;;
            zkstack__help,markdown)
                cmd="zkstack__help__markdown"
                ;;
            zkstack__help,portal)
                cmd="zkstack__help__portal"
                ;;
            zkstack__help,private-rpc)
                cmd="zkstack__help__private__rpc"
                ;;
            zkstack__help,prover)
                cmd="zkstack__help__prover"
                ;;
            zkstack__help,server)
                cmd="zkstack__help__server"
                ;;
            zkstack__help,update)
                cmd="zkstack__help__update"
                ;;
            zkstack__help__chain,accept-chain-ownership)
                cmd="zkstack__help__chain__accept__chain__ownership"
                ;;
            zkstack__help__chain,build-transactions)
                cmd="zkstack__help__chain__build__transactions"
                ;;
            zkstack__help__chain,create)
                cmd="zkstack__help__chain__create"
                ;;
            zkstack__help__chain,deploy-consensus-registry)
                cmd="zkstack__help__chain__deploy__consensus__registry"
                ;;
            zkstack__help__chain,deploy-l2-contracts)
                cmd="zkstack__help__chain__deploy__l2__contracts"
                ;;
            zkstack__help__chain,deploy-l2da-validator)
                cmd="zkstack__help__chain__deploy__l2da__validator"
                ;;
            zkstack__help__chain,deploy-multicall3)
                cmd="zkstack__help__chain__deploy__multicall3"
                ;;
            zkstack__help__chain,deploy-paymaster)
                cmd="zkstack__help__chain__deploy__paymaster"
                ;;
            zkstack__help__chain,deploy-timestamp-asserter)
                cmd="zkstack__help__chain__deploy__timestamp__asserter"
                ;;
            zkstack__help__chain,deploy-upgrader)
                cmd="zkstack__help__chain__deploy__upgrader"
                ;;
            zkstack__help__chain,enable-evm-emulator)
                cmd="zkstack__help__chain__enable__evm__emulator"
                ;;
            zkstack__help__chain,gateway)
                cmd="zkstack__help__chain__gateway"
                ;;
            zkstack__help__chain,genesis)
                cmd="zkstack__help__chain__genesis"
                ;;
            zkstack__help__chain,init)
                cmd="zkstack__help__chain__init"
                ;;
            zkstack__help__chain,register-chain)
                cmd="zkstack__help__chain__register__chain"
                ;;
            zkstack__help__chain,set-da-validator-pair)
                cmd="zkstack__help__chain__set__da__validator__pair"
                ;;
            zkstack__help__chain,set-da-validator-pair-calldata)
                cmd="zkstack__help__chain__set__da__validator__pair__calldata"
                ;;
            zkstack__help__chain,set-pubdata-pricing-mode)
                cmd="zkstack__help__chain__set__pubdata__pricing__mode"
                ;;
            zkstack__help__chain,set-transaction-filterer-calldata)
                cmd="zkstack__help__chain__set__transaction__filterer__calldata"
                ;;
            zkstack__help__chain,update-token-multiplier-setter)
                cmd="zkstack__help__chain__update__token__multiplier__setter"
                ;;
            zkstack__help__chain__gateway,convert-to-gateway)
                cmd="zkstack__help__chain__gateway__convert__to__gateway"
                ;;
            zkstack__help__chain__gateway,finalize-chain-migration-from-gateway)
                cmd="zkstack__help__chain__gateway__finalize__chain__migration__from__gateway"
                ;;
            zkstack__help__chain__gateway,grant-gateway-transaction-filterer-whitelist-calldata)
                cmd="zkstack__help__chain__gateway__grant__gateway__transaction__filterer__whitelist__calldata"
                ;;
            zkstack__help__chain__gateway,migrate-from-gateway)
                cmd="zkstack__help__chain__gateway__migrate__from__gateway"
                ;;
            zkstack__help__chain__gateway,migrate-from-gateway-calldata)
                cmd="zkstack__help__chain__gateway__migrate__from__gateway__calldata"
                ;;
            zkstack__help__chain__gateway,migrate-to-gateway)
                cmd="zkstack__help__chain__gateway__migrate__to__gateway"
                ;;
            zkstack__help__chain__gateway,migrate-to-gateway-calldata)
                cmd="zkstack__help__chain__gateway__migrate__to__gateway__calldata"
                ;;
            zkstack__help__chain__gateway,notify-about-from-gateway-update)
                cmd="zkstack__help__chain__gateway__notify__about__from__gateway__update"
                ;;
            zkstack__help__chain__gateway,notify-about-from-gateway-update-calldata)
                cmd="zkstack__help__chain__gateway__notify__about__from__gateway__update__calldata"
                ;;
            zkstack__help__chain__gateway,notify-about-to-gateway-update)
                cmd="zkstack__help__chain__gateway__notify__about__to__gateway__update"
                ;;
            zkstack__help__chain__gateway,notify-about-to-gateway-update-calldata)
                cmd="zkstack__help__chain__gateway__notify__about__to__gateway__update__calldata"
                ;;
            zkstack__help__chain__genesis,init-database)
                cmd="zkstack__help__chain__genesis__init__database"
                ;;
            zkstack__help__chain__genesis,server)
                cmd="zkstack__help__chain__genesis__server"
                ;;
            zkstack__help__chain__init,configs)
                cmd="zkstack__help__chain__init__configs"
                ;;
            zkstack__help__consensus,get-pending-validator-schedule)
                cmd="zkstack__help__consensus__get__pending__validator__schedule"
                ;;
            zkstack__help__consensus,get-validator-schedule)
                cmd="zkstack__help__consensus__get__validator__schedule"
                ;;
            zkstack__help__consensus,set-schedule-activation-delay)
                cmd="zkstack__help__consensus__set__schedule__activation__delay"
                ;;
            zkstack__help__consensus,set-validator-schedule)
                cmd="zkstack__help__consensus__set__validator__schedule"
                ;;
            zkstack__help__consensus,wait-for-registry)
                cmd="zkstack__help__consensus__wait__for__registry"
                ;;
            zkstack__help__contract__verifier,build)
                cmd="zkstack__help__contract__verifier__build"
                ;;
            zkstack__help__contract__verifier,init)
                cmd="zkstack__help__contract__verifier__init"
                ;;
            zkstack__help__contract__verifier,run)
                cmd="zkstack__help__contract__verifier__run"
                ;;
            zkstack__help__contract__verifier,wait)
                cmd="zkstack__help__contract__verifier__wait"
                ;;
            zkstack__help__dev,clean)
                cmd="zkstack__help__dev__clean"
                ;;
            zkstack__help__dev,config-writer)
                cmd="zkstack__help__dev__config__writer"
                ;;
            zkstack__help__dev,contracts)
                cmd="zkstack__help__dev__contracts"
                ;;
            zkstack__help__dev,database)
                cmd="zkstack__help__dev__database"
                ;;
            zkstack__help__dev,fmt)
                cmd="zkstack__help__dev__fmt"
                ;;
            zkstack__help__dev,generate-genesis)
                cmd="zkstack__help__dev__generate__genesis"
                ;;
            zkstack__help__dev,init-test-wallet)
                cmd="zkstack__help__dev__init__test__wallet"
                ;;
            zkstack__help__dev,lint)
                cmd="zkstack__help__dev__lint"
                ;;
            zkstack__help__dev,prover)
                cmd="zkstack__help__dev__prover"
                ;;
            zkstack__help__dev,rich-account)
                cmd="zkstack__help__dev__rich__account"
                ;;
            zkstack__help__dev,send-transactions)
                cmd="zkstack__help__dev__send__transactions"
                ;;
            zkstack__help__dev,snapshot)
                cmd="zkstack__help__dev__snapshot"
                ;;
            zkstack__help__dev,status)
                cmd="zkstack__help__dev__status"
                ;;
            zkstack__help__dev,test)
                cmd="zkstack__help__dev__test"
                ;;
            zkstack__help__dev,track-priority-ops)
                cmd="zkstack__help__dev__track__priority__ops"
                ;;
            zkstack__help__dev__clean,all)
                cmd="zkstack__help__dev__clean__all"
                ;;
            zkstack__help__dev__clean,containers)
                cmd="zkstack__help__dev__clean__containers"
                ;;
            zkstack__help__dev__clean,contracts-cache)
                cmd="zkstack__help__dev__clean__contracts__cache"
                ;;
            zkstack__help__dev__database,check-sqlx-data)
                cmd="zkstack__help__dev__database__check__sqlx__data"
                ;;
            zkstack__help__dev__database,drop)
                cmd="zkstack__help__dev__database__drop"
                ;;
            zkstack__help__dev__database,migrate)
                cmd="zkstack__help__dev__database__migrate"
                ;;
            zkstack__help__dev__database,new-migration)
                cmd="zkstack__help__dev__database__new__migration"
                ;;
            zkstack__help__dev__database,prepare)
                cmd="zkstack__help__dev__database__prepare"
                ;;
            zkstack__help__dev__database,reset)
                cmd="zkstack__help__dev__database__reset"
                ;;
            zkstack__help__dev__database,setup)
                cmd="zkstack__help__dev__database__setup"
                ;;
            zkstack__help__dev__prover,info)
                cmd="zkstack__help__dev__prover__info"
                ;;
            zkstack__help__dev__prover,insert-batch)
                cmd="zkstack__help__dev__prover__insert__batch"
                ;;
            zkstack__help__dev__prover,insert-version)
                cmd="zkstack__help__dev__prover__insert__version"
                ;;
            zkstack__help__dev__snapshot,create)
                cmd="zkstack__help__dev__snapshot__create"
                ;;
            zkstack__help__dev__status,ports)
                cmd="zkstack__help__dev__status__ports"
                ;;
            zkstack__help__dev__test,build)
                cmd="zkstack__help__dev__test__build"
                ;;
            zkstack__help__dev__test,fees)
                cmd="zkstack__help__dev__test__fees"
                ;;
            zkstack__help__dev__test,gateway-migration)
                cmd="zkstack__help__dev__test__gateway__migration"
                ;;
            zkstack__help__dev__test,integration)
                cmd="zkstack__help__dev__test__integration"
                ;;
            zkstack__help__dev__test,l1-contracts)
                cmd="zkstack__help__dev__test__l1__contracts"
                ;;
            zkstack__help__dev__test,loadtest)
                cmd="zkstack__help__dev__test__loadtest"
                ;;
            zkstack__help__dev__test,prover)
                cmd="zkstack__help__dev__test__prover"
                ;;
            zkstack__help__dev__test,recovery)
                cmd="zkstack__help__dev__test__recovery"
                ;;
            zkstack__help__dev__test,revert)
                cmd="zkstack__help__dev__test__revert"
                ;;
            zkstack__help__dev__test,rust)
                cmd="zkstack__help__dev__test__rust"
                ;;
            zkstack__help__dev__test,upgrade)
                cmd="zkstack__help__dev__test__upgrade"
                ;;
            zkstack__help__dev__test,wallet)
                cmd="zkstack__help__dev__test__wallet"
                ;;
            zkstack__help__ecosystem,build-transactions)
                cmd="zkstack__help__ecosystem__build__transactions"
                ;;
            zkstack__help__ecosystem,change-default-chain)
                cmd="zkstack__help__ecosystem__change__default__chain"
                ;;
            zkstack__help__ecosystem,create)
                cmd="zkstack__help__ecosystem__create"
                ;;
            zkstack__help__ecosystem,init)
                cmd="zkstack__help__ecosystem__init"
                ;;
            zkstack__help__ecosystem,setup-observability)
                cmd="zkstack__help__ecosystem__setup__observability"
                ;;
            zkstack__help__explorer,init)
                cmd="zkstack__help__explorer__init"
                ;;
            zkstack__help__explorer,run)
                cmd="zkstack__help__explorer__run"
                ;;
            zkstack__help__explorer,run-backend)
                cmd="zkstack__help__explorer__run__backend"
                ;;
            zkstack__help__external__node,build)
                cmd="zkstack__help__external__node__build"
                ;;
            zkstack__help__external__node,configs)
                cmd="zkstack__help__external__node__configs"
                ;;
            zkstack__help__external__node,init)
                cmd="zkstack__help__external__node__init"
                ;;
            zkstack__help__external__node,run)
                cmd="zkstack__help__external__node__run"
                ;;
            zkstack__help__external__node,wait)
                cmd="zkstack__help__external__node__wait"
                ;;
            zkstack__help__private__rpc,init)
                cmd="zkstack__help__private__rpc__init"
                ;;
            zkstack__help__private__rpc,reset-db)
                cmd="zkstack__help__private__rpc__reset__db"
                ;;
            zkstack__help__private__rpc,run)
                cmd="zkstack__help__private__rpc__run"
                ;;
            zkstack__help__prover,compressor-keys)
                cmd="zkstack__help__prover__compressor__keys"
                ;;
            zkstack__help__prover,init)
                cmd="zkstack__help__prover__init"
                ;;
            zkstack__help__prover,init-bellman-cuda)
                cmd="zkstack__help__prover__init__bellman__cuda"
                ;;
            zkstack__help__prover,run)
                cmd="zkstack__help__prover__run"
                ;;
            zkstack__help__prover,setup-keys)
                cmd="zkstack__help__prover__setup__keys"
                ;;
            zkstack__help__server,build)
                cmd="zkstack__help__server__build"
                ;;
            zkstack__help__server,run)
                cmd="zkstack__help__server__run"
                ;;
            zkstack__help__server,wait)
                cmd="zkstack__help__server__wait"
                ;;
            zkstack__private__rpc,help)
                cmd="zkstack__private__rpc__help"
                ;;
            zkstack__private__rpc,init)
                cmd="zkstack__private__rpc__init"
                ;;
            zkstack__private__rpc,reset-db)
                cmd="zkstack__private__rpc__reset__db"
                ;;
            zkstack__private__rpc,run)
                cmd="zkstack__private__rpc__run"
                ;;
            zkstack__private__rpc__help,help)
                cmd="zkstack__private__rpc__help__help"
                ;;
            zkstack__private__rpc__help,init)
                cmd="zkstack__private__rpc__help__init"
                ;;
            zkstack__private__rpc__help,reset-db)
                cmd="zkstack__private__rpc__help__reset__db"
                ;;
            zkstack__private__rpc__help,run)
                cmd="zkstack__private__rpc__help__run"
                ;;
            zkstack__prover,compressor-keys)
                cmd="zkstack__prover__compressor__keys"
                ;;
            zkstack__prover,help)
                cmd="zkstack__prover__help"
                ;;
            zkstack__prover,init)
                cmd="zkstack__prover__init"
                ;;
            zkstack__prover,init-bellman-cuda)
                cmd="zkstack__prover__init__bellman__cuda"
                ;;
            zkstack__prover,run)
                cmd="zkstack__prover__run"
                ;;
            zkstack__prover,setup-keys)
                cmd="zkstack__prover__setup__keys"
                ;;
            zkstack__prover__help,compressor-keys)
                cmd="zkstack__prover__help__compressor__keys"
                ;;
            zkstack__prover__help,help)
                cmd="zkstack__prover__help__help"
                ;;
            zkstack__prover__help,init)
                cmd="zkstack__prover__help__init"
                ;;
            zkstack__prover__help,init-bellman-cuda)
                cmd="zkstack__prover__help__init__bellman__cuda"
                ;;
            zkstack__prover__help,run)
                cmd="zkstack__prover__help__run"
                ;;
            zkstack__prover__help,setup-keys)
                cmd="zkstack__prover__help__setup__keys"
                ;;
            zkstack__server,build)
                cmd="zkstack__server__build"
                ;;
            zkstack__server,help)
                cmd="zkstack__server__help"
                ;;
            zkstack__server,run)
                cmd="zkstack__server__run"
                ;;
            zkstack__server,wait)
                cmd="zkstack__server__wait"
                ;;
            zkstack__server__help,build)
                cmd="zkstack__server__help__build"
                ;;
            zkstack__server__help,help)
                cmd="zkstack__server__help__help"
                ;;
            zkstack__server__help,run)
                cmd="zkstack__server__help__run"
                ;;
            zkstack__server__help,wait)
                cmd="zkstack__server__help__wait"
                ;;
            *)
                ;;
        esac
    done

    case "${cmd}" in
        zkstack)
            opts="-v -h -V --verbose --chain --ignore-prerequisites --help --version autocomplete ecosystem chain dev prover server external-node containers contract-verifier portal private-rpc explorer consensus update markdown help"
            if [[ ${cur} == -* || ${COMP_CWORD} -eq 1 ]] ; then
                COMPREPLY=( $(compgen -W "${opts}" -- "${cur}") )
                return 0
            fi
            case "${prev}" in
                --chain)
                    COMPREPLY=($(compgen -f "${cur}"))
                    return 0
                    ;;
                *)
                    COMPREPLY=()
                    ;;
            esac
            COMPREPLY=( $(compgen -W "${opts}" -- "${cur}") )
            return 0
            ;;
        zkstack__autocomplete)
            opts="-o -v -h --generate --out --verbose --chain --ignore-prerequisites --help"
            if [[ ${cur} == -* || ${COMP_CWORD} -eq 2 ]] ; then
                COMPREPLY=( $(compgen -W "${opts}" -- "${cur}") )
                return 0
            fi
            case "${prev}" in
                --generate)
                    COMPREPLY=($(compgen -W "bash elvish fish powershell zsh" -- "${cur}"))
                    return 0
                    ;;
                --out)
                    COMPREPLY=($(compgen -f "${cur}"))
                    return 0
                    ;;
                -o)
                    COMPREPLY=($(compgen -f "${cur}"))
                    return 0
                    ;;
                --chain)
                    COMPREPLY=($(compgen -f "${cur}"))
                    return 0
                    ;;
                *)
                    COMPREPLY=()
                    ;;
            esac
            COMPREPLY=( $(compgen -W "${opts}" -- "${cur}") )
            return 0
            ;;
        zkstack__chain)
            opts="-v -h --verbose --chain --ignore-prerequisites --help create build-transactions init genesis register-chain deploy-l2-contracts accept-chain-ownership deploy-consensus-registry deploy-multicall3 deploy-timestamp-asserter deploy-l2da-validator deploy-upgrader deploy-paymaster update-token-multiplier-setter set-transaction-filterer-calldata set-da-validator-pair-calldata enable-evm-emulator set-pubdata-pricing-mode set-da-validator-pair gateway help"
            if [[ ${cur} == -* || ${COMP_CWORD} -eq 2 ]] ; then
                COMPREPLY=( $(compgen -W "${opts}" -- "${cur}") )
                return 0
            fi
            case "${prev}" in
                --chain)
                    COMPREPLY=($(compgen -f "${cur}"))
                    return 0
                    ;;
                *)
                    COMPREPLY=()
                    ;;
            esac
            COMPREPLY=( $(compgen -W "${opts}" -- "${cur}") )
            return 0
            ;;
        zkstack__chain__accept__chain__ownership)
            opts="-a -v -h --verify --verifier --verifier-url --verifier-api-key --resume --zksync --additional-args --verbose --chain --ignore-prerequisites --help"
            if [[ ${cur} == -* || ${COMP_CWORD} -eq 3 ]] ; then
                COMPREPLY=( $(compgen -W "${opts}" -- "${cur}") )
                return 0
            fi
            case "${prev}" in
                --verify)
                    COMPREPLY=($(compgen -W "true false" -- "${cur}"))
                    return 0
                    ;;
                --verifier)
                    COMPREPLY=($(compgen -W "etherscan sourcify blockscout oklink" -- "${cur}"))
                    return 0
                    ;;
                --verifier-url)
                    COMPREPLY=($(compgen -f "${cur}"))
                    return 0
                    ;;
                --verifier-api-key)
                    COMPREPLY=($(compgen -f "${cur}"))
                    return 0
                    ;;
                --additional-args)
                    COMPREPLY=($(compgen -f "${cur}"))
                    return 0
                    ;;
                -a)
                    COMPREPLY=($(compgen -f "${cur}"))
                    return 0
                    ;;
                --chain)
                    COMPREPLY=($(compgen -f "${cur}"))
                    return 0
                    ;;
                *)
                    COMPREPLY=()
                    ;;
            esac
            COMPREPLY=( $(compgen -W "${opts}" -- "${cur}") )
            return 0
            ;;
        zkstack__chain__build__transactions)
            opts="-o -a -v -h --out --verify --verifier --verifier-url --verifier-api-key --resume --zksync --additional-args --l1-rpc-url --verbose --chain --ignore-prerequisites --help"
            if [[ ${cur} == -* || ${COMP_CWORD} -eq 3 ]] ; then
                COMPREPLY=( $(compgen -W "${opts}" -- "${cur}") )
                return 0
            fi
            case "${prev}" in
                --out)
                    COMPREPLY=($(compgen -f "${cur}"))
                    return 0
                    ;;
                -o)
                    COMPREPLY=($(compgen -f "${cur}"))
                    return 0
                    ;;
                --verify)
                    COMPREPLY=($(compgen -W "true false" -- "${cur}"))
                    return 0
                    ;;
                --verifier)
                    COMPREPLY=($(compgen -W "etherscan sourcify blockscout oklink" -- "${cur}"))
                    return 0
                    ;;
                --verifier-url)
                    COMPREPLY=($(compgen -f "${cur}"))
                    return 0
                    ;;
                --verifier-api-key)
                    COMPREPLY=($(compgen -f "${cur}"))
                    return 0
                    ;;
                --additional-args)
                    COMPREPLY=($(compgen -f "${cur}"))
                    return 0
                    ;;
                -a)
                    COMPREPLY=($(compgen -f "${cur}"))
                    return 0
                    ;;
                --l1-rpc-url)
                    COMPREPLY=($(compgen -f "${cur}"))
                    return 0
                    ;;
                --chain)
                    COMPREPLY=($(compgen -f "${cur}"))
                    return 0
                    ;;
                *)
                    COMPREPLY=()
                    ;;
            esac
            COMPREPLY=( $(compgen -W "${opts}" -- "${cur}") )
            return 0
            ;;
        zkstack__chain__create)
            opts="-v -h --chain-name --chain-id --prover-mode --wallet-creation --wallet-path --l1-batch-commit-data-generator-mode --base-token-address --base-token-price-nominator --base-token-price-denominator --set-as-default --legacy-bridge --evm-emulator --update-submodules --tight-ports --verbose --chain --ignore-prerequisites --help"
            if [[ ${cur} == -* || ${COMP_CWORD} -eq 3 ]] ; then
                COMPREPLY=( $(compgen -W "${opts}" -- "${cur}") )
                return 0
            fi
            case "${prev}" in
                --chain-name)
                    COMPREPLY=($(compgen -f "${cur}"))
                    return 0
                    ;;
                --chain-id)
                    COMPREPLY=($(compgen -f "${cur}"))
                    return 0
                    ;;
                --prover-mode)
                    COMPREPLY=($(compgen -W "no-proofs gpu" -- "${cur}"))
                    return 0
                    ;;
                --wallet-creation)
                    COMPREPLY=($(compgen -W "localhost random empty in-file" -- "${cur}"))
                    return 0
                    ;;
                --wallet-path)
                    local oldifs
                    if [ -n "${IFS+x}" ]; then
                        oldifs="$IFS"
                    fi
                    IFS=$'\n'
                    COMPREPLY=($(compgen -f "${cur}"))
                    if [ -n "${oldifs+x}" ]; then
                        IFS="$oldifs"
                    fi
                    if [[ "${BASH_VERSINFO[0]}" -ge 4 ]]; then
                        compopt -o filenames
                    fi
                    return 0
                    ;;
                --l1-batch-commit-data-generator-mode)
                    COMPREPLY=($(compgen -W "rollup validium" -- "${cur}"))
                    return 0
                    ;;
                --base-token-address)
                    COMPREPLY=($(compgen -f "${cur}"))
                    return 0
                    ;;
                --base-token-price-nominator)
                    COMPREPLY=($(compgen -f "${cur}"))
                    return 0
                    ;;
                --base-token-price-denominator)
                    COMPREPLY=($(compgen -f "${cur}"))
                    return 0
                    ;;
                --set-as-default)
                    COMPREPLY=($(compgen -W "true false" -- "${cur}"))
                    return 0
                    ;;
                --evm-emulator)
                    COMPREPLY=($(compgen -W "true false" -- "${cur}"))
                    return 0
                    ;;
                --update-submodules)
                    COMPREPLY=($(compgen -W "true false" -- "${cur}"))
                    return 0
                    ;;
                --chain)
                    COMPREPLY=($(compgen -f "${cur}"))
                    return 0
                    ;;
                *)
                    COMPREPLY=()
                    ;;
            esac
            COMPREPLY=( $(compgen -W "${opts}" -- "${cur}") )
            return 0
            ;;
        zkstack__chain__deploy__consensus__registry)
            opts="-a -v -h --verify --verifier --verifier-url --verifier-api-key --resume --zksync --additional-args --verbose --chain --ignore-prerequisites --help"
            if [[ ${cur} == -* || ${COMP_CWORD} -eq 3 ]] ; then
                COMPREPLY=( $(compgen -W "${opts}" -- "${cur}") )
                return 0
            fi
            case "${prev}" in
                --verify)
                    COMPREPLY=($(compgen -W "true false" -- "${cur}"))
                    return 0
                    ;;
                --verifier)
                    COMPREPLY=($(compgen -W "etherscan sourcify blockscout oklink" -- "${cur}"))
                    return 0
                    ;;
                --verifier-url)
                    COMPREPLY=($(compgen -f "${cur}"))
                    return 0
                    ;;
                --verifier-api-key)
                    COMPREPLY=($(compgen -f "${cur}"))
                    return 0
                    ;;
                --additional-args)
                    COMPREPLY=($(compgen -f "${cur}"))
                    return 0
                    ;;
                -a)
                    COMPREPLY=($(compgen -f "${cur}"))
                    return 0
                    ;;
                --chain)
                    COMPREPLY=($(compgen -f "${cur}"))
                    return 0
                    ;;
                *)
                    COMPREPLY=()
                    ;;
            esac
            COMPREPLY=( $(compgen -W "${opts}" -- "${cur}") )
            return 0
            ;;
        zkstack__chain__deploy__l2__contracts)
            opts="-a -v -h --verify --verifier --verifier-url --verifier-api-key --resume --zksync --additional-args --verbose --chain --ignore-prerequisites --help"
            if [[ ${cur} == -* || ${COMP_CWORD} -eq 3 ]] ; then
                COMPREPLY=( $(compgen -W "${opts}" -- "${cur}") )
                return 0
            fi
            case "${prev}" in
                --verify)
                    COMPREPLY=($(compgen -W "true false" -- "${cur}"))
                    return 0
                    ;;
                --verifier)
                    COMPREPLY=($(compgen -W "etherscan sourcify blockscout oklink" -- "${cur}"))
                    return 0
                    ;;
                --verifier-url)
                    COMPREPLY=($(compgen -f "${cur}"))
                    return 0
                    ;;
                --verifier-api-key)
                    COMPREPLY=($(compgen -f "${cur}"))
                    return 0
                    ;;
                --additional-args)
                    COMPREPLY=($(compgen -f "${cur}"))
                    return 0
                    ;;
                -a)
                    COMPREPLY=($(compgen -f "${cur}"))
                    return 0
                    ;;
                --chain)
                    COMPREPLY=($(compgen -f "${cur}"))
                    return 0
                    ;;
                *)
                    COMPREPLY=()
                    ;;
            esac
            COMPREPLY=( $(compgen -W "${opts}" -- "${cur}") )
            return 0
            ;;
        zkstack__chain__deploy__l2da__validator)
            opts="-a -v -h --verify --verifier --verifier-url --verifier-api-key --resume --zksync --additional-args --verbose --chain --ignore-prerequisites --help"
            if [[ ${cur} == -* || ${COMP_CWORD} -eq 3 ]] ; then
                COMPREPLY=( $(compgen -W "${opts}" -- "${cur}") )
                return 0
            fi
            case "${prev}" in
                --verify)
                    COMPREPLY=($(compgen -W "true false" -- "${cur}"))
                    return 0
                    ;;
                --verifier)
                    COMPREPLY=($(compgen -W "etherscan sourcify blockscout oklink" -- "${cur}"))
                    return 0
                    ;;
                --verifier-url)
                    COMPREPLY=($(compgen -f "${cur}"))
                    return 0
                    ;;
                --verifier-api-key)
                    COMPREPLY=($(compgen -f "${cur}"))
                    return 0
                    ;;
                --additional-args)
                    COMPREPLY=($(compgen -f "${cur}"))
                    return 0
                    ;;
                -a)
                    COMPREPLY=($(compgen -f "${cur}"))
                    return 0
                    ;;
                --chain)
                    COMPREPLY=($(compgen -f "${cur}"))
                    return 0
                    ;;
                *)
                    COMPREPLY=()
                    ;;
            esac
            COMPREPLY=( $(compgen -W "${opts}" -- "${cur}") )
            return 0
            ;;
        zkstack__chain__deploy__multicall3)
            opts="-a -v -h --verify --verifier --verifier-url --verifier-api-key --resume --zksync --additional-args --verbose --chain --ignore-prerequisites --help"
            if [[ ${cur} == -* || ${COMP_CWORD} -eq 3 ]] ; then
                COMPREPLY=( $(compgen -W "${opts}" -- "${cur}") )
                return 0
            fi
            case "${prev}" in
                --verify)
                    COMPREPLY=($(compgen -W "true false" -- "${cur}"))
                    return 0
                    ;;
                --verifier)
                    COMPREPLY=($(compgen -W "etherscan sourcify blockscout oklink" -- "${cur}"))
                    return 0
                    ;;
                --verifier-url)
                    COMPREPLY=($(compgen -f "${cur}"))
                    return 0
                    ;;
                --verifier-api-key)
                    COMPREPLY=($(compgen -f "${cur}"))
                    return 0
                    ;;
                --additional-args)
                    COMPREPLY=($(compgen -f "${cur}"))
                    return 0
                    ;;
                -a)
                    COMPREPLY=($(compgen -f "${cur}"))
                    return 0
                    ;;
                --chain)
                    COMPREPLY=($(compgen -f "${cur}"))
                    return 0
                    ;;
                *)
                    COMPREPLY=()
                    ;;
            esac
            COMPREPLY=( $(compgen -W "${opts}" -- "${cur}") )
            return 0
            ;;
        zkstack__chain__deploy__paymaster)
            opts="-a -v -h --verify --verifier --verifier-url --verifier-api-key --resume --zksync --additional-args --verbose --chain --ignore-prerequisites --help"
            if [[ ${cur} == -* || ${COMP_CWORD} -eq 3 ]] ; then
                COMPREPLY=( $(compgen -W "${opts}" -- "${cur}") )
                return 0
            fi
            case "${prev}" in
                --verify)
                    COMPREPLY=($(compgen -W "true false" -- "${cur}"))
                    return 0
                    ;;
                --verifier)
                    COMPREPLY=($(compgen -W "etherscan sourcify blockscout oklink" -- "${cur}"))
                    return 0
                    ;;
                --verifier-url)
                    COMPREPLY=($(compgen -f "${cur}"))
                    return 0
                    ;;
                --verifier-api-key)
                    COMPREPLY=($(compgen -f "${cur}"))
                    return 0
                    ;;
                --additional-args)
                    COMPREPLY=($(compgen -f "${cur}"))
                    return 0
                    ;;
                -a)
                    COMPREPLY=($(compgen -f "${cur}"))
                    return 0
                    ;;
                --chain)
                    COMPREPLY=($(compgen -f "${cur}"))
                    return 0
                    ;;
                *)
                    COMPREPLY=()
                    ;;
            esac
            COMPREPLY=( $(compgen -W "${opts}" -- "${cur}") )
            return 0
            ;;
        zkstack__chain__deploy__timestamp__asserter)
            opts="-a -v -h --verify --verifier --verifier-url --verifier-api-key --resume --zksync --additional-args --verbose --chain --ignore-prerequisites --help"
            if [[ ${cur} == -* || ${COMP_CWORD} -eq 3 ]] ; then
                COMPREPLY=( $(compgen -W "${opts}" -- "${cur}") )
                return 0
            fi
            case "${prev}" in
                --verify)
                    COMPREPLY=($(compgen -W "true false" -- "${cur}"))
                    return 0
                    ;;
                --verifier)
                    COMPREPLY=($(compgen -W "etherscan sourcify blockscout oklink" -- "${cur}"))
                    return 0
                    ;;
                --verifier-url)
                    COMPREPLY=($(compgen -f "${cur}"))
                    return 0
                    ;;
                --verifier-api-key)
                    COMPREPLY=($(compgen -f "${cur}"))
                    return 0
                    ;;
                --additional-args)
                    COMPREPLY=($(compgen -f "${cur}"))
                    return 0
                    ;;
                -a)
                    COMPREPLY=($(compgen -f "${cur}"))
                    return 0
                    ;;
                --chain)
                    COMPREPLY=($(compgen -f "${cur}"))
                    return 0
                    ;;
                *)
                    COMPREPLY=()
                    ;;
            esac
            COMPREPLY=( $(compgen -W "${opts}" -- "${cur}") )
            return 0
            ;;
        zkstack__chain__deploy__upgrader)
            opts="-a -v -h --verify --verifier --verifier-url --verifier-api-key --resume --zksync --additional-args --verbose --chain --ignore-prerequisites --help"
            if [[ ${cur} == -* || ${COMP_CWORD} -eq 3 ]] ; then
                COMPREPLY=( $(compgen -W "${opts}" -- "${cur}") )
                return 0
            fi
            case "${prev}" in
                --verify)
                    COMPREPLY=($(compgen -W "true false" -- "${cur}"))
                    return 0
                    ;;
                --verifier)
                    COMPREPLY=($(compgen -W "etherscan sourcify blockscout oklink" -- "${cur}"))
                    return 0
                    ;;
                --verifier-url)
                    COMPREPLY=($(compgen -f "${cur}"))
                    return 0
                    ;;
                --verifier-api-key)
                    COMPREPLY=($(compgen -f "${cur}"))
                    return 0
                    ;;
                --additional-args)
                    COMPREPLY=($(compgen -f "${cur}"))
                    return 0
                    ;;
                -a)
                    COMPREPLY=($(compgen -f "${cur}"))
                    return 0
                    ;;
                --chain)
                    COMPREPLY=($(compgen -f "${cur}"))
                    return 0
                    ;;
                *)
                    COMPREPLY=()
                    ;;
            esac
            COMPREPLY=( $(compgen -W "${opts}" -- "${cur}") )
            return 0
            ;;
        zkstack__chain__enable__evm__emulator)
            opts="-a -v -h --verify --verifier --verifier-url --verifier-api-key --resume --zksync --additional-args --verbose --chain --ignore-prerequisites --help"
            if [[ ${cur} == -* || ${COMP_CWORD} -eq 3 ]] ; then
                COMPREPLY=( $(compgen -W "${opts}" -- "${cur}") )
                return 0
            fi
            case "${prev}" in
                --verify)
                    COMPREPLY=($(compgen -W "true false" -- "${cur}"))
                    return 0
                    ;;
                --verifier)
                    COMPREPLY=($(compgen -W "etherscan sourcify blockscout oklink" -- "${cur}"))
                    return 0
                    ;;
                --verifier-url)
                    COMPREPLY=($(compgen -f "${cur}"))
                    return 0
                    ;;
                --verifier-api-key)
                    COMPREPLY=($(compgen -f "${cur}"))
                    return 0
                    ;;
                --additional-args)
                    COMPREPLY=($(compgen -f "${cur}"))
                    return 0
                    ;;
                -a)
                    COMPREPLY=($(compgen -f "${cur}"))
                    return 0
                    ;;
                --chain)
                    COMPREPLY=($(compgen -f "${cur}"))
                    return 0
                    ;;
                *)
                    COMPREPLY=()
                    ;;
            esac
            COMPREPLY=( $(compgen -W "${opts}" -- "${cur}") )
            return 0
            ;;
        zkstack__chain__gateway)
            opts="-v -h --verbose --chain --ignore-prerequisites --help grant-gateway-transaction-filterer-whitelist-calldata notify-about-to-gateway-update-calldata notify-about-from-gateway-update-calldata migrate-to-gateway-calldata migrate-from-gateway-calldata finalize-chain-migration-from-gateway convert-to-gateway migrate-to-gateway migrate-from-gateway notify-about-to-gateway-update notify-about-from-gateway-update help"
            if [[ ${cur} == -* || ${COMP_CWORD} -eq 3 ]] ; then
                COMPREPLY=( $(compgen -W "${opts}" -- "${cur}") )
                return 0
            fi
            case "${prev}" in
                --chain)
                    COMPREPLY=($(compgen -f "${cur}"))
                    return 0
                    ;;
                *)
                    COMPREPLY=()
                    ;;
            esac
            COMPREPLY=( $(compgen -W "${opts}" -- "${cur}") )
            return 0
            ;;
        zkstack__chain__gateway__convert__to__gateway)
            opts="-a -v -h --verify --verifier --verifier-url --verifier-api-key --resume --zksync --additional-args --verbose --chain --ignore-prerequisites --help"
            if [[ ${cur} == -* || ${COMP_CWORD} -eq 4 ]] ; then
                COMPREPLY=( $(compgen -W "${opts}" -- "${cur}") )
                return 0
            fi
            case "${prev}" in
                --verify)
                    COMPREPLY=($(compgen -W "true false" -- "${cur}"))
                    return 0
                    ;;
                --verifier)
                    COMPREPLY=($(compgen -W "etherscan sourcify blockscout oklink" -- "${cur}"))
                    return 0
                    ;;
                --verifier-url)
                    COMPREPLY=($(compgen -f "${cur}"))
                    return 0
                    ;;
                --verifier-api-key)
                    COMPREPLY=($(compgen -f "${cur}"))
                    return 0
                    ;;
                --additional-args)
                    COMPREPLY=($(compgen -f "${cur}"))
                    return 0
                    ;;
                -a)
                    COMPREPLY=($(compgen -f "${cur}"))
                    return 0
                    ;;
                --chain)
                    COMPREPLY=($(compgen -f "${cur}"))
                    return 0
                    ;;
                *)
                    COMPREPLY=()
                    ;;
            esac
            COMPREPLY=( $(compgen -W "${opts}" -- "${cur}") )
            return 0
            ;;
        zkstack__chain__gateway__finalize__chain__migration__from__gateway)
            opts="-v -h --l1-rpc-url --l1-bridgehub-addr --l2-chain-id --gateway-chain-id --gateway-rpc-url --private-key --l2-rpc-url --no-cross-check --verbose --chain --ignore-prerequisites --help"
            if [[ ${cur} == -* || ${COMP_CWORD} -eq 4 ]] ; then
                COMPREPLY=( $(compgen -W "${opts}" -- "${cur}") )
                return 0
            fi
            case "${prev}" in
                --l1-rpc-url)
                    COMPREPLY=($(compgen -f "${cur}"))
                    return 0
                    ;;
                --l1-bridgehub-addr)
                    COMPREPLY=($(compgen -f "${cur}"))
                    return 0
                    ;;
                --l2-chain-id)
                    COMPREPLY=($(compgen -f "${cur}"))
                    return 0
                    ;;
                --gateway-chain-id)
                    COMPREPLY=($(compgen -f "${cur}"))
                    return 0
                    ;;
                --gateway-rpc-url)
                    COMPREPLY=($(compgen -f "${cur}"))
                    return 0
                    ;;
                --private-key)
                    COMPREPLY=($(compgen -f "${cur}"))
                    return 0
                    ;;
                --l2-rpc-url)
                    COMPREPLY=($(compgen -f "${cur}"))
                    return 0
                    ;;
                --chain)
                    COMPREPLY=($(compgen -f "${cur}"))
                    return 0
                    ;;
                *)
                    COMPREPLY=()
                    ;;
            esac
            COMPREPLY=( $(compgen -W "${opts}" -- "${cur}") )
            return 0
            ;;
        zkstack__chain__gateway__grant__gateway__transaction__filterer__whitelist__calldata)
            opts="-v -h --bridgehub-addr --gateway-chain-id --l1-rpc-url --grantees --verbose --chain --ignore-prerequisites --help"
            if [[ ${cur} == -* || ${COMP_CWORD} -eq 4 ]] ; then
                COMPREPLY=( $(compgen -W "${opts}" -- "${cur}") )
                return 0
            fi
            case "${prev}" in
                --bridgehub-addr)
                    COMPREPLY=($(compgen -f "${cur}"))
                    return 0
                    ;;
                --gateway-chain-id)
                    COMPREPLY=($(compgen -f "${cur}"))
                    return 0
                    ;;
                --l1-rpc-url)
                    COMPREPLY=($(compgen -f "${cur}"))
                    return 0
                    ;;
                --grantees)
                    COMPREPLY=($(compgen -f "${cur}"))
                    return 0
                    ;;
                --chain)
                    COMPREPLY=($(compgen -f "${cur}"))
                    return 0
                    ;;
                *)
                    COMPREPLY=()
                    ;;
            esac
            COMPREPLY=( $(compgen -W "${opts}" -- "${cur}") )
            return 0
            ;;
        zkstack__chain__gateway__help)
            opts="grant-gateway-transaction-filterer-whitelist-calldata notify-about-to-gateway-update-calldata notify-about-from-gateway-update-calldata migrate-to-gateway-calldata migrate-from-gateway-calldata finalize-chain-migration-from-gateway convert-to-gateway migrate-to-gateway migrate-from-gateway notify-about-to-gateway-update notify-about-from-gateway-update help"
            if [[ ${cur} == -* || ${COMP_CWORD} -eq 4 ]] ; then
                COMPREPLY=( $(compgen -W "${opts}" -- "${cur}") )
                return 0
            fi
            case "${prev}" in
                *)
                    COMPREPLY=()
                    ;;
            esac
            COMPREPLY=( $(compgen -W "${opts}" -- "${cur}") )
            return 0
            ;;
        zkstack__chain__gateway__help__convert__to__gateway)
            opts=""
            if [[ ${cur} == -* || ${COMP_CWORD} -eq 5 ]] ; then
                COMPREPLY=( $(compgen -W "${opts}" -- "${cur}") )
                return 0
            fi
            case "${prev}" in
                *)
                    COMPREPLY=()
                    ;;
            esac
            COMPREPLY=( $(compgen -W "${opts}" -- "${cur}") )
            return 0
            ;;
        zkstack__chain__gateway__help__finalize__chain__migration__from__gateway)
            opts=""
            if [[ ${cur} == -* || ${COMP_CWORD} -eq 5 ]] ; then
                COMPREPLY=( $(compgen -W "${opts}" -- "${cur}") )
                return 0
            fi
            case "${prev}" in
                *)
                    COMPREPLY=()
                    ;;
            esac
            COMPREPLY=( $(compgen -W "${opts}" -- "${cur}") )
            return 0
            ;;
        zkstack__chain__gateway__help__grant__gateway__transaction__filterer__whitelist__calldata)
            opts=""
            if [[ ${cur} == -* || ${COMP_CWORD} -eq 5 ]] ; then
                COMPREPLY=( $(compgen -W "${opts}" -- "${cur}") )
                return 0
            fi
            case "${prev}" in
                *)
                    COMPREPLY=()
                    ;;
            esac
            COMPREPLY=( $(compgen -W "${opts}" -- "${cur}") )
            return 0
            ;;
        zkstack__chain__gateway__help__help)
            opts=""
            if [[ ${cur} == -* || ${COMP_CWORD} -eq 5 ]] ; then
                COMPREPLY=( $(compgen -W "${opts}" -- "${cur}") )
                return 0
            fi
            case "${prev}" in
                *)
                    COMPREPLY=()
                    ;;
            esac
            COMPREPLY=( $(compgen -W "${opts}" -- "${cur}") )
            return 0
            ;;
        zkstack__chain__gateway__help__migrate__from__gateway)
            opts=""
            if [[ ${cur} == -* || ${COMP_CWORD} -eq 5 ]] ; then
                COMPREPLY=( $(compgen -W "${opts}" -- "${cur}") )
                return 0
            fi
            case "${prev}" in
                *)
                    COMPREPLY=()
                    ;;
            esac
            COMPREPLY=( $(compgen -W "${opts}" -- "${cur}") )
            return 0
            ;;
        zkstack__chain__gateway__help__migrate__from__gateway__calldata)
            opts=""
            if [[ ${cur} == -* || ${COMP_CWORD} -eq 5 ]] ; then
                COMPREPLY=( $(compgen -W "${opts}" -- "${cur}") )
                return 0
            fi
            case "${prev}" in
                *)
                    COMPREPLY=()
                    ;;
            esac
            COMPREPLY=( $(compgen -W "${opts}" -- "${cur}") )
            return 0
            ;;
        zkstack__chain__gateway__help__migrate__to__gateway)
            opts=""
            if [[ ${cur} == -* || ${COMP_CWORD} -eq 5 ]] ; then
                COMPREPLY=( $(compgen -W "${opts}" -- "${cur}") )
                return 0
            fi
            case "${prev}" in
                *)
                    COMPREPLY=()
                    ;;
            esac
            COMPREPLY=( $(compgen -W "${opts}" -- "${cur}") )
            return 0
            ;;
        zkstack__chain__gateway__help__migrate__to__gateway__calldata)
            opts=""
            if [[ ${cur} == -* || ${COMP_CWORD} -eq 5 ]] ; then
                COMPREPLY=( $(compgen -W "${opts}" -- "${cur}") )
                return 0
            fi
            case "${prev}" in
                *)
                    COMPREPLY=()
                    ;;
            esac
            COMPREPLY=( $(compgen -W "${opts}" -- "${cur}") )
            return 0
            ;;
        zkstack__chain__gateway__help__notify__about__from__gateway__update)
            opts=""
            if [[ ${cur} == -* || ${COMP_CWORD} -eq 5 ]] ; then
                COMPREPLY=( $(compgen -W "${opts}" -- "${cur}") )
                return 0
            fi
            case "${prev}" in
                *)
                    COMPREPLY=()
                    ;;
            esac
            COMPREPLY=( $(compgen -W "${opts}" -- "${cur}") )
            return 0
            ;;
        zkstack__chain__gateway__help__notify__about__from__gateway__update__calldata)
            opts=""
            if [[ ${cur} == -* || ${COMP_CWORD} -eq 5 ]] ; then
                COMPREPLY=( $(compgen -W "${opts}" -- "${cur}") )
                return 0
            fi
            case "${prev}" in
                *)
                    COMPREPLY=()
                    ;;
            esac
            COMPREPLY=( $(compgen -W "${opts}" -- "${cur}") )
            return 0
            ;;
        zkstack__chain__gateway__help__notify__about__to__gateway__update)
            opts=""
            if [[ ${cur} == -* || ${COMP_CWORD} -eq 5 ]] ; then
                COMPREPLY=( $(compgen -W "${opts}" -- "${cur}") )
                return 0
            fi
            case "${prev}" in
                *)
                    COMPREPLY=()
                    ;;
            esac
            COMPREPLY=( $(compgen -W "${opts}" -- "${cur}") )
            return 0
            ;;
        zkstack__chain__gateway__help__notify__about__to__gateway__update__calldata)
            opts=""
            if [[ ${cur} == -* || ${COMP_CWORD} -eq 5 ]] ; then
                COMPREPLY=( $(compgen -W "${opts}" -- "${cur}") )
                return 0
            fi
            case "${prev}" in
                *)
                    COMPREPLY=()
                    ;;
            esac
            COMPREPLY=( $(compgen -W "${opts}" -- "${cur}") )
            return 0
            ;;
        zkstack__chain__gateway__migrate__from__gateway)
            opts="-a -v -h --verify --verifier --verifier-url --verifier-api-key --resume --zksync --additional-args --gateway-chain-name --verbose --chain --ignore-prerequisites --help"
            if [[ ${cur} == -* || ${COMP_CWORD} -eq 4 ]] ; then
                COMPREPLY=( $(compgen -W "${opts}" -- "${cur}") )
                return 0
            fi
            case "${prev}" in
                --verify)
                    COMPREPLY=($(compgen -W "true false" -- "${cur}"))
                    return 0
                    ;;
                --verifier)
                    COMPREPLY=($(compgen -W "etherscan sourcify blockscout oklink" -- "${cur}"))
                    return 0
                    ;;
                --verifier-url)
                    COMPREPLY=($(compgen -f "${cur}"))
                    return 0
                    ;;
                --verifier-api-key)
                    COMPREPLY=($(compgen -f "${cur}"))
                    return 0
                    ;;
                --additional-args)
                    COMPREPLY=($(compgen -f "${cur}"))
                    return 0
                    ;;
                -a)
                    COMPREPLY=($(compgen -f "${cur}"))
                    return 0
                    ;;
                --gateway-chain-name)
                    COMPREPLY=($(compgen -f "${cur}"))
                    return 0
                    ;;
                --chain)
                    COMPREPLY=($(compgen -f "${cur}"))
                    return 0
                    ;;
                *)
                    COMPREPLY=()
                    ;;
            esac
            COMPREPLY=( $(compgen -W "${opts}" -- "${cur}") )
            return 0
            ;;
        zkstack__chain__gateway__migrate__from__gateway__calldata)
            opts="-v -h --l1-rpc-url --l1-bridgehub-addr --max-l1-gas-price --l2-chain-id --gateway-chain-id --ecosystem-contracts-config-path --gateway-rpc-url --refund-recipient --l2-rpc-url --no-cross-check --verbose --chain --ignore-prerequisites --help"
            if [[ ${cur} == -* || ${COMP_CWORD} -eq 4 ]] ; then
                COMPREPLY=( $(compgen -W "${opts}" -- "${cur}") )
                return 0
            fi
            case "${prev}" in
                --l1-rpc-url)
                    COMPREPLY=($(compgen -f "${cur}"))
                    return 0
                    ;;
                --l1-bridgehub-addr)
                    COMPREPLY=($(compgen -f "${cur}"))
                    return 0
                    ;;
                --max-l1-gas-price)
                    COMPREPLY=($(compgen -f "${cur}"))
                    return 0
                    ;;
                --l2-chain-id)
                    COMPREPLY=($(compgen -f "${cur}"))
                    return 0
                    ;;
                --gateway-chain-id)
                    COMPREPLY=($(compgen -f "${cur}"))
                    return 0
                    ;;
                --ecosystem-contracts-config-path)
                    COMPREPLY=($(compgen -f "${cur}"))
                    return 0
                    ;;
                --gateway-rpc-url)
                    COMPREPLY=($(compgen -f "${cur}"))
                    return 0
                    ;;
                --refund-recipient)
                    COMPREPLY=($(compgen -f "${cur}"))
                    return 0
                    ;;
                --l2-rpc-url)
                    COMPREPLY=($(compgen -f "${cur}"))
                    return 0
                    ;;
                --chain)
                    COMPREPLY=($(compgen -f "${cur}"))
                    return 0
                    ;;
                *)
                    COMPREPLY=()
                    ;;
            esac
            COMPREPLY=( $(compgen -W "${opts}" -- "${cur}") )
            return 0
            ;;
        zkstack__chain__gateway__migrate__to__gateway)
            opts="-a -v -h --verify --verifier --verifier-url --verifier-api-key --resume --zksync --additional-args --gateway-chain-name --verbose --chain --ignore-prerequisites --help"
            if [[ ${cur} == -* || ${COMP_CWORD} -eq 4 ]] ; then
                COMPREPLY=( $(compgen -W "${opts}" -- "${cur}") )
                return 0
            fi
            case "${prev}" in
                --verify)
                    COMPREPLY=($(compgen -W "true false" -- "${cur}"))
                    return 0
                    ;;
                --verifier)
                    COMPREPLY=($(compgen -W "etherscan sourcify blockscout oklink" -- "${cur}"))
                    return 0
                    ;;
                --verifier-url)
                    COMPREPLY=($(compgen -f "${cur}"))
                    return 0
                    ;;
                --verifier-api-key)
                    COMPREPLY=($(compgen -f "${cur}"))
                    return 0
                    ;;
                --additional-args)
                    COMPREPLY=($(compgen -f "${cur}"))
                    return 0
                    ;;
                -a)
                    COMPREPLY=($(compgen -f "${cur}"))
                    return 0
                    ;;
                --gateway-chain-name)
                    COMPREPLY=($(compgen -f "${cur}"))
                    return 0
                    ;;
                --chain)
                    COMPREPLY=($(compgen -f "${cur}"))
                    return 0
                    ;;
                *)
                    COMPREPLY=()
                    ;;
            esac
            COMPREPLY=( $(compgen -W "${opts}" -- "${cur}") )
            return 0
            ;;
        zkstack__chain__gateway__migrate__to__gateway__calldata)
            opts="-v -h --l1-rpc-url --l1-bridgehub-addr --max-l1-gas-price --l2-chain-id --gateway-chain-id --gateway-config-path --gateway-rpc-url --new-sl-da-validator --validator --min-validator-balance --refund-recipient --l2-rpc-url --no-cross-check --verbose --chain --ignore-prerequisites --help"
            if [[ ${cur} == -* || ${COMP_CWORD} -eq 4 ]] ; then
                COMPREPLY=( $(compgen -W "${opts}" -- "${cur}") )
                return 0
            fi
            case "${prev}" in
                --l1-rpc-url)
                    COMPREPLY=($(compgen -f "${cur}"))
                    return 0
                    ;;
                --l1-bridgehub-addr)
                    COMPREPLY=($(compgen -f "${cur}"))
                    return 0
                    ;;
                --max-l1-gas-price)
                    COMPREPLY=($(compgen -f "${cur}"))
                    return 0
                    ;;
                --l2-chain-id)
                    COMPREPLY=($(compgen -f "${cur}"))
                    return 0
                    ;;
                --gateway-chain-id)
                    COMPREPLY=($(compgen -f "${cur}"))
                    return 0
                    ;;
                --gateway-config-path)
                    COMPREPLY=($(compgen -f "${cur}"))
                    return 0
                    ;;
                --gateway-rpc-url)
                    COMPREPLY=($(compgen -f "${cur}"))
                    return 0
                    ;;
                --new-sl-da-validator)
                    COMPREPLY=($(compgen -f "${cur}"))
                    return 0
                    ;;
                --validator)
                    COMPREPLY=($(compgen -f "${cur}"))
                    return 0
                    ;;
                --min-validator-balance)
                    COMPREPLY=($(compgen -f "${cur}"))
                    return 0
                    ;;
                --refund-recipient)
                    COMPREPLY=($(compgen -f "${cur}"))
                    return 0
                    ;;
                --l2-rpc-url)
                    COMPREPLY=($(compgen -f "${cur}"))
                    return 0
                    ;;
                --no-cross-check)
                    COMPREPLY=($(compgen -W "true false" -- "${cur}"))
                    return 0
                    ;;
                --chain)
                    COMPREPLY=($(compgen -f "${cur}"))
                    return 0
                    ;;
                *)
                    COMPREPLY=()
                    ;;
            esac
            COMPREPLY=( $(compgen -W "${opts}" -- "${cur}") )
            return 0
            ;;
        zkstack__chain__gateway__notify__about__from__gateway__update)
            opts="-a -v -h --verify --verifier --verifier-url --verifier-api-key --resume --zksync --additional-args --verbose --chain --ignore-prerequisites --help"
            if [[ ${cur} == -* || ${COMP_CWORD} -eq 4 ]] ; then
                COMPREPLY=( $(compgen -W "${opts}" -- "${cur}") )
                return 0
            fi
            case "${prev}" in
                --verify)
                    COMPREPLY=($(compgen -W "true false" -- "${cur}"))
                    return 0
                    ;;
                --verifier)
                    COMPREPLY=($(compgen -W "etherscan sourcify blockscout oklink" -- "${cur}"))
                    return 0
                    ;;
                --verifier-url)
                    COMPREPLY=($(compgen -f "${cur}"))
                    return 0
                    ;;
                --verifier-api-key)
                    COMPREPLY=($(compgen -f "${cur}"))
                    return 0
                    ;;
                --additional-args)
                    COMPREPLY=($(compgen -f "${cur}"))
                    return 0
                    ;;
                -a)
                    COMPREPLY=($(compgen -f "${cur}"))
                    return 0
                    ;;
                --chain)
                    COMPREPLY=($(compgen -f "${cur}"))
                    return 0
                    ;;
                *)
                    COMPREPLY=()
                    ;;
            esac
            COMPREPLY=( $(compgen -W "${opts}" -- "${cur}") )
            return 0
            ;;
        zkstack__chain__gateway__notify__about__from__gateway__update__calldata)
            opts="-v -h --l2-rpc-url --gw-rpc-url --no-cross-check --verbose --chain --ignore-prerequisites --help <L1_BRIDGEHUB_ADDR> <L2_CHAIN_ID> <L1_RPC_URL>"
            if [[ ${cur} == -* || ${COMP_CWORD} -eq 4 ]] ; then
                COMPREPLY=( $(compgen -W "${opts}" -- "${cur}") )
                return 0
            fi
            case "${prev}" in
                --l2-rpc-url)
                    COMPREPLY=($(compgen -f "${cur}"))
                    return 0
                    ;;
                --gw-rpc-url)
                    COMPREPLY=($(compgen -f "${cur}"))
                    return 0
                    ;;
                --chain)
                    COMPREPLY=($(compgen -f "${cur}"))
                    return 0
                    ;;
                *)
                    COMPREPLY=()
                    ;;
            esac
            COMPREPLY=( $(compgen -W "${opts}" -- "${cur}") )
            return 0
            ;;
        zkstack__chain__gateway__notify__about__to__gateway__update)
            opts="-a -v -h --verify --verifier --verifier-url --verifier-api-key --resume --zksync --additional-args --verbose --chain --ignore-prerequisites --help"
            if [[ ${cur} == -* || ${COMP_CWORD} -eq 4 ]] ; then
                COMPREPLY=( $(compgen -W "${opts}" -- "${cur}") )
                return 0
            fi
            case "${prev}" in
                --verify)
                    COMPREPLY=($(compgen -W "true false" -- "${cur}"))
                    return 0
                    ;;
                --verifier)
                    COMPREPLY=($(compgen -W "etherscan sourcify blockscout oklink" -- "${cur}"))
                    return 0
                    ;;
                --verifier-url)
                    COMPREPLY=($(compgen -f "${cur}"))
                    return 0
                    ;;
                --verifier-api-key)
                    COMPREPLY=($(compgen -f "${cur}"))
                    return 0
                    ;;
                --additional-args)
                    COMPREPLY=($(compgen -f "${cur}"))
                    return 0
                    ;;
                -a)
                    COMPREPLY=($(compgen -f "${cur}"))
                    return 0
                    ;;
                --chain)
                    COMPREPLY=($(compgen -f "${cur}"))
                    return 0
                    ;;
                *)
                    COMPREPLY=()
                    ;;
            esac
            COMPREPLY=( $(compgen -W "${opts}" -- "${cur}") )
            return 0
            ;;
        zkstack__chain__gateway__notify__about__to__gateway__update__calldata)
            opts="-v -h --l2-rpc-url --gw-rpc-url --no-cross-check --verbose --chain --ignore-prerequisites --help <L1_BRIDGEHUB_ADDR> <L2_CHAIN_ID> <L1_RPC_URL>"
            if [[ ${cur} == -* || ${COMP_CWORD} -eq 4 ]] ; then
                COMPREPLY=( $(compgen -W "${opts}" -- "${cur}") )
                return 0
            fi
            case "${prev}" in
                --l2-rpc-url)
                    COMPREPLY=($(compgen -f "${cur}"))
                    return 0
                    ;;
                --gw-rpc-url)
                    COMPREPLY=($(compgen -f "${cur}"))
                    return 0
                    ;;
                --chain)
                    COMPREPLY=($(compgen -f "${cur}"))
                    return 0
                    ;;
                *)
                    COMPREPLY=()
                    ;;
            esac
            COMPREPLY=( $(compgen -W "${opts}" -- "${cur}") )
            return 0
            ;;
        zkstack__chain__genesis)
            opts="-d -d -v -h --server-db-url --server-db-name --dev --dont-drop --server-command --verbose --chain --ignore-prerequisites --help init-database server help"
            if [[ ${cur} == -* || ${COMP_CWORD} -eq 3 ]] ; then
                COMPREPLY=( $(compgen -W "${opts}" -- "${cur}") )
                return 0
            fi
            case "${prev}" in
                --server-db-url)
                    COMPREPLY=($(compgen -f "${cur}"))
                    return 0
                    ;;
                --server-db-name)
                    COMPREPLY=($(compgen -f "${cur}"))
                    return 0
                    ;;
                --server-command)
                    COMPREPLY=($(compgen -f "${cur}"))
                    return 0
                    ;;
                --chain)
                    COMPREPLY=($(compgen -f "${cur}"))
                    return 0
                    ;;
                *)
                    COMPREPLY=()
                    ;;
            esac
            COMPREPLY=( $(compgen -W "${opts}" -- "${cur}") )
            return 0
            ;;
        zkstack__chain__genesis__help)
            opts="init-database server help"
            if [[ ${cur} == -* || ${COMP_CWORD} -eq 4 ]] ; then
                COMPREPLY=( $(compgen -W "${opts}" -- "${cur}") )
                return 0
            fi
            case "${prev}" in
                *)
                    COMPREPLY=()
                    ;;
            esac
            COMPREPLY=( $(compgen -W "${opts}" -- "${cur}") )
            return 0
            ;;
        zkstack__chain__genesis__help__help)
            opts=""
            if [[ ${cur} == -* || ${COMP_CWORD} -eq 5 ]] ; then
                COMPREPLY=( $(compgen -W "${opts}" -- "${cur}") )
                return 0
            fi
            case "${prev}" in
                *)
                    COMPREPLY=()
                    ;;
            esac
            COMPREPLY=( $(compgen -W "${opts}" -- "${cur}") )
            return 0
            ;;
        zkstack__chain__genesis__help__init__database)
            opts=""
            if [[ ${cur} == -* || ${COMP_CWORD} -eq 5 ]] ; then
                COMPREPLY=( $(compgen -W "${opts}" -- "${cur}") )
                return 0
            fi
            case "${prev}" in
                *)
                    COMPREPLY=()
                    ;;
            esac
            COMPREPLY=( $(compgen -W "${opts}" -- "${cur}") )
            return 0
            ;;
        zkstack__chain__genesis__help__server)
            opts=""
            if [[ ${cur} == -* || ${COMP_CWORD} -eq 5 ]] ; then
                COMPREPLY=( $(compgen -W "${opts}" -- "${cur}") )
                return 0
            fi
            case "${prev}" in
                *)
                    COMPREPLY=()
                    ;;
            esac
            COMPREPLY=( $(compgen -W "${opts}" -- "${cur}") )
            return 0
            ;;
        zkstack__chain__genesis__init__database)
            opts="-d -d -v -h --server-db-url --server-db-name --dev --dont-drop --server-command --verbose --chain --ignore-prerequisites --help"
            if [[ ${cur} == -* || ${COMP_CWORD} -eq 4 ]] ; then
                COMPREPLY=( $(compgen -W "${opts}" -- "${cur}") )
                return 0
            fi
            case "${prev}" in
                --server-db-url)
                    COMPREPLY=($(compgen -f "${cur}"))
                    return 0
                    ;;
                --server-db-name)
                    COMPREPLY=($(compgen -f "${cur}"))
                    return 0
                    ;;
                --server-command)
                    COMPREPLY=($(compgen -f "${cur}"))
                    return 0
                    ;;
                --chain)
                    COMPREPLY=($(compgen -f "${cur}"))
                    return 0
                    ;;
                *)
                    COMPREPLY=()
                    ;;
            esac
            COMPREPLY=( $(compgen -W "${opts}" -- "${cur}") )
            return 0
            ;;
        zkstack__chain__genesis__server)
            opts="-v -h --verbose --chain --ignore-prerequisites --help"
            if [[ ${cur} == -* || ${COMP_CWORD} -eq 4 ]] ; then
                COMPREPLY=( $(compgen -W "${opts}" -- "${cur}") )
                return 0
            fi
            case "${prev}" in
                --chain)
                    COMPREPLY=($(compgen -f "${cur}"))
                    return 0
                    ;;
                *)
                    COMPREPLY=()
                    ;;
            esac
            COMPREPLY=( $(compgen -W "${opts}" -- "${cur}") )
            return 0
            ;;
        zkstack__chain__help)
            opts="create build-transactions init genesis register-chain deploy-l2-contracts accept-chain-ownership deploy-consensus-registry deploy-multicall3 deploy-timestamp-asserter deploy-l2da-validator deploy-upgrader deploy-paymaster update-token-multiplier-setter set-transaction-filterer-calldata set-da-validator-pair-calldata enable-evm-emulator set-pubdata-pricing-mode set-da-validator-pair gateway help"
            if [[ ${cur} == -* || ${COMP_CWORD} -eq 3 ]] ; then
                COMPREPLY=( $(compgen -W "${opts}" -- "${cur}") )
                return 0
            fi
            case "${prev}" in
                *)
                    COMPREPLY=()
                    ;;
            esac
            COMPREPLY=( $(compgen -W "${opts}" -- "${cur}") )
            return 0
            ;;
        zkstack__chain__help__accept__chain__ownership)
            opts=""
            if [[ ${cur} == -* || ${COMP_CWORD} -eq 4 ]] ; then
                COMPREPLY=( $(compgen -W "${opts}" -- "${cur}") )
                return 0
            fi
            case "${prev}" in
                *)
                    COMPREPLY=()
                    ;;
            esac
            COMPREPLY=( $(compgen -W "${opts}" -- "${cur}") )
            return 0
            ;;
        zkstack__chain__help__build__transactions)
            opts=""
            if [[ ${cur} == -* || ${COMP_CWORD} -eq 4 ]] ; then
                COMPREPLY=( $(compgen -W "${opts}" -- "${cur}") )
                return 0
            fi
            case "${prev}" in
                *)
                    COMPREPLY=()
                    ;;
            esac
            COMPREPLY=( $(compgen -W "${opts}" -- "${cur}") )
            return 0
            ;;
        zkstack__chain__help__create)
            opts=""
            if [[ ${cur} == -* || ${COMP_CWORD} -eq 4 ]] ; then
                COMPREPLY=( $(compgen -W "${opts}" -- "${cur}") )
                return 0
            fi
            case "${prev}" in
                *)
                    COMPREPLY=()
                    ;;
            esac
            COMPREPLY=( $(compgen -W "${opts}" -- "${cur}") )
            return 0
            ;;
        zkstack__chain__help__deploy__consensus__registry)
            opts=""
            if [[ ${cur} == -* || ${COMP_CWORD} -eq 4 ]] ; then
                COMPREPLY=( $(compgen -W "${opts}" -- "${cur}") )
                return 0
            fi
            case "${prev}" in
                *)
                    COMPREPLY=()
                    ;;
            esac
            COMPREPLY=( $(compgen -W "${opts}" -- "${cur}") )
            return 0
            ;;
        zkstack__chain__help__deploy__l2__contracts)
            opts=""
            if [[ ${cur} == -* || ${COMP_CWORD} -eq 4 ]] ; then
                COMPREPLY=( $(compgen -W "${opts}" -- "${cur}") )
                return 0
            fi
            case "${prev}" in
                *)
                    COMPREPLY=()
                    ;;
            esac
            COMPREPLY=( $(compgen -W "${opts}" -- "${cur}") )
            return 0
            ;;
        zkstack__chain__help__deploy__l2da__validator)
            opts=""
            if [[ ${cur} == -* || ${COMP_CWORD} -eq 4 ]] ; then
                COMPREPLY=( $(compgen -W "${opts}" -- "${cur}") )
                return 0
            fi
            case "${prev}" in
                *)
                    COMPREPLY=()
                    ;;
            esac
            COMPREPLY=( $(compgen -W "${opts}" -- "${cur}") )
            return 0
            ;;
        zkstack__chain__help__deploy__multicall3)
            opts=""
            if [[ ${cur} == -* || ${COMP_CWORD} -eq 4 ]] ; then
                COMPREPLY=( $(compgen -W "${opts}" -- "${cur}") )
                return 0
            fi
            case "${prev}" in
                *)
                    COMPREPLY=()
                    ;;
            esac
            COMPREPLY=( $(compgen -W "${opts}" -- "${cur}") )
            return 0
            ;;
        zkstack__chain__help__deploy__paymaster)
            opts=""
            if [[ ${cur} == -* || ${COMP_CWORD} -eq 4 ]] ; then
                COMPREPLY=( $(compgen -W "${opts}" -- "${cur}") )
                return 0
            fi
            case "${prev}" in
                *)
                    COMPREPLY=()
                    ;;
            esac
            COMPREPLY=( $(compgen -W "${opts}" -- "${cur}") )
            return 0
            ;;
        zkstack__chain__help__deploy__timestamp__asserter)
            opts=""
            if [[ ${cur} == -* || ${COMP_CWORD} -eq 4 ]] ; then
                COMPREPLY=( $(compgen -W "${opts}" -- "${cur}") )
                return 0
            fi
            case "${prev}" in
                *)
                    COMPREPLY=()
                    ;;
            esac
            COMPREPLY=( $(compgen -W "${opts}" -- "${cur}") )
            return 0
            ;;
        zkstack__chain__help__deploy__upgrader)
            opts=""
            if [[ ${cur} == -* || ${COMP_CWORD} -eq 4 ]] ; then
                COMPREPLY=( $(compgen -W "${opts}" -- "${cur}") )
                return 0
            fi
            case "${prev}" in
                *)
                    COMPREPLY=()
                    ;;
            esac
            COMPREPLY=( $(compgen -W "${opts}" -- "${cur}") )
            return 0
            ;;
        zkstack__chain__help__enable__evm__emulator)
            opts=""
            if [[ ${cur} == -* || ${COMP_CWORD} -eq 4 ]] ; then
                COMPREPLY=( $(compgen -W "${opts}" -- "${cur}") )
                return 0
            fi
            case "${prev}" in
                *)
                    COMPREPLY=()
                    ;;
            esac
            COMPREPLY=( $(compgen -W "${opts}" -- "${cur}") )
            return 0
            ;;
        zkstack__chain__help__gateway)
            opts="grant-gateway-transaction-filterer-whitelist-calldata notify-about-to-gateway-update-calldata notify-about-from-gateway-update-calldata migrate-to-gateway-calldata migrate-from-gateway-calldata finalize-chain-migration-from-gateway convert-to-gateway migrate-to-gateway migrate-from-gateway notify-about-to-gateway-update notify-about-from-gateway-update"
            if [[ ${cur} == -* || ${COMP_CWORD} -eq 4 ]] ; then
                COMPREPLY=( $(compgen -W "${opts}" -- "${cur}") )
                return 0
            fi
            case "${prev}" in
                *)
                    COMPREPLY=()
                    ;;
            esac
            COMPREPLY=( $(compgen -W "${opts}" -- "${cur}") )
            return 0
            ;;
        zkstack__chain__help__gateway__convert__to__gateway)
            opts=""
            if [[ ${cur} == -* || ${COMP_CWORD} -eq 5 ]] ; then
                COMPREPLY=( $(compgen -W "${opts}" -- "${cur}") )
                return 0
            fi
            case "${prev}" in
                *)
                    COMPREPLY=()
                    ;;
            esac
            COMPREPLY=( $(compgen -W "${opts}" -- "${cur}") )
            return 0
            ;;
        zkstack__chain__help__gateway__finalize__chain__migration__from__gateway)
            opts=""
            if [[ ${cur} == -* || ${COMP_CWORD} -eq 5 ]] ; then
                COMPREPLY=( $(compgen -W "${opts}" -- "${cur}") )
                return 0
            fi
            case "${prev}" in
                *)
                    COMPREPLY=()
                    ;;
            esac
            COMPREPLY=( $(compgen -W "${opts}" -- "${cur}") )
            return 0
            ;;
        zkstack__chain__help__gateway__grant__gateway__transaction__filterer__whitelist__calldata)
            opts=""
            if [[ ${cur} == -* || ${COMP_CWORD} -eq 5 ]] ; then
                COMPREPLY=( $(compgen -W "${opts}" -- "${cur}") )
                return 0
            fi
            case "${prev}" in
                *)
                    COMPREPLY=()
                    ;;
            esac
            COMPREPLY=( $(compgen -W "${opts}" -- "${cur}") )
            return 0
            ;;
        zkstack__chain__help__gateway__migrate__from__gateway)
            opts=""
            if [[ ${cur} == -* || ${COMP_CWORD} -eq 5 ]] ; then
                COMPREPLY=( $(compgen -W "${opts}" -- "${cur}") )
                return 0
            fi
            case "${prev}" in
                *)
                    COMPREPLY=()
                    ;;
            esac
            COMPREPLY=( $(compgen -W "${opts}" -- "${cur}") )
            return 0
            ;;
        zkstack__chain__help__gateway__migrate__from__gateway__calldata)
            opts=""
            if [[ ${cur} == -* || ${COMP_CWORD} -eq 5 ]] ; then
                COMPREPLY=( $(compgen -W "${opts}" -- "${cur}") )
                return 0
            fi
            case "${prev}" in
                *)
                    COMPREPLY=()
                    ;;
            esac
            COMPREPLY=( $(compgen -W "${opts}" -- "${cur}") )
            return 0
            ;;
        zkstack__chain__help__gateway__migrate__to__gateway)
            opts=""
            if [[ ${cur} == -* || ${COMP_CWORD} -eq 5 ]] ; then
                COMPREPLY=( $(compgen -W "${opts}" -- "${cur}") )
                return 0
            fi
            case "${prev}" in
                *)
                    COMPREPLY=()
                    ;;
            esac
            COMPREPLY=( $(compgen -W "${opts}" -- "${cur}") )
            return 0
            ;;
        zkstack__chain__help__gateway__migrate__to__gateway__calldata)
            opts=""
            if [[ ${cur} == -* || ${COMP_CWORD} -eq 5 ]] ; then
                COMPREPLY=( $(compgen -W "${opts}" -- "${cur}") )
                return 0
            fi
            case "${prev}" in
                *)
                    COMPREPLY=()
                    ;;
            esac
            COMPREPLY=( $(compgen -W "${opts}" -- "${cur}") )
            return 0
            ;;
        zkstack__chain__help__gateway__notify__about__from__gateway__update)
            opts=""
            if [[ ${cur} == -* || ${COMP_CWORD} -eq 5 ]] ; then
                COMPREPLY=( $(compgen -W "${opts}" -- "${cur}") )
                return 0
            fi
            case "${prev}" in
                *)
                    COMPREPLY=()
                    ;;
            esac
            COMPREPLY=( $(compgen -W "${opts}" -- "${cur}") )
            return 0
            ;;
        zkstack__chain__help__gateway__notify__about__from__gateway__update__calldata)
            opts=""
            if [[ ${cur} == -* || ${COMP_CWORD} -eq 5 ]] ; then
                COMPREPLY=( $(compgen -W "${opts}" -- "${cur}") )
                return 0
            fi
            case "${prev}" in
                *)
                    COMPREPLY=()
                    ;;
            esac
            COMPREPLY=( $(compgen -W "${opts}" -- "${cur}") )
            return 0
            ;;
        zkstack__chain__help__gateway__notify__about__to__gateway__update)
            opts=""
            if [[ ${cur} == -* || ${COMP_CWORD} -eq 5 ]] ; then
                COMPREPLY=( $(compgen -W "${opts}" -- "${cur}") )
                return 0
            fi
            case "${prev}" in
                *)
                    COMPREPLY=()
                    ;;
            esac
            COMPREPLY=( $(compgen -W "${opts}" -- "${cur}") )
            return 0
            ;;
        zkstack__chain__help__gateway__notify__about__to__gateway__update__calldata)
            opts=""
            if [[ ${cur} == -* || ${COMP_CWORD} -eq 5 ]] ; then
                COMPREPLY=( $(compgen -W "${opts}" -- "${cur}") )
                return 0
            fi
            case "${prev}" in
                *)
                    COMPREPLY=()
                    ;;
            esac
            COMPREPLY=( $(compgen -W "${opts}" -- "${cur}") )
            return 0
            ;;
        zkstack__chain__help__genesis)
            opts="init-database server"
            if [[ ${cur} == -* || ${COMP_CWORD} -eq 4 ]] ; then
                COMPREPLY=( $(compgen -W "${opts}" -- "${cur}") )
                return 0
            fi
            case "${prev}" in
                *)
                    COMPREPLY=()
                    ;;
            esac
            COMPREPLY=( $(compgen -W "${opts}" -- "${cur}") )
            return 0
            ;;
        zkstack__chain__help__genesis__init__database)
            opts=""
            if [[ ${cur} == -* || ${COMP_CWORD} -eq 5 ]] ; then
                COMPREPLY=( $(compgen -W "${opts}" -- "${cur}") )
                return 0
            fi
            case "${prev}" in
                *)
                    COMPREPLY=()
                    ;;
            esac
            COMPREPLY=( $(compgen -W "${opts}" -- "${cur}") )
            return 0
            ;;
        zkstack__chain__help__genesis__server)
            opts=""
            if [[ ${cur} == -* || ${COMP_CWORD} -eq 5 ]] ; then
                COMPREPLY=( $(compgen -W "${opts}" -- "${cur}") )
                return 0
            fi
            case "${prev}" in
                *)
                    COMPREPLY=()
                    ;;
            esac
            COMPREPLY=( $(compgen -W "${opts}" -- "${cur}") )
            return 0
            ;;
        zkstack__chain__help__help)
            opts=""
            if [[ ${cur} == -* || ${COMP_CWORD} -eq 4 ]] ; then
                COMPREPLY=( $(compgen -W "${opts}" -- "${cur}") )
                return 0
            fi
            case "${prev}" in
                *)
                    COMPREPLY=()
                    ;;
            esac
            COMPREPLY=( $(compgen -W "${opts}" -- "${cur}") )
            return 0
            ;;
        zkstack__chain__help__init)
            opts="configs"
            if [[ ${cur} == -* || ${COMP_CWORD} -eq 4 ]] ; then
                COMPREPLY=( $(compgen -W "${opts}" -- "${cur}") )
                return 0
            fi
            case "${prev}" in
                *)
                    COMPREPLY=()
                    ;;
            esac
            COMPREPLY=( $(compgen -W "${opts}" -- "${cur}") )
            return 0
            ;;
        zkstack__chain__help__init__configs)
            opts=""
            if [[ ${cur} == -* || ${COMP_CWORD} -eq 5 ]] ; then
                COMPREPLY=( $(compgen -W "${opts}" -- "${cur}") )
                return 0
            fi
            case "${prev}" in
                *)
                    COMPREPLY=()
                    ;;
            esac
            COMPREPLY=( $(compgen -W "${opts}" -- "${cur}") )
            return 0
            ;;
        zkstack__chain__help__register__chain)
            opts=""
            if [[ ${cur} == -* || ${COMP_CWORD} -eq 4 ]] ; then
                COMPREPLY=( $(compgen -W "${opts}" -- "${cur}") )
                return 0
            fi
            case "${prev}" in
                *)
                    COMPREPLY=()
                    ;;
            esac
            COMPREPLY=( $(compgen -W "${opts}" -- "${cur}") )
            return 0
            ;;
        zkstack__chain__help__set__da__validator__pair)
            opts=""
            if [[ ${cur} == -* || ${COMP_CWORD} -eq 4 ]] ; then
                COMPREPLY=( $(compgen -W "${opts}" -- "${cur}") )
                return 0
            fi
            case "${prev}" in
                *)
                    COMPREPLY=()
                    ;;
            esac
            COMPREPLY=( $(compgen -W "${opts}" -- "${cur}") )
            return 0
            ;;
        zkstack__chain__help__set__da__validator__pair__calldata)
            opts=""
            if [[ ${cur} == -* || ${COMP_CWORD} -eq 4 ]] ; then
                COMPREPLY=( $(compgen -W "${opts}" -- "${cur}") )
                return 0
            fi
            case "${prev}" in
                *)
                    COMPREPLY=()
                    ;;
            esac
            COMPREPLY=( $(compgen -W "${opts}" -- "${cur}") )
            return 0
            ;;
        zkstack__chain__help__set__pubdata__pricing__mode)
            opts=""
            if [[ ${cur} == -* || ${COMP_CWORD} -eq 4 ]] ; then
                COMPREPLY=( $(compgen -W "${opts}" -- "${cur}") )
                return 0
            fi
            case "${prev}" in
                *)
                    COMPREPLY=()
                    ;;
            esac
            COMPREPLY=( $(compgen -W "${opts}" -- "${cur}") )
            return 0
            ;;
        zkstack__chain__help__set__transaction__filterer__calldata)
            opts=""
            if [[ ${cur} == -* || ${COMP_CWORD} -eq 4 ]] ; then
                COMPREPLY=( $(compgen -W "${opts}" -- "${cur}") )
                return 0
            fi
            case "${prev}" in
                *)
                    COMPREPLY=()
                    ;;
            esac
            COMPREPLY=( $(compgen -W "${opts}" -- "${cur}") )
            return 0
            ;;
        zkstack__chain__help__update__token__multiplier__setter)
            opts=""
            if [[ ${cur} == -* || ${COMP_CWORD} -eq 4 ]] ; then
                COMPREPLY=( $(compgen -W "${opts}" -- "${cur}") )
                return 0
            fi
            case "${prev}" in
                *)
                    COMPREPLY=()
                    ;;
            esac
            COMPREPLY=( $(compgen -W "${opts}" -- "${cur}") )
            return 0
            ;;
        zkstack__chain__init)
            opts="-a -d -v -h --verify --verifier --verifier-url --verifier-api-key --resume --zksync --additional-args --server-db-url --server-db-name --dont-drop --deploy-paymaster --l1-rpc-url --no-port-reallocation --update-submodules --make-permanent-rollup --dev --validium-type --server-command --verbose --chain --ignore-prerequisites --help configs help"
            if [[ ${cur} == -* || ${COMP_CWORD} -eq 3 ]] ; then
                COMPREPLY=( $(compgen -W "${opts}" -- "${cur}") )
                return 0
            fi
            case "${prev}" in
                --verify)
                    COMPREPLY=($(compgen -W "true false" -- "${cur}"))
                    return 0
                    ;;
                --verifier)
                    COMPREPLY=($(compgen -W "etherscan sourcify blockscout oklink" -- "${cur}"))
                    return 0
                    ;;
                --verifier-url)
                    COMPREPLY=($(compgen -f "${cur}"))
                    return 0
                    ;;
                --verifier-api-key)
                    COMPREPLY=($(compgen -f "${cur}"))
                    return 0
                    ;;
                --additional-args)
                    COMPREPLY=($(compgen -f "${cur}"))
                    return 0
                    ;;
                -a)
                    COMPREPLY=($(compgen -f "${cur}"))
                    return 0
                    ;;
                --server-db-url)
                    COMPREPLY=($(compgen -f "${cur}"))
                    return 0
                    ;;
                --server-db-name)
                    COMPREPLY=($(compgen -f "${cur}"))
                    return 0
                    ;;
                --deploy-paymaster)
                    COMPREPLY=($(compgen -W "true false" -- "${cur}"))
                    return 0
                    ;;
                --l1-rpc-url)
                    COMPREPLY=($(compgen -f "${cur}"))
                    return 0
                    ;;
                --update-submodules)
                    COMPREPLY=($(compgen -W "true false" -- "${cur}"))
                    return 0
                    ;;
                --make-permanent-rollup)
                    COMPREPLY=($(compgen -W "true false" -- "${cur}"))
                    return 0
                    ;;
                --validium-type)
                    COMPREPLY=($(compgen -W "no-da avail eigen-da" -- "${cur}"))
                    return 0
                    ;;
                --server-command)
                    COMPREPLY=($(compgen -f "${cur}"))
                    return 0
                    ;;
                --chain)
                    COMPREPLY=($(compgen -f "${cur}"))
                    return 0
                    ;;
                *)
                    COMPREPLY=()
                    ;;
            esac
            COMPREPLY=( $(compgen -W "${opts}" -- "${cur}") )
            return 0
            ;;
        zkstack__chain__init__configs)
            opts="-d -d -v -h --server-db-url --server-db-name --dev --dont-drop --server-command --l1-rpc-url --no-port-reallocation --verbose --chain --ignore-prerequisites --help"
            if [[ ${cur} == -* || ${COMP_CWORD} -eq 4 ]] ; then
                COMPREPLY=( $(compgen -W "${opts}" -- "${cur}") )
                return 0
            fi
            case "${prev}" in
                --server-db-url)
                    COMPREPLY=($(compgen -f "${cur}"))
                    return 0
                    ;;
                --server-db-name)
                    COMPREPLY=($(compgen -f "${cur}"))
                    return 0
                    ;;
                --server-command)
                    COMPREPLY=($(compgen -f "${cur}"))
                    return 0
                    ;;
                --l1-rpc-url)
                    COMPREPLY=($(compgen -f "${cur}"))
                    return 0
                    ;;
                --chain)
                    COMPREPLY=($(compgen -f "${cur}"))
                    return 0
                    ;;
                *)
                    COMPREPLY=()
                    ;;
            esac
            COMPREPLY=( $(compgen -W "${opts}" -- "${cur}") )
            return 0
            ;;
        zkstack__chain__init__help)
            opts="configs help"
            if [[ ${cur} == -* || ${COMP_CWORD} -eq 4 ]] ; then
                COMPREPLY=( $(compgen -W "${opts}" -- "${cur}") )
                return 0
            fi
            case "${prev}" in
                *)
                    COMPREPLY=()
                    ;;
            esac
            COMPREPLY=( $(compgen -W "${opts}" -- "${cur}") )
            return 0
            ;;
        zkstack__chain__init__help__configs)
            opts=""
            if [[ ${cur} == -* || ${COMP_CWORD} -eq 5 ]] ; then
                COMPREPLY=( $(compgen -W "${opts}" -- "${cur}") )
                return 0
            fi
            case "${prev}" in
                *)
                    COMPREPLY=()
                    ;;
            esac
            COMPREPLY=( $(compgen -W "${opts}" -- "${cur}") )
            return 0
            ;;
        zkstack__chain__init__help__help)
            opts=""
            if [[ ${cur} == -* || ${COMP_CWORD} -eq 5 ]] ; then
                COMPREPLY=( $(compgen -W "${opts}" -- "${cur}") )
                return 0
            fi
            case "${prev}" in
                *)
                    COMPREPLY=()
                    ;;
            esac
            COMPREPLY=( $(compgen -W "${opts}" -- "${cur}") )
            return 0
            ;;
        zkstack__chain__register__chain)
            opts="-a -v -h --verify --verifier --verifier-url --verifier-api-key --resume --zksync --additional-args --verbose --chain --ignore-prerequisites --help"
            if [[ ${cur} == -* || ${COMP_CWORD} -eq 3 ]] ; then
                COMPREPLY=( $(compgen -W "${opts}" -- "${cur}") )
                return 0
            fi
            case "${prev}" in
                --verify)
                    COMPREPLY=($(compgen -W "true false" -- "${cur}"))
                    return 0
                    ;;
                --verifier)
                    COMPREPLY=($(compgen -W "etherscan sourcify blockscout oklink" -- "${cur}"))
                    return 0
                    ;;
                --verifier-url)
                    COMPREPLY=($(compgen -f "${cur}"))
                    return 0
                    ;;
                --verifier-api-key)
                    COMPREPLY=($(compgen -f "${cur}"))
                    return 0
                    ;;
                --additional-args)
                    COMPREPLY=($(compgen -f "${cur}"))
                    return 0
                    ;;
                -a)
                    COMPREPLY=($(compgen -f "${cur}"))
                    return 0
                    ;;
                --chain)
                    COMPREPLY=($(compgen -f "${cur}"))
                    return 0
                    ;;
                *)
                    COMPREPLY=()
                    ;;
            esac
            COMPREPLY=( $(compgen -W "${opts}" -- "${cur}") )
            return 0
            ;;
        zkstack__chain__set__da__validator__pair)
            opts="-a -v -h --verify --verifier --verifier-url --verifier-api-key --resume --zksync --additional-args --gateway --verbose --chain --ignore-prerequisites --help <L1_DA_VALIDATOR> [MAX_L1_GAS_PRICE]"
            if [[ ${cur} == -* || ${COMP_CWORD} -eq 3 ]] ; then
                COMPREPLY=( $(compgen -W "${opts}" -- "${cur}") )
                return 0
            fi
            case "${prev}" in
                --verify)
                    COMPREPLY=($(compgen -W "true false" -- "${cur}"))
                    return 0
                    ;;
                --verifier)
                    COMPREPLY=($(compgen -W "etherscan sourcify blockscout oklink" -- "${cur}"))
                    return 0
                    ;;
                --verifier-url)
                    COMPREPLY=($(compgen -f "${cur}"))
                    return 0
                    ;;
                --verifier-api-key)
                    COMPREPLY=($(compgen -f "${cur}"))
                    return 0
                    ;;
                --additional-args)
                    COMPREPLY=($(compgen -f "${cur}"))
                    return 0
                    ;;
                -a)
                    COMPREPLY=($(compgen -f "${cur}"))
                    return 0
                    ;;
                --chain)
                    COMPREPLY=($(compgen -f "${cur}"))
                    return 0
                    ;;
                *)
                    COMPREPLY=()
                    ;;
            esac
            COMPREPLY=( $(compgen -W "${opts}" -- "${cur}") )
            return 0
            ;;
        zkstack__chain__set__da__validator__pair__calldata)
            opts="-v -h --verbose --chain --ignore-prerequisites --help <SL_DA_VALIDATOR> <L2_DA_VALIDATOR> <BRIDGEHUB_ADDRESS> <CHAIN_ID> <L1_RPC_URL> [EXPLICIT_SETTLEMENT_LAYER_CHAIN_ID] [MAX_L1_GAS_PRICE] [REFUND_RECIPIENT] [GW_RPC_URL]"
            if [[ ${cur} == -* || ${COMP_CWORD} -eq 3 ]] ; then
                COMPREPLY=( $(compgen -W "${opts}" -- "${cur}") )
                return 0
            fi
            case "${prev}" in
                --chain)
                    COMPREPLY=($(compgen -f "${cur}"))
                    return 0
                    ;;
                *)
                    COMPREPLY=()
                    ;;
            esac
            COMPREPLY=( $(compgen -W "${opts}" -- "${cur}") )
            return 0
            ;;
        zkstack__chain__set__pubdata__pricing__mode)
            opts="-r -a -v -h --rollup --verify --verifier --verifier-url --verifier-api-key --resume --zksync --additional-args --verbose --chain --ignore-prerequisites --help"
            if [[ ${cur} == -* || ${COMP_CWORD} -eq 3 ]] ; then
                COMPREPLY=( $(compgen -W "${opts}" -- "${cur}") )
                return 0
            fi
            case "${prev}" in
                --rollup)
                    COMPREPLY=($(compgen -W "true false" -- "${cur}"))
                    return 0
                    ;;
                -r)
                    COMPREPLY=($(compgen -W "true false" -- "${cur}"))
                    return 0
                    ;;
                --verify)
                    COMPREPLY=($(compgen -W "true false" -- "${cur}"))
                    return 0
                    ;;
                --verifier)
                    COMPREPLY=($(compgen -W "etherscan sourcify blockscout oklink" -- "${cur}"))
                    return 0
                    ;;
                --verifier-url)
                    COMPREPLY=($(compgen -f "${cur}"))
                    return 0
                    ;;
                --verifier-api-key)
                    COMPREPLY=($(compgen -f "${cur}"))
                    return 0
                    ;;
                --additional-args)
                    COMPREPLY=($(compgen -f "${cur}"))
                    return 0
                    ;;
                -a)
                    COMPREPLY=($(compgen -f "${cur}"))
                    return 0
                    ;;
                --chain)
                    COMPREPLY=($(compgen -f "${cur}"))
                    return 0
                    ;;
                *)
                    COMPREPLY=()
                    ;;
            esac
            COMPREPLY=( $(compgen -W "${opts}" -- "${cur}") )
            return 0
            ;;
        zkstack__chain__set__transaction__filterer__calldata)
            opts="-v -h --verbose --chain --ignore-prerequisites --help <TRANSACTION_FILTERER> <BRIDGEHUB_ADDRESS> <CHAIN_ID> <L1_RPC_URL>"
            if [[ ${cur} == -* || ${COMP_CWORD} -eq 3 ]] ; then
                COMPREPLY=( $(compgen -W "${opts}" -- "${cur}") )
                return 0
            fi
            case "${prev}" in
                --chain)
                    COMPREPLY=($(compgen -f "${cur}"))
                    return 0
                    ;;
                *)
                    COMPREPLY=()
                    ;;
            esac
            COMPREPLY=( $(compgen -W "${opts}" -- "${cur}") )
            return 0
            ;;
        zkstack__chain__update__token__multiplier__setter)
            opts="-a -v -h --verify --verifier --verifier-url --verifier-api-key --resume --zksync --additional-args --verbose --chain --ignore-prerequisites --help"
            if [[ ${cur} == -* || ${COMP_CWORD} -eq 3 ]] ; then
                COMPREPLY=( $(compgen -W "${opts}" -- "${cur}") )
                return 0
            fi
            case "${prev}" in
                --verify)
                    COMPREPLY=($(compgen -W "true false" -- "${cur}"))
                    return 0
                    ;;
                --verifier)
                    COMPREPLY=($(compgen -W "etherscan sourcify blockscout oklink" -- "${cur}"))
                    return 0
                    ;;
                --verifier-url)
                    COMPREPLY=($(compgen -f "${cur}"))
                    return 0
                    ;;
                --verifier-api-key)
                    COMPREPLY=($(compgen -f "${cur}"))
                    return 0
                    ;;
                --additional-args)
                    COMPREPLY=($(compgen -f "${cur}"))
                    return 0
                    ;;
                -a)
                    COMPREPLY=($(compgen -f "${cur}"))
                    return 0
                    ;;
                --chain)
                    COMPREPLY=($(compgen -f "${cur}"))
                    return 0
                    ;;
                *)
                    COMPREPLY=()
                    ;;
            esac
            COMPREPLY=( $(compgen -W "${opts}" -- "${cur}") )
            return 0
            ;;
        zkstack__consensus)
            opts="-v -h --verbose --chain --ignore-prerequisites --help set-validator-schedule set-schedule-activation-delay get-validator-schedule get-pending-validator-schedule wait-for-registry help"
            if [[ ${cur} == -* || ${COMP_CWORD} -eq 2 ]] ; then
                COMPREPLY=( $(compgen -W "${opts}" -- "${cur}") )
                return 0
            fi
            case "${prev}" in
                --chain)
                    COMPREPLY=($(compgen -f "${cur}"))
                    return 0
                    ;;
                *)
                    COMPREPLY=()
                    ;;
            esac
            COMPREPLY=( $(compgen -W "${opts}" -- "${cur}") )
            return 0
            ;;
        zkstack__consensus__get__pending__validator__schedule)
            opts="-v -h --verbose --chain --ignore-prerequisites --help"
            if [[ ${cur} == -* || ${COMP_CWORD} -eq 3 ]] ; then
                COMPREPLY=( $(compgen -W "${opts}" -- "${cur}") )
                return 0
            fi
            case "${prev}" in
                --chain)
                    COMPREPLY=($(compgen -f "${cur}"))
                    return 0
                    ;;
                *)
                    COMPREPLY=()
                    ;;
            esac
            COMPREPLY=( $(compgen -W "${opts}" -- "${cur}") )
            return 0
            ;;
        zkstack__consensus__get__validator__schedule)
            opts="-v -h --verbose --chain --ignore-prerequisites --help"
            if [[ ${cur} == -* || ${COMP_CWORD} -eq 3 ]] ; then
                COMPREPLY=( $(compgen -W "${opts}" -- "${cur}") )
                return 0
            fi
            case "${prev}" in
                --chain)
                    COMPREPLY=($(compgen -f "${cur}"))
                    return 0
                    ;;
                *)
                    COMPREPLY=()
                    ;;
            esac
            COMPREPLY=( $(compgen -W "${opts}" -- "${cur}") )
            return 0
            ;;
        zkstack__consensus__help)
            opts="set-validator-schedule set-schedule-activation-delay get-validator-schedule get-pending-validator-schedule wait-for-registry help"
            if [[ ${cur} == -* || ${COMP_CWORD} -eq 3 ]] ; then
                COMPREPLY=( $(compgen -W "${opts}" -- "${cur}") )
                return 0
            fi
            case "${prev}" in
                *)
                    COMPREPLY=()
                    ;;
            esac
            COMPREPLY=( $(compgen -W "${opts}" -- "${cur}") )
            return 0
            ;;
        zkstack__consensus__help__get__pending__validator__schedule)
            opts=""
            if [[ ${cur} == -* || ${COMP_CWORD} -eq 4 ]] ; then
                COMPREPLY=( $(compgen -W "${opts}" -- "${cur}") )
                return 0
            fi
            case "${prev}" in
                *)
                    COMPREPLY=()
                    ;;
            esac
            COMPREPLY=( $(compgen -W "${opts}" -- "${cur}") )
            return 0
            ;;
        zkstack__consensus__help__get__validator__schedule)
            opts=""
            if [[ ${cur} == -* || ${COMP_CWORD} -eq 4 ]] ; then
                COMPREPLY=( $(compgen -W "${opts}" -- "${cur}") )
                return 0
            fi
            case "${prev}" in
                *)
                    COMPREPLY=()
                    ;;
            esac
            COMPREPLY=( $(compgen -W "${opts}" -- "${cur}") )
            return 0
            ;;
        zkstack__consensus__help__help)
            opts=""
            if [[ ${cur} == -* || ${COMP_CWORD} -eq 4 ]] ; then
                COMPREPLY=( $(compgen -W "${opts}" -- "${cur}") )
                return 0
            fi
            case "${prev}" in
                *)
                    COMPREPLY=()
                    ;;
            esac
            COMPREPLY=( $(compgen -W "${opts}" -- "${cur}") )
            return 0
            ;;
        zkstack__consensus__help__set__schedule__activation__delay)
            opts=""
            if [[ ${cur} == -* || ${COMP_CWORD} -eq 4 ]] ; then
                COMPREPLY=( $(compgen -W "${opts}" -- "${cur}") )
                return 0
            fi
            case "${prev}" in
                *)
                    COMPREPLY=()
                    ;;
            esac
            COMPREPLY=( $(compgen -W "${opts}" -- "${cur}") )
            return 0
            ;;
        zkstack__consensus__help__set__validator__schedule)
            opts=""
            if [[ ${cur} == -* || ${COMP_CWORD} -eq 4 ]] ; then
                COMPREPLY=( $(compgen -W "${opts}" -- "${cur}") )
                return 0
            fi
            case "${prev}" in
                *)
                    COMPREPLY=()
                    ;;
            esac
            COMPREPLY=( $(compgen -W "${opts}" -- "${cur}") )
            return 0
            ;;
        zkstack__consensus__help__wait__for__registry)
            opts=""
            if [[ ${cur} == -* || ${COMP_CWORD} -eq 4 ]] ; then
                COMPREPLY=( $(compgen -W "${opts}" -- "${cur}") )
                return 0
            fi
            case "${prev}" in
                *)
                    COMPREPLY=()
                    ;;
            esac
            COMPREPLY=( $(compgen -W "${opts}" -- "${cur}") )
            return 0
            ;;
        zkstack__consensus__set__schedule__activation__delay)
            opts="-v -h --delay --verbose --chain --ignore-prerequisites --help"
            if [[ ${cur} == -* || ${COMP_CWORD} -eq 3 ]] ; then
                COMPREPLY=( $(compgen -W "${opts}" -- "${cur}") )
                return 0
            fi
            case "${prev}" in
                --delay)
                    COMPREPLY=($(compgen -f "${cur}"))
                    return 0
                    ;;
                --chain)
                    COMPREPLY=($(compgen -f "${cur}"))
                    return 0
                    ;;
                *)
                    COMPREPLY=()
                    ;;
            esac
            COMPREPLY=( $(compgen -W "${opts}" -- "${cur}") )
            return 0
            ;;
        zkstack__consensus__set__validator__schedule)
            opts="-v -h --from-file --verbose --chain --ignore-prerequisites --help"
            if [[ ${cur} == -* || ${COMP_CWORD} -eq 3 ]] ; then
                COMPREPLY=( $(compgen -W "${opts}" -- "${cur}") )
                return 0
            fi
            case "${prev}" in
                --from-file)
                    COMPREPLY=($(compgen -f "${cur}"))
                    return 0
                    ;;
                --chain)
                    COMPREPLY=($(compgen -f "${cur}"))
                    return 0
                    ;;
                *)
                    COMPREPLY=()
                    ;;
            esac
            COMPREPLY=( $(compgen -W "${opts}" -- "${cur}") )
            return 0
            ;;
        zkstack__consensus__wait__for__registry)
            opts="-t -v -h --timeout --poll-interval --verbose --chain --ignore-prerequisites --help"
            if [[ ${cur} == -* || ${COMP_CWORD} -eq 3 ]] ; then
                COMPREPLY=( $(compgen -W "${opts}" -- "${cur}") )
                return 0
            fi
            case "${prev}" in
                --timeout)
                    COMPREPLY=($(compgen -f "${cur}"))
                    return 0
                    ;;
                -t)
                    COMPREPLY=($(compgen -f "${cur}"))
                    return 0
                    ;;
                --poll-interval)
                    COMPREPLY=($(compgen -f "${cur}"))
                    return 0
                    ;;
                --chain)
                    COMPREPLY=($(compgen -f "${cur}"))
                    return 0
                    ;;
                *)
                    COMPREPLY=()
                    ;;
            esac
            COMPREPLY=( $(compgen -W "${opts}" -- "${cur}") )
            return 0
            ;;
        zkstack__containers)
            opts="-o -v -h --observability --verbose --chain --ignore-prerequisites --help"
            if [[ ${cur} == -* || ${COMP_CWORD} -eq 2 ]] ; then
                COMPREPLY=( $(compgen -W "${opts}" -- "${cur}") )
                return 0
            fi
            case "${prev}" in
                --observability)
                    COMPREPLY=($(compgen -W "true false" -- "${cur}"))
                    return 0
                    ;;
                -o)
                    COMPREPLY=($(compgen -W "true false" -- "${cur}"))
                    return 0
                    ;;
                --chain)
                    COMPREPLY=($(compgen -f "${cur}"))
                    return 0
                    ;;
                *)
                    COMPREPLY=()
                    ;;
            esac
            COMPREPLY=( $(compgen -W "${opts}" -- "${cur}") )
            return 0
            ;;
        zkstack__contract__verifier)
            opts="-v -h --verbose --chain --ignore-prerequisites --help build run wait init help"
            if [[ ${cur} == -* || ${COMP_CWORD} -eq 2 ]] ; then
                COMPREPLY=( $(compgen -W "${opts}" -- "${cur}") )
                return 0
            fi
            case "${prev}" in
                --chain)
                    COMPREPLY=($(compgen -f "${cur}"))
                    return 0
                    ;;
                *)
                    COMPREPLY=()
                    ;;
            esac
            COMPREPLY=( $(compgen -W "${opts}" -- "${cur}") )
            return 0
            ;;
        zkstack__contract__verifier__build)
            opts="-v -h --verbose --chain --ignore-prerequisites --help"
            if [[ ${cur} == -* || ${COMP_CWORD} -eq 3 ]] ; then
                COMPREPLY=( $(compgen -W "${opts}" -- "${cur}") )
                return 0
            fi
            case "${prev}" in
                --chain)
                    COMPREPLY=($(compgen -f "${cur}"))
                    return 0
                    ;;
                *)
                    COMPREPLY=()
                    ;;
            esac
            COMPREPLY=( $(compgen -W "${opts}" -- "${cur}") )
            return 0
            ;;
        zkstack__contract__verifier__help)
            opts="build run wait init help"
            if [[ ${cur} == -* || ${COMP_CWORD} -eq 3 ]] ; then
                COMPREPLY=( $(compgen -W "${opts}" -- "${cur}") )
                return 0
            fi
            case "${prev}" in
                *)
                    COMPREPLY=()
                    ;;
            esac
            COMPREPLY=( $(compgen -W "${opts}" -- "${cur}") )
            return 0
            ;;
        zkstack__contract__verifier__help__build)
            opts=""
            if [[ ${cur} == -* || ${COMP_CWORD} -eq 4 ]] ; then
                COMPREPLY=( $(compgen -W "${opts}" -- "${cur}") )
                return 0
            fi
            case "${prev}" in
                *)
                    COMPREPLY=()
                    ;;
            esac
            COMPREPLY=( $(compgen -W "${opts}" -- "${cur}") )
            return 0
            ;;
        zkstack__contract__verifier__help__help)
            opts=""
            if [[ ${cur} == -* || ${COMP_CWORD} -eq 4 ]] ; then
                COMPREPLY=( $(compgen -W "${opts}" -- "${cur}") )
                return 0
            fi
            case "${prev}" in
                *)
                    COMPREPLY=()
                    ;;
            esac
            COMPREPLY=( $(compgen -W "${opts}" -- "${cur}") )
            return 0
            ;;
        zkstack__contract__verifier__help__init)
            opts=""
            if [[ ${cur} == -* || ${COMP_CWORD} -eq 4 ]] ; then
                COMPREPLY=( $(compgen -W "${opts}" -- "${cur}") )
                return 0
            fi
            case "${prev}" in
                *)
                    COMPREPLY=()
                    ;;
            esac
            COMPREPLY=( $(compgen -W "${opts}" -- "${cur}") )
            return 0
            ;;
        zkstack__contract__verifier__help__run)
            opts=""
            if [[ ${cur} == -* || ${COMP_CWORD} -eq 4 ]] ; then
                COMPREPLY=( $(compgen -W "${opts}" -- "${cur}") )
                return 0
            fi
            case "${prev}" in
                *)
                    COMPREPLY=()
                    ;;
            esac
            COMPREPLY=( $(compgen -W "${opts}" -- "${cur}") )
            return 0
            ;;
        zkstack__contract__verifier__help__wait)
            opts=""
            if [[ ${cur} == -* || ${COMP_CWORD} -eq 4 ]] ; then
                COMPREPLY=( $(compgen -W "${opts}" -- "${cur}") )
                return 0
            fi
            case "${prev}" in
                *)
                    COMPREPLY=()
                    ;;
            esac
            COMPREPLY=( $(compgen -W "${opts}" -- "${cur}") )
            return 0
            ;;
        zkstack__contract__verifier__init)
            opts="-v -h --zksolc-version --zkvyper-version --solc-version --era-vm-solc-version --vyper-version --only --verbose --chain --ignore-prerequisites --help"
            if [[ ${cur} == -* || ${COMP_CWORD} -eq 3 ]] ; then
                COMPREPLY=( $(compgen -W "${opts}" -- "${cur}") )
                return 0
            fi
            case "${prev}" in
                --zksolc-version)
                    COMPREPLY=($(compgen -f "${cur}"))
                    return 0
                    ;;
                --zkvyper-version)
                    COMPREPLY=($(compgen -f "${cur}"))
                    return 0
                    ;;
                --solc-version)
                    COMPREPLY=($(compgen -f "${cur}"))
                    return 0
                    ;;
                --era-vm-solc-version)
                    COMPREPLY=($(compgen -f "${cur}"))
                    return 0
                    ;;
                --vyper-version)
                    COMPREPLY=($(compgen -f "${cur}"))
                    return 0
                    ;;
                --chain)
                    COMPREPLY=($(compgen -f "${cur}"))
                    return 0
                    ;;
                *)
                    COMPREPLY=()
                    ;;
            esac
            COMPREPLY=( $(compgen -W "${opts}" -- "${cur}") )
            return 0
            ;;
        zkstack__contract__verifier__run)
            opts="-v -h --verbose --chain --ignore-prerequisites --help"
            if [[ ${cur} == -* || ${COMP_CWORD} -eq 3 ]] ; then
                COMPREPLY=( $(compgen -W "${opts}" -- "${cur}") )
                return 0
            fi
            case "${prev}" in
                --chain)
                    COMPREPLY=($(compgen -f "${cur}"))
                    return 0
                    ;;
                *)
                    COMPREPLY=()
                    ;;
            esac
            COMPREPLY=( $(compgen -W "${opts}" -- "${cur}") )
            return 0
            ;;
        zkstack__contract__verifier__wait)
            opts="-t -v -h --timeout --poll-interval --verbose --chain --ignore-prerequisites --help"
            if [[ ${cur} == -* || ${COMP_CWORD} -eq 3 ]] ; then
                COMPREPLY=( $(compgen -W "${opts}" -- "${cur}") )
                return 0
            fi
            case "${prev}" in
                --timeout)
                    COMPREPLY=($(compgen -f "${cur}"))
                    return 0
                    ;;
                -t)
                    COMPREPLY=($(compgen -f "${cur}"))
                    return 0
                    ;;
                --poll-interval)
                    COMPREPLY=($(compgen -f "${cur}"))
                    return 0
                    ;;
                --chain)
                    COMPREPLY=($(compgen -f "${cur}"))
                    return 0
                    ;;
                *)
                    COMPREPLY=()
                    ;;
            esac
            COMPREPLY=( $(compgen -W "${opts}" -- "${cur}") )
            return 0
            ;;
        zkstack__dev)
            opts="-v -h --verbose --chain --ignore-prerequisites --help database test clean snapshot lint fmt prover contracts config-writer send-transactions status generate-genesis init-test-wallet rich-account track-priority-ops help"
            if [[ ${cur} == -* || ${COMP_CWORD} -eq 2 ]] ; then
                COMPREPLY=( $(compgen -W "${opts}" -- "${cur}") )
                return 0
            fi
            case "${prev}" in
                --chain)
                    COMPREPLY=($(compgen -f "${cur}"))
                    return 0
                    ;;
                *)
                    COMPREPLY=()
                    ;;
            esac
            COMPREPLY=( $(compgen -W "${opts}" -- "${cur}") )
            return 0
            ;;
        zkstack__dev__clean)
            opts="-v -h --verbose --chain --ignore-prerequisites --help all containers contracts-cache help"
            if [[ ${cur} == -* || ${COMP_CWORD} -eq 3 ]] ; then
                COMPREPLY=( $(compgen -W "${opts}" -- "${cur}") )
                return 0
            fi
            case "${prev}" in
                --chain)
                    COMPREPLY=($(compgen -f "${cur}"))
                    return 0
                    ;;
                *)
                    COMPREPLY=()
                    ;;
            esac
            COMPREPLY=( $(compgen -W "${opts}" -- "${cur}") )
            return 0
            ;;
        zkstack__dev__clean__all)
            opts="-v -h --verbose --chain --ignore-prerequisites --help"
            if [[ ${cur} == -* || ${COMP_CWORD} -eq 4 ]] ; then
                COMPREPLY=( $(compgen -W "${opts}" -- "${cur}") )
                return 0
            fi
            case "${prev}" in
                --chain)
                    COMPREPLY=($(compgen -f "${cur}"))
                    return 0
                    ;;
                *)
                    COMPREPLY=()
                    ;;
            esac
            COMPREPLY=( $(compgen -W "${opts}" -- "${cur}") )
            return 0
            ;;
        zkstack__dev__clean__containers)
            opts="-v -h --verbose --chain --ignore-prerequisites --help"
            if [[ ${cur} == -* || ${COMP_CWORD} -eq 4 ]] ; then
                COMPREPLY=( $(compgen -W "${opts}" -- "${cur}") )
                return 0
            fi
            case "${prev}" in
                --chain)
                    COMPREPLY=($(compgen -f "${cur}"))
                    return 0
                    ;;
                *)
                    COMPREPLY=()
                    ;;
            esac
            COMPREPLY=( $(compgen -W "${opts}" -- "${cur}") )
            return 0
            ;;
        zkstack__dev__clean__contracts__cache)
            opts="-v -h --verbose --chain --ignore-prerequisites --help"
            if [[ ${cur} == -* || ${COMP_CWORD} -eq 4 ]] ; then
                COMPREPLY=( $(compgen -W "${opts}" -- "${cur}") )
                return 0
            fi
            case "${prev}" in
                --chain)
                    COMPREPLY=($(compgen -f "${cur}"))
                    return 0
                    ;;
                *)
                    COMPREPLY=()
                    ;;
            esac
            COMPREPLY=( $(compgen -W "${opts}" -- "${cur}") )
            return 0
            ;;
        zkstack__dev__clean__help)
            opts="all containers contracts-cache help"
            if [[ ${cur} == -* || ${COMP_CWORD} -eq 4 ]] ; then
                COMPREPLY=( $(compgen -W "${opts}" -- "${cur}") )
                return 0
            fi
            case "${prev}" in
                *)
                    COMPREPLY=()
                    ;;
            esac
            COMPREPLY=( $(compgen -W "${opts}" -- "${cur}") )
            return 0
            ;;
        zkstack__dev__clean__help__all)
            opts=""
            if [[ ${cur} == -* || ${COMP_CWORD} -eq 5 ]] ; then
                COMPREPLY=( $(compgen -W "${opts}" -- "${cur}") )
                return 0
            fi
            case "${prev}" in
                *)
                    COMPREPLY=()
                    ;;
            esac
            COMPREPLY=( $(compgen -W "${opts}" -- "${cur}") )
            return 0
            ;;
        zkstack__dev__clean__help__containers)
            opts=""
            if [[ ${cur} == -* || ${COMP_CWORD} -eq 5 ]] ; then
                COMPREPLY=( $(compgen -W "${opts}" -- "${cur}") )
                return 0
            fi
            case "${prev}" in
                *)
                    COMPREPLY=()
                    ;;
            esac
            COMPREPLY=( $(compgen -W "${opts}" -- "${cur}") )
            return 0
            ;;
        zkstack__dev__clean__help__contracts__cache)
            opts=""
            if [[ ${cur} == -* || ${COMP_CWORD} -eq 5 ]] ; then
                COMPREPLY=( $(compgen -W "${opts}" -- "${cur}") )
                return 0
            fi
            case "${prev}" in
                *)
                    COMPREPLY=()
                    ;;
            esac
            COMPREPLY=( $(compgen -W "${opts}" -- "${cur}") )
            return 0
            ;;
        zkstack__dev__clean__help__help)
            opts=""
            if [[ ${cur} == -* || ${COMP_CWORD} -eq 5 ]] ; then
                COMPREPLY=( $(compgen -W "${opts}" -- "${cur}") )
                return 0
            fi
            case "${prev}" in
                *)
                    COMPREPLY=()
                    ;;
            esac
            COMPREPLY=( $(compgen -W "${opts}" -- "${cur}") )
            return 0
            ;;
        zkstack__dev__config__writer)
            opts="-p -v -h --path --verbose --chain --ignore-prerequisites --help"
            if [[ ${cur} == -* || ${COMP_CWORD} -eq 3 ]] ; then
                COMPREPLY=( $(compgen -W "${opts}" -- "${cur}") )
                return 0
            fi
            case "${prev}" in
                --path)
                    COMPREPLY=($(compgen -f "${cur}"))
                    return 0
                    ;;
                -p)
                    COMPREPLY=($(compgen -f "${cur}"))
                    return 0
                    ;;
                --chain)
                    COMPREPLY=($(compgen -f "${cur}"))
                    return 0
                    ;;
                *)
                    COMPREPLY=()
                    ;;
            esac
            COMPREPLY=( $(compgen -W "${opts}" -- "${cur}") )
            return 0
            ;;
        zkstack__dev__contracts)
            opts="-v -h --l1-contracts --l1-da-contracts --l2-contracts --system-contracts --verbose --chain --ignore-prerequisites --help"
            if [[ ${cur} == -* || ${COMP_CWORD} -eq 3 ]] ; then
                COMPREPLY=( $(compgen -W "${opts}" -- "${cur}") )
                return 0
            fi
            case "${prev}" in
                --l1-contracts)
                    COMPREPLY=($(compgen -W "true false" -- "${cur}"))
                    return 0
                    ;;
                --l1-da-contracts)
                    COMPREPLY=($(compgen -W "true false" -- "${cur}"))
                    return 0
                    ;;
                --l2-contracts)
                    COMPREPLY=($(compgen -W "true false" -- "${cur}"))
                    return 0
                    ;;
                --system-contracts)
                    COMPREPLY=($(compgen -W "true false" -- "${cur}"))
                    return 0
                    ;;
                --chain)
                    COMPREPLY=($(compgen -f "${cur}"))
                    return 0
                    ;;
                *)
                    COMPREPLY=()
                    ;;
            esac
            COMPREPLY=( $(compgen -W "${opts}" -- "${cur}") )
            return 0
            ;;
        zkstack__dev__database)
            opts="-v -h --verbose --chain --ignore-prerequisites --help check-sqlx-data drop migrate new-migration prepare reset setup help"
            if [[ ${cur} == -* || ${COMP_CWORD} -eq 3 ]] ; then
                COMPREPLY=( $(compgen -W "${opts}" -- "${cur}") )
                return 0
            fi
            case "${prev}" in
                --chain)
                    COMPREPLY=($(compgen -f "${cur}"))
                    return 0
                    ;;
                *)
                    COMPREPLY=()
                    ;;
            esac
            COMPREPLY=( $(compgen -W "${opts}" -- "${cur}") )
            return 0
            ;;
        zkstack__dev__database__check__sqlx__data)
            opts="-p -c -v -h --prover --prover-url --core --core-url --verbose --chain --ignore-prerequisites --help"
            if [[ ${cur} == -* || ${COMP_CWORD} -eq 4 ]] ; then
                COMPREPLY=( $(compgen -W "${opts}" -- "${cur}") )
                return 0
            fi
            case "${prev}" in
                --prover)
                    COMPREPLY=($(compgen -W "true false" -- "${cur}"))
                    return 0
                    ;;
                -p)
                    COMPREPLY=($(compgen -W "true false" -- "${cur}"))
                    return 0
                    ;;
                --prover-url)
                    COMPREPLY=($(compgen -f "${cur}"))
                    return 0
                    ;;
                --core)
                    COMPREPLY=($(compgen -W "true false" -- "${cur}"))
                    return 0
                    ;;
                -c)
                    COMPREPLY=($(compgen -W "true false" -- "${cur}"))
                    return 0
                    ;;
                --core-url)
                    COMPREPLY=($(compgen -f "${cur}"))
                    return 0
                    ;;
                --chain)
                    COMPREPLY=($(compgen -f "${cur}"))
                    return 0
                    ;;
                *)
                    COMPREPLY=()
                    ;;
            esac
            COMPREPLY=( $(compgen -W "${opts}" -- "${cur}") )
            return 0
            ;;
        zkstack__dev__database__drop)
            opts="-p -c -v -h --prover --prover-url --core --core-url --verbose --chain --ignore-prerequisites --help"
            if [[ ${cur} == -* || ${COMP_CWORD} -eq 4 ]] ; then
                COMPREPLY=( $(compgen -W "${opts}" -- "${cur}") )
                return 0
            fi
            case "${prev}" in
                --prover)
                    COMPREPLY=($(compgen -W "true false" -- "${cur}"))
                    return 0
                    ;;
                -p)
                    COMPREPLY=($(compgen -W "true false" -- "${cur}"))
                    return 0
                    ;;
                --prover-url)
                    COMPREPLY=($(compgen -f "${cur}"))
                    return 0
                    ;;
                --core)
                    COMPREPLY=($(compgen -W "true false" -- "${cur}"))
                    return 0
                    ;;
                -c)
                    COMPREPLY=($(compgen -W "true false" -- "${cur}"))
                    return 0
                    ;;
                --core-url)
                    COMPREPLY=($(compgen -f "${cur}"))
                    return 0
                    ;;
                --chain)
                    COMPREPLY=($(compgen -f "${cur}"))
                    return 0
                    ;;
                *)
                    COMPREPLY=()
                    ;;
            esac
            COMPREPLY=( $(compgen -W "${opts}" -- "${cur}") )
            return 0
            ;;
        zkstack__dev__database__help)
            opts="check-sqlx-data drop migrate new-migration prepare reset setup help"
            if [[ ${cur} == -* || ${COMP_CWORD} -eq 4 ]] ; then
                COMPREPLY=( $(compgen -W "${opts}" -- "${cur}") )
                return 0
            fi
            case "${prev}" in
                *)
                    COMPREPLY=()
                    ;;
            esac
            COMPREPLY=( $(compgen -W "${opts}" -- "${cur}") )
            return 0
            ;;
        zkstack__dev__database__help__check__sqlx__data)
            opts=""
            if [[ ${cur} == -* || ${COMP_CWORD} -eq 5 ]] ; then
                COMPREPLY=( $(compgen -W "${opts}" -- "${cur}") )
                return 0
            fi
            case "${prev}" in
                *)
                    COMPREPLY=()
                    ;;
            esac
            COMPREPLY=( $(compgen -W "${opts}" -- "${cur}") )
            return 0
            ;;
        zkstack__dev__database__help__drop)
            opts=""
            if [[ ${cur} == -* || ${COMP_CWORD} -eq 5 ]] ; then
                COMPREPLY=( $(compgen -W "${opts}" -- "${cur}") )
                return 0
            fi
            case "${prev}" in
                *)
                    COMPREPLY=()
                    ;;
            esac
            COMPREPLY=( $(compgen -W "${opts}" -- "${cur}") )
            return 0
            ;;
        zkstack__dev__database__help__help)
            opts=""
            if [[ ${cur} == -* || ${COMP_CWORD} -eq 5 ]] ; then
                COMPREPLY=( $(compgen -W "${opts}" -- "${cur}") )
                return 0
            fi
            case "${prev}" in
                *)
                    COMPREPLY=()
                    ;;
            esac
            COMPREPLY=( $(compgen -W "${opts}" -- "${cur}") )
            return 0
            ;;
        zkstack__dev__database__help__migrate)
            opts=""
            if [[ ${cur} == -* || ${COMP_CWORD} -eq 5 ]] ; then
                COMPREPLY=( $(compgen -W "${opts}" -- "${cur}") )
                return 0
            fi
            case "${prev}" in
                *)
                    COMPREPLY=()
                    ;;
            esac
            COMPREPLY=( $(compgen -W "${opts}" -- "${cur}") )
            return 0
            ;;
        zkstack__dev__database__help__new__migration)
            opts=""
            if [[ ${cur} == -* || ${COMP_CWORD} -eq 5 ]] ; then
                COMPREPLY=( $(compgen -W "${opts}" -- "${cur}") )
                return 0
            fi
            case "${prev}" in
                *)
                    COMPREPLY=()
                    ;;
            esac
            COMPREPLY=( $(compgen -W "${opts}" -- "${cur}") )
            return 0
            ;;
        zkstack__dev__database__help__prepare)
            opts=""
            if [[ ${cur} == -* || ${COMP_CWORD} -eq 5 ]] ; then
                COMPREPLY=( $(compgen -W "${opts}" -- "${cur}") )
                return 0
            fi
            case "${prev}" in
                *)
                    COMPREPLY=()
                    ;;
            esac
            COMPREPLY=( $(compgen -W "${opts}" -- "${cur}") )
            return 0
            ;;
        zkstack__dev__database__help__reset)
            opts=""
            if [[ ${cur} == -* || ${COMP_CWORD} -eq 5 ]] ; then
                COMPREPLY=( $(compgen -W "${opts}" -- "${cur}") )
                return 0
            fi
            case "${prev}" in
                *)
                    COMPREPLY=()
                    ;;
            esac
            COMPREPLY=( $(compgen -W "${opts}" -- "${cur}") )
            return 0
            ;;
        zkstack__dev__database__help__setup)
            opts=""
            if [[ ${cur} == -* || ${COMP_CWORD} -eq 5 ]] ; then
                COMPREPLY=( $(compgen -W "${opts}" -- "${cur}") )
                return 0
            fi
            case "${prev}" in
                *)
                    COMPREPLY=()
                    ;;
            esac
            COMPREPLY=( $(compgen -W "${opts}" -- "${cur}") )
            return 0
            ;;
        zkstack__dev__database__migrate)
            opts="-p -c -v -h --prover --prover-url --core --core-url --verbose --chain --ignore-prerequisites --help"
            if [[ ${cur} == -* || ${COMP_CWORD} -eq 4 ]] ; then
                COMPREPLY=( $(compgen -W "${opts}" -- "${cur}") )
                return 0
            fi
            case "${prev}" in
                --prover)
                    COMPREPLY=($(compgen -W "true false" -- "${cur}"))
                    return 0
                    ;;
                -p)
                    COMPREPLY=($(compgen -W "true false" -- "${cur}"))
                    return 0
                    ;;
                --prover-url)
                    COMPREPLY=($(compgen -f "${cur}"))
                    return 0
                    ;;
                --core)
                    COMPREPLY=($(compgen -W "true false" -- "${cur}"))
                    return 0
                    ;;
                -c)
                    COMPREPLY=($(compgen -W "true false" -- "${cur}"))
                    return 0
                    ;;
                --core-url)
                    COMPREPLY=($(compgen -f "${cur}"))
                    return 0
                    ;;
                --chain)
                    COMPREPLY=($(compgen -f "${cur}"))
                    return 0
                    ;;
                *)
                    COMPREPLY=()
                    ;;
            esac
            COMPREPLY=( $(compgen -W "${opts}" -- "${cur}") )
            return 0
            ;;
        zkstack__dev__database__new__migration)
            opts="-v -h --database --name --verbose --chain --ignore-prerequisites --help"
            if [[ ${cur} == -* || ${COMP_CWORD} -eq 4 ]] ; then
                COMPREPLY=( $(compgen -W "${opts}" -- "${cur}") )
                return 0
            fi
            case "${prev}" in
                --database)
                    COMPREPLY=($(compgen -W "prover core" -- "${cur}"))
                    return 0
                    ;;
                --name)
                    COMPREPLY=($(compgen -f "${cur}"))
                    return 0
                    ;;
                --chain)
                    COMPREPLY=($(compgen -f "${cur}"))
                    return 0
                    ;;
                *)
                    COMPREPLY=()
                    ;;
            esac
            COMPREPLY=( $(compgen -W "${opts}" -- "${cur}") )
            return 0
            ;;
        zkstack__dev__database__prepare)
            opts="-p -c -v -h --prover --prover-url --core --core-url --verbose --chain --ignore-prerequisites --help"
            if [[ ${cur} == -* || ${COMP_CWORD} -eq 4 ]] ; then
                COMPREPLY=( $(compgen -W "${opts}" -- "${cur}") )
                return 0
            fi
            case "${prev}" in
                --prover)
                    COMPREPLY=($(compgen -W "true false" -- "${cur}"))
                    return 0
                    ;;
                -p)
                    COMPREPLY=($(compgen -W "true false" -- "${cur}"))
                    return 0
                    ;;
                --prover-url)
                    COMPREPLY=($(compgen -f "${cur}"))
                    return 0
                    ;;
                --core)
                    COMPREPLY=($(compgen -W "true false" -- "${cur}"))
                    return 0
                    ;;
                -c)
                    COMPREPLY=($(compgen -W "true false" -- "${cur}"))
                    return 0
                    ;;
                --core-url)
                    COMPREPLY=($(compgen -f "${cur}"))
                    return 0
                    ;;
                --chain)
                    COMPREPLY=($(compgen -f "${cur}"))
                    return 0
                    ;;
                *)
                    COMPREPLY=()
                    ;;
            esac
            COMPREPLY=( $(compgen -W "${opts}" -- "${cur}") )
            return 0
            ;;
        zkstack__dev__database__reset)
            opts="-p -c -v -h --prover --prover-url --core --core-url --verbose --chain --ignore-prerequisites --help"
            if [[ ${cur} == -* || ${COMP_CWORD} -eq 4 ]] ; then
                COMPREPLY=( $(compgen -W "${opts}" -- "${cur}") )
                return 0
            fi
            case "${prev}" in
                --prover)
                    COMPREPLY=($(compgen -W "true false" -- "${cur}"))
                    return 0
                    ;;
                -p)
                    COMPREPLY=($(compgen -W "true false" -- "${cur}"))
                    return 0
                    ;;
                --prover-url)
                    COMPREPLY=($(compgen -f "${cur}"))
                    return 0
                    ;;
                --core)
                    COMPREPLY=($(compgen -W "true false" -- "${cur}"))
                    return 0
                    ;;
                -c)
                    COMPREPLY=($(compgen -W "true false" -- "${cur}"))
                    return 0
                    ;;
                --core-url)
                    COMPREPLY=($(compgen -f "${cur}"))
                    return 0
                    ;;
                --chain)
                    COMPREPLY=($(compgen -f "${cur}"))
                    return 0
                    ;;
                *)
                    COMPREPLY=()
                    ;;
            esac
            COMPREPLY=( $(compgen -W "${opts}" -- "${cur}") )
            return 0
            ;;
        zkstack__dev__database__setup)
            opts="-p -c -v -h --prover --prover-url --core --core-url --verbose --chain --ignore-prerequisites --help"
            if [[ ${cur} == -* || ${COMP_CWORD} -eq 4 ]] ; then
                COMPREPLY=( $(compgen -W "${opts}" -- "${cur}") )
                return 0
            fi
            case "${prev}" in
                --prover)
                    COMPREPLY=($(compgen -W "true false" -- "${cur}"))
                    return 0
                    ;;
                -p)
                    COMPREPLY=($(compgen -W "true false" -- "${cur}"))
                    return 0
                    ;;
                --prover-url)
                    COMPREPLY=($(compgen -f "${cur}"))
                    return 0
                    ;;
                --core)
                    COMPREPLY=($(compgen -W "true false" -- "${cur}"))
                    return 0
                    ;;
                -c)
                    COMPREPLY=($(compgen -W "true false" -- "${cur}"))
                    return 0
                    ;;
                --core-url)
                    COMPREPLY=($(compgen -f "${cur}"))
                    return 0
                    ;;
                --chain)
                    COMPREPLY=($(compgen -f "${cur}"))
                    return 0
                    ;;
                *)
                    COMPREPLY=()
                    ;;
            esac
            COMPREPLY=( $(compgen -W "${opts}" -- "${cur}") )
            return 0
            ;;
        zkstack__dev__fmt)
            opts="-c -v -h --check --verbose --chain --ignore-prerequisites --help rustfmt prettier prettier-contracts"
            if [[ ${cur} == -* || ${COMP_CWORD} -eq 3 ]] ; then
                COMPREPLY=( $(compgen -W "${opts}" -- "${cur}") )
                return 0
            fi
            case "${prev}" in
                --chain)
                    COMPREPLY=($(compgen -f "${cur}"))
                    return 0
                    ;;
                *)
                    COMPREPLY=()
                    ;;
            esac
            COMPREPLY=( $(compgen -W "${opts}" -- "${cur}") )
            return 0
            ;;
        zkstack__dev__generate__genesis)
            opts="-v -h --verbose --chain --ignore-prerequisites --help"
            if [[ ${cur} == -* || ${COMP_CWORD} -eq 3 ]] ; then
                COMPREPLY=( $(compgen -W "${opts}" -- "${cur}") )
                return 0
            fi
            case "${prev}" in
                --chain)
                    COMPREPLY=($(compgen -f "${cur}"))
                    return 0
                    ;;
                *)
                    COMPREPLY=()
                    ;;
            esac
            COMPREPLY=( $(compgen -W "${opts}" -- "${cur}") )
            return 0
            ;;
        zkstack__dev__help)
            opts="database test clean snapshot lint fmt prover contracts config-writer send-transactions status generate-genesis init-test-wallet rich-account track-priority-ops help"
            if [[ ${cur} == -* || ${COMP_CWORD} -eq 3 ]] ; then
                COMPREPLY=( $(compgen -W "${opts}" -- "${cur}") )
                return 0
            fi
            case "${prev}" in
                *)
                    COMPREPLY=()
                    ;;
            esac
            COMPREPLY=( $(compgen -W "${opts}" -- "${cur}") )
            return 0
            ;;
        zkstack__dev__help__clean)
            opts="all containers contracts-cache"
            if [[ ${cur} == -* || ${COMP_CWORD} -eq 4 ]] ; then
                COMPREPLY=( $(compgen -W "${opts}" -- "${cur}") )
                return 0
            fi
            case "${prev}" in
                *)
                    COMPREPLY=()
                    ;;
            esac
            COMPREPLY=( $(compgen -W "${opts}" -- "${cur}") )
            return 0
            ;;
        zkstack__dev__help__clean__all)
            opts=""
            if [[ ${cur} == -* || ${COMP_CWORD} -eq 5 ]] ; then
                COMPREPLY=( $(compgen -W "${opts}" -- "${cur}") )
                return 0
            fi
            case "${prev}" in
                *)
                    COMPREPLY=()
                    ;;
            esac
            COMPREPLY=( $(compgen -W "${opts}" -- "${cur}") )
            return 0
            ;;
        zkstack__dev__help__clean__containers)
            opts=""
            if [[ ${cur} == -* || ${COMP_CWORD} -eq 5 ]] ; then
                COMPREPLY=( $(compgen -W "${opts}" -- "${cur}") )
                return 0
            fi
            case "${prev}" in
                *)
                    COMPREPLY=()
                    ;;
            esac
            COMPREPLY=( $(compgen -W "${opts}" -- "${cur}") )
            return 0
            ;;
        zkstack__dev__help__clean__contracts__cache)
            opts=""
            if [[ ${cur} == -* || ${COMP_CWORD} -eq 5 ]] ; then
                COMPREPLY=( $(compgen -W "${opts}" -- "${cur}") )
                return 0
            fi
            case "${prev}" in
                *)
                    COMPREPLY=()
                    ;;
            esac
            COMPREPLY=( $(compgen -W "${opts}" -- "${cur}") )
            return 0
            ;;
        zkstack__dev__help__config__writer)
            opts=""
            if [[ ${cur} == -* || ${COMP_CWORD} -eq 4 ]] ; then
                COMPREPLY=( $(compgen -W "${opts}" -- "${cur}") )
                return 0
            fi
            case "${prev}" in
                *)
                    COMPREPLY=()
                    ;;
            esac
            COMPREPLY=( $(compgen -W "${opts}" -- "${cur}") )
            return 0
            ;;
        zkstack__dev__help__contracts)
            opts=""
            if [[ ${cur} == -* || ${COMP_CWORD} -eq 4 ]] ; then
                COMPREPLY=( $(compgen -W "${opts}" -- "${cur}") )
                return 0
            fi
            case "${prev}" in
                *)
                    COMPREPLY=()
                    ;;
            esac
            COMPREPLY=( $(compgen -W "${opts}" -- "${cur}") )
            return 0
            ;;
        zkstack__dev__help__database)
            opts="check-sqlx-data drop migrate new-migration prepare reset setup"
            if [[ ${cur} == -* || ${COMP_CWORD} -eq 4 ]] ; then
                COMPREPLY=( $(compgen -W "${opts}" -- "${cur}") )
                return 0
            fi
            case "${prev}" in
                *)
                    COMPREPLY=()
                    ;;
            esac
            COMPREPLY=( $(compgen -W "${opts}" -- "${cur}") )
            return 0
            ;;
        zkstack__dev__help__database__check__sqlx__data)
            opts=""
            if [[ ${cur} == -* || ${COMP_CWORD} -eq 5 ]] ; then
                COMPREPLY=( $(compgen -W "${opts}" -- "${cur}") )
                return 0
            fi
            case "${prev}" in
                *)
                    COMPREPLY=()
                    ;;
            esac
            COMPREPLY=( $(compgen -W "${opts}" -- "${cur}") )
            return 0
            ;;
        zkstack__dev__help__database__drop)
            opts=""
            if [[ ${cur} == -* || ${COMP_CWORD} -eq 5 ]] ; then
                COMPREPLY=( $(compgen -W "${opts}" -- "${cur}") )
                return 0
            fi
            case "${prev}" in
                *)
                    COMPREPLY=()
                    ;;
            esac
            COMPREPLY=( $(compgen -W "${opts}" -- "${cur}") )
            return 0
            ;;
        zkstack__dev__help__database__migrate)
            opts=""
            if [[ ${cur} == -* || ${COMP_CWORD} -eq 5 ]] ; then
                COMPREPLY=( $(compgen -W "${opts}" -- "${cur}") )
                return 0
            fi
            case "${prev}" in
                *)
                    COMPREPLY=()
                    ;;
            esac
            COMPREPLY=( $(compgen -W "${opts}" -- "${cur}") )
            return 0
            ;;
        zkstack__dev__help__database__new__migration)
            opts=""
            if [[ ${cur} == -* || ${COMP_CWORD} -eq 5 ]] ; then
                COMPREPLY=( $(compgen -W "${opts}" -- "${cur}") )
                return 0
            fi
            case "${prev}" in
                *)
                    COMPREPLY=()
                    ;;
            esac
            COMPREPLY=( $(compgen -W "${opts}" -- "${cur}") )
            return 0
            ;;
        zkstack__dev__help__database__prepare)
            opts=""
            if [[ ${cur} == -* || ${COMP_CWORD} -eq 5 ]] ; then
                COMPREPLY=( $(compgen -W "${opts}" -- "${cur}") )
                return 0
            fi
            case "${prev}" in
                *)
                    COMPREPLY=()
                    ;;
            esac
            COMPREPLY=( $(compgen -W "${opts}" -- "${cur}") )
            return 0
            ;;
        zkstack__dev__help__database__reset)
            opts=""
            if [[ ${cur} == -* || ${COMP_CWORD} -eq 5 ]] ; then
                COMPREPLY=( $(compgen -W "${opts}" -- "${cur}") )
                return 0
            fi
            case "${prev}" in
                *)
                    COMPREPLY=()
                    ;;
            esac
            COMPREPLY=( $(compgen -W "${opts}" -- "${cur}") )
            return 0
            ;;
        zkstack__dev__help__database__setup)
            opts=""
            if [[ ${cur} == -* || ${COMP_CWORD} -eq 5 ]] ; then
                COMPREPLY=( $(compgen -W "${opts}" -- "${cur}") )
                return 0
            fi
            case "${prev}" in
                *)
                    COMPREPLY=()
                    ;;
            esac
            COMPREPLY=( $(compgen -W "${opts}" -- "${cur}") )
            return 0
            ;;
        zkstack__dev__help__fmt)
            opts=""
            if [[ ${cur} == -* || ${COMP_CWORD} -eq 4 ]] ; then
                COMPREPLY=( $(compgen -W "${opts}" -- "${cur}") )
                return 0
            fi
            case "${prev}" in
                *)
                    COMPREPLY=()
                    ;;
            esac
            COMPREPLY=( $(compgen -W "${opts}" -- "${cur}") )
            return 0
            ;;
        zkstack__dev__help__generate__genesis)
            opts=""
            if [[ ${cur} == -* || ${COMP_CWORD} -eq 4 ]] ; then
                COMPREPLY=( $(compgen -W "${opts}" -- "${cur}") )
                return 0
            fi
            case "${prev}" in
                *)
                    COMPREPLY=()
                    ;;
            esac
            COMPREPLY=( $(compgen -W "${opts}" -- "${cur}") )
            return 0
            ;;
        zkstack__dev__help__help)
            opts=""
            if [[ ${cur} == -* || ${COMP_CWORD} -eq 4 ]] ; then
                COMPREPLY=( $(compgen -W "${opts}" -- "${cur}") )
                return 0
            fi
            case "${prev}" in
                *)
                    COMPREPLY=()
                    ;;
            esac
            COMPREPLY=( $(compgen -W "${opts}" -- "${cur}") )
            return 0
            ;;
        zkstack__dev__help__init__test__wallet)
            opts=""
            if [[ ${cur} == -* || ${COMP_CWORD} -eq 4 ]] ; then
                COMPREPLY=( $(compgen -W "${opts}" -- "${cur}") )
                return 0
            fi
            case "${prev}" in
                *)
                    COMPREPLY=()
                    ;;
            esac
            COMPREPLY=( $(compgen -W "${opts}" -- "${cur}") )
            return 0
            ;;
        zkstack__dev__help__lint)
            opts=""
            if [[ ${cur} == -* || ${COMP_CWORD} -eq 4 ]] ; then
                COMPREPLY=( $(compgen -W "${opts}" -- "${cur}") )
                return 0
            fi
            case "${prev}" in
                *)
                    COMPREPLY=()
                    ;;
            esac
            COMPREPLY=( $(compgen -W "${opts}" -- "${cur}") )
            return 0
            ;;
        zkstack__dev__help__prover)
            opts="info insert-batch insert-version"
            if [[ ${cur} == -* || ${COMP_CWORD} -eq 4 ]] ; then
                COMPREPLY=( $(compgen -W "${opts}" -- "${cur}") )
                return 0
            fi
            case "${prev}" in
                *)
                    COMPREPLY=()
                    ;;
            esac
            COMPREPLY=( $(compgen -W "${opts}" -- "${cur}") )
            return 0
            ;;
        zkstack__dev__help__prover__info)
            opts=""
            if [[ ${cur} == -* || ${COMP_CWORD} -eq 5 ]] ; then
                COMPREPLY=( $(compgen -W "${opts}" -- "${cur}") )
                return 0
            fi
            case "${prev}" in
                *)
                    COMPREPLY=()
                    ;;
            esac
            COMPREPLY=( $(compgen -W "${opts}" -- "${cur}") )
            return 0
            ;;
        zkstack__dev__help__prover__insert__batch)
            opts=""
            if [[ ${cur} == -* || ${COMP_CWORD} -eq 5 ]] ; then
                COMPREPLY=( $(compgen -W "${opts}" -- "${cur}") )
                return 0
            fi
            case "${prev}" in
                *)
                    COMPREPLY=()
                    ;;
            esac
            COMPREPLY=( $(compgen -W "${opts}" -- "${cur}") )
            return 0
            ;;
        zkstack__dev__help__prover__insert__version)
            opts=""
            if [[ ${cur} == -* || ${COMP_CWORD} -eq 5 ]] ; then
                COMPREPLY=( $(compgen -W "${opts}" -- "${cur}") )
                return 0
            fi
            case "${prev}" in
                *)
                    COMPREPLY=()
                    ;;
            esac
            COMPREPLY=( $(compgen -W "${opts}" -- "${cur}") )
            return 0
            ;;
        zkstack__dev__help__rich__account)
            opts=""
            if [[ ${cur} == -* || ${COMP_CWORD} -eq 4 ]] ; then
                COMPREPLY=( $(compgen -W "${opts}" -- "${cur}") )
                return 0
            fi
            case "${prev}" in
                *)
                    COMPREPLY=()
                    ;;
            esac
            COMPREPLY=( $(compgen -W "${opts}" -- "${cur}") )
            return 0
            ;;
        zkstack__dev__help__send__transactions)
            opts=""
            if [[ ${cur} == -* || ${COMP_CWORD} -eq 4 ]] ; then
                COMPREPLY=( $(compgen -W "${opts}" -- "${cur}") )
                return 0
            fi
            case "${prev}" in
                *)
                    COMPREPLY=()
                    ;;
            esac
            COMPREPLY=( $(compgen -W "${opts}" -- "${cur}") )
            return 0
            ;;
        zkstack__dev__help__snapshot)
            opts="create"
            if [[ ${cur} == -* || ${COMP_CWORD} -eq 4 ]] ; then
                COMPREPLY=( $(compgen -W "${opts}" -- "${cur}") )
                return 0
            fi
            case "${prev}" in
                *)
                    COMPREPLY=()
                    ;;
            esac
            COMPREPLY=( $(compgen -W "${opts}" -- "${cur}") )
            return 0
            ;;
        zkstack__dev__help__snapshot__create)
            opts=""
            if [[ ${cur} == -* || ${COMP_CWORD} -eq 5 ]] ; then
                COMPREPLY=( $(compgen -W "${opts}" -- "${cur}") )
                return 0
            fi
            case "${prev}" in
                *)
                    COMPREPLY=()
                    ;;
            esac
            COMPREPLY=( $(compgen -W "${opts}" -- "${cur}") )
            return 0
            ;;
        zkstack__dev__help__status)
            opts="ports"
            if [[ ${cur} == -* || ${COMP_CWORD} -eq 4 ]] ; then
                COMPREPLY=( $(compgen -W "${opts}" -- "${cur}") )
                return 0
            fi
            case "${prev}" in
                *)
                    COMPREPLY=()
                    ;;
            esac
            COMPREPLY=( $(compgen -W "${opts}" -- "${cur}") )
            return 0
            ;;
        zkstack__dev__help__status__ports)
            opts=""
            if [[ ${cur} == -* || ${COMP_CWORD} -eq 5 ]] ; then
                COMPREPLY=( $(compgen -W "${opts}" -- "${cur}") )
                return 0
            fi
            case "${prev}" in
                *)
                    COMPREPLY=()
                    ;;
            esac
            COMPREPLY=( $(compgen -W "${opts}" -- "${cur}") )
            return 0
            ;;
        zkstack__dev__help__test)
            opts="integration fees revert recovery upgrade build rust l1-contracts prover wallet loadtest gateway-migration"
            if [[ ${cur} == -* || ${COMP_CWORD} -eq 4 ]] ; then
                COMPREPLY=( $(compgen -W "${opts}" -- "${cur}") )
                return 0
            fi
            case "${prev}" in
                *)
                    COMPREPLY=()
                    ;;
            esac
            COMPREPLY=( $(compgen -W "${opts}" -- "${cur}") )
            return 0
            ;;
        zkstack__dev__help__test__build)
            opts=""
            if [[ ${cur} == -* || ${COMP_CWORD} -eq 5 ]] ; then
                COMPREPLY=( $(compgen -W "${opts}" -- "${cur}") )
                return 0
            fi
            case "${prev}" in
                *)
                    COMPREPLY=()
                    ;;
            esac
            COMPREPLY=( $(compgen -W "${opts}" -- "${cur}") )
            return 0
            ;;
        zkstack__dev__help__test__fees)
            opts=""
            if [[ ${cur} == -* || ${COMP_CWORD} -eq 5 ]] ; then
                COMPREPLY=( $(compgen -W "${opts}" -- "${cur}") )
                return 0
            fi
            case "${prev}" in
                *)
                    COMPREPLY=()
                    ;;
            esac
            COMPREPLY=( $(compgen -W "${opts}" -- "${cur}") )
            return 0
            ;;
        zkstack__dev__help__test__gateway__migration)
            opts=""
            if [[ ${cur} == -* || ${COMP_CWORD} -eq 5 ]] ; then
                COMPREPLY=( $(compgen -W "${opts}" -- "${cur}") )
                return 0
            fi
            case "${prev}" in
                *)
                    COMPREPLY=()
                    ;;
            esac
            COMPREPLY=( $(compgen -W "${opts}" -- "${cur}") )
            return 0
            ;;
        zkstack__dev__help__test__integration)
            opts=""
            if [[ ${cur} == -* || ${COMP_CWORD} -eq 5 ]] ; then
                COMPREPLY=( $(compgen -W "${opts}" -- "${cur}") )
                return 0
            fi
            case "${prev}" in
                *)
                    COMPREPLY=()
                    ;;
            esac
            COMPREPLY=( $(compgen -W "${opts}" -- "${cur}") )
            return 0
            ;;
        zkstack__dev__help__test__l1__contracts)
            opts=""
            if [[ ${cur} == -* || ${COMP_CWORD} -eq 5 ]] ; then
                COMPREPLY=( $(compgen -W "${opts}" -- "${cur}") )
                return 0
            fi
            case "${prev}" in
                *)
                    COMPREPLY=()
                    ;;
            esac
            COMPREPLY=( $(compgen -W "${opts}" -- "${cur}") )
            return 0
            ;;
        zkstack__dev__help__test__loadtest)
            opts=""
            if [[ ${cur} == -* || ${COMP_CWORD} -eq 5 ]] ; then
                COMPREPLY=( $(compgen -W "${opts}" -- "${cur}") )
                return 0
            fi
            case "${prev}" in
                *)
                    COMPREPLY=()
                    ;;
            esac
            COMPREPLY=( $(compgen -W "${opts}" -- "${cur}") )
            return 0
            ;;
        zkstack__dev__help__test__prover)
            opts=""
            if [[ ${cur} == -* || ${COMP_CWORD} -eq 5 ]] ; then
                COMPREPLY=( $(compgen -W "${opts}" -- "${cur}") )
                return 0
            fi
            case "${prev}" in
                *)
                    COMPREPLY=()
                    ;;
            esac
            COMPREPLY=( $(compgen -W "${opts}" -- "${cur}") )
            return 0
            ;;
        zkstack__dev__help__test__recovery)
            opts=""
            if [[ ${cur} == -* || ${COMP_CWORD} -eq 5 ]] ; then
                COMPREPLY=( $(compgen -W "${opts}" -- "${cur}") )
                return 0
            fi
            case "${prev}" in
                *)
                    COMPREPLY=()
                    ;;
            esac
            COMPREPLY=( $(compgen -W "${opts}" -- "${cur}") )
            return 0
            ;;
        zkstack__dev__help__test__revert)
            opts=""
            if [[ ${cur} == -* || ${COMP_CWORD} -eq 5 ]] ; then
                COMPREPLY=( $(compgen -W "${opts}" -- "${cur}") )
                return 0
            fi
            case "${prev}" in
                *)
                    COMPREPLY=()
                    ;;
            esac
            COMPREPLY=( $(compgen -W "${opts}" -- "${cur}") )
            return 0
            ;;
        zkstack__dev__help__test__rust)
            opts=""
            if [[ ${cur} == -* || ${COMP_CWORD} -eq 5 ]] ; then
                COMPREPLY=( $(compgen -W "${opts}" -- "${cur}") )
                return 0
            fi
            case "${prev}" in
                *)
                    COMPREPLY=()
                    ;;
            esac
            COMPREPLY=( $(compgen -W "${opts}" -- "${cur}") )
            return 0
            ;;
        zkstack__dev__help__test__upgrade)
            opts=""
            if [[ ${cur} == -* || ${COMP_CWORD} -eq 5 ]] ; then
                COMPREPLY=( $(compgen -W "${opts}" -- "${cur}") )
                return 0
            fi
            case "${prev}" in
                *)
                    COMPREPLY=()
                    ;;
            esac
            COMPREPLY=( $(compgen -W "${opts}" -- "${cur}") )
            return 0
            ;;
        zkstack__dev__help__test__wallet)
            opts=""
            if [[ ${cur} == -* || ${COMP_CWORD} -eq 5 ]] ; then
                COMPREPLY=( $(compgen -W "${opts}" -- "${cur}") )
                return 0
            fi
            case "${prev}" in
                *)
                    COMPREPLY=()
                    ;;
            esac
            COMPREPLY=( $(compgen -W "${opts}" -- "${cur}") )
            return 0
            ;;
        zkstack__dev__help__track__priority__ops)
            opts=""
            if [[ ${cur} == -* || ${COMP_CWORD} -eq 4 ]] ; then
                COMPREPLY=( $(compgen -W "${opts}" -- "${cur}") )
                return 0
            fi
            case "${prev}" in
                *)
                    COMPREPLY=()
                    ;;
            esac
            COMPREPLY=( $(compgen -W "${opts}" -- "${cur}") )
            return 0
            ;;
        zkstack__dev__init__test__wallet)
            opts="-v -h --verbose --chain --ignore-prerequisites --help"
            if [[ ${cur} == -* || ${COMP_CWORD} -eq 3 ]] ; then
                COMPREPLY=( $(compgen -W "${opts}" -- "${cur}") )
                return 0
            fi
            case "${prev}" in
                --chain)
                    COMPREPLY=($(compgen -f "${cur}"))
                    return 0
                    ;;
                *)
                    COMPREPLY=()
                    ;;
            esac
            COMPREPLY=( $(compgen -W "${opts}" -- "${cur}") )
            return 0
            ;;
        zkstack__dev__lint)
            opts="-c -t -v -h --check --targets --verbose --chain --ignore-prerequisites --help"
            if [[ ${cur} == -* || ${COMP_CWORD} -eq 3 ]] ; then
                COMPREPLY=( $(compgen -W "${opts}" -- "${cur}") )
                return 0
            fi
            case "${prev}" in
                --targets)
                    COMPREPLY=($(compgen -W "md sol js ts rs contracts autocompletion rust-toolchain" -- "${cur}"))
                    return 0
                    ;;
                -t)
                    COMPREPLY=($(compgen -W "md sol js ts rs contracts autocompletion rust-toolchain" -- "${cur}"))
                    return 0
                    ;;
                --chain)
                    COMPREPLY=($(compgen -f "${cur}"))
                    return 0
                    ;;
                *)
                    COMPREPLY=()
                    ;;
            esac
            COMPREPLY=( $(compgen -W "${opts}" -- "${cur}") )
            return 0
            ;;
        zkstack__dev__prover)
            opts="-v -h --verbose --chain --ignore-prerequisites --help info insert-batch insert-version help"
            if [[ ${cur} == -* || ${COMP_CWORD} -eq 3 ]] ; then
                COMPREPLY=( $(compgen -W "${opts}" -- "${cur}") )
                return 0
            fi
            case "${prev}" in
                --chain)
                    COMPREPLY=($(compgen -f "${cur}"))
                    return 0
                    ;;
                *)
                    COMPREPLY=()
                    ;;
            esac
            COMPREPLY=( $(compgen -W "${opts}" -- "${cur}") )
            return 0
            ;;
        zkstack__dev__prover__help)
            opts="info insert-batch insert-version help"
            if [[ ${cur} == -* || ${COMP_CWORD} -eq 4 ]] ; then
                COMPREPLY=( $(compgen -W "${opts}" -- "${cur}") )
                return 0
            fi
            case "${prev}" in
                *)
                    COMPREPLY=()
                    ;;
            esac
            COMPREPLY=( $(compgen -W "${opts}" -- "${cur}") )
            return 0
            ;;
        zkstack__dev__prover__help__help)
            opts=""
            if [[ ${cur} == -* || ${COMP_CWORD} -eq 5 ]] ; then
                COMPREPLY=( $(compgen -W "${opts}" -- "${cur}") )
                return 0
            fi
            case "${prev}" in
                *)
                    COMPREPLY=()
                    ;;
            esac
            COMPREPLY=( $(compgen -W "${opts}" -- "${cur}") )
            return 0
            ;;
        zkstack__dev__prover__help__info)
            opts=""
            if [[ ${cur} == -* || ${COMP_CWORD} -eq 5 ]] ; then
                COMPREPLY=( $(compgen -W "${opts}" -- "${cur}") )
                return 0
            fi
            case "${prev}" in
                *)
                    COMPREPLY=()
                    ;;
            esac
            COMPREPLY=( $(compgen -W "${opts}" -- "${cur}") )
            return 0
            ;;
        zkstack__dev__prover__help__insert__batch)
            opts=""
            if [[ ${cur} == -* || ${COMP_CWORD} -eq 5 ]] ; then
                COMPREPLY=( $(compgen -W "${opts}" -- "${cur}") )
                return 0
            fi
            case "${prev}" in
                *)
                    COMPREPLY=()
                    ;;
            esac
            COMPREPLY=( $(compgen -W "${opts}" -- "${cur}") )
            return 0
            ;;
        zkstack__dev__prover__help__insert__version)
            opts=""
            if [[ ${cur} == -* || ${COMP_CWORD} -eq 5 ]] ; then
                COMPREPLY=( $(compgen -W "${opts}" -- "${cur}") )
                return 0
            fi
            case "${prev}" in
                *)
                    COMPREPLY=()
                    ;;
            esac
            COMPREPLY=( $(compgen -W "${opts}" -- "${cur}") )
            return 0
            ;;
        zkstack__dev__prover__info)
            opts="-v -h --verbose --chain --ignore-prerequisites --help"
            if [[ ${cur} == -* || ${COMP_CWORD} -eq 4 ]] ; then
                COMPREPLY=( $(compgen -W "${opts}" -- "${cur}") )
                return 0
            fi
            case "${prev}" in
                --chain)
                    COMPREPLY=($(compgen -f "${cur}"))
                    return 0
                    ;;
                *)
                    COMPREPLY=()
                    ;;
            esac
            COMPREPLY=( $(compgen -W "${opts}" -- "${cur}") )
            return 0
            ;;
        zkstack__dev__prover__insert__batch)
            opts="-v -h --number --default --version --verbose --chain --ignore-prerequisites --help"
            if [[ ${cur} == -* || ${COMP_CWORD} -eq 4 ]] ; then
                COMPREPLY=( $(compgen -W "${opts}" -- "${cur}") )
                return 0
            fi
            case "${prev}" in
                --number)
                    COMPREPLY=($(compgen -f "${cur}"))
                    return 0
                    ;;
                --version)
                    COMPREPLY=($(compgen -f "${cur}"))
                    return 0
                    ;;
                --chain)
                    COMPREPLY=($(compgen -f "${cur}"))
                    return 0
                    ;;
                *)
                    COMPREPLY=()
                    ;;
            esac
            COMPREPLY=( $(compgen -W "${opts}" -- "${cur}") )
            return 0
            ;;
        zkstack__dev__prover__insert__version)
            opts="-v -h --default --version --snark-wrapper --fflonk-snark-wrapper --verbose --chain --ignore-prerequisites --help"
            if [[ ${cur} == -* || ${COMP_CWORD} -eq 4 ]] ; then
                COMPREPLY=( $(compgen -W "${opts}" -- "${cur}") )
                return 0
            fi
            case "${prev}" in
                --version)
                    COMPREPLY=($(compgen -f "${cur}"))
                    return 0
                    ;;
                --snark-wrapper)
                    COMPREPLY=($(compgen -f "${cur}"))
                    return 0
                    ;;
                --fflonk-snark-wrapper)
                    COMPREPLY=($(compgen -f "${cur}"))
                    return 0
                    ;;
                --chain)
                    COMPREPLY=($(compgen -f "${cur}"))
                    return 0
                    ;;
                *)
                    COMPREPLY=()
                    ;;
            esac
            COMPREPLY=( $(compgen -W "${opts}" -- "${cur}") )
            return 0
            ;;
        zkstack__dev__rich__account)
            opts="-v -h --l1-account-private-key --amount --l1-rpc-url --verbose --chain --ignore-prerequisites --help [L2_ACCOUNT]"
            if [[ ${cur} == -* || ${COMP_CWORD} -eq 3 ]] ; then
                COMPREPLY=( $(compgen -W "${opts}" -- "${cur}") )
                return 0
            fi
            case "${prev}" in
                --l1-account-private-key)
                    COMPREPLY=($(compgen -f "${cur}"))
                    return 0
                    ;;
                --amount)
                    COMPREPLY=($(compgen -f "${cur}"))
                    return 0
                    ;;
                --l1-rpc-url)
                    COMPREPLY=($(compgen -f "${cur}"))
                    return 0
                    ;;
                --chain)
                    COMPREPLY=($(compgen -f "${cur}"))
                    return 0
                    ;;
                *)
                    COMPREPLY=()
                    ;;
            esac
            COMPREPLY=( $(compgen -W "${opts}" -- "${cur}") )
            return 0
            ;;
        zkstack__dev__send__transactions)
            opts="-v -h --file --private-key --l1-rpc-url --confirmations --verbose --chain --ignore-prerequisites --help"
            if [[ ${cur} == -* || ${COMP_CWORD} -eq 3 ]] ; then
                COMPREPLY=( $(compgen -W "${opts}" -- "${cur}") )
                return 0
            fi
            case "${prev}" in
                --file)
                    COMPREPLY=($(compgen -f "${cur}"))
                    return 0
                    ;;
                --private-key)
                    COMPREPLY=($(compgen -f "${cur}"))
                    return 0
                    ;;
                --l1-rpc-url)
                    COMPREPLY=($(compgen -f "${cur}"))
                    return 0
                    ;;
                --confirmations)
                    COMPREPLY=($(compgen -f "${cur}"))
                    return 0
                    ;;
                --chain)
                    COMPREPLY=($(compgen -f "${cur}"))
                    return 0
                    ;;
                *)
                    COMPREPLY=()
                    ;;
            esac
            COMPREPLY=( $(compgen -W "${opts}" -- "${cur}") )
            return 0
            ;;
        zkstack__dev__snapshot)
            opts="-v -h --verbose --chain --ignore-prerequisites --help create help"
            if [[ ${cur} == -* || ${COMP_CWORD} -eq 3 ]] ; then
                COMPREPLY=( $(compgen -W "${opts}" -- "${cur}") )
                return 0
            fi
            case "${prev}" in
                --chain)
                    COMPREPLY=($(compgen -f "${cur}"))
                    return 0
                    ;;
                *)
                    COMPREPLY=()
                    ;;
            esac
            COMPREPLY=( $(compgen -W "${opts}" -- "${cur}") )
            return 0
            ;;
        zkstack__dev__snapshot__create)
            opts="-v -h --verbose --chain --ignore-prerequisites --help"
            if [[ ${cur} == -* || ${COMP_CWORD} -eq 4 ]] ; then
                COMPREPLY=( $(compgen -W "${opts}" -- "${cur}") )
                return 0
            fi
            case "${prev}" in
                --chain)
                    COMPREPLY=($(compgen -f "${cur}"))
                    return 0
                    ;;
                *)
                    COMPREPLY=()
                    ;;
            esac
            COMPREPLY=( $(compgen -W "${opts}" -- "${cur}") )
            return 0
            ;;
        zkstack__dev__snapshot__help)
            opts="create help"
            if [[ ${cur} == -* || ${COMP_CWORD} -eq 4 ]] ; then
                COMPREPLY=( $(compgen -W "${opts}" -- "${cur}") )
                return 0
            fi
            case "${prev}" in
                *)
                    COMPREPLY=()
                    ;;
            esac
            COMPREPLY=( $(compgen -W "${opts}" -- "${cur}") )
            return 0
            ;;
        zkstack__dev__snapshot__help__create)
            opts=""
            if [[ ${cur} == -* || ${COMP_CWORD} -eq 5 ]] ; then
                COMPREPLY=( $(compgen -W "${opts}" -- "${cur}") )
                return 0
            fi
            case "${prev}" in
                *)
                    COMPREPLY=()
                    ;;
            esac
            COMPREPLY=( $(compgen -W "${opts}" -- "${cur}") )
            return 0
            ;;
        zkstack__dev__snapshot__help__help)
            opts=""
            if [[ ${cur} == -* || ${COMP_CWORD} -eq 5 ]] ; then
                COMPREPLY=( $(compgen -W "${opts}" -- "${cur}") )
                return 0
            fi
            case "${prev}" in
                *)
                    COMPREPLY=()
                    ;;
            esac
            COMPREPLY=( $(compgen -W "${opts}" -- "${cur}") )
            return 0
            ;;
        zkstack__dev__status)
            opts="-u -v -h --url --verbose --chain --ignore-prerequisites --help ports help"
            if [[ ${cur} == -* || ${COMP_CWORD} -eq 3 ]] ; then
                COMPREPLY=( $(compgen -W "${opts}" -- "${cur}") )
                return 0
            fi
            case "${prev}" in
                --url)
                    COMPREPLY=($(compgen -f "${cur}"))
                    return 0
                    ;;
                -u)
                    COMPREPLY=($(compgen -f "${cur}"))
                    return 0
                    ;;
                --chain)
                    COMPREPLY=($(compgen -f "${cur}"))
                    return 0
                    ;;
                *)
                    COMPREPLY=()
                    ;;
            esac
            COMPREPLY=( $(compgen -W "${opts}" -- "${cur}") )
            return 0
            ;;
        zkstack__dev__status__help)
            opts="ports help"
            if [[ ${cur} == -* || ${COMP_CWORD} -eq 4 ]] ; then
                COMPREPLY=( $(compgen -W "${opts}" -- "${cur}") )
                return 0
            fi
            case "${prev}" in
                *)
                    COMPREPLY=()
                    ;;
            esac
            COMPREPLY=( $(compgen -W "${opts}" -- "${cur}") )
            return 0
            ;;
        zkstack__dev__status__help__help)
            opts=""
            if [[ ${cur} == -* || ${COMP_CWORD} -eq 5 ]] ; then
                COMPREPLY=( $(compgen -W "${opts}" -- "${cur}") )
                return 0
            fi
            case "${prev}" in
                *)
                    COMPREPLY=()
                    ;;
            esac
            COMPREPLY=( $(compgen -W "${opts}" -- "${cur}") )
            return 0
            ;;
        zkstack__dev__status__help__ports)
            opts=""
            if [[ ${cur} == -* || ${COMP_CWORD} -eq 5 ]] ; then
                COMPREPLY=( $(compgen -W "${opts}" -- "${cur}") )
                return 0
            fi
            case "${prev}" in
                *)
                    COMPREPLY=()
                    ;;
            esac
            COMPREPLY=( $(compgen -W "${opts}" -- "${cur}") )
            return 0
            ;;
        zkstack__dev__status__ports)
            opts="-v -h --verbose --chain --ignore-prerequisites --help"
            if [[ ${cur} == -* || ${COMP_CWORD} -eq 4 ]] ; then
                COMPREPLY=( $(compgen -W "${opts}" -- "${cur}") )
                return 0
            fi
            case "${prev}" in
                --chain)
                    COMPREPLY=($(compgen -f "${cur}"))
                    return 0
                    ;;
                *)
                    COMPREPLY=()
                    ;;
            esac
            COMPREPLY=( $(compgen -W "${opts}" -- "${cur}") )
            return 0
            ;;
        zkstack__dev__test)
            opts="-v -h --verbose --chain --ignore-prerequisites --help integration fees revert recovery upgrade build rust l1-contracts prover wallet loadtest gateway-migration help"
            if [[ ${cur} == -* || ${COMP_CWORD} -eq 3 ]] ; then
                COMPREPLY=( $(compgen -W "${opts}" -- "${cur}") )
                return 0
            fi
            case "${prev}" in
                --chain)
                    COMPREPLY=($(compgen -f "${cur}"))
                    return 0
                    ;;
                *)
                    COMPREPLY=()
                    ;;
            esac
            COMPREPLY=( $(compgen -W "${opts}" -- "${cur}") )
            return 0
            ;;
        zkstack__dev__test__build)
            opts="-v -h --verbose --chain --ignore-prerequisites --help"
            if [[ ${cur} == -* || ${COMP_CWORD} -eq 4 ]] ; then
                COMPREPLY=( $(compgen -W "${opts}" -- "${cur}") )
                return 0
            fi
            case "${prev}" in
                --chain)
                    COMPREPLY=($(compgen -f "${cur}"))
                    return 0
                    ;;
                *)
                    COMPREPLY=()
                    ;;
            esac
            COMPREPLY=( $(compgen -W "${opts}" -- "${cur}") )
            return 0
            ;;
        zkstack__dev__test__fees)
            opts="-n -v -h --no-deps --no-kill --verbose --chain --ignore-prerequisites --help"
            if [[ ${cur} == -* || ${COMP_CWORD} -eq 4 ]] ; then
                COMPREPLY=( $(compgen -W "${opts}" -- "${cur}") )
                return 0
            fi
            case "${prev}" in
                --chain)
                    COMPREPLY=($(compgen -f "${cur}"))
                    return 0
                    ;;
                *)
                    COMPREPLY=()
                    ;;
            esac
            COMPREPLY=( $(compgen -W "${opts}" -- "${cur}") )
            return 0
            ;;
        zkstack__dev__test__gateway__migration)
            opts="-n -g -v -h --no-deps --from-gateway --to-gateway --gateway-chain --verbose --chain --ignore-prerequisites --help"
            if [[ ${cur} == -* || ${COMP_CWORD} -eq 4 ]] ; then
                COMPREPLY=( $(compgen -W "${opts}" -- "${cur}") )
                return 0
            fi
            case "${prev}" in
                --gateway-chain)
                    COMPREPLY=($(compgen -f "${cur}"))
                    return 0
                    ;;
                -g)
                    COMPREPLY=($(compgen -f "${cur}"))
                    return 0
                    ;;
                --chain)
                    COMPREPLY=($(compgen -f "${cur}"))
                    return 0
                    ;;
                *)
                    COMPREPLY=()
                    ;;
            esac
            COMPREPLY=( $(compgen -W "${opts}" -- "${cur}") )
            return 0
            ;;
        zkstack__dev__test__help)
            opts="integration fees revert recovery upgrade build rust l1-contracts prover wallet loadtest gateway-migration help"
            if [[ ${cur} == -* || ${COMP_CWORD} -eq 4 ]] ; then
                COMPREPLY=( $(compgen -W "${opts}" -- "${cur}") )
                return 0
            fi
            case "${prev}" in
                *)
                    COMPREPLY=()
                    ;;
            esac
            COMPREPLY=( $(compgen -W "${opts}" -- "${cur}") )
            return 0
            ;;
        zkstack__dev__test__help__build)
            opts=""
            if [[ ${cur} == -* || ${COMP_CWORD} -eq 5 ]] ; then
                COMPREPLY=( $(compgen -W "${opts}" -- "${cur}") )
                return 0
            fi
            case "${prev}" in
                *)
                    COMPREPLY=()
                    ;;
            esac
            COMPREPLY=( $(compgen -W "${opts}" -- "${cur}") )
            return 0
            ;;
        zkstack__dev__test__help__fees)
            opts=""
            if [[ ${cur} == -* || ${COMP_CWORD} -eq 5 ]] ; then
                COMPREPLY=( $(compgen -W "${opts}" -- "${cur}") )
                return 0
            fi
            case "${prev}" in
                *)
                    COMPREPLY=()
                    ;;
            esac
            COMPREPLY=( $(compgen -W "${opts}" -- "${cur}") )
            return 0
            ;;
        zkstack__dev__test__help__gateway__migration)
            opts=""
            if [[ ${cur} == -* || ${COMP_CWORD} -eq 5 ]] ; then
                COMPREPLY=( $(compgen -W "${opts}" -- "${cur}") )
                return 0
            fi
            case "${prev}" in
                *)
                    COMPREPLY=()
                    ;;
            esac
            COMPREPLY=( $(compgen -W "${opts}" -- "${cur}") )
            return 0
            ;;
        zkstack__dev__test__help__help)
            opts=""
            if [[ ${cur} == -* || ${COMP_CWORD} -eq 5 ]] ; then
                COMPREPLY=( $(compgen -W "${opts}" -- "${cur}") )
                return 0
            fi
            case "${prev}" in
                *)
                    COMPREPLY=()
                    ;;
            esac
            COMPREPLY=( $(compgen -W "${opts}" -- "${cur}") )
            return 0
            ;;
        zkstack__dev__test__help__integration)
            opts=""
            if [[ ${cur} == -* || ${COMP_CWORD} -eq 5 ]] ; then
                COMPREPLY=( $(compgen -W "${opts}" -- "${cur}") )
                return 0
            fi
            case "${prev}" in
                *)
                    COMPREPLY=()
                    ;;
            esac
            COMPREPLY=( $(compgen -W "${opts}" -- "${cur}") )
            return 0
            ;;
        zkstack__dev__test__help__l1__contracts)
            opts=""
            if [[ ${cur} == -* || ${COMP_CWORD} -eq 5 ]] ; then
                COMPREPLY=( $(compgen -W "${opts}" -- "${cur}") )
                return 0
            fi
            case "${prev}" in
                *)
                    COMPREPLY=()
                    ;;
            esac
            COMPREPLY=( $(compgen -W "${opts}" -- "${cur}") )
            return 0
            ;;
        zkstack__dev__test__help__loadtest)
            opts=""
            if [[ ${cur} == -* || ${COMP_CWORD} -eq 5 ]] ; then
                COMPREPLY=( $(compgen -W "${opts}" -- "${cur}") )
                return 0
            fi
            case "${prev}" in
                *)
                    COMPREPLY=()
                    ;;
            esac
            COMPREPLY=( $(compgen -W "${opts}" -- "${cur}") )
            return 0
            ;;
        zkstack__dev__test__help__prover)
            opts=""
            if [[ ${cur} == -* || ${COMP_CWORD} -eq 5 ]] ; then
                COMPREPLY=( $(compgen -W "${opts}" -- "${cur}") )
                return 0
            fi
            case "${prev}" in
                *)
                    COMPREPLY=()
                    ;;
            esac
            COMPREPLY=( $(compgen -W "${opts}" -- "${cur}") )
            return 0
            ;;
        zkstack__dev__test__help__recovery)
            opts=""
            if [[ ${cur} == -* || ${COMP_CWORD} -eq 5 ]] ; then
                COMPREPLY=( $(compgen -W "${opts}" -- "${cur}") )
                return 0
            fi
            case "${prev}" in
                *)
                    COMPREPLY=()
                    ;;
            esac
            COMPREPLY=( $(compgen -W "${opts}" -- "${cur}") )
            return 0
            ;;
        zkstack__dev__test__help__revert)
            opts=""
            if [[ ${cur} == -* || ${COMP_CWORD} -eq 5 ]] ; then
                COMPREPLY=( $(compgen -W "${opts}" -- "${cur}") )
                return 0
            fi
            case "${prev}" in
                *)
                    COMPREPLY=()
                    ;;
            esac
            COMPREPLY=( $(compgen -W "${opts}" -- "${cur}") )
            return 0
            ;;
        zkstack__dev__test__help__rust)
            opts=""
            if [[ ${cur} == -* || ${COMP_CWORD} -eq 5 ]] ; then
                COMPREPLY=( $(compgen -W "${opts}" -- "${cur}") )
                return 0
            fi
            case "${prev}" in
                *)
                    COMPREPLY=()
                    ;;
            esac
            COMPREPLY=( $(compgen -W "${opts}" -- "${cur}") )
            return 0
            ;;
        zkstack__dev__test__help__upgrade)
            opts=""
            if [[ ${cur} == -* || ${COMP_CWORD} -eq 5 ]] ; then
                COMPREPLY=( $(compgen -W "${opts}" -- "${cur}") )
                return 0
            fi
            case "${prev}" in
                *)
                    COMPREPLY=()
                    ;;
            esac
            COMPREPLY=( $(compgen -W "${opts}" -- "${cur}") )
            return 0
            ;;
        zkstack__dev__test__help__wallet)
            opts=""
            if [[ ${cur} == -* || ${COMP_CWORD} -eq 5 ]] ; then
                COMPREPLY=( $(compgen -W "${opts}" -- "${cur}") )
                return 0
            fi
            case "${prev}" in
                *)
                    COMPREPLY=()
                    ;;
            esac
            COMPREPLY=( $(compgen -W "${opts}" -- "${cur}") )
            return 0
            ;;
        zkstack__dev__test__integration)
            opts="-e -n -t -t -s -v -h --external-node --no-deps --evm --test-pattern --timeout --second-chain --verbose --chain --ignore-prerequisites --help [SUITE]..."
            if [[ ${cur} == -* || ${COMP_CWORD} -eq 4 ]] ; then
                COMPREPLY=( $(compgen -W "${opts}" -- "${cur}") )
                return 0
            fi
            case "${prev}" in
                --test-pattern)
                    COMPREPLY=($(compgen -f "${cur}"))
                    return 0
                    ;;
                -t)
                    COMPREPLY=($(compgen -f "${cur}"))
                    return 0
                    ;;
                --timeout)
                    COMPREPLY=($(compgen -f "${cur}"))
                    return 0
                    ;;
                -t)
                    COMPREPLY=($(compgen -f "${cur}"))
                    return 0
                    ;;
                --second-chain)
                    COMPREPLY=($(compgen -f "${cur}"))
                    return 0
                    ;;
                -s)
                    COMPREPLY=($(compgen -f "${cur}"))
                    return 0
                    ;;
                --chain)
                    COMPREPLY=($(compgen -f "${cur}"))
                    return 0
                    ;;
                *)
                    COMPREPLY=()
                    ;;
            esac
            COMPREPLY=( $(compgen -W "${opts}" -- "${cur}") )
            return 0
            ;;
        zkstack__dev__test__l1__contracts)
            opts="-v -h --verbose --chain --ignore-prerequisites --help"
            if [[ ${cur} == -* || ${COMP_CWORD} -eq 4 ]] ; then
                COMPREPLY=( $(compgen -W "${opts}" -- "${cur}") )
                return 0
            fi
            case "${prev}" in
                --chain)
                    COMPREPLY=($(compgen -f "${cur}"))
                    return 0
                    ;;
                *)
                    COMPREPLY=()
                    ;;
            esac
            COMPREPLY=( $(compgen -W "${opts}" -- "${cur}") )
            return 0
            ;;
        zkstack__dev__test__loadtest)
            opts="-v -h --verbose --chain --ignore-prerequisites --help"
            if [[ ${cur} == -* || ${COMP_CWORD} -eq 4 ]] ; then
                COMPREPLY=( $(compgen -W "${opts}" -- "${cur}") )
                return 0
            fi
            case "${prev}" in
                --chain)
                    COMPREPLY=($(compgen -f "${cur}"))
                    return 0
                    ;;
                *)
                    COMPREPLY=()
                    ;;
            esac
            COMPREPLY=( $(compgen -W "${opts}" -- "${cur}") )
            return 0
            ;;
        zkstack__dev__test__prover)
            opts="-v -h --verbose --chain --ignore-prerequisites --help"
            if [[ ${cur} == -* || ${COMP_CWORD} -eq 4 ]] ; then
                COMPREPLY=( $(compgen -W "${opts}" -- "${cur}") )
                return 0
            fi
            case "${prev}" in
                --chain)
                    COMPREPLY=($(compgen -f "${cur}"))
                    return 0
                    ;;
                *)
                    COMPREPLY=()
                    ;;
            esac
            COMPREPLY=( $(compgen -W "${opts}" -- "${cur}") )
            return 0
            ;;
        zkstack__dev__test__recovery)
            opts="-s -n -v -h --snapshot --no-deps --no-kill --verbose --chain --ignore-prerequisites --help"
            if [[ ${cur} == -* || ${COMP_CWORD} -eq 4 ]] ; then
                COMPREPLY=( $(compgen -W "${opts}" -- "${cur}") )
                return 0
            fi
            case "${prev}" in
                --chain)
                    COMPREPLY=($(compgen -f "${cur}"))
                    return 0
                    ;;
                *)
                    COMPREPLY=()
                    ;;
            esac
            COMPREPLY=( $(compgen -W "${opts}" -- "${cur}") )
            return 0
            ;;
        zkstack__dev__test__revert)
            opts="-n -v -h --enable-consensus --no-deps --no-kill --verbose --chain --ignore-prerequisites --help"
            if [[ ${cur} == -* || ${COMP_CWORD} -eq 4 ]] ; then
                COMPREPLY=( $(compgen -W "${opts}" -- "${cur}") )
                return 0
            fi
            case "${prev}" in
                --chain)
                    COMPREPLY=($(compgen -f "${cur}"))
                    return 0
                    ;;
                *)
                    COMPREPLY=()
                    ;;
            esac
            COMPREPLY=( $(compgen -W "${opts}" -- "${cur}") )
            return 0
            ;;
        zkstack__dev__test__rust)
            opts="-v -h --options --verbose --chain --ignore-prerequisites --help"
            if [[ ${cur} == -* || ${COMP_CWORD} -eq 4 ]] ; then
                COMPREPLY=( $(compgen -W "${opts}" -- "${cur}") )
                return 0
            fi
            case "${prev}" in
                --options)
                    COMPREPLY=($(compgen -f "${cur}"))
                    return 0
                    ;;
                --chain)
                    COMPREPLY=($(compgen -f "${cur}"))
                    return 0
                    ;;
                *)
                    COMPREPLY=()
                    ;;
            esac
            COMPREPLY=( $(compgen -W "${opts}" -- "${cur}") )
            return 0
            ;;
        zkstack__dev__test__upgrade)
            opts="-n -v -h --no-deps --verbose --chain --ignore-prerequisites --help"
            if [[ ${cur} == -* || ${COMP_CWORD} -eq 4 ]] ; then
                COMPREPLY=( $(compgen -W "${opts}" -- "${cur}") )
                return 0
            fi
            case "${prev}" in
                --chain)
                    COMPREPLY=($(compgen -f "${cur}"))
                    return 0
                    ;;
                *)
                    COMPREPLY=()
                    ;;
            esac
            COMPREPLY=( $(compgen -W "${opts}" -- "${cur}") )
            return 0
            ;;
        zkstack__dev__test__wallet)
            opts="-v -h --verbose --chain --ignore-prerequisites --help"
            if [[ ${cur} == -* || ${COMP_CWORD} -eq 4 ]] ; then
                COMPREPLY=( $(compgen -W "${opts}" -- "${cur}") )
                return 0
            fi
            case "${prev}" in
                --chain)
                    COMPREPLY=($(compgen -f "${cur}"))
                    return 0
                    ;;
                *)
                    COMPREPLY=()
                    ;;
            esac
            COMPREPLY=( $(compgen -W "${opts}" -- "${cur}") )
            return 0
            ;;
        zkstack__dev__track__priority__ops)
            opts="-v -h --l1-rpc-url --l2-rpc-url --l1-op-sender --from-block --limit --watch --update-frequency-ms --l2-tx-hash --l1-tx-hash --verbose --chain --ignore-prerequisites --help"
            if [[ ${cur} == -* || ${COMP_CWORD} -eq 3 ]] ; then
                COMPREPLY=( $(compgen -W "${opts}" -- "${cur}") )
                return 0
            fi
            case "${prev}" in
                --l1-rpc-url)
                    COMPREPLY=($(compgen -f "${cur}"))
                    return 0
                    ;;
                --l2-rpc-url)
                    COMPREPLY=($(compgen -f "${cur}"))
                    return 0
                    ;;
                --l1-op-sender)
                    COMPREPLY=($(compgen -f "${cur}"))
                    return 0
                    ;;
                --from-block)
                    COMPREPLY=($(compgen -f "${cur}"))
                    return 0
                    ;;
                --limit)
                    COMPREPLY=($(compgen -f "${cur}"))
                    return 0
                    ;;
                --watch)
                    COMPREPLY=($(compgen -W "true false" -- "${cur}"))
                    return 0
                    ;;
                --update-frequency-ms)
                    COMPREPLY=($(compgen -f "${cur}"))
                    return 0
                    ;;
                --l2-tx-hash)
                    COMPREPLY=($(compgen -f "${cur}"))
                    return 0
                    ;;
                --l1-tx-hash)
                    COMPREPLY=($(compgen -f "${cur}"))
                    return 0
                    ;;
                --chain)
                    COMPREPLY=($(compgen -f "${cur}"))
                    return 0
                    ;;
                *)
                    COMPREPLY=()
                    ;;
            esac
            COMPREPLY=( $(compgen -W "${opts}" -- "${cur}") )
            return 0
            ;;
        zkstack__ecosystem)
            opts="-v -h --verbose --chain --ignore-prerequisites --help create build-transactions init change-default-chain setup-observability help"
            if [[ ${cur} == -* || ${COMP_CWORD} -eq 2 ]] ; then
                COMPREPLY=( $(compgen -W "${opts}" -- "${cur}") )
                return 0
            fi
            case "${prev}" in
                --chain)
                    COMPREPLY=($(compgen -f "${cur}"))
                    return 0
                    ;;
                *)
                    COMPREPLY=()
                    ;;
            esac
            COMPREPLY=( $(compgen -W "${opts}" -- "${cur}") )
            return 0
            ;;
        zkstack__ecosystem__build__transactions)
            opts="-o -a -v -h --sender --l1-rpc-url --out --verify --verifier --verifier-url --verifier-api-key --resume --zksync --additional-args --verbose --chain --ignore-prerequisites --help"
            if [[ ${cur} == -* || ${COMP_CWORD} -eq 3 ]] ; then
                COMPREPLY=( $(compgen -W "${opts}" -- "${cur}") )
                return 0
            fi
            case "${prev}" in
                --sender)
                    COMPREPLY=($(compgen -f "${cur}"))
                    return 0
                    ;;
                --l1-rpc-url)
                    COMPREPLY=($(compgen -f "${cur}"))
                    return 0
                    ;;
                --out)
                    COMPREPLY=($(compgen -f "${cur}"))
                    return 0
                    ;;
                -o)
                    COMPREPLY=($(compgen -f "${cur}"))
                    return 0
                    ;;
                --verify)
                    COMPREPLY=($(compgen -W "true false" -- "${cur}"))
                    return 0
                    ;;
                --verifier)
                    COMPREPLY=($(compgen -W "etherscan sourcify blockscout oklink" -- "${cur}"))
                    return 0
                    ;;
                --verifier-url)
                    COMPREPLY=($(compgen -f "${cur}"))
                    return 0
                    ;;
                --verifier-api-key)
                    COMPREPLY=($(compgen -f "${cur}"))
                    return 0
                    ;;
                --additional-args)
                    COMPREPLY=($(compgen -f "${cur}"))
                    return 0
                    ;;
                -a)
                    COMPREPLY=($(compgen -f "${cur}"))
                    return 0
                    ;;
                --chain)
                    COMPREPLY=($(compgen -f "${cur}"))
                    return 0
                    ;;
                *)
                    COMPREPLY=()
                    ;;
            esac
            COMPREPLY=( $(compgen -W "${opts}" -- "${cur}") )
            return 0
            ;;
        zkstack__ecosystem__change__default__chain)
            opts="-v -h --verbose --chain --ignore-prerequisites --help [NAME]"
            if [[ ${cur} == -* || ${COMP_CWORD} -eq 3 ]] ; then
                COMPREPLY=( $(compgen -W "${opts}" -- "${cur}") )
                return 0
            fi
            case "${prev}" in
                --chain)
                    COMPREPLY=($(compgen -f "${cur}"))
                    return 0
                    ;;
                *)
                    COMPREPLY=()
                    ;;
            esac
            COMPREPLY=( $(compgen -W "${opts}" -- "${cur}") )
            return 0
            ;;
        zkstack__ecosystem__create)
            opts="-v -h --ecosystem-name --l1-network --link-to-code --chain-name --chain-id --prover-mode --wallet-creation --wallet-path --l1-batch-commit-data-generator-mode --base-token-address --base-token-price-nominator --base-token-price-denominator --set-as-default --legacy-bridge --evm-emulator --update-submodules --tight-ports --start-containers --verbose --chain --ignore-prerequisites --help"
            if [[ ${cur} == -* || ${COMP_CWORD} -eq 3 ]] ; then
                COMPREPLY=( $(compgen -W "${opts}" -- "${cur}") )
                return 0
            fi
            case "${prev}" in
                --ecosystem-name)
                    COMPREPLY=($(compgen -f "${cur}"))
                    return 0
                    ;;
                --l1-network)
                    COMPREPLY=($(compgen -W "localhost sepolia holesky mainnet" -- "${cur}"))
                    return 0
                    ;;
                --link-to-code)
                    COMPREPLY=()
                    if [[ "${BASH_VERSINFO[0]}" -ge 4 ]]; then
                        compopt -o plusdirs
                    fi
                    return 0
                    ;;
                --chain-name)
                    COMPREPLY=($(compgen -f "${cur}"))
                    return 0
                    ;;
                --chain-id)
                    COMPREPLY=($(compgen -f "${cur}"))
                    return 0
                    ;;
                --prover-mode)
                    COMPREPLY=($(compgen -W "no-proofs gpu" -- "${cur}"))
                    return 0
                    ;;
                --wallet-creation)
                    COMPREPLY=($(compgen -W "localhost random empty in-file" -- "${cur}"))
                    return 0
                    ;;
                --wallet-path)
                    local oldifs
                    if [ -n "${IFS+x}" ]; then
                        oldifs="$IFS"
                    fi
                    IFS=$'\n'
                    COMPREPLY=($(compgen -f "${cur}"))
                    if [ -n "${oldifs+x}" ]; then
                        IFS="$oldifs"
                    fi
                    if [[ "${BASH_VERSINFO[0]}" -ge 4 ]]; then
                        compopt -o filenames
                    fi
                    return 0
                    ;;
                --l1-batch-commit-data-generator-mode)
                    COMPREPLY=($(compgen -W "rollup validium" -- "${cur}"))
                    return 0
                    ;;
                --base-token-address)
                    COMPREPLY=($(compgen -f "${cur}"))
                    return 0
                    ;;
                --base-token-price-nominator)
                    COMPREPLY=($(compgen -f "${cur}"))
                    return 0
                    ;;
                --base-token-price-denominator)
                    COMPREPLY=($(compgen -f "${cur}"))
                    return 0
                    ;;
                --set-as-default)
                    COMPREPLY=($(compgen -W "true false" -- "${cur}"))
                    return 0
                    ;;
                --evm-emulator)
                    COMPREPLY=($(compgen -W "true false" -- "${cur}"))
                    return 0
                    ;;
                --update-submodules)
                    COMPREPLY=($(compgen -W "true false" -- "${cur}"))
                    return 0
                    ;;
                --start-containers)
                    COMPREPLY=($(compgen -W "true false" -- "${cur}"))
                    return 0
                    ;;
                --chain)
                    COMPREPLY=($(compgen -f "${cur}"))
                    return 0
                    ;;
                *)
                    COMPREPLY=()
                    ;;
            esac
            COMPREPLY=( $(compgen -W "${opts}" -- "${cur}") )
            return 0
            ;;
        zkstack__ecosystem__help)
            opts="create build-transactions init change-default-chain setup-observability help"
            if [[ ${cur} == -* || ${COMP_CWORD} -eq 3 ]] ; then
                COMPREPLY=( $(compgen -W "${opts}" -- "${cur}") )
                return 0
            fi
            case "${prev}" in
                *)
                    COMPREPLY=()
                    ;;
            esac
            COMPREPLY=( $(compgen -W "${opts}" -- "${cur}") )
            return 0
            ;;
        zkstack__ecosystem__help__build__transactions)
            opts=""
            if [[ ${cur} == -* || ${COMP_CWORD} -eq 4 ]] ; then
                COMPREPLY=( $(compgen -W "${opts}" -- "${cur}") )
                return 0
            fi
            case "${prev}" in
                *)
                    COMPREPLY=()
                    ;;
            esac
            COMPREPLY=( $(compgen -W "${opts}" -- "${cur}") )
            return 0
            ;;
        zkstack__ecosystem__help__change__default__chain)
            opts=""
            if [[ ${cur} == -* || ${COMP_CWORD} -eq 4 ]] ; then
                COMPREPLY=( $(compgen -W "${opts}" -- "${cur}") )
                return 0
            fi
            case "${prev}" in
                *)
                    COMPREPLY=()
                    ;;
            esac
            COMPREPLY=( $(compgen -W "${opts}" -- "${cur}") )
            return 0
            ;;
        zkstack__ecosystem__help__create)
            opts=""
            if [[ ${cur} == -* || ${COMP_CWORD} -eq 4 ]] ; then
                COMPREPLY=( $(compgen -W "${opts}" -- "${cur}") )
                return 0
            fi
            case "${prev}" in
                *)
                    COMPREPLY=()
                    ;;
            esac
            COMPREPLY=( $(compgen -W "${opts}" -- "${cur}") )
            return 0
            ;;
        zkstack__ecosystem__help__help)
            opts=""
            if [[ ${cur} == -* || ${COMP_CWORD} -eq 4 ]] ; then
                COMPREPLY=( $(compgen -W "${opts}" -- "${cur}") )
                return 0
            fi
            case "${prev}" in
                *)
                    COMPREPLY=()
                    ;;
            esac
            COMPREPLY=( $(compgen -W "${opts}" -- "${cur}") )
            return 0
            ;;
        zkstack__ecosystem__help__init)
            opts=""
            if [[ ${cur} == -* || ${COMP_CWORD} -eq 4 ]] ; then
                COMPREPLY=( $(compgen -W "${opts}" -- "${cur}") )
                return 0
            fi
            case "${prev}" in
                *)
                    COMPREPLY=()
                    ;;
            esac
            COMPREPLY=( $(compgen -W "${opts}" -- "${cur}") )
            return 0
            ;;
        zkstack__ecosystem__help__setup__observability)
            opts=""
            if [[ ${cur} == -* || ${COMP_CWORD} -eq 4 ]] ; then
                COMPREPLY=( $(compgen -W "${opts}" -- "${cur}") )
                return 0
            fi
            case "${prev}" in
                *)
                    COMPREPLY=()
                    ;;
            esac
            COMPREPLY=( $(compgen -W "${opts}" -- "${cur}") )
            return 0
            ;;
        zkstack__ecosystem__init)
            opts="-a -d -o -v -h --deploy-erc20 --deploy-ecosystem --ecosystem-contracts-path --l1-rpc-url --verify --verifier --verifier-url --verifier-api-key --resume --zksync --additional-args --deploy-paymaster --server-db-url --server-db-name --dont-drop --ecosystem-only --dev --observability --no-port-reallocation --update-submodules --validium-type --support-l2-legacy-shared-bridge-test --make-permanent-rollup --skip-contract-compilation-override --server-command --verbose --chain --ignore-prerequisites --help"
            if [[ ${cur} == -* || ${COMP_CWORD} -eq 3 ]] ; then
                COMPREPLY=( $(compgen -W "${opts}" -- "${cur}") )
                return 0
            fi
            case "${prev}" in
                --deploy-erc20)
                    COMPREPLY=($(compgen -W "true false" -- "${cur}"))
                    return 0
                    ;;
                --deploy-ecosystem)
                    COMPREPLY=($(compgen -W "true false" -- "${cur}"))
                    return 0
                    ;;
                --ecosystem-contracts-path)
                    COMPREPLY=($(compgen -f "${cur}"))
                    return 0
                    ;;
                --l1-rpc-url)
                    COMPREPLY=($(compgen -f "${cur}"))
                    return 0
                    ;;
                --verify)
                    COMPREPLY=($(compgen -W "true false" -- "${cur}"))
                    return 0
                    ;;
                --verifier)
                    COMPREPLY=($(compgen -W "etherscan sourcify blockscout oklink" -- "${cur}"))
                    return 0
                    ;;
                --verifier-url)
                    COMPREPLY=($(compgen -f "${cur}"))
                    return 0
                    ;;
                --verifier-api-key)
                    COMPREPLY=($(compgen -f "${cur}"))
                    return 0
                    ;;
                --additional-args)
                    COMPREPLY=($(compgen -f "${cur}"))
                    return 0
                    ;;
                -a)
                    COMPREPLY=($(compgen -f "${cur}"))
                    return 0
                    ;;
                --deploy-paymaster)
                    COMPREPLY=($(compgen -W "true false" -- "${cur}"))
                    return 0
                    ;;
                --server-db-url)
                    COMPREPLY=($(compgen -f "${cur}"))
                    return 0
                    ;;
                --server-db-name)
                    COMPREPLY=($(compgen -f "${cur}"))
                    return 0
                    ;;
                --observability)
                    COMPREPLY=($(compgen -W "true false" -- "${cur}"))
                    return 0
                    ;;
                -o)
                    COMPREPLY=($(compgen -W "true false" -- "${cur}"))
                    return 0
                    ;;
                --update-submodules)
                    COMPREPLY=($(compgen -W "true false" -- "${cur}"))
                    return 0
                    ;;
                --validium-type)
                    COMPREPLY=($(compgen -W "no-da avail eigen-da" -- "${cur}"))
                    return 0
                    ;;
                --support-l2-legacy-shared-bridge-test)
                    COMPREPLY=($(compgen -W "true false" -- "${cur}"))
                    return 0
                    ;;
                --make-permanent-rollup)
                    COMPREPLY=($(compgen -W "true false" -- "${cur}"))
                    return 0
                    ;;
                --server-command)
                    COMPREPLY=($(compgen -f "${cur}"))
                    return 0
                    ;;
                --chain)
                    COMPREPLY=($(compgen -f "${cur}"))
                    return 0
                    ;;
                *)
                    COMPREPLY=()
                    ;;
            esac
            COMPREPLY=( $(compgen -W "${opts}" -- "${cur}") )
            return 0
            ;;
        zkstack__ecosystem__setup__observability)
            opts="-v -h --verbose --chain --ignore-prerequisites --help"
            if [[ ${cur} == -* || ${COMP_CWORD} -eq 3 ]] ; then
                COMPREPLY=( $(compgen -W "${opts}" -- "${cur}") )
                return 0
            fi
            case "${prev}" in
                --chain)
                    COMPREPLY=($(compgen -f "${cur}"))
                    return 0
                    ;;
                *)
                    COMPREPLY=()
                    ;;
            esac
            COMPREPLY=( $(compgen -W "${opts}" -- "${cur}") )
            return 0
            ;;
        zkstack__explorer)
            opts="-v -h --verbose --chain --ignore-prerequisites --help init run-backend run help"
            if [[ ${cur} == -* || ${COMP_CWORD} -eq 2 ]] ; then
                COMPREPLY=( $(compgen -W "${opts}" -- "${cur}") )
                return 0
            fi
            case "${prev}" in
                --chain)
                    COMPREPLY=($(compgen -f "${cur}"))
                    return 0
                    ;;
                *)
                    COMPREPLY=()
                    ;;
            esac
            COMPREPLY=( $(compgen -W "${opts}" -- "${cur}") )
            return 0
            ;;
        zkstack__explorer__help)
            opts="init run-backend run help"
            if [[ ${cur} == -* || ${COMP_CWORD} -eq 3 ]] ; then
                COMPREPLY=( $(compgen -W "${opts}" -- "${cur}") )
                return 0
            fi
            case "${prev}" in
                *)
                    COMPREPLY=()
                    ;;
            esac
            COMPREPLY=( $(compgen -W "${opts}" -- "${cur}") )
            return 0
            ;;
        zkstack__explorer__help__help)
            opts=""
            if [[ ${cur} == -* || ${COMP_CWORD} -eq 4 ]] ; then
                COMPREPLY=( $(compgen -W "${opts}" -- "${cur}") )
                return 0
            fi
            case "${prev}" in
                *)
                    COMPREPLY=()
                    ;;
            esac
            COMPREPLY=( $(compgen -W "${opts}" -- "${cur}") )
            return 0
            ;;
        zkstack__explorer__help__init)
            opts=""
            if [[ ${cur} == -* || ${COMP_CWORD} -eq 4 ]] ; then
                COMPREPLY=( $(compgen -W "${opts}" -- "${cur}") )
                return 0
            fi
            case "${prev}" in
                *)
                    COMPREPLY=()
                    ;;
            esac
            COMPREPLY=( $(compgen -W "${opts}" -- "${cur}") )
            return 0
            ;;
        zkstack__explorer__help__run)
            opts=""
            if [[ ${cur} == -* || ${COMP_CWORD} -eq 4 ]] ; then
                COMPREPLY=( $(compgen -W "${opts}" -- "${cur}") )
                return 0
            fi
            case "${prev}" in
                *)
                    COMPREPLY=()
                    ;;
            esac
            COMPREPLY=( $(compgen -W "${opts}" -- "${cur}") )
            return 0
            ;;
        zkstack__explorer__help__run__backend)
            opts=""
            if [[ ${cur} == -* || ${COMP_CWORD} -eq 4 ]] ; then
                COMPREPLY=( $(compgen -W "${opts}" -- "${cur}") )
                return 0
            fi
            case "${prev}" in
                *)
                    COMPREPLY=()
                    ;;
            esac
            COMPREPLY=( $(compgen -W "${opts}" -- "${cur}") )
            return 0
            ;;
        zkstack__explorer__init)
            opts="-v -h --prividium --verbose --chain --ignore-prerequisites --help"
            if [[ ${cur} == -* || ${COMP_CWORD} -eq 3 ]] ; then
                COMPREPLY=( $(compgen -W "${opts}" -- "${cur}") )
                return 0
            fi
            case "${prev}" in
                --prividium)
                    COMPREPLY=($(compgen -W "true false" -- "${cur}"))
                    return 0
                    ;;
                --chain)
                    COMPREPLY=($(compgen -f "${cur}"))
                    return 0
                    ;;
                *)
                    COMPREPLY=()
                    ;;
            esac
            COMPREPLY=( $(compgen -W "${opts}" -- "${cur}") )
            return 0
            ;;
        zkstack__explorer__run)
            opts="-v -h --verbose --chain --ignore-prerequisites --help"
            if [[ ${cur} == -* || ${COMP_CWORD} -eq 3 ]] ; then
                COMPREPLY=( $(compgen -W "${opts}" -- "${cur}") )
                return 0
            fi
            case "${prev}" in
                --chain)
                    COMPREPLY=($(compgen -f "${cur}"))
                    return 0
                    ;;
                *)
                    COMPREPLY=()
                    ;;
            esac
            COMPREPLY=( $(compgen -W "${opts}" -- "${cur}") )
            return 0
            ;;
        zkstack__explorer__run__backend)
            opts="-v -h --verbose --chain --ignore-prerequisites --help"
            if [[ ${cur} == -* || ${COMP_CWORD} -eq 3 ]] ; then
                COMPREPLY=( $(compgen -W "${opts}" -- "${cur}") )
                return 0
            fi
            case "${prev}" in
                --chain)
                    COMPREPLY=($(compgen -f "${cur}"))
                    return 0
                    ;;
                *)
                    COMPREPLY=()
                    ;;
            esac
            COMPREPLY=( $(compgen -W "${opts}" -- "${cur}") )
            return 0
            ;;
        zkstack__external__node)
            opts="-v -h --verbose --chain --ignore-prerequisites --help configs init build run wait help"
            if [[ ${cur} == -* || ${COMP_CWORD} -eq 2 ]] ; then
                COMPREPLY=( $(compgen -W "${opts}" -- "${cur}") )
                return 0
            fi
            case "${prev}" in
                --chain)
                    COMPREPLY=($(compgen -f "${cur}"))
                    return 0
                    ;;
                *)
                    COMPREPLY=()
                    ;;
            esac
            COMPREPLY=( $(compgen -W "${opts}" -- "${cur}") )
            return 0
            ;;
        zkstack__external__node__build)
            opts="-v -h --verbose --chain --ignore-prerequisites --help"
            if [[ ${cur} == -* || ${COMP_CWORD} -eq 3 ]] ; then
                COMPREPLY=( $(compgen -W "${opts}" -- "${cur}") )
                return 0
            fi
            case "${prev}" in
                --chain)
                    COMPREPLY=($(compgen -f "${cur}"))
                    return 0
                    ;;
                *)
                    COMPREPLY=()
                    ;;
            esac
            COMPREPLY=( $(compgen -W "${opts}" -- "${cur}") )
            return 0
            ;;
        zkstack__external__node__configs)
            opts="-u -v -h --db-url --db-name --l1-rpc-url --gateway-rpc-url --use-default --tight-ports --verbose --chain --ignore-prerequisites --help"
            if [[ ${cur} == -* || ${COMP_CWORD} -eq 3 ]] ; then
                COMPREPLY=( $(compgen -W "${opts}" -- "${cur}") )
                return 0
            fi
            case "${prev}" in
                --db-url)
                    COMPREPLY=($(compgen -f "${cur}"))
                    return 0
                    ;;
                --db-name)
                    COMPREPLY=($(compgen -f "${cur}"))
                    return 0
                    ;;
                --l1-rpc-url)
                    COMPREPLY=($(compgen -f "${cur}"))
                    return 0
                    ;;
                --gateway-rpc-url)
                    COMPREPLY=($(compgen -f "${cur}"))
                    return 0
                    ;;
                --chain)
                    COMPREPLY=($(compgen -f "${cur}"))
                    return 0
                    ;;
                *)
                    COMPREPLY=()
                    ;;
            esac
            COMPREPLY=( $(compgen -W "${opts}" -- "${cur}") )
            return 0
            ;;
        zkstack__external__node__help)
            opts="configs init build run wait help"
            if [[ ${cur} == -* || ${COMP_CWORD} -eq 3 ]] ; then
                COMPREPLY=( $(compgen -W "${opts}" -- "${cur}") )
                return 0
            fi
            case "${prev}" in
                *)
                    COMPREPLY=()
                    ;;
            esac
            COMPREPLY=( $(compgen -W "${opts}" -- "${cur}") )
            return 0
            ;;
        zkstack__external__node__help__build)
            opts=""
            if [[ ${cur} == -* || ${COMP_CWORD} -eq 4 ]] ; then
                COMPREPLY=( $(compgen -W "${opts}" -- "${cur}") )
                return 0
            fi
            case "${prev}" in
                *)
                    COMPREPLY=()
                    ;;
            esac
            COMPREPLY=( $(compgen -W "${opts}" -- "${cur}") )
            return 0
            ;;
        zkstack__external__node__help__configs)
            opts=""
            if [[ ${cur} == -* || ${COMP_CWORD} -eq 4 ]] ; then
                COMPREPLY=( $(compgen -W "${opts}" -- "${cur}") )
                return 0
            fi
            case "${prev}" in
                *)
                    COMPREPLY=()
                    ;;
            esac
            COMPREPLY=( $(compgen -W "${opts}" -- "${cur}") )
            return 0
            ;;
        zkstack__external__node__help__help)
            opts=""
            if [[ ${cur} == -* || ${COMP_CWORD} -eq 4 ]] ; then
                COMPREPLY=( $(compgen -W "${opts}" -- "${cur}") )
                return 0
            fi
            case "${prev}" in
                *)
                    COMPREPLY=()
                    ;;
            esac
            COMPREPLY=( $(compgen -W "${opts}" -- "${cur}") )
            return 0
            ;;
        zkstack__external__node__help__init)
            opts=""
            if [[ ${cur} == -* || ${COMP_CWORD} -eq 4 ]] ; then
                COMPREPLY=( $(compgen -W "${opts}" -- "${cur}") )
                return 0
            fi
            case "${prev}" in
                *)
                    COMPREPLY=()
                    ;;
            esac
            COMPREPLY=( $(compgen -W "${opts}" -- "${cur}") )
            return 0
            ;;
        zkstack__external__node__help__run)
            opts=""
            if [[ ${cur} == -* || ${COMP_CWORD} -eq 4 ]] ; then
                COMPREPLY=( $(compgen -W "${opts}" -- "${cur}") )
                return 0
            fi
            case "${prev}" in
                *)
                    COMPREPLY=()
                    ;;
            esac
            COMPREPLY=( $(compgen -W "${opts}" -- "${cur}") )
            return 0
            ;;
        zkstack__external__node__help__wait)
            opts=""
            if [[ ${cur} == -* || ${COMP_CWORD} -eq 4 ]] ; then
                COMPREPLY=( $(compgen -W "${opts}" -- "${cur}") )
                return 0
            fi
            case "${prev}" in
                *)
                    COMPREPLY=()
                    ;;
            esac
            COMPREPLY=( $(compgen -W "${opts}" -- "${cur}") )
            return 0
            ;;
        zkstack__external__node__init)
            opts="-v -h --verbose --chain --ignore-prerequisites --help"
            if [[ ${cur} == -* || ${COMP_CWORD} -eq 3 ]] ; then
                COMPREPLY=( $(compgen -W "${opts}" -- "${cur}") )
                return 0
            fi
            case "${prev}" in
                --chain)
                    COMPREPLY=($(compgen -f "${cur}"))
                    return 0
                    ;;
                *)
                    COMPREPLY=()
                    ;;
            esac
            COMPREPLY=( $(compgen -W "${opts}" -- "${cur}") )
            return 0
            ;;
        zkstack__external__node__run)
            opts="-v -h --reinit --components --enable-consensus --verbose --chain --ignore-prerequisites --help [ADDITIONAL_ARGS]..."
            if [[ ${cur} == -* || ${COMP_CWORD} -eq 3 ]] ; then
                COMPREPLY=( $(compgen -W "${opts}" -- "${cur}") )
                return 0
            fi
            case "${prev}" in
                --components)
                    COMPREPLY=($(compgen -f "${cur}"))
                    return 0
                    ;;
                --enable-consensus)
                    COMPREPLY=($(compgen -W "true false" -- "${cur}"))
                    return 0
                    ;;
                --chain)
                    COMPREPLY=($(compgen -f "${cur}"))
                    return 0
                    ;;
                *)
                    COMPREPLY=()
                    ;;
            esac
            COMPREPLY=( $(compgen -W "${opts}" -- "${cur}") )
            return 0
            ;;
        zkstack__external__node__wait)
            opts="-t -v -h --timeout --poll-interval --verbose --chain --ignore-prerequisites --help"
            if [[ ${cur} == -* || ${COMP_CWORD} -eq 3 ]] ; then
                COMPREPLY=( $(compgen -W "${opts}" -- "${cur}") )
                return 0
            fi
            case "${prev}" in
                --timeout)
                    COMPREPLY=($(compgen -f "${cur}"))
                    return 0
                    ;;
                -t)
                    COMPREPLY=($(compgen -f "${cur}"))
                    return 0
                    ;;
                --poll-interval)
                    COMPREPLY=($(compgen -f "${cur}"))
                    return 0
                    ;;
                --chain)
                    COMPREPLY=($(compgen -f "${cur}"))
                    return 0
                    ;;
                *)
                    COMPREPLY=()
                    ;;
            esac
            COMPREPLY=( $(compgen -W "${opts}" -- "${cur}") )
            return 0
            ;;
        zkstack__help)
            opts="autocomplete ecosystem chain dev prover server external-node containers contract-verifier portal private-rpc explorer consensus update markdown help"
            if [[ ${cur} == -* || ${COMP_CWORD} -eq 2 ]] ; then
                COMPREPLY=( $(compgen -W "${opts}" -- "${cur}") )
                return 0
            fi
            case "${prev}" in
                *)
                    COMPREPLY=()
                    ;;
            esac
            COMPREPLY=( $(compgen -W "${opts}" -- "${cur}") )
            return 0
            ;;
        zkstack__help__autocomplete)
            opts=""
            if [[ ${cur} == -* || ${COMP_CWORD} -eq 3 ]] ; then
                COMPREPLY=( $(compgen -W "${opts}" -- "${cur}") )
                return 0
            fi
            case "${prev}" in
                *)
                    COMPREPLY=()
                    ;;
            esac
            COMPREPLY=( $(compgen -W "${opts}" -- "${cur}") )
            return 0
            ;;
        zkstack__help__chain)
            opts="create build-transactions init genesis register-chain deploy-l2-contracts accept-chain-ownership deploy-consensus-registry deploy-multicall3 deploy-timestamp-asserter deploy-l2da-validator deploy-upgrader deploy-paymaster update-token-multiplier-setter set-transaction-filterer-calldata set-da-validator-pair-calldata enable-evm-emulator set-pubdata-pricing-mode set-da-validator-pair gateway"
            if [[ ${cur} == -* || ${COMP_CWORD} -eq 3 ]] ; then
                COMPREPLY=( $(compgen -W "${opts}" -- "${cur}") )
                return 0
            fi
            case "${prev}" in
                *)
                    COMPREPLY=()
                    ;;
            esac
            COMPREPLY=( $(compgen -W "${opts}" -- "${cur}") )
            return 0
            ;;
        zkstack__help__chain__accept__chain__ownership)
            opts=""
            if [[ ${cur} == -* || ${COMP_CWORD} -eq 4 ]] ; then
                COMPREPLY=( $(compgen -W "${opts}" -- "${cur}") )
                return 0
            fi
            case "${prev}" in
                *)
                    COMPREPLY=()
                    ;;
            esac
            COMPREPLY=( $(compgen -W "${opts}" -- "${cur}") )
            return 0
            ;;
        zkstack__help__chain__build__transactions)
            opts=""
            if [[ ${cur} == -* || ${COMP_CWORD} -eq 4 ]] ; then
                COMPREPLY=( $(compgen -W "${opts}" -- "${cur}") )
                return 0
            fi
            case "${prev}" in
                *)
                    COMPREPLY=()
                    ;;
            esac
            COMPREPLY=( $(compgen -W "${opts}" -- "${cur}") )
            return 0
            ;;
        zkstack__help__chain__create)
            opts=""
            if [[ ${cur} == -* || ${COMP_CWORD} -eq 4 ]] ; then
                COMPREPLY=( $(compgen -W "${opts}" -- "${cur}") )
                return 0
            fi
            case "${prev}" in
                *)
                    COMPREPLY=()
                    ;;
            esac
            COMPREPLY=( $(compgen -W "${opts}" -- "${cur}") )
            return 0
            ;;
        zkstack__help__chain__deploy__consensus__registry)
            opts=""
            if [[ ${cur} == -* || ${COMP_CWORD} -eq 4 ]] ; then
                COMPREPLY=( $(compgen -W "${opts}" -- "${cur}") )
                return 0
            fi
            case "${prev}" in
                *)
                    COMPREPLY=()
                    ;;
            esac
            COMPREPLY=( $(compgen -W "${opts}" -- "${cur}") )
            return 0
            ;;
        zkstack__help__chain__deploy__l2__contracts)
            opts=""
            if [[ ${cur} == -* || ${COMP_CWORD} -eq 4 ]] ; then
                COMPREPLY=( $(compgen -W "${opts}" -- "${cur}") )
                return 0
            fi
            case "${prev}" in
                *)
                    COMPREPLY=()
                    ;;
            esac
            COMPREPLY=( $(compgen -W "${opts}" -- "${cur}") )
            return 0
            ;;
        zkstack__help__chain__deploy__l2da__validator)
            opts=""
            if [[ ${cur} == -* || ${COMP_CWORD} -eq 4 ]] ; then
                COMPREPLY=( $(compgen -W "${opts}" -- "${cur}") )
                return 0
            fi
            case "${prev}" in
                *)
                    COMPREPLY=()
                    ;;
            esac
            COMPREPLY=( $(compgen -W "${opts}" -- "${cur}") )
            return 0
            ;;
        zkstack__help__chain__deploy__multicall3)
            opts=""
            if [[ ${cur} == -* || ${COMP_CWORD} -eq 4 ]] ; then
                COMPREPLY=( $(compgen -W "${opts}" -- "${cur}") )
                return 0
            fi
            case "${prev}" in
                *)
                    COMPREPLY=()
                    ;;
            esac
            COMPREPLY=( $(compgen -W "${opts}" -- "${cur}") )
            return 0
            ;;
        zkstack__help__chain__deploy__paymaster)
            opts=""
            if [[ ${cur} == -* || ${COMP_CWORD} -eq 4 ]] ; then
                COMPREPLY=( $(compgen -W "${opts}" -- "${cur}") )
                return 0
            fi
            case "${prev}" in
                *)
                    COMPREPLY=()
                    ;;
            esac
            COMPREPLY=( $(compgen -W "${opts}" -- "${cur}") )
            return 0
            ;;
        zkstack__help__chain__deploy__timestamp__asserter)
            opts=""
            if [[ ${cur} == -* || ${COMP_CWORD} -eq 4 ]] ; then
                COMPREPLY=( $(compgen -W "${opts}" -- "${cur}") )
                return 0
            fi
            case "${prev}" in
                *)
                    COMPREPLY=()
                    ;;
            esac
            COMPREPLY=( $(compgen -W "${opts}" -- "${cur}") )
            return 0
            ;;
        zkstack__help__chain__deploy__upgrader)
            opts=""
            if [[ ${cur} == -* || ${COMP_CWORD} -eq 4 ]] ; then
                COMPREPLY=( $(compgen -W "${opts}" -- "${cur}") )
                return 0
            fi
            case "${prev}" in
                *)
                    COMPREPLY=()
                    ;;
            esac
            COMPREPLY=( $(compgen -W "${opts}" -- "${cur}") )
            return 0
            ;;
        zkstack__help__chain__enable__evm__emulator)
            opts=""
            if [[ ${cur} == -* || ${COMP_CWORD} -eq 4 ]] ; then
                COMPREPLY=( $(compgen -W "${opts}" -- "${cur}") )
                return 0
            fi
            case "${prev}" in
                *)
                    COMPREPLY=()
                    ;;
            esac
            COMPREPLY=( $(compgen -W "${opts}" -- "${cur}") )
            return 0
            ;;
        zkstack__help__chain__gateway)
            opts="grant-gateway-transaction-filterer-whitelist-calldata notify-about-to-gateway-update-calldata notify-about-from-gateway-update-calldata migrate-to-gateway-calldata migrate-from-gateway-calldata finalize-chain-migration-from-gateway convert-to-gateway migrate-to-gateway migrate-from-gateway notify-about-to-gateway-update notify-about-from-gateway-update"
            if [[ ${cur} == -* || ${COMP_CWORD} -eq 4 ]] ; then
                COMPREPLY=( $(compgen -W "${opts}" -- "${cur}") )
                return 0
            fi
            case "${prev}" in
                *)
                    COMPREPLY=()
                    ;;
            esac
            COMPREPLY=( $(compgen -W "${opts}" -- "${cur}") )
            return 0
            ;;
        zkstack__help__chain__gateway__convert__to__gateway)
            opts=""
            if [[ ${cur} == -* || ${COMP_CWORD} -eq 5 ]] ; then
                COMPREPLY=( $(compgen -W "${opts}" -- "${cur}") )
                return 0
            fi
            case "${prev}" in
                *)
                    COMPREPLY=()
                    ;;
            esac
            COMPREPLY=( $(compgen -W "${opts}" -- "${cur}") )
            return 0
            ;;
        zkstack__help__chain__gateway__finalize__chain__migration__from__gateway)
            opts=""
            if [[ ${cur} == -* || ${COMP_CWORD} -eq 5 ]] ; then
                COMPREPLY=( $(compgen -W "${opts}" -- "${cur}") )
                return 0
            fi
            case "${prev}" in
                *)
                    COMPREPLY=()
                    ;;
            esac
            COMPREPLY=( $(compgen -W "${opts}" -- "${cur}") )
            return 0
            ;;
        zkstack__help__chain__gateway__grant__gateway__transaction__filterer__whitelist__calldata)
            opts=""
            if [[ ${cur} == -* || ${COMP_CWORD} -eq 5 ]] ; then
                COMPREPLY=( $(compgen -W "${opts}" -- "${cur}") )
                return 0
            fi
            case "${prev}" in
                *)
                    COMPREPLY=()
                    ;;
            esac
            COMPREPLY=( $(compgen -W "${opts}" -- "${cur}") )
            return 0
            ;;
        zkstack__help__chain__gateway__migrate__from__gateway)
            opts=""
            if [[ ${cur} == -* || ${COMP_CWORD} -eq 5 ]] ; then
                COMPREPLY=( $(compgen -W "${opts}" -- "${cur}") )
                return 0
            fi
            case "${prev}" in
                *)
                    COMPREPLY=()
                    ;;
            esac
            COMPREPLY=( $(compgen -W "${opts}" -- "${cur}") )
            return 0
            ;;
        zkstack__help__chain__gateway__migrate__from__gateway__calldata)
            opts=""
            if [[ ${cur} == -* || ${COMP_CWORD} -eq 5 ]] ; then
                COMPREPLY=( $(compgen -W "${opts}" -- "${cur}") )
                return 0
            fi
            case "${prev}" in
                *)
                    COMPREPLY=()
                    ;;
            esac
            COMPREPLY=( $(compgen -W "${opts}" -- "${cur}") )
            return 0
            ;;
        zkstack__help__chain__gateway__migrate__to__gateway)
            opts=""
            if [[ ${cur} == -* || ${COMP_CWORD} -eq 5 ]] ; then
                COMPREPLY=( $(compgen -W "${opts}" -- "${cur}") )
                return 0
            fi
            case "${prev}" in
                *)
                    COMPREPLY=()
                    ;;
            esac
            COMPREPLY=( $(compgen -W "${opts}" -- "${cur}") )
            return 0
            ;;
        zkstack__help__chain__gateway__migrate__to__gateway__calldata)
            opts=""
            if [[ ${cur} == -* || ${COMP_CWORD} -eq 5 ]] ; then
                COMPREPLY=( $(compgen -W "${opts}" -- "${cur}") )
                return 0
            fi
            case "${prev}" in
                *)
                    COMPREPLY=()
                    ;;
            esac
            COMPREPLY=( $(compgen -W "${opts}" -- "${cur}") )
            return 0
            ;;
        zkstack__help__chain__gateway__notify__about__from__gateway__update)
            opts=""
            if [[ ${cur} == -* || ${COMP_CWORD} -eq 5 ]] ; then
                COMPREPLY=( $(compgen -W "${opts}" -- "${cur}") )
                return 0
            fi
            case "${prev}" in
                *)
                    COMPREPLY=()
                    ;;
            esac
            COMPREPLY=( $(compgen -W "${opts}" -- "${cur}") )
            return 0
            ;;
        zkstack__help__chain__gateway__notify__about__from__gateway__update__calldata)
            opts=""
            if [[ ${cur} == -* || ${COMP_CWORD} -eq 5 ]] ; then
                COMPREPLY=( $(compgen -W "${opts}" -- "${cur}") )
                return 0
            fi
            case "${prev}" in
                *)
                    COMPREPLY=()
                    ;;
            esac
            COMPREPLY=( $(compgen -W "${opts}" -- "${cur}") )
            return 0
            ;;
        zkstack__help__chain__gateway__notify__about__to__gateway__update)
            opts=""
            if [[ ${cur} == -* || ${COMP_CWORD} -eq 5 ]] ; then
                COMPREPLY=( $(compgen -W "${opts}" -- "${cur}") )
                return 0
            fi
            case "${prev}" in
                *)
                    COMPREPLY=()
                    ;;
            esac
            COMPREPLY=( $(compgen -W "${opts}" -- "${cur}") )
            return 0
            ;;
        zkstack__help__chain__gateway__notify__about__to__gateway__update__calldata)
            opts=""
            if [[ ${cur} == -* || ${COMP_CWORD} -eq 5 ]] ; then
                COMPREPLY=( $(compgen -W "${opts}" -- "${cur}") )
                return 0
            fi
            case "${prev}" in
                *)
                    COMPREPLY=()
                    ;;
            esac
            COMPREPLY=( $(compgen -W "${opts}" -- "${cur}") )
            return 0
            ;;
        zkstack__help__chain__genesis)
            opts="init-database server"
            if [[ ${cur} == -* || ${COMP_CWORD} -eq 4 ]] ; then
                COMPREPLY=( $(compgen -W "${opts}" -- "${cur}") )
                return 0
            fi
            case "${prev}" in
                *)
                    COMPREPLY=()
                    ;;
            esac
            COMPREPLY=( $(compgen -W "${opts}" -- "${cur}") )
            return 0
            ;;
        zkstack__help__chain__genesis__init__database)
            opts=""
            if [[ ${cur} == -* || ${COMP_CWORD} -eq 5 ]] ; then
                COMPREPLY=( $(compgen -W "${opts}" -- "${cur}") )
                return 0
            fi
            case "${prev}" in
                *)
                    COMPREPLY=()
                    ;;
            esac
            COMPREPLY=( $(compgen -W "${opts}" -- "${cur}") )
            return 0
            ;;
        zkstack__help__chain__genesis__server)
            opts=""
            if [[ ${cur} == -* || ${COMP_CWORD} -eq 5 ]] ; then
                COMPREPLY=( $(compgen -W "${opts}" -- "${cur}") )
                return 0
            fi
            case "${prev}" in
                *)
                    COMPREPLY=()
                    ;;
            esac
            COMPREPLY=( $(compgen -W "${opts}" -- "${cur}") )
            return 0
            ;;
        zkstack__help__chain__init)
            opts="configs"
            if [[ ${cur} == -* || ${COMP_CWORD} -eq 4 ]] ; then
                COMPREPLY=( $(compgen -W "${opts}" -- "${cur}") )
                return 0
            fi
            case "${prev}" in
                *)
                    COMPREPLY=()
                    ;;
            esac
            COMPREPLY=( $(compgen -W "${opts}" -- "${cur}") )
            return 0
            ;;
        zkstack__help__chain__init__configs)
            opts=""
            if [[ ${cur} == -* || ${COMP_CWORD} -eq 5 ]] ; then
                COMPREPLY=( $(compgen -W "${opts}" -- "${cur}") )
                return 0
            fi
            case "${prev}" in
                *)
                    COMPREPLY=()
                    ;;
            esac
            COMPREPLY=( $(compgen -W "${opts}" -- "${cur}") )
            return 0
            ;;
        zkstack__help__chain__register__chain)
            opts=""
            if [[ ${cur} == -* || ${COMP_CWORD} -eq 4 ]] ; then
                COMPREPLY=( $(compgen -W "${opts}" -- "${cur}") )
                return 0
            fi
            case "${prev}" in
                *)
                    COMPREPLY=()
                    ;;
            esac
            COMPREPLY=( $(compgen -W "${opts}" -- "${cur}") )
            return 0
            ;;
        zkstack__help__chain__set__da__validator__pair)
            opts=""
            if [[ ${cur} == -* || ${COMP_CWORD} -eq 4 ]] ; then
                COMPREPLY=( $(compgen -W "${opts}" -- "${cur}") )
                return 0
            fi
            case "${prev}" in
                *)
                    COMPREPLY=()
                    ;;
            esac
            COMPREPLY=( $(compgen -W "${opts}" -- "${cur}") )
            return 0
            ;;
        zkstack__help__chain__set__da__validator__pair__calldata)
            opts=""
            if [[ ${cur} == -* || ${COMP_CWORD} -eq 4 ]] ; then
                COMPREPLY=( $(compgen -W "${opts}" -- "${cur}") )
                return 0
            fi
            case "${prev}" in
                *)
                    COMPREPLY=()
                    ;;
            esac
            COMPREPLY=( $(compgen -W "${opts}" -- "${cur}") )
            return 0
            ;;
        zkstack__help__chain__set__pubdata__pricing__mode)
            opts=""
            if [[ ${cur} == -* || ${COMP_CWORD} -eq 4 ]] ; then
                COMPREPLY=( $(compgen -W "${opts}" -- "${cur}") )
                return 0
            fi
            case "${prev}" in
                *)
                    COMPREPLY=()
                    ;;
            esac
            COMPREPLY=( $(compgen -W "${opts}" -- "${cur}") )
            return 0
            ;;
        zkstack__help__chain__set__transaction__filterer__calldata)
            opts=""
            if [[ ${cur} == -* || ${COMP_CWORD} -eq 4 ]] ; then
                COMPREPLY=( $(compgen -W "${opts}" -- "${cur}") )
                return 0
            fi
            case "${prev}" in
                *)
                    COMPREPLY=()
                    ;;
            esac
            COMPREPLY=( $(compgen -W "${opts}" -- "${cur}") )
            return 0
            ;;
        zkstack__help__chain__update__token__multiplier__setter)
            opts=""
            if [[ ${cur} == -* || ${COMP_CWORD} -eq 4 ]] ; then
                COMPREPLY=( $(compgen -W "${opts}" -- "${cur}") )
                return 0
            fi
            case "${prev}" in
                *)
                    COMPREPLY=()
                    ;;
            esac
            COMPREPLY=( $(compgen -W "${opts}" -- "${cur}") )
            return 0
            ;;
        zkstack__help__consensus)
            opts="set-validator-schedule set-schedule-activation-delay get-validator-schedule get-pending-validator-schedule wait-for-registry"
            if [[ ${cur} == -* || ${COMP_CWORD} -eq 3 ]] ; then
                COMPREPLY=( $(compgen -W "${opts}" -- "${cur}") )
                return 0
            fi
            case "${prev}" in
                *)
                    COMPREPLY=()
                    ;;
            esac
            COMPREPLY=( $(compgen -W "${opts}" -- "${cur}") )
            return 0
            ;;
        zkstack__help__consensus__get__pending__validator__schedule)
            opts=""
            if [[ ${cur} == -* || ${COMP_CWORD} -eq 4 ]] ; then
                COMPREPLY=( $(compgen -W "${opts}" -- "${cur}") )
                return 0
            fi
            case "${prev}" in
                *)
                    COMPREPLY=()
                    ;;
            esac
            COMPREPLY=( $(compgen -W "${opts}" -- "${cur}") )
            return 0
            ;;
        zkstack__help__consensus__get__validator__schedule)
            opts=""
            if [[ ${cur} == -* || ${COMP_CWORD} -eq 4 ]] ; then
                COMPREPLY=( $(compgen -W "${opts}" -- "${cur}") )
                return 0
            fi
            case "${prev}" in
                *)
                    COMPREPLY=()
                    ;;
            esac
            COMPREPLY=( $(compgen -W "${opts}" -- "${cur}") )
            return 0
            ;;
        zkstack__help__consensus__set__schedule__activation__delay)
            opts=""
            if [[ ${cur} == -* || ${COMP_CWORD} -eq 4 ]] ; then
                COMPREPLY=( $(compgen -W "${opts}" -- "${cur}") )
                return 0
            fi
            case "${prev}" in
                *)
                    COMPREPLY=()
                    ;;
            esac
            COMPREPLY=( $(compgen -W "${opts}" -- "${cur}") )
            return 0
            ;;
        zkstack__help__consensus__set__validator__schedule)
            opts=""
            if [[ ${cur} == -* || ${COMP_CWORD} -eq 4 ]] ; then
                COMPREPLY=( $(compgen -W "${opts}" -- "${cur}") )
                return 0
            fi
            case "${prev}" in
                *)
                    COMPREPLY=()
                    ;;
            esac
            COMPREPLY=( $(compgen -W "${opts}" -- "${cur}") )
            return 0
            ;;
        zkstack__help__consensus__wait__for__registry)
            opts=""
            if [[ ${cur} == -* || ${COMP_CWORD} -eq 4 ]] ; then
                COMPREPLY=( $(compgen -W "${opts}" -- "${cur}") )
                return 0
            fi
            case "${prev}" in
                *)
                    COMPREPLY=()
                    ;;
            esac
            COMPREPLY=( $(compgen -W "${opts}" -- "${cur}") )
            return 0
            ;;
        zkstack__help__containers)
            opts=""
            if [[ ${cur} == -* || ${COMP_CWORD} -eq 3 ]] ; then
                COMPREPLY=( $(compgen -W "${opts}" -- "${cur}") )
                return 0
            fi
            case "${prev}" in
                *)
                    COMPREPLY=()
                    ;;
            esac
            COMPREPLY=( $(compgen -W "${opts}" -- "${cur}") )
            return 0
            ;;
        zkstack__help__contract__verifier)
            opts="build run wait init"
            if [[ ${cur} == -* || ${COMP_CWORD} -eq 3 ]] ; then
                COMPREPLY=( $(compgen -W "${opts}" -- "${cur}") )
                return 0
            fi
            case "${prev}" in
                *)
                    COMPREPLY=()
                    ;;
            esac
            COMPREPLY=( $(compgen -W "${opts}" -- "${cur}") )
            return 0
            ;;
        zkstack__help__contract__verifier__build)
            opts=""
            if [[ ${cur} == -* || ${COMP_CWORD} -eq 4 ]] ; then
                COMPREPLY=( $(compgen -W "${opts}" -- "${cur}") )
                return 0
            fi
            case "${prev}" in
                *)
                    COMPREPLY=()
                    ;;
            esac
            COMPREPLY=( $(compgen -W "${opts}" -- "${cur}") )
            return 0
            ;;
        zkstack__help__contract__verifier__init)
            opts=""
            if [[ ${cur} == -* || ${COMP_CWORD} -eq 4 ]] ; then
                COMPREPLY=( $(compgen -W "${opts}" -- "${cur}") )
                return 0
            fi
            case "${prev}" in
                *)
                    COMPREPLY=()
                    ;;
            esac
            COMPREPLY=( $(compgen -W "${opts}" -- "${cur}") )
            return 0
            ;;
        zkstack__help__contract__verifier__run)
            opts=""
            if [[ ${cur} == -* || ${COMP_CWORD} -eq 4 ]] ; then
                COMPREPLY=( $(compgen -W "${opts}" -- "${cur}") )
                return 0
            fi
            case "${prev}" in
                *)
                    COMPREPLY=()
                    ;;
            esac
            COMPREPLY=( $(compgen -W "${opts}" -- "${cur}") )
            return 0
            ;;
        zkstack__help__contract__verifier__wait)
            opts=""
            if [[ ${cur} == -* || ${COMP_CWORD} -eq 4 ]] ; then
                COMPREPLY=( $(compgen -W "${opts}" -- "${cur}") )
                return 0
            fi
            case "${prev}" in
                *)
                    COMPREPLY=()
                    ;;
            esac
            COMPREPLY=( $(compgen -W "${opts}" -- "${cur}") )
            return 0
            ;;
        zkstack__help__dev)
            opts="database test clean snapshot lint fmt prover contracts config-writer send-transactions status generate-genesis init-test-wallet rich-account track-priority-ops"
            if [[ ${cur} == -* || ${COMP_CWORD} -eq 3 ]] ; then
                COMPREPLY=( $(compgen -W "${opts}" -- "${cur}") )
                return 0
            fi
            case "${prev}" in
                *)
                    COMPREPLY=()
                    ;;
            esac
            COMPREPLY=( $(compgen -W "${opts}" -- "${cur}") )
            return 0
            ;;
        zkstack__help__dev__clean)
            opts="all containers contracts-cache"
            if [[ ${cur} == -* || ${COMP_CWORD} -eq 4 ]] ; then
                COMPREPLY=( $(compgen -W "${opts}" -- "${cur}") )
                return 0
            fi
            case "${prev}" in
                *)
                    COMPREPLY=()
                    ;;
            esac
            COMPREPLY=( $(compgen -W "${opts}" -- "${cur}") )
            return 0
            ;;
        zkstack__help__dev__clean__all)
            opts=""
            if [[ ${cur} == -* || ${COMP_CWORD} -eq 5 ]] ; then
                COMPREPLY=( $(compgen -W "${opts}" -- "${cur}") )
                return 0
            fi
            case "${prev}" in
                *)
                    COMPREPLY=()
                    ;;
            esac
            COMPREPLY=( $(compgen -W "${opts}" -- "${cur}") )
            return 0
            ;;
        zkstack__help__dev__clean__containers)
            opts=""
            if [[ ${cur} == -* || ${COMP_CWORD} -eq 5 ]] ; then
                COMPREPLY=( $(compgen -W "${opts}" -- "${cur}") )
                return 0
            fi
            case "${prev}" in
                *)
                    COMPREPLY=()
                    ;;
            esac
            COMPREPLY=( $(compgen -W "${opts}" -- "${cur}") )
            return 0
            ;;
        zkstack__help__dev__clean__contracts__cache)
            opts=""
            if [[ ${cur} == -* || ${COMP_CWORD} -eq 5 ]] ; then
                COMPREPLY=( $(compgen -W "${opts}" -- "${cur}") )
                return 0
            fi
            case "${prev}" in
                *)
                    COMPREPLY=()
                    ;;
            esac
            COMPREPLY=( $(compgen -W "${opts}" -- "${cur}") )
            return 0
            ;;
        zkstack__help__dev__config__writer)
            opts=""
            if [[ ${cur} == -* || ${COMP_CWORD} -eq 4 ]] ; then
                COMPREPLY=( $(compgen -W "${opts}" -- "${cur}") )
                return 0
            fi
            case "${prev}" in
                *)
                    COMPREPLY=()
                    ;;
            esac
            COMPREPLY=( $(compgen -W "${opts}" -- "${cur}") )
            return 0
            ;;
        zkstack__help__dev__contracts)
            opts=""
            if [[ ${cur} == -* || ${COMP_CWORD} -eq 4 ]] ; then
                COMPREPLY=( $(compgen -W "${opts}" -- "${cur}") )
                return 0
            fi
            case "${prev}" in
                *)
                    COMPREPLY=()
                    ;;
            esac
            COMPREPLY=( $(compgen -W "${opts}" -- "${cur}") )
            return 0
            ;;
        zkstack__help__dev__database)
            opts="check-sqlx-data drop migrate new-migration prepare reset setup"
            if [[ ${cur} == -* || ${COMP_CWORD} -eq 4 ]] ; then
                COMPREPLY=( $(compgen -W "${opts}" -- "${cur}") )
                return 0
            fi
            case "${prev}" in
                *)
                    COMPREPLY=()
                    ;;
            esac
            COMPREPLY=( $(compgen -W "${opts}" -- "${cur}") )
            return 0
            ;;
        zkstack__help__dev__database__check__sqlx__data)
            opts=""
            if [[ ${cur} == -* || ${COMP_CWORD} -eq 5 ]] ; then
                COMPREPLY=( $(compgen -W "${opts}" -- "${cur}") )
                return 0
            fi
            case "${prev}" in
                *)
                    COMPREPLY=()
                    ;;
            esac
            COMPREPLY=( $(compgen -W "${opts}" -- "${cur}") )
            return 0
            ;;
        zkstack__help__dev__database__drop)
            opts=""
            if [[ ${cur} == -* || ${COMP_CWORD} -eq 5 ]] ; then
                COMPREPLY=( $(compgen -W "${opts}" -- "${cur}") )
                return 0
            fi
            case "${prev}" in
                *)
                    COMPREPLY=()
                    ;;
            esac
            COMPREPLY=( $(compgen -W "${opts}" -- "${cur}") )
            return 0
            ;;
        zkstack__help__dev__database__migrate)
            opts=""
            if [[ ${cur} == -* || ${COMP_CWORD} -eq 5 ]] ; then
                COMPREPLY=( $(compgen -W "${opts}" -- "${cur}") )
                return 0
            fi
            case "${prev}" in
                *)
                    COMPREPLY=()
                    ;;
            esac
            COMPREPLY=( $(compgen -W "${opts}" -- "${cur}") )
            return 0
            ;;
        zkstack__help__dev__database__new__migration)
            opts=""
            if [[ ${cur} == -* || ${COMP_CWORD} -eq 5 ]] ; then
                COMPREPLY=( $(compgen -W "${opts}" -- "${cur}") )
                return 0
            fi
            case "${prev}" in
                *)
                    COMPREPLY=()
                    ;;
            esac
            COMPREPLY=( $(compgen -W "${opts}" -- "${cur}") )
            return 0
            ;;
        zkstack__help__dev__database__prepare)
            opts=""
            if [[ ${cur} == -* || ${COMP_CWORD} -eq 5 ]] ; then
                COMPREPLY=( $(compgen -W "${opts}" -- "${cur}") )
                return 0
            fi
            case "${prev}" in
                *)
                    COMPREPLY=()
                    ;;
            esac
            COMPREPLY=( $(compgen -W "${opts}" -- "${cur}") )
            return 0
            ;;
        zkstack__help__dev__database__reset)
            opts=""
            if [[ ${cur} == -* || ${COMP_CWORD} -eq 5 ]] ; then
                COMPREPLY=( $(compgen -W "${opts}" -- "${cur}") )
                return 0
            fi
            case "${prev}" in
                *)
                    COMPREPLY=()
                    ;;
            esac
            COMPREPLY=( $(compgen -W "${opts}" -- "${cur}") )
            return 0
            ;;
        zkstack__help__dev__database__setup)
            opts=""
            if [[ ${cur} == -* || ${COMP_CWORD} -eq 5 ]] ; then
                COMPREPLY=( $(compgen -W "${opts}" -- "${cur}") )
                return 0
            fi
            case "${prev}" in
                *)
                    COMPREPLY=()
                    ;;
            esac
            COMPREPLY=( $(compgen -W "${opts}" -- "${cur}") )
            return 0
            ;;
        zkstack__help__dev__fmt)
            opts=""
            if [[ ${cur} == -* || ${COMP_CWORD} -eq 4 ]] ; then
                COMPREPLY=( $(compgen -W "${opts}" -- "${cur}") )
                return 0
            fi
            case "${prev}" in
                *)
                    COMPREPLY=()
                    ;;
            esac
            COMPREPLY=( $(compgen -W "${opts}" -- "${cur}") )
            return 0
            ;;
        zkstack__help__dev__generate__genesis)
            opts=""
            if [[ ${cur} == -* || ${COMP_CWORD} -eq 4 ]] ; then
                COMPREPLY=( $(compgen -W "${opts}" -- "${cur}") )
                return 0
            fi
            case "${prev}" in
                *)
                    COMPREPLY=()
                    ;;
            esac
            COMPREPLY=( $(compgen -W "${opts}" -- "${cur}") )
            return 0
            ;;
        zkstack__help__dev__init__test__wallet)
            opts=""
            if [[ ${cur} == -* || ${COMP_CWORD} -eq 4 ]] ; then
                COMPREPLY=( $(compgen -W "${opts}" -- "${cur}") )
                return 0
            fi
            case "${prev}" in
                *)
                    COMPREPLY=()
                    ;;
            esac
            COMPREPLY=( $(compgen -W "${opts}" -- "${cur}") )
            return 0
            ;;
        zkstack__help__dev__lint)
            opts=""
            if [[ ${cur} == -* || ${COMP_CWORD} -eq 4 ]] ; then
                COMPREPLY=( $(compgen -W "${opts}" -- "${cur}") )
                return 0
            fi
            case "${prev}" in
                *)
                    COMPREPLY=()
                    ;;
            esac
            COMPREPLY=( $(compgen -W "${opts}" -- "${cur}") )
            return 0
            ;;
        zkstack__help__dev__prover)
            opts="info insert-batch insert-version"
            if [[ ${cur} == -* || ${COMP_CWORD} -eq 4 ]] ; then
                COMPREPLY=( $(compgen -W "${opts}" -- "${cur}") )
                return 0
            fi
            case "${prev}" in
                *)
                    COMPREPLY=()
                    ;;
            esac
            COMPREPLY=( $(compgen -W "${opts}" -- "${cur}") )
            return 0
            ;;
        zkstack__help__dev__prover__info)
            opts=""
            if [[ ${cur} == -* || ${COMP_CWORD} -eq 5 ]] ; then
                COMPREPLY=( $(compgen -W "${opts}" -- "${cur}") )
                return 0
            fi
            case "${prev}" in
                *)
                    COMPREPLY=()
                    ;;
            esac
            COMPREPLY=( $(compgen -W "${opts}" -- "${cur}") )
            return 0
            ;;
        zkstack__help__dev__prover__insert__batch)
            opts=""
            if [[ ${cur} == -* || ${COMP_CWORD} -eq 5 ]] ; then
                COMPREPLY=( $(compgen -W "${opts}" -- "${cur}") )
                return 0
            fi
            case "${prev}" in
                *)
                    COMPREPLY=()
                    ;;
            esac
            COMPREPLY=( $(compgen -W "${opts}" -- "${cur}") )
            return 0
            ;;
        zkstack__help__dev__prover__insert__version)
            opts=""
            if [[ ${cur} == -* || ${COMP_CWORD} -eq 5 ]] ; then
                COMPREPLY=( $(compgen -W "${opts}" -- "${cur}") )
                return 0
            fi
            case "${prev}" in
                *)
                    COMPREPLY=()
                    ;;
            esac
            COMPREPLY=( $(compgen -W "${opts}" -- "${cur}") )
            return 0
            ;;
        zkstack__help__dev__rich__account)
            opts=""
            if [[ ${cur} == -* || ${COMP_CWORD} -eq 4 ]] ; then
                COMPREPLY=( $(compgen -W "${opts}" -- "${cur}") )
                return 0
            fi
            case "${prev}" in
                *)
                    COMPREPLY=()
                    ;;
            esac
            COMPREPLY=( $(compgen -W "${opts}" -- "${cur}") )
            return 0
            ;;
        zkstack__help__dev__send__transactions)
            opts=""
            if [[ ${cur} == -* || ${COMP_CWORD} -eq 4 ]] ; then
                COMPREPLY=( $(compgen -W "${opts}" -- "${cur}") )
                return 0
            fi
            case "${prev}" in
                *)
                    COMPREPLY=()
                    ;;
            esac
            COMPREPLY=( $(compgen -W "${opts}" -- "${cur}") )
            return 0
            ;;
        zkstack__help__dev__snapshot)
            opts="create"
            if [[ ${cur} == -* || ${COMP_CWORD} -eq 4 ]] ; then
                COMPREPLY=( $(compgen -W "${opts}" -- "${cur}") )
                return 0
            fi
            case "${prev}" in
                *)
                    COMPREPLY=()
                    ;;
            esac
            COMPREPLY=( $(compgen -W "${opts}" -- "${cur}") )
            return 0
            ;;
        zkstack__help__dev__snapshot__create)
            opts=""
            if [[ ${cur} == -* || ${COMP_CWORD} -eq 5 ]] ; then
                COMPREPLY=( $(compgen -W "${opts}" -- "${cur}") )
                return 0
            fi
            case "${prev}" in
                *)
                    COMPREPLY=()
                    ;;
            esac
            COMPREPLY=( $(compgen -W "${opts}" -- "${cur}") )
            return 0
            ;;
        zkstack__help__dev__status)
            opts="ports"
            if [[ ${cur} == -* || ${COMP_CWORD} -eq 4 ]] ; then
                COMPREPLY=( $(compgen -W "${opts}" -- "${cur}") )
                return 0
            fi
            case "${prev}" in
                *)
                    COMPREPLY=()
                    ;;
            esac
            COMPREPLY=( $(compgen -W "${opts}" -- "${cur}") )
            return 0
            ;;
        zkstack__help__dev__status__ports)
            opts=""
            if [[ ${cur} == -* || ${COMP_CWORD} -eq 5 ]] ; then
                COMPREPLY=( $(compgen -W "${opts}" -- "${cur}") )
                return 0
            fi
            case "${prev}" in
                *)
                    COMPREPLY=()
                    ;;
            esac
            COMPREPLY=( $(compgen -W "${opts}" -- "${cur}") )
            return 0
            ;;
        zkstack__help__dev__test)
            opts="integration fees revert recovery upgrade build rust l1-contracts prover wallet loadtest gateway-migration"
            if [[ ${cur} == -* || ${COMP_CWORD} -eq 4 ]] ; then
                COMPREPLY=( $(compgen -W "${opts}" -- "${cur}") )
                return 0
            fi
            case "${prev}" in
                *)
                    COMPREPLY=()
                    ;;
            esac
            COMPREPLY=( $(compgen -W "${opts}" -- "${cur}") )
            return 0
            ;;
        zkstack__help__dev__test__build)
            opts=""
            if [[ ${cur} == -* || ${COMP_CWORD} -eq 5 ]] ; then
                COMPREPLY=( $(compgen -W "${opts}" -- "${cur}") )
                return 0
            fi
            case "${prev}" in
                *)
                    COMPREPLY=()
                    ;;
            esac
            COMPREPLY=( $(compgen -W "${opts}" -- "${cur}") )
            return 0
            ;;
        zkstack__help__dev__test__fees)
            opts=""
            if [[ ${cur} == -* || ${COMP_CWORD} -eq 5 ]] ; then
                COMPREPLY=( $(compgen -W "${opts}" -- "${cur}") )
                return 0
            fi
            case "${prev}" in
                *)
                    COMPREPLY=()
                    ;;
            esac
            COMPREPLY=( $(compgen -W "${opts}" -- "${cur}") )
            return 0
            ;;
        zkstack__help__dev__test__gateway__migration)
            opts=""
            if [[ ${cur} == -* || ${COMP_CWORD} -eq 5 ]] ; then
                COMPREPLY=( $(compgen -W "${opts}" -- "${cur}") )
                return 0
            fi
            case "${prev}" in
                *)
                    COMPREPLY=()
                    ;;
            esac
            COMPREPLY=( $(compgen -W "${opts}" -- "${cur}") )
            return 0
            ;;
        zkstack__help__dev__test__integration)
            opts=""
            if [[ ${cur} == -* || ${COMP_CWORD} -eq 5 ]] ; then
                COMPREPLY=( $(compgen -W "${opts}" -- "${cur}") )
                return 0
            fi
            case "${prev}" in
                *)
                    COMPREPLY=()
                    ;;
            esac
            COMPREPLY=( $(compgen -W "${opts}" -- "${cur}") )
            return 0
            ;;
        zkstack__help__dev__test__l1__contracts)
            opts=""
            if [[ ${cur} == -* || ${COMP_CWORD} -eq 5 ]] ; then
                COMPREPLY=( $(compgen -W "${opts}" -- "${cur}") )
                return 0
            fi
            case "${prev}" in
                *)
                    COMPREPLY=()
                    ;;
            esac
            COMPREPLY=( $(compgen -W "${opts}" -- "${cur}") )
            return 0
            ;;
        zkstack__help__dev__test__loadtest)
            opts=""
            if [[ ${cur} == -* || ${COMP_CWORD} -eq 5 ]] ; then
                COMPREPLY=( $(compgen -W "${opts}" -- "${cur}") )
                return 0
            fi
            case "${prev}" in
                *)
                    COMPREPLY=()
                    ;;
            esac
            COMPREPLY=( $(compgen -W "${opts}" -- "${cur}") )
            return 0
            ;;
        zkstack__help__dev__test__prover)
            opts=""
            if [[ ${cur} == -* || ${COMP_CWORD} -eq 5 ]] ; then
                COMPREPLY=( $(compgen -W "${opts}" -- "${cur}") )
                return 0
            fi
            case "${prev}" in
                *)
                    COMPREPLY=()
                    ;;
            esac
            COMPREPLY=( $(compgen -W "${opts}" -- "${cur}") )
            return 0
            ;;
        zkstack__help__dev__test__recovery)
            opts=""
            if [[ ${cur} == -* || ${COMP_CWORD} -eq 5 ]] ; then
                COMPREPLY=( $(compgen -W "${opts}" -- "${cur}") )
                return 0
            fi
            case "${prev}" in
                *)
                    COMPREPLY=()
                    ;;
            esac
            COMPREPLY=( $(compgen -W "${opts}" -- "${cur}") )
            return 0
            ;;
        zkstack__help__dev__test__revert)
            opts=""
            if [[ ${cur} == -* || ${COMP_CWORD} -eq 5 ]] ; then
                COMPREPLY=( $(compgen -W "${opts}" -- "${cur}") )
                return 0
            fi
            case "${prev}" in
                *)
                    COMPREPLY=()
                    ;;
            esac
            COMPREPLY=( $(compgen -W "${opts}" -- "${cur}") )
            return 0
            ;;
        zkstack__help__dev__test__rust)
            opts=""
            if [[ ${cur} == -* || ${COMP_CWORD} -eq 5 ]] ; then
                COMPREPLY=( $(compgen -W "${opts}" -- "${cur}") )
                return 0
            fi
            case "${prev}" in
                *)
                    COMPREPLY=()
                    ;;
            esac
            COMPREPLY=( $(compgen -W "${opts}" -- "${cur}") )
            return 0
            ;;
        zkstack__help__dev__test__upgrade)
            opts=""
            if [[ ${cur} == -* || ${COMP_CWORD} -eq 5 ]] ; then
                COMPREPLY=( $(compgen -W "${opts}" -- "${cur}") )
                return 0
            fi
            case "${prev}" in
                *)
                    COMPREPLY=()
                    ;;
            esac
            COMPREPLY=( $(compgen -W "${opts}" -- "${cur}") )
            return 0
            ;;
        zkstack__help__dev__test__wallet)
            opts=""
            if [[ ${cur} == -* || ${COMP_CWORD} -eq 5 ]] ; then
                COMPREPLY=( $(compgen -W "${opts}" -- "${cur}") )
                return 0
            fi
            case "${prev}" in
                *)
                    COMPREPLY=()
                    ;;
            esac
            COMPREPLY=( $(compgen -W "${opts}" -- "${cur}") )
            return 0
            ;;
        zkstack__help__dev__track__priority__ops)
            opts=""
            if [[ ${cur} == -* || ${COMP_CWORD} -eq 4 ]] ; then
                COMPREPLY=( $(compgen -W "${opts}" -- "${cur}") )
                return 0
            fi
            case "${prev}" in
                *)
                    COMPREPLY=()
                    ;;
            esac
            COMPREPLY=( $(compgen -W "${opts}" -- "${cur}") )
            return 0
            ;;
        zkstack__help__ecosystem)
            opts="create build-transactions init change-default-chain setup-observability"
            if [[ ${cur} == -* || ${COMP_CWORD} -eq 3 ]] ; then
                COMPREPLY=( $(compgen -W "${opts}" -- "${cur}") )
                return 0
            fi
            case "${prev}" in
                *)
                    COMPREPLY=()
                    ;;
            esac
            COMPREPLY=( $(compgen -W "${opts}" -- "${cur}") )
            return 0
            ;;
        zkstack__help__ecosystem__build__transactions)
            opts=""
            if [[ ${cur} == -* || ${COMP_CWORD} -eq 4 ]] ; then
                COMPREPLY=( $(compgen -W "${opts}" -- "${cur}") )
                return 0
            fi
            case "${prev}" in
                *)
                    COMPREPLY=()
                    ;;
            esac
            COMPREPLY=( $(compgen -W "${opts}" -- "${cur}") )
            return 0
            ;;
        zkstack__help__ecosystem__change__default__chain)
            opts=""
            if [[ ${cur} == -* || ${COMP_CWORD} -eq 4 ]] ; then
                COMPREPLY=( $(compgen -W "${opts}" -- "${cur}") )
                return 0
            fi
            case "${prev}" in
                *)
                    COMPREPLY=()
                    ;;
            esac
            COMPREPLY=( $(compgen -W "${opts}" -- "${cur}") )
            return 0
            ;;
        zkstack__help__ecosystem__create)
            opts=""
            if [[ ${cur} == -* || ${COMP_CWORD} -eq 4 ]] ; then
                COMPREPLY=( $(compgen -W "${opts}" -- "${cur}") )
                return 0
            fi
            case "${prev}" in
                *)
                    COMPREPLY=()
                    ;;
            esac
            COMPREPLY=( $(compgen -W "${opts}" -- "${cur}") )
            return 0
            ;;
        zkstack__help__ecosystem__init)
            opts=""
            if [[ ${cur} == -* || ${COMP_CWORD} -eq 4 ]] ; then
                COMPREPLY=( $(compgen -W "${opts}" -- "${cur}") )
                return 0
            fi
            case "${prev}" in
                *)
                    COMPREPLY=()
                    ;;
            esac
            COMPREPLY=( $(compgen -W "${opts}" -- "${cur}") )
            return 0
            ;;
        zkstack__help__ecosystem__setup__observability)
            opts=""
            if [[ ${cur} == -* || ${COMP_CWORD} -eq 4 ]] ; then
                COMPREPLY=( $(compgen -W "${opts}" -- "${cur}") )
                return 0
            fi
            case "${prev}" in
                *)
                    COMPREPLY=()
                    ;;
            esac
            COMPREPLY=( $(compgen -W "${opts}" -- "${cur}") )
            return 0
            ;;
        zkstack__help__explorer)
            opts="init run-backend run"
            if [[ ${cur} == -* || ${COMP_CWORD} -eq 3 ]] ; then
                COMPREPLY=( $(compgen -W "${opts}" -- "${cur}") )
                return 0
            fi
            case "${prev}" in
                *)
                    COMPREPLY=()
                    ;;
            esac
            COMPREPLY=( $(compgen -W "${opts}" -- "${cur}") )
            return 0
            ;;
        zkstack__help__explorer__init)
            opts=""
            if [[ ${cur} == -* || ${COMP_CWORD} -eq 4 ]] ; then
                COMPREPLY=( $(compgen -W "${opts}" -- "${cur}") )
                return 0
            fi
            case "${prev}" in
                *)
                    COMPREPLY=()
                    ;;
            esac
            COMPREPLY=( $(compgen -W "${opts}" -- "${cur}") )
            return 0
            ;;
        zkstack__help__explorer__run)
            opts=""
            if [[ ${cur} == -* || ${COMP_CWORD} -eq 4 ]] ; then
                COMPREPLY=( $(compgen -W "${opts}" -- "${cur}") )
                return 0
            fi
            case "${prev}" in
                *)
                    COMPREPLY=()
                    ;;
            esac
            COMPREPLY=( $(compgen -W "${opts}" -- "${cur}") )
            return 0
            ;;
        zkstack__help__explorer__run__backend)
            opts=""
            if [[ ${cur} == -* || ${COMP_CWORD} -eq 4 ]] ; then
                COMPREPLY=( $(compgen -W "${opts}" -- "${cur}") )
                return 0
            fi
            case "${prev}" in
                *)
                    COMPREPLY=()
                    ;;
            esac
            COMPREPLY=( $(compgen -W "${opts}" -- "${cur}") )
            return 0
            ;;
        zkstack__help__external__node)
            opts="configs init build run wait"
            if [[ ${cur} == -* || ${COMP_CWORD} -eq 3 ]] ; then
                COMPREPLY=( $(compgen -W "${opts}" -- "${cur}") )
                return 0
            fi
            case "${prev}" in
                *)
                    COMPREPLY=()
                    ;;
            esac
            COMPREPLY=( $(compgen -W "${opts}" -- "${cur}") )
            return 0
            ;;
        zkstack__help__external__node__build)
            opts=""
            if [[ ${cur} == -* || ${COMP_CWORD} -eq 4 ]] ; then
                COMPREPLY=( $(compgen -W "${opts}" -- "${cur}") )
                return 0
            fi
            case "${prev}" in
                *)
                    COMPREPLY=()
                    ;;
            esac
            COMPREPLY=( $(compgen -W "${opts}" -- "${cur}") )
            return 0
            ;;
        zkstack__help__external__node__configs)
            opts=""
            if [[ ${cur} == -* || ${COMP_CWORD} -eq 4 ]] ; then
                COMPREPLY=( $(compgen -W "${opts}" -- "${cur}") )
                return 0
            fi
            case "${prev}" in
                *)
                    COMPREPLY=()
                    ;;
            esac
            COMPREPLY=( $(compgen -W "${opts}" -- "${cur}") )
            return 0
            ;;
        zkstack__help__external__node__init)
            opts=""
            if [[ ${cur} == -* || ${COMP_CWORD} -eq 4 ]] ; then
                COMPREPLY=( $(compgen -W "${opts}" -- "${cur}") )
                return 0
            fi
            case "${prev}" in
                *)
                    COMPREPLY=()
                    ;;
            esac
            COMPREPLY=( $(compgen -W "${opts}" -- "${cur}") )
            return 0
            ;;
        zkstack__help__external__node__run)
            opts=""
            if [[ ${cur} == -* || ${COMP_CWORD} -eq 4 ]] ; then
                COMPREPLY=( $(compgen -W "${opts}" -- "${cur}") )
                return 0
            fi
            case "${prev}" in
                *)
                    COMPREPLY=()
                    ;;
            esac
            COMPREPLY=( $(compgen -W "${opts}" -- "${cur}") )
            return 0
            ;;
        zkstack__help__external__node__wait)
            opts=""
            if [[ ${cur} == -* || ${COMP_CWORD} -eq 4 ]] ; then
                COMPREPLY=( $(compgen -W "${opts}" -- "${cur}") )
                return 0
            fi
            case "${prev}" in
                *)
                    COMPREPLY=()
                    ;;
            esac
            COMPREPLY=( $(compgen -W "${opts}" -- "${cur}") )
            return 0
            ;;
        zkstack__help__help)
            opts=""
            if [[ ${cur} == -* || ${COMP_CWORD} -eq 3 ]] ; then
                COMPREPLY=( $(compgen -W "${opts}" -- "${cur}") )
                return 0
            fi
            case "${prev}" in
                *)
                    COMPREPLY=()
                    ;;
            esac
            COMPREPLY=( $(compgen -W "${opts}" -- "${cur}") )
            return 0
            ;;
        zkstack__help__markdown)
            opts=""
            if [[ ${cur} == -* || ${COMP_CWORD} -eq 3 ]] ; then
                COMPREPLY=( $(compgen -W "${opts}" -- "${cur}") )
                return 0
            fi
            case "${prev}" in
                *)
                    COMPREPLY=()
                    ;;
            esac
            COMPREPLY=( $(compgen -W "${opts}" -- "${cur}") )
            return 0
            ;;
        zkstack__help__portal)
            opts=""
            if [[ ${cur} == -* || ${COMP_CWORD} -eq 3 ]] ; then
                COMPREPLY=( $(compgen -W "${opts}" -- "${cur}") )
                return 0
            fi
            case "${prev}" in
                *)
                    COMPREPLY=()
                    ;;
            esac
            COMPREPLY=( $(compgen -W "${opts}" -- "${cur}") )
            return 0
            ;;
        zkstack__help__private__rpc)
            opts="init run reset-db"
            if [[ ${cur} == -* || ${COMP_CWORD} -eq 3 ]] ; then
                COMPREPLY=( $(compgen -W "${opts}" -- "${cur}") )
                return 0
            fi
            case "${prev}" in
                *)
                    COMPREPLY=()
                    ;;
            esac
            COMPREPLY=( $(compgen -W "${opts}" -- "${cur}") )
            return 0
            ;;
        zkstack__help__private__rpc__init)
            opts=""
            if [[ ${cur} == -* || ${COMP_CWORD} -eq 4 ]] ; then
                COMPREPLY=( $(compgen -W "${opts}" -- "${cur}") )
                return 0
            fi
            case "${prev}" in
                *)
                    COMPREPLY=()
                    ;;
            esac
            COMPREPLY=( $(compgen -W "${opts}" -- "${cur}") )
            return 0
            ;;
        zkstack__help__private__rpc__reset__db)
            opts=""
            if [[ ${cur} == -* || ${COMP_CWORD} -eq 4 ]] ; then
                COMPREPLY=( $(compgen -W "${opts}" -- "${cur}") )
                return 0
            fi
            case "${prev}" in
                *)
                    COMPREPLY=()
                    ;;
            esac
            COMPREPLY=( $(compgen -W "${opts}" -- "${cur}") )
            return 0
            ;;
        zkstack__help__private__rpc__run)
            opts=""
            if [[ ${cur} == -* || ${COMP_CWORD} -eq 4 ]] ; then
                COMPREPLY=( $(compgen -W "${opts}" -- "${cur}") )
                return 0
            fi
            case "${prev}" in
                *)
                    COMPREPLY=()
                    ;;
            esac
            COMPREPLY=( $(compgen -W "${opts}" -- "${cur}") )
            return 0
            ;;
        zkstack__help__prover)
            opts="init setup-keys run init-bellman-cuda compressor-keys"
            if [[ ${cur} == -* || ${COMP_CWORD} -eq 3 ]] ; then
                COMPREPLY=( $(compgen -W "${opts}" -- "${cur}") )
                return 0
            fi
            case "${prev}" in
                *)
                    COMPREPLY=()
                    ;;
            esac
            COMPREPLY=( $(compgen -W "${opts}" -- "${cur}") )
            return 0
            ;;
        zkstack__help__prover__compressor__keys)
            opts=""
            if [[ ${cur} == -* || ${COMP_CWORD} -eq 4 ]] ; then
                COMPREPLY=( $(compgen -W "${opts}" -- "${cur}") )
                return 0
            fi
            case "${prev}" in
                *)
                    COMPREPLY=()
                    ;;
            esac
            COMPREPLY=( $(compgen -W "${opts}" -- "${cur}") )
            return 0
            ;;
        zkstack__help__prover__init)
            opts=""
            if [[ ${cur} == -* || ${COMP_CWORD} -eq 4 ]] ; then
                COMPREPLY=( $(compgen -W "${opts}" -- "${cur}") )
                return 0
            fi
            case "${prev}" in
                *)
                    COMPREPLY=()
                    ;;
            esac
            COMPREPLY=( $(compgen -W "${opts}" -- "${cur}") )
            return 0
            ;;
        zkstack__help__prover__init__bellman__cuda)
            opts=""
            if [[ ${cur} == -* || ${COMP_CWORD} -eq 4 ]] ; then
                COMPREPLY=( $(compgen -W "${opts}" -- "${cur}") )
                return 0
            fi
            case "${prev}" in
                *)
                    COMPREPLY=()
                    ;;
            esac
            COMPREPLY=( $(compgen -W "${opts}" -- "${cur}") )
            return 0
            ;;
        zkstack__help__prover__run)
            opts=""
            if [[ ${cur} == -* || ${COMP_CWORD} -eq 4 ]] ; then
                COMPREPLY=( $(compgen -W "${opts}" -- "${cur}") )
                return 0
            fi
            case "${prev}" in
                *)
                    COMPREPLY=()
                    ;;
            esac
            COMPREPLY=( $(compgen -W "${opts}" -- "${cur}") )
            return 0
            ;;
        zkstack__help__prover__setup__keys)
            opts=""
            if [[ ${cur} == -* || ${COMP_CWORD} -eq 4 ]] ; then
                COMPREPLY=( $(compgen -W "${opts}" -- "${cur}") )
                return 0
            fi
            case "${prev}" in
                *)
                    COMPREPLY=()
                    ;;
            esac
            COMPREPLY=( $(compgen -W "${opts}" -- "${cur}") )
            return 0
            ;;
        zkstack__help__server)
            opts="build run wait"
            if [[ ${cur} == -* || ${COMP_CWORD} -eq 3 ]] ; then
                COMPREPLY=( $(compgen -W "${opts}" -- "${cur}") )
                return 0
            fi
            case "${prev}" in
                *)
                    COMPREPLY=()
                    ;;
            esac
            COMPREPLY=( $(compgen -W "${opts}" -- "${cur}") )
            return 0
            ;;
        zkstack__help__server__build)
            opts=""
            if [[ ${cur} == -* || ${COMP_CWORD} -eq 4 ]] ; then
                COMPREPLY=( $(compgen -W "${opts}" -- "${cur}") )
                return 0
            fi
            case "${prev}" in
                *)
                    COMPREPLY=()
                    ;;
            esac
            COMPREPLY=( $(compgen -W "${opts}" -- "${cur}") )
            return 0
            ;;
        zkstack__help__server__run)
            opts=""
            if [[ ${cur} == -* || ${COMP_CWORD} -eq 4 ]] ; then
                COMPREPLY=( $(compgen -W "${opts}" -- "${cur}") )
                return 0
            fi
            case "${prev}" in
                *)
                    COMPREPLY=()
                    ;;
            esac
            COMPREPLY=( $(compgen -W "${opts}" -- "${cur}") )
            return 0
            ;;
        zkstack__help__server__wait)
            opts=""
            if [[ ${cur} == -* || ${COMP_CWORD} -eq 4 ]] ; then
                COMPREPLY=( $(compgen -W "${opts}" -- "${cur}") )
                return 0
            fi
            case "${prev}" in
                *)
                    COMPREPLY=()
                    ;;
            esac
            COMPREPLY=( $(compgen -W "${opts}" -- "${cur}") )
            return 0
            ;;
        zkstack__help__update)
            opts=""
            if [[ ${cur} == -* || ${COMP_CWORD} -eq 3 ]] ; then
                COMPREPLY=( $(compgen -W "${opts}" -- "${cur}") )
                return 0
            fi
            case "${prev}" in
                *)
                    COMPREPLY=()
                    ;;
            esac
            COMPREPLY=( $(compgen -W "${opts}" -- "${cur}") )
            return 0
            ;;
        zkstack__markdown)
            opts="-v -h --verbose --chain --ignore-prerequisites --help"
            if [[ ${cur} == -* || ${COMP_CWORD} -eq 2 ]] ; then
                COMPREPLY=( $(compgen -W "${opts}" -- "${cur}") )
                return 0
            fi
            case "${prev}" in
                --chain)
                    COMPREPLY=($(compgen -f "${cur}"))
                    return 0
                    ;;
                *)
                    COMPREPLY=()
                    ;;
            esac
            COMPREPLY=( $(compgen -W "${opts}" -- "${cur}") )
            return 0
            ;;
        zkstack__portal)
            opts="-v -h --verbose --chain --ignore-prerequisites --help"
            if [[ ${cur} == -* || ${COMP_CWORD} -eq 2 ]] ; then
                COMPREPLY=( $(compgen -W "${opts}" -- "${cur}") )
                return 0
            fi
            case "${prev}" in
                --chain)
                    COMPREPLY=($(compgen -f "${cur}"))
                    return 0
                    ;;
                *)
                    COMPREPLY=()
                    ;;
            esac
            COMPREPLY=( $(compgen -W "${opts}" -- "${cur}") )
            return 0
            ;;
        zkstack__private__rpc)
            opts="-v -h --verbose --chain --ignore-prerequisites --help init run reset-db help"
            if [[ ${cur} == -* || ${COMP_CWORD} -eq 2 ]] ; then
                COMPREPLY=( $(compgen -W "${opts}" -- "${cur}") )
                return 0
            fi
            case "${prev}" in
                --chain)
                    COMPREPLY=($(compgen -f "${cur}"))
                    return 0
                    ;;
                *)
                    COMPREPLY=()
                    ;;
            esac
            COMPREPLY=( $(compgen -W "${opts}" -- "${cur}") )
            return 0
            ;;
        zkstack__private__rpc__help)
            opts="init run reset-db help"
            if [[ ${cur} == -* || ${COMP_CWORD} -eq 3 ]] ; then
                COMPREPLY=( $(compgen -W "${opts}" -- "${cur}") )
                return 0
            fi
            case "${prev}" in
                *)
                    COMPREPLY=()
                    ;;
            esac
            COMPREPLY=( $(compgen -W "${opts}" -- "${cur}") )
            return 0
            ;;
        zkstack__private__rpc__help__help)
            opts=""
            if [[ ${cur} == -* || ${COMP_CWORD} -eq 4 ]] ; then
                COMPREPLY=( $(compgen -W "${opts}" -- "${cur}") )
                return 0
            fi
            case "${prev}" in
                *)
                    COMPREPLY=()
                    ;;
            esac
            COMPREPLY=( $(compgen -W "${opts}" -- "${cur}") )
            return 0
            ;;
        zkstack__private__rpc__help__init)
            opts=""
            if [[ ${cur} == -* || ${COMP_CWORD} -eq 4 ]] ; then
                COMPREPLY=( $(compgen -W "${opts}" -- "${cur}") )
                return 0
            fi
            case "${prev}" in
                *)
                    COMPREPLY=()
                    ;;
            esac
            COMPREPLY=( $(compgen -W "${opts}" -- "${cur}") )
            return 0
            ;;
        zkstack__private__rpc__help__reset__db)
            opts=""
            if [[ ${cur} == -* || ${COMP_CWORD} -eq 4 ]] ; then
                COMPREPLY=( $(compgen -W "${opts}" -- "${cur}") )
                return 0
            fi
            case "${prev}" in
                *)
                    COMPREPLY=()
                    ;;
            esac
            COMPREPLY=( $(compgen -W "${opts}" -- "${cur}") )
            return 0
            ;;
        zkstack__private__rpc__help__run)
            opts=""
            if [[ ${cur} == -* || ${COMP_CWORD} -eq 4 ]] ; then
                COMPREPLY=( $(compgen -W "${opts}" -- "${cur}") )
                return 0
            fi
            case "${prev}" in
                *)
                    COMPREPLY=()
                    ;;
            esac
            COMPREPLY=( $(compgen -W "${opts}" -- "${cur}") )
            return 0
            ;;
        zkstack__private__rpc__init)
            opts="-v -h --dev --docker-network-host --verbose --chain --ignore-prerequisites --help"
            if [[ ${cur} == -* || ${COMP_CWORD} -eq 3 ]] ; then
                COMPREPLY=( $(compgen -W "${opts}" -- "${cur}") )
                return 0
            fi
            case "${prev}" in
                --chain)
                    COMPREPLY=($(compgen -f "${cur}"))
                    return 0
                    ;;
                *)
                    COMPREPLY=()
                    ;;
            esac
            COMPREPLY=( $(compgen -W "${opts}" -- "${cur}") )
            return 0
            ;;
        zkstack__private__rpc__reset__db)
            opts="-v -h --verbose --chain --ignore-prerequisites --help"
            if [[ ${cur} == -* || ${COMP_CWORD} -eq 3 ]] ; then
                COMPREPLY=( $(compgen -W "${opts}" -- "${cur}") )
                return 0
            fi
            case "${prev}" in
                --chain)
                    COMPREPLY=($(compgen -f "${cur}"))
                    return 0
                    ;;
                *)
                    COMPREPLY=()
                    ;;
            esac
            COMPREPLY=( $(compgen -W "${opts}" -- "${cur}") )
            return 0
            ;;
        zkstack__private__rpc__run)
            opts="-v -h --verbose --chain --ignore-prerequisites --help"
            if [[ ${cur} == -* || ${COMP_CWORD} -eq 3 ]] ; then
                COMPREPLY=( $(compgen -W "${opts}" -- "${cur}") )
                return 0
            fi
            case "${prev}" in
                --chain)
                    COMPREPLY=($(compgen -f "${cur}"))
                    return 0
                    ;;
                *)
                    COMPREPLY=()
                    ;;
            esac
            COMPREPLY=( $(compgen -W "${opts}" -- "${cur}") )
            return 0
            ;;
        zkstack__prover)
            opts="-v -h --verbose --chain --ignore-prerequisites --help init setup-keys run init-bellman-cuda compressor-keys help"
            if [[ ${cur} == -* || ${COMP_CWORD} -eq 2 ]] ; then
                COMPREPLY=( $(compgen -W "${opts}" -- "${cur}") )
                return 0
            fi
            case "${prev}" in
                --chain)
                    COMPREPLY=($(compgen -f "${cur}"))
                    return 0
                    ;;
                *)
                    COMPREPLY=()
                    ;;
            esac
            COMPREPLY=( $(compgen -W "${opts}" -- "${cur}") )
            return 0
            ;;
        zkstack__prover__compressor__keys)
            opts="-v -h --path --verbose --chain --ignore-prerequisites --help"
            if [[ ${cur} == -* || ${COMP_CWORD} -eq 3 ]] ; then
                COMPREPLY=( $(compgen -W "${opts}" -- "${cur}") )
                return 0
            fi
            case "${prev}" in
                --path)
                    COMPREPLY=($(compgen -f "${cur}"))
                    return 0
                    ;;
                --chain)
                    COMPREPLY=($(compgen -f "${cur}"))
                    return 0
                    ;;
                *)
                    COMPREPLY=()
                    ;;
            esac
            COMPREPLY=( $(compgen -W "${opts}" -- "${cur}") )
            return 0
            ;;
        zkstack__prover__help)
            opts="init setup-keys run init-bellman-cuda compressor-keys help"
            if [[ ${cur} == -* || ${COMP_CWORD} -eq 3 ]] ; then
                COMPREPLY=( $(compgen -W "${opts}" -- "${cur}") )
                return 0
            fi
            case "${prev}" in
                *)
                    COMPREPLY=()
                    ;;
            esac
            COMPREPLY=( $(compgen -W "${opts}" -- "${cur}") )
            return 0
            ;;
        zkstack__prover__help__compressor__keys)
            opts=""
            if [[ ${cur} == -* || ${COMP_CWORD} -eq 4 ]] ; then
                COMPREPLY=( $(compgen -W "${opts}" -- "${cur}") )
                return 0
            fi
            case "${prev}" in
                *)
                    COMPREPLY=()
                    ;;
            esac
            COMPREPLY=( $(compgen -W "${opts}" -- "${cur}") )
            return 0
            ;;
        zkstack__prover__help__help)
            opts=""
            if [[ ${cur} == -* || ${COMP_CWORD} -eq 4 ]] ; then
                COMPREPLY=( $(compgen -W "${opts}" -- "${cur}") )
                return 0
            fi
            case "${prev}" in
                *)
                    COMPREPLY=()
                    ;;
            esac
            COMPREPLY=( $(compgen -W "${opts}" -- "${cur}") )
            return 0
            ;;
        zkstack__prover__help__init)
            opts=""
            if [[ ${cur} == -* || ${COMP_CWORD} -eq 4 ]] ; then
                COMPREPLY=( $(compgen -W "${opts}" -- "${cur}") )
                return 0
            fi
            case "${prev}" in
                *)
                    COMPREPLY=()
                    ;;
            esac
            COMPREPLY=( $(compgen -W "${opts}" -- "${cur}") )
            return 0
            ;;
        zkstack__prover__help__init__bellman__cuda)
            opts=""
            if [[ ${cur} == -* || ${COMP_CWORD} -eq 4 ]] ; then
                COMPREPLY=( $(compgen -W "${opts}" -- "${cur}") )
                return 0
            fi
            case "${prev}" in
                *)
                    COMPREPLY=()
                    ;;
            esac
            COMPREPLY=( $(compgen -W "${opts}" -- "${cur}") )
            return 0
            ;;
        zkstack__prover__help__run)
            opts=""
            if [[ ${cur} == -* || ${COMP_CWORD} -eq 4 ]] ; then
                COMPREPLY=( $(compgen -W "${opts}" -- "${cur}") )
                return 0
            fi
            case "${prev}" in
                *)
                    COMPREPLY=()
                    ;;
            esac
            COMPREPLY=( $(compgen -W "${opts}" -- "${cur}") )
            return 0
            ;;
        zkstack__prover__help__setup__keys)
            opts=""
            if [[ ${cur} == -* || ${COMP_CWORD} -eq 4 ]] ; then
                COMPREPLY=( $(compgen -W "${opts}" -- "${cur}") )
                return 0
            fi
            case "${prev}" in
                *)
                    COMPREPLY=()
                    ;;
            esac
            COMPREPLY=( $(compgen -W "${opts}" -- "${cur}") )
            return 0
            ;;
        zkstack__prover__init)
            opts="-u -d -v -h --dev --proof-store-dir --bucket-base-url --credentials-file --bucket-name --location --project-id --deploy-proving-networks --clone --bellman-cuda-dir --bellman-cuda --setup-compressor-key --path --region --mode --setup-keys --setup-database --prover-db-url --prover-db-name --use-default --dont-drop --verbose --chain --ignore-prerequisites --help"
            if [[ ${cur} == -* || ${COMP_CWORD} -eq 3 ]] ; then
                COMPREPLY=( $(compgen -W "${opts}" -- "${cur}") )
                return 0
            fi
            case "${prev}" in
                --proof-store-dir)
                    COMPREPLY=($(compgen -f "${cur}"))
                    return 0
                    ;;
                --bucket-base-url)
                    COMPREPLY=($(compgen -f "${cur}"))
                    return 0
                    ;;
                --credentials-file)
                    COMPREPLY=($(compgen -f "${cur}"))
                    return 0
                    ;;
                --bucket-name)
                    COMPREPLY=($(compgen -f "${cur}"))
                    return 0
                    ;;
                --location)
                    COMPREPLY=($(compgen -f "${cur}"))
                    return 0
                    ;;
                --project-id)
                    COMPREPLY=($(compgen -f "${cur}"))
                    return 0
                    ;;
                --deploy-proving-networks)
                    COMPREPLY=($(compgen -W "true false" -- "${cur}"))
                    return 0
                    ;;
                --bellman-cuda-dir)
                    COMPREPLY=($(compgen -f "${cur}"))
                    return 0
                    ;;
                --bellman-cuda)
                    COMPREPLY=($(compgen -W "true false" -- "${cur}"))
                    return 0
                    ;;
                --setup-compressor-key)
                    COMPREPLY=($(compgen -W "true false" -- "${cur}"))
                    return 0
                    ;;
                --path)
                    COMPREPLY=($(compgen -f "${cur}"))
                    return 0
                    ;;
                --region)
                    COMPREPLY=($(compgen -W "us europe asia" -- "${cur}"))
                    return 0
                    ;;
                --mode)
                    COMPREPLY=($(compgen -W "download generate" -- "${cur}"))
                    return 0
                    ;;
                --setup-keys)
                    COMPREPLY=($(compgen -W "true false" -- "${cur}"))
                    return 0
                    ;;
                --setup-database)
                    COMPREPLY=($(compgen -W "true false" -- "${cur}"))
                    return 0
                    ;;
                --prover-db-url)
                    COMPREPLY=($(compgen -f "${cur}"))
                    return 0
                    ;;
                --prover-db-name)
                    COMPREPLY=($(compgen -f "${cur}"))
                    return 0
                    ;;
                --use-default)
                    COMPREPLY=($(compgen -W "true false" -- "${cur}"))
                    return 0
                    ;;
                -u)
                    COMPREPLY=($(compgen -W "true false" -- "${cur}"))
                    return 0
                    ;;
                --dont-drop)
                    COMPREPLY=($(compgen -W "true false" -- "${cur}"))
                    return 0
                    ;;
                -d)
                    COMPREPLY=($(compgen -W "true false" -- "${cur}"))
                    return 0
                    ;;
                --chain)
                    COMPREPLY=($(compgen -f "${cur}"))
                    return 0
                    ;;
                *)
                    COMPREPLY=()
                    ;;
            esac
            COMPREPLY=( $(compgen -W "${opts}" -- "${cur}") )
            return 0
            ;;
        zkstack__prover__init__bellman__cuda)
            opts="-v -h --clone --bellman-cuda-dir --verbose --chain --ignore-prerequisites --help"
            if [[ ${cur} == -* || ${COMP_CWORD} -eq 3 ]] ; then
                COMPREPLY=( $(compgen -W "${opts}" -- "${cur}") )
                return 0
            fi
            case "${prev}" in
                --bellman-cuda-dir)
                    COMPREPLY=($(compgen -f "${cur}"))
                    return 0
                    ;;
                --chain)
                    COMPREPLY=($(compgen -f "${cur}"))
                    return 0
                    ;;
                *)
                    COMPREPLY=()
                    ;;
            esac
            COMPREPLY=( $(compgen -W "${opts}" -- "${cur}") )
            return 0
            ;;
        zkstack__prover__run)
            opts="-l -h -t -m -v -h --component --round --light-wvg-count --heavy-wvg-count --threads --max-allocation --mode --docker --tag --verbose --chain --ignore-prerequisites --help"
            if [[ ${cur} == -* || ${COMP_CWORD} -eq 3 ]] ; then
                COMPREPLY=( $(compgen -W "${opts}" -- "${cur}") )
                return 0
            fi
            case "${prev}" in
                --component)
                    COMPREPLY=($(compgen -W "gateway witness-generator circuit-prover compressor prover-job-monitor" -- "${cur}"))
                    return 0
                    ;;
                --round)
                    COMPREPLY=($(compgen -W "all-rounds basic-circuits leaf-aggregation node-aggregation recursion-tip scheduler" -- "${cur}"))
                    return 0
                    ;;
                --light-wvg-count)
                    COMPREPLY=($(compgen -f "${cur}"))
                    return 0
                    ;;
                -l)
                    COMPREPLY=($(compgen -f "${cur}"))
                    return 0
                    ;;
                --heavy-wvg-count)
                    COMPREPLY=($(compgen -f "${cur}"))
                    return 0
                    ;;
                -h)
                    COMPREPLY=($(compgen -f "${cur}"))
                    return 0
                    ;;
                --threads)
                    COMPREPLY=($(compgen -f "${cur}"))
                    return 0
                    ;;
                -t)
                    COMPREPLY=($(compgen -f "${cur}"))
                    return 0
                    ;;
                --max-allocation)
                    COMPREPLY=($(compgen -f "${cur}"))
                    return 0
                    ;;
                -m)
                    COMPREPLY=($(compgen -f "${cur}"))
                    return 0
                    ;;
                --mode)
                    COMPREPLY=($(compgen -W "fflonk plonk" -- "${cur}"))
                    return 0
                    ;;
                --docker)
                    COMPREPLY=($(compgen -W "true false" -- "${cur}"))
                    return 0
                    ;;
                --tag)
                    COMPREPLY=($(compgen -f "${cur}"))
                    return 0
                    ;;
                --chain)
                    COMPREPLY=($(compgen -f "${cur}"))
                    return 0
                    ;;
                *)
                    COMPREPLY=()
                    ;;
            esac
            COMPREPLY=( $(compgen -W "${opts}" -- "${cur}") )
            return 0
            ;;
        zkstack__prover__setup__keys)
            opts="-v -h --region --mode --verbose --chain --ignore-prerequisites --help"
            if [[ ${cur} == -* || ${COMP_CWORD} -eq 3 ]] ; then
                COMPREPLY=( $(compgen -W "${opts}" -- "${cur}") )
                return 0
            fi
            case "${prev}" in
                --region)
                    COMPREPLY=($(compgen -W "us europe asia" -- "${cur}"))
                    return 0
                    ;;
                --mode)
                    COMPREPLY=($(compgen -W "download generate" -- "${cur}"))
                    return 0
                    ;;
                --chain)
                    COMPREPLY=($(compgen -f "${cur}"))
                    return 0
                    ;;
                *)
                    COMPREPLY=()
                    ;;
            esac
            COMPREPLY=( $(compgen -W "${opts}" -- "${cur}") )
            return 0
            ;;
        zkstack__server)
<<<<<<< HEAD
            opts="-a -v -h --components --genesis --l1-recovery --additional-args --uring --verbose --chain --ignore-prerequisites --help build run wait help"
=======
            opts="-v -h --components --genesis --uring --server-command --verbose --chain --ignore-prerequisites --help [ADDITIONAL_ARGS]... build run wait help"
>>>>>>> 6ddd5608
            if [[ ${cur} == -* || ${COMP_CWORD} -eq 2 ]] ; then
                COMPREPLY=( $(compgen -W "${opts}" -- "${cur}") )
                return 0
            fi
            case "${prev}" in
                --components)
                    COMPREPLY=($(compgen -f "${cur}"))
                    return 0
                    ;;
                --server-command)
                    COMPREPLY=($(compgen -f "${cur}"))
                    return 0
                    ;;
                --chain)
                    COMPREPLY=($(compgen -f "${cur}"))
                    return 0
                    ;;
                *)
                    COMPREPLY=()
                    ;;
            esac
            COMPREPLY=( $(compgen -W "${opts}" -- "${cur}") )
            return 0
            ;;
        zkstack__server__build)
            opts="-v -h --verbose --chain --ignore-prerequisites --help"
            if [[ ${cur} == -* || ${COMP_CWORD} -eq 3 ]] ; then
                COMPREPLY=( $(compgen -W "${opts}" -- "${cur}") )
                return 0
            fi
            case "${prev}" in
                --chain)
                    COMPREPLY=($(compgen -f "${cur}"))
                    return 0
                    ;;
                *)
                    COMPREPLY=()
                    ;;
            esac
            COMPREPLY=( $(compgen -W "${opts}" -- "${cur}") )
            return 0
            ;;
        zkstack__server__help)
            opts="build run wait help"
            if [[ ${cur} == -* || ${COMP_CWORD} -eq 3 ]] ; then
                COMPREPLY=( $(compgen -W "${opts}" -- "${cur}") )
                return 0
            fi
            case "${prev}" in
                *)
                    COMPREPLY=()
                    ;;
            esac
            COMPREPLY=( $(compgen -W "${opts}" -- "${cur}") )
            return 0
            ;;
        zkstack__server__help__build)
            opts=""
            if [[ ${cur} == -* || ${COMP_CWORD} -eq 4 ]] ; then
                COMPREPLY=( $(compgen -W "${opts}" -- "${cur}") )
                return 0
            fi
            case "${prev}" in
                *)
                    COMPREPLY=()
                    ;;
            esac
            COMPREPLY=( $(compgen -W "${opts}" -- "${cur}") )
            return 0
            ;;
        zkstack__server__help__help)
            opts=""
            if [[ ${cur} == -* || ${COMP_CWORD} -eq 4 ]] ; then
                COMPREPLY=( $(compgen -W "${opts}" -- "${cur}") )
                return 0
            fi
            case "${prev}" in
                *)
                    COMPREPLY=()
                    ;;
            esac
            COMPREPLY=( $(compgen -W "${opts}" -- "${cur}") )
            return 0
            ;;
        zkstack__server__help__run)
            opts=""
            if [[ ${cur} == -* || ${COMP_CWORD} -eq 4 ]] ; then
                COMPREPLY=( $(compgen -W "${opts}" -- "${cur}") )
                return 0
            fi
            case "${prev}" in
                *)
                    COMPREPLY=()
                    ;;
            esac
            COMPREPLY=( $(compgen -W "${opts}" -- "${cur}") )
            return 0
            ;;
        zkstack__server__help__wait)
            opts=""
            if [[ ${cur} == -* || ${COMP_CWORD} -eq 4 ]] ; then
                COMPREPLY=( $(compgen -W "${opts}" -- "${cur}") )
                return 0
            fi
            case "${prev}" in
                *)
                    COMPREPLY=()
                    ;;
            esac
            COMPREPLY=( $(compgen -W "${opts}" -- "${cur}") )
            return 0
            ;;
        zkstack__server__run)
<<<<<<< HEAD
            opts="-a -v -h --components --genesis --l1-recovery --additional-args --uring --verbose --chain --ignore-prerequisites --help"
=======
            opts="-v -h --components --genesis --uring --server-command --verbose --chain --ignore-prerequisites --help [ADDITIONAL_ARGS]..."
>>>>>>> 6ddd5608
            if [[ ${cur} == -* || ${COMP_CWORD} -eq 3 ]] ; then
                COMPREPLY=( $(compgen -W "${opts}" -- "${cur}") )
                return 0
            fi
            case "${prev}" in
                --components)
                    COMPREPLY=($(compgen -f "${cur}"))
                    return 0
                    ;;
                --server-command)
                    COMPREPLY=($(compgen -f "${cur}"))
                    return 0
                    ;;
                --chain)
                    COMPREPLY=($(compgen -f "${cur}"))
                    return 0
                    ;;
                *)
                    COMPREPLY=()
                    ;;
            esac
            COMPREPLY=( $(compgen -W "${opts}" -- "${cur}") )
            return 0
            ;;
        zkstack__server__wait)
            opts="-t -v -h --timeout --poll-interval --verbose --chain --ignore-prerequisites --help"
            if [[ ${cur} == -* || ${COMP_CWORD} -eq 3 ]] ; then
                COMPREPLY=( $(compgen -W "${opts}" -- "${cur}") )
                return 0
            fi
            case "${prev}" in
                --timeout)
                    COMPREPLY=($(compgen -f "${cur}"))
                    return 0
                    ;;
                -t)
                    COMPREPLY=($(compgen -f "${cur}"))
                    return 0
                    ;;
                --poll-interval)
                    COMPREPLY=($(compgen -f "${cur}"))
                    return 0
                    ;;
                --chain)
                    COMPREPLY=($(compgen -f "${cur}"))
                    return 0
                    ;;
                *)
                    COMPREPLY=()
                    ;;
            esac
            COMPREPLY=( $(compgen -W "${opts}" -- "${cur}") )
            return 0
            ;;
        zkstack__update)
            opts="-c -v -h --only-config --verbose --chain --ignore-prerequisites --help"
            if [[ ${cur} == -* || ${COMP_CWORD} -eq 2 ]] ; then
                COMPREPLY=( $(compgen -W "${opts}" -- "${cur}") )
                return 0
            fi
            case "${prev}" in
                --chain)
                    COMPREPLY=($(compgen -f "${cur}"))
                    return 0
                    ;;
                *)
                    COMPREPLY=()
                    ;;
            esac
            COMPREPLY=( $(compgen -W "${opts}" -- "${cur}") )
            return 0
            ;;
    esac
}

if [[ "${BASH_VERSINFO[0]}" -eq 4 && "${BASH_VERSINFO[1]}" -ge 4 || "${BASH_VERSINFO[0]}" -gt 4 ]]; then
    complete -F _zkstack -o nosort -o bashdefault -o default zkstack
else
    complete -F _zkstack -o bashdefault -o default zkstack
fi<|MERGE_RESOLUTION|>--- conflicted
+++ resolved
@@ -9384,11 +9384,7 @@
             return 0
             ;;
         zkstack__server)
-<<<<<<< HEAD
-            opts="-a -v -h --components --genesis --l1-recovery --additional-args --uring --verbose --chain --ignore-prerequisites --help build run wait help"
-=======
             opts="-v -h --components --genesis --uring --server-command --verbose --chain --ignore-prerequisites --help [ADDITIONAL_ARGS]... build run wait help"
->>>>>>> 6ddd5608
             if [[ ${cur} == -* || ${COMP_CWORD} -eq 2 ]] ; then
                 COMPREPLY=( $(compgen -W "${opts}" -- "${cur}") )
                 return 0
@@ -9502,11 +9498,7 @@
             return 0
             ;;
         zkstack__server__run)
-<<<<<<< HEAD
-            opts="-a -v -h --components --genesis --l1-recovery --additional-args --uring --verbose --chain --ignore-prerequisites --help"
-=======
             opts="-v -h --components --genesis --uring --server-command --verbose --chain --ignore-prerequisites --help [ADDITIONAL_ARGS]..."
->>>>>>> 6ddd5608
             if [[ ${cur} == -* || ${COMP_CWORD} -eq 3 ]] ; then
                 COMPREPLY=( $(compgen -W "${opts}" -- "${cur}") )
                 return 0
