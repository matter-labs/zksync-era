//! Tests for [`RocksdbStorage`].

use std::fmt;

use assert_matches::assert_matches;
use tempfile::TempDir;
use test_casing::test_casing;
use zksync_dal::{ConnectionPool, Core};
use zksync_types::{L2BlockNumber, StorageLog};

use super::*;
use crate::test_utils::{
    create_l1_batch, create_l2_block, gen_storage_logs, prepare_postgres,
    prepare_postgres_for_snapshot_recovery,
};

pub(super) struct RocksdbStorageEventListener {
    /// Called when an L1 batch is synced.
    pub on_l1_batch_synced: Box<dyn FnMut(L1BatchNumber) + Send + Sync>,
    /// Called when an storage logs chunk is recovered from a snapshot.
    pub on_logs_chunk_recovered: Box<dyn FnMut(u64) + Send + Sync>,
}

impl fmt::Debug for RocksdbStorageEventListener {
    fn fmt(&self, formatter: &mut fmt::Formatter<'_>) -> fmt::Result {
        formatter
            .debug_struct("RocksdbStorageEventListener")
            .finish_non_exhaustive()
    }
}

impl Default for RocksdbStorageEventListener {
    fn default() -> Self {
        Self {
            on_l1_batch_synced: Box::new(|_| { /* do nothing */ }),
            on_logs_chunk_recovered: Box::new(|_| { /* do nothing */ }),
        }
    }
}

#[tokio::test]
async fn rocksdb_storage_basics() {
    let dir = TempDir::new().expect("cannot create temporary dir for state keeper");
    let mut storage = RocksdbStorage::new(dir.path().into()).await.unwrap();
    let mut storage_logs: HashMap<_, _> = gen_storage_logs(0..20)
        .into_iter()
        .map(|log| (log.key, log.value))
        .collect();
    let changed_keys = RocksdbStorage::process_transaction_logs(&storage.db, storage_logs.clone());
    storage.pending_patch.state = changed_keys
        .into_iter()
        .map(|(key, state_value)| (key.hashed_key(), (state_value.value, 1))) // enum index doesn't matter in the test
        .collect();
    storage.save(Some(L1BatchNumber(0))).await.unwrap();
    {
        for (key, value) in &storage_logs {
            assert!(!storage.is_write_initial(key));
            assert_eq!(storage.read_value(key), *value);
        }
    }

    // Overwrite some of the logs.
    for log in storage_logs.values_mut().step_by(2) {
        *log = StorageValue::zero();
    }
    let changed_keys = RocksdbStorage::process_transaction_logs(&storage.db, storage_logs.clone());
    storage.pending_patch.state = changed_keys
        .into_iter()
        .map(|(key, state_value)| (key.hashed_key(), (state_value.value, 1))) // enum index doesn't matter in the test
        .collect();
    storage.save(Some(L1BatchNumber(1))).await.unwrap();

    for (key, value) in &storage_logs {
        assert!(!storage.is_write_initial(key));
        assert_eq!(storage.read_value(key), *value);
    }
}

async fn sync_test_storage(dir: &TempDir, conn: &mut Connection<'_, Core>) -> RocksdbStorage {
    let (_stop_sender, stop_receiver) = watch::channel(false);
    let builder = RocksdbStorage::builder(dir.path())
        .await
        .expect("Failed initializing RocksDB");
    builder
        .synchronize(conn, &stop_receiver)
        .await
        .unwrap()
        .expect("Storage synchronization unexpectedly stopped")
}

#[tokio::test]
async fn rocksdb_storage_syncing_with_postgres() {
    let pool = ConnectionPool::<Core>::test_pool().await;
    let mut conn = pool.connection().await.unwrap();
    prepare_postgres(&mut conn).await;
    let storage_logs = gen_storage_logs(20..40);
    create_l2_block(&mut conn, L2BlockNumber(1), storage_logs.clone()).await;
    create_l1_batch(&mut conn, L1BatchNumber(1), &storage_logs).await;

    let dir = TempDir::new().expect("cannot create temporary dir for state keeper");
    let mut storage = sync_test_storage(&dir, &mut conn).await;

    assert_eq!(storage.l1_batch_number().await, Some(L1BatchNumber(2)));
    for log in &storage_logs {
        assert_eq!(storage.read_value(&log.key), log.value);
    }
}

#[tokio::test]
async fn rocksdb_storage_syncing_fault_tolerance() {
    let pool = ConnectionPool::<Core>::test_pool().await;
    let mut conn = pool.connection().await.unwrap();
    prepare_postgres(&mut conn).await;
    let storage_logs = gen_storage_logs(100..200);
    for (i, block_logs) in storage_logs.chunks(20).enumerate() {
        let number = u32::try_from(i).unwrap() + 1;
        create_l2_block(&mut conn, L2BlockNumber(number), block_logs.to_vec()).await;
        create_l1_batch(&mut conn, L1BatchNumber(number), block_logs).await;
    }

    let dir = TempDir::new().expect("cannot create temporary dir for state keeper");
    let (stop_sender, stop_receiver) = watch::channel(false);
    let mut storage = RocksdbStorage::builder(dir.path())
        .await
        .expect("Failed initializing RocksDB");
    let mut expected_l1_batch_number = L1BatchNumber(0);
    storage.0.listener.on_l1_batch_synced = Box::new(move |number| {
        assert_eq!(number, expected_l1_batch_number);
        expected_l1_batch_number += 1;
        if number == L1BatchNumber(2) {
            stop_sender.send_replace(true);
        }
    });
    let storage = storage
        .synchronize(&mut conn, &stop_receiver)
        .await
        .unwrap();
    assert!(storage.is_none());

    // Resume storage syncing and check that it completes.
    let storage = RocksdbStorage::builder(dir.path())
        .await
        .expect("Failed initializing RocksDB");
    assert_eq!(storage.l1_batch_number().await, Some(L1BatchNumber(3)));

    let (_stop_sender, stop_receiver) = watch::channel(false);
    let mut storage = storage
        .synchronize(&mut conn, &stop_receiver)
        .await
        .unwrap()
        .expect("Storage synchronization unexpectedly stopped");
    assert_eq!(storage.l1_batch_number().await, Some(L1BatchNumber(6)));
    for log in &storage_logs {
        assert_eq!(storage.read_value(&log.key), log.value);
        assert!(!storage.is_write_initial(&log.key));
    }
}

async fn insert_factory_deps(
    conn: &mut Connection<'_, Core>,
    l2_block_number: L2BlockNumber,
    indices: impl Iterator<Item = u8>,
) {
    let factory_deps = indices
        .map(|i| (H256::repeat_byte(i), vec![i; 64]))
        .collect();
    conn.factory_deps_dal()
        .insert_factory_deps(l2_block_number, &factory_deps)
        .await
        .unwrap();
}

#[tokio::test]
async fn rocksdb_storage_revert() {
    let pool = ConnectionPool::<Core>::test_pool().await;
    let mut conn = pool.connection().await.unwrap();
    prepare_postgres(&mut conn).await;
    let storage_logs = gen_storage_logs(20..40);
    create_l2_block(&mut conn, L2BlockNumber(1), storage_logs[..10].to_vec()).await;
    insert_factory_deps(&mut conn, L2BlockNumber(1), 0..1).await;
    create_l2_block(&mut conn, L2BlockNumber(2), storage_logs[10..].to_vec()).await;
    insert_factory_deps(&mut conn, L2BlockNumber(2), 1..3).await;
    create_l1_batch(&mut conn, L1BatchNumber(1), &storage_logs).await;

    let inserted_storage_logs = gen_storage_logs(50..60);
    let replaced_storage_logs: Vec<_> = storage_logs
        .iter()
        .step_by(2)
        .map(|&log| StorageLog {
            value: H256::repeat_byte(0xf0),
            ..log
        })
        .collect();

    let mut new_storage_logs = inserted_storage_logs.clone();
    new_storage_logs.extend_from_slice(&replaced_storage_logs);
    create_l2_block(&mut conn, L2BlockNumber(3), new_storage_logs).await;
    insert_factory_deps(&mut conn, L2BlockNumber(3), 3..5).await;
    create_l1_batch(&mut conn, L1BatchNumber(2), &inserted_storage_logs).await;

    let dir = TempDir::new().expect("cannot create temporary dir for state keeper");
    let mut storage = sync_test_storage(&dir, &mut conn).await;

    // Perform some sanity checks before the revert.
    assert_eq!(storage.l1_batch_number().await, Some(L1BatchNumber(3)));
    {
        for log in &inserted_storage_logs {
            assert_eq!(storage.read_value(&log.key), log.value);
        }
        for log in &replaced_storage_logs {
            assert_eq!(storage.read_value(&log.key), log.value);
        }

        for i in 0..5 {
            assert_eq!(
                storage.load_factory_dep(H256::repeat_byte(i)).unwrap(),
                [i; 64]
            );
        }
    }

    storage.rollback(&mut conn, L1BatchNumber(1)).await.unwrap();
    assert_eq!(storage.l1_batch_number().await, Some(L1BatchNumber(2)));
    {
        for log in &inserted_storage_logs {
            assert_eq!(storage.read_value(&log.key), H256::zero());
        }
        for log in &replaced_storage_logs {
            assert_ne!(storage.read_value(&log.key), log.value);
        }

        for i in 0..3 {
            assert_eq!(
                storage.load_factory_dep(H256::repeat_byte(i)).unwrap(),
                [i; 64]
            );
        }
        for i in 3..5 {
            assert!(storage.load_factory_dep(H256::repeat_byte(i)).is_none());
        }
    }
}

<<<<<<< HEAD
#[tokio::test]
async fn rocksdb_enum_index_migration() {
    let pool = ConnectionPool::<Core>::test_pool().await;
    let mut conn = pool.connection().await.unwrap();
    prepare_postgres(&mut conn).await;
    let storage_logs = gen_storage_logs(20..40);
    create_l2_block(&mut conn, L2BlockNumber(1), storage_logs.clone()).await;
    create_l1_batch(&mut conn, L1BatchNumber(1), &storage_logs).await;

    let enum_indices: HashMap<_, _> = conn
        .storage_logs_dedup_dal()
        .initial_writes_for_batch(L1BatchNumber(1))
        .await
        .unwrap()
        .into_iter()
        .collect();

    let dir = TempDir::new().expect("cannot create temporary dir for state keeper");
    let mut storage = sync_test_storage(&dir, &mut conn).await;

    assert_eq!(storage.l1_batch_number().await, Some(L1BatchNumber(2)));
    // Check that enum indices are correct after syncing with Postgres.
    for log in &storage_logs {
        let expected_index = enum_indices[&log.key.hashed_key()];
        assert_eq!(
            storage.get_enumeration_index(&log.key),
            Some(expected_index)
        );
    }

    // Remove enum indices for some keys.
    let mut write_batch = storage.db.new_write_batch();
    for log in &storage_logs {
        write_batch.put_cf(
            StateKeeperColumnFamily::State,
            log.key.hashed_key().as_bytes(),
            log.value.as_bytes(),
        );
        write_batch.delete_cf(
            StateKeeperColumnFamily::State,
            RocksdbStorage::ENUM_INDEX_MIGRATION_CURSOR,
        );
    }
    storage.db.write(write_batch).unwrap();

    // Check that migration works as expected.
    let ordered_keys_to_migrate: Vec<StorageKey> = storage_logs
        .iter()
        .map(|log| log.key)
        .sorted_by_key(StorageKey::hashed_key)
        .collect();

    storage.enum_index_migration_chunk_size = 10;
    let start_from = storage.enum_migration_start_from().await;
    assert_eq!(start_from, Some(H256::zero()));

    // Migrate the first half.
    storage.save_missing_enum_indices(&mut conn).await.unwrap();
    for key in ordered_keys_to_migrate.iter().take(10) {
        let expected_index = enum_indices[&key.hashed_key()];
        assert_eq!(storage.get_enumeration_index(key), Some(expected_index));
    }
    let non_migrated_state_value =
        RocksdbStorage::read_state_value(&storage.db, ordered_keys_to_migrate[10].hashed_key())
            .unwrap();
    assert!(non_migrated_state_value.enum_index.is_none());

    // Migrate the second half.
    storage.save_missing_enum_indices(&mut conn).await.unwrap();
    for key in ordered_keys_to_migrate.iter().skip(10) {
        let expected_index = enum_indices[&key.hashed_key()];
        assert_eq!(storage.get_enumeration_index(key), Some(expected_index));
    }

    // 20 keys were processed but we haven't checked that no keys to migrate are left.
    let start_from = storage.enum_migration_start_from().await;
    assert!(start_from.is_some());

    // Check that migration will be marked as completed after the next iteration.
    storage.save_missing_enum_indices(&mut conn).await.unwrap();
    let start_from = storage.enum_migration_start_from().await;
    assert!(start_from.is_none());
}

=======
>>>>>>> 712919f4
#[test_casing(4, [RocksdbStorage::DESIRED_LOG_CHUNK_SIZE, 20, 5, 1])]
#[tokio::test]
async fn low_level_snapshot_recovery(log_chunk_size: u64) {
    let pool = ConnectionPool::<Core>::test_pool().await;
    let mut conn = pool.connection().await.unwrap();
    let (snapshot_recovery, mut storage_logs) =
        prepare_postgres_for_snapshot_recovery(&mut conn).await;

    let dir = TempDir::new().expect("cannot create temporary dir for state keeper");
    let mut storage = RocksdbStorage::new(dir.path().into()).await.unwrap();
    let (_stop_sender, stop_receiver) = watch::channel(false);
    let next_l1_batch = storage
        .ensure_ready(&mut conn, log_chunk_size, &stop_receiver)
        .await
        .unwrap();
    assert_eq!(next_l1_batch, snapshot_recovery.l1_batch_number + 1);
    assert_eq!(
        storage.l1_batch_number().await,
        Some(snapshot_recovery.l1_batch_number + 1)
    );

    // Sort logs in the same order as enum indices are assigned (by full `StorageKey`).
    storage_logs.sort_unstable_by_key(|log| log.key);
    for (i, log) in storage_logs.iter().enumerate() {
        assert_eq!(storage.read_value(&log.key), log.value);
        let expected_index = i as u64 + 1;
        assert_eq!(
            storage.get_enumeration_index(&log.key),
            Some(expected_index)
        );
    }
}

#[tokio::test]
async fn recovering_factory_deps_from_snapshot() {
    let pool = ConnectionPool::<Core>::test_pool().await;
    let mut conn = pool.connection().await.unwrap();
    let (snapshot_recovery, _) = prepare_postgres_for_snapshot_recovery(&mut conn).await;

    let mut all_factory_deps = HashMap::new();
    for number in 0..snapshot_recovery.l2_block_number.0 {
        let bytecode_hash = H256::from_low_u64_be(number.into());
        let bytecode = vec![u8::try_from(number).unwrap(); 1_024];
        all_factory_deps.insert(bytecode_hash, bytecode.clone());

        let number = L2BlockNumber(number);
        conn.factory_deps_dal()
            .insert_factory_deps(number, &HashMap::from([(bytecode_hash, bytecode)]))
            .await
            .unwrap();
    }

    let dir = TempDir::new().expect("cannot create temporary dir for state keeper");
    let mut storage = sync_test_storage(&dir, &mut conn).await;

    for (bytecode_hash, bytecode) in &all_factory_deps {
        assert_eq!(storage.load_factory_dep(*bytecode_hash).unwrap(), *bytecode);
    }
}

#[tokio::test]
async fn recovering_from_snapshot_and_following_logs() {
    let pool = ConnectionPool::<Core>::test_pool().await;
    let mut conn = pool.connection().await.unwrap();
    let (snapshot_recovery, mut storage_logs) =
        prepare_postgres_for_snapshot_recovery(&mut conn).await;

    // Add some more storage logs.
    let new_storage_logs = gen_storage_logs(500..600);
    create_l2_block(
        &mut conn,
        snapshot_recovery.l2_block_number + 1,
        new_storage_logs.clone(),
    )
    .await;
    create_l1_batch(
        &mut conn,
        snapshot_recovery.l1_batch_number + 1,
        &new_storage_logs,
    )
    .await;

    let updated_storage_logs: Vec<_> = storage_logs
        .iter()
        .step_by(3)
        .copied()
        .map(|mut log| {
            log.value = H256::repeat_byte(0xff);
            log
        })
        .collect();
    create_l2_block(
        &mut conn,
        snapshot_recovery.l2_block_number + 2,
        updated_storage_logs.clone(),
    )
    .await;
    create_l1_batch(&mut conn, snapshot_recovery.l1_batch_number + 2, &[]).await;

    let dir = TempDir::new().expect("cannot create temporary dir for state keeper");
    let mut storage = sync_test_storage(&dir, &mut conn).await;

    for (i, log) in new_storage_logs.iter().enumerate() {
        assert_eq!(storage.read_value(&log.key), log.value);
        let expected_index = (i + storage_logs.len()) as u64 + 1;
        assert_eq!(
            storage.get_enumeration_index(&log.key),
            Some(expected_index)
        );
        assert!(!storage.is_write_initial(&log.key));
    }

    for log in &updated_storage_logs {
        assert_eq!(storage.read_value(&log.key), log.value);
        assert!(storage.get_enumeration_index(&log.key).unwrap() <= storage_logs.len() as u64);
    }
    storage_logs.sort_unstable_by_key(|log| log.key);
    for (i, log) in storage_logs.iter().enumerate() {
        let expected_index = i as u64 + 1;
        assert_eq!(
            storage.get_enumeration_index(&log.key),
            Some(expected_index)
        );
        assert!(!storage.is_write_initial(&log.key));
    }
}

#[tokio::test]
async fn recovery_fault_tolerance() {
    let pool = ConnectionPool::<Core>::test_pool().await;
    let mut conn = pool.connection().await.unwrap();
    let (_, storage_logs) = prepare_postgres_for_snapshot_recovery(&mut conn).await;
    let log_chunk_size = storage_logs.len() as u64 / 5;

    let dir = TempDir::new().expect("cannot create temporary dir for state keeper");
    let mut storage = RocksdbStorage::new(dir.path().into()).await.unwrap();
    let (stop_sender, stop_receiver) = watch::channel(false);
    let mut synced_chunk_count = 0_u64;
    storage.listener.on_logs_chunk_recovered = Box::new(move |chunk_id| {
        assert_eq!(chunk_id, synced_chunk_count);
        synced_chunk_count += 1;
        if synced_chunk_count == 2 {
            stop_sender.send_replace(true);
        }
    });

    let err = storage
        .ensure_ready(&mut conn, log_chunk_size, &stop_receiver)
        .await
        .unwrap_err();
    assert_matches!(err, RocksdbSyncError::Interrupted);
    drop(storage);

    // Resume recovery and check that no chunks are recovered twice.
    let (_stop_sender, stop_receiver) = watch::channel(false);
    let mut storage = RocksdbStorage::new(dir.path().into()).await.unwrap();
    storage.listener.on_logs_chunk_recovered = Box::new(|chunk_id| {
        assert!(chunk_id >= 2);
    });
    storage
        .ensure_ready(&mut conn, log_chunk_size, &stop_receiver)
        .await
        .unwrap();
    for log in &storage_logs {
        assert_eq!(storage.read_value(&log.key), log.value);
        assert!(!storage.is_write_initial(&log.key));
    }
}<|MERGE_RESOLUTION|>--- conflicted
+++ resolved
@@ -241,93 +241,6 @@
     }
 }
 
-<<<<<<< HEAD
-#[tokio::test]
-async fn rocksdb_enum_index_migration() {
-    let pool = ConnectionPool::<Core>::test_pool().await;
-    let mut conn = pool.connection().await.unwrap();
-    prepare_postgres(&mut conn).await;
-    let storage_logs = gen_storage_logs(20..40);
-    create_l2_block(&mut conn, L2BlockNumber(1), storage_logs.clone()).await;
-    create_l1_batch(&mut conn, L1BatchNumber(1), &storage_logs).await;
-
-    let enum_indices: HashMap<_, _> = conn
-        .storage_logs_dedup_dal()
-        .initial_writes_for_batch(L1BatchNumber(1))
-        .await
-        .unwrap()
-        .into_iter()
-        .collect();
-
-    let dir = TempDir::new().expect("cannot create temporary dir for state keeper");
-    let mut storage = sync_test_storage(&dir, &mut conn).await;
-
-    assert_eq!(storage.l1_batch_number().await, Some(L1BatchNumber(2)));
-    // Check that enum indices are correct after syncing with Postgres.
-    for log in &storage_logs {
-        let expected_index = enum_indices[&log.key.hashed_key()];
-        assert_eq!(
-            storage.get_enumeration_index(&log.key),
-            Some(expected_index)
-        );
-    }
-
-    // Remove enum indices for some keys.
-    let mut write_batch = storage.db.new_write_batch();
-    for log in &storage_logs {
-        write_batch.put_cf(
-            StateKeeperColumnFamily::State,
-            log.key.hashed_key().as_bytes(),
-            log.value.as_bytes(),
-        );
-        write_batch.delete_cf(
-            StateKeeperColumnFamily::State,
-            RocksdbStorage::ENUM_INDEX_MIGRATION_CURSOR,
-        );
-    }
-    storage.db.write(write_batch).unwrap();
-
-    // Check that migration works as expected.
-    let ordered_keys_to_migrate: Vec<StorageKey> = storage_logs
-        .iter()
-        .map(|log| log.key)
-        .sorted_by_key(StorageKey::hashed_key)
-        .collect();
-
-    storage.enum_index_migration_chunk_size = 10;
-    let start_from = storage.enum_migration_start_from().await;
-    assert_eq!(start_from, Some(H256::zero()));
-
-    // Migrate the first half.
-    storage.save_missing_enum_indices(&mut conn).await.unwrap();
-    for key in ordered_keys_to_migrate.iter().take(10) {
-        let expected_index = enum_indices[&key.hashed_key()];
-        assert_eq!(storage.get_enumeration_index(key), Some(expected_index));
-    }
-    let non_migrated_state_value =
-        RocksdbStorage::read_state_value(&storage.db, ordered_keys_to_migrate[10].hashed_key())
-            .unwrap();
-    assert!(non_migrated_state_value.enum_index.is_none());
-
-    // Migrate the second half.
-    storage.save_missing_enum_indices(&mut conn).await.unwrap();
-    for key in ordered_keys_to_migrate.iter().skip(10) {
-        let expected_index = enum_indices[&key.hashed_key()];
-        assert_eq!(storage.get_enumeration_index(key), Some(expected_index));
-    }
-
-    // 20 keys were processed but we haven't checked that no keys to migrate are left.
-    let start_from = storage.enum_migration_start_from().await;
-    assert!(start_from.is_some());
-
-    // Check that migration will be marked as completed after the next iteration.
-    storage.save_missing_enum_indices(&mut conn).await.unwrap();
-    let start_from = storage.enum_migration_start_from().await;
-    assert!(start_from.is_none());
-}
-
-=======
->>>>>>> 712919f4
 #[test_casing(4, [RocksdbStorage::DESIRED_LOG_CHUNK_SIZE, 20, 5, 1])]
 #[tokio::test]
 async fn low_level_snapshot_recovery(log_chunk_size: u64) {
