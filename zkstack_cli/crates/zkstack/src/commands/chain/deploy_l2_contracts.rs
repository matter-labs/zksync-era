use std::path::Path;

use anyhow::Context;
<<<<<<< HEAD
use common::{
    // contracts::build_l2_contracts,
=======
use xshell::Shell;
use zkstack_cli_common::{
    contracts::build_l2_contracts,
>>>>>>> a8489270
    forge::{Forge, ForgeScriptArgs},
    hardhat::build_l2_contracts,
    spinner::Spinner,
};
use zkstack_cli_config::{
    forge_interface::{
        deploy_l2_contracts::{
            input::DeployL2ContractsInput,
            output::{
                ConsensusRegistryOutput, DefaultL2UpgradeOutput, InitializeBridgeOutput,
                Multicall3Output, TimestampAsserterOutput,
            },
        },
        script_params::DEPLOY_L2_CONTRACTS_SCRIPT_PARAMS,
    },
    traits::{ReadConfig, SaveConfig, SaveConfigWithBasePath},
    ChainConfig, ContractsConfig, EcosystemConfig,
};

use crate::{
    messages::{MSG_CHAIN_NOT_INITIALIZED, MSG_DEPLOYING_L2_CONTRACT_SPINNER},
    utils::forge::{check_the_balance, fill_forge_private_key, WalletOwner},
};

pub enum Deploy2ContractsOption {
    All,
    Upgrader,
    ConsensusRegistry,
    Multicall3,
    TimestampAsserter,
}

pub async fn run(
    args: ForgeScriptArgs,
    shell: &Shell,
    deploy_option: Deploy2ContractsOption,
) -> anyhow::Result<()> {
    let ecosystem_config = EcosystemConfig::from_file(shell)?;
    let chain_config = ecosystem_config
        .load_current_chain()
        .context(MSG_CHAIN_NOT_INITIALIZED)?;

    let mut contracts = chain_config.get_contracts_config()?;

    let spinner = Spinner::new(MSG_DEPLOYING_L2_CONTRACT_SPINNER);

    match deploy_option {
        Deploy2ContractsOption::All => {
            deploy_l2_contracts(
                shell,
                &chain_config,
                &ecosystem_config,
                &mut contracts,
                args,
                true,
            )
            .await?;
        }
        Deploy2ContractsOption::Upgrader => {
            deploy_upgrader(
                shell,
                &chain_config,
                &ecosystem_config,
                &mut contracts,
                args,
            )
            .await?;
        }
        Deploy2ContractsOption::ConsensusRegistry => {
            deploy_consensus_registry(
                shell,
                &chain_config,
                &ecosystem_config,
                &mut contracts,
                args,
            )
            .await?;
        }
        Deploy2ContractsOption::Multicall3 => {
            deploy_multicall3(
                shell,
                &chain_config,
                &ecosystem_config,
                &mut contracts,
                args,
            )
            .await?;
        }
        Deploy2ContractsOption::TimestampAsserter => {
            deploy_timestamp_asserter(
                shell,
                &chain_config,
                &ecosystem_config,
                &mut contracts,
                args,
            )
            .await?;
        }
    }

    contracts.save_with_base_path(shell, &chain_config.configs)?;
    spinner.finish();

    Ok(())
}

/// Build the L2 contracts, deploy one or all of them with `forge`, then update the config
/// by reading one or all outputs written by the deploy scripts.
async fn build_and_deploy(
    shell: &Shell,
    chain_config: &ChainConfig,
    ecosystem_config: &EcosystemConfig,
    forge_args: ForgeScriptArgs,
    signature: Option<&str>,
    mut update_config: impl FnMut(&Shell, &Path) -> anyhow::Result<()>,
    with_broadcast: bool,
) -> anyhow::Result<()> {
<<<<<<< HEAD
    build_l2_contracts(shell, &ecosystem_config.link_to_code)?;
    call_forge(shell, chain_config, ecosystem_config, forge_args, signature).await?;
=======
    build_l2_contracts(shell.clone(), ecosystem_config.link_to_code.clone())?;
    call_forge(
        shell,
        chain_config,
        ecosystem_config,
        forge_args,
        signature,
        with_broadcast,
    )
    .await?;
>>>>>>> a8489270
    update_config(
        shell,
        &DEPLOY_L2_CONTRACTS_SCRIPT_PARAMS.output(&chain_config.link_to_code),
    )?;
    Ok(())
}

pub async fn deploy_upgrader(
    shell: &Shell,
    chain_config: &ChainConfig,
    ecosystem_config: &EcosystemConfig,
    contracts_config: &mut ContractsConfig,
    forge_args: ForgeScriptArgs,
) -> anyhow::Result<()> {
    build_and_deploy(
        shell,
        chain_config,
        ecosystem_config,
        forge_args,
        Some("runDefaultUpgrader"),
        |shell, out| {
            contracts_config.set_default_l2_upgrade(&DefaultL2UpgradeOutput::read(shell, out)?)
        },
        true,
    )
    .await
}

pub async fn deploy_consensus_registry(
    shell: &Shell,
    chain_config: &ChainConfig,
    ecosystem_config: &EcosystemConfig,
    contracts_config: &mut ContractsConfig,
    forge_args: ForgeScriptArgs,
) -> anyhow::Result<()> {
    build_and_deploy(
        shell,
        chain_config,
        ecosystem_config,
        forge_args,
        Some("runDeployConsensusRegistry"),
        |shell, out| {
            contracts_config.set_consensus_registry(&ConsensusRegistryOutput::read(shell, out)?)
        },
        true,
    )
    .await
}

pub async fn deploy_multicall3(
    shell: &Shell,
    chain_config: &ChainConfig,
    ecosystem_config: &EcosystemConfig,
    contracts_config: &mut ContractsConfig,
    forge_args: ForgeScriptArgs,
) -> anyhow::Result<()> {
    build_and_deploy(
        shell,
        chain_config,
        ecosystem_config,
        forge_args,
        Some("runDeployMulticall3"),
        |shell, out| contracts_config.set_multicall3(&Multicall3Output::read(shell, out)?),
        true,
    )
    .await
}

pub async fn deploy_timestamp_asserter(
    shell: &Shell,
    chain_config: &ChainConfig,
    ecosystem_config: &EcosystemConfig,
    contracts_config: &mut ContractsConfig,
    forge_args: ForgeScriptArgs,
) -> anyhow::Result<()> {
    build_and_deploy(
        shell,
        chain_config,
        ecosystem_config,
        forge_args,
        Some("runDeployTimestampAsserter"),
        |shell, out| {
            contracts_config
                .set_timestamp_asserter_addr(&TimestampAsserterOutput::read(shell, out)?)
        },
        true,
    )
    .await
}

pub async fn deploy_l2_contracts(
    shell: &Shell,
    chain_config: &ChainConfig,
    ecosystem_config: &EcosystemConfig,
    contracts_config: &mut ContractsConfig,
    forge_args: ForgeScriptArgs,
    with_broadcast: bool,
) -> anyhow::Result<()> {
    build_and_deploy(
        shell,
        chain_config,
        ecosystem_config,
        forge_args,
        None,
        |shell, out| {
            contracts_config.set_l2_shared_bridge(&InitializeBridgeOutput::read(shell, out)?)?;
            contracts_config.set_default_l2_upgrade(&DefaultL2UpgradeOutput::read(shell, out)?)?;
            contracts_config.set_consensus_registry(&ConsensusRegistryOutput::read(shell, out)?)?;
            contracts_config.set_multicall3(&Multicall3Output::read(shell, out)?)?;
            contracts_config
                .set_timestamp_asserter_addr(&TimestampAsserterOutput::read(shell, out)?)?;
            Ok(())
        },
        with_broadcast,
    )
    .await
}

async fn call_forge(
    shell: &Shell,
    chain_config: &ChainConfig,
    ecosystem_config: &EcosystemConfig,
    forge_args: ForgeScriptArgs,
    signature: Option<&str>,
    with_broadcast: bool,
) -> anyhow::Result<()> {
    let input = DeployL2ContractsInput::new(
        chain_config,
<<<<<<< HEAD
        &ecosystem_config
            .get_contracts_config()
            .expect("contracts config"),
        ecosystem_config.era_chain_id,
    )?;
    let foundry_contracts_path = chain_config.path_to_foundry();
    let secrets = chain_config.get_secrets_config()?;
=======
        &ecosystem_config.get_contracts_config()?,
        ecosystem_config.era_chain_id,
    )
    .await?;

    let foundry_contracts_path = chain_config.path_to_l1_foundry();
    let secrets = chain_config.get_secrets_config().await?;
>>>>>>> a8489270
    input.save(
        shell,
        DEPLOY_L2_CONTRACTS_SCRIPT_PARAMS.input(&chain_config.link_to_code),
    )?;

    let mut forge = Forge::new(&foundry_contracts_path)
        .script(
            &DEPLOY_L2_CONTRACTS_SCRIPT_PARAMS.script(),
            forge_args.clone(),
        )
        .with_ffi()
        .with_rpc_url(secrets.get("l1.l1_rpc_url")?);
    if with_broadcast {
        forge = forge.with_broadcast();
    }

    if let Some(signature) = signature {
        forge = forge.with_signature(signature);
    }

    forge = fill_forge_private_key(
        forge,
        Some(&ecosystem_config.get_wallets()?.governor),
        WalletOwner::Governor,
    )?;

    check_the_balance(&forge).await?;
    forge.run(shell)?;
    Ok(())
}<|MERGE_RESOLUTION|>--- conflicted
+++ resolved
@@ -1,16 +1,10 @@
 use std::path::Path;
 
 use anyhow::Context;
-<<<<<<< HEAD
-use common::{
-    // contracts::build_l2_contracts,
-=======
 use xshell::Shell;
 use zkstack_cli_common::{
     contracts::build_l2_contracts,
->>>>>>> a8489270
     forge::{Forge, ForgeScriptArgs},
-    hardhat::build_l2_contracts,
     spinner::Spinner,
 };
 use zkstack_cli_config::{
@@ -126,10 +120,6 @@
     mut update_config: impl FnMut(&Shell, &Path) -> anyhow::Result<()>,
     with_broadcast: bool,
 ) -> anyhow::Result<()> {
-<<<<<<< HEAD
-    build_l2_contracts(shell, &ecosystem_config.link_to_code)?;
-    call_forge(shell, chain_config, ecosystem_config, forge_args, signature).await?;
-=======
     build_l2_contracts(shell.clone(), ecosystem_config.link_to_code.clone())?;
     call_forge(
         shell,
@@ -140,7 +130,6 @@
         with_broadcast,
     )
     .await?;
->>>>>>> a8489270
     update_config(
         shell,
         &DEPLOY_L2_CONTRACTS_SCRIPT_PARAMS.output(&chain_config.link_to_code),
@@ -269,15 +258,6 @@
 ) -> anyhow::Result<()> {
     let input = DeployL2ContractsInput::new(
         chain_config,
-<<<<<<< HEAD
-        &ecosystem_config
-            .get_contracts_config()
-            .expect("contracts config"),
-        ecosystem_config.era_chain_id,
-    )?;
-    let foundry_contracts_path = chain_config.path_to_foundry();
-    let secrets = chain_config.get_secrets_config()?;
-=======
         &ecosystem_config.get_contracts_config()?,
         ecosystem_config.era_chain_id,
     )
@@ -285,7 +265,6 @@
 
     let foundry_contracts_path = chain_config.path_to_l1_foundry();
     let secrets = chain_config.get_secrets_config().await?;
->>>>>>> a8489270
     input.save(
         shell,
         DEPLOY_L2_CONTRACTS_SCRIPT_PARAMS.input(&chain_config.link_to_code),
