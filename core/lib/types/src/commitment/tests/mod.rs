use std::fs::read_to_string;

use serde::{Deserialize, Serialize};

use super::*;

#[derive(Debug, Serialize, Deserialize)]
struct CommitmentTest {
    input: CommitmentInput,
    pass_through_data: L1BatchPassThroughData,
    meta_parameters: L1BatchMetaParameters,
    auxiliary_output: L1BatchAuxiliaryOutput,
    hashes: L1BatchCommitmentHash,
}

fn run_test(test_name: &str) {
    let contents = read_to_string(format!("src/commitment/tests/{test_name}.json")).unwrap();
    let commitment_test: CommitmentTest = serde_json::from_str(&contents).unwrap();

    let commitment = L1BatchCommitment::new(commitment_test.input);

    assert_eq!(
        commitment.pass_through_data,
        commitment_test.pass_through_data
    );
    assert_eq!(commitment.meta_parameters, commitment_test.meta_parameters);
    assert_eq!(
        commitment.auxiliary_output,
        commitment_test.auxiliary_output
    );
    assert_eq!(commitment.hash(), commitment_test.hashes);
}

#[test]
fn pre_boojum() {
    run_test("pre_boojum_test");
}

#[test]
fn post_boojum_1_4_1() {
    run_test("post_boojum_1_4_1_test");
}

#[test]
fn post_boojum_1_4_2() {
    run_test("post_boojum_1_4_2_test");
}

#[test]
fn post_boojum_1_5_0() {
    run_test("post_boojum_1_5_0_test");
}

#[test]
<<<<<<< HEAD
fn post_gateway() {
    run_test("post_gateway_test");
=======
fn post_boojum_1_5_0_with_evm() {
    run_test("post_boojum_1_5_0_test_with_evm");
>>>>>>> deafa460
}<|MERGE_RESOLUTION|>--- conflicted
+++ resolved
@@ -52,11 +52,11 @@
 }
 
 #[test]
-<<<<<<< HEAD
+fn post_boojum_1_5_0_with_evm() {
+    run_test("post_boojum_1_5_0_test_with_evm");
+}
+
+#[test]
 fn post_gateway() {
     run_test("post_gateway_test");
-=======
-fn post_boojum_1_5_0_with_evm() {
-    run_test("post_boojum_1_5_0_test_with_evm");
->>>>>>> deafa460
 }