<<<<<<< HEAD
use ethabi::Token;
use zksync_contracts::load_sys_contract_interface;
use zksync_mini_merkle_tree::MiniMerkleTree;
use zksync_types::{
    ethabi,
    event::L1MessengerL2ToL1Log,
    l2_to_l1_log::l2_to_l1_logs_tree_size,
    web3::keccak256,
    writes::{compress_state_diffs, StateDiffRecord},
    ProtocolVersionId,
};
use zksync_utils::bytecode::hash_bytecode;
=======
use zksync_types::writes::{compress_state_diffs, StateDiffRecord};

use crate::utils::events::L1MessengerL2ToL1Log;
>>>>>>> 202abd64

/// Struct based on which the pubdata blob is formed
#[derive(Debug, Clone, Default)]
pub(crate) struct PubdataInput {
    pub(crate) user_logs: Vec<L1MessengerL2ToL1Log>,
    pub(crate) l2_to_l1_messages: Vec<Vec<u8>>,
    pub(crate) published_bytecodes: Vec<Vec<u8>>,
    pub(crate) state_diffs: Vec<StateDiffRecord>,
}

pub trait PubdataBuilder {
    // when `l2_version` is true it will return the data to be sent to the L1_MESSENGER
    // otherwise it returns the array of bytes to be sent to L1 inside the operator input.
    fn build_pubdata(&self, input: PubdataInput, l2_version: bool) -> Vec<u8>;
}

pub struct RollupPubdataBuilder {
    // l2_handler_address: Address,
}

impl RollupPubdataBuilder {
    pub fn new() -> Self {
        Self {
            // l2_handler_address: l2_handler_address,
        }
    }
}

fn encode_user_logs(user_logs: Vec<L1MessengerL2ToL1Log>) -> Vec<u8> {
    // Encoding user L2->L1 logs.
    // Format: `[(numberOfL2ToL1Logs as u32) || l2tol1logs[1] || ... || l2tol1logs[n]]`
    let mut result = vec![];
    result.extend((user_logs.len() as u32).to_be_bytes());
    for l2tol1log in user_logs {
        result.extend(l2tol1log.packed_encoding());
    }
    result
}

impl PubdataBuilder for RollupPubdataBuilder {
    fn build_pubdata(&self, input: PubdataInput, l2_version: bool) -> Vec<u8> {
        let mut l1_messenger_pubdata = vec![];
        let mut l2_da_header = vec![];

        let PubdataInput {
            user_logs,
            l2_to_l1_messages,
            published_bytecodes,
            state_diffs,
        } = input;

        if l2_version {
            let chained_log_hash = build_chained_log_hash(user_logs.clone());
            let log_root_hash = build_logs_root(user_logs.clone());
            let chained_msg_hash = build_chained_message_hash(l2_to_l1_messages.clone());
            let chained_bytecodes_hash = build_chained_bytecode_hash(published_bytecodes.clone());

            l2_da_header.push(Token::FixedBytes(chained_log_hash));
            l2_da_header.push(Token::FixedBytes(log_root_hash));
            l2_da_header.push(Token::FixedBytes(chained_msg_hash));
            l2_da_header.push(Token::FixedBytes(chained_bytecodes_hash));
        }

        l1_messenger_pubdata.extend(encode_user_logs(user_logs));

        // Encoding L2->L1 messages
        // Format: `[(numberOfMessages as u32) || (messages[1].len() as u32) || messages[1] || ... || (messages[n].len() as u32) || messages[n]]`
        l1_messenger_pubdata.extend((l2_to_l1_messages.len() as u32).to_be_bytes());
        for message in l2_to_l1_messages {
            l1_messenger_pubdata.extend((message.len() as u32).to_be_bytes());
            l1_messenger_pubdata.extend(message);
        }

        // Encoding bytecodes
        // Format: `[(numberOfBytecodes as u32) || (bytecodes[1].len() as u32) || bytecodes[1] || ... || (bytecodes[n].len() as u32) || bytecodes[n]]`
        l1_messenger_pubdata.extend((published_bytecodes.len() as u32).to_be_bytes());
        for bytecode in published_bytecodes {
            l1_messenger_pubdata.extend((bytecode.len() as u32).to_be_bytes());
            l1_messenger_pubdata.extend(bytecode);
        }

        // Encoding state diffs
        // Format: `[size of compressed state diffs u32 || compressed state diffs || (# state diffs: intial + repeated) as u32 || sorted state diffs by <index, address, key>]`
        let state_diffs_compressed = compress_state_diffs(state_diffs.clone());
        l1_messenger_pubdata.extend(state_diffs_compressed);

        if l2_version {
            l1_messenger_pubdata.extend((state_diffs.len() as u32).to_be_bytes());
            for state_diff in state_diffs {
                l1_messenger_pubdata.extend(state_diff.encode_padded());
            }

            let func_selector = load_sys_contract_interface("IL2DAValidator")
                .function("validatePubdata")
                .expect("validatePubdata Function does not exist on IL2DAValidator")
                .short_signature()
                .to_vec();

            l2_da_header.push(ethabi::Token::Bytes(l1_messenger_pubdata));

            l1_messenger_pubdata = [func_selector, ethabi::encode(&l2_da_header)]
                .concat()
                .to_vec();
        }

        l1_messenger_pubdata
    }
}

pub struct ValidiumPubdataBuilder {}

impl ValidiumPubdataBuilder {
    pub fn new() -> Self {
        Self {}
    }
}

impl PubdataBuilder for ValidiumPubdataBuilder {
    fn build_pubdata(&self, _: PubdataInput, _: bool) -> Vec<u8> {
        todo!()
    }
}

fn build_chained_log_hash(user_logs: Vec<L1MessengerL2ToL1Log>) -> Vec<u8> {
    let mut chained_log_hash = vec![0u8; 32];

    for log in user_logs {
        let log_bytes = log.packed_encoding();
        let hash = keccak256(&log_bytes);

        chained_log_hash = keccak256(&[chained_log_hash, hash.to_vec()].concat()).to_vec();
    }

    chained_log_hash
}

fn build_logs_root(user_logs: Vec<L1MessengerL2ToL1Log>) -> Vec<u8> {
    let logs = user_logs.iter().map(|log| {
        let encoded = log.packed_encoding();
        let mut slice = [0u8; 88];
        slice.copy_from_slice(&encoded);
        slice
    });
    MiniMerkleTree::new(
        logs,
        Some(l2_to_l1_logs_tree_size(ProtocolVersionId::latest())),
    )
    .merkle_root()
    .as_bytes()
    .to_vec()
}

fn build_chained_message_hash(l2_to_l1_messages: Vec<Vec<u8>>) -> Vec<u8> {
    let mut chained_msg_hash = vec![0u8; 32];

    for msg in l2_to_l1_messages {
        let hash = keccak256(&msg);

        chained_msg_hash = keccak256(&[chained_msg_hash, hash.to_vec()].concat()).to_vec();
    }

    chained_msg_hash
}

fn build_chained_bytecode_hash(published_bytecodes: Vec<Vec<u8>>) -> Vec<u8> {
    let mut chained_bytecode_hash = vec![0u8; 32];

    for bytecode in published_bytecodes {
        let hash = hash_bytecode(&bytecode).to_fixed_bytes();

        chained_bytecode_hash =
            keccak256(&[chained_bytecode_hash, hash.to_vec()].concat()).to_vec();
    }

    chained_bytecode_hash
}

#[cfg(test)]
mod tests {

    // FIXME: restore this test
    // #[test]
    // fn test_basic_pubdata_building() {
    //     // Just using some constant addresses for tests
    //     let addr1 = BOOTLOADER_ADDRESS;
    //     let addr2 = ACCOUNT_CODE_STORAGE_ADDRESS;

    //     let user_logs = vec![L1MessengerL2ToL1Log {
    //         l2_shard_id: 0,
    //         is_service: false,
    //         tx_number_in_block: 0,
    //         sender: addr1,
    //         key: 1.into(),
    //         value: 128.into(),
    //     }];

    //     let l2_to_l1_messages = vec![hex::decode("deadbeef").unwrap()];

    //     let published_bytecodes = vec![hex::decode("aaaabbbb").unwrap()];

    //     // For covering more cases, we have two state diffs:
    //     // One with enumeration index present (and so it is a repeated write) and the one without it.
    //     let state_diffs = vec![
    //         StateDiffRecord {
    //             address: addr2,
    //             key: 155.into(),
    //             derived_key: u256_to_h256(125.into()).0,
    //             enumeration_index: 12,
    //             initial_value: 11.into(),
    //             final_value: 12.into(),
    //         },
    //         StateDiffRecord {
    //             address: addr2,
    //             key: 156.into(),
    //             derived_key: u256_to_h256(126.into()).0,
    //             enumeration_index: 0,
    //             initial_value: 0.into(),
    //             final_value: 14.into(),
    //         },
    //     ];

    //     let input = PubdataInput {
    //         user_logs,
    //         l2_to_l1_messages,
    //         published_bytecodes,
    //         state_diffs,
    //     };

    //     let pubdata =
    //         ethabi::encode(&[ethabi::Token::Bytes(input.build_pubdata(true))])[32..].to_vec();

    //     assert_eq!(hex::encode(pubdata), "00000000000000000000000000000000000000000000000000000000000002c700000001000000000000000000000000000000000000000000008001000000000000000000000000000000000000000000000000000000000000000100000000000000000000000000000000000000000000000000000000000000800000000100000004deadbeef0000000100000004aaaabbbb0100002a040001000000000000000000000000000000000000000000000000000000000000007e090e0000000c0901000000020000000000000000000000000000000000008002000000000000000000000000000000000000000000000000000000000000009b000000000000000000000000000000000000000000000000000000000000007d000000000000000c000000000000000000000000000000000000000000000000000000000000000b000000000000000000000000000000000000000000000000000000000000000c00000000000000000000000000000000000000000000000000000000000000000000000000000000000000000000000000000000000000000000000000000000000000000000000000000000000000000000000000000000000000000000000000000000000000000000000000000000000000000000000000000000000000000000000000008002000000000000000000000000000000000000000000000000000000000000009c000000000000000000000000000000000000000000000000000000000000007e00000000000000000000000000000000000000000000000000000000000000000000000000000000000000000000000000000000000000000000000000000000000000000000000e000000000000000000000000000000000000000000000000000000000000000000000000000000000000000000000000000000000000000000000000000000000000000000000000000000000000000000000000000000000000000000000000000000000000000000000000000000000000000000000000000000000000000000000000000000000000000000");
    // }
}<|MERGE_RESOLUTION|>--- conflicted
+++ resolved
@@ -1,22 +1,16 @@
-<<<<<<< HEAD
 use ethabi::Token;
 use zksync_contracts::load_sys_contract_interface;
 use zksync_mini_merkle_tree::MiniMerkleTree;
 use zksync_types::{
     ethabi,
-    event::L1MessengerL2ToL1Log,
     l2_to_l1_log::l2_to_l1_logs_tree_size,
     web3::keccak256,
     writes::{compress_state_diffs, StateDiffRecord},
     ProtocolVersionId,
 };
 use zksync_utils::bytecode::hash_bytecode;
-=======
-use zksync_types::writes::{compress_state_diffs, StateDiffRecord};
 
 use crate::utils::events::L1MessengerL2ToL1Log;
->>>>>>> 202abd64
-
 /// Struct based on which the pubdata blob is formed
 #[derive(Debug, Clone, Default)]
 pub(crate) struct PubdataInput {
