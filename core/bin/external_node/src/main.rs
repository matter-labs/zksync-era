--- conflicted
+++ resolved
@@ -168,21 +168,10 @@
     )
     .await?;
 
-<<<<<<< HEAD
     task_handles.push(tokio::spawn({
         let ctx = ctx::root();
-=======
-    let singleton_pool_builder = ConnectionPool::singleton(&config.postgres.database_url);
-
-    let fetcher_handle = if let Some(cfg) = config.consensus.as_ref() {
-        let secrets = config::read_consensus_secrets()
-            .context("read_consensus_secrets()")?
-            .context("consensus secrets missing")?;
-        let cfg = cfg.fetcher(&secrets)?;
-        let pool = connection_pool.clone();
->>>>>>> 0adab9ea
+        let cfg = config.consensus.clone();
         let mut stop_receiver = stop_receiver.clone();
-        let p2p_config = config.consensus.clone();
         let fetcher = consensus::Fetcher {
             store: consensus::Store(connection_pool.clone()),
             sync_state: sync_state.clone(),
@@ -199,8 +188,13 @@
         async move {
             scope::run!(&ctx, |ctx, s| async {
                 s.spawn_bg(async {
-                    let res = match p2p_config {
-                        Some(p2p_config) => fetcher.run_p2p(ctx, actions, p2p_config).await,
+                    let res = match cfg {
+                        Some(cfg) => {
+                            let secrets = config::read_consensus_secrets()
+                                .context("config::read_consensus_secrets()")?
+                                .context("consensus secrets missing")?;
+                            fetcher.run_p2p(ctx, actions, cfg.p2p(&secrets)?).await
+                        }
                         None => fetcher.run_centralized(ctx, actions).await,
                     };
                     tracing::info!("Consensus actor stopped");
