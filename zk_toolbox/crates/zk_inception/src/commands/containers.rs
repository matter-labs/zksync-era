use anyhow::{anyhow, Context};
use common::{docker, logger, spinner::Spinner};
use std::path::PathBuf;
use xshell::Shell;

<<<<<<< HEAD
use crate::{
    configs::EcosystemConfig,
    consts::DOCKER_COMPOSE_FILE,
    messages::{
        MSG_CONTAINERS_STARTED, MSG_FAILED_TO_FIND_ECOSYSTEM_ERR,
        MSG_RETRY_START_CONTAINERS_PROMPT, MSG_STARTING_CONTAINERS,
        MSG_STARTING_DOCKER_CONTAINERS_SPINNER,
    },
};
=======
use config::{EcosystemConfig, DOCKER_COMPOSE_FILE};
>>>>>>> 5cfcc24e

pub fn run(shell: &Shell) -> anyhow::Result<()> {
    let ecosystem = EcosystemConfig::from_file(shell).context(MSG_FAILED_TO_FIND_ECOSYSTEM_ERR)?;

    initialize_docker(shell, &ecosystem)?;

    logger::info(MSG_STARTING_CONTAINERS);

    let spinner = Spinner::new(MSG_STARTING_DOCKER_CONTAINERS_SPINNER);
    start_containers(shell)?;
    spinner.finish();

    logger::outro(MSG_CONTAINERS_STARTED);
    Ok(())
}

pub fn initialize_docker(shell: &Shell, ecosystem: &EcosystemConfig) -> anyhow::Result<()> {
    if !shell.path_exists("volumes") {
        create_docker_folders(shell)?;
    };

    if !shell.path_exists(DOCKER_COMPOSE_FILE) {
        copy_dockerfile(shell, ecosystem.link_to_code.clone())?;
    };

    Ok(())
}

pub fn start_containers(shell: &Shell) -> anyhow::Result<()> {
    while let Err(err) = docker::up(shell, DOCKER_COMPOSE_FILE) {
        logger::error(err.to_string());
        if !common::PromptConfirm::new(MSG_RETRY_START_CONTAINERS_PROMPT)
            .default(true)
            .ask()
        {
            return Err(err);
        }
    }
    Ok(())
}

fn create_docker_folders(shell: &Shell) -> anyhow::Result<()> {
    shell.create_dir("volumes")?;
    shell.create_dir("volumes/postgres")?;
    shell.create_dir("volumes/reth")?;
    shell.create_dir("volumes/reth/data")?;
    Ok(())
}

fn copy_dockerfile(shell: &Shell, link_to_code: PathBuf) -> anyhow::Result<()> {
    let docker_compose_file = link_to_code.join(DOCKER_COMPOSE_FILE);

    let docker_compose_text = shell.read_file(&docker_compose_file).map_err(|err| {
        anyhow!(
            "Failed to read docker compose file from {:?}: {}",
            &docker_compose_file,
            err
        )
    })?;
    let original_source = "./etc/reth/chaindata";
    let new_source = link_to_code.join(original_source);
    let new_source = new_source.to_str().unwrap();

    let data = docker_compose_text.replace(original_source, new_source);
    shell.write_file(DOCKER_COMPOSE_FILE, data)?;
    Ok(())
}<|MERGE_RESOLUTION|>--- conflicted
+++ resolved
@@ -3,9 +3,8 @@
 use std::path::PathBuf;
 use xshell::Shell;
 
-<<<<<<< HEAD
 use crate::{
-    configs::EcosystemConfig,
+    configs::{EcosystemConfig, DOCKER_COMPOSE_FILE},
     consts::DOCKER_COMPOSE_FILE,
     messages::{
         MSG_CONTAINERS_STARTED, MSG_FAILED_TO_FIND_ECOSYSTEM_ERR,
@@ -13,9 +12,6 @@
         MSG_STARTING_DOCKER_CONTAINERS_SPINNER,
     },
 };
-=======
-use config::{EcosystemConfig, DOCKER_COMPOSE_FILE};
->>>>>>> 5cfcc24e
 
 pub fn run(shell: &Shell) -> anyhow::Result<()> {
     let ecosystem = EcosystemConfig::from_file(shell).context(MSG_FAILED_TO_FIND_ECOSYSTEM_ERR)?;
