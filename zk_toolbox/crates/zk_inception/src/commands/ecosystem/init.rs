use std::{path::PathBuf, str::FromStr};

use anyhow::Context;
use common::{
    config::global_config,
    forge::{Forge, ForgeScriptArgs},
    git, logger,
    spinner::Spinner,
    Prompt,
};
use config::{
    forge_interface::{
        deploy_ecosystem::{
            input::{DeployErc20Config, Erc20DeploymentConfig, InitialDeploymentConfig},
            output::ERC20Tokens,
        },
        script_params::DEPLOY_ERC20_SCRIPT_PARAMS,
    },
    traits::{FileConfigWithDefaultName, ReadConfig, SaveConfig, SaveConfigWithBasePath},
    ContractsConfig, EcosystemConfig,
};
use types::L1Network;
use xshell::Shell;

use super::{
    args::init::{EcosystemArgsFinal, EcosystemInitArgs, EcosystemInitArgsFinal},
    common::deploy_l1,
    setup_observability,
    utils::{build_system_contracts, install_yarn_dependencies},
};
use crate::{
    accept_ownership::{accept_admin, accept_owner},
    commands::{
        chain::{self},
        ecosystem::create_configs::{
            create_erc20_deployment_config, create_initial_deployments_config,
        },
    },
    messages::{
        msg_chain_load_err, msg_ecosystem_initialized, msg_ecosystem_no_found_preexisting_contract,
        msg_initializing_chain, MSG_DEPLOYING_ECOSYSTEM_CONTRACTS_SPINNER, MSG_DEPLOYING_ERC20,
        MSG_DEPLOYING_ERC20_SPINNER, MSG_ECOSYSTEM_CONTRACTS_PATH_INVALID_ERR,
        MSG_ECOSYSTEM_CONTRACTS_PATH_PROMPT, MSG_INITIALIZING_ECOSYSTEM,
        MSG_INTALLING_DEPS_SPINNER,
    },
    utils::forge::{check_the_balance, fill_forge_private_key},
};

pub async fn run(args: EcosystemInitArgs, shell: &Shell) -> anyhow::Result<()> {
    let ecosystem_config = EcosystemConfig::from_file(shell)?;

    git::submodule_update(shell, ecosystem_config.link_to_code.clone())?;

    let initial_deployment_config = match ecosystem_config.get_initial_deployment_config() {
        Ok(config) => config,
        Err(_) => create_initial_deployments_config(shell, &ecosystem_config.config)?,
    };

    let mut final_ecosystem_args = args
        .clone()
        .fill_values_with_prompt(ecosystem_config.l1_network);

    logger::info(MSG_INITIALIZING_ECOSYSTEM);

    if final_ecosystem_args.observability {
        setup_observability::run(shell)?;
    }

    let contracts_config = init_ecosystem(
        &mut final_ecosystem_args,
        shell,
        &ecosystem_config,
        &initial_deployment_config,
    )
    .await?;

    if final_ecosystem_args.deploy_erc20 {
        logger::info(MSG_DEPLOYING_ERC20);
        let erc20_deployment_config = match ecosystem_config.get_erc20_deployment_config() {
            Ok(config) => config,
            Err(_) => create_erc20_deployment_config(shell, &ecosystem_config.config)?,
        };
        deploy_erc20(
            shell,
            &erc20_deployment_config,
            &ecosystem_config,
            &contracts_config,
            final_ecosystem_args.forge_args.clone(),
            final_ecosystem_args.ecosystem.l1_rpc_url.clone(),
        )
        .await?;
    }

<<<<<<< HEAD
    // Initialize chain(s)
    let mut chains: Vec<String> = vec![];
    if !final_ecosystem_args.ecosystem_only {
        chains = init_chains(&args, &final_ecosystem_args, shell, &ecosystem_config).await?;
=======
    // If the name of chain passed then we deploy exactly this chain otherwise deploy all chains
    let list_of_chains = if let Some(name) = global_config().chain_name.clone() {
        vec![name]
    } else {
        ecosystem_config.list_of_chains()
    };

    for chain_name in &list_of_chains {
        logger::info(msg_initializing_chain(chain_name));
        let chain_config = ecosystem_config
            .load_chain(Some(chain_name.clone()))
            .context(MSG_CHAIN_NOT_INITIALIZED)?;

        let mut chain_init_args = chain::args::init::InitArgsFinal {
            forge_args: final_ecosystem_args.forge_args.clone(),
            genesis_args: genesis_args.clone().fill_values_with_prompt(&chain_config),
            deploy_paymaster: final_ecosystem_args.deploy_paymaster,
            l1_rpc_url: final_ecosystem_args.ecosystem.l1_rpc_url.clone(),
            no_port_reallocation: final_ecosystem_args.no_port_reallocation,
        };

        chain::init::init(
            &mut chain_init_args,
            shell,
            &ecosystem_config,
            &chain_config,
        )
        .await?;
>>>>>>> 3b69e37e
    }

    logger::outro(msg_ecosystem_initialized(&chains.join(",")));

    Ok(())
}

async fn init_ecosystem(
    init_args: &mut EcosystemInitArgsFinal,
    shell: &Shell,
    ecosystem_config: &EcosystemConfig,
    initial_deployment_config: &InitialDeploymentConfig,
) -> anyhow::Result<ContractsConfig> {
    let spinner = Spinner::new(MSG_INTALLING_DEPS_SPINNER);
    install_yarn_dependencies(shell, &ecosystem_config.link_to_code)?;
    build_system_contracts(shell, &ecosystem_config.link_to_code)?;
    spinner.finish();

    let contracts = deploy_ecosystem(
        shell,
        &mut init_args.ecosystem,
        init_args.forge_args.clone(),
        ecosystem_config,
        initial_deployment_config,
    )
    .await?;
    contracts.save_with_base_path(shell, &ecosystem_config.config)?;
    Ok(contracts)
}

async fn deploy_erc20(
    shell: &Shell,
    erc20_deployment_config: &Erc20DeploymentConfig,
    ecosystem_config: &EcosystemConfig,
    contracts_config: &ContractsConfig,
    forge_args: ForgeScriptArgs,
    l1_rpc_url: String,
) -> anyhow::Result<ERC20Tokens> {
    let deploy_config_path = DEPLOY_ERC20_SCRIPT_PARAMS.input(&ecosystem_config.link_to_code);
    let wallets = ecosystem_config.get_wallets()?;
    DeployErc20Config::new(
        erc20_deployment_config,
        contracts_config,
        vec![
            wallets.governor.address,
            wallets.operator.address,
            wallets.blob_operator.address,
        ],
    )
    .save(shell, deploy_config_path)?;

    let mut forge = Forge::new(&ecosystem_config.path_to_foundry())
        .script(&DEPLOY_ERC20_SCRIPT_PARAMS.script(), forge_args.clone())
        .with_ffi()
        .with_rpc_url(l1_rpc_url)
        .with_broadcast();

    forge = fill_forge_private_key(
        forge,
        ecosystem_config.get_wallets()?.deployer_private_key(),
    )?;

    let spinner = Spinner::new(MSG_DEPLOYING_ERC20_SPINNER);
    check_the_balance(&forge).await?;
    forge.run(shell)?;
    spinner.finish();

    let result = ERC20Tokens::read(
        shell,
        DEPLOY_ERC20_SCRIPT_PARAMS.output(&ecosystem_config.link_to_code),
    )?;
    result.save_with_base_path(shell, &ecosystem_config.config)?;
    Ok(result)
}

async fn deploy_ecosystem(
    shell: &Shell,
    ecosystem: &mut EcosystemArgsFinal,
    forge_args: ForgeScriptArgs,
    ecosystem_config: &EcosystemConfig,
    initial_deployment_config: &InitialDeploymentConfig,
) -> anyhow::Result<ContractsConfig> {
    if ecosystem.deploy_ecosystem {
        return deploy_ecosystem_inner(
            shell,
            forge_args,
            ecosystem_config,
            initial_deployment_config,
            ecosystem.l1_rpc_url.clone(),
        )
        .await;
    }

    let ecosystem_contracts_path = match &ecosystem.ecosystem_contracts_path {
        Some(path) => Some(path.clone()),
        None => {
            let input_path: String = Prompt::new(MSG_ECOSYSTEM_CONTRACTS_PATH_PROMPT)
                .allow_empty()
                .validate_with(|val: &String| {
                    if val.is_empty() {
                        return Ok(());
                    }
                    PathBuf::from_str(val)
                        .map(|_| ())
                        .map_err(|_| MSG_ECOSYSTEM_CONTRACTS_PATH_INVALID_ERR.to_string())
                })
                .ask();
            if input_path.is_empty() {
                None
            } else {
                Some(input_path.into())
            }
        }
    };

    let ecosystem_preexisting_configs_path =
        ecosystem_config
            .get_preexisting_configs_path()
            .join(format!(
                "{}.yaml",
                ecosystem_config.l1_network.to_string().to_lowercase()
            ));

    // currently there are not some preexisting ecosystem contracts in
    // chains, so we need check if this file exists.
    if ecosystem_contracts_path.is_none() && !ecosystem_preexisting_configs_path.exists() {
        anyhow::bail!(msg_ecosystem_no_found_preexisting_contract(
            &ecosystem_config.l1_network.to_string()
        ))
    }

    let ecosystem_contracts_path =
        ecosystem_contracts_path.unwrap_or_else(|| match ecosystem_config.l1_network {
            L1Network::Localhost => {
                ContractsConfig::get_path_with_base_path(&ecosystem_config.config)
            }
            L1Network::Sepolia | L1Network::Holesky | L1Network::Mainnet => {
                ecosystem_preexisting_configs_path
            }
        });

    ContractsConfig::read(shell, ecosystem_contracts_path)
}

async fn deploy_ecosystem_inner(
    shell: &Shell,
    forge_args: ForgeScriptArgs,
    config: &EcosystemConfig,
    initial_deployment_config: &InitialDeploymentConfig,
    l1_rpc_url: String,
) -> anyhow::Result<ContractsConfig> {
    let spinner = Spinner::new(MSG_DEPLOYING_ECOSYSTEM_CONTRACTS_SPINNER);
    let contracts_config = deploy_l1(
        shell,
        &forge_args,
        config,
        initial_deployment_config,
        &l1_rpc_url,
        None,
        true,
    )
    .await?;
    spinner.finish();

    accept_owner(
        shell,
        config,
        contracts_config.l1.governance_addr,
        config.get_wallets()?.governor_private_key(),
        contracts_config.ecosystem_contracts.bridgehub_proxy_addr,
        &forge_args,
        l1_rpc_url.clone(),
    )
    .await?;

    accept_admin(
        shell,
        config,
        contracts_config.l1.chain_admin_addr,
        config.get_wallets()?.governor_private_key(),
        contracts_config.ecosystem_contracts.bridgehub_proxy_addr,
        &forge_args,
        l1_rpc_url.clone(),
    )
    .await?;

    accept_owner(
        shell,
        config,
        contracts_config.l1.governance_addr,
        config.get_wallets()?.governor_private_key(),
        contracts_config.bridges.shared.l1_address,
        &forge_args,
        l1_rpc_url.clone(),
    )
    .await?;

    accept_admin(
        shell,
        config,
        contracts_config.l1.chain_admin_addr,
        config.get_wallets()?.governor_private_key(),
        contracts_config.bridges.shared.l1_address,
        &forge_args,
        l1_rpc_url.clone(),
    )
    .await?;

    accept_owner(
        shell,
        config,
        contracts_config.l1.governance_addr,
        config.get_wallets()?.governor_private_key(),
        contracts_config
            .ecosystem_contracts
            .state_transition_proxy_addr,
        &forge_args,
        l1_rpc_url.clone(),
    )
    .await?;

    accept_admin(
        shell,
        config,
        contracts_config.l1.chain_admin_addr,
        config.get_wallets()?.governor_private_key(),
        contracts_config
            .ecosystem_contracts
            .state_transition_proxy_addr,
        &forge_args,
        l1_rpc_url.clone(),
    )
    .await?;

    Ok(contracts_config)
}

async fn init_chains(
    init_args: &EcosystemInitArgs,
    final_init_args: &EcosystemInitArgsFinal,
    shell: &Shell,
    ecosystem_config: &EcosystemConfig,
) -> anyhow::Result<Vec<String>> {
    // If the name of chain passed then we deploy exactly this chain otherwise deploy all chains
    let list_of_chains = if let Some(name) = global_config().chain_name.clone() {
        vec![name]
    } else {
        ecosystem_config.list_of_chains()
    };
    // Set default values for dev mode
    let mut deploy_paymaster = init_args.deploy_paymaster;
    let mut genesis_args = init_args.genesis_args.clone();
    if final_init_args.dev {
        deploy_paymaster = Some(true);
        genesis_args.use_default = true;
    }
    // Can't initialize multiple chains with the same DB
    if list_of_chains.len() > 1 {
        genesis_args.reset_db_names();
    }
    // Initialize chains
    for chain_name in &list_of_chains {
        logger::info(msg_initializing_chain(chain_name));
        let chain_config = ecosystem_config
            .load_chain(Some(chain_name.clone()))
            .context(msg_chain_load_err(chain_name))?;

        let chain_init_args = chain::args::init::InitArgs {
            forge_args: final_init_args.forge_args.clone(),
            genesis_args: genesis_args.clone(),
            deploy_paymaster,
            l1_rpc_url: Some(final_init_args.ecosystem.l1_rpc_url.clone()),
            port_offset: PortOffset::from_chain_id(chain_config.id as u16).into(),
        };
        let final_chain_init_args = chain_init_args.fill_values_with_prompt(&chain_config);

        chain::init::init(
            &final_chain_init_args,
            shell,
            ecosystem_config,
            &chain_config,
        )
        .await?;
    }
    Ok(list_of_chains)
}<|MERGE_RESOLUTION|>--- conflicted
+++ resolved
@@ -91,43 +91,11 @@
         .await?;
     }
 
-<<<<<<< HEAD
     // Initialize chain(s)
     let mut chains: Vec<String> = vec![];
     if !final_ecosystem_args.ecosystem_only {
         chains = init_chains(&args, &final_ecosystem_args, shell, &ecosystem_config).await?;
-=======
-    // If the name of chain passed then we deploy exactly this chain otherwise deploy all chains
-    let list_of_chains = if let Some(name) = global_config().chain_name.clone() {
-        vec![name]
-    } else {
-        ecosystem_config.list_of_chains()
-    };
-
-    for chain_name in &list_of_chains {
-        logger::info(msg_initializing_chain(chain_name));
-        let chain_config = ecosystem_config
-            .load_chain(Some(chain_name.clone()))
-            .context(MSG_CHAIN_NOT_INITIALIZED)?;
-
-        let mut chain_init_args = chain::args::init::InitArgsFinal {
-            forge_args: final_ecosystem_args.forge_args.clone(),
-            genesis_args: genesis_args.clone().fill_values_with_prompt(&chain_config),
-            deploy_paymaster: final_ecosystem_args.deploy_paymaster,
-            l1_rpc_url: final_ecosystem_args.ecosystem.l1_rpc_url.clone(),
-            no_port_reallocation: final_ecosystem_args.no_port_reallocation,
-        };
-
-        chain::init::init(
-            &mut chain_init_args,
-            shell,
-            &ecosystem_config,
-            &chain_config,
-        )
-        .await?;
->>>>>>> 3b69e37e
-    }
-
+    }
     logger::outro(msg_ecosystem_initialized(&chains.join(",")));
 
     Ok(())
@@ -398,7 +366,7 @@
             genesis_args: genesis_args.clone(),
             deploy_paymaster,
             l1_rpc_url: Some(final_init_args.ecosystem.l1_rpc_url.clone()),
-            port_offset: PortOffset::from_chain_id(chain_config.id as u16).into(),
+            no_port_reallocation: final_init_args.no_port_reallocation
         };
         let final_chain_init_args = chain_init_args.fill_values_with_prompt(&chain_config);
 
