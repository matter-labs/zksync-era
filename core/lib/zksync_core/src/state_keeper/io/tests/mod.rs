--- conflicted
+++ resolved
@@ -55,16 +55,12 @@
     // These gas values are random and don't matter for filter calculation as there will be a
     // pending batch the filter will be based off of.
     let tx_result = tester
-<<<<<<< HEAD
-        .insert_miniblock(
+        .insert_l2_block(
             &connection_pool,
             1,
             5,
             BatchFeeInput::l1_pegged(U256::from(55), U256::from(555)),
         )
-=======
-        .insert_l2_block(&connection_pool, 1, 5, BatchFeeInput::l1_pegged(55, 555))
->>>>>>> 7a4cf0ca
         .await;
     tester
         .insert_sealed_batch(&connection_pool, 1, &[tx_result])
@@ -109,16 +105,12 @@
     // Insert a sealed batch so there will be a `prev_l1_batch_state_root`.
     // These gas values are random and don't matter for filter calculation.
     let tx_result = tester
-<<<<<<< HEAD
-        .insert_miniblock(
+        .insert_l2_block(
             &connection_pool,
             1,
             5,
             BatchFeeInput::l1_pegged(U256::from(55), U256::from(555)),
         )
-=======
-        .insert_l2_block(&connection_pool, 1, 5, BatchFeeInput::l1_pegged(55, 555))
->>>>>>> 7a4cf0ca
         .await;
     tester
         .insert_sealed_batch(&connection_pool, 1, &[tx_result])
@@ -163,16 +155,12 @@
 
     tester.set_timestamp(prev_l2_block_timestamp);
     let tx_result = tester
-<<<<<<< HEAD
-        .insert_miniblock(
+        .insert_l2_block(
             &connection_pool,
             1,
             5,
             BatchFeeInput::l1_pegged(U256::from(55), U256::from(555)),
         )
-=======
-        .insert_l2_block(&connection_pool, 1, 5, BatchFeeInput::l1_pegged(55, 555))
->>>>>>> 7a4cf0ca
         .await;
     if delay_prev_l2_block_compared_to_batch {
         tester.set_timestamp(prev_l2_block_timestamp - 1);
@@ -188,18 +176,13 @@
         &tester.create_batch_fee_input_provider().await,
         ProtocolVersionId::latest().into(),
     )
-<<<<<<< HEAD
-    .await;
+    .await
+    .unwrap();
     tester.insert_tx(
         &mut guard,
-        tx_filter.fee_per_gas.as_u64,
+        tx_filter.fee_per_gas.as_u64(),
         tx_filter.gas_per_pubdata,
     );
-=======
-    .await
-    .unwrap();
-    tester.insert_tx(&mut guard, tx_filter.fee_per_gas, tx_filter.gas_per_pubdata);
->>>>>>> 7a4cf0ca
 
     let l1_batch_params = mempool
         .wait_for_new_batch_params(&io_cursor, Duration::from_secs(10))
@@ -258,7 +241,7 @@
         ProtocolVersionId::latest(),
     );
 
-    let tx = create_transaction(10, 100);
+    let tx = create_transaction(U256::from(10), U256::from(100));
     let storage_logs = [
         (U256::from(1), Query::Read(U256::from(0))),
         (U256::from(2), Query::InitialWrite(U256::from(1))),
@@ -281,7 +264,7 @@
         vec![],
     );
 
-    let tx = create_transaction(10, 100);
+    let tx = create_transaction(U256::from(10), U256::from(100));
     let storage_logs = [
         (U256::from(4), Query::InitialWrite(U256::from(5))),
         (
@@ -370,7 +353,7 @@
     let events: Vec<_> = events.collect();
 
     for (i, events_chunk) in events.chunks(4).enumerate() {
-        let tx = create_transaction(10, 100);
+        let tx = create_transaction(U256::from(10), U256::from(100));
         let mut execution_result = create_execution_result(i as u16, []);
         execution_result.logs.events = events_chunk.to_vec();
         l2_block.extend_from_executed_transaction(
@@ -444,7 +427,7 @@
     .unwrap();
     let tx = tester.insert_tx(
         &mut mempool_guard,
-        tx_filter.fee_per_gas,
+        tx_filter.fee_per_gas.as_u64(),
         tx_filter.gas_per_pubdata,
     );
     storage
