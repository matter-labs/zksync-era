--- conflicted
+++ resolved
@@ -5,22 +5,14 @@
 use zksync_contracts::{deployer_contract, BaseSystemContracts, TestContract};
 use zksync_multivm::{
     interface::{
-<<<<<<< HEAD
+        storage::{InMemoryStorage, StorageView},
         ExecutionResult, L1BatchEnv, L2BlockEnv, SystemEnv, TxExecutionMode, VmExecutionMode,
         VmExecutionResultAndLogs, VmFactory, VmInterface, VmInterfaceHistoryEnabled,
-=======
-        storage::InMemoryStorage, L2BlockEnv, TxExecutionMode, VmExecutionMode,
-        VmExecutionResultAndLogs, VmInterface,
->>>>>>> a6213ef4
     },
     utils::get_max_gas_per_pubdata_byte,
     vm_fast, vm_latest,
     vm_latest::{constants::BATCH_COMPUTATIONAL_GAS_LIMIT, HistoryEnabled},
 };
-<<<<<<< HEAD
-use zksync_state::{InMemoryStorage, StorageView};
-=======
->>>>>>> a6213ef4
 use zksync_types::{
     block::L2BlockHasher,
     ethabi::{encode, Token},
