#![allow(clippy::upper_case_acronyms, clippy::derive_partial_eq_without_eq)]

use std::{
    net::Ipv4Addr,
    str::FromStr,
    sync::Arc,
    time::{Duration, Instant},
};

use anyhow::Context as _;
use api_server::tx_sender::master_pool_sink::MasterPoolSink;
use fee_model::{ApiFeeInputProvider, BatchFeeModelInputProvider, MainNodeFeeInputProvider};
use prometheus_exporter::PrometheusExporterConfig;
use prover_dal::Prover;
use temp_config_store::{Secrets, TempConfigStore};
use tokio::{
    sync::{oneshot, watch},
    task::JoinHandle,
};
use zksync_circuit_breaker::{
    l1_txs::FailedL1TransactionChecker, replication_lag::ReplicationLagChecker, CircuitBreaker,
    CircuitBreakerChecker, CircuitBreakerError,
};
use zksync_concurrency::{ctx, scope};
use zksync_config::{
    configs::{
        api::{MerkleTreeApiConfig, Web3JsonRpcConfig},
        chain::{
            CircuitBreakerConfig, MempoolConfig, NetworkConfig, OperationsManagerConfig,
            StateKeeperConfig,
        },
        contracts::ProverAtGenesis,
        database::{MerkleTreeConfig, MerkleTreeMode},
    },
    ApiConfig, ContractsConfig, DBConfig, ETHSenderConfig, PostgresConfig,
};
use zksync_contracts::{governance_contract, BaseSystemContracts};
use zksync_dal::{metrics::PostgresMetrics, ConnectionPool, Core, CoreDal};
use zksync_db_connection::healthcheck::ConnectionPoolHealthCheck;
use zksync_eth_client::{
    clients::{PKSigningClient, QueryClient},
    BoundEthInterface, CallFunctionArgs, EthInterface,
};
use zksync_health_check::{AppHealthCheck, HealthStatus, ReactiveHealthCheck};
use zksync_object_store::{ObjectStore, ObjectStoreFactory};
use zksync_queued_job_processor::JobProcessor;
use zksync_state::PostgresStorageCaches;
use zksync_types::{
    fee_model::FeeModelConfig,
    protocol_version::{L1VerifierConfig, VerifierParams},
    system_contracts::get_system_smart_contracts,
    web3::contract::tokens::Detokenize,
    L2ChainId, PackedEthSignature, ProtocolVersionId,
};

use crate::{
    api_server::{
        contract_verification,
        execution_sandbox::{VmConcurrencyBarrier, VmConcurrencyLimiter},
        healthcheck::HealthCheckHandle,
        tree::TreeApiHttpClient,
        tx_sender::{ApiContracts, TxSender, TxSenderBuilder, TxSenderConfig},
        web3::{self, state::InternalApiConfig, Namespace},
    },
    basic_witness_input_producer::BasicWitnessInputProducer,
    commitment_generator::CommitmentGenerator,
    eth_sender::{Aggregator, EthTxAggregator, EthTxManager},
    eth_watch::start_eth_watch,
    house_keeper::{
        blocks_state_reporter::L1BatchMetricsReporter,
        fri_proof_compressor_job_retry_manager::FriProofCompressorJobRetryManager,
        fri_proof_compressor_queue_monitor::FriProofCompressorStatsReporter,
        fri_prover_job_retry_manager::FriProverJobRetryManager,
        fri_prover_queue_monitor::FriProverStatsReporter,
        fri_scheduler_circuit_queuer::SchedulerCircuitQueuer,
        fri_witness_generator_jobs_retry_manager::FriWitnessGeneratorJobRetryManager,
        fri_witness_generator_queue_monitor::FriWitnessGeneratorStatsReporter,
        periodic_job::PeriodicJob,
        waiting_to_queued_fri_witness_job_mover::WaitingToQueuedFriWitnessJobMover,
    },
    l1_gas_price::GasAdjusterSingleton,
    metadata_calculator::{MetadataCalculator, MetadataCalculatorConfig},
    metrics::{InitStage, APP_METRICS},
    state_keeper::{
        create_state_keeper, MempoolFetcher, MempoolGuard, MiniblockSealer, SequencerSealer,
    },
};

pub mod api_server;
pub mod basic_witness_input_producer;
pub mod block_reverter;
pub mod commitment_generator;
pub mod consensus;
pub mod consistency_checker;
pub mod eth_sender;
pub mod eth_watch;
pub mod fee_model;
pub mod gas_tracker;
pub mod genesis;
pub mod house_keeper;
pub mod l1_gas_price;
pub mod metadata_calculator;
mod metrics;
pub mod proof_data_handler;
pub mod proto;
pub mod reorg_detector;
pub mod state_keeper;
pub mod sync_layer;
pub mod temp_config_store;
mod utils;

/// Inserts the initial information about zkSync tokens into the database.
pub async fn genesis_init(
    postgres_config: &PostgresConfig,
    eth_sender: &ETHSenderConfig,
    network_config: &NetworkConfig,
    contracts_config: &ContractsConfig,
    eth_client_url: &str,
    wait_for_set_chain_id: bool,
) -> anyhow::Result<()> {
    let db_url = postgres_config.master_url()?;
    let pool = ConnectionPool::<Core>::singleton(db_url)
        .build()
        .await
        .context("failed to build connection_pool")?;
    let mut storage = pool.connection().await.context("connection()")?;
    let operator_address = PackedEthSignature::address_from_private_key(
        &eth_sender
            .sender
            .private_key()
            .context("Private key is required for genesis init")?,
    )
    .context("Failed to restore operator address from private key")?;

    // Select the first prover to be used during genesis.
    // Later we can change provers using the system upgrades, but for genesis
    // we should select one using the environment config.
    let first_l1_verifier_config =
        if matches!(contracts_config.prover_at_genesis, ProverAtGenesis::Fri) {
            let l1_verifier_config = L1VerifierConfig {
                params: VerifierParams {
                    recursion_node_level_vk_hash: contracts_config.fri_recursion_node_level_vk_hash,
                    recursion_leaf_level_vk_hash: contracts_config.fri_recursion_leaf_level_vk_hash,
                    recursion_circuits_set_vks_hash: zksync_types::H256::zero(),
                },
                recursion_scheduler_level_vk_hash: contracts_config.snark_wrapper_vk_hash,
            };

            let eth_client = QueryClient::new(eth_client_url)?;
            let args = CallFunctionArgs::new("verificationKeyHash", ()).for_contract(
                contracts_config.verifier_addr,
                zksync_contracts::verifier_contract(),
            );

            let vk_hash = eth_client.call_contract_function(args).await?;
            let vk_hash = zksync_types::H256::from_tokens(vk_hash)?;

            assert_eq!(
                vk_hash, l1_verifier_config.recursion_scheduler_level_vk_hash,
                "L1 verifier key does not match the one in the config"
            );

            l1_verifier_config
        } else {
            L1VerifierConfig {
                params: VerifierParams {
                    recursion_node_level_vk_hash: contracts_config.recursion_node_level_vk_hash,
                    recursion_leaf_level_vk_hash: contracts_config.recursion_leaf_level_vk_hash,
                    recursion_circuits_set_vks_hash: contracts_config
                        .recursion_circuits_set_vks_hash,
                },
                recursion_scheduler_level_vk_hash: contracts_config
                    .recursion_scheduler_level_vk_hash,
            }
        };

    genesis::ensure_genesis_state(
        &mut storage,
        network_config.zksync_network_id,
        &genesis::GenesisParams {
            // We consider the operator to be the first validator for now.
            first_validator: operator_address,
            protocol_version: ProtocolVersionId::latest(),
            base_system_contracts: BaseSystemContracts::load_from_disk(),
            system_contracts: get_system_smart_contracts(),
            first_l1_verifier_config,
        },
    )
    .await?;

    if wait_for_set_chain_id {
        genesis::save_set_chain_id_tx(
            eth_client_url,
            contracts_config.diamond_proxy_addr,
            contracts_config
                .state_transition_proxy_addr
                .context("state_transition_proxy_addr is not set, but needed for genesis")?,
            &mut storage,
        )
        .await
        .context("Failed to save SetChainId upgrade transaction")?;
    }

    Ok(())
}

pub async fn is_genesis_needed(postgres_config: &PostgresConfig) -> bool {
    let db_url = postgres_config.master_url().unwrap();
    let pool = ConnectionPool::<Core>::singleton(db_url)
        .build()
        .await
        .expect("failed to build connection_pool");
    let mut storage = pool.connection().await.expect("connection()");
    storage.blocks_dal().is_genesis_needed().await.unwrap()
}

/// Sets up an interrupt handler and returns a future that resolves once an interrupt signal
/// is received.
pub fn setup_sigint_handler() -> oneshot::Receiver<()> {
    let (sigint_sender, sigint_receiver) = oneshot::channel();
    let mut sigint_sender = Some(sigint_sender);
    ctrlc::set_handler(move || {
        if let Some(sigint_sender) = sigint_sender.take() {
            sigint_sender.send(()).ok();
            // ^ The send fails if `sigint_receiver` is dropped. We're OK with this,
            // since at this point the node should be stopping anyway, or is not interested
            // in listening to interrupt signals.
        }
    })
    .expect("Error setting Ctrl+C handler");

    sigint_receiver
}

#[derive(Debug, Clone, Copy, PartialEq)]
pub enum Component {
    /// Public Web3 API running on HTTP server.
    HttpApi,
    /// Public Web3 API (including PubSub) running on WebSocket server.
    WsApi,
    /// REST API for contract verification.
    ContractVerificationApi,
    /// Metadata calculator.
    Tree,
    /// Merkle tree API.
    TreeApi,
    EthWatcher,
    /// Eth tx generator.
    EthTxAggregator,
    /// Manager for eth tx.
    EthTxManager,
    /// State keeper.
    StateKeeper,
    /// Produces input for basic witness generator and uploads it as bin encoded file (blob) to GCS.
    /// The blob is later used as input for Basic Witness Generators.
    BasicWitnessInputProducer,
    /// Component for housekeeping task such as cleaning blobs from GCS, reporting metrics etc.
    Housekeeper,
    /// Component for exposing APIs to prover for providing proof generation data and accepting proofs.
    ProofDataHandler,
    /// Component generating BFT consensus certificates for miniblocks.
    Consensus,
    /// Component generating commitment for L1 batches.
    CommitmentGenerator,
}

#[derive(Debug)]
pub struct Components(pub Vec<Component>);

impl FromStr for Components {
    type Err = String;

    fn from_str(s: &str) -> Result<Components, String> {
        match s {
            "api" => Ok(Components(vec![
                Component::HttpApi,
                Component::WsApi,
                Component::ContractVerificationApi,
            ])),
            "http_api" => Ok(Components(vec![Component::HttpApi])),
            "ws_api" => Ok(Components(vec![Component::WsApi])),
            "contract_verification_api" => Ok(Components(vec![Component::ContractVerificationApi])),
            "tree" => Ok(Components(vec![Component::Tree])),
            "tree_api" => Ok(Components(vec![Component::TreeApi])),
            "state_keeper" => Ok(Components(vec![Component::StateKeeper])),
            "housekeeper" => Ok(Components(vec![Component::Housekeeper])),
            "basic_witness_input_producer" => {
                Ok(Components(vec![Component::BasicWitnessInputProducer]))
            }
            "eth" => Ok(Components(vec![
                Component::EthWatcher,
                Component::EthTxAggregator,
                Component::EthTxManager,
            ])),
            "eth_watcher" => Ok(Components(vec![Component::EthWatcher])),
            "eth_tx_aggregator" => Ok(Components(vec![Component::EthTxAggregator])),
            "eth_tx_manager" => Ok(Components(vec![Component::EthTxManager])),
            "proof_data_handler" => Ok(Components(vec![Component::ProofDataHandler])),
            "consensus" => Ok(Components(vec![Component::Consensus])),
            "commitment_generator" => Ok(Components(vec![Component::CommitmentGenerator])),
            other => Err(format!("{} is not a valid component name", other)),
        }
    }
}

pub async fn initialize_components(
    configs: &TempConfigStore,
    components: &[Component],
    secrets: &Secrets,
) -> anyhow::Result<(
    Vec<JoinHandle<anyhow::Result<()>>>,
    watch::Sender<bool>,
    oneshot::Receiver<CircuitBreakerError>,
    HealthCheckHandle,
)> {
    tracing::info!("Starting the components: {components:?}");

    let db_config = configs.db_config.clone().context("db_config")?;
    let postgres_config = configs.postgres_config.clone().context("postgres_config")?;

    if let Some(threshold) = postgres_config.slow_query_threshold() {
        ConnectionPool::<Core>::global_config().set_slow_query_threshold(threshold)?;
    }
    if let Some(threshold) = postgres_config.long_connection_threshold() {
        ConnectionPool::<Core>::global_config().set_long_connection_threshold(threshold)?;
    }

    let pool_size = postgres_config.max_connections()?;
    let pool_size_master = postgres_config
        .max_connections_master()
        .unwrap_or(pool_size);

    let connection_pool =
        ConnectionPool::<Core>::builder(postgres_config.master_url()?, pool_size_master)
            .build()
            .await
            .context("failed to build connection_pool")?;
    // We're most interested in setting acquire / statement timeouts for the API server, which puts the most load
    // on Postgres.
    let replica_connection_pool =
        ConnectionPool::<Core>::builder(postgres_config.replica_url()?, pool_size)
            .set_acquire_timeout(postgres_config.acquire_timeout())
            .set_statement_timeout(postgres_config.statement_timeout())
            .build()
            .await
            .context("failed to build replica_connection_pool")?;

    let health_check_config = configs
        .health_check_config
        .clone()
        .context("health_check_config")?;
    let app_health = Arc::new(AppHealthCheck::new(
        health_check_config.slow_time_limit(),
        health_check_config.hard_time_limit(),
    ));

    let contracts_config = configs
        .contracts_config
        .clone()
        .context("contracts_config")?;
    let eth_client_config = configs
        .eth_client_config
        .clone()
        .context("eth_client_config")?;
    let circuit_breaker_config = configs
        .circuit_breaker_config
        .clone()
        .context("circuit_breaker_config")?;

    let circuit_breakers =
        circuit_breakers_for_components(components, &postgres_config, &circuit_breaker_config)
            .await
            .context("circuit_breakers_for_components")?;
    let (circuit_breaker_checker, circuit_breaker_error) =
        CircuitBreakerChecker::new(circuit_breakers, &circuit_breaker_config);
    circuit_breaker_checker.check().await.unwrap_or_else(|err| {
        panic!("Circuit breaker triggered: {}", err);
    });

    let query_client = QueryClient::new(&eth_client_config.web3_url).unwrap();
    let gas_adjuster_config = configs.gas_adjuster_config.context("gas_adjuster_config")?;

    let eth_sender_config = configs
        .eth_sender_config
        .clone()
        .context("eth_sender_config")?;
    let mut gas_adjuster = GasAdjusterSingleton::new(
        eth_client_config.web3_url.clone(),
        gas_adjuster_config,
        eth_sender_config.sender.pubdata_sending_mode,
    );

    let (stop_sender, stop_receiver) = watch::channel(false);

    // Prometheus exporter and circuit breaker checker should run for every component configuration.
    let prom_config = configs
        .prometheus_config
        .clone()
        .context("prometheus_config")?;
    let prom_config = PrometheusExporterConfig::pull(prom_config.listener_port);

    let (prometheus_health_check, prometheus_health_updater) =
        ReactiveHealthCheck::new("prometheus_exporter");
    app_health.insert_component(prometheus_health_check);
    let prometheus_task = prom_config.run(stop_receiver.clone());
    let prometheus_task = tokio::spawn(async move {
        prometheus_health_updater.update(HealthStatus::Ready.into());
        let res = prometheus_task.await;
        drop(prometheus_health_updater);
        res
    });

    let mut task_futures: Vec<JoinHandle<anyhow::Result<()>>> = vec![
        prometheus_task,
        tokio::spawn(circuit_breaker_checker.run(stop_receiver.clone())),
    ];

    if components.contains(&Component::WsApi)
        || components.contains(&Component::HttpApi)
        || components.contains(&Component::ContractVerificationApi)
    {
        let api_config = configs.api_config.clone().context("api_config")?;
        let state_keeper_config = configs
            .state_keeper_config
            .clone()
            .context("state_keeper_config")?;
        let network_config = configs.network_config.clone().context("network_config")?;
        let tx_sender_config = TxSenderConfig::new(
            &state_keeper_config,
            &api_config.web3_json_rpc,
            network_config.zksync_network_id,
        );
        let internal_api_config = InternalApiConfig::new(
            &network_config,
            &api_config.web3_json_rpc,
            &contracts_config,
        );

        // Lazily initialize storage caches only when they are needed (e.g., skip their initialization
        // if we only run the explorer APIs). This is required because the cache update task will
        // terminate immediately if storage caches are dropped, which will lead to the (unexpected)
        // program termination.
        let mut storage_caches = None;

        if components.contains(&Component::HttpApi) {
            storage_caches = Some(
                build_storage_caches(
                    configs,
                    &replica_connection_pool,
                    &mut task_futures,
                    stop_receiver.clone(),
                )
                .context("build_storage_caches()")?,
            );

            let started_at = Instant::now();
            tracing::info!("Initializing HTTP API");
            let bounded_gas_adjuster = gas_adjuster
                .get_or_init()
                .await
                .context("gas_adjuster.get_or_init()")?;
            let batch_fee_input_provider = Arc::new(MainNodeFeeInputProvider::new(
                bounded_gas_adjuster,
                FeeModelConfig::from_state_keeper_config(&state_keeper_config),
            ));
            run_http_api(
                &mut task_futures,
                &app_health,
                &postgres_config,
                &tx_sender_config,
                &state_keeper_config,
                &internal_api_config,
                &api_config,
                connection_pool.clone(),
                replica_connection_pool.clone(),
                stop_receiver.clone(),
                batch_fee_input_provider,
                state_keeper_config.save_call_traces,
                storage_caches.clone().unwrap(),
            )
            .await
            .context("run_http_api")?;

            let elapsed = started_at.elapsed();
            APP_METRICS.init_latency[&InitStage::HttpApi].set(elapsed);
            tracing::info!(
                "Initialized HTTP API on port {:?} in {elapsed:?}",
                api_config.web3_json_rpc.http_port
            );
        }

        if components.contains(&Component::WsApi) {
            let storage_caches = match storage_caches {
                Some(storage_caches) => storage_caches,
                None => build_storage_caches(
                    configs,
                    &replica_connection_pool,
                    &mut task_futures,
                    stop_receiver.clone(),
                )
                .context("build_storage_caches()")?,
            };

            let started_at = Instant::now();
            tracing::info!("initializing WS API");
            let bounded_gas_adjuster = gas_adjuster
                .get_or_init()
                .await
                .context("gas_adjuster.get_or_init()")?;
            let batch_fee_input_provider = Arc::new(MainNodeFeeInputProvider::new(
                bounded_gas_adjuster,
                FeeModelConfig::from_state_keeper_config(&state_keeper_config),
            ));
            run_ws_api(
                &mut task_futures,
                &app_health,
                &postgres_config,
                &tx_sender_config,
                &state_keeper_config,
                &internal_api_config,
                &api_config,
                batch_fee_input_provider,
                connection_pool.clone(),
                replica_connection_pool.clone(),
                stop_receiver.clone(),
                storage_caches,
            )
            .await
            .context("run_ws_api")?;

            let elapsed = started_at.elapsed();
            APP_METRICS.init_latency[&InitStage::WsApi].set(elapsed);
            tracing::info!(
                "Initialized WS API on port {} in {elapsed:?}",
                api_config.web3_json_rpc.ws_port
            );
        }

        if components.contains(&Component::ContractVerificationApi) {
            let started_at = Instant::now();
            tracing::info!("initializing contract verification REST API");
            task_futures.push(tokio::spawn(contract_verification::start_server(
                connection_pool.clone(),
                replica_connection_pool.clone(),
                api_config.contract_verification.clone(),
                stop_receiver.clone(),
            )));
            let elapsed = started_at.elapsed();
            APP_METRICS.init_latency[&InitStage::ContractVerificationApi].set(elapsed);
            tracing::info!("initialized contract verification REST API in {elapsed:?}");
        }
    }

    let object_store_config = configs
        .object_store_config
        .clone()
        .context("object_store_config")?;
    let store_factory = ObjectStoreFactory::new(object_store_config);

    if components.contains(&Component::StateKeeper) {
        let started_at = Instant::now();
        tracing::info!("initializing State Keeper");
        let bounded_gas_adjuster = gas_adjuster
            .get_or_init()
            .await
            .context("gas_adjuster.get_or_init()")?;
        let state_keeper_config = configs
            .state_keeper_config
            .clone()
            .context("state_keeper_config")?;
        let batch_fee_input_provider = Arc::new(MainNodeFeeInputProvider::new(
            bounded_gas_adjuster,
            FeeModelConfig::from_state_keeper_config(&state_keeper_config),
        ));
        add_state_keeper_to_task_futures(
            &mut task_futures,
            &postgres_config,
            &contracts_config,
            state_keeper_config,
            &configs.network_config.clone().context("network_config")?,
            &db_config,
            &configs.mempool_config.clone().context("mempool_config")?,
            batch_fee_input_provider,
            store_factory.create_store().await,
            stop_receiver.clone(),
        )
        .await
        .context("add_state_keeper_to_task_futures()")?;

        let elapsed = started_at.elapsed();
        APP_METRICS.init_latency[&InitStage::StateKeeper].set(elapsed);
        tracing::info!("initialized State Keeper in {elapsed:?}");
    }

    if components.contains(&Component::Consensus) {
        let cfg = configs
            .consensus_config
            .as_ref()
            .context("consensus component's config is missing")?
            .main_node(
                secrets
                    .consensus
                    .as_ref()
                    .context("consensus secrets are missing")?,
            )?;
        let started_at = Instant::now();
        tracing::info!("initializing Consensus");
        let pool = connection_pool.clone();
        let mut stop_receiver = stop_receiver.clone();
        task_futures.push(tokio::spawn(async move {
            scope::run!(&ctx::root(), |ctx, s| async {
                s.spawn_bg(async {
                    // Consensus is a new component.
                    // For now in case of error we just log it and allow the server
                    // to continue running.
                    if let Err(err) = cfg.run(ctx, consensus::Store(pool)).await {
                        tracing::error!(%err, "Consensus actor failed");
                    } else {
                        tracing::info!("Consensus actor stopped");
                    }
                    Ok(())
                });
                let _ = stop_receiver.wait_for(|stop| *stop).await?;
                Ok(())
            })
            .await
        }));

        let elapsed = started_at.elapsed();
        APP_METRICS.init_latency[&InitStage::Consensus].set(elapsed);
        tracing::info!("initialized Consensus in {elapsed:?}");
    }

    let main_zksync_contract_address = contracts_config.diamond_proxy_addr;

    if components.contains(&Component::EthWatcher) {
        let started_at = Instant::now();
        tracing::info!("initializing ETH-Watcher");
        let eth_watch_pool = ConnectionPool::<Core>::singleton(postgres_config.master_url()?)
            .build()
            .await
            .context("failed to build eth_watch_pool")?;
        let governance = (governance_contract(), contracts_config.governance_addr);
        let eth_watch_config = configs
            .eth_watch_config
            .clone()
            .context("eth_watch_config")?;
        task_futures.push(
            start_eth_watch(
                eth_watch_config,
                eth_watch_pool,
                Arc::new(query_client.clone()),
                main_zksync_contract_address,
                governance,
                stop_receiver.clone(),
            )
            .await
            .context("start_eth_watch()")?,
        );
        let elapsed = started_at.elapsed();
        APP_METRICS.init_latency[&InitStage::EthWatcher].set(elapsed);
        tracing::info!("initialized ETH-Watcher in {elapsed:?}");
    }

    if components.contains(&Component::EthTxAggregator) {
        let started_at = Instant::now();
        tracing::info!("initializing ETH-TxAggregator");
        let eth_sender_pool = ConnectionPool::<Core>::singleton(postgres_config.master_url()?)
            .build()
            .await
            .context("failed to build eth_sender_pool")?;

        let eth_sender = configs
            .eth_sender_config
            .clone()
            .context("eth_sender_config")?;
        let eth_client =
            PKSigningClient::from_config(&eth_sender, &contracts_config, &eth_client_config);
        let eth_client_blobs_addr =
            PKSigningClient::from_config_blobs(&eth_sender, &contracts_config, &eth_client_config)
                .map(|k| k.sender_account());

        let eth_tx_aggregator_actor = EthTxAggregator::new(
            eth_sender_pool,
            eth_sender.sender.clone(),
            Aggregator::new(
                eth_sender.sender.clone(),
                store_factory.create_store().await,
                eth_client_blobs_addr.is_some(),
                eth_sender.sender.pubdata_sending_mode.into(),
            ),
            Arc::new(eth_client),
            contracts_config.validator_timelock_addr,
            contracts_config.l1_multicall3_addr,
            main_zksync_contract_address,
            configs
                .network_config
                .as_ref()
                .context("network_config")?
                .zksync_network_id,
            eth_client_blobs_addr,
        )
        .await;
        task_futures.push(tokio::spawn(
            eth_tx_aggregator_actor.run(stop_receiver.clone()),
        ));
        let elapsed = started_at.elapsed();
        APP_METRICS.init_latency[&InitStage::EthTxAggregator].set(elapsed);
        tracing::info!("initialized ETH-TxAggregator in {elapsed:?}");
    }

    if components.contains(&Component::EthTxManager) {
        let started_at = Instant::now();
        tracing::info!("initializing ETH-TxManager");
        let eth_manager_pool = ConnectionPool::<Core>::singleton(postgres_config.master_url()?)
            .build()
            .await
            .context("failed to build eth_manager_pool")?;
        let eth_sender = configs
            .eth_sender_config
            .clone()
            .context("eth_sender_config")?;
        let eth_client =
            PKSigningClient::from_config(&eth_sender, &contracts_config, &eth_client_config);
        let eth_client_blobs =
            PKSigningClient::from_config_blobs(&eth_sender, &contracts_config, &eth_client_config);
        let eth_tx_manager_actor = EthTxManager::new(
            eth_manager_pool,
            eth_sender.sender,
            gas_adjuster
                .get_or_init()
                .await
                .context("gas_adjuster.get_or_init()")?,
            Arc::new(eth_client),
            eth_client_blobs.map(|c| Arc::new(c) as Arc<dyn BoundEthInterface>),
        );
        task_futures.extend([tokio::spawn(
            eth_tx_manager_actor.run(stop_receiver.clone()),
        )]);
        let elapsed = started_at.elapsed();
        APP_METRICS.init_latency[&InitStage::EthTxManager].set(elapsed);
        tracing::info!("initialized ETH-TxManager in {elapsed:?}");
    }

    add_trees_to_task_futures(
        configs,
        &mut task_futures,
        &app_health,
        components,
        &store_factory,
        stop_receiver.clone(),
    )
    .await
    .context("add_trees_to_task_futures()")?;

    if components.contains(&Component::BasicWitnessInputProducer) {
        let singleton_connection_pool =
            ConnectionPool::<Core>::singleton(postgres_config.master_url()?)
                .build()
                .await
                .context("failed to build singleton connection_pool")?;
        let network_config = configs.network_config.clone().context("network_config")?;
        add_basic_witness_input_producer_to_task_futures(
            &mut task_futures,
            &singleton_connection_pool,
            &store_factory,
            network_config.zksync_network_id,
            stop_receiver.clone(),
        )
        .await
        .context("add_basic_witness_input_producer_to_task_futures()")?;
    }

    if components.contains(&Component::Housekeeper) {
        add_house_keeper_to_task_futures(configs, &mut task_futures, stop_receiver.clone())
            .await
            .context("add_house_keeper_to_task_futures()")?;
    }

    if components.contains(&Component::ProofDataHandler) {
        task_futures.push(tokio::spawn(proof_data_handler::run_server(
            configs
                .proof_data_handler_config
                .clone()
                .context("proof_data_handler_config")?,
            configs
                .contracts_config
                .clone()
                .context("contracts_config")?,
            store_factory.create_store().await,
            connection_pool.clone(),
            stop_receiver.clone(),
        )));
    }

    if components.contains(&Component::CommitmentGenerator) {
        let commitment_generator_pool =
            ConnectionPool::<Core>::singleton(postgres_config.master_url()?)
                .build()
                .await
                .context("failed to build commitment_generator_pool")?;
        let commitment_generator = CommitmentGenerator::new(commitment_generator_pool);
        app_health.insert_component(commitment_generator.health_check());
        task_futures.push(tokio::spawn(
            commitment_generator.run(stop_receiver.clone()),
        ));
    }

    // Run healthcheck server for all components.
    let db_health_check = ConnectionPoolHealthCheck::new(replica_connection_pool);
    app_health.insert_custom_component(Arc::new(db_health_check));
    let health_check_handle =
        HealthCheckHandle::spawn_server(health_check_config.bind_addr(), app_health);

    if let Some(task) = gas_adjuster.run_if_initialized(stop_receiver.clone()) {
        task_futures.push(task);
    }
    Ok((
        task_futures,
        stop_sender,
        circuit_breaker_error,
        health_check_handle,
    ))
}

#[allow(clippy::too_many_arguments)]
async fn add_state_keeper_to_task_futures(
    task_futures: &mut Vec<JoinHandle<anyhow::Result<()>>>,
    postgres_config: &PostgresConfig,
    contracts_config: &ContractsConfig,
    state_keeper_config: StateKeeperConfig,
    network_config: &NetworkConfig,
    db_config: &DBConfig,
    mempool_config: &MempoolConfig,
    batch_fee_input_provider: Arc<dyn BatchFeeModelInputProvider>,
    object_store: Arc<dyn ObjectStore>,
    stop_receiver: watch::Receiver<bool>,
) -> anyhow::Result<()> {
    let pool_builder = ConnectionPool::<Core>::singleton(postgres_config.master_url()?);
    let state_keeper_pool = pool_builder
        .build()
        .await
        .context("failed to build state_keeper_pool")?;
    let mempool = {
        let mut storage = state_keeper_pool
            .connection()
            .await
            .context("Access storage to build mempool")?;
        let mempool = MempoolGuard::from_storage(&mut storage, mempool_config.capacity).await;
        mempool.register_metrics();
        mempool
    };

    let miniblock_sealer_pool = pool_builder
        .build()
        .await
        .context("failed to build miniblock_sealer_pool")?;
    let (miniblock_sealer, miniblock_sealer_handle) = MiniblockSealer::new(
        miniblock_sealer_pool,
        state_keeper_config.miniblock_seal_queue_capacity,
    );
    task_futures.push(tokio::spawn(miniblock_sealer.run()));

    let state_keeper = create_state_keeper(
        contracts_config,
        state_keeper_config,
        db_config,
        network_config,
        mempool_config,
        state_keeper_pool.clone(),
        mempool.clone(),
        batch_fee_input_provider.clone(),
        miniblock_sealer_handle,
        object_store,
        stop_receiver.clone(),
    )
    .await;

    task_futures.push(tokio::spawn(
        state_keeper.run_fee_address_migration(state_keeper_pool),
    ));
    task_futures.push(tokio::spawn(state_keeper.run()));

    let mempool_fetcher_pool = pool_builder
        .build()
        .await
        .context("failed to build mempool_fetcher_pool")?;
    let mempool_fetcher = MempoolFetcher::new(
        mempool,
        batch_fee_input_provider,
        mempool_config,
        mempool_fetcher_pool,
    );
    let mempool_fetcher_handle = tokio::spawn(mempool_fetcher.run(stop_receiver));
    task_futures.push(mempool_fetcher_handle);
    Ok(())
}

async fn add_trees_to_task_futures(
    configs: &TempConfigStore,
    task_futures: &mut Vec<JoinHandle<anyhow::Result<()>>>,
    app_health: &AppHealthCheck,
    components: &[Component],
    store_factory: &ObjectStoreFactory,
    stop_receiver: watch::Receiver<bool>,
) -> anyhow::Result<()> {
    if !components.contains(&Component::Tree) {
        anyhow::ensure!(
            !components.contains(&Component::TreeApi),
            "Merkle tree API cannot be started without a tree component"
        );
        return Ok(());
    }

    let db_config = configs.db_config.clone().context("db_config")?;
    let operation_config = configs
        .operations_manager_config
        .clone()
        .context("operations_manager_config")?;
    let api_config = configs
        .api_config
        .clone()
        .context("api_config")?
        .merkle_tree;
    let postgres_config = configs.postgres_config.clone().context("postgres_config")?;
    let api_config = components
        .contains(&Component::TreeApi)
        .then_some(&api_config);

    let object_store = match db_config.merkle_tree.mode {
        MerkleTreeMode::Lightweight => None,
        MerkleTreeMode::Full => Some(store_factory.create_store().await),
    };

    run_tree(
        task_futures,
        app_health,
        &postgres_config,
        &db_config.merkle_tree,
        api_config,
        &operation_config,
        object_store,
        stop_receiver,
    )
    .await
    .context("run_tree()")
}

#[allow(clippy::too_many_arguments)]
async fn run_tree(
    task_futures: &mut Vec<JoinHandle<anyhow::Result<()>>>,
    app_health: &AppHealthCheck,
    postgres_config: &PostgresConfig,
    merkle_tree_config: &MerkleTreeConfig,
    api_config: Option<&MerkleTreeApiConfig>,
    operation_manager: &OperationsManagerConfig,
    object_store: Option<Arc<dyn ObjectStore>>,
    stop_receiver: watch::Receiver<bool>,
) -> anyhow::Result<()> {
    let started_at = Instant::now();
    let mode_str = if matches!(merkle_tree_config.mode, MerkleTreeMode::Full) {
        "full"
    } else {
        "lightweight"
    };
    tracing::info!("Initializing Merkle tree in {mode_str} mode");

    let config = MetadataCalculatorConfig::for_main_node(merkle_tree_config, operation_manager);
    let metadata_calculator = MetadataCalculator::new(config, object_store)
        .await
        .context("failed initializing metadata_calculator")?;
    if let Some(api_config) = api_config {
        let address = (Ipv4Addr::UNSPECIFIED, api_config.port).into();
        let tree_reader = metadata_calculator.tree_reader();
        let stop_receiver = stop_receiver.clone();
        task_futures.push(tokio::spawn(async move {
            tree_reader
                .wait()
                .await
                .run_api_server(address, stop_receiver)
                .await
        }));
    }

    let tree_health_check = metadata_calculator.tree_health_check();
    app_health.insert_component(tree_health_check);
    let pool = ConnectionPool::<Core>::singleton(postgres_config.master_url()?)
        .build()
        .await
        .context("failed to build connection pool")?;
    let tree_task = tokio::spawn(metadata_calculator.run(pool, stop_receiver));
    task_futures.push(tree_task);

    let elapsed = started_at.elapsed();
    APP_METRICS.init_latency[&InitStage::Tree].set(elapsed);
    tracing::info!("Initialized {mode_str} tree in {elapsed:?}");
    Ok(())
}

async fn add_basic_witness_input_producer_to_task_futures(
    task_futures: &mut Vec<JoinHandle<anyhow::Result<()>>>,
    connection_pool: &ConnectionPool<Core>,
    store_factory: &ObjectStoreFactory,
    l2_chain_id: L2ChainId,
    stop_receiver: watch::Receiver<bool>,
) -> anyhow::Result<()> {
    // Witness Generator won't be spawned with `ZKSYNC_LOCAL_SETUP` running.
    // BasicWitnessInputProducer shouldn't be producing input for it locally either.
    if std::env::var("ZKSYNC_LOCAL_SETUP") == Ok("true".to_owned()) {
        return Ok(());
    }
    let started_at = Instant::now();
    tracing::info!("initializing BasicWitnessInputProducer");
    let producer =
        BasicWitnessInputProducer::new(connection_pool.clone(), store_factory, l2_chain_id).await?;
    task_futures.push(tokio::spawn(producer.run(stop_receiver, None)));
    tracing::info!(
        "Initialized BasicWitnessInputProducer in {:?}",
        started_at.elapsed()
    );
    let elapsed = started_at.elapsed();
    APP_METRICS.init_latency[&InitStage::BasicWitnessInputProducer].set(elapsed);
    Ok(())
}

async fn add_house_keeper_to_task_futures(
    configs: &TempConfigStore,
    task_futures: &mut Vec<JoinHandle<anyhow::Result<()>>>,
    stop_receiver: watch::Receiver<bool>,
) -> anyhow::Result<()> {
    let house_keeper_config = configs
        .house_keeper_config
        .clone()
        .context("house_keeper_config")?;
    let postgres_config = configs.postgres_config.clone().context("postgres_config")?;
    let connection_pool = ConnectionPool::<Core>::builder(
        postgres_config.replica_url()?,
        postgres_config.max_connections()?,
    )
    .build()
    .await
    .context("failed to build a connection pool")?;

    let pool_for_metrics = connection_pool.clone();
    let mut stop_receiver_for_metrics = stop_receiver.clone();
    task_futures.push(tokio::spawn(async move {
<<<<<<< HEAD
        tokio::select! {
            () = pool_for_metrics.run_postgres_metrics_scraping(Duration::from_secs(60)) => {
                tracing::warn!("Postgres metrics scraping unexpectedly stopped");
            }
            _ = stop_receiver_for_metrics.changed() => {
                tracing::info!("Stop signal received, Postgres metrics scraping is shutting down");
            }
        }
=======
        PostgresMetrics::run_scraping(pool_for_metrics, Duration::from_secs(60)).await;
>>>>>>> 1245005e
        Ok(())
    }));

    let l1_batch_metrics_reporter = L1BatchMetricsReporter::new(
        house_keeper_config.l1_batch_metrics_reporting_interval_ms,
        connection_pool.clone(),
    );

    let prover_connection_pool = ConnectionPool::<Prover>::builder(
        postgres_config.prover_url()?,
        postgres_config.max_connections()?,
    )
    .build()
    .await
    .context("failed to build a prover_connection_pool")?;
    let task = l1_batch_metrics_reporter.run(stop_receiver.clone());
    task_futures.push(tokio::spawn(task));

    // All FRI Prover related components are configured below.
    let fri_prover_config = configs
        .fri_prover_config
        .clone()
        .context("fri_prover_config")?;
    let fri_prover_job_retry_manager = FriProverJobRetryManager::new(
        fri_prover_config.max_attempts,
        fri_prover_config.proof_generation_timeout(),
        house_keeper_config.fri_prover_job_retrying_interval_ms,
        prover_connection_pool.clone(),
    );
    let task = fri_prover_job_retry_manager.run(stop_receiver.clone());
    task_futures.push(tokio::spawn(task));

    let fri_witness_gen_config = configs
        .fri_witness_generator_config
        .clone()
        .context("fri_witness_generator_config")?;
    let fri_witness_gen_job_retry_manager = FriWitnessGeneratorJobRetryManager::new(
        fri_witness_gen_config.max_attempts,
        fri_witness_gen_config.witness_generation_timeout(),
        house_keeper_config.fri_witness_generator_job_retrying_interval_ms,
        prover_connection_pool.clone(),
    );
    let task = fri_witness_gen_job_retry_manager.run(stop_receiver.clone());
    task_futures.push(tokio::spawn(task));

    let waiting_to_queued_fri_witness_job_mover = WaitingToQueuedFriWitnessJobMover::new(
        house_keeper_config.fri_witness_job_moving_interval_ms,
        prover_connection_pool.clone(),
    );
    let task = waiting_to_queued_fri_witness_job_mover.run(stop_receiver.clone());
    task_futures.push(tokio::spawn(task));

    let scheduler_circuit_queuer = SchedulerCircuitQueuer::new(
        house_keeper_config.fri_witness_job_moving_interval_ms,
        prover_connection_pool.clone(),
    );
    let task = scheduler_circuit_queuer.run(stop_receiver.clone());
    task_futures.push(tokio::spawn(task));

    let fri_witness_generator_stats_reporter = FriWitnessGeneratorStatsReporter::new(
        prover_connection_pool.clone(),
        house_keeper_config.witness_generator_stats_reporting_interval_ms,
    );
    let task = fri_witness_generator_stats_reporter.run(stop_receiver.clone());
    task_futures.push(tokio::spawn(task));

    let fri_prover_group_config = configs
        .fri_prover_group_config
        .clone()
        .context("fri_prover_group_config")?;
    let fri_prover_stats_reporter = FriProverStatsReporter::new(
        house_keeper_config.fri_prover_stats_reporting_interval_ms,
        prover_connection_pool.clone(),
        connection_pool.clone(),
        fri_prover_group_config,
    );
    let task = fri_prover_stats_reporter.run(stop_receiver.clone());
    task_futures.push(tokio::spawn(task));

    let proof_compressor_config = configs
        .fri_proof_compressor_config
        .clone()
        .context("fri_proof_compressor_config")?;
    let fri_proof_compressor_stats_reporter = FriProofCompressorStatsReporter::new(
        house_keeper_config.fri_proof_compressor_stats_reporting_interval_ms,
        prover_connection_pool.clone(),
    );
    let task = fri_proof_compressor_stats_reporter.run(stop_receiver.clone());
    task_futures.push(tokio::spawn(task));

    let fri_proof_compressor_retry_manager = FriProofCompressorJobRetryManager::new(
        proof_compressor_config.max_attempts,
        proof_compressor_config.generation_timeout(),
        house_keeper_config.fri_proof_compressor_job_retrying_interval_ms,
        prover_connection_pool.clone(),
    );
    let task = fri_proof_compressor_retry_manager.run(stop_receiver);
    task_futures.push(tokio::spawn(task));
    Ok(())
}

fn build_storage_caches(
    configs: &TempConfigStore,
    replica_connection_pool: &ConnectionPool<Core>,
    task_futures: &mut Vec<JoinHandle<anyhow::Result<()>>>,
    stop_receiver: watch::Receiver<bool>,
) -> anyhow::Result<PostgresStorageCaches> {
    let rpc_config = configs
        .web3_json_rpc_config
        .clone()
        .context("web3_json_rpc_config")?;
    let factory_deps_capacity = rpc_config.factory_deps_cache_size() as u64;
    let initial_writes_capacity = rpc_config.initial_writes_cache_size() as u64;
    let values_capacity = rpc_config.latest_values_cache_size() as u64;
    let mut storage_caches =
        PostgresStorageCaches::new(factory_deps_capacity, initial_writes_capacity);

    if values_capacity > 0 {
        let values_cache_task = storage_caches
            .configure_storage_values_cache(values_capacity, replica_connection_pool.clone());
        task_futures.push(tokio::task::spawn(values_cache_task.run(stop_receiver)));
    }
    Ok(storage_caches)
}

async fn build_tx_sender(
    tx_sender_config: &TxSenderConfig,
    web3_json_config: &Web3JsonRpcConfig,
    state_keeper_config: &StateKeeperConfig,
    replica_pool: ConnectionPool<Core>,
    master_pool: ConnectionPool<Core>,
    batch_fee_model_input_provider: Arc<dyn BatchFeeModelInputProvider>,
    storage_caches: PostgresStorageCaches,
) -> (TxSender, VmConcurrencyBarrier) {
    let sequencer_sealer = SequencerSealer::new(state_keeper_config.clone());
    let master_pool_sink = MasterPoolSink::new(master_pool);
    let tx_sender_builder = TxSenderBuilder::new(
        tx_sender_config.clone(),
        replica_pool.clone(),
        Arc::new(master_pool_sink),
    )
    .with_sealer(Arc::new(sequencer_sealer));

    let max_concurrency = web3_json_config.vm_concurrency_limit();
    let (vm_concurrency_limiter, vm_barrier) = VmConcurrencyLimiter::new(max_concurrency);

    let batch_fee_input_provider =
        ApiFeeInputProvider::new(batch_fee_model_input_provider, replica_pool);

    let tx_sender = tx_sender_builder
        .build(
            Arc::new(batch_fee_input_provider),
            Arc::new(vm_concurrency_limiter),
            ApiContracts::load_from_disk(),
            storage_caches,
        )
        .await;
    (tx_sender, vm_barrier)
}

#[allow(clippy::too_many_arguments)]
async fn run_http_api(
    task_futures: &mut Vec<JoinHandle<anyhow::Result<()>>>,
    app_health: &AppHealthCheck,
    postgres_config: &PostgresConfig,
    tx_sender_config: &TxSenderConfig,
    state_keeper_config: &StateKeeperConfig,
    internal_api: &InternalApiConfig,
    api_config: &ApiConfig,
    master_connection_pool: ConnectionPool<Core>,
    replica_connection_pool: ConnectionPool<Core>,
    stop_receiver: watch::Receiver<bool>,
    batch_fee_model_input_provider: Arc<dyn BatchFeeModelInputProvider>,
    with_debug_namespace: bool,
    storage_caches: PostgresStorageCaches,
) -> anyhow::Result<()> {
    let (tx_sender, vm_barrier) = build_tx_sender(
        tx_sender_config,
        &api_config.web3_json_rpc,
        state_keeper_config,
        replica_connection_pool.clone(),
        master_connection_pool,
        batch_fee_model_input_provider,
        storage_caches,
    )
    .await;

    let mut namespaces = Namespace::DEFAULT.to_vec();
    if with_debug_namespace {
        namespaces.push(Namespace::Debug)
    }
    namespaces.push(Namespace::Snapshots);

    let updaters_pool = ConnectionPool::<Core>::builder(postgres_config.replica_url()?, 2)
        .build()
        .await
        .context("failed to build last_miniblock_pool")?;

    let mut api_builder =
        web3::ApiBuilder::jsonrpsee_backend(internal_api.clone(), replica_connection_pool)
            .http(api_config.web3_json_rpc.http_port)
            .with_updaters_pool(updaters_pool)
            .with_filter_limit(api_config.web3_json_rpc.filters_limit())
            .with_batch_request_size_limit(api_config.web3_json_rpc.max_batch_request_size())
            .with_response_body_size_limit(api_config.web3_json_rpc.max_response_body_size())
            .with_tx_sender(tx_sender)
            .with_vm_barrier(vm_barrier)
            .enable_api_namespaces(namespaces);
    if let Some(tree_api_url) = api_config.web3_json_rpc.tree_api_url() {
        let tree_api = Arc::new(TreeApiHttpClient::new(tree_api_url));
        api_builder = api_builder.with_tree_api(tree_api.clone());
        app_health.insert_custom_component(tree_api);
    }

    let server_handles = api_builder
        .build()
        .context("failed to build HTTP API server")?
        .run(stop_receiver)
        .await?;
    task_futures.extend(server_handles.tasks);
    app_health.insert_component(server_handles.health_check);
    Ok(())
}

#[allow(clippy::too_many_arguments)]
async fn run_ws_api(
    task_futures: &mut Vec<JoinHandle<anyhow::Result<()>>>,
    app_health: &AppHealthCheck,
    postgres_config: &PostgresConfig,
    tx_sender_config: &TxSenderConfig,
    state_keeper_config: &StateKeeperConfig,
    internal_api: &InternalApiConfig,
    api_config: &ApiConfig,
    batch_fee_model_input_provider: Arc<dyn BatchFeeModelInputProvider>,
    master_connection_pool: ConnectionPool<Core>,
    replica_connection_pool: ConnectionPool<Core>,
    stop_receiver: watch::Receiver<bool>,
    storage_caches: PostgresStorageCaches,
) -> anyhow::Result<()> {
    let (tx_sender, vm_barrier) = build_tx_sender(
        tx_sender_config,
        &api_config.web3_json_rpc,
        state_keeper_config,
        replica_connection_pool.clone(),
        master_connection_pool,
        batch_fee_model_input_provider,
        storage_caches,
    )
    .await;
    let last_miniblock_pool = ConnectionPool::<Core>::singleton(postgres_config.replica_url()?)
        .build()
        .await
        .context("failed to build last_miniblock_pool")?;

    let mut namespaces = Namespace::DEFAULT.to_vec();
    namespaces.push(Namespace::Snapshots);

    let mut api_builder =
        web3::ApiBuilder::jsonrpsee_backend(internal_api.clone(), replica_connection_pool)
            .ws(api_config.web3_json_rpc.ws_port)
            .with_updaters_pool(last_miniblock_pool)
            .with_filter_limit(api_config.web3_json_rpc.filters_limit())
            .with_subscriptions_limit(api_config.web3_json_rpc.subscriptions_limit())
            .with_batch_request_size_limit(api_config.web3_json_rpc.max_batch_request_size())
            .with_response_body_size_limit(api_config.web3_json_rpc.max_response_body_size())
            .with_websocket_requests_per_minute_limit(
                api_config
                    .web3_json_rpc
                    .websocket_requests_per_minute_limit(),
            )
            .with_polling_interval(api_config.web3_json_rpc.pubsub_interval())
            .with_tx_sender(tx_sender)
            .with_vm_barrier(vm_barrier)
            .enable_api_namespaces(namespaces);
    if let Some(tree_api_url) = api_config.web3_json_rpc.tree_api_url() {
        let tree_api = Arc::new(TreeApiHttpClient::new(tree_api_url));
        api_builder = api_builder.with_tree_api(tree_api.clone());
        app_health.insert_custom_component(tree_api);
    }

    let server_handles = api_builder
        .build()
        .context("failed to build WS API server")?
        .run(stop_receiver)
        .await?;
    task_futures.extend(server_handles.tasks);
    app_health.insert_component(server_handles.health_check);
    Ok(())
}

async fn circuit_breakers_for_components(
    components: &[Component],
    postgres_config: &PostgresConfig,
    circuit_breaker_config: &CircuitBreakerConfig,
) -> anyhow::Result<Vec<Box<dyn CircuitBreaker>>> {
    let mut circuit_breakers: Vec<Box<dyn CircuitBreaker>> = Vec::new();

    if components
        .iter()
        .any(|c| matches!(c, Component::EthTxAggregator | Component::EthTxManager))
    {
        let pool = ConnectionPool::<Core>::singleton(postgres_config.replica_url()?)
            .build()
            .await
            .context("failed to build a connection pool")?;
        circuit_breakers.push(Box::new(FailedL1TransactionChecker { pool }));
    }

    if components.iter().any(|c| {
        matches!(
            c,
            Component::HttpApi | Component::WsApi | Component::ContractVerificationApi
        )
    }) {
        let pool = ConnectionPool::<Core>::singleton(postgres_config.replica_url()?)
            .build()
            .await?;
        circuit_breakers.push(Box::new(ReplicationLagChecker {
            pool,
            replication_lag_limit_sec: circuit_breaker_config.replication_lag_limit_sec,
        }));
    }
    Ok(circuit_breakers)
}<|MERGE_RESOLUTION|>--- conflicted
+++ resolved
@@ -1044,18 +1044,14 @@
     let pool_for_metrics = connection_pool.clone();
     let mut stop_receiver_for_metrics = stop_receiver.clone();
     task_futures.push(tokio::spawn(async move {
-<<<<<<< HEAD
         tokio::select! {
-            () = pool_for_metrics.run_postgres_metrics_scraping(Duration::from_secs(60)) => {
+            () = PostgresMetrics::run_scraping(pool_for_metrics, Duration::from_secs(60)) => {
                 tracing::warn!("Postgres metrics scraping unexpectedly stopped");
             }
             _ = stop_receiver_for_metrics.changed() => {
                 tracing::info!("Stop signal received, Postgres metrics scraping is shutting down");
             }
         }
-=======
-        PostgresMetrics::run_scraping(pool_for_metrics, Duration::from_secs(60)).await;
->>>>>>> 1245005e
         Ok(())
     }));
 
