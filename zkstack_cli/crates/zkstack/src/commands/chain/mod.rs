--- conflicted
+++ resolved
@@ -15,25 +15,14 @@
 
 mod accept_chain_ownership;
 pub(crate) mod args;
-<<<<<<< HEAD
-pub mod build_transactions;
-pub mod common;
-pub mod convert_to_gateway;
-pub mod create;
-pub mod deploy_l2_contracts;
-pub mod deploy_paymaster;
-mod enable_evm_emulator;
-pub mod gateway_upgrade;
-=======
 mod build_transactions;
-mod common;
-mod convert_to_gateway;
-mod create;
+pub(crate) mod common;
+pub(crate) mod convert_to_gateway;
+pub(crate) mod create;
 pub mod deploy_l2_contracts;
 pub mod deploy_paymaster;
 mod enable_evm_emulator;
 mod gateway_upgrade;
->>>>>>> 0d83184d
 pub mod genesis;
 pub mod init;
 mod migrate_from_gateway;
