--- conflicted
+++ resolved
@@ -83,13 +83,8 @@
                 .len(),
         );
 
-<<<<<<< HEAD
-        let (l1_tx_count, l2_tx_count) =
-            l1_l2_tx_count(&self.committed_updates().executed_transactions);
-=======
-        let l1_tx_count = self.l1_batch.l1_tx_count;
-        let l2_tx_count = self.l1_batch.executed_transaction_hashes.len() - l1_tx_count;
->>>>>>> d0c61e84
+        let l1_tx_count = self.committed_updates().l1_tx_count;
+        let l2_tx_count = self.committed_updates().executed_transaction_hashes.len() - l1_tx_count;
         let (dedup_writes_count, dedup_reads_count) = log_query_write_read_counts(
             finished_batch
                 .final_execution_state
@@ -167,13 +162,8 @@
         transaction
             .transactions_dal()
             .mark_txs_as_executed_in_l1_batch(
-<<<<<<< HEAD
                 self.l1_batch_number(),
-                &self.committed_updates().executed_transactions,
-=======
-                self.l1_batch.number,
-                &self.l1_batch.executed_transaction_hashes,
->>>>>>> d0c61e84
+                &self.committed_updates().executed_transaction_hashes,
             )
             .await?;
         progress.observe(None);
@@ -273,11 +263,7 @@
             .observe(writes_metrics.repeated_storage_writes);
         L1_BATCH_METRICS
             .transactions_in_l1_batch
-<<<<<<< HEAD
-            .observe(self.committed_updates().executed_transactions.len());
-=======
-            .observe(self.l1_batch.executed_transaction_hashes.len());
->>>>>>> d0c61e84
+            .observe(self.committed_updates().executed_transaction_hashes.len());
 
         let batch_timestamp = self.l1_batch_timestamp();
         let l1_batch_latency =
@@ -370,7 +356,6 @@
         // Run sub-tasks in parallel.
         L2BlockSealProcess::run_subtasks(self, strategy).await?;
 
-<<<<<<< HEAD
         if is_fictive {
             let progress = L2_BLOCK_METRICS.start(L2BlockSealStage::CalculateLogsBloom, is_fictive);
             let iter = self.l2_block.events.iter().flat_map(|event| {
@@ -393,7 +378,7 @@
 
             let l2_block_header = L2BlockHeader {
                 number: self.l2_block.number,
-                timestamp: self.l2_block.timestamp,
+                timestamp: self.l2_block.timestamp(),
                 hash: self.l2_block.get_l2_block_hash(),
                 l1_tx_count: l1_tx_count as u16,
                 l2_tx_count: l2_tx_count as u16,
@@ -408,43 +393,6 @@
                 logs_bloom,
                 pubdata_params: self.pubdata_params,
             };
-=======
-        let progress = L2_BLOCK_METRICS.start(L2BlockSealStage::CalculateLogsBloom, is_fictive);
-        let iter = self.l2_block.events.iter().flat_map(|event| {
-            event
-                .indexed_topics
-                .iter()
-                .map(|topic| BloomInput::Raw(topic.as_bytes()))
-                .chain([BloomInput::Raw(event.address.as_bytes())])
-        });
-        let logs_bloom = build_bloom(iter);
-        progress.observe(Some(self.l2_block.events.len()));
-
-        // Seal block header at the last step.
-        let progress = L2_BLOCK_METRICS.start(L2BlockSealStage::InsertL2BlockHeader, is_fictive);
-        let definite_vm_version = self
-            .protocol_version
-            .unwrap_or_else(ProtocolVersionId::last_potentially_undefined)
-            .into();
-
-        let l2_block_header = L2BlockHeader {
-            number: self.l2_block.number,
-            timestamp: self.l2_block.timestamp(),
-            hash: self.l2_block.get_l2_block_hash(),
-            l1_tx_count: l1_tx_count as u16,
-            l2_tx_count: l2_tx_count as u16,
-            fee_account_address: self.fee_account_address,
-            base_fee_per_gas: self.base_fee_per_gas,
-            batch_fee_input: self.fee_input,
-            base_system_contracts_hashes: self.base_system_contracts_hashes,
-            protocol_version: self.protocol_version,
-            gas_per_pubdata_limit: get_max_gas_per_pubdata_byte(definite_vm_version),
-            virtual_blocks: self.l2_block.virtual_blocks,
-            gas_limit: get_max_batch_gas_limit(definite_vm_version),
-            logs_bloom,
-            pubdata_params: self.pubdata_params,
-        };
->>>>>>> d0c61e84
 
             let mut connection = strategy.connection().await?;
             connection
