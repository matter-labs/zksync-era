--- conflicted
+++ resolved
@@ -85,16 +85,13 @@
                 .protective_reads_writer_config
                 .as_ref()
                 .map(ProtoRepr::build),
-<<<<<<< HEAD
             basic_witness_input_producer: this
                 .basic_witness_input_producer_config
                 .as_ref()
                 .map(ProtoRepr::build),
-=======
             commitment_generator: this.commitment_generator.as_ref().map(ProtoRepr::build),
             snapshot_recovery: this.snapshot_recovery.as_ref().map(ProtoRepr::build),
             pruning: this.pruning.as_ref().map(ProtoRepr::build),
->>>>>>> 298a97e8
             core_object_store: this.core_object_store.as_ref().map(ProtoRepr::build),
         }
     }
