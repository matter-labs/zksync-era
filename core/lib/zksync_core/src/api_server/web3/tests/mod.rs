--- conflicted
+++ resolved
@@ -11,11 +11,6 @@
 };
 use zksync_dal::{transactions_dal::L2TxSubmissionResult, ConnectionPool, StorageProcessor};
 use zksync_health_check::CheckHealth;
-<<<<<<< HEAD
-=======
-use zksync_state::PostgresStorageCaches;
-use zksync_system_constants::L1_GAS_PER_PUBDATA_BYTE;
->>>>>>> 604fdb97
 use zksync_types::{
     api,
     block::{BlockGasCount, MiniblockHeader},
@@ -57,23 +52,6 @@
 const TEST_TIMEOUT: Duration = Duration::from_secs(10);
 const POLL_INTERVAL: Duration = Duration::from_millis(50);
 
-<<<<<<< HEAD
-=======
-/// Mock [`L1GasPriceProvider`] that returns a constant value.
-#[derive(Debug)]
-struct MockL1GasPriceProvider(u64);
-
-impl L1GasPriceProvider for MockL1GasPriceProvider {
-    fn estimate_effective_gas_price(&self) -> u64 {
-        self.0
-    }
-
-    fn estimate_effective_pubdata_price(&self) -> u64 {
-        self.0 * L1_GAS_PER_PUBDATA_BYTE as u64
-    }
-}
-
->>>>>>> 604fdb97
 impl ApiServerHandles {
     /// Waits until the server health check reports the ready state.
     pub(crate) async fn wait_until_ready(&self) {
