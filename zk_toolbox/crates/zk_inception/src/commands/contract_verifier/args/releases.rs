use std::str::FromStr;

use common::{cmd::Cmd, spinner::Spinner};
use serde::Deserialize;
use xshell::{cmd, Shell};

use crate::messages::{MSG_INVALID_ARCH_ERR, MSG_NO_RELEASES_FOUND_ERR};

#[derive(Deserialize)]
struct GitHubRelease {
    tag_name: String,
    assets: Vec<GitHubAsset>,
}

#[derive(Deserialize)]
struct GitHubAsset {
    name: String,
    browser_download_url: String,
}

#[derive(Deserialize)]
struct SolcList {
    builds: Vec<SolcBuild>,
}

#[derive(Deserialize)]
struct SolcBuild {
    path: String,
    version: String,
}

#[derive(Debug, Clone, PartialEq, Eq)]
pub struct Version {
    pub version: String,
    pub arch: Vec<Arch>,
    pub url: String,
}

#[derive(Debug, Clone, PartialEq, Eq, Copy)]
pub enum Arch {
    LinuxAmd,
    LinuxArm,
    MacosAmd,
    MacosArm,
}

impl std::str::FromStr for Arch {
    type Err = anyhow::Error;

    fn from_str(s: &str) -> Result<Self, Self::Err> {
        if s.contains("linux-amd64") {
            Ok(Arch::LinuxAmd)
        } else if s.contains("linux-arm64") {
            Ok(Arch::LinuxArm)
        } else if s.contains("macosx-amd64") {
            Ok(Arch::MacosAmd)
        } else if s.contains("macosx-arm64") {
            Ok(Arch::MacosArm)
        } else {
            Err(anyhow::anyhow!(MSG_INVALID_ARCH_ERR))
        }
    }
}

fn get_compatible_archs(asset_name: &str) -> anyhow::Result<Vec<Arch>> {
    if let Ok(arch) = Arch::from_str(asset_name) {
        Ok(vec![arch])
    } else if asset_name.contains(".linux") {
        Ok(vec![Arch::LinuxAmd, Arch::LinuxArm])
    } else if asset_name.contains(".darwin") {
        Ok(vec![Arch::MacosAmd, Arch::MacosArm])
    } else {
        Err(anyhow::anyhow!(MSG_INVALID_ARCH_ERR))
    }
}

fn get_releases(shell: &Shell, repo: &str, arch: Arch) -> anyhow::Result<Vec<Version>> {
    if repo == "ethereum/solc-bin" {
        return get_solc_releases(shell, arch);
    }

<<<<<<< HEAD
    let response = Cmd::new(cmd!(
=======
    let mut cmd = cmd!(
>>>>>>> 40bded59
        shell,
        "curl -f https://api.github.com/repos/{repo}/releases"
    );

    if let Ok(token) = shell.var("GITHUB_TOKEN") {
        cmd = cmd.args(vec![
            "-H".to_string(),
            format!("Authorization: Bearer {}", token),
        ]);
    }

    let response = String::from_utf8(Cmd::new(cmd).run_with_output()?.stdout)?;
    let releases: Vec<GitHubRelease> = serde_json::from_str(&response)?;

    let mut versions = vec![];

    for release in releases {
        let version = release.tag_name;
        for asset in release.assets {
            let arch = match get_compatible_archs(&asset.name) {
                Ok(arch) => arch,
                Err(_) => continue,
            };
            let url = asset.browser_download_url;
            versions.push(Version {
                version: version.clone(),
                arch,
                url,
            });
        }
    }

    Ok(versions)
}

fn get_solc_releases(shell: &Shell, arch: Arch) -> anyhow::Result<Vec<Version>> {
    let (arch_str, compatible_archs) = match arch {
        Arch::LinuxAmd => ("linux-amd64", vec![Arch::LinuxAmd, Arch::LinuxArm]),
        Arch::LinuxArm => ("linux-amd64", vec![Arch::LinuxAmd, Arch::LinuxArm]),
        Arch::MacosAmd => ("macosx-amd64", vec![Arch::MacosAmd, Arch::MacosArm]),
        Arch::MacosArm => ("macosx-amd64", vec![Arch::MacosAmd, Arch::MacosArm]),
    };

    let response: std::process::Output = Cmd::new(cmd!(
        shell,
        "curl https://raw.githubusercontent.com/ethereum/solc-bin/gh-pages/{arch_str}/list.json"
    ))
    .run_with_output()?;

    let response = String::from_utf8(response.stdout)?;
    let solc_list: SolcList = serde_json::from_str(&response)?;

    let mut versions = vec![];
    for build in solc_list.builds {
        let path = build.path;
        versions.push(Version {
            version: build.version,
            arch: compatible_archs.clone(),
            url: format!("https://github.com/ethereum/solc-bin/raw/gh-pages/{arch_str}/{path}"),
        });
    }
    versions.reverse();
    Ok(versions)
}

pub fn get_releases_with_arch(
    shell: &Shell,
    repo: &str,
    arch: Arch,
    message: &str,
) -> anyhow::Result<Vec<Version>> {
    let spinner = Spinner::new(message);
    let releases = get_releases(shell, repo, arch)?;
    let releases = releases
        .into_iter()
        .filter(|r| r.arch.contains(&arch))
        .collect::<Vec<_>>();
    if releases.is_empty() {
        anyhow::bail!(MSG_NO_RELEASES_FOUND_ERR);
    }
    spinner.finish();
    Ok(releases)
}<|MERGE_RESOLUTION|>--- conflicted
+++ resolved
@@ -79,11 +79,7 @@
         return get_solc_releases(shell, arch);
     }
 
-<<<<<<< HEAD
-    let response = Cmd::new(cmd!(
-=======
     let mut cmd = cmd!(
->>>>>>> 40bded59
         shell,
         "curl -f https://api.github.com/repos/{repo}/releases"
     );
