use std::{
    collections::{HashMap, HashSet},
    net::Ipv4Addr,
};

use assert_matches::assert_matches;
use async_trait::async_trait;
use tokio::sync::watch;
use zksync_config::{
    configs::{api::Web3JsonRpcConfig, chain::StateKeeperConfig, ContractsConfig},
    GenesisConfig,
};
use zksync_contracts::BaseSystemContracts;
use zksync_dal::{Connection, ConnectionPool, CoreDal};
use zksync_multivm::interface::{
    tracer::ValidationTraces, TransactionExecutionMetrics, TransactionExecutionResult, VmEvent,
};
use zksync_node_genesis::{insert_genesis_batch, mock_genesis_config, GenesisParams};
use zksync_node_test_utils::{
    create_l1_batch, create_l1_batch_metadata, create_l2_block, create_l2_transaction,
    l1_batch_metadata_to_commitment_artifacts, prepare_recovery_snapshot,
};
use zksync_system_constants::{
    SYSTEM_CONTEXT_ADDRESS, SYSTEM_CONTEXT_CURRENT_L2_BLOCK_INFO_POSITION,
};
use zksync_types::{
    aggregated_operations::L1BatchAggregatedActionType,
    api,
    api::{BlockNumber, BlockStatus, TransactionStatus},
    block::{pack_block_info, L2BlockHasher, L2BlockHeader, UnsealedL1BatchHeader},
    bytecode::{
        testonly::{PADDED_EVM_BYTECODE, PROCESSED_EVM_BYTECODE},
        BytecodeHash,
    },
    eth_sender::EthTxFinalityStatus,
    fee_model::{BatchFeeInput, FeeParams},
    get_deployer_key, get_nonce_key,
    settlement::WorkingSettlementLayer,
    storage::get_code_key,
    system_contracts::get_system_smart_contracts,
    tx::IncludedTxLocation,
    u256_to_h256,
    utils::storage_key_for_eth_balance,
    AccountTreeId, Address, L1BatchNumber, Nonce, StorageKey, StorageLog, H256, U256, U64,
};
use zksync_vm_executor::oneshot::MockOneshotExecutor;
use zksync_web3_decl::{
    client::{Client, DynClient, L2},
    jsonrpsee::{
        core::{client::ClientT, params::BatchRequestBuilder, ClientError},
        http_client::HttpClient,
        rpc_params,
        types::{
            error::{ErrorCode, INVALID_PARAMS_CODE, OVERSIZED_RESPONSE_CODE},
            ErrorObjectOwned,
        },
    },
    namespaces::{EnNamespaceClient, EthNamespaceClient, ZksNamespaceClient},
};

use super::*;
use crate::{
    testonly::{mock_execute_transaction, store_custom_l2_block},
    tx_sender::SandboxExecutorOptions,
    web3::{state::InternalApiConfigBase, testonly::TestServerBuilder},
};

mod debug;
mod filters;
mod snapshots;
mod unstable;
mod vm;
mod ws;

const TEST_TIMEOUT: Duration = Duration::from_secs(90);
const POLL_INTERVAL: Duration = Duration::from_millis(50);

#[tokio::test]
async fn setting_response_size_limits() {
    let mut rpc_module = RpcModule::new(());
    rpc_module
        .register_method("test_limited", |params, _ctx, _ext| {
            let response_size: usize = params.one()?;
            Ok::<_, ErrorObjectOwned>("!".repeat(response_size))
        })
        .unwrap();
    rpc_module
        .register_method("test_unlimited", |params, _ctx, _ext| {
            let response_size: usize = params.one()?;
            Ok::<_, ErrorObjectOwned>("!".repeat(response_size))
        })
        .unwrap();
    let overrides = MaxResponseSizeOverrides::from_iter([("test_unlimited", None)]);
    let methods = ApiServer::override_method_response_sizes(rpc_module, &overrides).unwrap();

    let server = ServerBuilder::default()
        .max_response_body_size(1_024)
        .http_only()
        .build((Ipv4Addr::LOCALHOST, 0))
        .await
        .unwrap();
    let local_addr = server.local_addr().unwrap();
    let server_handle = server.start(methods);
    let client = <HttpClient>::builder()
        .build(format!("http://{local_addr}/"))
        .unwrap();

    // Test both methods without hitting the global limit.
    let response: String = client
        .request("test_limited", rpc_params![1])
        .await
        .unwrap();
    assert_eq!(response, "!");
    let response: String = client
        .request("test_unlimited", rpc_params![1])
        .await
        .unwrap();
    assert_eq!(response, "!");

    // Hit the global limit and test that the overridden method is not affected by it.
    let response: String = client
        .request("test_unlimited", rpc_params![10_000])
        .await
        .unwrap();
    assert_eq!(response.len(), 10_000);
    let err = client
        .request::<String, _>("test_limited", rpc_params![10_000])
        .await
        .unwrap_err();
    assert_matches!(
        err,
        ClientError::Call(err) if err.code() == OVERSIZED_RESPONSE_CODE
    );

    server_handle.stop().ok();
}

#[async_trait]
trait HttpTest: Send + Sync {
    /// Prepares the storage before the server is started. The default implementation performs genesis.
    fn storage_initialization(&self) -> StorageInitialization {
        StorageInitialization::genesis()
    }

    fn transaction_executor(&self) -> MockOneshotExecutor {
        MockOneshotExecutor::default()
    }

    /// Allows to override sandbox executor options.
    fn executor_options(&self) -> Option<SandboxExecutorOptions> {
        None
    }

    fn method_tracer(&self) -> Arc<MethodTracer> {
        Arc::default()
    }

    /// Provides a custom Web3 config. Note that only some config options are actually used in the tests.
    fn web3_config(&self) -> Web3JsonRpcConfig {
        Web3JsonRpcConfig::for_tests()
    }

    async fn test(&self, client: &DynClient<L2>, pool: &ConnectionPool<Core>)
        -> anyhow::Result<()>;
}

/// Storage initialization strategy.
#[derive(Debug)]
enum StorageInitialization {
    Genesis {
        evm_emulator: bool,
    },
    Recovery {
        logs: Vec<StorageLog>,
        factory_deps: HashMap<H256, Vec<u8>>,
    },
}

impl StorageInitialization {
    const SNAPSHOT_RECOVERY_BATCH: L1BatchNumber = L1BatchNumber(23);
    const SNAPSHOT_RECOVERY_BLOCK: L2BlockNumber = L2BlockNumber(23);

    const fn genesis() -> Self {
        Self::Genesis {
            evm_emulator: false,
        }
    }

    const fn genesis_with_evm() -> Self {
        Self::Genesis { evm_emulator: true }
    }

    fn empty_recovery() -> Self {
        Self::Recovery {
            logs: vec![],
            factory_deps: HashMap::new(),
        }
    }

    async fn prepare_storage(self, storage: &mut Connection<'_, Core>) -> anyhow::Result<()> {
        match self {
            Self::Genesis { evm_emulator } => {
                let config = mock_genesis_config();
                let base_system_contracts = BaseSystemContracts::load_from_disk();
                assert!(config.evm_emulator_hash.is_some());

                let params = GenesisParams::from_genesis_config(
                    config,
                    base_system_contracts,
                    get_system_smart_contracts(),
                )
                .unwrap();

                if storage.blocks_dal().is_genesis_needed().await? {
                    insert_genesis_batch(storage, &params).await?;
                }
                if evm_emulator {
                    // Enable EVM contract deployment in `ContractDeployer` storage.
                    let contract_types_storage_key = get_deployer_key(H256::from_low_u64_be(1));
                    let contract_types_log = StorageLog::new_write_log(
                        contract_types_storage_key,
                        H256::from_low_u64_be(1),
                    );
                    storage
                        .storage_logs_dal()
                        .append_storage_logs(L2BlockNumber(0), &[contract_types_log])
                        .await?;
                }
            }
            Self::Recovery {
                mut logs,
                factory_deps,
            } => {
                let l2_block_info_key = StorageKey::new(
                    AccountTreeId::new(SYSTEM_CONTEXT_ADDRESS),
                    SYSTEM_CONTEXT_CURRENT_L2_BLOCK_INFO_POSITION,
                );
                let block_info = pack_block_info(
                    Self::SNAPSHOT_RECOVERY_BLOCK.0.into(),
                    Self::SNAPSHOT_RECOVERY_BLOCK.0.into(),
                );
                logs.push(StorageLog::new_write_log(
                    l2_block_info_key,
                    u256_to_h256(block_info),
                ));

                prepare_recovery_snapshot(
                    storage,
                    Self::SNAPSHOT_RECOVERY_BATCH,
                    Self::SNAPSHOT_RECOVERY_BLOCK,
                    &logs,
                )
                .await;
                storage
                    .factory_deps_dal()
                    .insert_factory_deps(Self::SNAPSHOT_RECOVERY_BLOCK, &factory_deps)
                    .await?;

                // Insert the next L1 batch in the storage so that the API server doesn't hang up.
                store_l2_block(storage, Self::SNAPSHOT_RECOVERY_BLOCK + 1, &[]).await?;
                seal_l1_batch(storage, Self::SNAPSHOT_RECOVERY_BATCH + 1).await?;
            }
        }
        Ok(())
    }
}

async fn test_http_server(test: impl HttpTest) {
    let pool = ConnectionPool::<Core>::test_pool().await;
    let mut storage = pool.connection().await.unwrap();
    test.storage_initialization()
        .prepare_storage(&mut storage)
        .await
        .expect("Failed preparing storage for test");
    drop(storage);

    let (stop_sender, stop_receiver) = watch::channel(false);
    let contracts_config = ContractsConfig::for_tests();
    let web3_config = test.web3_config();
    let genesis = GenesisConfig::for_tests();
    let state_keeper_config = StateKeeperConfig::for_tests();
    let api_config = InternalApiConfig::new(
        InternalApiConfigBase::new(&genesis, &web3_config, &state_keeper_config)
            .with_l1_to_l2_txs_paused(false),
        &contracts_config.settlement_layer_specific_contracts(),
        &contracts_config.l1_specific_contracts(),
        &contracts_config.l2_contracts(),
        &genesis,
<<<<<<< HEAD
        false,
        WorkingSettlementLayer::for_tests(),
=======
        SettlementLayer::for_tests(),
>>>>>>> a1984430
    );

    let mut server_builder = TestServerBuilder::new(pool.clone(), api_config)
        .with_tx_executor(test.transaction_executor())
        .with_method_tracer(test.method_tracer())
        .with_request_timeout(web3_config.request_timeout);
    if let Some(executor_options) = test.executor_options() {
        server_builder = server_builder.with_executor_options(executor_options);
    }
    let mut server_handles = server_builder.build_http(stop_receiver).await;

    let local_addr = server_handles.wait_until_ready().await;
    let client = Client::http(format!("http://{local_addr}/").parse().unwrap())
        .unwrap()
        .build();
    test.test(&client, &pool).await.unwrap();

    stop_sender.send_replace(true);
    server_handles.shutdown().await;
}

fn assert_logs_match(actual_logs: &[api::Log], expected_logs: &[&VmEvent]) {
    assert_eq!(
        actual_logs.len(),
        expected_logs.len(),
        "expected: {expected_logs:?}, actual: {actual_logs:?}"
    );
    for (actual_log, &expected_log) in actual_logs.iter().zip(expected_logs) {
        assert_eq!(
            actual_log.address, expected_log.address,
            "expected: {expected_logs:?}, actual: {actual_logs:?}"
        );
        assert_eq!(
            actual_log.topics, expected_log.indexed_topics,
            "expected: {expected_logs:?}, actual: {actual_logs:?}"
        );
        assert_eq!(
            actual_log.data.0, expected_log.value,
            "expected: {expected_logs:?}, actual: {actual_logs:?}"
        );
    }
}

/// Stores L2 block and returns the L2 block header.
async fn store_l2_block(
    storage: &mut Connection<'_, Core>,
    number: L2BlockNumber,
    transaction_results: &[TransactionExecutionResult],
) -> anyhow::Result<L2BlockHeader> {
    let header = create_l2_block(number.0);
    store_custom_l2_block(storage, &header, transaction_results).await?;
    Ok(header)
}

async fn open_l1_batch(
    storage: &mut Connection<'_, Core>,
    number: L1BatchNumber,
    batch_fee_input: BatchFeeInput,
) -> anyhow::Result<UnsealedL1BatchHeader> {
    let mut header = create_l1_batch(number.0);
    header.batch_fee_input = batch_fee_input;
    let header = header.to_unsealed_header();
    storage.blocks_dal().insert_l1_batch(header.clone()).await?;
    Ok(header)
}

async fn seal_l1_batch(
    storage: &mut Connection<'_, Core>,
    number: L1BatchNumber,
) -> anyhow::Result<()> {
    let header = create_l1_batch(number.0);
    storage.blocks_dal().insert_mock_l1_batch(&header).await?;
    storage
        .blocks_dal()
        .mark_l2_blocks_as_executed_in_l1_batch(number)
        .await?;
    let metadata = create_l1_batch_metadata(number.0);
    storage
        .blocks_dal()
        .save_l1_batch_tree_data(number, &metadata.tree_data())
        .await?;
    storage
        .blocks_dal()
        .save_l1_batch_commitment_artifacts(
            number,
            &l1_batch_metadata_to_commitment_artifacts(&metadata),
        )
        .await?;
    Ok(())
}

async fn save_eth_tx(
    storage: &mut Connection<'_, Core>,
    batch_number: L1BatchNumber,
    tx_type: L1BatchAggregatedActionType,
) -> H256 {
    let tx_hash = H256::random();
    storage
        .eth_sender_dal()
        .insert_pending_received_eth_tx(batch_number, tx_type, tx_hash, None)
        .await
        .unwrap();
    tx_hash
}

async fn store_events(
    storage: &mut Connection<'_, Core>,
    l2_block_number: u32,
    start_idx: u32,
) -> anyhow::Result<(IncludedTxLocation, Vec<VmEvent>)> {
    let new_l2_block = create_l2_block(l2_block_number);
    let l1_batch_number = L1BatchNumber(l2_block_number);
    storage.blocks_dal().insert_l2_block(&new_l2_block).await?;
    let tx_location = IncludedTxLocation {
        tx_hash: H256::repeat_byte(1),
        tx_index_in_l2_block: 0,
    };
    let events = vec![
        // Matches address, doesn't match topics
        VmEvent {
            location: (l1_batch_number, start_idx),
            address: Address::repeat_byte(23),
            indexed_topics: vec![],
            value: start_idx.to_le_bytes().to_vec(),
        },
        // Doesn't match address, matches topics
        VmEvent {
            location: (l1_batch_number, start_idx + 1),
            address: Address::zero(),
            indexed_topics: vec![H256::repeat_byte(42)],
            value: (start_idx + 1).to_le_bytes().to_vec(),
        },
        // Doesn't match address or topics
        VmEvent {
            location: (l1_batch_number, start_idx + 2),
            address: Address::zero(),
            indexed_topics: vec![H256::repeat_byte(1), H256::repeat_byte(42)],
            value: (start_idx + 2).to_le_bytes().to_vec(),
        },
        // Matches both address and topics
        VmEvent {
            location: (l1_batch_number, start_idx + 3),
            address: Address::repeat_byte(23),
            indexed_topics: vec![H256::repeat_byte(42), H256::repeat_byte(111)],
            value: (start_idx + 3).to_le_bytes().to_vec(),
        },
    ];
    storage
        .events_dal()
        .save_events(
            L2BlockNumber(l2_block_number),
            &[(tx_location, events.iter().collect())],
        )
        .await?;
    Ok((tx_location, events))
}

fn scaled_sensible_fee_input(scale: f64) -> BatchFeeInput {
    FeeParams::sensible_v1_default().scale(scale, scale)
}

#[derive(Debug)]
struct HttpServerBasicsTest;

#[async_trait]
impl HttpTest for HttpServerBasicsTest {
    async fn test(
        &self,
        client: &DynClient<L2>,
        _pool: &ConnectionPool<Core>,
    ) -> anyhow::Result<()> {
        let block_number = client.get_block_number().await?;
        assert_eq!(block_number, U64::from(0));

        let l1_batch_number = client.get_l1_batch_number().await?;
        assert_eq!(l1_batch_number, U64::from(0));

        let genesis_l1_batch = client
            .get_l1_batch_details(L1BatchNumber(0))
            .await?
            .context("No genesis L1 batch")?;
        assert!(genesis_l1_batch.base.root_hash.is_some());
        Ok(())
    }
}

#[tokio::test]
async fn http_server_basics() {
    test_http_server(HttpServerBasicsTest).await;
}

#[derive(Debug)]
struct BlockMethodsWithSnapshotRecovery;

#[async_trait]
impl HttpTest for BlockMethodsWithSnapshotRecovery {
    fn storage_initialization(&self) -> StorageInitialization {
        StorageInitialization::empty_recovery()
    }

    async fn test(
        &self,
        client: &DynClient<L2>,
        _pool: &ConnectionPool<Core>,
    ) -> anyhow::Result<()> {
        let block = client.get_block_by_number(1_000.into(), false).await?;
        assert!(block.is_none());

        let expected_block_number = StorageInitialization::SNAPSHOT_RECOVERY_BLOCK + 1;
        let block_number = client.get_block_number().await?;
        assert_eq!(block_number, expected_block_number.0.into());

        for block_number in [api::BlockNumber::Latest, expected_block_number.0.into()] {
            let block = client
                .get_block_by_number(block_number, false)
                .await?
                .context("no latest block")?;
            assert_eq!(block.number, expected_block_number.0.into());
        }

        for number in [0, 1, StorageInitialization::SNAPSHOT_RECOVERY_BLOCK.0] {
            let error = client
                .get_block_details(L2BlockNumber(number))
                .await
                .unwrap_err();
            assert_pruned_block_error(&error, expected_block_number);
            let error = client
                .get_raw_block_transactions(L2BlockNumber(number))
                .await
                .unwrap_err();
            assert_pruned_block_error(&error, expected_block_number);

            let error = client
                .get_block_transaction_count_by_number(number.into())
                .await
                .unwrap_err();
            assert_pruned_block_error(&error, expected_block_number);
            let error = client
                .get_block_by_number(number.into(), false)
                .await
                .unwrap_err();
            assert_pruned_block_error(&error, expected_block_number);
        }

        Ok(())
    }
}

fn assert_pruned_block_error(error: &ClientError, first_retained_block: L2BlockNumber) {
    if let ClientError::Call(error) = error {
        assert_eq!(error.code(), ErrorCode::InvalidParams.code());
        assert!(
            error
                .message()
                .contains(&format!("first retained block is {first_retained_block}")),
            "{error:?}"
        );
        assert!(error.data().is_none(), "{error:?}");
    } else {
        panic!("Unexpected error: {error:?}");
    }
}

#[tokio::test]
async fn block_methods_with_snapshot_recovery() {
    test_http_server(BlockMethodsWithSnapshotRecovery).await;
}

#[derive(Debug)]
struct L1BatchMethodsWithSnapshotRecovery;

#[async_trait]
impl HttpTest for L1BatchMethodsWithSnapshotRecovery {
    fn storage_initialization(&self) -> StorageInitialization {
        StorageInitialization::empty_recovery()
    }

    async fn test(
        &self,
        client: &DynClient<L2>,
        _pool: &ConnectionPool<Core>,
    ) -> anyhow::Result<()> {
        let l2_block_number = StorageInitialization::SNAPSHOT_RECOVERY_BLOCK + 1;
        let l1_batch_number = StorageInitialization::SNAPSHOT_RECOVERY_BATCH + 1;
        assert_eq!(
            client.get_l1_batch_number().await?,
            l1_batch_number.0.into()
        );

        // `get_l2_block_range` method
        let l2_block_range = client
            .get_l2_block_range(l1_batch_number)
            .await?
            .context("no range for sealed L1 batch")?;
        assert_eq!(l2_block_range.0, l2_block_number.0.into());
        assert_eq!(l2_block_range.1, l2_block_number.0.into());

        let l2_block_range_for_future_batch =
            client.get_l2_block_range(l1_batch_number + 1).await?;
        assert_eq!(l2_block_range_for_future_batch, None);

        let error = client
            .get_l2_block_range(l1_batch_number - 1)
            .await
            .unwrap_err();
        assert_pruned_l1_batch_error(&error, l1_batch_number);

        // `get_l1_batch_details` method
        let details = client
            .get_l1_batch_details(l1_batch_number)
            .await?
            .context("no details for sealed L1 batch")?;
        assert_eq!(details.number, l1_batch_number);

        let details_for_future_batch = client.get_l1_batch_details(l1_batch_number + 1).await?;
        assert!(
            details_for_future_batch.is_none(),
            "{details_for_future_batch:?}"
        );

        let error = client
            .get_l1_batch_details(l1_batch_number - 1)
            .await
            .unwrap_err();
        assert_pruned_l1_batch_error(&error, l1_batch_number);

        Ok(())
    }
}

fn assert_pruned_l1_batch_error(error: &ClientError, first_retained_l1_batch: L1BatchNumber) {
    if let ClientError::Call(error) = error {
        assert_eq!(error.code(), ErrorCode::InvalidParams.code());
        assert!(
            error.message().contains(&format!(
                "first retained L1 batch is {first_retained_l1_batch}"
            )),
            "{error:?}"
        );
        assert!(error.data().is_none(), "{error:?}");
    } else {
        panic!("Unexpected error: {error:?}");
    }
}

#[tokio::test]
async fn l1_batch_methods_with_snapshot_recovery() {
    test_http_server(L1BatchMethodsWithSnapshotRecovery).await;
}

#[derive(Debug)]
struct StorageAccessWithSnapshotRecovery;

#[async_trait]
impl HttpTest for StorageAccessWithSnapshotRecovery {
    fn storage_initialization(&self) -> StorageInitialization {
        let address = Address::repeat_byte(1);
        let code_key = get_code_key(&address);
        let code_hash = BytecodeHash::for_bytecode(&[0; 32]).value();
        let balance_key = storage_key_for_eth_balance(&address);
        let logs = vec![
            StorageLog::new_write_log(code_key, code_hash),
            StorageLog::new_write_log(balance_key, H256::from_low_u64_be(123)),
            StorageLog::new_write_log(
                StorageKey::new(AccountTreeId::new(address), H256::zero()),
                H256::repeat_byte(0xff),
            ),
        ];
        let factory_deps = [(code_hash, b"code".to_vec())].into();
        StorageInitialization::Recovery { logs, factory_deps }
    }

    async fn test(
        &self,
        client: &DynClient<L2>,
        _pool: &ConnectionPool<Core>,
    ) -> anyhow::Result<()> {
        let address = Address::repeat_byte(1);
        let first_local_l2_block = StorageInitialization::SNAPSHOT_RECOVERY_BLOCK + 1;
        for number in [0, 1, first_local_l2_block.0 - 1] {
            let number = api::BlockIdVariant::BlockNumber(number.into());
            let error = client.get_code(address, Some(number)).await.unwrap_err();
            assert_pruned_block_error(&error, first_local_l2_block);
            let error = client.get_balance(address, Some(number)).await.unwrap_err();
            assert_pruned_block_error(&error, first_local_l2_block);
            let error = client
                .get_storage_at(address, 0.into(), Some(number))
                .await
                .unwrap_err();
            assert_pruned_block_error(&error, first_local_l2_block);
        }

        for number in [api::BlockNumber::Latest, first_local_l2_block.0.into()] {
            let number = api::BlockIdVariant::BlockNumber(number);
            let code = client.get_code(address, Some(number)).await?;
            assert_eq!(code.0, b"code");
            let balance = client.get_balance(address, Some(number)).await?;
            assert_eq!(balance, 123.into());
            let storage_value = client
                .get_storage_at(address, 0.into(), Some(number))
                .await?;
            assert_eq!(storage_value, H256::repeat_byte(0xff));
        }
        Ok(())
    }
}

#[tokio::test]
async fn storage_access_with_snapshot_recovery() {
    test_http_server(StorageAccessWithSnapshotRecovery).await;
}

#[derive(Debug)]
struct TransactionCountTest;

#[async_trait]
impl HttpTest for TransactionCountTest {
    async fn test(
        &self,
        client: &DynClient<L2>,
        pool: &ConnectionPool<Core>,
    ) -> anyhow::Result<()> {
        let test_address = Address::repeat_byte(11);
        let mut storage = pool.connection().await?;
        let mut l2_block_number = L2BlockNumber(0);
        for nonce in [0, 1] {
            let mut committed_tx = create_l2_transaction(10, 200);
            committed_tx.common_data.initiator_address = test_address;
            committed_tx.common_data.nonce = Nonce(nonce);
            l2_block_number += 1;
            store_l2_block(
                &mut storage,
                l2_block_number,
                &[mock_execute_transaction(committed_tx.into())],
            )
            .await?;
            let nonce_log = StorageLog::new_write_log(
                get_nonce_key(&test_address),
                H256::from_low_u64_be((nonce + 1).into()),
            );
            storage
                .storage_logs_dal()
                .insert_storage_logs(l2_block_number, &[nonce_log])
                .await?;
        }

        let pending_count = client.get_transaction_count(test_address, None).await?;
        assert_eq!(pending_count, 2.into());

        let mut pending_tx = create_l2_transaction(10, 200);
        pending_tx.common_data.initiator_address = test_address;
        pending_tx.common_data.nonce = Nonce(2);
        storage
            .transactions_dal()
            .insert_transaction_l2(
                &pending_tx,
                TransactionExecutionMetrics::default(),
                ValidationTraces::default(),
            )
            .await
            .unwrap();

        let pending_count = client.get_transaction_count(test_address, None).await?;
        assert_eq!(pending_count, 3.into());

        let latest_block_numbers = [api::BlockNumber::Latest, l2_block_number.0.into()];
        for number in latest_block_numbers {
            let number = api::BlockIdVariant::BlockNumber(number);
            let latest_count = client
                .get_transaction_count(test_address, Some(number))
                .await?;
            assert_eq!(latest_count, 2.into());
        }

        let earliest_block_numbers = [api::BlockNumber::Earliest, 0.into()];
        for number in earliest_block_numbers {
            let number = api::BlockIdVariant::BlockNumber(number);
            let historic_count = client
                .get_transaction_count(test_address, Some(number))
                .await?;
            assert_eq!(historic_count, 0.into());
        }

        let number = api::BlockIdVariant::BlockNumber(1.into());
        let historic_count = client
            .get_transaction_count(test_address, Some(number))
            .await?;
        assert_eq!(historic_count, 1.into());

        let number = api::BlockIdVariant::BlockNumber(100.into());
        let error = client
            .get_transaction_count(test_address, Some(number))
            .await
            .unwrap_err();
        if let ClientError::Call(error) = error {
            assert_eq!(error.code(), ErrorCode::InvalidParams.code());
        } else {
            panic!("Unexpected error: {error:?}");
        }
        Ok(())
    }
}

#[tokio::test]
async fn getting_transaction_count_for_account() {
    test_http_server(TransactionCountTest).await;
}

#[derive(Debug)]
struct TransactionCountAfterSnapshotRecoveryTest;

#[async_trait]
impl HttpTest for TransactionCountAfterSnapshotRecoveryTest {
    fn storage_initialization(&self) -> StorageInitialization {
        let test_address = Address::repeat_byte(11);
        let nonce_log =
            StorageLog::new_write_log(get_nonce_key(&test_address), H256::from_low_u64_be(3));
        StorageInitialization::Recovery {
            logs: vec![nonce_log],
            factory_deps: HashMap::new(),
        }
    }

    async fn test(
        &self,
        client: &DynClient<L2>,
        pool: &ConnectionPool<Core>,
    ) -> anyhow::Result<()> {
        let test_address = Address::repeat_byte(11);
        let pending_count = client.get_transaction_count(test_address, None).await?;
        assert_eq!(pending_count, 3.into());

        let mut pending_tx = create_l2_transaction(10, 200);
        pending_tx.common_data.initiator_address = test_address;
        pending_tx.common_data.nonce = Nonce(3);
        let mut storage = pool.connection().await?;
        storage
            .transactions_dal()
            .insert_transaction_l2(
                &pending_tx,
                TransactionExecutionMetrics::default(),
                ValidationTraces::default(),
            )
            .await
            .unwrap();

        let pending_count = client.get_transaction_count(test_address, None).await?;
        assert_eq!(pending_count, 4.into());

        let pruned_block_numbers = [
            api::BlockNumber::Earliest,
            0.into(),
            StorageInitialization::SNAPSHOT_RECOVERY_BLOCK.0.into(),
        ];
        for number in pruned_block_numbers {
            let number = api::BlockIdVariant::BlockNumber(number);
            let error = client
                .get_transaction_count(test_address, Some(number))
                .await
                .unwrap_err();
            assert_pruned_block_error(&error, StorageInitialization::SNAPSHOT_RECOVERY_BLOCK + 1);
        }

        let latest_l2_block_number = StorageInitialization::SNAPSHOT_RECOVERY_BLOCK + 1;
        let latest_block_numbers = [api::BlockNumber::Latest, latest_l2_block_number.0.into()];
        for number in latest_block_numbers {
            let number = api::BlockIdVariant::BlockNumber(number);
            let latest_count = client
                .get_transaction_count(test_address, Some(number))
                .await?;
            assert_eq!(latest_count, 3.into());
        }
        Ok(())
    }
}

#[tokio::test]
async fn getting_transaction_count_for_account_after_snapshot_recovery() {
    test_http_server(TransactionCountAfterSnapshotRecoveryTest).await;
}

#[derive(Debug)]
struct TransactionReceiptsTest;

#[async_trait]
impl HttpTest for TransactionReceiptsTest {
    async fn test(
        &self,
        client: &DynClient<L2>,
        pool: &ConnectionPool<Core>,
    ) -> anyhow::Result<()> {
        let mut storage = pool.connection().await?;
        let l2_block_number = L2BlockNumber(1);

        let tx1 = create_l2_transaction(10, 200);
        let tx2 = create_l2_transaction(10, 200);
        let tx_results = vec![
            mock_execute_transaction(tx1.clone().into()),
            mock_execute_transaction(tx2.clone().into()),
        ];
        store_l2_block(&mut storage, l2_block_number, &tx_results).await?;

        let mut expected_receipts = Vec::new();
        for tx in &tx_results {
            expected_receipts.push(
                client
                    .get_transaction_receipt(tx.hash)
                    .await?
                    .context("no receipt")?,
            );
        }
        for (tx_result, receipt) in tx_results.iter().zip(&expected_receipts) {
            assert_eq!(tx_result.hash, receipt.transaction_hash);
        }

        let receipts = client
            .get_block_receipts(api::BlockId::Number(l2_block_number.0.into()))
            .await?
            .context("no receipts")?;
        assert_eq!(receipts.len(), 2);
        for (receipt, expected_receipt) in receipts.iter().zip(&expected_receipts) {
            assert_eq!(receipt, expected_receipt);
        }

        // Check receipts for a missing block.
        let receipts = client
            .get_block_receipts(api::BlockId::Number(100.into()))
            .await?;
        assert!(receipts.is_none());

        Ok(())
    }
}

#[tokio::test]
async fn transaction_receipts() {
    test_http_server(TransactionReceiptsTest).await;
}

#[derive(Debug, Default)]
struct RpcCallsTracingTest {
    tracer: Arc<MethodTracer>,
}

#[async_trait]
impl HttpTest for RpcCallsTracingTest {
    fn method_tracer(&self) -> Arc<MethodTracer> {
        self.tracer.clone()
    }

    async fn test(
        &self,
        client: &DynClient<L2>,
        _pool: &ConnectionPool<Core>,
    ) -> anyhow::Result<()> {
        let block_number = client.get_block_number().await?;
        assert_eq!(block_number, U64::from(0));

        let calls = self.tracer.recorded_calls().take();
        assert_eq!(calls.len(), 1);
        assert!(calls[0].error_code.is_none());
        assert_eq!(calls[0].metadata.name, "eth_blockNumber");
        assert_eq!(calls[0].metadata.block_id, None);
        assert_eq!(calls[0].metadata.block_diff, None);

        client
            .get_block_by_number(api::BlockNumber::Latest, false)
            .await?;

        let calls = self.tracer.recorded_calls().take();
        assert_eq!(calls.len(), 1);
        assert!(calls[0].error_code.is_none());
        assert_eq!(calls[0].metadata.name, "eth_getBlockByNumber");
        assert_eq!(
            calls[0].metadata.block_id,
            Some(api::BlockId::Number(api::BlockNumber::Latest))
        );
        assert_eq!(calls[0].metadata.block_diff, Some(0));

        let block_number = api::BlockNumber::Number(1.into());
        client.get_block_by_number(block_number, false).await?;

        let calls = self.tracer.recorded_calls().take();
        assert_eq!(calls.len(), 1);
        assert!(calls[0].error_code.is_none());
        assert_eq!(calls[0].metadata.name, "eth_getBlockByNumber");
        assert_eq!(
            calls[0].metadata.block_id,
            Some(api::BlockId::Number(block_number))
        );
        assert_eq!(calls[0].metadata.block_diff, None);

        // Check protocol-level errors.
        ClientT::request::<serde_json::Value, _>(&client, "eth_unknownMethod", rpc_params![])
            .await
            .unwrap_err();

        let calls = self.tracer.recorded_calls().take();
        assert_eq!(calls.len(), 1);
        assert_eq!(calls[0].error_code, Some(ErrorCode::MethodNotFound.code()));
        assert!(!calls[0].metadata.has_app_error);

        ClientT::request::<serde_json::Value, _>(&client, "eth_getBlockByNumber", rpc_params![0])
            .await
            .unwrap_err();

        let calls = self.tracer.recorded_calls().take();
        assert_eq!(calls.len(), 1);
        assert_eq!(calls[0].error_code, Some(ErrorCode::InvalidParams.code()));
        assert!(!calls[0].metadata.has_app_error);

        // Check app-level error.
        ClientT::request::<serde_json::Value, _>(
            &client,
            "eth_getFilterLogs",
            rpc_params![U256::from(1)],
        )
        .await
        .unwrap_err();

        let calls = self.tracer.recorded_calls().take();
        assert_eq!(calls.len(), 1);
        assert_eq!(calls[0].error_code, Some(ErrorCode::InvalidParams.code()));
        assert!(calls[0].metadata.has_app_error);

        // Check batch RPC request.
        let mut batch = BatchRequestBuilder::new();
        batch.insert("eth_blockNumber", rpc_params![])?;
        batch.insert("zks_L1BatchNumber", rpc_params![])?;
        let response = ClientT::batch_request::<U64>(&client, batch).await?;
        for response_part in response {
            assert_eq!(response_part.unwrap(), U64::from(0));
        }

        let calls = self.tracer.recorded_calls().take();
        assert_eq!(calls.len(), 2);
        let call_names: HashSet<_> = calls.iter().map(|call| call.metadata.name).collect();
        assert_eq!(
            call_names,
            HashSet::from(["eth_blockNumber", "zks_L1BatchNumber"])
        );

        Ok(())
    }
}

#[tokio::test]
async fn tracing_rpc_calls() {
    test_http_server(RpcCallsTracingTest::default()).await;
}

#[derive(Debug, Default)]
struct GenesisConfigTest;

#[async_trait]
impl HttpTest for GenesisConfigTest {
    async fn test(
        &self,
        client: &DynClient<L2>,
        _pool: &ConnectionPool<Core>,
    ) -> anyhow::Result<()> {
        // It's enough to check that we fill all fields and deserialization is correct.
        // Mocking values is not suitable since they will always change
        client.genesis_config().await.unwrap();
        Ok(())
    }
}

#[tokio::test]
async fn tracing_genesis_config() {
    test_http_server(GenesisConfigTest).await;
}

#[derive(Debug)]
struct GetBytecodeTest;

impl GetBytecodeTest {
    async fn insert_evm_bytecode(
        connection: &mut Connection<'_, Core>,
        at_block: L2BlockNumber,
        address: Address,
    ) -> anyhow::Result<()> {
        let evm_bytecode_hash =
            BytecodeHash::for_evm_bytecode(PROCESSED_EVM_BYTECODE.len(), PADDED_EVM_BYTECODE)
                .value();
        let code_log = StorageLog::new_write_log(get_code_key(&address), evm_bytecode_hash);
        connection
            .storage_logs_dal()
            .append_storage_logs(at_block, &[code_log])
            .await?;

        let factory_deps = HashMap::from([(evm_bytecode_hash, PADDED_EVM_BYTECODE.to_vec())]);
        connection
            .factory_deps_dal()
            .insert_factory_deps(at_block, &factory_deps)
            .await?;
        Ok(())
    }
}

#[async_trait]
impl HttpTest for GetBytecodeTest {
    async fn test(
        &self,
        client: &DynClient<L2>,
        pool: &ConnectionPool<Core>,
    ) -> anyhow::Result<()> {
        let genesis_evm_address = Address::repeat_byte(1);
        let mut connection = pool.connection().await?;
        Self::insert_evm_bytecode(&mut connection, L2BlockNumber(0), genesis_evm_address).await?;

        for contract in get_system_smart_contracts() {
            let bytecode = client
                .get_code(*contract.account_id.address(), None)
                .await?;
            assert_eq!(bytecode.0, contract.bytecode);
        }

        let bytecode = client.get_code(genesis_evm_address, None).await?;
        assert_eq!(bytecode.0, PROCESSED_EVM_BYTECODE);

        let latest_block_variants = [
            api::BlockNumber::Pending,
            api::BlockNumber::Latest,
            api::BlockNumber::Committed,
        ];
        let latest_block_variants = latest_block_variants.map(api::BlockIdVariant::BlockNumber);

        let genesis_block_variants = [
            api::BlockIdVariant::BlockNumber(api::BlockNumber::Earliest),
            api::BlockIdVariant::BlockNumber(api::BlockNumber::Number(0.into())),
            api::BlockIdVariant::BlockHashObject(api::BlockHashObject {
                block_hash: L2BlockHasher::legacy_hash(L2BlockNumber(0)),
            }),
        ];
        for at_block in latest_block_variants
            .into_iter()
            .chain(genesis_block_variants)
        {
            println!("Testing {at_block:?} with genesis EVM code, latest block: 0");
            let bytecode = client.get_code(genesis_evm_address, Some(at_block)).await?;
            assert_eq!(bytecode.0, PROCESSED_EVM_BYTECODE);
        }

        // Create another block with an EVM bytecode.
        let new_bytecode_address = Address::repeat_byte(2);
        let mut connection = pool.connection().await?;
        let block_header = store_l2_block(&mut connection, L2BlockNumber(1), &[]).await?;
        Self::insert_evm_bytecode(&mut connection, L2BlockNumber(1), new_bytecode_address).await?;

        let bytecode = client.get_code(genesis_evm_address, None).await?;
        assert_eq!(bytecode.0, PROCESSED_EVM_BYTECODE);
        let bytecode = client.get_code(new_bytecode_address, None).await?;
        assert_eq!(bytecode.0, PROCESSED_EVM_BYTECODE);

        let new_block_variants = [
            api::BlockIdVariant::BlockNumber(api::BlockNumber::Number(1.into())),
            api::BlockIdVariant::BlockHashObject(api::BlockHashObject {
                block_hash: block_header.hash,
            }),
        ];
        for at_block in latest_block_variants.into_iter().chain(new_block_variants) {
            println!("Testing {at_block:?} with new EVM code, latest block: 1");
            let bytecode = client
                .get_code(new_bytecode_address, Some(at_block))
                .await?;
            assert_eq!(bytecode.0, PROCESSED_EVM_BYTECODE);
        }
        for at_block in genesis_block_variants {
            println!("Testing {at_block:?} with new EVM code, latest block: 1");
            let bytecode = client
                .get_code(new_bytecode_address, Some(at_block))
                .await?;
            assert!(bytecode.0.is_empty());
        }

        for at_block in latest_block_variants
            .into_iter()
            .chain(new_block_variants)
            .chain(genesis_block_variants)
        {
            println!("Testing {at_block:?} with genesis EVM code, latest block: 1");
            let bytecode = client.get_code(genesis_evm_address, Some(at_block)).await?;
            assert_eq!(bytecode.0, PROCESSED_EVM_BYTECODE);
        }
        Ok(())
    }
}

#[tokio::test]
async fn getting_bytecodes() {
    test_http_server(GetBytecodeTest).await;
}

#[derive(Debug)]
struct FeeHistoryTest;

#[async_trait]
impl HttpTest for FeeHistoryTest {
    async fn test(
        &self,
        client: &DynClient<L2>,
        pool: &ConnectionPool<Core>,
    ) -> anyhow::Result<()> {
        let mut connection = pool.connection().await?;
        let block1 = L2BlockHeader {
            batch_fee_input: scaled_sensible_fee_input(1.0),
            base_fee_per_gas: 100,
            ..create_l2_block(1)
        };
        store_custom_l2_block(&mut connection, &block1, &[]).await?;
        let block2 = L2BlockHeader {
            batch_fee_input: scaled_sensible_fee_input(2.0),
            base_fee_per_gas: 200,
            ..create_l2_block(2)
        };
        store_custom_l2_block(&mut connection, &block2, &[]).await?;

        let all_pubdata_prices = [
            0,
            block1.batch_fee_input.fair_pubdata_price(),
            block2.batch_fee_input.fair_pubdata_price(),
        ]
        .map(U256::from);

        let history = client
            .fee_history(1_000.into(), api::BlockNumber::Latest, Some(vec![]))
            .await?;
        assert_eq!(history.inner.oldest_block, 0.into());
        assert_eq!(
            history.inner.base_fee_per_gas,
            [0, 100, 200, 200].map(U256::from) // The latest value is duplicated
        );
        assert_eq!(history.l2_pubdata_price, all_pubdata_prices);
        // Values below are not filled.
        assert_eq!(history.inner.gas_used_ratio, [0.0; 3]);
        assert_eq!(history.inner.base_fee_per_blob_gas, [U256::zero(); 4]);
        assert_eq!(history.inner.blob_gas_used_ratio, [0.0; 3]);

        // Check supplying hexadecimal block count
        let hex_history: api::FeeHistory = client
            .request(
                "eth_feeHistory",
                rpc_params!["0xaa", "latest", [] as [f64; 0]],
            )
            .await?;
        assert_eq!(hex_history, history);

        // ...and explicitly decimal count (which should've been supplied in the first call) for exhaustiveness
        let dec_history: api::FeeHistory = client
            .request(
                "eth_feeHistory",
                rpc_params![1_000, "latest", [] as [f64; 0]],
            )
            .await?;
        assert_eq!(dec_history, history);

        // Check partial histories: blocks 0..=1
        let history = client
            .fee_history(
                1_000.into(),
                api::BlockNumber::Number(1.into()),
                Some(vec![]),
            )
            .await?;
        assert_eq!(history.inner.oldest_block, 0.into());
        assert_eq!(
            history.inner.base_fee_per_gas,
            [0, 100, 100].map(U256::from)
        );
        assert_eq!(history.l2_pubdata_price, all_pubdata_prices[..2]);

        // Blocks 1..=2
        let history = client
            .fee_history(2.into(), api::BlockNumber::Latest, Some(vec![]))
            .await?;
        assert_eq!(history.inner.oldest_block, 1.into());
        assert_eq!(
            history.inner.base_fee_per_gas,
            [100, 200, 200].map(U256::from)
        );
        assert_eq!(history.l2_pubdata_price, all_pubdata_prices[1..]);

        // Blocks 1..=1
        let history = client
            .fee_history(1.into(), api::BlockNumber::Number(1.into()), Some(vec![]))
            .await?;
        assert_eq!(history.inner.oldest_block, 1.into());
        assert_eq!(history.inner.base_fee_per_gas, [100, 100].map(U256::from));
        assert_eq!(history.l2_pubdata_price, all_pubdata_prices[1..2]);

        // Non-existing newest block.
        let err = client
            .fee_history(
                1000.into(),
                api::BlockNumber::Number(100.into()),
                Some(vec![]),
            )
            .await
            .unwrap_err();
        assert_matches!(
            err,
            ClientError::Call(err) if err.code() == INVALID_PARAMS_CODE
        );
        Ok(())
    }
}

#[tokio::test]
async fn getting_fee_history() {
    test_http_server(FeeHistoryTest).await;
}

#[derive(Debug)]
struct HttpServerBatchStatusTest;

#[async_trait]
impl HttpTest for HttpServerBatchStatusTest {
    async fn test(
        &self,
        client: &DynClient<L2>,
        pool: &ConnectionPool<Core>,
    ) -> anyhow::Result<()> {
        let mut storage = pool.connection().await?;
        let l2_block_number = L2BlockNumber(1);
        let l1_batch_number = L1BatchNumber(1);
        let tx1 = create_l2_transaction(10, 200);
        let tx_results = vec![mock_execute_transaction(tx1.clone().into())];
        store_l2_block(&mut storage, l2_block_number, &tx_results).await?;
        seal_l1_batch(&mut storage, l1_batch_number).await?;
        let commit_eth_tx_hash = save_eth_tx(
            &mut storage,
            l1_batch_number,
            L1BatchAggregatedActionType::Commit,
        )
        .await;

        // Block is not committed yet.
        let block = client
            .get_block_details(l2_block_number.0.into())
            .await?
            .unwrap();
        assert_eq!(block.base.status, BlockStatus::Sealed);
        assert_eq!(block.base.commit_tx_hash, None); // pending txs are not returned
        assert_eq!(block.base.commit_tx_finality, None); // pending txs are not returned

        // Confirm commit transaction. But the block is still not finalized.
        storage
            .eth_sender_dal()
            .confirm_tx(
                commit_eth_tx_hash,
                EthTxFinalityStatus::FastFinalized,
                U256::zero(),
            )
            .await?;
        let block = client
            .get_block_details(l2_block_number.0.into())
            .await?
            .unwrap();
        assert_eq!(block.base.status, BlockStatus::Sealed);
        assert_eq!(block.base.commit_tx_hash, Some(commit_eth_tx_hash));
        assert_eq!(
            block.base.commit_tx_finality,
            Some(EthTxFinalityStatus::FastFinalized)
        );

        // Save Execute transaction, but it is not executed yet. So block is still sealed.
        storage
            .eth_sender_dal()
            .confirm_tx(
                commit_eth_tx_hash,
                EthTxFinalityStatus::Finalized,
                U256::zero(),
            )
            .await?;
        let prove_eth_tx_hash = save_eth_tx(
            &mut storage,
            l1_batch_number,
            L1BatchAggregatedActionType::PublishProofOnchain,
        )
        .await;

        storage
            .eth_sender_dal()
            .confirm_tx(
                prove_eth_tx_hash,
                EthTxFinalityStatus::Finalized,
                U256::zero(),
            )
            .await?;
        let execute_eth_tx_hash = save_eth_tx(
            &mut storage,
            l1_batch_number,
            L1BatchAggregatedActionType::Execute,
        )
        .await;
        let block = client
            .get_block_details(l2_block_number.0.into())
            .await?
            .unwrap();

        assert_eq!(block.base.status, BlockStatus::Sealed);
        assert_eq!(block.base.prove_tx_hash, Some(prove_eth_tx_hash));
        assert_eq!(
            block.base.prove_tx_finality,
            Some(EthTxFinalityStatus::Finalized)
        );
        assert_eq!(block.base.execute_tx_hash, None);
        assert_eq!(block.base.execute_tx_finality, None);

        // Fast finalize Execute transaction, block should be fast finalized.
        storage
            .eth_sender_dal()
            .confirm_tx(
                execute_eth_tx_hash,
                EthTxFinalityStatus::FastFinalized,
                U256::zero(),
            )
            .await?;
        let block = client
            .get_block_details(l2_block_number.0.into())
            .await?
            .unwrap();
        assert_eq!(
            block.base.execute_tx_finality,
            Some(EthTxFinalityStatus::FastFinalized)
        );
        let tx = client.get_transaction_details(tx1.hash()).await?.unwrap();
        assert_eq!(tx.status, TransactionStatus::FastFinalized);

        // Confirm Execute transaction, block should be Verified.
        storage
            .eth_sender_dal()
            .confirm_tx(
                execute_eth_tx_hash,
                EthTxFinalityStatus::Finalized,
                U256::zero(),
            )
            .await?;
        let block = client
            .get_block_details(l2_block_number.0.into())
            .await?
            .unwrap();
        assert_eq!(block.base.status, BlockStatus::Verified);
        assert_eq!(
            block.base.execute_tx_finality,
            Some(EthTxFinalityStatus::Finalized)
        );

        let tx = client.get_transaction_details(tx1.hash()).await?.unwrap();
        assert_eq!(tx.status, TransactionStatus::Verified);
        Ok(())
    }
}

#[tokio::test]
async fn http_server_batch_statuses() {
    test_http_server(HttpServerBatchStatusTest).await;
}

#[derive(Debug)]
struct HttpServerBlockNumberTest;

impl HttpServerBlockNumberTest {
    async fn save_l1_batch(
        storage: &mut Connection<'_, Core>,
        l1_batch_number: L1BatchNumber,
    ) -> anyhow::Result<()> {
        let tx1 = create_l2_transaction(10, 200);
        let tx_results = vec![mock_execute_transaction(tx1.clone().into())];
        store_l2_block(storage, L2BlockNumber(l1_batch_number.0), &tx_results).await?;
        seal_l1_batch(storage, l1_batch_number).await?;
        Ok(())
    }
}

enum PromotionBatchStates {
    L1Committed,
    Proved,
    FastFinalized,
    Executed(Option<H256>),
}
async fn promote_l1_batch_to_the_state(
    storage: &mut Connection<'_, Core>,
    l1_batch_number: L1BatchNumber,
    // We use BlockNumber here, because we want to test exactly how the api will assume block statuses
    state: PromotionBatchStates,
) -> anyhow::Result<H256> {
    let details = storage
        .blocks_web3_dal()
        .get_block_details(l1_batch_number.0.into())
        .await?
        .unwrap();

    let tx_hash = match state {
        PromotionBatchStates::L1Committed => {
            if let Some(tx_hash) = details.base.commit_tx_hash {
                return Ok(tx_hash);
            }
            let commit_eth_tx_hash = save_eth_tx(
                storage,
                l1_batch_number,
                L1BatchAggregatedActionType::Commit,
            )
            .await;
            storage
                .eth_sender_dal()
                .confirm_tx(
                    commit_eth_tx_hash,
                    EthTxFinalityStatus::Finalized,
                    U256::zero(),
                )
                .await?;
            commit_eth_tx_hash
        }
        PromotionBatchStates::Proved => {
            if let Some(tx_hash) = details.base.prove_tx_hash {
                return Ok(tx_hash);
            }
            let tx_hash = save_eth_tx(
                storage,
                l1_batch_number,
                L1BatchAggregatedActionType::PublishProofOnchain,
            )
            .await;
            storage
                .eth_sender_dal()
                .confirm_tx(tx_hash, EthTxFinalityStatus::Finalized, U256::zero())
                .await?;
            tx_hash
        }
        PromotionBatchStates::FastFinalized => {
            if let Some(tx_hash) = details.base.execute_tx_hash {
                return Ok(tx_hash);
            }
            let tx_hash = save_eth_tx(
                storage,
                l1_batch_number,
                L1BatchAggregatedActionType::Execute,
            )
            .await;
            storage
                .eth_sender_dal()
                .confirm_tx(tx_hash, EthTxFinalityStatus::FastFinalized, U256::zero())
                .await?;
            tx_hash
        }
        PromotionBatchStates::Executed(tx_hash) => {
            let tx_hash = if let Some(tx_hash) = tx_hash {
                tx_hash
            } else {
                save_eth_tx(
                    storage,
                    l1_batch_number,
                    L1BatchAggregatedActionType::Execute,
                )
                .await
            };
            storage
                .eth_sender_dal()
                .confirm_tx(tx_hash, EthTxFinalityStatus::Finalized, U256::zero())
                .await?;
            tx_hash
        }
    };
    Ok(tx_hash)
}

#[async_trait]
impl HttpTest for HttpServerBlockNumberTest {
    async fn test(
        &self,
        client: &DynClient<L2>,
        pool: &ConnectionPool<Core>,
    ) -> anyhow::Result<()> {
        let mut storage = pool.connection().await?;
        let l1_batch_number_1 = L1BatchNumber(1);
        HttpServerBlockNumberTest::save_l1_batch(&mut storage, l1_batch_number_1).await?;
        let l1_batch_number_2 = L1BatchNumber(2);
        HttpServerBlockNumberTest::save_l1_batch(&mut storage, l1_batch_number_2).await?;
        let l1_batch_number_3 = L1BatchNumber(3);
        HttpServerBlockNumberTest::save_l1_batch(&mut storage, l1_batch_number_3).await?;
        let l1_batch_number_4 = L1BatchNumber(4);
        HttpServerBlockNumberTest::save_l1_batch(&mut storage, l1_batch_number_4).await?;

        // Latest block is the latest sealed L2 block.
        let block = client
            .get_block_by_number(BlockNumber::Latest, false)
            .await?
            .unwrap();
        assert_eq!(block.l1_batch_number.unwrap(), l1_batch_number_4.0.into());

        // L1Committed block is the zero l2 block. Before none L1 batch is committed.
        let block = client
            .get_block_by_number(BlockNumber::L1Committed, false)
            .await?
            .unwrap();
        assert_eq!(block.l1_batch_number.unwrap(), U64::zero());

        // Mark the first L1 batch as L1Committed
        promote_l1_batch_to_the_state(
            &mut storage,
            l1_batch_number_1,
            PromotionBatchStates::L1Committed,
        )
        .await?;
        let block = client
            .get_block_by_number(BlockNumber::L1Committed, false)
            .await?
            .unwrap();
        assert_eq!(block.l1_batch_number.unwrap(), l1_batch_number_1.0.into());

        // Mark the first and second L1 batches as Proved
        promote_l1_batch_to_the_state(
            &mut storage,
            l1_batch_number_1,
            PromotionBatchStates::Proved,
        )
        .await?;
        promote_l1_batch_to_the_state(
            &mut storage,
            l1_batch_number_2,
            PromotionBatchStates::L1Committed,
        )
        .await?;
        promote_l1_batch_to_the_state(
            &mut storage,
            l1_batch_number_2,
            PromotionBatchStates::Proved,
        )
        .await?;
        let block = client
            .get_block_by_number(BlockNumber::L1Committed, false)
            .await?
            .unwrap();
        // We don't have a special status for Proved, so the proven L1 batch is the last committed one.
        assert_eq!(block.l1_batch_number.unwrap(), l1_batch_number_2.0.into());

        // Mark the first and second L1 batch as FastFinalized
        let execute_tx_hash_1 = promote_l1_batch_to_the_state(
            &mut storage,
            l1_batch_number_1,
            PromotionBatchStates::FastFinalized,
        )
        .await?;
        let execute_tx_hash_2 = promote_l1_batch_to_the_state(
            &mut storage,
            l1_batch_number_2,
            PromotionBatchStates::FastFinalized,
        )
        .await?;
        let block = client
            .get_block_by_number(BlockNumber::FastFinalized, false)
            .await?
            .unwrap();
        assert_eq!(block.l1_batch_number.unwrap(), l1_batch_number_2.0.into());

        // Check that there are no L1 batches in Executed state yet.
        let block = client
            .get_block_by_number(BlockNumber::Finalized, false)
            .await?
            .unwrap();
        assert_eq!(block.l1_batch_number.unwrap(), U64::zero());

        // Mark the first L1 batch as Executed
        promote_l1_batch_to_the_state(
            &mut storage,
            l1_batch_number_1,
            PromotionBatchStates::Executed(Some(execute_tx_hash_1)),
        )
        .await?;
        let block = client
            .get_block_by_number(BlockNumber::Finalized, false)
            .await?
            .unwrap();
        assert_eq!(block.l1_batch_number.unwrap(), l1_batch_number_1.0.into());

        // Mark the second L1 batch as Executed. And verify that the latest FastFinalized is also latest Executed.
        promote_l1_batch_to_the_state(
            &mut storage,
            l1_batch_number_2,
            PromotionBatchStates::Executed(Some(execute_tx_hash_2)),
        )
        .await?;
        let block = client
            .get_block_by_number(BlockNumber::FastFinalized, false)
            .await?
            .unwrap();
        assert_eq!(block.l1_batch_number.unwrap(), l1_batch_number_2.0.into());

        Ok(())
    }
}

#[tokio::test]
async fn http_server_block_number_test() {
    test_http_server(HttpServerBlockNumberTest).await;
}<|MERGE_RESOLUTION|>--- conflicted
+++ resolved
@@ -286,12 +286,7 @@
         &contracts_config.l1_specific_contracts(),
         &contracts_config.l2_contracts(),
         &genesis,
-<<<<<<< HEAD
-        false,
         WorkingSettlementLayer::for_tests(),
-=======
-        SettlementLayer::for_tests(),
->>>>>>> a1984430
     );
 
     let mut server_builder = TestServerBuilder::new(pool.clone(), api_config)
