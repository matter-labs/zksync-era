--- conflicted
+++ resolved
@@ -5,17 +5,13 @@
 use serde::{Deserialize, Serialize};
 use strum::IntoEnumIterator;
 use strum_macros::{Display, EnumIter};
+use types::{L1Network, WalletCreation};
 
 use crate::{
     commands::chain::{args::create::ChainCreateArgs, ChainCreateArgsFinal},
-<<<<<<< HEAD
     defaults::LOCAL_RPC_URL,
-=======
-    types::L1Network,
-    wallets::WalletCreation,
->>>>>>> e1822f6a
 };
-use types::{L1Network, WalletCreation};
+use url::Url;
 
 #[derive(Debug, Serialize, Deserialize, Parser)]
 pub struct EcosystemCreateArgs {
@@ -23,6 +19,8 @@
     pub ecosystem_name: Option<String>,
     #[clap(long, help = "L1 Network", value_enum)]
     pub l1_network: Option<L1Network>,
+    #[clap(long, help = "L1 RPC URL")]
+    pub l1_rpc_url: Option<String>,
     #[clap(long, help = "Code link")]
     pub link_to_code: Option<String>,
     #[clap(flatten)]
@@ -53,6 +51,20 @@
 
         let l1_network = PromptSelect::new("Select the L1 network", L1Network::iter()).ask();
 
+        let l1_rpc_url = self.l1_rpc_url.unwrap_or_else(|| {
+            let mut prompt = Prompt::new("What is the RPC URL of the L1 network?");
+            if l1_network == L1Network::Localhost {
+                prompt = prompt.default(LOCAL_RPC_URL);
+            }
+            prompt
+                .validate_with(|val: &String| -> Result<(), String> {
+                    Url::parse(val)
+                        .map(|_| ())
+                        .map_err(|_| "Invalid RPC url".to_string())
+                })
+                .ask()
+        });
+
         // Make the only chain as a default one
         self.chain.set_as_default = Some(true);
 
@@ -72,6 +84,7 @@
             link_to_code,
             wallet_creation: chain.wallet_creation,
             wallet_path: chain.wallet_path.clone(),
+            l1_rpc_url,
             chain_args: chain,
             start_containers,
         }
@@ -85,6 +98,7 @@
     pub link_to_code: String,
     pub wallet_creation: WalletCreation,
     pub wallet_path: Option<PathBuf>,
+    pub l1_rpc_url: String,
     pub chain_args: ChainCreateArgsFinal,
     pub start_containers: bool,
 }
