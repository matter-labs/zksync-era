name: Workflow template for CI jobs for Core Components
on:
  workflow_call:

env:
  CLICOLOR: 1

jobs:
  lint:
    name: lint
    uses: ./.github/workflows/ci-core-lint-reusable.yml

  build:
    runs-on: [ matterlabs-ci-runner ]

    steps:
      - uses: actions/checkout@a5ac7e51b41094c92402da3b24376905380afc29 # v4
        with:
          submodules: "recursive"
          fetch-depth: 0

      - name: Setup environment
        run: |
          echo ZKSYNC_HOME=$(pwd) >> $GITHUB_ENV
          echo $(pwd)/bin >> $GITHUB_PATH
          echo IN_DOCKER=1 >> .env

      - name: Start services
        run: |
          ci_localnet_up
          ci_run sccache --start-server

      - name: Build
        run: |
          ci_run bash -c "cd zk_toolbox && cargo build --release"

      # Compress with tar to avoid permission loss
      # https://github.com/actions/upload-artifact?tab=readme-ov-file#permission-loss
      - name: Tar zk_toolbox binaries
        run: |
          tar -C ./zk_toolbox/target/release -cvf zk_toolbox.tar zk_inception zk_supervisor

      - name: Upload zk_toolbox binaries
        uses: actions/upload-artifact@v4
        with:
          name: zk_toolbox
          path: zk_toolbox.tar
          compression-level: 0

  tests:
    runs-on: [ matterlabs-ci-runner ]
    needs: [ build ]

    steps:
      - uses: actions/checkout@a5ac7e51b41094c92402da3b24376905380afc29 # v4
        with:
          submodules: "recursive"
          fetch-depth: 0

      - name: Download zk_toolbox binaries
        uses: actions/download-artifact@v4
        with:
          name: zk_toolbox
          path: .

      - name: Extract zk_toolbox binaries
        run: |
          tar -xvf zk_toolbox.tar -C ./bin

      - name: Setup environment
        run: |
          echo ZKSYNC_HOME=$(pwd) >> $GITHUB_ENV
          echo $(pwd)/bin >> $GITHUB_PATH
          echo IN_DOCKER=1 >> .env

      - name: Start services
        run: |
          ci_localnet_up
          ci_run sccache --start-server

      - name: Initialize ecosystem
        run: |
          ci_run git config --global --add safe.directory /usr/src/zksync
          ci_run git config --global --add safe.directory /usr/src/zksync/contracts/system-contracts
          ci_run git config --global --add safe.directory /usr/src/zksync/contracts
          
          ci_run zk_inception ecosystem init --deploy-paymaster --deploy-erc20 \
          --deploy-ecosystem --l1-rpc-url=http://reth:8545 \
          --server-db-url=postgres://postgres:notsecurepassword@postgres:5432 \
          --server-db-name=zksync_server_localhost_era \
          --prover-db-url=postgres://postgres:notsecurepassword@postgres:5432 \
          --prover-db-name=zksync_prover_localhost_era \
          --ignore-prerequisites --verbose \
          --observability=false

      - name: Create and initialize Validium chain
        run: |
          ci_run zk_inception chain create \
          --chain-name chain_validium \
          --chain-id sequential \
          --prover-mode no-proofs \
          --wallet-creation localhost \
          --l1-batch-commit-data-generator-mode validium \
          --base-token-address 0x0000000000000000000000000000000000000001 \
          --base-token-price-nominator 1 \
          --base-token-price-denominator 1 \
          --set-as-default false \
          --ignore-prerequisites

          ci_run zk_inception chain init \
          --deploy-paymaster \
          --l1-rpc-url=http://reth:8545 \
          --server-db-url=postgres://postgres:notsecurepassword@postgres:5432 \
          --server-db-name=zksync_server_localhost_validium \
          --prover-db-url=postgres://postgres:notsecurepassword@postgres:5432 \
          --prover-db-name=zksync_prover_localhost_validium \
          --port-offset 2000 \
          --chain chain_validium

      - name: Build test dependencies
        run: |
          ci_run zk_supervisor test build

      - name: Run servers
        run: |
          ci_run zk_inception server --ignore-prerequisites --chain era &> server_rollup.log &
          ci_run zk_inception server --ignore-prerequisites --chain chain_validium &> server_validium.log &
          ci_run sleep 5

      - name: Run integration tests
        run: |
          ci_run zk_supervisor test integration --no-deps --ignore-prerequisites --verbose --chain era &> integration_rollup.log &
          PID1=$!

          ci_run zk_supervisor test integration --no-deps --ignore-prerequisites --verbose --chain chain_validium &> integration_validium.log &
          PID2=$!

          wait $PID1
          wait $PID2

      - name: Init external nodes
        run: |
          ci_run zk_inception external-node configs --db-url=postgres://postgres:notsecurepassword@postgres:5432 \
<<<<<<< HEAD
          --db-name=zksync_en_localhost_era_rollup1 --l1-rpc-url=http://reth:8545 --chain chain_rollup
          ci_run zk_inception external-node init --ignore-prerequisites --chain chain_rollup 
=======
          --db-name=zksync_en_localhost_era_rollup --l1-rpc-url=http://reth:8545 --chain era
          ci_run zk_inception external-node init --ignore-prerequisites --chain era 
>>>>>>> d03b818d
          
          ci_run zk_inception external-node configs --db-url=postgres://postgres:notsecurepassword@postgres:5432 \
          --db-name=zksync_en_localhost_era_validium1 --l1-rpc-url=http://reth:8545 --chain chain_validium
          ci_run zk_inception external-node init --ignore-prerequisites --chain chain_validium

<<<<<<< HEAD
      - name: Run recovery tests (from snapshot)
        run: |
          ci_run zk_supervisor test recovery --snapshot --no-deps --ignore-prerequisites --verbose --chain chain_rollup &> recovery_snap_rollup.log &
          PID1=$!
          
          ci_run zk_supervisor test recovery --snapshot --no-deps --ignore-prerequisites --verbose --chain chain_validium &> recovery_snap_validium.log &
          PID2=$!
          
          wait $PID1
          wait $PID2

      - name: Run recovery tests (from genesis)
        run: |
          ci_run zk_supervisor test recovery --no-deps --ignore-prerequisites --verbose --chain chain_rollup &> recovery_gen_rollup.log &
          PID1=$!

          ci_run zk_supervisor test recovery --no-deps --ignore-prerequisites --verbose --chain chain_validium &> recovery_gen_validium.log &
          PID2=$!

          wait $PID1
          wait $PID2
      #      - name: Run recovery tests (from snapshot)
      #        run: |
      #          ci_run zk_supervisor test recovery --snapshot --no-deps --ignore-prerequisites --verbose --chain chain_rollup &> recovery_snap_rollup.log &
      #          PID1=$!
      #
      #          ci_run zk_supervisor test recovery --snapshot --no-deps --ignore-prerequisites --verbose --chain chain_validium &> recovery_snap_validium.log &
      #          PID2=$!
      #
      #          wait $PID1
      #          wait $PID2
      #
      #      - name: Run recovery tests (from genesis)
      #        run: |
      #          ci_run zk_supervisor test recovery --no-deps --ignore-prerequisites --verbose --chain chain_rollup &> recovery_gen_rollup.log &
      #          PID1=$!
      #
      #          ci_run zk_supervisor test recovery --no-deps --ignore-prerequisites --verbose --chain chain_validium &> recovery_gen_validium.log &
      #          PID2=$!
      #
      #          wait $PID1
      #          wait $PID2
=======
#      - name: Run recovery tests (from snapshot)
#        run: |
#          ci_run zk_supervisor test recovery --snapshot --no-deps --ignore-prerequisites --verbose --chain era &> recovery_snap_rollup.log &
#          PID1=$!
#
#          ci_run zk_supervisor test recovery --snapshot --no-deps --ignore-prerequisites --verbose --chain chain_validium &> recovery_snap_validium.log &
#          PID2=$!
#
#          wait $PID1
#          wait $PID2
#
#      - name: Run recovery tests (from genesis)
#        run: |
#          ci_run zk_supervisor test recovery --no-deps --ignore-prerequisites --verbose --chain era &> recovery_gen_rollup.log &
#          PID1=$!
#
#          ci_run zk_supervisor test recovery --no-deps --ignore-prerequisites --verbose --chain chain_validium &> recovery_gen_validium.log &
#          PID2=$!
#
#          wait $PID1
#          wait $PID2
>>>>>>> d03b818d

      - name: Run external node server
        run: |
          ci_run zk_inception external-node run --ignore-prerequisites --chain era &> external_node_rollup.log &
          ci_run zk_inception external-node run --ignore-prerequisites --chain chain_validium &> external_node_validium.log &
          ci_run sleep 5

      - name: Run integration tests en
        run: |
          ci_run zk_supervisor test integration --no-deps --ignore-prerequisites --verbose --external-node --chain era &> integration_en_rollup.log &
          PID1=$!

          ci_run zk_supervisor test integration --no-deps --ignore-prerequisites --verbose --external-node --chain chain_validium &> integration_en_validium.log &
          PID2=$!

          wait $PID1
          wait $PID2

      - name: Run revert tests (external node)
        run: |
          ci_run zk_supervisor test revert --no-deps --external-node --ignore-prerequisites --verbose --chain era &> revert_rollup.log
          ci_run zk_supervisor test revert --no-deps --external-node --ignore-prerequisites --verbose --chain chain_validium &> revert_validium.log

      # Upgrade tests should run last, because as soon as they 
      # finish the bootloader will be different
      # TODO make upgrade tests safe to run multiple times
      - name: Run upgrade test
        run: |
          ci_run zk_supervisor test upgrade --no-deps --chain era

      - name: Show server_rollup.log logs
        if: always()
        run: ci_run cat server_rollup.log || true

      - name: Show server_validium.log logs
        if: always()
        run: ci_run cat server_validium.log || true

      - name: Show external_node_rollup.log logs
        if: always()
        run: ci_run cat external_node_rollup.log || true

      - name: Show external_node_validium.log logs
        if: always()
        run: ci_run cat external_node_validium.log || true

      - name: Show integration_rollup.log logs
        if: always()
        run: ci_run cat integration_rollup.log || true

      - name: Show integration_validium.log logs
        if: always()
        run: ci_run cat integration_validium.log || true

      - name: Show recovery_snap_rollup.log logs
        if: always()
        run: ci_run cat recovery_snap_rollup.log || true

      - name: Show recovery_snap_validium.log logs
        if: always()
        run: ci_run cat recovery_snap_validium.log || true

      - name: Show recovery_gen_rollup.log logs
        if: always()
        run: ci_run cat recovery_gen_rollup.log || true

      - name: Show recovery_gen_validium.log logs
        if: always()
        run: ci_run cat recovery_gen_validium.log || true

      - name: Show integration_en_rollup.log logs
        if: always()
        run: ci_run cat integration_en_rollup.log || true

      - name: Show integration_en_validium.log logs
        if: always()
        run: ci_run cat integration_en_validium.log || true

      - name: Show revert_rollup.log logs
        if: always()
        run: ci_run cat revert_rollup.log || true

      - name: Show revert_validium.log logs
        if: always()
        run: ci_run cat revert_validium.log || true

      - name: Show external_node.log logs
        if: always()
        run: ci_run cat "zk_external-node -- --components=all" || true

      - name: Show external_node.log2 logs
        if: always()
        run: ci_run cat "zk_external-node -- --components=all,tree_fetcher" || true<|MERGE_RESOLUTION|>--- conflicted
+++ resolved
@@ -141,19 +141,13 @@
       - name: Init external nodes
         run: |
           ci_run zk_inception external-node configs --db-url=postgres://postgres:notsecurepassword@postgres:5432 \
-<<<<<<< HEAD
-          --db-name=zksync_en_localhost_era_rollup1 --l1-rpc-url=http://reth:8545 --chain chain_rollup
-          ci_run zk_inception external-node init --ignore-prerequisites --chain chain_rollup 
-=======
           --db-name=zksync_en_localhost_era_rollup --l1-rpc-url=http://reth:8545 --chain era
           ci_run zk_inception external-node init --ignore-prerequisites --chain era 
->>>>>>> d03b818d
           
           ci_run zk_inception external-node configs --db-url=postgres://postgres:notsecurepassword@postgres:5432 \
           --db-name=zksync_en_localhost_era_validium1 --l1-rpc-url=http://reth:8545 --chain chain_validium
           ci_run zk_inception external-node init --ignore-prerequisites --chain chain_validium
 
-<<<<<<< HEAD
       - name: Run recovery tests (from snapshot)
         run: |
           ci_run zk_supervisor test recovery --snapshot --no-deps --ignore-prerequisites --verbose --chain chain_rollup &> recovery_snap_rollup.log &
@@ -196,29 +190,6 @@
       #
       #          wait $PID1
       #          wait $PID2
-=======
-#      - name: Run recovery tests (from snapshot)
-#        run: |
-#          ci_run zk_supervisor test recovery --snapshot --no-deps --ignore-prerequisites --verbose --chain era &> recovery_snap_rollup.log &
-#          PID1=$!
-#
-#          ci_run zk_supervisor test recovery --snapshot --no-deps --ignore-prerequisites --verbose --chain chain_validium &> recovery_snap_validium.log &
-#          PID2=$!
-#
-#          wait $PID1
-#          wait $PID2
-#
-#      - name: Run recovery tests (from genesis)
-#        run: |
-#          ci_run zk_supervisor test recovery --no-deps --ignore-prerequisites --verbose --chain era &> recovery_gen_rollup.log &
-#          PID1=$!
-#
-#          ci_run zk_supervisor test recovery --no-deps --ignore-prerequisites --verbose --chain chain_validium &> recovery_gen_validium.log &
-#          PID2=$!
-#
-#          wait $PID1
-#          wait $PID2
->>>>>>> d03b818d
 
       - name: Run external node server
         run: |
