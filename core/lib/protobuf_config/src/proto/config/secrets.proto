--- conflicted
+++ resolved
@@ -11,11 +11,7 @@
 
 message L1Secrets {
   optional string l1_rpc_url = 1; // required
-<<<<<<< HEAD
-  optional string gateway_url = 2; // optional
-=======
   optional string gateway_rpc_url = 2; // optional
->>>>>>> a8489270
 }
 
 message ConsensusSecrets {
