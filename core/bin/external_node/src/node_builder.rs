//! This module provides a "builder" for the external node,
//! as well as an interface to run the node with the specified components.

use std::time::Duration;

use anyhow::{bail, Context as _};
use zksync_block_reverter::{node::BlockReverterLayer, NodeRole};
use zksync_commitment_generator::node::CommitmentGeneratorLayer;
use zksync_config::{
    configs::{
        api::{HealthCheckConfig, MerkleTreeApiConfig},
        chain::TimestampAsserterConfig,
        database::MerkleTreeMode,
        DataAvailabilitySecrets, DatabaseSecrets,
    },
    DAClientConfig, PostgresConfig,
};
use zksync_consistency_checker::node::ConsistencyCheckerLayer;
use zksync_da_clients::node::{
    AvailWiringLayer, CelestiaWiringLayer, EigenWiringLayer, NoDAClientWiringLayer,
    ObjectStorageClientWiringLayer,
};
use zksync_dal::node::{PoolsLayerBuilder, PostgresMetricsLayer};
use zksync_eth_client::node::BridgeAddressesUpdaterLayer;
use zksync_gateway_migrator::node::SettlementLayerData;
use zksync_logs_bloom_backfill::node::LogsBloomBackfillLayer;
use zksync_metadata_calculator::{
    node::{MetadataCalculatorLayer, TreeApiClientLayer, TreeApiServerLayer},
    MerkleTreeReaderConfig, MetadataCalculatorConfig, MetadataCalculatorRecoveryConfig,
};
<<<<<<< HEAD
use zksync_node_api_server::web3::{state::InternalApiConfigBase, Namespace};
use zksync_node_framework::{
    implementations::layers::{
        batch_status_updater::BatchStatusUpdaterLayer,
        block_reverter::BlockReverterLayer,
        commitment_generator::CommitmentGeneratorLayer,
        consensus::ExternalNodeConsensusLayer,
        consistency_checker::ConsistencyCheckerLayer,
        da_clients::{
            avail::AvailWiringLayer, celestia::CelestiaWiringLayer,
            eigenv1m0::EigenV1M0WiringLayer, eigenv2m0::EigenV2M0WiringLayer,
            eigenv2m1::EigenV2M1WiringLayer, no_da::NoDAClientWiringLayer,
            object_store::ObjectStorageClientWiringLayer,
        },
        data_availability_fetcher::DataAvailabilityFetcherLayer,
        healtcheck_server::HealthCheckLayer,
        logs_bloom_backfill::LogsBloomBackfillLayer,
        main_node_client::MainNodeClientLayer,
        main_node_fee_params_fetcher::MainNodeFeeParamsFetcherLayer,
        metadata_calculator::{MetadataCalculatorLayer, TreeApiServerLayer},
        node_storage_init::{
            external_node_strategy::{ExternalNodeInitStrategyLayer, SnapshotRecoveryConfig},
            NodeStorageInitializerLayer,
        },
        pools_layer::PoolsLayerBuilder,
        postgres::PostgresLayer,
        prometheus_exporter::PrometheusExporterLayer,
        pruning::PruningLayer,
        query_eth_client::QueryEthClientLayer,
        reorg_detector::ReorgDetectorLayer,
        settlement_layer_client::SettlementLayerClientLayer,
        settlement_layer_data::{self, SettlementLayerData},
        sigint::SigintHandlerLayer,
        state_keeper::{
            external_io::ExternalIOLayer, main_batch_executor::MainBatchExecutorLayer,
            output_handler::OutputHandlerLayer, StateKeeperLayer,
        },
        sync_state_updater::SyncStateUpdaterLayer,
        tree_data_fetcher::TreeDataFetcherLayer,
        validate_chain_ids::ValidateChainIdsLayer,
        web3_api::{
            caches::MempoolCacheLayer,
            server::{Web3ServerLayer, Web3ServerOptionalConfig},
            tree_api_client::TreeApiClientLayer,
            tx_sender::{PostgresStorageCachesConfig, TxSenderLayer},
            tx_sink::ProxySinkLayer,
        },
=======
use zksync_node_api_server::{
    node::{
        HealthCheckLayer, MempoolCacheLayer, PostgresStorageCachesConfig, ProxySinkLayer,
        TxSenderLayer, Web3ServerLayer, Web3ServerOptionalConfig,
>>>>>>> 87d0ef09
    },
    web3::{state::InternalApiConfigBase, Namespace},
};
use zksync_node_consensus::node::ExternalNodeConsensusLayer;
use zksync_node_db_pruner::node::PruningLayer;
use zksync_node_fee_model::node::MainNodeFeeParamsFetcherLayer;
use zksync_node_framework::service::{ZkStackService, ZkStackServiceBuilder};
use zksync_node_storage_init::{
    node::{external_node_strategy::ExternalNodeInitStrategyLayer, NodeStorageInitializerLayer},
    SnapshotRecoveryConfig,
};
use zksync_node_sync::node::{
    BatchStatusUpdaterLayer, DataAvailabilityFetcherLayer, ExternalIOLayer, SyncStateUpdaterLayer,
    TreeDataFetcherLayer, ValidateChainIdsLayer,
};
use zksync_reorg_detector::node::ReorgDetectorLayer;
use zksync_state::RocksdbStorageOptions;
use zksync_state_keeper::node::{MainBatchExecutorLayer, OutputHandlerLayer, StateKeeperLayer};
use zksync_vlog::node::{PrometheusExporterLayer, SigintHandlerLayer};
use zksync_web3_decl::node::{
    MainNodeClientLayer, QueryEthClientLayer, SettlementLayerClientLayer,
};

use crate::{config::ExternalNodeConfig, metrics::framework::ExternalNodeMetricsLayer, Component};

/// Builder for the external node.
#[derive(Debug)]
pub(crate) struct ExternalNodeBuilder {
    pub(crate) node: ZkStackServiceBuilder,
    config: ExternalNodeConfig,
}

impl ExternalNodeBuilder {
    #[cfg(test)]
    pub fn new(config: ExternalNodeConfig) -> anyhow::Result<Self> {
        Ok(Self {
            node: ZkStackServiceBuilder::new().context("Cannot create ZkStackServiceBuilder")?,
            config,
        })
    }

    pub fn on_runtime(runtime: tokio::runtime::Runtime, config: ExternalNodeConfig) -> Self {
        Self {
            node: ZkStackServiceBuilder::on_runtime(runtime),
            config,
        }
    }

    fn add_sigint_handler_layer(mut self) -> anyhow::Result<Self> {
        self.node.add_layer(SigintHandlerLayer);
        Ok(self)
    }

    fn add_pools_layer(mut self) -> anyhow::Result<Self> {
        // Note: the EN config doesn't currently support specifying configuration for replicas,
        // so we reuse the master configuration for that purpose.
        // Settings unconditionally set to `None` are either not supported by the EN configuration layer
        // or are not used in the context of the external node.
        let default_config = PostgresConfig::default();
        let config = PostgresConfig {
            max_connections: Some(self.config.postgres.max_connections),
            max_connections_master: Some(self.config.postgres.max_connections),
            long_connection_threshold_ms: self
                .config
                .optional
                .long_connection_threshold()
                .unwrap_or(default_config.long_connection_threshold_ms),
            slow_query_threshold_ms: self
                .config
                .optional
                .slow_query_threshold()
                .unwrap_or(default_config.slow_query_threshold_ms),
            ..default_config
        };
        let secrets = DatabaseSecrets {
            server_url: Some(self.config.postgres.database_url()),
            server_replica_url: Some(self.config.postgres.database_url()),
            prover_url: None,
        };
        let pools_layer = PoolsLayerBuilder::empty(config, secrets)
            .with_master(true)
            .with_replica(true)
            .build();
        self.node.add_layer(pools_layer);
        Ok(self)
    }

    fn add_postgres_layer(mut self) -> anyhow::Result<Self> {
        self.node.add_layer(PostgresMetricsLayer);
        Ok(self)
    }

    fn add_external_node_metrics_layer(mut self) -> anyhow::Result<Self> {
        self.node.add_layer(ExternalNodeMetricsLayer {
            l1_chain_id: self.config.required.l1_chain_id,
            sl_chain_id: self
                .config
                .required
                .gateway_chain_id
                .unwrap_or(self.config.required.l1_chain_id.into()),
            l2_chain_id: self.config.required.l2_chain_id,
            postgres_pool_size: self.config.postgres.max_connections,
        });
        Ok(self)
    }

    fn add_settlement_layer_data(mut self) -> anyhow::Result<Self> {
        self.node.add_layer(SettlementLayerData::new(
            zksync_gateway_migrator::node::ENConfig {
                l1_specific_contracts: self.config.l1_specific_contracts(),
                l1_chain_contracts: self.config.l1_settelment_contracts(),
                l2_contracts: self.config.l2_contracts(),
                chain_id: self.config.required.l2_chain_id,
                gateway_rpc_url: self.config.optional.gateway_url.clone(),
            },
        ));
        Ok(self)
    }

    fn add_settlement_layer_client_layer(mut self) -> anyhow::Result<Self> {
        let query_eth_client_layer = SettlementLayerClientLayer::new(
            self.config.required.eth_client_url.clone(),
            self.config.optional.gateway_url.clone(),
        );
        self.node.add_layer(query_eth_client_layer);
        Ok(self)
    }

    fn add_main_node_client_layer(mut self) -> anyhow::Result<Self> {
        let layer = MainNodeClientLayer::new(
            self.config.required.main_node_url.clone(),
            self.config.optional.main_node_rate_limit_rps,
            self.config.required.l2_chain_id,
        );
        self.node.add_layer(layer);
        Ok(self)
    }

    fn add_healthcheck_layer(mut self) -> anyhow::Result<Self> {
        let healthcheck_config = HealthCheckConfig {
            port: self.config.required.healthcheck_port,
            slow_time_limit_ms: self.config.optional.healthcheck_slow_time_limit(),
            hard_time_limit_ms: self.config.optional.healthcheck_hard_time_limit(),
        };
        self.node.add_layer(HealthCheckLayer(healthcheck_config));
        Ok(self)
    }

    fn add_prometheus_exporter_layer(mut self) -> anyhow::Result<Self> {
        if let Some(prom_config) = self.config.prometheus.clone() {
            self.node.add_layer(PrometheusExporterLayer(prom_config));
        } else {
            tracing::info!("No configuration for prometheus exporter, skipping");
        }
        Ok(self)
    }

    fn add_query_eth_client_layer(mut self) -> anyhow::Result<Self> {
        let query_eth_client_layer = QueryEthClientLayer::new(
            self.config.required.l1_chain_id,
            self.config.required.eth_client_url.clone(),
        );
        self.node.add_layer(query_eth_client_layer);
        Ok(self)
    }

    fn add_state_keeper_layer(mut self) -> anyhow::Result<Self> {
        // While optional bytecode compression may be disabled on the main node, there are batches where
        // optional bytecode compression was enabled. To process these batches (and also for the case where
        // compression will become optional on the sequencer again), EN has to allow txs without bytecode
        // compression.
        const OPTIONAL_BYTECODE_COMPRESSION: bool = true;

        let persistence_layer =
            OutputHandlerLayer::new(self.config.optional.l2_block_seal_queue_capacity)
                .with_pre_insert_txs(true) // EN requires txs to be pre-inserted.
                .with_protective_reads_persistence_enabled(
                    self.config.optional.protective_reads_persistence_enabled,
                );

        let io_layer = ExternalIOLayer::new(self.config.required.l2_chain_id);

        // We only need call traces on the external node if the `debug_` namespace is enabled.
        let save_call_traces = self
            .config
            .optional
            .api_namespaces()
            .contains(&Namespace::Debug);
        let main_node_batch_executor_builder_layer =
            MainBatchExecutorLayer::new(save_call_traces, OPTIONAL_BYTECODE_COMPRESSION);

        let rocksdb_options = RocksdbStorageOptions {
            block_cache_capacity: self
                .config
                .experimental
                .state_keeper_db_block_cache_capacity(),
            max_open_files: self.config.experimental.state_keeper_db_max_open_files,
        };
        let state_keeper_layer = StateKeeperLayer::new(
            self.config.required.state_cache_path.clone(),
            rocksdb_options,
        );
        self.node
            .add_layer(io_layer)
            .add_layer(persistence_layer)
            .add_layer(main_node_batch_executor_builder_layer)
            .add_layer(state_keeper_layer);
        Ok(self)
    }

    fn add_consensus_layer(mut self) -> anyhow::Result<Self> {
        let config = self.config.consensus.clone();
        let secrets = self.config.consensus_secrets.clone();
        let layer = ExternalNodeConsensusLayer {
            build_version: crate::metadata::SERVER_VERSION
                .parse()
                .context("CRATE_VERSION.parse()")?,
            config,
            secrets: Some(secrets),
        };
        self.node.add_layer(layer);
        Ok(self)
    }

    fn add_pruning_layer(mut self) -> anyhow::Result<Self> {
        if self.config.optional.pruning_enabled {
            let layer = PruningLayer::new(
                self.config.optional.pruning_removal_delay(),
                self.config.optional.pruning_chunk_size,
                self.config.optional.pruning_data_retention(),
            );
            self.node.add_layer(layer);
        } else {
            tracing::info!("Pruning is disabled");
        }
        Ok(self)
    }

    fn add_validate_chain_ids_layer(mut self) -> anyhow::Result<Self> {
        let layer = ValidateChainIdsLayer::new(
            self.config.required.l1_chain_id,
            self.config.required.l2_chain_id,
        );
        self.node.add_layer(layer);
        Ok(self)
    }

    fn add_consistency_checker_layer(mut self) -> anyhow::Result<Self> {
        let max_batches_to_recheck = 10; // TODO (BFT-97): Make it a part of a proper EN config
        let layer = ConsistencyCheckerLayer::new(max_batches_to_recheck);
        self.node.add_layer(layer);
        Ok(self)
    }

    fn add_commitment_generator_layer(mut self) -> anyhow::Result<Self> {
        let layer = CommitmentGeneratorLayer::default().with_max_parallelism(
            self.config
                .experimental
                .commitment_generator_max_parallelism,
        );
        self.node.add_layer(layer);
        Ok(self)
    }

    fn add_batch_status_updater_layer(mut self) -> anyhow::Result<Self> {
        self.node.add_layer(BatchStatusUpdaterLayer);
        Ok(self)
    }

    fn add_tree_data_fetcher_layer(mut self) -> anyhow::Result<Self> {
        self.node.add_layer(TreeDataFetcherLayer);
        Ok(self)
    }

    fn add_da_client_layer(mut self) -> anyhow::Result<Self> {
        let (da_client_config, da_client_secrets) = self.config.data_availability.clone();

        let da_client_config = da_client_config.context("DA client config is missing")?;

        if matches!(da_client_config, DAClientConfig::NoDA) {
            self.node.add_layer(NoDAClientWiringLayer);
            return Ok(self);
        }

        if let DAClientConfig::ObjectStore(config) = da_client_config {
            self.node
                .add_layer(ObjectStorageClientWiringLayer::new(config));
            return Ok(self);
        }

        let da_client_secrets = da_client_secrets.context("DA client secrets are missing")?;
        match (da_client_config, da_client_secrets) {
            (DAClientConfig::Avail(config), DataAvailabilitySecrets::Avail(secret)) => {
                self.node.add_layer(AvailWiringLayer::new(config, secret));
            }
            (DAClientConfig::Celestia(config), DataAvailabilitySecrets::Celestia(secret)) => {
                self.node
                    .add_layer(CelestiaWiringLayer::new(config, secret));
            }
            (DAClientConfig::EigenDA(mut config), DataAvailabilitySecrets::EigenDA(secret)) => {
                if config.eigenda_eth_rpc.is_none() {
                    config.eigenda_eth_rpc = Some(self.config.required.eth_client_url.clone());
                }

<<<<<<< HEAD
                self.node
                    .add_layer(EigenV1M0WiringLayer::new(config, secret));
            }
            (DAClientConfig::EigenV2M1(mut config), DataAvailabilitySecrets::EigenV2M1(secret)) => {
                if config.eigenda_eth_rpc.is_none() {
                    config.eigenda_eth_rpc = Some(self.config.required.eth_client_url.clone());
                }

                self.node
                    .add_layer(EigenV2M1WiringLayer::new(config, secret));
            }
            (DAClientConfig::EigenV2M0(mut config), DataAvailabilitySecrets::EigenV2M0(secret)) => {
                if config.eigenda_eth_rpc.is_none() {
                    config.eigenda_eth_rpc = Some(self.config.required.eth_client_url.clone());
                }

                self.node
                    .add_layer(EigenV2M0WiringLayer::new(config, secret));
=======
                self.node.add_layer(EigenWiringLayer::new(config, secret));
>>>>>>> 87d0ef09
            }
            _ => bail!("invalid pair of da_client and da_secrets"),
        }

        Ok(self)
    }

    fn add_data_availability_fetcher_layer(mut self) -> anyhow::Result<Self> {
        self.node.add_layer(DataAvailabilityFetcherLayer);
        Ok(self)
    }

    fn add_sync_state_updater_layer(mut self) -> anyhow::Result<Self> {
        // This layer may be used as a fallback for EN API if API server runs without the core component.
        self.node.add_layer(SyncStateUpdaterLayer);
        Ok(self)
    }

    fn add_metadata_calculator_layer(mut self, with_tree_api: bool) -> anyhow::Result<Self> {
        let metadata_calculator_config = MetadataCalculatorConfig {
            db_path: self.config.required.merkle_tree_path.clone(),
            max_open_files: self.config.optional.merkle_tree_max_open_files,
            mode: MerkleTreeMode::Lightweight,
            delay_interval: self.config.optional.merkle_tree_processing_delay(),
            max_l1_batches_per_iter: self.config.optional.merkle_tree_max_l1_batches_per_iter,
            multi_get_chunk_size: self.config.optional.merkle_tree_multi_get_chunk_size,
            block_cache_capacity: self.config.optional.merkle_tree_block_cache_size(),
            include_indices_and_filters_in_block_cache: self
                .config
                .optional
                .merkle_tree_include_indices_and_filters_in_block_cache,
            memtable_capacity: self.config.optional.merkle_tree_memtable_capacity(),
            stalled_writes_timeout: self.config.optional.merkle_tree_stalled_writes_timeout(),
            sealed_batches_have_protective_reads: self
                .config
                .optional
                .protective_reads_persistence_enabled,
            recovery: MetadataCalculatorRecoveryConfig {
                desired_chunk_size: self.config.experimental.snapshots_recovery_tree_chunk_size,
                parallel_persistence_buffer: self
                    .config
                    .experimental
                    .snapshots_recovery_tree_parallel_persistence_buffer,
            },
        };

        // Configure basic tree layer.
        let mut layer = MetadataCalculatorLayer::new(metadata_calculator_config);

        // Add tree API if needed.
        if with_tree_api {
            let merkle_tree_api_config = MerkleTreeApiConfig {
                port: self
                    .config
                    .tree_component
                    .api_port
                    .context("should contain tree api port")?,
            };
            layer = layer.with_tree_api_config(merkle_tree_api_config);
        }

        // Add stale keys repair task if requested.
        if self.config.optional.merkle_tree_repair_stale_keys {
            layer = layer.with_stale_keys_repair();
        }

        // Add tree pruning if needed.
        if self.config.optional.pruning_enabled {
            layer = layer.with_pruning_config(self.config.optional.pruning_removal_delay());
        }

        self.node.add_layer(layer);
        Ok(self)
    }

    fn add_isolated_tree_api_layer(mut self) -> anyhow::Result<Self> {
        let reader_config = MerkleTreeReaderConfig {
            db_path: self.config.required.merkle_tree_path.clone(),
            max_open_files: self.config.optional.merkle_tree_max_open_files,
            multi_get_chunk_size: self.config.optional.merkle_tree_multi_get_chunk_size,
            block_cache_capacity: self.config.optional.merkle_tree_block_cache_size(),
            include_indices_and_filters_in_block_cache: self
                .config
                .optional
                .merkle_tree_include_indices_and_filters_in_block_cache,
        };
        let api_config = MerkleTreeApiConfig {
            port: self
                .config
                .tree_component
                .api_port
                .context("should contain tree api port")?,
        };
        self.node
            .add_layer(TreeApiServerLayer::new(reader_config, api_config));
        Ok(self)
    }

    fn add_tx_sender_layer(mut self) -> anyhow::Result<Self> {
        let postgres_storage_config = PostgresStorageCachesConfig {
            factory_deps_cache_size: self.config.optional.factory_deps_cache_size() as u64,
            initial_writes_cache_size: self.config.optional.initial_writes_cache_size() as u64,
            latest_values_cache_size: self.config.optional.latest_values_cache_size() as u64,
            latest_values_max_block_lag: 20, // reasonable default
        };
        let max_vm_concurrency = self.config.optional.vm_concurrency_limit;
        let tx_sender_layer = TxSenderLayer::new(
            postgres_storage_config,
            max_vm_concurrency,
            (&self.config).into(),
            TimestampAsserterConfig {
                min_time_till_end_sec: Duration::from_secs(
                    self.config
                        .optional
                        .timestamp_asserter_min_time_till_end_sec
                        .into(),
                ),
            },
        )
        .with_whitelisted_tokens_for_aa_cache(true);

        self.node.add_layer(ProxySinkLayer);
        self.node.add_layer(tx_sender_layer);
        Ok(self)
    }

    fn add_mempool_cache_layer(mut self) -> anyhow::Result<Self> {
        self.node.add_layer(MempoolCacheLayer::new(
            self.config.optional.mempool_cache_size,
            self.config.optional.mempool_cache_update_interval(),
        ));
        Ok(self)
    }

    fn add_tree_api_client_layer(mut self) -> anyhow::Result<Self> {
        self.node.add_layer(TreeApiClientLayer::http(
            self.config.api_component.tree_api_remote_url.clone(),
        ));
        Ok(self)
    }

    fn add_main_node_fee_params_fetcher_layer(mut self) -> anyhow::Result<Self> {
        self.node.add_layer(MainNodeFeeParamsFetcherLayer);
        Ok(self)
    }

    fn add_logs_bloom_backfill_layer(mut self) -> anyhow::Result<Self> {
        self.node.add_layer(LogsBloomBackfillLayer);
        Ok(self)
    }

    fn add_bridge_addresses_updater_layer(mut self) -> anyhow::Result<Self> {
        self.node.add_layer(BridgeAddressesUpdaterLayer {
            refresh_interval: self.config.optional.bridge_addresses_refresh_interval(),
        });
        Ok(self)
    }

    fn web3_api_optional_config(&self) -> Web3ServerOptionalConfig {
        // The refresh interval should be several times lower than the pruning removal delay, so that
        // soft-pruning will timely propagate to the API server.
        let pruning_info_refresh_interval = self.config.optional.pruning_removal_delay() / 5;

        Web3ServerOptionalConfig {
            namespaces: Some(self.config.optional.api_namespaces()),
            filters_limit: Some(self.config.optional.filters_limit),
            subscriptions_limit: Some(self.config.optional.subscriptions_limit),
            batch_request_size_limit: Some(self.config.optional.max_batch_request_size),
            response_body_size_limit: Some(self.config.optional.max_response_body_size()),
            with_extended_tracing: self.config.optional.extended_rpc_tracing,
            pruning_info_refresh_interval: Some(pruning_info_refresh_interval),
            polling_interval: Some(self.config.optional.polling_interval()),
            websocket_requests_per_minute_limit: None, // To be set by WS server layer method if required.
            replication_lag_limit: None,               // TODO: Support replication lag limit
        }
    }

    fn add_http_web3_api_layer(mut self) -> anyhow::Result<Self> {
        let optional_config = self.web3_api_optional_config();
        let internal_api_config_base: InternalApiConfigBase = (&self.config).into();

        self.node.add_layer(Web3ServerLayer::http(
            self.config.required.http_port,
            internal_api_config_base,
            optional_config,
        ));

        Ok(self)
    }

    fn add_ws_web3_api_layer(mut self) -> anyhow::Result<Self> {
        // TODO: Support websocket requests per minute limit
        let optional_config = self.web3_api_optional_config();
        let internal_api_config_base: InternalApiConfigBase = (&self.config).into();

        self.node.add_layer(Web3ServerLayer::ws(
            self.config.required.ws_port,
            internal_api_config_base,
            optional_config,
        ));

        Ok(self)
    }

    fn add_reorg_detector_layer(mut self) -> anyhow::Result<Self> {
        self.node.add_layer(ReorgDetectorLayer);
        Ok(self)
    }

    fn add_block_reverter_layer(mut self) -> anyhow::Result<Self> {
        let mut layer = BlockReverterLayer::new(NodeRole::External);
        // Reverting executed batches is more-or-less safe for external nodes.
        layer
            .allow_rolling_back_executed_batches()
            .enable_rolling_back_postgres()
            .enable_rolling_back_merkle_tree(self.config.required.merkle_tree_path.clone())
            .enable_rolling_back_state_keeper_cache(self.config.required.state_cache_path.clone());
        self.node.add_layer(layer);
        Ok(self)
    }

    /// This layer will make sure that the database is initialized correctly,
    /// e.g.:
    /// - genesis or snapshot recovery will be performed if it's required.
    /// - we perform the storage rollback if required (e.g. if reorg is detected).
    ///
    /// Depending on the `kind` provided, either a task or a precondition will be added.
    ///
    /// *Important*: the task should be added by at most one component, because
    /// it assumes unique control over the database. Multiple components adding this
    /// layer in a distributed mode may result in the database corruption.
    ///
    /// This task works in pair with precondition, which must be present in every component:
    /// the precondition will prevent node from starting until the database is initialized.
    fn add_storage_initialization_layer(mut self, kind: LayerKind) -> anyhow::Result<Self> {
        let config = &self.config;
        let snapshot_recovery_config =
            config
                .optional
                .snapshots_recovery_enabled
                .then_some(SnapshotRecoveryConfig {
                    snapshot_l1_batch_override: config.experimental.snapshots_recovery_l1_batch,
                    drop_storage_key_preimages: config
                        .experimental
                        .snapshots_recovery_drop_storage_key_preimages,
                    object_store_config: config.optional.snapshots_recovery_object_store.clone(),
                });
        self.node.add_layer(ExternalNodeInitStrategyLayer {
            l2_chain_id: self.config.required.l2_chain_id,
            max_postgres_concurrency: self
                .config
                .optional
                .snapshots_recovery_postgres_max_concurrency,
            snapshot_recovery_config,
        });
        let mut layer = NodeStorageInitializerLayer::new();
        if matches!(kind, LayerKind::Precondition) {
            layer = layer.as_precondition();
        }
        self.node.add_layer(layer);
        Ok(self)
    }

    pub fn build(mut self, mut components: Vec<Component>) -> anyhow::Result<ZkStackService> {
        // Add "base" layers
        self = self
            .add_sigint_handler_layer()?
            .add_healthcheck_layer()?
            .add_prometheus_exporter_layer()?
            .add_pools_layer()?
            .add_main_node_client_layer()?
            .add_query_eth_client_layer()?
            .add_settlement_layer_data()?
            .add_settlement_layer_client_layer()?
            .add_reorg_detector_layer()?;

        // Add layers that must run only on a single component.
        if components.contains(&Component::Core) {
            // Core is a singleton & mandatory component,
            // so until we have a dedicated component for "auxiliary" tasks,
            // it's responsible for things like metrics.
            self = self
                .add_postgres_layer()?
                .add_external_node_metrics_layer()?;
            // We assign the storage initialization to the core, as it's considered to be
            // the "main" component.
            self = self
                .add_block_reverter_layer()?
                .add_storage_initialization_layer(LayerKind::Task)?;
        }

        // Add preconditions for all the components.
        self = self
            .add_validate_chain_ids_layer()?
            .add_storage_initialization_layer(LayerKind::Precondition)?;

        // Sort the components, so that the components they may depend on each other are added in the correct order.
        components.sort_unstable_by_key(|component| match component {
            // API consumes the resources provided by other layers (multiple ones), so it has to come the last.
            Component::HttpApi | Component::WsApi => 1,
            // Default priority.
            _ => 0,
        });

        for component in &components {
            match component {
                Component::HttpApi => {
                    self = self
                        .add_sync_state_updater_layer()?
                        .add_bridge_addresses_updater_layer()?
                        .add_mempool_cache_layer()?
                        .add_tree_api_client_layer()?
                        .add_main_node_fee_params_fetcher_layer()?
                        .add_tx_sender_layer()?
                        .add_http_web3_api_layer()?;
                }
                Component::WsApi => {
                    self = self
                        .add_sync_state_updater_layer()?
                        .add_bridge_addresses_updater_layer()?
                        .add_mempool_cache_layer()?
                        .add_tree_api_client_layer()?
                        .add_main_node_fee_params_fetcher_layer()?
                        .add_tx_sender_layer()?
                        .add_ws_web3_api_layer()?;
                }
                Component::Tree => {
                    // Right now, distributed mode for EN is not fully supported, e.g. there are some
                    // issues with reorg detection and snapshot recovery.
                    // So we require the core component to be present, e.g. forcing the EN to run in a monolithic mode.
                    anyhow::ensure!(
                        components.contains(&Component::Core),
                        "Tree must run on the same machine as Core"
                    );
                    let with_tree_api = components.contains(&Component::TreeApi);
                    self = self.add_metadata_calculator_layer(with_tree_api)?;
                }
                Component::TreeApi => {
                    if components.contains(&Component::Tree) {
                        // Do nothing, will be handled by the `Tree` component.
                    } else {
                        self = self.add_isolated_tree_api_layer()?;
                    }
                }
                Component::TreeFetcher => {
                    self = self.add_tree_data_fetcher_layer()?;
                }
                Component::DataAvailabilityFetcher => {
                    self = self
                        .add_da_client_layer()?
                        .add_data_availability_fetcher_layer()?;
                }
                Component::Core => {
                    // Main tasks
                    self = self
                        .add_state_keeper_layer()?
                        .add_consensus_layer()?
                        .add_pruning_layer()?
                        .add_consistency_checker_layer()?
                        .add_commitment_generator_layer()?
                        .add_batch_status_updater_layer()?
                        .add_logs_bloom_backfill_layer()?;
                }
            }
        }

        Ok(self.node.build())
    }
}

/// Marker for layers that can add either a task or a precondition.
#[derive(Debug)]
enum LayerKind {
    Task,
    Precondition,
}<|MERGE_RESOLUTION|>--- conflicted
+++ resolved
@@ -28,60 +28,10 @@
     node::{MetadataCalculatorLayer, TreeApiClientLayer, TreeApiServerLayer},
     MerkleTreeReaderConfig, MetadataCalculatorConfig, MetadataCalculatorRecoveryConfig,
 };
-<<<<<<< HEAD
-use zksync_node_api_server::web3::{state::InternalApiConfigBase, Namespace};
-use zksync_node_framework::{
-    implementations::layers::{
-        batch_status_updater::BatchStatusUpdaterLayer,
-        block_reverter::BlockReverterLayer,
-        commitment_generator::CommitmentGeneratorLayer,
-        consensus::ExternalNodeConsensusLayer,
-        consistency_checker::ConsistencyCheckerLayer,
-        da_clients::{
-            avail::AvailWiringLayer, celestia::CelestiaWiringLayer,
-            eigenv1m0::EigenV1M0WiringLayer, eigenv2m0::EigenV2M0WiringLayer,
-            eigenv2m1::EigenV2M1WiringLayer, no_da::NoDAClientWiringLayer,
-            object_store::ObjectStorageClientWiringLayer,
-        },
-        data_availability_fetcher::DataAvailabilityFetcherLayer,
-        healtcheck_server::HealthCheckLayer,
-        logs_bloom_backfill::LogsBloomBackfillLayer,
-        main_node_client::MainNodeClientLayer,
-        main_node_fee_params_fetcher::MainNodeFeeParamsFetcherLayer,
-        metadata_calculator::{MetadataCalculatorLayer, TreeApiServerLayer},
-        node_storage_init::{
-            external_node_strategy::{ExternalNodeInitStrategyLayer, SnapshotRecoveryConfig},
-            NodeStorageInitializerLayer,
-        },
-        pools_layer::PoolsLayerBuilder,
-        postgres::PostgresLayer,
-        prometheus_exporter::PrometheusExporterLayer,
-        pruning::PruningLayer,
-        query_eth_client::QueryEthClientLayer,
-        reorg_detector::ReorgDetectorLayer,
-        settlement_layer_client::SettlementLayerClientLayer,
-        settlement_layer_data::{self, SettlementLayerData},
-        sigint::SigintHandlerLayer,
-        state_keeper::{
-            external_io::ExternalIOLayer, main_batch_executor::MainBatchExecutorLayer,
-            output_handler::OutputHandlerLayer, StateKeeperLayer,
-        },
-        sync_state_updater::SyncStateUpdaterLayer,
-        tree_data_fetcher::TreeDataFetcherLayer,
-        validate_chain_ids::ValidateChainIdsLayer,
-        web3_api::{
-            caches::MempoolCacheLayer,
-            server::{Web3ServerLayer, Web3ServerOptionalConfig},
-            tree_api_client::TreeApiClientLayer,
-            tx_sender::{PostgresStorageCachesConfig, TxSenderLayer},
-            tx_sink::ProxySinkLayer,
-        },
-=======
 use zksync_node_api_server::{
     node::{
         HealthCheckLayer, MempoolCacheLayer, PostgresStorageCachesConfig, ProxySinkLayer,
         TxSenderLayer, Web3ServerLayer, Web3ServerOptionalConfig,
->>>>>>> 87d0ef09
     },
     web3::{state::InternalApiConfigBase, Namespace},
 };
@@ -386,28 +336,7 @@
                     config.eigenda_eth_rpc = Some(self.config.required.eth_client_url.clone());
                 }
 
-<<<<<<< HEAD
-                self.node
-                    .add_layer(EigenV1M0WiringLayer::new(config, secret));
-            }
-            (DAClientConfig::EigenV2M1(mut config), DataAvailabilitySecrets::EigenV2M1(secret)) => {
-                if config.eigenda_eth_rpc.is_none() {
-                    config.eigenda_eth_rpc = Some(self.config.required.eth_client_url.clone());
-                }
-
-                self.node
-                    .add_layer(EigenV2M1WiringLayer::new(config, secret));
-            }
-            (DAClientConfig::EigenV2M0(mut config), DataAvailabilitySecrets::EigenV2M0(secret)) => {
-                if config.eigenda_eth_rpc.is_none() {
-                    config.eigenda_eth_rpc = Some(self.config.required.eth_client_url.clone());
-                }
-
-                self.node
-                    .add_layer(EigenV2M0WiringLayer::new(config, secret));
-=======
                 self.node.add_layer(EigenWiringLayer::new(config, secret));
->>>>>>> 87d0ef09
             }
             _ => bail!("invalid pair of da_client and da_secrets"),
         }
