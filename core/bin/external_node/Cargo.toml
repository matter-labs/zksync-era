--- conflicted
+++ resolved
@@ -19,12 +19,9 @@
 zksync_state = { path = "../../lib/state" }
 zksync_basic_types = { path = "../../lib/basic_types" }
 zksync_contracts = { path = "../../lib/contracts" }
-<<<<<<< HEAD
 zksync_l1_contract_interface = { path = "../../lib/l1_contract_interface" }
-=======
 zksync_concurrency = { version = "0.1.0", git = "https://github.com/matter-labs/era-consensus.git", rev = "97d139969476a004c50f8b4a31ece748e5bee14e" }
 zksync_consensus_roles = { version = "0.1.0", git = "https://github.com/matter-labs/era-consensus.git", rev = "97d139969476a004c50f8b4a31ece748e5bee14e" }
->>>>>>> ee94beed
 zksync_snapshots_applier = { path = "../../lib/snapshots_applier" }
 zksync_object_store = { path="../../lib/object_store" }
 prometheus_exporter = { path = "../../lib/prometheus_exporter" }
