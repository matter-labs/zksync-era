use zksync_contracts::BaseSystemContracts;
use zksync_types::ProtocolVersionId;

/// System contracts (bootloader and default account abstraction) for all supported VM versions.
#[derive(Debug, Clone)]
pub(super) struct MultiVMBaseSystemContracts {
    /// Contracts to be used for pre-virtual-blocks protocol versions.
    pre_virtual_blocks: BaseSystemContracts,
    /// Contracts to be used for post-virtual-blocks protocol versions.
    post_virtual_blocks: BaseSystemContracts,
    /// Contracts to be used for protocol versions after virtual block upgrade fix.
    post_virtual_blocks_finish_upgrade_fix: BaseSystemContracts,
    /// Contracts to be used for post-boojum protocol versions.
    post_boojum: BaseSystemContracts,
    /// Contracts to be used after the allow-list removal upgrade
    post_allowlist_removal: BaseSystemContracts,
    /// Contracts to be used after the 1.4.1 upgrade
    post_1_4_1: BaseSystemContracts,
    /// Contracts to be used after the 1.4.2 upgrade
    post_1_4_2: BaseSystemContracts,
    /// Contracts to be used during the `v23` upgrade. This upgrade was done on an internal staging environment only.
    vm_1_5_0_small_memory: BaseSystemContracts,
    /// Contracts to be used after the 1.5.0 upgrade
    vm_1_5_0_increased_memory: BaseSystemContracts,
    /// Contracts to be used after the gateway upgrade
    gateway: BaseSystemContracts,
}

impl MultiVMBaseSystemContracts {
    /// Gets contracts for a certain version.
    pub fn get_by_protocol_version(
        &self,
        version: ProtocolVersionId,
        use_evm_emulator: bool,
    ) -> BaseSystemContracts {
        let base = match version {
            ProtocolVersionId::Version0
            | ProtocolVersionId::Version1
            | ProtocolVersionId::Version2
            | ProtocolVersionId::Version3
            | ProtocolVersionId::Version4
            | ProtocolVersionId::Version5
            | ProtocolVersionId::Version6
            | ProtocolVersionId::Version7
            | ProtocolVersionId::Version8
            | ProtocolVersionId::Version9
            | ProtocolVersionId::Version10
            | ProtocolVersionId::Version11
            | ProtocolVersionId::Version12 => &self.pre_virtual_blocks,
            ProtocolVersionId::Version13 => &self.post_virtual_blocks,
            ProtocolVersionId::Version14
            | ProtocolVersionId::Version15
            | ProtocolVersionId::Version16
            | ProtocolVersionId::Version17 => &self.post_virtual_blocks_finish_upgrade_fix,
            ProtocolVersionId::Version18 => &self.post_boojum,
            ProtocolVersionId::Version19 => &self.post_allowlist_removal,
            ProtocolVersionId::Version20 => &self.post_1_4_1,
            ProtocolVersionId::Version21 | ProtocolVersionId::Version22 => &self.post_1_4_2,
            ProtocolVersionId::Version23 => &self.vm_1_5_0_small_memory,
            ProtocolVersionId::Version24 | ProtocolVersionId::Version25 => {
                &self.vm_1_5_0_increased_memory
            }
<<<<<<< HEAD
            ProtocolVersionId::Version26 => &self.gateway,
=======
        };
        let base = base.clone();

        if version.is_post_1_5_0() && use_evm_emulator {
            // EVM emulator is not versioned now; the latest version is always checked out
            base.with_latest_evm_emulator()
        } else {
            base
>>>>>>> deafa460
        }
    }

    pub(super) fn load_estimate_gas_blocking() -> Self {
        Self {
            pre_virtual_blocks: BaseSystemContracts::estimate_gas_pre_virtual_blocks(),
            post_virtual_blocks: BaseSystemContracts::estimate_gas_post_virtual_blocks(),
            post_virtual_blocks_finish_upgrade_fix:
                BaseSystemContracts::estimate_gas_post_virtual_blocks_finish_upgrade_fix(),
            post_boojum: BaseSystemContracts::estimate_gas_post_boojum(),
            post_allowlist_removal: BaseSystemContracts::estimate_gas_post_allowlist_removal(),
            post_1_4_1: BaseSystemContracts::estimate_gas_post_1_4_1(),
            post_1_4_2: BaseSystemContracts::estimate_gas_post_1_4_2(),
            vm_1_5_0_small_memory: BaseSystemContracts::estimate_gas_1_5_0_small_memory(),
            vm_1_5_0_increased_memory:
                BaseSystemContracts::estimate_gas_post_1_5_0_increased_memory(),
            gateway: BaseSystemContracts::estimate_gas_gateway(),
        }
    }

    pub(super) fn load_eth_call_blocking() -> Self {
        Self {
            pre_virtual_blocks: BaseSystemContracts::playground_pre_virtual_blocks(),
            post_virtual_blocks: BaseSystemContracts::playground_post_virtual_blocks(),
            post_virtual_blocks_finish_upgrade_fix:
                BaseSystemContracts::playground_post_virtual_blocks_finish_upgrade_fix(),
            post_boojum: BaseSystemContracts::playground_post_boojum(),
            post_allowlist_removal: BaseSystemContracts::playground_post_allowlist_removal(),
            post_1_4_1: BaseSystemContracts::playground_post_1_4_1(),
            post_1_4_2: BaseSystemContracts::playground_post_1_4_2(),
            vm_1_5_0_small_memory: BaseSystemContracts::playground_1_5_0_small_memory(),
            vm_1_5_0_increased_memory: BaseSystemContracts::playground_post_1_5_0_increased_memory(
            ),
            gateway: BaseSystemContracts::playground_gateway(),
        }
    }
}<|MERGE_RESOLUTION|>--- conflicted
+++ resolved
@@ -60,9 +60,7 @@
             ProtocolVersionId::Version24 | ProtocolVersionId::Version25 => {
                 &self.vm_1_5_0_increased_memory
             }
-<<<<<<< HEAD
             ProtocolVersionId::Version26 => &self.gateway,
-=======
         };
         let base = base.clone();
 
@@ -71,7 +69,6 @@
             base.with_latest_evm_emulator()
         } else {
             base
->>>>>>> deafa460
         }
     }
 
