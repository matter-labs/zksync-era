use std::{
    error, fmt,
    time::{Duration, Instant},
};

use anyhow::Context;
use tokio::sync::watch;
use zksync_dal::{ConnectionPool, Core};
use zksync_shared_metrics::{SnapshotRecoveryStage, APP_METRICS};
use zksync_storage::RocksDB;
use zksync_types::L1BatchNumber;

use crate::{
    rocksdb::RocksdbSyncError, RocksdbStorage, RocksdbStorageBuilder, RocksdbStorageOptions,
    StateKeeperColumnFamily,
};

/// Initial RocksDB cache state returned by [`RocksdbCell::ensure_initialized()`].
#[derive(Debug, Clone)]
#[non_exhaustive]
pub struct InitialRocksdbState {
    /// Last processed L1 batch number in the RocksDB cache + 1 (i.e., the batch that the cache is ready to process).
    /// `None` if the cache is empty (i.e., needs recovery).
    pub l1_batch_number: Option<L1BatchNumber>,
}

/// Error returned from [`RocksdbCell`] methods if the corresponding [`AsyncCatchupTask`] has failed
/// or was canceled.
#[derive(Debug)]
pub struct AsyncCatchupFailed(());

impl fmt::Display for AsyncCatchupFailed {
    fn fmt(&self, formatter: &mut fmt::Formatter<'_>) -> fmt::Result {
        formatter.write_str("Async RocksDB cache catchup failed or was canceled")
    }
}

impl error::Error for AsyncCatchupFailed {}

/// `OnceCell` equivalent that can be `.await`ed. Correspondingly, it has the following invariants:
///
/// - The cell is only set once
/// - The cell is always set to `Some(_)`.
///
/// `OnceCell` (either from `once_cell` or `tokio`) is not used because it lacks a way to wait for the cell
/// to be initialized. `once_cell::sync::OnceCell` has a blocking `wait()` method, but since it's blocking,
/// it risks spawning non-cancellable threads if misused.
type AsyncOnceCell<T> = watch::Receiver<Option<T>>;

/// A lazily initialized handle to RocksDB cache returned from [`AsyncCatchupTask::new()`].
#[derive(Debug)]
pub struct RocksdbCell {
    initial_state: AsyncOnceCell<InitialRocksdbState>,
    db: AsyncOnceCell<RocksDB<StateKeeperColumnFamily>>,
}

impl RocksdbCell {
    /// Waits until RocksDB is initialized and returns it.
    ///
    /// # Errors
    ///
    /// Returns an error if the async catch-up task failed or was canceled before initialization.
    #[allow(clippy::missing_panics_doc)] // false positive
    pub async fn wait(&self) -> Result<RocksDB<StateKeeperColumnFamily>, AsyncCatchupFailed> {
        self.db
            .clone()
            .wait_for(Option::is_some)
            .await
            // `unwrap` below is safe by construction
            .map(|db| db.clone().unwrap())
            .map_err(|_| AsyncCatchupFailed(()))
    }

    /// Gets a RocksDB instance if it has been initialized.
    pub fn get(&self) -> Option<RocksDB<StateKeeperColumnFamily>> {
        self.db.borrow().clone()
    }

    /// Ensures that the RocksDB has started catching up, and returns the **initial** RocksDB state
    /// at the start of the catch-up.
    ///
    /// # Errors
    ///
    /// Returns an error if the async catch-up task failed or was canceled.
    #[allow(clippy::missing_panics_doc)] // false positive
    pub async fn ensure_initialized(&self) -> Result<InitialRocksdbState, AsyncCatchupFailed> {
        self.initial_state
            .clone()
            .wait_for(Option::is_some)
            .await
            // `unwrap` below is safe by construction
            .map(|state| state.clone().unwrap())
            .map_err(|_| AsyncCatchupFailed(()))
    }

    /// Creates a task that will keep storage updated after it has caught up.
    pub fn keep_updated(&self, pool: ConnectionPool<Core>) -> KeepUpdatedTask {
        KeepUpdatedTask {
            db: self.db.clone(),
            pool,
        }
    }
}

/// A runnable task that blocks until the provided RocksDB cache instance is caught up with
/// Postgres.
///
/// See [`ReadStorageFactory`] for more context.
#[derive(Debug)]
pub struct AsyncCatchupTask {
    pool: ConnectionPool<Core>,
    state_keeper_db_path: String,
    state_keeper_db_options: RocksdbStorageOptions,
    initial_state_sender: watch::Sender<Option<InitialRocksdbState>>,
    db_sender: watch::Sender<Option<RocksDB<StateKeeperColumnFamily>>>,
    to_l1_batch_number: Option<L1BatchNumber>,
}

impl AsyncCatchupTask {
    /// Create a new catch-up task with the provided Postgres and RocksDB instances. Optionally
    /// accepts the last L1 batch number to catch up to (defaults to latest if not specified).
    pub fn new(pool: ConnectionPool<Core>, state_keeper_db_path: String) -> (Self, RocksdbCell) {
        let (initial_state_sender, initial_state) = watch::channel(None);
        let (db_sender, db) = watch::channel(None);
        let this = Self {
            pool,
            state_keeper_db_path,
            state_keeper_db_options: RocksdbStorageOptions::default(),
            initial_state_sender,
            db_sender,
            to_l1_batch_number: None,
        };
        (this, RocksdbCell { initial_state, db })
    }

    /// Sets RocksDB options.
    #[must_use]
    pub fn with_db_options(mut self, options: RocksdbStorageOptions) -> Self {
        self.state_keeper_db_options = options;
        self
    }

    /// Sets the L1 batch number to catch up. By default, the task will catch up to the latest L1 batch
    /// (at the start of catch-up).
    #[must_use]
    pub fn with_target_l1_batch_number(mut self, number: L1BatchNumber) -> Self {
        self.to_l1_batch_number = Some(number);
        self
    }

    /// Block until RocksDB cache instance is caught up with Postgres.
    ///
    /// # Errors
    ///
    /// Propagates RocksDB and Postgres errors.
    #[tracing::instrument(name = "catch_up", skip_all, fields(target_l1_batch = ?self.to_l1_batch_number))]
    pub async fn run(self, stop_receiver: watch::Receiver<bool>) -> anyhow::Result<()> {
        let started_at = Instant::now();
        tracing::info!("Catching up RocksDB asynchronously");

        let mut rocksdb_builder = RocksdbStorage::builder_with_options(
            self.state_keeper_db_path.as_ref(),
            self.state_keeper_db_options,
        )
        .await
        .context("Failed creating RocksDB storage builder")?;

        let initial_state = InitialRocksdbState {
            l1_batch_number: rocksdb_builder.l1_batch_number().await,
        };
        tracing::info!("Initialized RocksDB catchup from state: {initial_state:?}");
        self.initial_state_sender.send_replace(Some(initial_state));

        let mut connection = self.pool.connection_tagged("state_keeper").await?;
        let was_recovered_from_snapshot = rocksdb_builder
            .ensure_ready(&mut connection, &stop_receiver)
            .await
            .context("failed initializing state keeper RocksDB from snapshot or scratch")?;
        if was_recovered_from_snapshot {
            let elapsed = started_at.elapsed();
            APP_METRICS.snapshot_recovery_latency[&SnapshotRecoveryStage::StateKeeperCache]
                .set(elapsed);
            tracing::info!("Recovered state keeper RocksDB from snapshot in {elapsed:?}");
        }

        let rocksdb = rocksdb_builder
            .synchronize(&mut connection, &stop_receiver, self.to_l1_batch_number)
            .await
            .context("Failed to catch up RocksDB to Postgres")?;
        drop(connection);

        if let Some(rocksdb) = rocksdb {
            self.db_sender.send_replace(Some(rocksdb.into_rocksdb()));
        } else {
            tracing::info!("Synchronizing RocksDB interrupted");
        }

        Ok(())
    }
}

#[derive(Debug)]
pub struct KeepUpdatedTask {
    db: AsyncOnceCell<RocksDB<StateKeeperColumnFamily>>,
    pool: ConnectionPool<Core>,
}

impl KeepUpdatedTask {
    pub async fn run(mut self, mut stop_receiver: watch::Receiver<bool>) -> anyhow::Result<()> {
        const SLEEP_INTERVAL: Duration = Duration::from_millis(100);

        let db: RocksDB<StateKeeperColumnFamily> = tokio::select! {
            res = self.db.wait_for(Option::is_some) => if let Ok(db) = res {
                // `unwrap()` is safe by construction
                db.clone().unwrap()
            } else {
                tracing::info!("Stop signal received, shutting down rocksdb updater task");
                return Ok(());
            },
            _ = stop_receiver.changed() => {
                tracing::info!("Stop signal received, shutting down rocksdb updater task");
                return Ok(());
            }
        };

        let mut rocksdb_builder = RocksdbStorageBuilder::from_rocksdb(db);

        loop {
            let mut connection = self.pool.connection_tagged("rocksdb_updater_task").await?;
            match rocksdb_builder
                .update_from_postgres(&mut connection, &stop_receiver, None)
                .await
            {
                Ok(()) => {}
                Err(RocksdbSyncError::Interrupted) => return Ok(()),
                Err(RocksdbSyncError::Internal(err)) => {
                    return Err(err).context("Failed to catch up RocksDB to Postgres")
                }
            }
            drop(connection);

            tokio::time::sleep(SLEEP_INTERVAL).await;
        }
    }
}

#[cfg(test)]
mod tests {
    use tempfile::TempDir;
    use test_casing::test_casing;
    use zksync_types::L2BlockNumber;

    use super::*;
    use crate::{
        test_utils::{create_l1_batch, create_l2_block, gen_storage_logs, prepare_postgres},
        RocksdbStorageBuilder,
    };

    #[tokio::test]
    async fn catching_up_basics() {
        let pool = ConnectionPool::<Core>::test_pool().await;
        let mut conn = pool.connection().await.unwrap();
        prepare_postgres(&mut conn).await;
        let storage_logs = gen_storage_logs(20..40);
        create_l2_block(&mut conn, L2BlockNumber(1), storage_logs.clone()).await;
        create_l1_batch(&mut conn, L1BatchNumber(1), &storage_logs).await;
        drop(conn);

        let temp_dir = TempDir::new().unwrap();
        let (task, rocksdb_cell) =
            AsyncCatchupTask::new(pool.clone(), temp_dir.path().to_str().unwrap().to_owned());
        let (_stop_sender, stop_receiver) = watch::channel(false);
        let task_handle = tokio::spawn(task.run(stop_receiver));

        let initial_state = rocksdb_cell.ensure_initialized().await.unwrap();
        assert_eq!(initial_state.l1_batch_number, None);

        let db = rocksdb_cell.wait().await.unwrap();
        assert_eq!(
            RocksdbStorageBuilder::from_rocksdb(db)
                .l1_batch_number()
                .await,
            Some(L1BatchNumber(2))
        );
        task_handle.await.unwrap().unwrap();
        drop(rocksdb_cell); // should be enough to release RocksDB lock

        let (task, rocksdb_cell) =
            AsyncCatchupTask::new(pool, temp_dir.path().to_str().unwrap().to_owned());
        let (_stop_sender, stop_receiver) = watch::channel(false);
        let task_handle = tokio::spawn(task.run(stop_receiver));

        let initial_state = rocksdb_cell.ensure_initialized().await.unwrap();
        assert_eq!(initial_state.l1_batch_number, Some(L1BatchNumber(2)));

        task_handle.await.unwrap().unwrap();
        rocksdb_cell.get().unwrap(); // RocksDB must be caught up at this point
    }

    #[tokio::test]
    async fn keep_updated_basics() {
        let pool = ConnectionPool::<Core>::test_pool().await;
        let mut conn = pool.connection().await.unwrap();
        prepare_postgres(&mut conn).await;
        let storage_logs = gen_storage_logs(20..40);
        create_l2_block(&mut conn, L2BlockNumber(1), storage_logs.clone()).await;
        create_l1_batch(&mut conn, L1BatchNumber(1), &storage_logs).await;
        drop(conn);

        let temp_dir = TempDir::new().unwrap();
        let (catchup_task, rocksdb_cell) =
            AsyncCatchupTask::new(pool.clone(), temp_dir.path().to_str().unwrap().to_owned());
        let keep_updated_task = rocksdb_cell.keep_updated(pool.clone());
        let (_stop_sender, stop_receiver) = watch::channel(false);
        let catchup_task_handle = tokio::spawn(catchup_task.run(stop_receiver.clone()));
        let _keep_updated_task_handle = tokio::spawn(keep_updated_task.run(stop_receiver));
        catchup_task_handle.await.unwrap().unwrap();

        let storage_logs = gen_storage_logs(40..50);
        let mut conn = pool.connection().await.unwrap();
        create_l2_block(&mut conn, L2BlockNumber(2), storage_logs.clone()).await;
        create_l1_batch(&mut conn, L1BatchNumber(2), &storage_logs).await;
        drop(conn);

        let rocksdb = rocksdb_cell.get().unwrap();
        let builder = RocksdbStorageBuilder::from_rocksdb(rocksdb);
        let started_at = Instant::now();
        loop {
<<<<<<< HEAD
            assert!(!(started_at.elapsed() > Duration::from_secs(10)), "Timeout waiting for catch up");
=======
            assert!(
                started_at.elapsed() < Duration::from_secs(10),
                "Timeout waiting for catch up"
            );
>>>>>>> b82e2e47

            if builder.l1_batch_number().await == Some(L1BatchNumber(3)) {
                break;
            }
            tokio::time::sleep(Duration::from_millis(10)).await;
        }
    }

    #[derive(Debug)]
    enum CancellationScenario {
        DropTask,
        CancelTask,
    }

    impl CancellationScenario {
        const ALL: [Self; 2] = [Self::DropTask, Self::CancelTask];
    }

    #[test_casing(2, CancellationScenario::ALL)]
    #[tokio::test]
    async fn catching_up_cancellation(scenario: CancellationScenario) {
        let pool = ConnectionPool::<Core>::test_pool().await;
        let mut conn = pool.connection().await.unwrap();
        prepare_postgres(&mut conn).await;
        let storage_logs = gen_storage_logs(20..40);
        create_l2_block(&mut conn, L2BlockNumber(1), storage_logs.clone()).await;
        create_l1_batch(&mut conn, L1BatchNumber(1), &storage_logs).await;
        drop(conn);

        let temp_dir = TempDir::new().unwrap();
        let (task, rocksdb_cell) =
            AsyncCatchupTask::new(pool.clone(), temp_dir.path().to_str().unwrap().to_owned());
        let (stop_sender, stop_receiver) = watch::channel(false);
        match scenario {
            CancellationScenario::DropTask => drop(task),
            CancellationScenario::CancelTask => {
                stop_sender.send_replace(true);
                task.run(stop_receiver).await.unwrap();
            }
        }

        assert!(rocksdb_cell.get().is_none());
        rocksdb_cell.wait().await.unwrap_err();
    }
}<|MERGE_RESOLUTION|>--- conflicted
+++ resolved
@@ -326,14 +326,10 @@
         let builder = RocksdbStorageBuilder::from_rocksdb(rocksdb);
         let started_at = Instant::now();
         loop {
-<<<<<<< HEAD
-            assert!(!(started_at.elapsed() > Duration::from_secs(10)), "Timeout waiting for catch up");
-=======
             assert!(
                 started_at.elapsed() < Duration::from_secs(10),
                 "Timeout waiting for catch up"
             );
->>>>>>> b82e2e47
 
             if builder.l1_batch_number().await == Some(L1BatchNumber(3)) {
                 break;
