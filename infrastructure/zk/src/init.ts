--- conflicted
+++ resolved
@@ -70,11 +70,7 @@
 
     if (!skipContractCompilation) {
         await Promise.all([
-<<<<<<< HEAD
             announced('Building L1 L2 contracts', contract.build(false)),
-=======
-            announced('Building L1 L2 contracts', contract.build()),
->>>>>>> ca5049ec
             announced('Compile L2 system contracts', compiler.compileAll())
         ]);
     }
@@ -158,10 +154,7 @@
     skipEnvSetup,
     skipSubmodulesCheckout,
     skipContractCompilation,
-<<<<<<< HEAD
-=======
     skipVerifier,
->>>>>>> ca5049ec
     skipTestTokenDeployment,
     testTokenOptions,
     baseTokenName,
@@ -180,13 +173,9 @@
         runObservability,
         deploymentMode
     });
-<<<<<<< HEAD
-    await initDatabase({ skipVerifierDeployment: false });
-=======
     if (!skipVerifier) {
         await deployVerifier();
     }
->>>>>>> ca5049ec
     if (!skipTestTokenDeployment) {
         await deployTestTokens(testTokenOptions);
     }
@@ -248,10 +237,7 @@
         await initSetup({
             skipEnvSetup: false,
             skipSubmodulesCheckout: false,
-<<<<<<< HEAD
             skipContractCompilation: skipContractCompilationOverride,
-=======
->>>>>>> ca5049ec
             runObservability,
             deploymentMode
         });
@@ -268,10 +254,6 @@
 export const initCommand = new Command('init')
     .option('--skip-submodules-checkout')
     .option('--skip-env-setup')
-<<<<<<< HEAD
-=======
-    .option('--skip-test-token-deployment')
->>>>>>> ca5049ec
     .option('--skip-contract-compilation')
     .option('--base-token-name <base-token-name>', 'base token name')
     .option('--validium-mode', 'deploy contracts in Validium mode')
