--- conflicted
+++ resolved
@@ -159,9 +159,6 @@
   Celestia = 3;
   EigenV1M0 = 4;
   ObjectStore = 5;
-<<<<<<< HEAD
-  EigenV2M1 = 6;
-=======
   EigenV2M0 = 6;
->>>>>>> 08a55734
+  EigenV2M1 = 7;
 }