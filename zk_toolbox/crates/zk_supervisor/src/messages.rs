--- conflicted
+++ resolved
@@ -202,10 +202,6 @@
 pub(super) const MSG_DESERIALIZE_TEST_WALLETS_ERR: &str = "Impossible to deserialize test wallets";
 pub(super) const MSG_WALLETS_TEST_SUCCESS: &str = "Wallets test success";
 
-<<<<<<< HEAD
-// Genesis
-pub(super) const MSG_GENESIS_FILE_GENERATION_STARTED: &str = "Regenerate genesis file";
-=======
 pub(super) const MSG_LOADTEST_ABOUT: &str = "Run loadtest";
 
 // Send transactions related messages
@@ -223,4 +219,6 @@
 pub(super) const MSG_UNABLE_TO_READ_PARSE_JSON_ERR: &str = "Unable to parse JSON";
 pub(super) const MSG_FAILED_TO_SEND_TXN_ERR: &str = "Failed to send transaction";
 pub(super) const MSG_INVALID_L1_RPC_URL_ERR: &str = "Invalid L1 RPC URL";
->>>>>>> 1baa5850
+
+// Genesis
+pub(super) const MSG_GENESIS_FILE_GENERATION_STARTED: &str = "Regenerate genesis file";