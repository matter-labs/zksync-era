use std::time::Duration;

use anyhow::Context;
use itertools::Itertools;
use metrics::{CommitmentStage, METRICS};
use multivm::zk_evm_latest::ethereum_types::U256;
use tokio::{sync::watch, task::JoinHandle};
use zksync_commitment_utils::{bootloader_initial_content_commitment, events_queue_commitment};
use zksync_dal::{ConnectionPool, Core, CoreDal};
use zksync_health_check::{Health, HealthStatus, HealthUpdater, ReactiveHealthCheck};
use zksync_l1_contract_interface::i_executor::commit::kzg::pubdata_to_blob_commitments;
use zksync_types::{
    blob::num_blobs_required,
    commitment::{AuxCommitments, CommitmentCommonInput, CommitmentInput, L1BatchCommitment},
    event::convert_vm_events_to_log_queries,
    writes::{InitialStorageWrite, RepeatedStorageWrite, StateDiffRecord},
    L1BatchNumber, ProtocolVersionId, StorageKey, H256,
};
use zksync_utils::h256_to_u256;

mod metrics;

const SLEEP_INTERVAL: Duration = Duration::from_millis(100);

#[derive(Debug)]
pub struct CommitmentGenerator {
    connection_pool: ConnectionPool<Core>,
    health_updater: HealthUpdater,
}

impl CommitmentGenerator {
    pub fn new(connection_pool: ConnectionPool<Core>) -> Self {
        Self {
            connection_pool,
            health_updater: ReactiveHealthCheck::new("commitment_generator").1,
        }
    }

    pub fn health_check(&self) -> ReactiveHealthCheck {
        self.health_updater.subscribe()
    }

    async fn calculate_aux_commitments(
        &self,
        l1_batch_number: L1BatchNumber,
        protocol_version: ProtocolVersionId,
    ) -> anyhow::Result<AuxCommitments> {
        let mut connection = self
            .connection_pool
            .connection_tagged("commitment_generator")
            .await?;

        // Calculate events queue using VM events.
        let events_queue = {
            let events = connection
                .events_dal()
                .get_vm_events_for_l1_batch(l1_batch_number)
                .await?
                .with_context(|| format!("Events are missing for L1 batch #{l1_batch_number}"))?;
            convert_vm_events_to_log_queries(&events)
        };

        let initial_bootloader_contents = connection
            .blocks_dal()
            .get_initial_bootloader_heap(l1_batch_number)
            .await?
            .with_context(|| {
                format!("Bootloader initial heap is missing for L1 batch #{l1_batch_number}")
            })?;
        drop(connection);

        let events_commitment_task: JoinHandle<anyhow::Result<H256>> =
            tokio::task::spawn_blocking(move || {
                let latency = METRICS.events_queue_commitment_latency.start();
                let events_queue_commitment =
                    events_queue_commitment(&events_queue, protocol_version)
                        .context("Events queue commitment is required for post-boojum batch")?;
                latency.observe();

                Ok(events_queue_commitment)
            });

        let bootloader_memory_commitment_task: JoinHandle<anyhow::Result<H256>> =
            tokio::task::spawn_blocking(move || {
                let latency = METRICS.bootloader_content_commitment_latency.start();
                let bootloader_initial_content_commitment = bootloader_initial_content_commitment(
                    &initial_bootloader_contents,
                    protocol_version,
                )
                .context("Bootloader content commitment is required for post-boojum batch")?;
                latency.observe();

                Ok(bootloader_initial_content_commitment)
            });

        let events_queue_commitment = events_commitment_task.await.with_context(|| {
            format!("`events_commitment_task` failed for L1 batch #{l1_batch_number}")
        })??;
        let bootloader_initial_content_commitment =
            bootloader_memory_commitment_task.await.with_context(|| {
                format!(
                    "`bootloader_memory_commitment_task` failed for L1 batch #{l1_batch_number}"
                )
            })??;

        Ok(AuxCommitments {
            events_queue_commitment,
            bootloader_initial_content_commitment,
        })
    }

    async fn prepare_input(
        &self,
        l1_batch_number: L1BatchNumber,
    ) -> anyhow::Result<CommitmentInput> {
        tracing::info!("Started preparing commitment input for L1 batch #{l1_batch_number}");

        let mut connection = self
            .connection_pool
            .connection_tagged("commitment_generator")
            .await?;
        let header = connection
            .blocks_dal()
            .get_l1_batch_header(l1_batch_number)
            .await?
            .with_context(|| format!("header is missing for L1 batch #{l1_batch_number}"))?;
        let tree_data = connection
            .blocks_dal()
            .get_l1_batch_tree_data(l1_batch_number)
            .await?
            .with_context(|| format!("`tree_data` is missing for L1 batch #{l1_batch_number}"))?;

        // TODO(PLA-731): ensure that the protocol version is always available.
        let protocol_version = header
            .protocol_version
            .unwrap_or_else(ProtocolVersionId::last_potentially_undefined);
        let common = CommitmentCommonInput {
            l2_to_l1_logs: header.l2_to_l1_logs,
            rollup_last_leaf_index: tree_data.rollup_last_leaf_index,
            rollup_root_hash: tree_data.hash,
            bootloader_code_hash: header.base_system_contracts_hashes.bootloader,
            default_aa_code_hash: header.base_system_contracts_hashes.default_aa,
            protocol_version,
        };
        let touched_slots = connection
            .storage_logs_dal()
            .get_touched_slots_for_l1_batch(l1_batch_number)
            .await?;
        let touched_hashed_keys: Vec<_> =
            touched_slots.keys().map(|key| key.hashed_key()).collect();
        let previous_values = connection
            .storage_logs_dal()
            .get_previous_storage_values(&touched_hashed_keys, l1_batch_number)
            .await?;
        let l1_batches_for_initial_writes = connection
            .storage_logs_dal()
            .get_l1_batches_and_indices_for_initial_writes(&touched_hashed_keys)
            .await?;
        drop(connection);

        let input = if protocol_version.is_pre_boojum() {
            let mut initial_writes = Vec::new();
            let mut repeated_writes = Vec::new();
            for (key, value) in touched_slots.into_iter().sorted_by_key(|(key, _)| *key) {
                let hashed_key = key.hashed_key();
                if previous_values[&hashed_key].unwrap_or_default() != value {
                    let (initial_write_l1_batch_number, index) =
                        l1_batches_for_initial_writes[&hashed_key];
                    assert!(
                        initial_write_l1_batch_number <= l1_batch_number,
                        "Slot {hashed_key:?} was changed in L1 batch {l1_batch_number} but in DB L1 batch of initial write is greater"
                    );
                    if initial_write_l1_batch_number == l1_batch_number {
                        initial_writes.push(InitialStorageWrite {
                            index,
                            key: key.hashed_key_u256(),
                            value,
                        });
                    } else {
                        repeated_writes.push(RepeatedStorageWrite { index, value });
                    }
                }
            }

            CommitmentInput::PreBoojum {
                common,
                initial_writes,
                repeated_writes,
            }
        } else {
            let aux_commitments = self
                .calculate_aux_commitments(header.number, protocol_version)
                .await?;

            let mut state_diffs = Vec::new();
            for (key, value) in touched_slots {
                let hashed_key = key.hashed_key();
                let prev_value = previous_values[&hashed_key].unwrap_or_default();
                if prev_value != value {
                    let (initial_write_l1_batch_number, index) =
                        l1_batches_for_initial_writes[&hashed_key];
                    assert!(
                        initial_write_l1_batch_number <= l1_batch_number,
                        "Slot {hashed_key:?} was changed in L1 batch {l1_batch_number} but in DB L1 batch of initial write is greater"
                    );
                    if initial_write_l1_batch_number == l1_batch_number {
                        state_diffs.push(StateDiffRecord {
                            address: *key.address(),
                            key: h256_to_u256(*key.key()),
                            derived_key: StorageKey::raw_hashed_key(key.address(), key.key()),
                            enumeration_index: 0u64,
                            initial_value: U256::default(),
                            final_value: h256_to_u256(value),
                        });
                    } else {
                        state_diffs.push(StateDiffRecord {
                            address: *key.address(),
                            key: h256_to_u256(*key.key()),
                            derived_key: StorageKey::raw_hashed_key(key.address(), key.key()),
                            enumeration_index: index,
                            initial_value: h256_to_u256(prev_value),
                            final_value: h256_to_u256(value),
                        });
                    }
                }
            }
            state_diffs.sort_unstable_by_key(|rec| (rec.address, rec.key));

            let blob_commitments = if protocol_version.is_post_1_4_2() {
                let pubdata_input = header.pubdata_input.with_context(|| {
                    format!("`pubdata_input` is missing for L1 batch #{l1_batch_number}")
                })?;

<<<<<<< HEAD
                pubdata_to_blob_commitments(
                    protocol_version.into_num_blobs_required(),
                    &pubdata_input,
                )
            } else {
                vec![H256::zero(); protocol_version.into_num_blobs_required()]
=======
                pubdata_to_blob_commitments(num_blobs_required(&protocol_version), &pubdata_input)
            } else {
                vec![H256::zero(); num_blobs_required(&protocol_version)]
>>>>>>> 1c13f7f2
            };

            CommitmentInput::PostBoojum {
                common,
                system_logs: header.system_logs,
                state_diffs,
                aux_commitments,
                blob_commitments,
            }
        };

        Ok(input)
    }

    async fn step(&self, l1_batch_number: L1BatchNumber) -> anyhow::Result<()> {
        let latency =
            METRICS.generate_commitment_latency_stage[&CommitmentStage::PrepareInput].start();
        let input = self.prepare_input(l1_batch_number).await?;
        let latency = latency.observe();
        tracing::debug!("Prepared commitment input for L1 batch #{l1_batch_number} in {latency:?}");

        let latency =
            METRICS.generate_commitment_latency_stage[&CommitmentStage::Calculate].start();
        let commitment = L1BatchCommitment::new(input);
        let artifacts = commitment.artifacts();
        let latency = latency.observe();
        tracing::debug!(
            "Generated commitment artifacts for L1 batch #{l1_batch_number} in {latency:?}"
        );

        let latency =
            METRICS.generate_commitment_latency_stage[&CommitmentStage::SaveResults].start();
        self.connection_pool
            .connection_tagged("commitment_generator")
            .await?
            .blocks_dal()
            .save_l1_batch_commitment_artifacts(l1_batch_number, &artifacts)
            .await?;
        let latency = latency.observe();
        tracing::debug!(
            "Stored commitment artifacts for L1 batch #{l1_batch_number} in {latency:?}"
        );

        let health_details = serde_json::json!({
            "l1_batch_number": l1_batch_number,
        });
        self.health_updater
            .update(Health::from(HealthStatus::Ready).with_details(health_details));
        Ok(())
    }

    pub async fn run(self, stop_receiver: watch::Receiver<bool>) -> anyhow::Result<()> {
        self.health_updater.update(HealthStatus::Ready.into());
        loop {
            if *stop_receiver.borrow() {
                tracing::info!("Stop signal received, commitment generator is shutting down");
                break;
            }

            let Some(l1_batch_number) = self
                .connection_pool
                .connection_tagged("commitment_generator")
                .await?
                .blocks_dal()
                .get_next_l1_batch_ready_for_commitment_generation()
                .await?
            else {
                tokio::time::sleep(SLEEP_INTERVAL).await;
                continue;
            };

            tracing::info!("Started commitment generation for L1 batch #{l1_batch_number}");
            self.step(l1_batch_number).await?;
            tracing::info!("Finished commitment generation for L1 batch #{l1_batch_number}");
        }
        Ok(())
    }
}<|MERGE_RESOLUTION|>--- conflicted
+++ resolved
@@ -231,18 +231,9 @@
                     format!("`pubdata_input` is missing for L1 batch #{l1_batch_number}")
                 })?;
 
-<<<<<<< HEAD
-                pubdata_to_blob_commitments(
-                    protocol_version.into_num_blobs_required(),
-                    &pubdata_input,
-                )
-            } else {
-                vec![H256::zero(); protocol_version.into_num_blobs_required()]
-=======
                 pubdata_to_blob_commitments(num_blobs_required(&protocol_version), &pubdata_input)
             } else {
                 vec![H256::zero(); num_blobs_required(&protocol_version)]
->>>>>>> 1c13f7f2
             };
 
             CommitmentInput::PostBoojum {
