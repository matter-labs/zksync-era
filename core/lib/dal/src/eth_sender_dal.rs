use std::{convert::TryFrom, str::FromStr};

use anyhow::Context as _;
use sqlx::types::chrono::{DateTime, Utc};
use zksync_db_connection::{
    connection::Connection, error::DalResult, instrument::InstrumentExt, interpolate_query,
    match_query_as,
};
use zksync_types::{
    aggregated_operations::AggregatedActionType,
    eth_sender::{EthTx, EthTxBlobSidecar, EthTxFinalityStatus, TxHistory},
    Address, L1BatchNumber, SLChainId, H256, U256,
};

use crate::{
    models::storage_eth_tx::{L1BatchEthSenderStats, StorageEthTx, StorageTxHistory},
    Core,
};

#[derive(Debug)]
pub struct EthSenderDal<'a, 'c> {
    pub(crate) storage: &'a mut Connection<'c, Core>,
}

impl EthSenderDal<'_, '_> {
    pub async fn get_non_final_txs(
        &mut self,
        operator_address: Address,
        is_gateway: bool,
    ) -> sqlx::Result<Vec<EthTx>> {
        let txs = sqlx::query_as!(
            StorageEthTx,
            r#"
            SELECT
                eth_txs.*
            FROM
                eth_txs
            JOIN eth_txs_history ON eth_txs.confirmed_eth_tx_history_id = eth_txs_history.id
            WHERE
                from_addr = $1
                AND is_gateway = $2
                AND eth_txs_history.finality_status != 'finalized'
            ORDER BY
                eth_txs.id
            "#,
            operator_address.as_bytes(),
            is_gateway,
        )
        .fetch_all(self.storage.conn())
        .await?;
        Ok(txs.into_iter().map(|tx| tx.into()).collect())
    }

    pub async fn unfinalize_txs(
        &mut self,
        operator_address: Address,
        is_gateway: bool,
        from_eth_tx_id: u32,
    ) -> anyhow::Result<()> {
        let mut transaction = self
            .storage
            .start_transaction()
            .await
            .context("start_transaction()")?;
        sqlx::query!(
            r#"
            UPDATE eth_txs
            SET
                confirmed_eth_tx_history_id = NULL,
                gas_used = NULL,
                has_failed = FALSE
            WHERE
                id >= $1
                AND from_addr = $2
                AND is_gateway = $3
            "#,
            from_eth_tx_id as i32,
            operator_address.as_bytes(),
            is_gateway,
        )
        .execute(transaction.conn())
        .await?;
        sqlx::query!(
            r#"
            UPDATE eth_txs_history
            SET
                confirmed_at = NULL,
                finality_status = 'pending',
                sent_successfully = FALSE
            WHERE
                eth_tx_id >= $1
                AND sent_successfully = TRUE
            "#,
            from_eth_tx_id as i32,
        )
        .execute(transaction.conn())
        .await?;
        transaction.commit().await.context("commit_transaction()")?;
        Ok(())
    }

    pub async fn get_inflight_txs(
        &mut self,
        operator_address: Address,
        is_gateway: bool,
    ) -> sqlx::Result<Vec<EthTx>> {
        let txs = sqlx::query_as!(
            StorageEthTx,
            r#"
            SELECT
                *
            FROM
                eth_txs
            WHERE
                from_addr = $1
                AND is_gateway = $2
                AND confirmed_eth_tx_history_id IS NULL
                AND id <= COALESCE(
                    (SELECT
                        eth_tx_id
                    FROM
                        eth_txs_history
                    JOIN eth_txs ON eth_txs.id = eth_txs_history.eth_tx_id
                    WHERE
                        eth_txs_history.finality_status != 'finalized'
                        AND
                        from_addr = $1
                        AND is_gateway = $2
                    ORDER BY eth_tx_id DESC LIMIT 1),
                    0
                )
            ORDER BY
                id
            "#,
            operator_address.as_bytes(),
            is_gateway,
        )
        .fetch_all(self.storage.conn())
        .await?;
        Ok(txs.into_iter().map(|tx| tx.into()).collect())
    }

    pub async fn get_inflight_txs_count_for_gateway_migration(
        &mut self,
        is_gateway: bool,
    ) -> sqlx::Result<usize> {
        let count = sqlx::query!(
            r#"
            SELECT
                COUNT(*)
            FROM
                eth_txs
            WHERE
                confirmed_eth_tx_history_id IS NULL
                AND is_gateway = $1
            "#,
            is_gateway
        )
        .fetch_one(self.storage.conn())
        .await?
        .count
        .unwrap();
        Ok(count.try_into().unwrap())
    }

    pub async fn get_chain_id_of_last_eth_tx(&mut self) -> DalResult<Option<u64>> {
        let res = sqlx::query!(
            r#"
            SELECT
                chain_id
            FROM
                eth_txs
            ORDER BY id DESC
            LIMIT 1
            "#,
        )
        .instrument("get_settlement_layer_of_last_eth_tx")
        .fetch_optional(self.storage)
        .await?
        .and_then(|row| row.chain_id.map(|a| a as u64));
        Ok(res)
    }

    pub async fn get_unconfirmed_txs_count(&mut self) -> DalResult<usize> {
        let count = sqlx::query!(
            r#"
            SELECT
                COUNT(*)
            FROM
                eth_txs
            WHERE
                confirmed_eth_tx_history_id IS NULL
            "#
        )
        .instrument("get_unconfirmed_txs_count")
        .fetch_one(self.storage)
        .await?
        .count
        .unwrap();
        Ok(count.try_into().unwrap())
    }

    pub async fn get_eth_l1_batches(&mut self) -> sqlx::Result<L1BatchEthSenderStats> {
        struct EthTxRow {
            number: i64,
            confirmed: bool,
        }

        const TX_TYPES: &[AggregatedActionType] = &[
            AggregatedActionType::Commit,
            AggregatedActionType::PublishProofOnchain,
            AggregatedActionType::Execute,
        ];

        let mut stats = L1BatchEthSenderStats::default();
        for &tx_type in TX_TYPES {
            let mut tx_rows = vec![];
            for confirmed in [true, false] {
                let query = match_query_as!(
                    EthTxRow,
                    [
                        "SELECT number AS number, ", _, " AS \"confirmed!\" FROM l1_batches ",
                        "INNER JOIN eth_txs_history ON l1_batches.", _, " = eth_txs_history.eth_tx_id ",
                        _, // WHERE clause
                        " ORDER BY number DESC LIMIT 1"
                    ],
                    match ((confirmed, tx_type)) {
                        (false, AggregatedActionType::Commit) => ("false", "eth_commit_tx_id", "";),
                        (true, AggregatedActionType::Commit) => (
                            "true", "eth_commit_tx_id", "WHERE eth_txs_history.confirmed_at IS NOT NULL";
                        ),
                        (false, AggregatedActionType::PublishProofOnchain) => ("false", "eth_prove_tx_id", "";),
                        (true, AggregatedActionType::PublishProofOnchain) => (
                            "true", "eth_prove_tx_id", "WHERE eth_txs_history.confirmed_at IS NOT NULL";
                        ),
                        (false, AggregatedActionType::Execute) => ("false", "eth_execute_tx_id", "";),
                        (true, AggregatedActionType::Execute) => (
                            "true", "eth_execute_tx_id", "WHERE eth_txs_history.confirmed_at IS NOT NULL";
                        ),
                    }
                );
                tx_rows.extend(query.fetch_all(self.storage.conn()).await?);
            }

            for row in tx_rows {
                let batch_number = L1BatchNumber(row.number as u32);
                if row.confirmed {
                    stats.mined.push((tx_type, batch_number));
                } else {
                    stats.saved.push((tx_type, batch_number));
                }
            }
        }
        Ok(stats)
    }

    pub async fn get_eth_tx(&mut self, eth_tx_id: u32) -> sqlx::Result<Option<EthTx>> {
        Ok(sqlx::query_as!(
            StorageEthTx,
            r#"
            SELECT
                *
            FROM
                eth_txs
            WHERE
                id = $1
            "#,
            eth_tx_id as i32
        )
        .fetch_optional(self.storage.conn())
        .await?
        .map(Into::into))
    }

    pub async fn get_new_eth_txs(
        &mut self,
        limit: u64,
        operator_address: Address,
        is_gateway: bool,
    ) -> sqlx::Result<Vec<EthTx>> {
        let txs = sqlx::query_as!(
            StorageEthTx,
            r#"
            SELECT
                *
            FROM
                eth_txs
            WHERE
                from_addr = $2
                AND is_gateway = $3
                AND id > COALESCE(
                    (SELECT
                        eth_tx_id
                    FROM
                        eth_txs_history
                    JOIN eth_txs ON eth_txs.id = eth_txs_history.eth_tx_id
                    WHERE
                        eth_txs_history.sent_at_block IS NOT NULL
                        AND from_addr = $2
                        AND is_gateway = $3
                        AND sent_successfully = TRUE
                    ORDER BY eth_tx_id DESC LIMIT 1),
                    0
                )
            ORDER BY
                id
            LIMIT
                $1
            "#,
            limit as i64,
            operator_address.as_bytes(),
            is_gateway
        )
        .fetch_all(self.storage.conn())
        .await?;
        Ok(txs.into_iter().map(|tx| tx.into()).collect())
    }

    #[allow(clippy::too_many_arguments)]
    pub async fn save_eth_tx(
        &mut self,
        nonce: u64,
        raw_tx: Vec<u8>,
        tx_type: AggregatedActionType,
        contract_address: Address,
        predicted_gas_cost: Option<u64>,
        from_address: Option<Address>,
        blob_sidecar: Option<EthTxBlobSidecar>,
        is_gateway: bool,
    ) -> sqlx::Result<EthTx> {
        let address = format!("{:#x}", contract_address);
        let eth_tx = sqlx::query_as!(
            StorageEthTx,
            r#"
            INSERT INTO
            eth_txs (
                raw_tx,
                nonce,
                tx_type,
                contract_address,
                predicted_gas_cost,
                created_at,
                updated_at,
                from_addr,
                blob_sidecar,
                is_gateway
            )
            VALUES
            ($1, $2, $3, $4, $5, NOW(), NOW(), $6, $7, $8)
            RETURNING
            *
            "#,
            raw_tx,
            nonce as i64,
            tx_type.to_string(),
            address,
            predicted_gas_cost.map(|c| c as i64),
            from_address.as_ref().map(Address::as_bytes),
            blob_sidecar.map(|sidecar| bincode::serialize(&sidecar)
                .expect("can always bincode serialize EthTxBlobSidecar; qed")),
            is_gateway,
        )
        .fetch_one(self.storage.conn())
        .await?;
        Ok(eth_tx.into())
    }

    #[allow(clippy::too_many_arguments)]
    pub async fn insert_tx_history(
        &mut self,
        eth_tx_id: u32,
        base_fee_per_gas: u64,
        priority_fee_per_gas: u64,
        blob_base_fee_per_gas: Option<u64>,
        max_gas_per_pubdata: Option<u64>,
        tx_hash: H256,
        raw_signed_tx: &[u8],
        sent_at_block: u32,
        predicted_gas_limit: Option<u64>,
    ) -> anyhow::Result<Option<u32>> {
        let priority_fee_per_gas =
            i64::try_from(priority_fee_per_gas).context("Can't convert u64 to i64")?;
        let base_fee_per_gas =
            i64::try_from(base_fee_per_gas).context("Can't convert u64 to i64")?;
        let tx_hash = format!("{:#x}", tx_hash);

        Ok(sqlx::query!(
            r#"
            INSERT INTO
            eth_txs_history (
                eth_tx_id,
                base_fee_per_gas,
                priority_fee_per_gas,
                tx_hash,
                signed_raw_tx,
                created_at,
                updated_at,
                blob_base_fee_per_gas,
                max_gas_per_pubdata,
                predicted_gas_limit,
                sent_at_block,
                sent_at,
                sent_successfully,
                finality_status
            
            )
            VALUES
            ($1, $2, $3, $4, $5, NOW(), NOW(), $6, $7, $8, $9, NOW(), FALSE, 'pending')
            ON CONFLICT (tx_hash) DO UPDATE SET sent_at_block = $9
            RETURNING
            id
            "#,
            eth_tx_id as i32,
            base_fee_per_gas,
            priority_fee_per_gas,
            tx_hash,
            raw_signed_tx,
            blob_base_fee_per_gas.map(|v| v as i64),
            max_gas_per_pubdata.map(|v| v as i64),
            predicted_gas_limit.map(|v| v as i64),
            sent_at_block as i32
        )
        .fetch_optional(self.storage.conn())
        .await?
        .map(|row| row.id as u32))
    }

    pub async fn tx_history_by_hash(
        &mut self,
        eth_tx_id: u32,
        tx_hash: H256,
    ) -> anyhow::Result<Option<u32>> {
        let tx_hash = format!("{:#x}", tx_hash);
        Ok(sqlx::query!(
            r#"
            SELECT id FROM eth_txs_history
            WHERE eth_tx_id = $1 AND tx_hash = $2
            "#,
            eth_tx_id as i32,
            tx_hash,
        )
        .fetch_optional(self.storage.conn())
        .await?
        .map(|row| row.id as u32))
    }

    pub async fn set_sent_success(&mut self, eth_txs_history_id: u32) -> sqlx::Result<()> {
        sqlx::query!(
            r#"
            UPDATE eth_txs_history
            SET
                sent_successfully = TRUE,
                updated_at = NOW()
            WHERE
                id = $1
            "#,
            eth_txs_history_id as i32
        )
        .execute(self.storage.conn())
        .await?;
        Ok(())
    }

    pub async fn confirm_tx(
        &mut self,
        tx_hash: H256,
<<<<<<< HEAD
        gas_used: U256,
        confirmed_at_block: u32,
=======
        eth_tx_finality_status: EthTxFinalityStatus,
        gas_used: U256,
>>>>>>> c8b7f658
    ) -> anyhow::Result<()> {
        let mut transaction = self
            .storage
            .start_transaction()
            .await
            .context("start_transaction()")?;
        let gas_used = i64::try_from(gas_used)
            .map_err(|err| anyhow::anyhow!("Can't convert U256 to i64: {err}"))?;
        let tx_hash = format!("{:#x}", tx_hash);
        let ids = sqlx::query!(
            r#"
            UPDATE eth_txs_history
            SET
                updated_at = NOW(),
                confirmed_at = NOW(),
<<<<<<< HEAD
                sent_successfully = TRUE,
                confirmed_at_block = $2
=======
                finality_status = $2,
                sent_successfully = TRUE
>>>>>>> c8b7f658
            WHERE
                tx_hash = $1
            RETURNING
            id,
            eth_tx_id
            "#,
            tx_hash,
<<<<<<< HEAD
            confirmed_at_block as i32
=======
            eth_tx_finality_status.to_string(),
>>>>>>> c8b7f658
        )
        .fetch_one(transaction.conn())
        .await?;

        sqlx::query!(
            r#"
            UPDATE eth_txs
            SET
                gas_used = $1,
                confirmed_eth_tx_history_id = $2
            WHERE
                id = $3
            "#,
            gas_used,
            ids.id,
            ids.eth_tx_id
        )
        .execute(transaction.conn())
        .await?;

        transaction.commit().await?;
        Ok(())
    }

    pub async fn set_chain_id(&mut self, eth_tx_id: u32, chain_id: u64) -> anyhow::Result<()> {
        sqlx::query!(
            r#"
            UPDATE eth_txs
            SET
                chain_id = $1
            WHERE
                id = $2
            "#,
            chain_id as i64,
            eth_tx_id as i32,
        )
        .execute(self.storage.conn())
        .await?;
        Ok(())
    }

    pub async fn get_batch_commit_chain_id(
        &mut self,
        batch_number: L1BatchNumber,
    ) -> DalResult<Option<SLChainId>> {
        let row = sqlx::query!(
            r#"
            SELECT eth_txs.chain_id
            FROM l1_batches
            JOIN eth_txs ON eth_txs.id = l1_batches.eth_commit_tx_id
            WHERE
                number = $1
            "#,
            i64::from(batch_number.0),
        )
        .instrument("get_batch_commit_chain_id")
        .with_arg("batch_number", &batch_number)
        .fetch_optional(self.storage)
        .await?;
        Ok(row.and_then(|r| r.chain_id).map(|id| SLChainId(id as u64)))
    }

    pub async fn get_batch_execute_chain_id(
        &mut self,
        batch_number: L1BatchNumber,
    ) -> DalResult<Option<SLChainId>> {
        let row = sqlx::query!(
            r#"
            SELECT eth_txs.chain_id
            FROM l1_batches
            JOIN eth_txs ON eth_txs.id = l1_batches.eth_execute_tx_id
            WHERE
                number = $1
            "#,
            i64::from(batch_number.0),
        )
        .instrument("get_batch_execute_chain_id")
        .with_arg("batch_number", &batch_number)
        .fetch_optional(self.storage)
        .await?;
        Ok(row.and_then(|r| r.chain_id).map(|id| SLChainId(id as u64)))
    }

    pub async fn get_confirmed_tx_hash_by_eth_tx_id(
        &mut self,
        eth_tx_id: u32,
    ) -> anyhow::Result<Option<H256>> {
        let tx_hash = sqlx::query!(
            r#"
            SELECT
                tx_hash
            FROM
                eth_txs_history
            WHERE
                eth_tx_id = $1
                AND confirmed_at IS NOT NULL
            "#,
            eth_tx_id as i32
        )
        .fetch_optional(self.storage.conn())
        .await?;

        let Some(tx_hash) = tx_hash else {
            return Ok(None);
        };
        let tx_hash = tx_hash.tx_hash;
        let tx_hash = tx_hash.trim_start_matches("0x");
        Ok(Some(H256::from_str(tx_hash).context("invalid tx_hash")?))
    }

    /// This method inserts a fake transaction into the database that would make the corresponding L1 batch
    /// to be considered committed/proven/executed.
    ///
    /// The designed use case is the External Node usage, where we don't really care about the actual transactions apart
    /// from the hash and the fact that tx was sent.
    ///
    /// ## Warning
    ///
    /// After this method is used anywhere in the codebase, it is considered a bug to try to directly query `eth_txs_history`
    /// or `eth_txs` tables.
    pub async fn insert_bogus_confirmed_eth_tx(
        &mut self,
        l1_batch: L1BatchNumber,
        tx_type: AggregatedActionType,
        tx_hash: H256,
        confirmed_at: DateTime<Utc>,
        sl_chain_id: Option<SLChainId>,
        finality_status: EthTxFinalityStatus,
    ) -> anyhow::Result<()> {
        let mut transaction = self
            .storage
            .start_transaction()
            .await
            .context("start_transaction")?;
        let tx_hash = format!("{:#x}", tx_hash);

        let eth_tx_id = sqlx::query_scalar!(
            "SELECT eth_txs.id FROM eth_txs_history JOIN eth_txs \
            ON eth_txs.confirmed_eth_tx_history_id = eth_txs_history.id \
            WHERE eth_txs_history.tx_hash = $1",
            tx_hash
        )
        .fetch_optional(transaction.conn())
        .await?;

        // Check if the transaction with the corresponding hash already exists.
        let eth_tx_id = if let Some(eth_tx_id) = eth_tx_id {
            eth_tx_id
        } else {
            // No such transaction in the database yet, we have to insert it.

            // Insert general tx descriptor.
            let eth_tx_id = sqlx::query_scalar!(
                "INSERT INTO eth_txs (raw_tx, nonce, tx_type, contract_address, predicted_gas_cost, chain_id, created_at, updated_at) \
                VALUES ('\\x00', 0, $1, '', NULL, $2, now(), now()) \
                RETURNING id",
                tx_type.to_string(),
                sl_chain_id.map(|chain_id| chain_id.0 as i64)
            )
            .fetch_one(transaction.conn())
            .await?;

            // Insert a "sent transaction".
            let eth_history_id = sqlx::query_scalar!(
                "INSERT INTO eth_txs_history \
                (eth_tx_id, base_fee_per_gas, priority_fee_per_gas, tx_hash, signed_raw_tx, created_at, updated_at, confirmed_at, sent_successfully, finality_status) \
                VALUES ($1, 0, 0, $2, '\\x00', now(), now(), $3, TRUE, $4) \
                RETURNING id",
                eth_tx_id,
                tx_hash,
                confirmed_at.naive_utc(),
                finality_status.to_string()
            )
            .fetch_one(transaction.conn())
            .await?;
            // Mark general entry as confirmed.
            sqlx::query!(
                r#"
                UPDATE eth_txs
                SET
                    confirmed_eth_tx_history_id = $1
                WHERE
                    id = $2
                "#,
                eth_history_id,
                eth_tx_id
            )
            .execute(transaction.conn())
            .await?;

            eth_tx_id
        };

        // Tie the ETH tx to the L1 batch.
        super::BlocksDal {
            storage: &mut transaction,
        }
        .set_eth_tx_id(l1_batch..=l1_batch, eth_tx_id as u32, tx_type)
        .await
        .context("set_eth_tx_id()")?;

        transaction.commit().await.context("commit()")
    }

    pub async fn get_tx_history_to_check(
        &mut self,
        eth_tx_id: u32,
    ) -> sqlx::Result<Vec<TxHistory>> {
        let tx_history = sqlx::query_as!(
            StorageTxHistory,
            r#"
            SELECT
                eth_txs_history.*,
                eth_txs.blob_sidecar
            FROM
                eth_txs_history
            LEFT JOIN eth_txs ON eth_tx_id = eth_txs.id
            WHERE
                eth_tx_id = $1
            ORDER BY
                eth_txs_history.created_at DESC
            "#,
            eth_tx_id as i32
        )
        .fetch_all(self.storage.conn())
        .await?;
        Ok(tx_history.into_iter().map(|tx| tx.into()).collect())
    }

    pub async fn get_block_number_on_first_sent_attempt(
        &mut self,
        eth_tx_id: u32,
    ) -> sqlx::Result<Option<u32>> {
        let sent_at_block = sqlx::query_scalar!(
            "SELECT MIN(sent_at_block) FROM eth_txs_history WHERE eth_tx_id = $1",
            eth_tx_id as i32
        )
        .fetch_optional(self.storage.conn())
        .await?;
        Ok(sent_at_block.flatten().map(|block| block as u32))
    }

    pub async fn get_block_number_on_last_sent_attempt(
        &mut self,
        eth_tx_id: u32,
    ) -> sqlx::Result<Option<u32>> {
        let sent_at_block = sqlx::query_scalar!(
            "SELECT MAX(sent_at_block) FROM eth_txs_history WHERE eth_tx_id = $1",
            eth_tx_id as i32
        )
        .fetch_optional(self.storage.conn())
        .await?;
        Ok(sent_at_block.flatten().map(|block| block as u32))
    }

    pub async fn get_last_sent_successfully_eth_storage_tx(
        &mut self,
        eth_tx_id: u32,
    ) -> sqlx::Result<Option<StorageTxHistory>> {
        let history_item = sqlx::query_as!(
            StorageTxHistory,
            r#"
            SELECT
                eth_txs_history.*,
                eth_txs.blob_sidecar
            FROM
                eth_txs_history
            LEFT JOIN eth_txs ON eth_tx_id = eth_txs.id
            WHERE
                eth_tx_id = $1 AND sent_successfully = TRUE
            ORDER BY
                eth_txs_history.created_at DESC
            LIMIT
                1
            "#,
            eth_tx_id as i32
        )
        .fetch_optional(self.storage.conn())
        .await?;
        Ok(history_item)
    }

    pub async fn get_last_sent_and_confirmed_eth_storage_tx(
        &mut self,
        eth_tx_id: u32,
    ) -> sqlx::Result<Option<StorageTxHistory>> {
        let history_item = sqlx::query_as!(
            StorageTxHistory,
            r#"
            SELECT
                eth_txs_history.*,
                eth_txs.blob_sidecar
            FROM
                eth_txs_history
            LEFT JOIN eth_txs ON eth_tx_id = eth_txs.id
            WHERE
                eth_tx_id = $1
                AND eth_txs_history.confirmed_at IS NOT NULL
                AND eth_txs.has_failed IS FALSE
            ORDER BY
                eth_txs_history.created_at
            "#,
            eth_tx_id as i32
        )
        .fetch_all(self.storage.conn())
        .await?;
        println!("history_item: {:?}", history_item);
        Ok(Some(history_item[0].clone()))
    }

    pub async fn get_last_sent_successfully_eth_tx(
        &mut self,
        eth_tx_id: u32,
    ) -> sqlx::Result<Option<TxHistory>> {
        let history_item = self
            .get_last_sent_successfully_eth_storage_tx(eth_tx_id)
            .await?;
        Ok(history_item.map(|tx| tx.into()))
    }

    /// Returns the next nonce for the operator account
    pub async fn get_next_nonce(
        &mut self,
        from_address: Address,
        is_gateway: bool,
    ) -> sqlx::Result<Option<u64>> {
        // First query nonce where `from_addr` is set.
        let row = sqlx::query!(
            r#"
            SELECT
                nonce
            FROM
                eth_txs
            WHERE
                from_addr = $1
                AND is_gateway = $2
            ORDER BY
                id DESC
            LIMIT
                1
            "#,
            from_address.as_bytes(),
            is_gateway,
        )
        .fetch_optional(self.storage.conn())
        .await?;

        Ok(row.map(|a| a.nonce as u64 + 1))
    }

    pub async fn mark_failed_transaction(&mut self, eth_tx_id: u32) -> sqlx::Result<()> {
        sqlx::query!(
            r#"
            UPDATE eth_txs
            SET
                has_failed = TRUE
            WHERE
                id = $1
            "#,
            eth_tx_id as i32
        )
        .execute(self.storage.conn())
        .await?;
        Ok(())
    }

    pub async fn get_number_of_failed_transactions(&mut self) -> anyhow::Result<u64> {
        sqlx::query!(
            r#"
            SELECT
                COUNT(*)
            FROM
                eth_txs
            WHERE
                has_failed = TRUE
            "#
        )
        .fetch_one(self.storage.conn())
        .await?
        .count
        .map(|c| c as u64)
        .context("count field is missing")
    }

    pub async fn clear_failed_transactions(&mut self) -> sqlx::Result<()> {
        sqlx::query!(
            r#"
            DELETE FROM eth_txs
            WHERE
                id >= (
                    SELECT
                        MIN(id)
                    FROM
                        eth_txs
                    WHERE
                        has_failed = TRUE
                )
            "#
        )
        .execute(self.storage.conn())
        .await?;
        Ok(())
    }

    pub async fn delete_eth_txs(&mut self, last_batch_to_keep: L1BatchNumber) -> sqlx::Result<()> {
        sqlx::query!(
            r#"
            DELETE FROM eth_txs
            WHERE
                id IN (
                    (
                        SELECT
                            eth_commit_tx_id
                        FROM
                            l1_batches
                        WHERE
                            number > $1
                    )
                    UNION
                    (
                        SELECT
                            eth_prove_tx_id
                        FROM
                            l1_batches
                        WHERE
                            number > $1
                    )
                    UNION
                    (
                        SELECT
                            eth_execute_tx_id
                        FROM
                            l1_batches
                        WHERE
                            number > $1
                    )
                )
            "#,
            i64::from(last_batch_to_keep.0)
        )
        .execute(self.storage.conn())
        .await?;

        Ok(())
    }
}

/// These methods should only be used for tests.
impl EthSenderDal<'_, '_> {
    pub async fn get_eth_txs_history_entries_max_id(&mut self) -> usize {
        sqlx::query!(
            r#"
            SELECT
                MAX(id)
            FROM
                eth_txs_history
            "#
        )
        .fetch_one(self.storage.conn())
        .await
        .unwrap()
        .max
        .unwrap()
        .try_into()
        .unwrap()
    }

    pub async fn get_last_sent_successfully_eth_tx_id_by_batch_and_op(
        &mut self,
        l1_batch_number: L1BatchNumber,
        op_type: AggregatedActionType,
    ) -> Option<u32> {
        let row = sqlx::query!(
            r#"
            SELECT
                eth_commit_tx_id,
                eth_prove_tx_id,
                eth_execute_tx_id
            FROM
                l1_batches
            WHERE
                number = $1
            "#,
            i64::from(l1_batch_number.0)
        )
        .fetch_optional(self.storage.conn())
        .await
        .unwrap()
        .unwrap();
        let eth_tx_id = match op_type {
            AggregatedActionType::Commit => row.eth_commit_tx_id,
            AggregatedActionType::PublishProofOnchain => row.eth_prove_tx_id,
            AggregatedActionType::Execute => row.eth_execute_tx_id,
        }
        .unwrap() as u32;
        Some(eth_tx_id)
    }

    pub async fn get_last_sent_successfully_eth_tx_by_batch_and_op(
        &mut self,
        l1_batch_number: L1BatchNumber,
        op_type: AggregatedActionType,
    ) -> Option<TxHistory> {
        let eth_tx_id = self
            .get_last_sent_successfully_eth_tx_id_by_batch_and_op(l1_batch_number, op_type)
            .await?;
        self.get_last_sent_successfully_eth_tx(eth_tx_id)
            .await
            .unwrap()
    }
}<|MERGE_RESOLUTION|>--- conflicted
+++ resolved
@@ -464,13 +464,9 @@
     pub async fn confirm_tx(
         &mut self,
         tx_hash: H256,
-<<<<<<< HEAD
+        eth_tx_finality_status: EthTxFinalityStatus,
         gas_used: U256,
         confirmed_at_block: u32,
-=======
-        eth_tx_finality_status: EthTxFinalityStatus,
-        gas_used: U256,
->>>>>>> c8b7f658
     ) -> anyhow::Result<()> {
         let mut transaction = self
             .storage
@@ -486,13 +482,9 @@
             SET
                 updated_at = NOW(),
                 confirmed_at = NOW(),
-<<<<<<< HEAD
+                finality_status = $2,
                 sent_successfully = TRUE,
-                confirmed_at_block = $2
-=======
-                finality_status = $2,
-                sent_successfully = TRUE
->>>>>>> c8b7f658
+                confirmed_at_block = $3
             WHERE
                 tx_hash = $1
             RETURNING
@@ -500,11 +492,8 @@
             eth_tx_id
             "#,
             tx_hash,
-<<<<<<< HEAD
+            eth_tx_finality_status.to_string(),
             confirmed_at_block as i32
-=======
-            eth_tx_finality_status.to_string(),
->>>>>>> c8b7f658
         )
         .fetch_one(transaction.conn())
         .await?;
