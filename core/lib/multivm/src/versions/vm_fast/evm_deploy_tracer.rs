--- conflicted
+++ resolved
@@ -68,17 +68,12 @@
             Ok(decoded) => {
                 // `unwrap`s should be safe since the function signature is checked above.
                 let published_bytecode = decoded.into_iter().next().unwrap().into_bytes().unwrap();
-<<<<<<< HEAD
-                let bytecode_hash = h256_to_u256(hash_evm_bytecode(&published_bytecode));
+                let bytecode_hash =
+                    BytecodeHash::for_evm_bytecode(&published_bytecode).value_u256();
                 self.bytecodes
                     .as_ref()
                     .expect("not initialized")
                     .insert(bytecode_hash, published_bytecode);
-=======
-                let bytecode_hash =
-                    BytecodeHash::for_evm_bytecode(&published_bytecode).value_u256();
-                self.bytecodes.insert(bytecode_hash, published_bytecode);
->>>>>>> 1edcabe0
             }
             Err(err) => tracing::error!("Unable to decode `publishEVMBytecode` call: {err}"),
         }
