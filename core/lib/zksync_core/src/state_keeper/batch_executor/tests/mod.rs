use assert_matches::assert_matches;
use test_casing::{test_casing, Product};
use zksync_dal::{ConnectionPool, Core};
use zksync_test_account::Account;
use zksync_types::{get_nonce_key, utils::storage_key_for_eth_balance, PriorityOpId};

use self::tester::{AccountLoadNextExecutable, StorageSnapshot, TestConfig, Tester};
use super::TxExecutionResult;

mod read_storage_factory;
mod tester;

/// Ensures that the transaction was executed successfully.
fn assert_executed(execution_result: &TxExecutionResult) {
    assert_matches!(execution_result, TxExecutionResult::Success { .. });
}

/// Ensures that the transaction was rejected by the VM.
fn assert_rejected(execution_result: &TxExecutionResult) {
    assert_matches!(execution_result, TxExecutionResult::RejectedByVm { .. });
}

/// Ensures that the transaction was executed successfully but reverted by the VM.
fn assert_reverted(execution_result: &TxExecutionResult) {
    assert_executed(execution_result);
    if let TxExecutionResult::Success { tx_result, .. } = execution_result {
        assert!(tx_result.result.is_failed());
    } else {
        unreachable!();
    }
}

#[derive(Debug, Clone, Copy)]
enum StorageType {
    AsyncRocksdbCache,
    Rocksdb,
    Postgres,
}

impl StorageType {
    const ALL: [Self; 3] = [Self::AsyncRocksdbCache, Self::Rocksdb, Self::Postgres];
}

/// Checks that we can successfully execute a single L2 tx in batch executor on all storage types.
#[test_casing(3, StorageType::ALL)]
#[tokio::test]
async fn execute_l2_tx(storage_type: StorageType) {
    let connection_pool = ConnectionPool::<Core>::constrained_test_pool(1).await;
    let mut alice = Account::random();
    let mut tester = Tester::new(connection_pool);
    tester.genesis().await;
    tester.fund(&[alice.address()]).await;
    let executor = tester.create_batch_executor(storage_type).await;

    let res = executor.execute_tx(alice.execute()).await;
    assert_executed(&res);
    executor.finish_batch().await;
}

#[derive(Debug, Clone, Copy)]
enum SnapshotRecoveryMutation {
    RemoveNonce,
    RemoveBalance,
}

impl SnapshotRecoveryMutation {
    const ALL: [Option<Self>; 3] = [None, Some(Self::RemoveNonce), Some(Self::RemoveBalance)];

    fn mutate_snapshot(self, storage_snapshot: &mut StorageSnapshot, alice: &Account) {
        match self {
            Self::RemoveNonce => {
                let nonce_key = get_nonce_key(&alice.address());
                let nonce_value = storage_snapshot.storage_logs.remove(&nonce_key);
                assert!(nonce_value.is_some());
            }
            Self::RemoveBalance => {
                let balance_key = storage_key_for_eth_balance(&alice.address());
                let balance_value = storage_snapshot.storage_logs.remove(&balance_key);
                assert!(balance_value.is_some());
            }
        }
    }
}

const EXECUTE_L2_TX_AFTER_SNAPSHOT_RECOVERY_CASES: test_casing::Product<(
    [std::option::Option<SnapshotRecoveryMutation>; 3],
    [StorageType; 3],
)> = Product((SnapshotRecoveryMutation::ALL, StorageType::ALL));

/// Tests that we can continue executing account transactions after emulating snapshot recovery.
/// Test cases with a set `mutation` ensure that the VM executor correctly detects missing data (e.g., dropped account nonce).
#[test_casing(9, EXECUTE_L2_TX_AFTER_SNAPSHOT_RECOVERY_CASES)]
#[tokio::test]
async fn execute_l2_tx_after_snapshot_recovery(
    mutation: Option<SnapshotRecoveryMutation>,
    storage_type: StorageType,
) {
    let mut alice = Account::random();
    let connection_pool = ConnectionPool::<Core>::constrained_test_pool(1).await;

    let mut storage_snapshot = StorageSnapshot::new(&connection_pool, &mut alice, 10).await;
    assert!(storage_snapshot.storage_logs.len() > 10); // sanity check
    assert!(!storage_snapshot.factory_deps.is_empty());
    if let Some(mutation) = mutation {
        mutation.mutate_snapshot(&mut storage_snapshot, &alice);
    }
    let snapshot = storage_snapshot.recover(&connection_pool).await;

    let mut tester = Tester::new(connection_pool);
    let executor = tester
        .recover_batch_executor_custom(&storage_type, &snapshot)
        .await;
    let res = executor.execute_tx(alice.execute()).await;
    if mutation.is_none() {
        assert_executed(&res);
        executor.finish_batch().await;
    } else {
        assert_rejected(&res);
    }
}

/// Checks that we can successfully execute a single L1 tx in batch executor.
#[tokio::test]
async fn execute_l1_tx() {
    let connection_pool = ConnectionPool::<Core>::constrained_test_pool(1).await;
    let mut alice = Account::random();

    let mut tester = Tester::new(connection_pool);

    tester.genesis().await;
    tester.fund(&[alice.address()]).await;
    let executor = tester
        .create_batch_executor(StorageType::AsyncRocksdbCache)
        .await;

    let res = executor.execute_tx(alice.l1_execute(PriorityOpId(1))).await;
    assert_executed(&res);
    executor.finish_batch().await;
}

/// Checks that we can successfully execute a single L2 tx and a single L1 tx in batch executor.
#[tokio::test]
async fn execute_l2_and_l1_txs() {
    let connection_pool = ConnectionPool::<Core>::constrained_test_pool(1).await;
    let mut alice = Account::random();

    let mut tester = Tester::new(connection_pool);
    tester.genesis().await;
    tester.fund(&[alice.address()]).await;
    let executor = tester
        .create_batch_executor(StorageType::AsyncRocksdbCache)
        .await;

    let res = executor.execute_tx(alice.execute()).await;
    assert_executed(&res);

    let res = executor.execute_tx(alice.l1_execute(PriorityOpId(1))).await;
    assert_executed(&res);

    executor.finish_batch().await;
}

/// Checks that we can successfully rollback the transaction and execute it once again.
#[tokio::test]
async fn rollback() {
    let connection_pool = ConnectionPool::<Core>::constrained_test_pool(1).await;
    let mut alice = Account::random();

    let mut tester = Tester::new(connection_pool);

    tester.genesis().await;
    tester.fund(&[alice.address()]).await;
    let executor = tester
        .create_batch_executor(StorageType::AsyncRocksdbCache)
        .await;

    let tx = alice.execute();
    let res_old = executor.execute_tx(tx.clone()).await;
    assert_executed(&res_old);

    executor.rollback_last_tx().await;

    // Execute the same transaction, it must succeed.
    let res_new = executor.execute_tx(tx).await;
    assert_executed(&res_new);

    let (
        TxExecutionResult::Success {
            tx_metrics: tx_metrics_old,
            ..
        },
        TxExecutionResult::Success {
            tx_metrics: tx_metrics_new,
            ..
        },
    ) = (res_old, res_new)
    else {
        unreachable!();
    };

    assert_eq!(
        tx_metrics_old, tx_metrics_new,
        "Execution results must be the same"
    );

    executor.finish_batch().await;
}

/// Checks that incorrect transactions are marked as rejected.
#[tokio::test]
async fn reject_tx() {
    let connection_pool = ConnectionPool::<Core>::constrained_test_pool(1).await;
    let mut alice = Account::random();

    let mut tester = Tester::new(connection_pool);

    tester.genesis().await;
    let executor = tester
        .create_batch_executor(StorageType::AsyncRocksdbCache)
        .await;

    // Wallet is not funded, it can't pay for fees.
    let res = executor.execute_tx(alice.execute()).await;
    assert_rejected(&res);
}

/// Checks that tx with too big gas limit is correctly processed.
/// When processed in the bootloader, no more than 80MM gas can be used within the execution context.
#[tokio::test]
async fn too_big_gas_limit() {
    let connection_pool = ConnectionPool::<Core>::constrained_test_pool(1).await;
    let mut alice = Account::random();

    let mut tester = Tester::new(connection_pool);
    tester.genesis().await;
    tester.fund(&[alice.address()]).await;
    let executor = tester
        .create_batch_executor(StorageType::AsyncRocksdbCache)
        .await;

    let big_gas_limit_tx = alice.execute_with_gas_limit(u32::MAX);

    let res = executor.execute_tx(big_gas_limit_tx).await;
    assert_executed(&res);
    executor.finish_batch().await;
}

/// Checks that we can't execute the same transaction twice.
#[tokio::test]
async fn tx_cant_be_reexecuted() {
    let connection_pool = ConnectionPool::<Core>::constrained_test_pool(1).await;
    let mut alice = Account::random();

    let mut tester = Tester::new(connection_pool);
    tester.genesis().await;
    tester.fund(&[alice.address()]).await;
    let executor = tester
        .create_batch_executor(StorageType::AsyncRocksdbCache)
        .await;

    let tx = alice.execute();
    let res1 = executor.execute_tx(tx.clone()).await;
    assert_executed(&res1);

    // Nonce is used for the second tx.
    let res2 = executor.execute_tx(tx).await;
    assert_rejected(&res2);
}

/// Checks that we can deploy and call the loadnext contract.
#[tokio::test]
async fn deploy_and_call_loadtest() {
    let connection_pool = ConnectionPool::<Core>::constrained_test_pool(1).await;
    let mut alice = Account::random();

    let mut tester = Tester::new(connection_pool);
    tester.genesis().await;
    tester.fund(&[alice.address()]).await;
    let executor = tester
        .create_batch_executor(StorageType::AsyncRocksdbCache)
        .await;

    let tx = alice.deploy_loadnext_tx();
    assert_executed(&executor.execute_tx(tx.tx).await);
    assert_executed(
        &executor
            .execute_tx(alice.loadnext_custom_gas_call(tx.address, 10, 10_000_000))
            .await,
    );
    assert_executed(
        &executor
            .execute_tx(alice.loadnext_custom_writes_call(tx.address, 1, 500_000_000))
            .await,
    );
    executor.finish_batch().await;
}

/// Checks that a tx that is reverted by the VM still can be included into a batch.
#[tokio::test]
async fn execute_reverted_tx() {
    let connection_pool = ConnectionPool::<Core>::constrained_test_pool(1).await;
    let mut alice = Account::random();

    let mut tester = Tester::new(connection_pool);

    tester.genesis().await;
    tester.fund(&[alice.address()]).await;
    let executor = tester
        .create_batch_executor(StorageType::AsyncRocksdbCache)
        .await;

    let tx = alice.deploy_loadnext_tx();
    assert_executed(&executor.execute_tx(tx.tx).await);

    assert_reverted(
        &executor
            .execute_tx(alice.loadnext_custom_writes_call(
                tx.address, 1,
                1_000_000, // We provide enough gas for tx to be executed, but not enough for the call to be successful.
            ))
            .await,
    );
    executor.finish_batch().await;
}

/// Runs the batch executor through a semi-realistic basic scenario:
/// a batch with different operations, both successful and not.
#[tokio::test]
async fn execute_realistic_scenario() {
    let connection_pool = ConnectionPool::<Core>::constrained_test_pool(1).await;
    let mut alice = Account::random();
    let mut bob = Account::random();

    let mut tester = Tester::new(connection_pool);

    tester.genesis().await;
    tester.fund(&[alice.address()]).await;
    tester.fund(&[bob.address()]).await;
    let executor = tester
        .create_batch_executor(StorageType::AsyncRocksdbCache)
        .await;

    // A good tx should be executed successfully.
    let res = executor.execute_tx(alice.execute()).await;
    assert_executed(&res);

    // Execute a good tx successfully, roll if back, and execute it again.
    let tx_to_be_rolled_back = alice.execute();
    let res = executor.execute_tx(tx_to_be_rolled_back.clone()).await;
    assert_executed(&res);

    executor.rollback_last_tx().await;

    let res = executor.execute_tx(tx_to_be_rolled_back.clone()).await;
    assert_executed(&res);

    // A good tx from a different account should be executed successfully.
    let res = executor.execute_tx(bob.execute()).await;
    assert_executed(&res);

    // If we try to execute an already executed again it should be rejected.
    let res = executor.execute_tx(tx_to_be_rolled_back).await;
    assert_rejected(&res);

    // An unrelated good tx should be executed successfully.
    executor.rollback_last_tx().await; // Roll back the vm to the pre-rejected-tx state.

    // No need to reset the nonce because a tx with the current nonce was indeed executed.
    let res = executor.execute_tx(alice.execute()).await;
    assert_executed(&res);

    // A good L1 tx should also be executed successfully.
    let res = executor.execute_tx(alice.l1_execute(PriorityOpId(1))).await;
    assert_executed(&res);

    executor.finish_batch().await;
}

/// Checks that we handle the bootloader out of gas error on execution phase.
#[tokio::test]
async fn bootloader_out_of_gas_for_any_tx() {
    let connection_pool = ConnectionPool::<Core>::constrained_test_pool(1).await;
    let mut alice = Account::random();

    let mut tester = Tester::with_config(
        connection_pool,
        TestConfig {
            save_call_traces: false,
            vm_gas_limit: Some(10),
            validation_computational_gas_limit: u32::MAX,
        },
    );

    tester.genesis().await;
    tester.fund(&[alice.address()]).await;
    let executor = tester
        .create_batch_executor(StorageType::AsyncRocksdbCache)
        .await;

    let res = executor.execute_tx(alice.execute()).await;
    assert_matches!(res, TxExecutionResult::BootloaderOutOfGasForTx);
}

/// Checks that we can handle the bootloader out of gas error on tip phase.
#[tokio::test]
#[ignore] // This test fails.
async fn bootloader_tip_out_of_gas() {
    let connection_pool = ConnectionPool::<Core>::constrained_test_pool(1).await;
    let mut alice = Account::random();

    let mut tester = Tester::new(connection_pool);

    tester.genesis().await;
    tester.fund(&[alice.address()]).await;
    let executor = tester
        .create_batch_executor(StorageType::AsyncRocksdbCache)
        .await;

    let res = executor.execute_tx(alice.execute()).await;
    assert_executed(&res);

    let finished_batch = executor.finish_batch().await;

    // Just a bit below the gas used for the previous batch execution should be fine to execute the tx
    // but not enough to execute the block tip.
    tester.set_config(TestConfig {
        save_call_traces: false,
        vm_gas_limit: Some(
            finished_batch
                .block_tip_execution_result
                .statistics
<<<<<<< HEAD
                .gas_used as u32
=======
                .computational_gas_used
>>>>>>> 76f38c91
                - 10,
        ),
        validation_computational_gas_limit: u32::MAX,
    });

    let second_executor = tester
        .create_batch_executor(StorageType::AsyncRocksdbCache)
        .await;

    let res = second_executor.execute_tx(alice.execute()).await;
    assert_matches!(res, TxExecutionResult::BootloaderOutOfGasForTx);
}

#[tokio::test]
async fn catchup_rocksdb_cache() {
    let connection_pool = ConnectionPool::constrained_test_pool(2).await;
    let mut alice = Account::random();
    let mut bob = Account::random();

    let mut tester = Tester::new(connection_pool);

    tester.genesis().await;
    tester.fund(&[alice.address(), bob.address()]).await;

    // Execute a bunch of transactions to populate Postgres-based storage (note that RocksDB stays empty)
    let executor = tester.create_batch_executor(StorageType::Postgres).await;
    for _ in 0..10 {
        let res = executor.execute_tx(alice.execute()).await;
        assert_executed(&res);
    }

    // Execute one more tx on PG
    let tx = alice.execute();
    let res = executor.execute_tx(tx.clone()).await;
    assert_executed(&res);
    executor.finish_batch().await;

    // Async RocksDB cache should be aware of the tx and should reject it
    let executor = tester
        .create_batch_executor(StorageType::AsyncRocksdbCache)
        .await;
    let res = executor.execute_tx(tx.clone()).await;
    assert_rejected(&res);
    // Execute one tx just so we can finish the batch
    executor.rollback_last_tx().await; // Roll back the vm to the pre-rejected-tx state.
    let res = executor.execute_tx(bob.execute()).await;
    assert_executed(&res);
    executor.finish_batch().await;
    // Wait for all background tasks to exit, otherwise we might still be holding a RocksDB lock
    tester.wait_for_tasks().await;

    // Sync RocksDB storage should be aware of the tx and should reject it
    let executor = tester.create_batch_executor(StorageType::Rocksdb).await;
    let res = executor.execute_tx(tx).await;
    assert_rejected(&res);
}<|MERGE_RESOLUTION|>--- conflicted
+++ resolved
@@ -429,11 +429,7 @@
             finished_batch
                 .block_tip_execution_result
                 .statistics
-<<<<<<< HEAD
-                .gas_used as u32
-=======
                 .computational_gas_used
->>>>>>> 76f38c91
                 - 10,
         ),
         validation_computational_gas_limit: u32::MAX,
