use std::{collections::HashMap, time::Duration};

use tokio::sync::watch;
use zksync_config::configs::eth_sender::{PrecommitParams, SenderConfig};
use zksync_contracts::BaseSystemContractsHashes;
use zksync_dal::{Connection, ConnectionPool, Core, CoreDal};
use zksync_eth_client::{BoundEthInterface, CallFunctionArgs, ContractCallError, EthInterface};
use zksync_health_check::{Health, HealthStatus, HealthUpdater, ReactiveHealthCheck};
use zksync_l1_contract_interface::{
    i_executor::{
        commit::kzg::{KzgInfo, ZK_SYNC_BYTES_PER_BLOB},
        methods::{CommitBatches, PrecommitBatches},
    },
    multicall3::{Multicall3Call, Multicall3Result},
    Tokenizable, Tokenize,
};
use zksync_shared_metrics::L1Stage;
use zksync_types::{
    aggregated_operations::{
        AggregatedActionType, L1BatchAggregatedActionType, L2BlockAggregatedActionType,
    },
    commitment::{L1BatchWithMetadata, SerializeCommitment},
    eth_sender::{EthTx, EthTxBlobSidecar, EthTxBlobSidecarV1, EthTxFinalityStatus, SidecarBlobV1},
    ethabi::{Function, Token},
    l2_to_l1_log::UserL2ToL1Log,
    protocol_version::{L1VerifierConfig, PACKED_SEMVER_MINOR_MASK},
    pubdata_da::PubdataSendingMode,
    server_notification::GatewayMigrationState,
    settlement::SettlementLayer,
    web3::{contract::Error as Web3ContractError, CallRequest},
    Address, L1BatchNumber, L2ChainId, ProtocolVersionId, SLChainId, H256, U256,
};

use super::aggregated_operations::{
    AggregatedOperation, L1BatchAggregatedOperation, L2BlockAggregatedOperation,
};
use crate::{
    aggregator::OperationSkippingRestrictions,
    health::{EthTxAggregatorHealthDetails, EthTxDetails},
    metrics::{PubdataKind, METRICS},
    publish_criterion::L1GasCriterion,
    zksync_functions::ZkSyncFunctions,
    Aggregator, EthSenderError,
};

#[derive(Debug)]
pub struct DAValidatorPair {
    l1_validator: Address,
    l2_validator: Address,
}

/// Data queried from L1 using multicall contract.
#[derive(Debug)]
#[allow(dead_code)]
pub struct MulticallData {
    pub base_system_contracts_hashes: BaseSystemContractsHashes,
    pub verifier_address: Address,
    pub chain_protocol_version_id: ProtocolVersionId,
    /// The latest validator timelock that is stored on the StateTransitionManager (ChainTypeManager).
    /// For a smoother upgrade process, if the `stm_protocol_version_id` is the same as `chain_protocol_version_id`,
    /// we will use the validator timelock from the CTM. This removes the need to immediately set the correct
    /// validator timelock in the config. However, it is expected that it will be done eventually.
    pub stm_validator_timelock_address: Address,
    pub stm_protocol_version_id: ProtocolVersionId,
    pub da_validator_pair: DAValidatorPair,
    /// Execution delay in seconds from the ValidatorTimelock contract
    pub execution_delay: Duration,
}

/// The component is responsible for aggregating l1 batches into eth_txs.
///
/// Such as CommitBlocks, PublishProofBlocksOnchain and ExecuteBlock
/// These eth_txs will be used as a queue for generating signed txs and send them later
#[derive(Debug)]
pub struct EthTxAggregator {
    aggregator: Aggregator,
    eth_client: Box<dyn BoundEthInterface>,
    config: SenderConfig,
    config_timelock_contract_address: Address,
    l1_multicall3_address: Address,
    pub(super) state_transition_chain_contract: Address,
    state_transition_manager_address: Address,
    functions: ZkSyncFunctions,
    rollup_chain_id: L2ChainId,
    /// If set to `Some` node is operating in the 4844 mode with two operator
    /// addresses at play: the main one and the custom address for sending commit
    /// transactions. The `Some` then contains client for this custom operator address.
    eth_client_blobs: Option<Box<dyn BoundEthInterface>>,
    pool: ConnectionPool<Core>,
    sl_chain_id: SLChainId,
    health_updater: HealthUpdater,
    priority_tree_start_index: Option<usize>,
    settlement_layer: Option<SettlementLayer>,
    initial_pending_nonces: HashMap<Address, u64>,
    needs_to_check_precommit: bool,
}

struct TxData {
    calldata: Vec<u8>,
    sidecar: Option<EthTxBlobSidecar>,
}

const FFLONK_VERIFIER_TYPE: i32 = 1;

impl EthTxAggregator {
    #[allow(clippy::too_many_arguments)]
    pub async fn new(
        pool: ConnectionPool<Core>,
        config: SenderConfig,
        aggregator: Aggregator,
        eth_client: Box<dyn BoundEthInterface>,
        eth_client_blobs: Option<Box<dyn BoundEthInterface>>,
        config_timelock_contract_address: Address,
        state_transition_manager_address: Address,
        l1_multicall3_address: Address,
        state_transition_chain_contract: Address,
        rollup_chain_id: L2ChainId,
        settlement_layer: Option<SettlementLayer>,
    ) -> Self {
        let eth_client = eth_client.for_component("eth_tx_aggregator");
        let eth_client_blobs = eth_client_blobs.map(|c| c.for_component("eth_tx_aggregator"));

        let functions = ZkSyncFunctions::default();

        let mut initial_pending_nonces = HashMap::new();
        for client in eth_client_blobs.iter().chain(std::iter::once(&eth_client)) {
            let address = client.sender_account();
            let nonce = client.pending_nonce().await.unwrap().as_u64();

            initial_pending_nonces.insert(address, nonce);
        }

        let sl_chain_id = (*eth_client).as_ref().fetch_chain_id().await.unwrap();

        Self {
            config,
            aggregator,
            eth_client,
            config_timelock_contract_address,
            state_transition_manager_address,
            l1_multicall3_address,
            state_transition_chain_contract,
            functions,
            rollup_chain_id,
            eth_client_blobs,
            pool,
            sl_chain_id,
            health_updater: ReactiveHealthCheck::new("eth_tx_aggregator").1,
            priority_tree_start_index: None,
            settlement_layer,
            initial_pending_nonces,
            needs_to_check_precommit: true,
        }
    }

    pub async fn run(mut self, mut stop_receiver: watch::Receiver<bool>) -> anyhow::Result<()> {
        self.health_updater
            .update(Health::from(HealthStatus::Ready));

        tracing::info!(
            "Initialized eth_tx_aggregator with is_pre_fflonk_verifier: {:?}",
            self.config.is_verifier_pre_fflonk
        );

        let pool = self.pool.clone();
        while !*stop_receiver.borrow() {
            let mut storage = pool.connection_tagged("eth_sender").await.unwrap();
            if let Err(err) = self.loop_iteration(&mut storage).await {
                // Web3 API request failures can cause this,
                // and anything more important is already properly reported.
                tracing::warn!("eth_sender error {err:?}");
            }
            drop(storage);

            // The stop receiver status will be checked immediately in the loop condition.
            tokio::time::timeout(
                self.config.aggregate_tx_poll_period,
                stop_receiver.changed(),
            )
            .await
            .ok();
        }

        tracing::info!("Stop request received, eth_tx_aggregator is shutting down");
        Ok(())
    }

    pub(super) async fn get_multicall_data(&mut self) -> Result<MulticallData, EthSenderError> {
        let (calldata, evm_emulator_hash_requested) = self.generate_calldata_for_multicall();
        let args = CallFunctionArgs::new(&self.functions.aggregate3.name, calldata).for_contract(
            self.l1_multicall3_address,
            &self.functions.multicall_contract,
        );
        let aggregate3_result: Token = args.call((*self.eth_client).as_ref()).await?;
        self.parse_multicall_data(aggregate3_result, evm_emulator_hash_requested)
    }

    // Multicall's aggregate function accepts 1 argument - arrays of different contract calls.
    // The role of the method below is to tokenize input for multicall, which is actually a vector of tokens.
    // Each token describes a specific contract call.
    pub(super) fn generate_calldata_for_multicall(&self) -> (Vec<Token>, bool) {
        const ALLOW_FAILURE: bool = false;

        // First zksync contract call
        let get_l2_bootloader_hash_input = self
            .functions
            .get_l2_bootloader_bytecode_hash
            .encode_input(&[])
            .unwrap();
        let get_bootloader_hash_call = Multicall3Call {
            target: self.state_transition_chain_contract,
            allow_failure: ALLOW_FAILURE,
            calldata: get_l2_bootloader_hash_input,
        };

        // Second zksync contract call
        let get_l2_default_aa_hash_input = self
            .functions
            .get_l2_default_account_bytecode_hash
            .encode_input(&[])
            .unwrap();
        let get_default_aa_hash_call = Multicall3Call {
            target: self.state_transition_chain_contract,
            allow_failure: ALLOW_FAILURE,
            calldata: get_l2_default_aa_hash_input,
        };

        // Third zksync contract call
        let get_verifier_params_input = self
            .functions
            .get_verifier_params
            .encode_input(&[])
            .unwrap();
        let get_verifier_params_call = Multicall3Call {
            target: self.state_transition_chain_contract,
            allow_failure: ALLOW_FAILURE,
            calldata: get_verifier_params_input,
        };

        // Fourth zksync contract call
        let get_verifier_input = self.functions.get_verifier.encode_input(&[]).unwrap();
        let get_verifier_call = Multicall3Call {
            target: self.state_transition_chain_contract,
            allow_failure: ALLOW_FAILURE,
            calldata: get_verifier_input,
        };

        // Fifth zksync contract call
        let get_protocol_version_input = self
            .functions
            .get_protocol_version
            .encode_input(&[])
            .unwrap();
        let get_protocol_version_call = Multicall3Call {
            target: self.state_transition_chain_contract,
            allow_failure: ALLOW_FAILURE,
            calldata: get_protocol_version_input,
        };

        let get_stm_protocol_version_input = self
            .functions
            .state_transition_manager_contract
            .function("protocolVersion")
            .unwrap()
            .encode_input(&[])
            .unwrap();
        let get_stm_protocol_version_call = Multicall3Call {
            target: self.state_transition_manager_address,
            allow_failure: ALLOW_FAILURE,
            calldata: get_stm_protocol_version_input,
        };

        let get_stm_pre_v29_validator_timelock_input = self
            .functions
            .state_transition_manager_contract
            .function("validatorTimelock")
            .unwrap()
            .encode_input(&[])
            .unwrap();
        let get_stm_pre_v29_validator_timelock_call = Multicall3Call {
            target: self.state_transition_manager_address,
            allow_failure: ALLOW_FAILURE,
            calldata: get_stm_pre_v29_validator_timelock_input,
        };

        let get_da_validator_pair_input = self
            .functions
            .get_da_validator_pair
            .encode_input(&[])
            .unwrap();

        let get_da_validator_pair_call = Multicall3Call {
            target: self.state_transition_chain_contract,
            allow_failure: ALLOW_FAILURE,
            calldata: get_da_validator_pair_input,
        };

<<<<<<< HEAD
        // Get execution delay from ValidatorTimelock contract
        let get_execution_delay_input = self
            .functions
            .validator_timelock_contract
            .function("executionDelay")
            .unwrap()
            .encode_input(&[])
            .unwrap();
        let get_execution_delay_call = Multicall3Call {
            target: self.config_timelock_contract_address,
            allow_failure: ALLOW_FAILURE,
            calldata: get_execution_delay_input,
=======
        let get_post_v29_upgradeable_validator_timelock_input = self
            .functions
            .state_transition_manager_contract
            .function("validatorTimelockPostV29")
            .unwrap()
            .encode_input(&[])
            .unwrap();

        let get_post_v29_upgradeable_validator_timelock_call = Multicall3Call {
            target: self.state_transition_manager_address,
            // Note, that this call is allowed to fail, as the corresponding function is not present in the pre-v29 protocol versions
            allow_failure: true,
            calldata: get_post_v29_upgradeable_validator_timelock_input,
>>>>>>> e76c0797
        };

        let mut token_vec = vec![
            get_bootloader_hash_call.into_token(),
            get_default_aa_hash_call.into_token(),
            get_verifier_params_call.into_token(),
            get_verifier_call.into_token(),
            get_protocol_version_call.into_token(),
            get_stm_protocol_version_call.into_token(),
            get_stm_pre_v29_validator_timelock_call.into_token(),
            get_da_validator_pair_call.into_token(),
<<<<<<< HEAD
            get_execution_delay_call.into_token(),
=======
            get_post_v29_upgradeable_validator_timelock_call.into_token(),
>>>>>>> e76c0797
        ];

        let mut evm_emulator_hash_requested = false;
        let get_l2_evm_emulator_hash_input = self
            .functions
            .get_evm_emulator_bytecode_hash
            .as_ref()
            .and_then(|f| f.encode_input(&[]).ok());
        if let Some(input) = get_l2_evm_emulator_hash_input {
            let call = Multicall3Call {
                target: self.state_transition_chain_contract,
                allow_failure: ALLOW_FAILURE,
                calldata: input,
            };
            token_vec.insert(2, call.into_token());
            evm_emulator_hash_requested = true;
        }

        (token_vec, evm_emulator_hash_requested)
    }

    // The role of the method below is to de-tokenize multicall call's result, which is actually a token.
    // This token is an array of tuples like `(bool, bytes)`, that contain the status and result for each contract call.
    pub(super) fn parse_multicall_data(
        &self,
        token: Token,
        evm_emulator_hash_requested: bool,
    ) -> Result<MulticallData, EthSenderError> {
        let parse_error = |tokens: &[Token]| {
            Err(EthSenderError::Parse(Web3ContractError::InvalidOutputType(
                format!("Failed to parse multicall token: {:?}", tokens),
            )))
        };

        if let Token::Array(call_results) = token {
            let number_of_calls = if evm_emulator_hash_requested { 10 } else { 9 };
<<<<<<< HEAD
            // 9 or 10 calls are aggregated in multicall (added execution delay call)
=======
            // 9 or 10 calls are aggregated in multicall
>>>>>>> e76c0797
            if call_results.len() != number_of_calls {
                return parse_error(&call_results);
            }
            let mut call_results_iterator = call_results.into_iter();

            let multicall3_bootloader =
                Multicall3Result::from_token(call_results_iterator.next().unwrap())?.return_data;

            if multicall3_bootloader.len() != 32 {
                return Err(EthSenderError::Parse(Web3ContractError::InvalidOutputType(
                    format!(
                        "multicall3 bootloader hash data is not of the len of 32: {:?}",
                        multicall3_bootloader
                    ),
                )));
            }
            let bootloader = H256::from_slice(&multicall3_bootloader);

            let multicall3_default_aa =
                Multicall3Result::from_token(call_results_iterator.next().unwrap())?.return_data;
            if multicall3_default_aa.len() != 32 {
                return Err(EthSenderError::Parse(Web3ContractError::InvalidOutputType(
                    format!(
                        "multicall3 default aa hash data is not of the len of 32: {:?}",
                        multicall3_default_aa
                    ),
                )));
            }
            let default_aa = H256::from_slice(&multicall3_default_aa);

            let evm_emulator = if evm_emulator_hash_requested {
                let multicall3_evm_emulator =
                    Multicall3Result::from_token(call_results_iterator.next().unwrap())?
                        .return_data;
                if multicall3_evm_emulator.len() != 32 {
                    return Err(EthSenderError::Parse(Web3ContractError::InvalidOutputType(
                        format!(
                            "multicall3 EVM emulator hash data is not of the len of 32: {:?}",
                            multicall3_evm_emulator
                        ),
                    )));
                }
                Some(H256::from_slice(&multicall3_evm_emulator))
            } else {
                None
            };

            let base_system_contracts_hashes = BaseSystemContractsHashes {
                bootloader,
                default_aa,
                evm_emulator,
            };

            call_results_iterator.next().unwrap(); // FIXME: why is this value requested?

            let verifier_address =
                Self::parse_address(call_results_iterator.next().unwrap(), "verifier address")?;

            let chain_protocol_version_id = Self::parse_protocol_version(
                call_results_iterator.next().unwrap(),
                "contract protocol version",
            )?;
            let stm_protocol_version_id = Self::parse_protocol_version(
                call_results_iterator.next().unwrap(),
                "STM protocol version",
            )?;
            let stm_validator_timelock_address = Self::parse_address(
                call_results_iterator.next().unwrap(),
                "STM validator timelock address",
            )?;

            let da_validator_pair = Self::parse_da_validator_pair(
                call_results_iterator.next().unwrap(),
                "contract DA validator pair",
            )?;

<<<<<<< HEAD
            let execution_delay = Self::parse_execution_delay(
                call_results_iterator.next().unwrap(),
                "execution delay",
            )?;
=======
            let stm_validator_timelock_address =
                if chain_protocol_version_id.is_pre_interop_fast_blocks() {
                    // We just skip the result for the pre-V29 upgradeable validator timelock
                    call_results_iterator.next().unwrap();

                    stm_validator_timelock_address
                } else {
                    Self::parse_address(
                        call_results_iterator.next().unwrap(),
                        "post-V29 upgradeable validator timelock",
                    )?
                };
>>>>>>> e76c0797

            return Ok(MulticallData {
                base_system_contracts_hashes,
                verifier_address,
                chain_protocol_version_id,
                stm_protocol_version_id,
                stm_validator_timelock_address,
                da_validator_pair,
                execution_delay,
            });
        }
        parse_error(&[token])
    }

    fn parse_protocol_version(
        data: Token,
        name: &'static str,
    ) -> Result<ProtocolVersionId, EthSenderError> {
        let multicall_data = Multicall3Result::from_token(data)?.return_data;
        if multicall_data.len() != 32 {
            return Err(EthSenderError::Parse(Web3ContractError::InvalidOutputType(
                format!(
                    "multicall3 {name} data is not of the len of 32: {:?}",
                    multicall_data
                ),
            )));
        }

        let protocol_version = U256::from_big_endian(&multicall_data);
        // In case the protocol version is smaller than `PACKED_SEMVER_MINOR_MASK`, it will mean that it is
        // equal to the `protocol_version_id` value, since it the interface from before the semver was supported.
        let protocol_version_id = if protocol_version < U256::from(PACKED_SEMVER_MINOR_MASK) {
            ProtocolVersionId::try_from(protocol_version.as_u32() as u16).unwrap()
        } else {
            ProtocolVersionId::try_from_packed_semver(protocol_version).unwrap()
        };

        Ok(protocol_version_id)
    }

    fn parse_address(data: Token, name: &'static str) -> Result<Address, EthSenderError> {
        let result = Multicall3Result::from_token(data)?;
        if !result.success {
            return Err(EthSenderError::Parse(Web3ContractError::InvalidOutputType(
                format!("multicall3 {name} call failed"),
            )));
        }
        let multicall_data = result.return_data;
        if multicall_data.len() != 32 {
            return Err(EthSenderError::Parse(Web3ContractError::InvalidOutputType(
                format!(
                    "multicall3 {name} data is not of the len of 32: {:?}",
                    multicall_data
                ),
            )));
        }

        Ok(Address::from_slice(&multicall_data[12..]))
    }

    fn parse_da_validator_pair(
        data: Token,
        name: &'static str,
    ) -> Result<DAValidatorPair, EthSenderError> {
        // In the first word of the output, the L1 DA validator is present
        const L1_DA_VALIDATOR_OFFSET: usize = 12;
        // In the second word of the output, the L2 DA validator is present
        const L2_DA_VALIDATOR_OFFSET: usize = 32 + 12;

        let multicall_data = Multicall3Result::from_token(data)?.return_data;
        if multicall_data.len() != 64 {
            return Err(EthSenderError::Parse(Web3ContractError::InvalidOutputType(
                format!(
                    "multicall3 {name} data is not of the len of 32: {:?}",
                    multicall_data
                ),
            )));
        }

        let pair = DAValidatorPair {
            l1_validator: Address::from_slice(&multicall_data[L1_DA_VALIDATOR_OFFSET..32]),
            l2_validator: Address::from_slice(&multicall_data[L2_DA_VALIDATOR_OFFSET..64]),
        };

        Ok(pair)
    }

    fn parse_execution_delay(data: Token, name: &'static str) -> Result<Duration, EthSenderError> {
        let multicall_data = Multicall3Result::from_token(data)?.return_data;
        if multicall_data.len() != 32 {
            return Err(EthSenderError::Parse(Web3ContractError::InvalidOutputType(
                format!(
                    "multicall3 {name} data is not of the len of 32: {:?}",
                    multicall_data
                ),
            )));
        }

        let delay_seconds = U256::from_big_endian(&multicall_data);
        Ok(Duration::from_secs(delay_seconds.as_u64()))
    }

    fn timelock_contract_address(
        &self,
        chain_protocol_version_id: ProtocolVersionId,
        stm_protocol_version_id: ProtocolVersionId,
        stm_validator_timelock_address: Address,
    ) -> Address {
        // For chains before v26 (gateway) we use the timelock address from config.
        // After that, the timelock address can be fetched from STM as it is the valid one
        // for versions starting from v26 and is not expected to change in the near future.
        if chain_protocol_version_id < ProtocolVersionId::gateway_upgrade() {
            self.config_timelock_contract_address
        } else {
            assert!(
                chain_protocol_version_id <= stm_protocol_version_id,
                "Chain upgraded before STM"
            );

            stm_validator_timelock_address
        }
    }

    /// Loads current verifier config on L1
    async fn get_snark_wrapper_vk_hash(
        &mut self,
        verifier_address: Address,
    ) -> Result<H256, EthSenderError> {
        let get_vk_hash = &self.functions.verification_key_hash;

        let vk_hash: H256 = CallFunctionArgs::new(&get_vk_hash.name, ())
            .for_contract(verifier_address, &self.functions.verifier_contract)
            .call((*self.eth_client).as_ref())
            .await?;
        Ok(vk_hash)
    }

    /// Returns whether there is a pending gateway upgrade.
    /// During gateway upgrade, the signature of the `executeBatches` function on `ValidatorTimelock` will change.
    /// This means that transactions that were created before the upgrade but were sent right after it
    /// will fail, which we want to avoid.
    async fn is_pending_gateway_upgrade(
        storage: &mut Connection<'_, Core>,
        chain_protocol_version: ProtocolVersionId,
    ) -> bool {
        // If the gateway protocol version is present in the DB, and its timestamp is larger than `now`, it means that
        // the upgrade process on the server has begun.
        // However, if the protocol version on the contract is lower than the `gateway_upgrade`, it means that the upgrade has
        // not yet completed.

        if storage
            .blocks_dal()
            .pending_protocol_version()
            .await
            .unwrap()
            < ProtocolVersionId::gateway_upgrade()
        {
            return false;
        }

        chain_protocol_version < ProtocolVersionId::gateway_upgrade()
    }

    async fn get_fflonk_snark_wrapper_vk_hash(
        &mut self,
        verifier_address: Address,
    ) -> Result<Option<H256>, EthSenderError> {
        let get_vk_hash = &self.functions.verification_key_hash;
        // We are getting function separately to get the second function with the same name, but
        // overriden one
        let function = self
            .functions
            .verifier_contract
            .functions_by_name(&get_vk_hash.name)
            .map_err(|x| EthSenderError::ContractCall(ContractCallError::Function(x)))?
            .get(1);

        if let Some(function) = function {
            let vk_hash: Option<H256> =
                CallFunctionArgs::new(&get_vk_hash.name, U256::from(FFLONK_VERIFIER_TYPE))
                    .for_contract(verifier_address, &self.functions.verifier_contract)
                    .call_with_function((*self.eth_client).as_ref(), function.clone())
                    .await
                    .ok();
            Ok(vk_hash)
        } else {
            Ok(None)
        }
    }

    #[tracing::instrument(skip_all, name = "EthTxAggregator::loop_iteration")]
    async fn loop_iteration(
        &mut self,
        storage: &mut Connection<'_, Core>,
    ) -> Result<(), EthSenderError> {
        let gateway_migration_state = self.gateway_status(storage).await;
        let MulticallData {
            base_system_contracts_hashes,
            verifier_address,
            chain_protocol_version_id,
            stm_protocol_version_id,
            stm_validator_timelock_address,
            da_validator_pair,
            execution_delay,
        } = self.get_multicall_data().await.map_err(|err| {
            tracing::error!("Failed to get multicall data {err:?}");
            err
        })?;

        let snark_wrapper_vk_hash = self
            .get_snark_wrapper_vk_hash(verifier_address)
            .await
            .map_err(|err| {
                tracing::error!("Failed to get VK hash from the Verifier {err:?}");
                err
            })?;
        let fflonk_snark_wrapper_vk_hash = self
            .get_fflonk_snark_wrapper_vk_hash(verifier_address)
            .await
            .map_err(|err| {
                tracing::error!("Failed to get FFLONK VK hash from the Verifier {err:?}");
                err
            })?;

        let l1_verifier_config = L1VerifierConfig {
            snark_wrapper_vk_hash,
            fflonk_snark_wrapper_vk_hash,
        };

        let priority_tree_start_index =
            if let Some(priority_tree_start_index) = self.priority_tree_start_index {
                Some(priority_tree_start_index)
            } else {
                self.priority_tree_start_index =
                    get_priority_tree_start_index(self.eth_client.as_ref()).await?;
                self.priority_tree_start_index
            };
        let commit_restriction = self
            .config
            .tx_aggregation_only_prove_and_execute
            .then_some("tx_aggregation_only_prove_and_execute=true");

        let mut op_restrictions = OperationSkippingRestrictions {
            commit_restriction,
            prove_restriction: None,
            execute_restriction: Self::is_pending_gateway_upgrade(
                storage,
                chain_protocol_version_id,
            )
            .await
            .then_some("there is a pending gateway upgrade"),
            // For precommit operations, we could safely use the commit restriction.
            precommit_restriction: commit_restriction,
        };

        // When migrating to or from gateway, the DA validator pair will be reset and so the chain should not
        // send new commit transactions before the da validator pair is updated
        if da_validator_pair.l1_validator == Address::zero()
            || da_validator_pair.l2_validator == Address::zero()
        {
            let reason = Some("DA validator pair is not set on the settlement layer");
            op_restrictions.commit_restriction = reason;
            // We only disable commit operations, the rest are allowed
        }

        if self.config.tx_aggregation_paused {
            let reason = Some("tx aggregation is paused");
            op_restrictions.commit_restriction = reason;
            op_restrictions.prove_restriction = reason;
            op_restrictions.execute_restriction = reason;
            op_restrictions.precommit_restriction = reason;
        }

        if gateway_migration_state == GatewayMigrationState::InProgress {
            let reason = Some("Gateway migration started");
            op_restrictions.commit_restriction = reason;
            op_restrictions.precommit_restriction = reason;
            // For the migration from gateway to L1, we need to wait for all blocks to be executed
            if let None | Some(SettlementLayer::L1(_)) = self.settlement_layer {
                op_restrictions.prove_restriction = reason;
                op_restrictions.execute_restriction = reason;
            } else {
                // For the migration from gateway to L1, we need we need to ensure all batches containing interop roots get committed and executed.
                if !self
                    .is_waiting_for_batches_with_interop_roots_to_be_committed(storage)
                    .await?
                {
                    op_restrictions.commit_restriction = None;
                    op_restrictions.precommit_restriction = None;
                }
            }
        }

        let precommit_params = self
            .precommit_params(storage, chain_protocol_version_id)
            .await?;

        if let Some(agg_op) = self
            .aggregator
            .get_next_ready_operation(
                storage,
                base_system_contracts_hashes,
                chain_protocol_version_id,
                l1_verifier_config,
                op_restrictions,
                priority_tree_start_index,
                precommit_params.as_ref(),
                execution_delay,
            )
            .await?
        {
            let is_gateway = self.is_gateway();
            let tx = self
                .save_eth_tx(
                    storage,
                    &agg_op,
                    self.timelock_contract_address(
                        chain_protocol_version_id,
                        stm_protocol_version_id,
                        stm_validator_timelock_address,
                    ),
                    chain_protocol_version_id,
                    is_gateway,
                )
                .await?;
            Self::report_eth_tx_saving(storage, &agg_op, &tx).await;

            self.health_updater.update(
                EthTxAggregatorHealthDetails {
                    last_saved_tx: EthTxDetails::new(&tx, None),
                }
                .into(),
            );
        }

        if precommit_params.is_some() {
            // If we are using precommit operations,
            // we need to set the final precommit operation for l1 batches
            self.set_final_precommit_operation(storage).await?;
        }
        Ok(())
    }

    /// If we need to disable precommit operations, we can't do it straight away,
    /// we have to fully precommit the last batch with precommit txs.
    /// But we only need it for one batch, so after this one batch we have to return to execution without precommit operations.
    async fn precommit_params(
        &mut self,
        storage: &mut Connection<'_, Core>,
        chain_protocol_version_id: ProtocolVersionId,
    ) -> Result<Option<PrecommitParams>, EthSenderError> {
        if chain_protocol_version_id.is_pre_interop_fast_blocks() {
            // If we are in the pre-interop fast blocks mode, we don't use precommit operations
            return Ok(None);
        }
        if let Some(params) = self.config.precommit_params.clone() {
            return Ok(Some(params));
        }

        if !self.needs_to_check_precommit {
            return Ok(None);
        }

        let Some(last_committed) = storage
            .blocks_dal()
            .get_number_of_last_l1_batch_committed_on_eth()
            .await?
        else {
            return Ok(None);
        };

        let needs_to_precommit = storage
            .blocks_dal()
            .any_precommit_txs_after_batch(last_committed)
            .await?;

        if needs_to_precommit {
            Ok(Some(PrecommitParams::fast_precommit()))
        } else {
            self.needs_to_check_precommit = false;
            Ok(None)
        }
    }

    /// The server is doing precommits based on the txs.
    /// That means, that the last fictive l2 block will never be included into precommit txs and it's the only way how the miniblock will have no txs.
    /// So we have to check if the last 2 rolling txs hashes for miniblocks are equal and if yes, we can set the final precommit tx id for the batch,
    /// and that will mean we can commit the batch.
    async fn set_final_precommit_operation(
        &mut self,
        storage: &mut Connection<'_, Core>,
    ) -> Result<(), EthSenderError> {
        let l2_blocks_by_batch = storage
            .blocks_dal()
            .get_last_l2_block_rolling_txs_hashes_by_batches()
            .await?;
        for (batch_number, l2_block) in l2_blocks_by_batch {
            if l2_block.len() != 2 {
                // We expect exactly 2 miniblocks for each batch. If not we will wait for the next iteration
                continue;
            }
            // l2_blocks[0] is the newest, l2_blocks[1] is previous (because of DESC order)
            if l2_block[0].rolling_txs_hash == l2_block[1].rolling_txs_hash {
                if let Some(eth_tx_id) = l2_block[1].precommit_eth_tx_id {
                    storage
                        .blocks_dal()
                        .set_eth_tx_id_for_l1_batches(
                            batch_number..=batch_number,
                            eth_tx_id as u32,
                            AggregatedActionType::L2Block(L2BlockAggregatedActionType::Precommit),
                        )
                        .await?
                }
            }
        }
        Ok(())
    }

    async fn report_eth_tx_saving(
        storage: &mut Connection<'_, Core>,
        aggregated_op: &AggregatedOperation,
        tx: &EthTx,
    ) {
        match aggregated_op {
            AggregatedOperation::L1Batch(aggregated_op) => {
                let l1_batch_number_range = aggregated_op.l1_batch_range();
                tracing::info!(
                    "eth_tx with ID {} for op {} was saved for L1 batches {l1_batch_number_range:?}",
                    tx.id,
                    aggregated_op.get_action_caption()
                );

                if let L1BatchAggregatedOperation::Commit(_, l1_batches, _, _) = aggregated_op {
                    for batch in l1_batches {
                        METRICS.pubdata_size[&PubdataKind::StateDiffs]
                            .observe(batch.metadata.state_diffs_compressed.len());
                        METRICS.pubdata_size[&PubdataKind::UserL2ToL1Logs].observe(
                            batch.header.l2_to_l1_logs.len() * UserL2ToL1Log::SERIALIZED_SIZE,
                        );
                        METRICS.pubdata_size[&PubdataKind::LongL2ToL1Messages]
                            .observe(batch.header.l2_to_l1_messages.iter().map(Vec::len).sum());
                        METRICS.pubdata_size[&PubdataKind::RawPublishedBytecodes]
                            .observe(batch.raw_published_factory_deps.iter().map(Vec::len).sum());
                    }
                }

                let range_size =
                    l1_batch_number_range.end().0 - l1_batch_number_range.start().0 + 1;
                METRICS.block_range_size[&aggregated_op.get_action_type().into()]
                    .observe(range_size.into());
                METRICS
                    .track_eth_tx_metrics(storage, L1Stage::Saved, tx)
                    .await;
            }
            AggregatedOperation::L2Block(op) => {
                let l2_block_number_range = op.l2_blocks_range();
                tracing::info!(
                    "eth_tx with ID {} for op {} was saved for L2 block {l2_block_number_range:?}",
                    tx.id,
                    op.get_action_caption(),
                );

                let range_size =
                    l2_block_number_range.end().0 - l2_block_number_range.start().0 + 1;
                METRICS.l2_blocks_range_size[&op.get_action_type().into()]
                    .observe(range_size.into());
            }
        }
    }

    fn encode_aggregated_op(
        &self,
        op: &AggregatedOperation,
        chain_protocol_version_id: ProtocolVersionId,
    ) -> TxData {
        match op {
            AggregatedOperation::L1Batch(op) => {
                let protocol_version = op.protocol_version();

                let mut args = if protocol_version.is_pre_interop_fast_blocks() {
                    vec![Token::Uint(self.rollup_chain_id.as_u64().into())]
                } else {
                    vec![Token::Address(self.state_transition_chain_contract)]
                };

                let (calldata, sidecar) = match op {
                    L1BatchAggregatedOperation::Commit(
                        last_committed_l1_batch,
                        l1_batches,
                        pubdata_da,
                        commitment_mode,
                    ) => {
                        let commit_batches = CommitBatches {
                            last_committed_l1_batch,
                            l1_batches,
                            pubdata_da: *pubdata_da,
                            mode: *commitment_mode,
                        };
                        let commit_data_base = commit_batches.into_tokens();

                        args.extend(commit_data_base);
                        let commit_data = args;
                        let encoding_fn = if protocol_version.is_pre_gateway() {
                            &self.functions.post_shared_bridge_commit
                        } else if protocol_version.is_pre_interop_fast_blocks() {
                            &self.functions.post_v26_gateway_commit
                        } else {
                            &self.functions.post_v29_interop_commit
                        };

                        let l1_batch_for_sidecar = if PubdataSendingMode::Blobs == *pubdata_da {
                            Some(l1_batches[0].clone())
                        } else {
                            None
                        };

                        Self::encode_commit_data(encoding_fn, &commit_data, l1_batch_for_sidecar)
                    }
                    L1BatchAggregatedOperation::PublishProofOnchain(op) => {
                        args.extend(op.conditional_into_tokens(self.config.is_verifier_pre_fflonk));
                        let encoding_fn = if protocol_version.is_pre_gateway() {
                            &self.functions.post_shared_bridge_prove
                        } else if protocol_version.is_pre_interop_fast_blocks() {
                            &self.functions.post_v26_gateway_prove
                        } else {
                            &self.functions.post_v29_timelock_interop_prove
                        };
                        let calldata = encoding_fn
                            .encode_input(&args)
                            .expect("Failed to encode prove transaction data");
                        (calldata, None)
                    }
                    L1BatchAggregatedOperation::Execute(op) => {
                        args.extend(op.encode_for_eth_tx(chain_protocol_version_id));
                        let encoding_fn = if protocol_version.is_pre_gateway()
                            && chain_protocol_version_id.is_pre_gateway()
                        {
                            &self.functions.post_shared_bridge_execute
                        } else if protocol_version.is_pre_interop_fast_blocks() {
                            &self.functions.post_v26_gateway_execute
                        } else {
                            &self.functions.post_v29_interop_execute
                        };

                        let calldata = encoding_fn
                            .encode_input(&args)
                            .expect("Failed to encode execute transaction data");
                        (calldata, None)
                    }
                };
                TxData { calldata, sidecar }
            }
            AggregatedOperation::L2Block(op) => match op {
                L2BlockAggregatedOperation::Precommit {
                    l1_batch: l1_batch_number,
                    last_l2_block,
                    txs,
                    ..
                } => {
                    let mut args = vec![Token::Address(self.state_transition_chain_contract)];

                    let precommit_batches = PrecommitBatches {
                        txs,
                        last_l2_block: *last_l2_block,
                        l1_batch_number: *l1_batch_number,
                    };
                    let precommit_data_base = precommit_batches.into_tokens();

                    args.extend(precommit_data_base);
                    let encoding_fn = &self.functions.post_v29_interop_precommit;

                    let calldata = encoding_fn
                        .encode_input(&args)
                        .expect("Failed to encode execute transaction data");
                    TxData {
                        calldata,
                        sidecar: None,
                    }
                }
            },
        }
    }

    fn encode_commit_data(
        commit_fn: &Function,
        commit_payload: &[Token],
        l1_batch: Option<L1BatchWithMetadata>,
    ) -> (Vec<u8>, Option<EthTxBlobSidecar>) {
        let calldata = commit_fn
            .encode_input(commit_payload)
            .expect("Failed to encode commit transaction data");

        let sidecar = match l1_batch {
            None => None,
            Some(l1_batch) => {
                let sidecar = l1_batch
                    .header
                    .pubdata_input
                    .clone()
                    .unwrap()
                    .chunks(ZK_SYNC_BYTES_PER_BLOB)
                    .map(|blob| {
                        let kzg_info = KzgInfo::new(blob);
                        SidecarBlobV1 {
                            blob: kzg_info.blob.to_vec(),
                            commitment: kzg_info.kzg_commitment.to_vec(),
                            proof: kzg_info.blob_proof.to_vec(),
                            versioned_hash: kzg_info.versioned_hash.to_vec(),
                        }
                    })
                    .collect::<Vec<SidecarBlobV1>>();

                let eth_tx_blob_sidecar = EthTxBlobSidecarV1 { blobs: sidecar };
                Some(eth_tx_blob_sidecar.into())
            }
        };

        (calldata, sidecar)
    }

    pub(super) async fn save_eth_tx(
        &self,
        storage: &mut Connection<'_, Core>,
        aggregated_op: &AggregatedOperation,
        timelock_contract_address: Address,
        chain_protocol_version_id: ProtocolVersionId,
        is_gateway: bool,
    ) -> Result<EthTx, EthSenderError> {
        let mut transaction = storage.start_transaction().await.unwrap();
        let op_type = aggregated_op.get_action_type();
        // We may be using a custom sender for commit transactions, so use this
        // var whatever it actually is: a `None` for single-addr operator or `Some`
        // for multi-addr operator in 4844 mode.
        let sender_addr = match (op_type, is_gateway) {
            (AggregatedActionType::L1Batch(L1BatchAggregatedActionType::Commit), false) => self
                .eth_client_blobs
                .as_ref()
                .map(|c| (c.sender_account()))
                .unwrap_or_else(|| self.eth_client.sender_account()),
            (_, _) => self.eth_client.sender_account(),
        };
        let nonce = self.get_next_nonce(&mut transaction, sender_addr).await?;
        let encoded_aggregated_op =
            self.encode_aggregated_op(aggregated_op, chain_protocol_version_id);

        let eth_tx_predicted_gas = match aggregated_op {
            AggregatedOperation::L2Block(op) => match op {
                L2BlockAggregatedOperation::Precommit { txs, .. } => {
                    L1GasCriterion::total_precommit_gas_amount(is_gateway, txs.len())
                }
            },
            AggregatedOperation::L1Batch(agg_op) => {
                let l1_batch_number_range = agg_op.l1_batch_range();
                let dependency_roots_per_batch = agg_op.dependency_roots_per_batch();
                match agg_op.get_action_type() {
                    L1BatchAggregatedActionType::Execute => {
                        L1GasCriterion::total_execute_gas_amount(
                            &mut transaction,
                            l1_batch_number_range.clone(),
                            dependency_roots_per_batch,
                            is_gateway,
                        )
                        .await
                    }
                    L1BatchAggregatedActionType::PublishProofOnchain => {
                        L1GasCriterion::total_proof_gas_amount(is_gateway)
                    }
                    L1BatchAggregatedActionType::Commit => {
                        L1GasCriterion::total_commit_validium_gas_amount(
                            l1_batch_number_range.clone(),
                            is_gateway,
                        )
                    }
                }
            }
        };

        let mut eth_tx = transaction
            .eth_sender_dal()
            .save_eth_tx(
                nonce,
                encoded_aggregated_op.calldata,
                op_type,
                timelock_contract_address,
                Some(eth_tx_predicted_gas),
                Some(sender_addr),
                encoded_aggregated_op.sidecar,
                is_gateway,
            )
            .await
            .unwrap();

        transaction
            .eth_sender_dal()
            .set_chain_id(eth_tx.id, self.sl_chain_id.0)
            .await
            .unwrap();
        eth_tx.chain_id = Some(self.sl_chain_id);
        match aggregated_op {
            AggregatedOperation::L2Block(agg_op) => {
                transaction
                    .blocks_dal()
                    .set_eth_tx_id_for_l2_blocks(
                        agg_op.l2_blocks_range(),
                        eth_tx.id,
                        agg_op.get_action_type(),
                    )
                    .await
                    .unwrap();
            }
            AggregatedOperation::L1Batch(agg_op) => {
                transaction
                    .blocks_dal()
                    .set_eth_tx_id_for_l1_batches(
                        agg_op.l1_batch_range(),
                        eth_tx.id,
                        aggregated_op.get_action_type(),
                    )
                    .await
                    .unwrap();
            }
        }
        transaction.commit().await.unwrap();
        Ok(eth_tx)
    }

    // Just because we block all operations during gateway migration,
    // this function should not be called when the settlement layer is unknown
    fn is_gateway(&self) -> bool {
        self.settlement_layer
            .as_ref()
            .map(|sl| sl.is_gateway())
            .unwrap_or(false)
    }

    async fn get_next_nonce(
        &self,
        storage: &mut Connection<'_, Core>,
        from_addr: Address,
    ) -> Result<u64, EthSenderError> {
        let is_gateway = self.is_gateway();
        let db_nonce = storage
            .eth_sender_dal()
            .get_next_nonce(from_addr, is_gateway)
            .await
            .unwrap()
            .unwrap_or(0);
        // Between server starts we can execute some txs using operator account or remove some txs from the database
        // At the start we have to consider this fact and get the max nonce.
        let l1_nonce = self.initial_pending_nonces[&from_addr];
        tracing::info!(
            "Next nonce from db: {}, nonce from L1: {} for address: {:?}",
            db_nonce,
            l1_nonce,
            from_addr
        );
        Ok(db_nonce.max(l1_nonce))
    }

    /// Returns the health check for eth tx aggregator.
    pub fn health_check(&self) -> ReactiveHealthCheck {
        self.health_updater.subscribe()
    }

    async fn gateway_status(&self, storage: &mut Connection<'_, Core>) -> GatewayMigrationState {
        let notification = storage
            .server_notifications_dal()
            .get_latest_gateway_migration_notification()
            .await
            .unwrap();

        GatewayMigrationState::from_sl_and_notification(self.settlement_layer, notification)
    }

    async fn is_waiting_for_batches_with_interop_roots_to_be_committed(
        &self,
        storage: &mut Connection<'_, Core>,
    ) -> Result<bool, EthSenderError> {
        let latest_processed_l1_batch_number = storage
            .interop_root_dal()
            .get_latest_processed_interop_root_l1_batch_number()
            .await?;

        if latest_processed_l1_batch_number.is_none() {
            return Ok(true);
        }

        let last_sent_successfully_eth_tx = storage
            .eth_sender_dal()
            .get_last_sent_successfully_eth_tx_by_batch_and_op(
                L1BatchNumber::from(latest_processed_l1_batch_number.unwrap()),
                L1BatchAggregatedActionType::Commit,
            )
            .await;

        if last_sent_successfully_eth_tx
            .is_some_and(|tx| tx.eth_tx_finality_status == EthTxFinalityStatus::Finalized)
        {
            return Ok(false);
        }

        Ok(true)
    }
}

async fn query_contract(
    l1_client: &dyn BoundEthInterface,
    method_name: &str,
    params: &[Token],
) -> Result<Token, EthSenderError> {
    let data = l1_client
        .contract()
        .function(method_name)
        .unwrap()
        .encode_input(params)
        .unwrap();

    let eth_interface: &dyn EthInterface = AsRef::<dyn EthInterface>::as_ref(l1_client);

    let result = eth_interface
        .call_contract_function(
            CallRequest {
                data: Some(data.into()),
                to: Some(l1_client.contract_addr()),
                ..CallRequest::default()
            },
            None,
        )
        .await?;
    Ok(l1_client
        .contract()
        .function(method_name)
        .unwrap()
        .decode_output(&result.0)
        .unwrap()[0]
        .clone())
}

async fn get_priority_tree_start_index(
    l1_client: &dyn BoundEthInterface,
) -> Result<Option<usize>, EthSenderError> {
    let packed_semver = query_contract(l1_client, "getProtocolVersion", &[])
        .await?
        .into_uint()
        .unwrap();

    // We always expect the provided version to be correct, so we panic if it is not
    let version = ProtocolVersionId::try_from_packed_semver(packed_semver).unwrap();

    // For pre-gateway versions the index is not supported.
    if version.is_pre_gateway() {
        return Ok(None);
    }

    let priority_tree_start_index = query_contract(l1_client, "getPriorityTreeStartIndex", &[])
        .await?
        .into_uint()
        .unwrap();

    Ok(Some(priority_tree_start_index.as_usize()))
}<|MERGE_RESOLUTION|>--- conflicted
+++ resolved
@@ -295,7 +295,6 @@
             calldata: get_da_validator_pair_input,
         };
 
-<<<<<<< HEAD
         // Get execution delay from ValidatorTimelock contract
         let get_execution_delay_input = self
             .functions
@@ -308,7 +307,8 @@
             target: self.config_timelock_contract_address,
             allow_failure: ALLOW_FAILURE,
             calldata: get_execution_delay_input,
-=======
+        };
+
         let get_post_v29_upgradeable_validator_timelock_input = self
             .functions
             .state_transition_manager_contract
@@ -322,7 +322,6 @@
             // Note, that this call is allowed to fail, as the corresponding function is not present in the pre-v29 protocol versions
             allow_failure: true,
             calldata: get_post_v29_upgradeable_validator_timelock_input,
->>>>>>> e76c0797
         };
 
         let mut token_vec = vec![
@@ -334,11 +333,8 @@
             get_stm_protocol_version_call.into_token(),
             get_stm_pre_v29_validator_timelock_call.into_token(),
             get_da_validator_pair_call.into_token(),
-<<<<<<< HEAD
             get_execution_delay_call.into_token(),
-=======
             get_post_v29_upgradeable_validator_timelock_call.into_token(),
->>>>>>> e76c0797
         ];
 
         let mut evm_emulator_hash_requested = false;
@@ -374,12 +370,8 @@
         };
 
         if let Token::Array(call_results) = token {
-            let number_of_calls = if evm_emulator_hash_requested { 10 } else { 9 };
-<<<<<<< HEAD
-            // 9 or 10 calls are aggregated in multicall (added execution delay call)
-=======
-            // 9 or 10 calls are aggregated in multicall
->>>>>>> e76c0797
+            let number_of_calls = if evm_emulator_hash_requested { 11 } else { 10 };
+            // 10 or 11 calls are aggregated in multicall (added execution delay call and post-v29 validator timelock call)
             if call_results.len() != number_of_calls {
                 return parse_error(&call_results);
             }
@@ -456,12 +448,11 @@
                 "contract DA validator pair",
             )?;
 
-<<<<<<< HEAD
             let execution_delay = Self::parse_execution_delay(
                 call_results_iterator.next().unwrap(),
                 "execution delay",
             )?;
-=======
+
             let stm_validator_timelock_address =
                 if chain_protocol_version_id.is_pre_interop_fast_blocks() {
                     // We just skip the result for the pre-V29 upgradeable validator timelock
@@ -474,7 +465,6 @@
                         "post-V29 upgradeable validator timelock",
                     )?
                 };
->>>>>>> e76c0797
 
             return Ok(MulticallData {
                 base_system_contracts_hashes,
