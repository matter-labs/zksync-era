--- conflicted
+++ resolved
@@ -3,17 +3,10 @@
 use anyhow::Context;
 use common::logger;
 use config::{
-<<<<<<< HEAD
     create_local_configs_dir, create_wallets, get_default_era_chain_id,
     traits::{ReadConfigWithBasePath, SaveConfigWithBasePath},
     zkstack_config::ZkStackConfig,
     ChainConfig, EcosystemConfig, GenesisConfig, LOCAL_ARTIFACTS_PATH, LOCAL_DB_PATH,
-=======
-    create_local_configs_dir, create_wallets,
-    traits::{ReadConfigWithBasePath, SaveConfigWithBasePath},
-    zkstack_config::ZkStackConfig,
-    ChainConfig, EcosystemConfig, GenesisConfig,
->>>>>>> 850efc73
 };
 use xshell::Shell;
 use zksync_basic_types::L2ChainId;
@@ -22,12 +15,7 @@
     commands::chain::args::create::{ChainCreateArgs, ChainCreateArgsFinal},
     messages::{
         MSG_ARGS_VALIDATOR_ERR, MSG_CHAIN_CREATED, MSG_CREATING_CHAIN,
-<<<<<<< HEAD
         MSG_EVM_EMULATOR_HASH_MISSING_ERR, MSG_SELECTED_CONFIG,
-=======
-        MSG_CREATING_CHAIN_CONFIGURATIONS_SPINNER, MSG_EVM_EMULATOR_HASH_MISSING_ERR,
-        MSG_SELECTED_CONFIG,
->>>>>>> 850efc73
     },
     utils::link_to_code::resolve_link_to_code,
 };
@@ -68,7 +56,6 @@
 
     let args = args
         .fill_values_with_prompt(
-<<<<<<< HEAD
             shell,
             number_of_chains,
             internal_id,
@@ -77,12 +64,6 @@
             link_to_code,
             chains_path,
             era_chain_id,
-=======
-            ecosystem_config.list_of_chains().len() as u32,
-            &ecosystem_config.l1_network,
-            tokens,
-            ecosystem_config.link_to_code.clone().display().to_string(),
->>>>>>> 850efc73
         )
         .context(MSG_ARGS_VALIDATOR_ERR)?;
 
@@ -119,11 +100,6 @@
     } else {
         (L2ChainId::from(args.chain_id), None)
     };
-<<<<<<< HEAD
-
-=======
-    let internal_id = ecosystem_config.list_of_chains().len() as u32;
->>>>>>> 850efc73
     let link_to_code = resolve_link_to_code(shell, chain_path.clone(), args.link_to_code.clone())?;
     let default_genesis_config = GenesisConfig::read_with_base_path(
         shell,
@@ -133,11 +109,8 @@
     if args.evm_emulator && !has_evm_emulation_support {
         anyhow::bail!(MSG_EVM_EMULATOR_HASH_MISSING_ERR);
     }
-<<<<<<< HEAD
     let rocks_db_path = chain_path.join(LOCAL_DB_PATH);
     let artifacts = chain_path.join(LOCAL_ARTIFACTS_PATH);
-=======
->>>>>>> 850efc73
 
     let chain_config = ChainConfig {
         id: args.internal_id,
