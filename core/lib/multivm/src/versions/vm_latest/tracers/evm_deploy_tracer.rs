use std::{marker::PhantomData, mem};

use zk_evm_1_5_0::{
    aux_structures::Timestamp,
    tracing::{AfterExecutionData, VmLocalStateData},
    zkevm_opcode_defs::{
        FarCallOpcode, FatPointer, Opcode, CALL_IMPLICIT_CALLDATA_FAT_PTR_REGISTER,
    },
};
use zksync_types::{h256_to_u256, CONTRACT_DEPLOYER_ADDRESS, KNOWN_CODES_STORAGE_ADDRESS};
use zksync_utils::bytecode::hash_evm_bytecode;

use super::{traits::VmTracer, utils::read_pointer};
use crate::{
    interface::{
        storage::{StoragePtr, WriteStorage},
        tracer::TracerExecutionStatus,
    },
    tracers::dynamic::vm_1_5_0::DynTracer,
    utils::bytecode::bytes_to_be_words,
    vm_latest::{BootloaderState, HistoryMode, SimpleMemory, ZkSyncVmState},
};

/// Tracer responsible for collecting information about EVM deploys and providing those
/// to the code decommitter.
#[derive(Debug)]
pub(crate) struct EvmDeployTracer<S> {
    tracked_signature: [u8; 4],
    pending_bytecodes: Vec<Vec<u8>>,
    _phantom: PhantomData<S>,
}

impl<S> EvmDeployTracer<S> {
    pub(crate) fn new() -> Self {
        let tracked_signature =
            ethabi::short_signature("publishEVMBytecode", &[ethabi::ParamType::Bytes]);

        Self {
            tracked_signature,
            pending_bytecodes: vec![],
            _phantom: PhantomData,
        }
    }
}

impl<S, H: HistoryMode> DynTracer<S, SimpleMemory<H>> for EvmDeployTracer<S> {
    fn after_execution(
        &mut self,
        state: VmLocalStateData<'_>,
        data: AfterExecutionData,
        memory: &SimpleMemory<H>,
        _storage: StoragePtr<S>,
    ) {
        if !matches!(
            data.opcode.variant.opcode,
            Opcode::FarCall(FarCallOpcode::Normal)
        ) {
            return;
        };

        let current = state.vm_local_state.callstack.current;
        let from = current.msg_sender;
        let to = current.this_address;
        if from != CONTRACT_DEPLOYER_ADDRESS || to != KNOWN_CODES_STORAGE_ADDRESS {
            return;
        }

        let calldata_ptr =
            state.vm_local_state.registers[usize::from(CALL_IMPLICIT_CALLDATA_FAT_PTR_REGISTER)];
        let data = read_pointer(memory, FatPointer::from_u256(calldata_ptr.value));
        if data.len() < 4 {
            return;
        }
        let (signature, data) = data.split_at(4);
        if signature != self.tracked_signature {
            return;
        }

        match ethabi::decode(&[ethabi::ParamType::Bytes], data) {
            Ok(decoded) => {
                let published_bytecode = decoded.into_iter().next().unwrap().into_bytes().unwrap();
                self.pending_bytecodes.push(published_bytecode);
            }
            Err(err) => tracing::error!("Unable to decode `publishEVMBytecode` call: {err}"),
        }
    }
}

impl<S: WriteStorage, H: HistoryMode> VmTracer<S, H> for EvmDeployTracer<S> {
    fn finish_cycle(
        &mut self,
        state: &mut ZkSyncVmState<S, H>,
        _bootloader_state: &mut BootloaderState,
    ) -> TracerExecutionStatus {
        let timestamp = Timestamp(state.local_state.timestamp);
        for published_bytecode in mem::take(&mut self.pending_bytecodes) {
<<<<<<< HEAD
            let hash = hash_evm_bytecode(&published_bytecode);
            let as_words = bytes_to_be_words(&published_bytecode);

            state.decommittment_processor.populate(
                vec![(h256_to_u256(hash), as_words)],
                Timestamp(state.local_state.timestamp),
            );
=======
            let hash = h256_to_u256(hash_evm_bytecode(&published_bytecode));
            let as_words = bytes_to_be_words(published_bytecode);
            state
                .decommittment_processor
                .insert_dynamic_bytecode(hash, as_words, timestamp);
>>>>>>> 4509179f
        }
        TracerExecutionStatus::Continue
    }
}<|MERGE_RESOLUTION|>--- conflicted
+++ resolved
@@ -94,21 +94,11 @@
     ) -> TracerExecutionStatus {
         let timestamp = Timestamp(state.local_state.timestamp);
         for published_bytecode in mem::take(&mut self.pending_bytecodes) {
-<<<<<<< HEAD
-            let hash = hash_evm_bytecode(&published_bytecode);
+            let hash = h256_to_u256(hash_evm_bytecode(&published_bytecode));
             let as_words = bytes_to_be_words(&published_bytecode);
-
-            state.decommittment_processor.populate(
-                vec![(h256_to_u256(hash), as_words)],
-                Timestamp(state.local_state.timestamp),
-            );
-=======
-            let hash = h256_to_u256(hash_evm_bytecode(&published_bytecode));
-            let as_words = bytes_to_be_words(published_bytecode);
             state
                 .decommittment_processor
                 .insert_dynamic_bytecode(hash, as_words, timestamp);
->>>>>>> 4509179f
         }
         TracerExecutionStatus::Continue
     }
