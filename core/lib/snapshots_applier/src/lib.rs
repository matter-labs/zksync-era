//! Logic for applying application-level snapshots to Postgres storage.

use std::{collections::HashMap, fmt, time::Duration};

use anyhow::Context as _;
use async_trait::async_trait;
use tokio::sync::Semaphore;
use zksync_dal::{ConnectionPool, SqlxError, StorageProcessor};
use zksync_object_store::{ObjectStore, ObjectStoreError};
use zksync_types::{
    api::en::SyncBlock,
    snapshots::{
        SnapshotFactoryDependencies, SnapshotHeader, SnapshotRecoveryStatus, SnapshotStorageLog,
        SnapshotStorageLogsChunk, SnapshotStorageLogsStorageKey,
    },
    web3::futures,
    MiniblockNumber, H256,
};
use zksync_utils::bytecode::hash_bytecode;
use zksync_web3_decl::{
    jsonrpsee::{
        core::{client::Error, ClientError as RpcError},
        http_client::HttpClient,
    },
    namespaces::{EnNamespaceClient, SnapshotsNamespaceClient},
};

use self::metrics::{InitialStage, StorageLogsChunksStage, METRICS};

mod metrics;
#[cfg(test)]
mod tests;

#[derive(Debug, thiserror::Error)]
enum SnapshotsApplierError {
    // Not really an error, just an early return from snapshot application logic.
    #[error("snapshot application returned early: {0:?}")]
    EarlyReturn(SnapshotsApplierOutcome),
    #[error(transparent)]
    Fatal(#[from] anyhow::Error),
    #[error(transparent)]
    Retryable(anyhow::Error),
}

impl SnapshotsApplierError {
    fn object_store(err: ObjectStoreError, context: String) -> Self {
        match err {
            ObjectStoreError::KeyNotFound(_) | ObjectStoreError::Serialization(_) => {
                Self::Fatal(anyhow::Error::from(err).context(context))
            }
            ObjectStoreError::Other(_) => {
                Self::Retryable(anyhow::Error::from(err).context(context))
            }
        }
    }

    fn db(err: SqlxError, context: impl Into<String>) -> Self {
        let context = context.into();
        match err {
            SqlxError::Database(_)
            | SqlxError::RowNotFound
            | SqlxError::ColumnNotFound(_)
            | SqlxError::Configuration(_)
            | SqlxError::TypeNotFound { .. } => {
                Self::Fatal(anyhow::Error::from(err).context(context))
            }
            _ => Self::Retryable(anyhow::Error::from(err).context(context)),
        }
    }
}

impl From<SnapshotsApplierOutcome> for SnapshotsApplierError {
    fn from(outcome: SnapshotsApplierOutcome) -> Self {
        Self::EarlyReturn(outcome)
    }
}

impl From<RpcError> for SnapshotsApplierError {
    fn from(error: RpcError) -> Self {
        match error {
            Error::Transport(_) | Error::RequestTimeout | Error::RestartNeeded(_) => {
                Self::Retryable(error.into())
            }
            _ => Self::Fatal(error.into()),
        }
    }
}

/// Non-erroneous outcomes of the snapshot application.
#[must_use = "Depending on app, `NoSnapshotsOnMainNode` may be considered an error"]
#[derive(Debug)]
pub enum SnapshotsApplierOutcome {
    /// The node DB was successfully recovered from a snapshot.
    Ok,
    /// Main node does not have any ready snapshots.
    NoSnapshotsOnMainNode,
    /// The node was initialized without a snapshot. Detected by the presence of the genesis L1 batch in Postgres.
    InitializedWithoutSnapshot,
}

/// Main node API used by the [`SnapshotsApplier`].
#[async_trait]
pub trait SnapshotsApplierMainNodeClient: fmt::Debug + Send + Sync {
    async fn fetch_l2_block(&self, number: MiniblockNumber) -> Result<Option<SyncBlock>, RpcError>;

    async fn fetch_newest_snapshot(&self) -> Result<Option<SnapshotHeader>, RpcError>;
}

<<<<<<< HEAD
#[async_trait]
impl SnapshotsApplierMainNodeClient for HttpClient {
    async fn fetch_l2_block(&self, number: MiniblockNumber) -> Result<Option<SyncBlock>, RpcError> {
        Ok(self.sync_l2_block(number, false).await?)
    }

    async fn fetch_newest_snapshot(&self) -> Result<Option<SnapshotHeader>, RpcError> {
        let snapshots = self.get_all_snapshots().await?;
        if snapshots.snapshots_l1_batch_numbers.is_empty() {
            Ok(None)
        } else {
            let newest_snapshot = snapshots.snapshots_l1_batch_numbers[0];
            Ok(self
                .get_snapshot_by_l1_batch_number(newest_snapshot)
                .await?)
        }
    }
=======
/// Snapshot applier configuration options.
#[derive(Debug)]
pub struct SnapshotsApplierConfig {
    pub retry_count: usize,
    pub initial_retry_backoff: Duration,
    pub retry_backoff_multiplier: f32,
}

impl Default for SnapshotsApplierConfig {
    fn default() -> Self {
        Self {
            retry_count: 5,
            initial_retry_backoff: Duration::from_secs(2),
            retry_backoff_multiplier: 2.0,
        }
    }
}

impl SnapshotsApplierConfig {
    #[cfg(test)]
    fn for_tests() -> Self {
        Self {
            initial_retry_backoff: Duration::from_millis(5),
            ..Self::default()
        }
    }

    /// Runs the snapshot applier with these options.
    pub async fn run(
        self,
        connection_pool: &ConnectionPool,
        main_node_client: &dyn SnapshotsApplierMainNodeClient,
        blob_store: &dyn ObjectStore,
    ) -> anyhow::Result<SnapshotsApplierOutcome> {
        let mut backoff = self.initial_retry_backoff;
        let mut last_error = None;
        for retry_id in 0..self.retry_count {
            let result =
                SnapshotsApplier::load_snapshot(connection_pool, main_node_client, blob_store)
                    .await;

            match result {
                Ok(()) => return Ok(SnapshotsApplierOutcome::Ok),
                Err(SnapshotsApplierError::Fatal(err)) => {
                    tracing::error!("Fatal error occurred during snapshots recovery: {err:?}");
                    return Err(err);
                }
                Err(SnapshotsApplierError::EarlyReturn(outcome)) => {
                    tracing::info!("Cancelled snapshots recovery with the outcome: {outcome:?}");
                    return Ok(outcome);
                }
                Err(SnapshotsApplierError::Retryable(err)) => {
                    tracing::warn!("Retryable error occurred during snapshots recovery: {err:?}");
                    last_error = Some(err);
                    tracing::info!(
                        "Recovering from error; attempt {retry_id} / {}, retrying in {backoff:?}",
                        self.retry_count
                    );
                    tokio::time::sleep(backoff).await;
                    backoff = backoff.mul_f32(self.retry_backoff_multiplier);
                }
            }
        }

        let last_error = last_error.unwrap(); // `unwrap()` is safe: `last_error` was assigned at least once
        tracing::error!("Snapshot recovery run out of retries; last error: {last_error:?}");
        Err(last_error)
    }
>>>>>>> 5087121d
}

/// Applying application-level storage snapshots to the Postgres storage.
#[derive(Debug)]
struct SnapshotsApplier<'a> {
    connection_pool: &'a ConnectionPool,
    blob_store: &'a dyn ObjectStore,
    applied_snapshot_status: SnapshotRecoveryStatus,
}

impl<'a> SnapshotsApplier<'a> {
    /// Recovers [`SnapshotRecoveryStatus`] from the storage and the main node.
    async fn prepare_applied_snapshot_status(
        storage: &mut StorageProcessor<'_>,
        main_node_client: &dyn SnapshotsApplierMainNodeClient,
    ) -> Result<(SnapshotRecoveryStatus, bool), SnapshotsApplierError> {
        let latency =
            METRICS.initial_stage_duration[&InitialStage::FetchMetadataFromMainNode].start();

        let applied_snapshot_status = storage
            .snapshot_recovery_dal()
            .get_applied_snapshot_status()
            .await
            .map_err(|err| {
                SnapshotsApplierError::db(err, "failed fetching applied snapshot status from DB")
            })?;

        if let Some(applied_snapshot_status) = applied_snapshot_status {
            if !applied_snapshot_status
                .storage_logs_chunks_processed
                .contains(&false)
            {
                return Err(SnapshotsApplierOutcome::Ok.into());
            }

            let latency = latency.observe();
            tracing::info!("Re-initialized snapshots applier after reset/failure in {latency:?}");

            Ok((applied_snapshot_status, false))
        } else {
            let is_genesis_needed =
                storage
                    .blocks_dal()
                    .is_genesis_needed()
                    .await
                    .map_err(|err| {
                        SnapshotsApplierError::db(err, "failed checking genesis L1 batch in DB")
                    })?;
            if !is_genesis_needed {
                return Err(SnapshotsApplierOutcome::InitializedWithoutSnapshot.into());
            }

            let latency = latency.observe();
            tracing::info!("Initialized fresh snapshots applier in {latency:?}");
            Ok((
                SnapshotsApplier::create_fresh_recovery_status(main_node_client).await?,
                true,
            ))
        }
    }

    async fn load_snapshot(
        connection_pool: &'a ConnectionPool,
        main_node_client: &dyn SnapshotsApplierMainNodeClient,
        blob_store: &'a dyn ObjectStore,
    ) -> Result<(), SnapshotsApplierError> {
        let mut storage = connection_pool
            .access_storage_tagged("snapshots_applier")
            .await?;
        let mut storage_transaction = storage.start_transaction().await.map_err(|err| {
            SnapshotsApplierError::db(err, "failed starting initial DB transaction")
        })?;

        let (applied_snapshot_status, created_from_scratch) =
            Self::prepare_applied_snapshot_status(&mut storage_transaction, main_node_client)
                .await?;

        let mut recovery = Self {
            connection_pool,
            blob_store,
            applied_snapshot_status,
        };

        METRICS.storage_logs_chunks_count.set(
            recovery
                .applied_snapshot_status
                .storage_logs_chunks_processed
                .len(),
        );
        METRICS.storage_logs_chunks_left_to_process.set(
            recovery
                .applied_snapshot_status
                .storage_logs_chunks_left_to_process(),
        );

        if created_from_scratch {
            recovery
                .recover_factory_deps(&mut storage_transaction)
                .await?;
            storage_transaction
                .snapshot_recovery_dal()
                .insert_initial_recovery_status(&recovery.applied_snapshot_status)
                .await
                .map_err(|err| {
                    SnapshotsApplierError::db(err, "failed persisting initial recovery status")
                })?;
        }
        storage_transaction.commit().await.map_err(|err| {
            SnapshotsApplierError::db(err, "failed committing initial DB transaction")
        })?;
        drop(storage);

        recovery.recover_storage_logs().await?;
        Ok(())
    }

    async fn create_fresh_recovery_status(
        main_node_client: &dyn SnapshotsApplierMainNodeClient,
    ) -> Result<SnapshotRecoveryStatus, SnapshotsApplierError> {
        let snapshot_response = main_node_client.fetch_newest_snapshot().await?;

        let snapshot = snapshot_response.ok_or(SnapshotsApplierOutcome::NoSnapshotsOnMainNode)?;
        let l1_batch_number = snapshot.l1_batch_number;
        let miniblock_number = snapshot.miniblock_number;
        tracing::info!(
            "Found snapshot with data up to L1 batch #{l1_batch_number}, storage_logs are divided into {} chunk(s)",
            snapshot.storage_logs_chunks.len()
        );

        let miniblock = main_node_client
            .fetch_l2_block(miniblock_number)
            .await?
            .with_context(|| format!("miniblock #{miniblock_number} is missing on main node"))?;
        let miniblock_hash = miniblock
            .hash
            .context("snapshot miniblock fetched from main node doesn't have hash set")?;

        Ok(SnapshotRecoveryStatus {
            l1_batch_number,
            l1_batch_timestamp: snapshot.last_l1_batch_with_metadata.header.timestamp,
            l1_batch_root_hash: snapshot.last_l1_batch_with_metadata.metadata.root_hash,
            miniblock_number: snapshot.miniblock_number,
            miniblock_timestamp: miniblock.timestamp,
            miniblock_hash,
            protocol_version: snapshot
                .last_l1_batch_with_metadata
                .header
                .protocol_version
                .unwrap(),
            storage_logs_chunks_processed: vec![false; snapshot.storage_logs_chunks.len()],
        })
    }

    async fn recover_factory_deps(
        &mut self,
        storage: &mut StorageProcessor<'_>,
    ) -> Result<(), SnapshotsApplierError> {
        let latency = METRICS.initial_stage_duration[&InitialStage::ApplyFactoryDeps].start();

        tracing::debug!("Fetching factory dependencies from object store");
        let l1_batch_number = self.applied_snapshot_status.l1_batch_number;
        let factory_deps: SnapshotFactoryDependencies =
            self.blob_store.get(l1_batch_number).await.map_err(|err| {
                let context = format!(
                    "cannot fetch factory deps for L1 batch #{l1_batch_number} from object store"
                );
                SnapshotsApplierError::object_store(err, context)
            })?;
        tracing::debug!(
            "Fetched {} factory dependencies from object store",
            factory_deps.factory_deps.len()
        );

        let all_deps_hashmap: HashMap<H256, Vec<u8>> = factory_deps
            .factory_deps
            .into_iter()
            .map(|dep| (hash_bytecode(&dep.bytecode.0), dep.bytecode.0))
            .collect();
        storage
            .factory_deps_dal()
            .insert_factory_deps(
                self.applied_snapshot_status.miniblock_number,
                &all_deps_hashmap,
            )
            .await
            .map_err(|err| {
                SnapshotsApplierError::db(err, "failed persisting factory deps to DB")
            })?;

        let latency = latency.observe();
        tracing::info!("Applied factory dependencies in {latency:?}");

        Ok(())
    }

    async fn insert_initial_writes_chunk(
        &self,
        chunk_id: u64,
        storage_logs: &[SnapshotStorageLog],
        storage: &mut StorageProcessor<'_>,
    ) -> Result<(), SnapshotsApplierError> {
        storage
            .storage_logs_dedup_dal()
            .insert_initial_writes_from_snapshot(storage_logs)
            .await
            .map_err(|err| {
                let context =
                    format!("failed persisting initial writes from storage logs chunk {chunk_id}");
                SnapshotsApplierError::db(err, context)
            })?;
        Ok(())
    }

    async fn insert_storage_logs_chunk(
        &self,
        chunk_id: u64,
        storage_logs: &[SnapshotStorageLog],
        storage: &mut StorageProcessor<'_>,
    ) -> Result<(), SnapshotsApplierError> {
        storage
            .storage_logs_dal()
            .insert_storage_logs_from_snapshot(
                self.applied_snapshot_status.miniblock_number,
                storage_logs,
            )
            .await
            .map_err(|err| {
                let context = format!("failed persisting storage logs from chunk {chunk_id}");
                SnapshotsApplierError::db(err, context)
            })?;
        Ok(())
    }

    #[tracing::instrument(level = "debug", err, skip(self))]
    async fn recover_storage_logs_single_chunk(
        &self,
        semaphore: &Semaphore,
        chunk_id: u64,
    ) -> Result<(), SnapshotsApplierError> {
        // `unwrap()` is safe: the semaphore is never closed
        let _permit = semaphore.acquire().await.unwrap();

        tracing::info!("Processing storage logs chunk {chunk_id}");
        let latency =
            METRICS.storage_logs_chunks_duration[&StorageLogsChunksStage::LoadFromGcs].start();

        let storage_key = SnapshotStorageLogsStorageKey {
            chunk_id,
            l1_batch_number: self.applied_snapshot_status.l1_batch_number,
        };
        let storage_snapshot_chunk: SnapshotStorageLogsChunk =
            self.blob_store.get(storage_key).await.map_err(|err| {
                let context =
                    format!("cannot fetch storage logs {storage_key:?} from object store");
                SnapshotsApplierError::object_store(err, context)
            })?;
        let storage_logs = &storage_snapshot_chunk.storage_logs;
        let latency = latency.observe();
        tracing::info!(
            "Loaded {} storage logs from GCS for chunk {chunk_id} in {latency:?}",
            storage_logs.len()
        );

        let latency =
            METRICS.storage_logs_chunks_duration[&StorageLogsChunksStage::SaveToPostgres].start();

        let mut storage = self
            .connection_pool
            .access_storage_tagged("snapshots_applier")
            .await?;
        let mut storage_transaction = storage.start_transaction().await.map_err(|err| {
            let context = format!("cannot start DB transaction for storage logs chunk {chunk_id}");
            SnapshotsApplierError::db(err, context)
        })?;

        tracing::info!("Loading {} storage logs into Postgres", storage_logs.len());
        self.insert_storage_logs_chunk(chunk_id, storage_logs, &mut storage_transaction)
            .await?;
        self.insert_initial_writes_chunk(chunk_id, storage_logs, &mut storage_transaction)
            .await?;

        storage_transaction
            .snapshot_recovery_dal()
            .mark_storage_logs_chunk_as_processed(chunk_id)
            .await
            .map_err(|err| {
                let context = format!("failed marking storage logs chunk {chunk_id} as processed");
                SnapshotsApplierError::db(err, context)
            })?;
        storage_transaction.commit().await.map_err(|err| {
            let context = format!("cannot commit DB transaction for storage logs chunk {chunk_id}");
            SnapshotsApplierError::db(err, context)
        })?;

        let chunks_left = METRICS.storage_logs_chunks_left_to_process.dec_by(1) - 1;
        let latency = latency.observe();
        tracing::info!("Saved storage logs for chunk {chunk_id} in {latency:?}, there are {chunks_left} left to process");

        Ok(())
    }

    async fn recover_storage_logs(self) -> Result<(), SnapshotsApplierError> {
        let semaphore = Semaphore::new(self.connection_pool.max_size() as usize);
        let tasks = self
            .applied_snapshot_status
            .storage_logs_chunks_processed
            .iter()
            .enumerate()
            .filter(|(_, is_processed)| !**is_processed)
            .map(|(chunk_id, _)| {
                self.recover_storage_logs_single_chunk(&semaphore, chunk_id as u64)
            });
        futures::future::try_join_all(tasks).await?;

        Ok(())
    }
}<|MERGE_RESOLUTION|>--- conflicted
+++ resolved
@@ -106,10 +106,10 @@
     async fn fetch_newest_snapshot(&self) -> Result<Option<SnapshotHeader>, RpcError>;
 }
 
-<<<<<<< HEAD
 #[async_trait]
 impl SnapshotsApplierMainNodeClient for HttpClient {
     async fn fetch_l2_block(&self, number: MiniblockNumber) -> Result<Option<SyncBlock>, RpcError> {
+        // FIXME: use RPC client extensions
         Ok(self.sync_l2_block(number, false).await?)
     }
 
@@ -124,7 +124,8 @@
                 .await?)
         }
     }
-=======
+}
+
 /// Snapshot applier configuration options.
 #[derive(Debug)]
 pub struct SnapshotsApplierConfig {
@@ -193,7 +194,6 @@
         tracing::error!("Snapshot recovery run out of retries; last error: {last_error:?}");
         Err(last_error)
     }
->>>>>>> 5087121d
 }
 
 /// Applying application-level storage snapshots to the Postgres storage.
