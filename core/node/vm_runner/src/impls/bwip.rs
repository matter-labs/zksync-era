--- conflicted
+++ resolved
@@ -207,23 +207,13 @@
     l1_batch_number: L1BatchNumber,
     output: &L1BatchOutput,
 ) -> anyhow::Result<VMRunWitnessInputData> {
-<<<<<<< HEAD
-    let l1_batch_number = updates_manager.l1_batch.number;
-    let finished_batch = updates_manager
-        .l1_batch
-        .finished
-        .clone()
-        .ok_or_else(|| anyhow!("L1 batch {l1_batch_number:?} is not finished"))?;
-
-    let initial_heap_content = finished_batch.final_bootloader_memory.unwrap(); // might be just empty
-    let default_aa = updates_manager.base_system_contract_hashes().default_aa;
-    let bootloader = updates_manager.base_system_contract_hashes().bootloader;
-    let evm_simulator = updates_manager.base_system_contract_hashes().evm_simulator;
-=======
     let initial_heap_content = output.batch.final_bootloader_memory.clone().unwrap(); // might be just empty
     let default_aa = system_env.base_system_smart_contracts.hashes().default_aa;
     let bootloader = system_env.base_system_smart_contracts.hashes().bootloader;
->>>>>>> b2dd9a5c
+    let evm_simulator = system_env
+        .base_system_smart_contracts
+        .hashes()
+        .evm_simulator;
     let bootloader_code_bytes = connection
         .factory_deps_dal()
         .get_sealed_factory_dep(bootloader)
@@ -239,7 +229,6 @@
         .ok_or_else(|| anyhow!("Default account bytecode should exist"))?;
     let account_bytecode = bytes_to_chunks(&account_bytecode_bytes);
 
-<<<<<<< HEAD
     let evm_simulator_code_hash = h256_to_u256(evm_simulator);
     let simulator_bytecode_bytes = connection
         .factory_deps_dal()
@@ -247,14 +236,8 @@
         .await?
         .ok_or_else(|| anyhow!("EVM Simulator bytecode should exist"))?;
     let evm_simulator_bytecode = bytes_to_chunks(&simulator_bytecode_bytes);
-
-    let hashes: HashSet<H256> = finished_batch
-        .final_execution_state
-        .used_contract_hashes
-=======
     let used_contract_hashes = &output.batch.final_execution_state.used_contract_hashes;
     let hashes: HashSet<H256> = used_contract_hashes
->>>>>>> b2dd9a5c
         .iter()
         // SMA-1555: remove this hack once updated to the latest version of `zkevm_test_harness`
         .filter(|&&hash| hash != h256_to_u256(bootloader))
@@ -268,26 +251,12 @@
         used_bytecodes.insert(account_code_hash, account_bytecode);
     }
 
-<<<<<<< HEAD
-    if finished_batch
-        .final_execution_state
-        .used_contract_hashes
-        .contains(&evm_simulator_code_hash)
-    {
+    if used_contract_hashes.contains(&evm_simulator_code_hash) {
         used_bytecodes.insert(evm_simulator_code_hash, evm_simulator_bytecode);
     }
 
-    let storage_refunds = finished_batch.final_execution_state.storage_refunds;
-    let pubdata_costs = finished_batch.final_execution_state.pubdata_costs;
-
-    let storage_view_cache = updates_manager
-        .storage_view_cache()
-        .expect("Storage view cache was not initialized");
-
-=======
     let storage_refunds = output.batch.final_execution_state.storage_refunds.clone();
     let pubdata_costs = output.batch.final_execution_state.pubdata_costs.clone();
->>>>>>> b2dd9a5c
     let witness_block_state = WitnessStorageState {
         read_storage_key: output.storage_view_cache.read_storage_keys(),
         is_write_initial: output.storage_view_cache.initial_writes(),
