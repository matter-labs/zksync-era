use anyhow::Context;
<<<<<<< HEAD
use zksync_config::{
    configs::{
        da_client::DAClientConfig::{Avail, Celestia, ObjectStore},
        {self},
    },
    AvailConfig, CelestiaConfig,
=======
use zksync_config::configs::{
    self,
    da_client::{
        avail::{AvailClientConfig, AvailConfig, AvailDefaultConfig, AvailGasRelayConfig},
        DAClientConfig::{Avail, ObjectStore},
    },
>>>>>>> 89eadd35
};
use zksync_protobuf::{required, ProtoRepr};

use crate::proto::{da_client as proto, object_store as object_store_proto};

impl ProtoRepr for proto::DataAvailabilityClient {
    type Type = configs::DAClientConfig;

    fn read(&self) -> anyhow::Result<Self::Type> {
        let config = required(&self.config).context("config")?;

        let client = match config {
            proto::data_availability_client::Config::Avail(conf) => Avail(AvailConfig {
                bridge_api_url: required(&conf.bridge_api_url)
                    .context("bridge_api_url")?
                    .clone(),
                timeout: *required(&conf.timeout).context("timeout")? as usize,
                config: match conf.config.as_ref() {
                    Some(proto::avail_config::Config::FullClient(full_client_conf)) => {
                        AvailClientConfig::FullClient(AvailDefaultConfig {
                            api_node_url: required(&full_client_conf.api_node_url)
                                .context("api_node_url")?
                                .clone(),
                            app_id: *required(&full_client_conf.app_id).context("app_id")?,
                        })
                    }
                    Some(proto::avail_config::Config::GasRelay(gas_relay_conf)) => {
                        AvailClientConfig::GasRelay(AvailGasRelayConfig {
                            gas_relay_api_url: required(&gas_relay_conf.gas_relay_api_url)
                                .context("gas_relay_api_url")?
                                .clone(),
                            max_retries: *required(&gas_relay_conf.max_retries)
                                .context("max_retries")?
                                as usize,
                        })
                    }
                    None => return Err(anyhow::anyhow!("Invalid Avail DA configuration")),
                },
            }),
            proto::data_availability_client::Config::Celestia(conf) => Celestia(CelestiaConfig {
                api_node_url: required(&conf.api_node_url).context("namespace")?.clone(),
                namespace: required(&conf.namespace).context("namespace")?.clone(),
                chain_id: required(&conf.chain_id).context("chain_id")?.clone(),
                timeout_ms: *required(&conf.timeout_ms).context("timeout_ms")?,
            }),
            proto::data_availability_client::Config::ObjectStore(conf) => {
                ObjectStore(object_store_proto::ObjectStore::read(conf)?)
            }
        };

        Ok(client)
    }

    fn build(this: &Self::Type) -> Self {
<<<<<<< HEAD
        let config = match &this {
            Avail(config) => proto::data_availability_client::Config::Avail(proto::AvailConfig {
                api_node_url: Some(config.api_node_url.clone()),
                bridge_api_url: Some(config.bridge_api_url.clone()),
                app_id: Some(config.app_id),
                timeout: Some(config.timeout as u64),
                max_retries: Some(config.max_retries as u64),
            }),

            Celestia(config) => {
                proto::data_availability_client::Config::Celestia(proto::CelestiaConfig {
                    api_node_url: Some(config.api_node_url.clone()),
                    namespace: Some(config.namespace.clone()),
                    chain_id: Some(config.chain_id.clone()),
                    timeout_ms: Some(config.timeout_ms),
                })
            }
            ObjectStore(config) => proto::data_availability_client::Config::ObjectStore(
                object_store_proto::ObjectStore::build(config),
            ),
        };

        Self {
            config: Some(config),
=======
        match &this {
            Avail(config) => Self {
                config: Some(proto::data_availability_client::Config::Avail(
                    proto::AvailConfig {
                        bridge_api_url: Some(config.bridge_api_url.clone()),
                        timeout: Some(config.timeout as u64),
                        config: match &config.config {
                            AvailClientConfig::FullClient(conf) => Some(
                                proto::avail_config::Config::FullClient(proto::AvailClientConfig {
                                    api_node_url: Some(conf.api_node_url.clone()),
                                    app_id: Some(conf.app_id),
                                }),
                            ),
                            AvailClientConfig::GasRelay(conf) => Some(
                                proto::avail_config::Config::GasRelay(proto::AvailGasRelayConfig {
                                    gas_relay_api_url: Some(conf.gas_relay_api_url.clone()),
                                    max_retries: Some(conf.max_retries as u64),
                                }),
                            ),
                        },
                    },
                )),
            },
            ObjectStore(config) => Self {
                config: Some(proto::data_availability_client::Config::ObjectStore(
                    object_store_proto::ObjectStore::build(config),
                )),
            },
>>>>>>> 89eadd35
        }
    }
}<|MERGE_RESOLUTION|>--- conflicted
+++ resolved
@@ -1,19 +1,11 @@
 use anyhow::Context;
-<<<<<<< HEAD
-use zksync_config::{
-    configs::{
-        da_client::DAClientConfig::{Avail, Celestia, ObjectStore},
-        {self},
-    },
-    AvailConfig, CelestiaConfig,
-=======
 use zksync_config::configs::{
     self,
     da_client::{
         avail::{AvailClientConfig, AvailConfig, AvailDefaultConfig, AvailGasRelayConfig},
-        DAClientConfig::{Avail, ObjectStore},
+        celestia::CelestiaConfig,
+        DAClientConfig::{Avail, Celestia, ObjectStore},
     },
->>>>>>> 89eadd35
 };
 use zksync_protobuf::{required, ProtoRepr};
 
@@ -68,14 +60,24 @@
     }
 
     fn build(this: &Self::Type) -> Self {
-<<<<<<< HEAD
         let config = match &this {
             Avail(config) => proto::data_availability_client::Config::Avail(proto::AvailConfig {
-                api_node_url: Some(config.api_node_url.clone()),
                 bridge_api_url: Some(config.bridge_api_url.clone()),
-                app_id: Some(config.app_id),
                 timeout: Some(config.timeout as u64),
-                max_retries: Some(config.max_retries as u64),
+                config: match &config.config {
+                    AvailClientConfig::FullClient(conf) => Some(
+                        proto::avail_config::Config::FullClient(proto::AvailClientConfig {
+                            api_node_url: Some(conf.api_node_url.clone()),
+                            app_id: Some(conf.app_id),
+                        }),
+                    ),
+                    AvailClientConfig::GasRelay(conf) => Some(
+                        proto::avail_config::Config::GasRelay(proto::AvailGasRelayConfig {
+                            gas_relay_api_url: Some(conf.gas_relay_api_url.clone()),
+                            max_retries: Some(conf.max_retries as u64),
+                        }),
+                    ),
+                },
             }),
 
             Celestia(config) => {
@@ -93,36 +95,6 @@
 
         Self {
             config: Some(config),
-=======
-        match &this {
-            Avail(config) => Self {
-                config: Some(proto::data_availability_client::Config::Avail(
-                    proto::AvailConfig {
-                        bridge_api_url: Some(config.bridge_api_url.clone()),
-                        timeout: Some(config.timeout as u64),
-                        config: match &config.config {
-                            AvailClientConfig::FullClient(conf) => Some(
-                                proto::avail_config::Config::FullClient(proto::AvailClientConfig {
-                                    api_node_url: Some(conf.api_node_url.clone()),
-                                    app_id: Some(conf.app_id),
-                                }),
-                            ),
-                            AvailClientConfig::GasRelay(conf) => Some(
-                                proto::avail_config::Config::GasRelay(proto::AvailGasRelayConfig {
-                                    gas_relay_api_url: Some(conf.gas_relay_api_url.clone()),
-                                    max_retries: Some(conf.max_retries as u64),
-                                }),
-                            ),
-                        },
-                    },
-                )),
-            },
-            ObjectStore(config) => Self {
-                config: Some(proto::data_availability_client::Config::ObjectStore(
-                    object_store_proto::ObjectStore::build(config),
-                )),
-            },
->>>>>>> 89eadd35
         }
     }
 }