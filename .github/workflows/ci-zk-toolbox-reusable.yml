--- conflicted
+++ resolved
@@ -11,12 +11,7 @@
     uses: ./.github/workflows/ci-core-lint-reusable.yml
 
   tests:
-<<<<<<< HEAD
-    runs-on: [ matterlabs-ci-runner-high-performance ]
-
-=======
     runs-on: [ matterlabs-ci-runner ]
->>>>>>> 801a7123
     steps:
       - uses: actions/checkout@a5ac7e51b41094c92402da3b24376905380afc29 # v4
         with:
