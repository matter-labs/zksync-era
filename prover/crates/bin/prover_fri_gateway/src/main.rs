use std::time::Duration;

use anyhow::Context as _;
use clap::Parser;
use client::{proof_gen_data_fetcher::ProofGenDataFetcher, proof_submitter::ProofSubmitter};
use proof_data_manager::ProofDataManager;
use tokio::sync::{oneshot, watch};
use traits::PeriodicApi as _;
<<<<<<< HEAD
use zksync_config::{
    configs::{DatabaseSecrets, GeneralConfig, ObservabilityConfig},
    full_config_schema,
    sources::ConfigFilePaths,
    ConfigRepository, ParseResultExt,
};
=======
use zksync_config::configs::fri_prover_gateway::ApiMode;
use zksync_core_leftovers::temp_config_store::{load_database_secrets, load_general_config};
use zksync_env_config::object_store::ProverObjectStoreConfig;
>>>>>>> 108ca6a5
use zksync_object_store::ObjectStoreFactory;
use zksync_prover_dal::{ConnectionPool, Prover};
use zksync_task_management::ManagedTasks;
use zksync_vlog::prometheus::PrometheusExporterConfig;

mod client;
mod error;
mod metrics;
mod proof_data_manager;
mod server;
mod traits;

#[tokio::main]
async fn main() -> anyhow::Result<()> {
    let opt = Cli::parse();
    let schema = full_config_schema(false);
    let config_file_paths = ConfigFilePaths {
        general: opt.config_path,
        secrets: opt.secrets_path,
        ..ConfigFilePaths::default()
    };
    let config_sources = config_file_paths.into_config_sources("")?;

    let observability_config =
        ObservabilityConfig::from_sources(config_sources.clone()).context("ObservabilityConfig")?;
    let _observability_guard = observability_config.install()?;

    let mut repo = ConfigRepository::new(&schema).with_all(config_sources);
    repo.deserializer_options().coerce_variant_names = true;
    let general_config: GeneralConfig = repo.single()?.parse().log_all_errors()?;
    let database_secrets: DatabaseSecrets = repo.single()?.parse().log_all_errors()?;

    let config = general_config
        .prover_gateway
        .context("prover gateway config")?;

    let postgres_config = general_config.postgres_config;
    let pool = ConnectionPool::<Prover>::builder(
        database_secrets.prover_url()?,
        postgres_config.max_connections()?,
    )
    .build()
    .await
    .context("failed to build a connection pool")?;
    let object_store_config = general_config
        .prover_config
        .context("prover config")?
        .prover_object_store;
    let store_factory = ObjectStoreFactory::new(object_store_config);

    let (stop_sender, stop_receiver) = watch::channel(false);

    let (stop_signal_sender, stop_signal_receiver) = oneshot::channel();
    let mut stop_signal_sender = Some(stop_signal_sender);
    ctrlc::set_handler(move || {
        if let Some(stop_signal_sender) = stop_signal_sender.take() {
            stop_signal_sender.send(()).ok();
        }
    })
    .context("Error setting Ctrl+C handler")?;

    tracing::info!("Starting Fri Prover Gateway in mode {:?}", config.api_mode);

    let tasks = match &config.api_mode {
        ApiMode::Legacy => {
            let proof_submitter = ProofSubmitter::new(
                store_factory.create_store().await?,
                config.api_url.clone(),
                pool.clone(),
            );
            let proof_gen_data_fetcher = ProofGenDataFetcher::new(
                store_factory.create_store().await?,
                config.api_url.clone(),
                pool,
            );

            vec![
                tokio::spawn(
                    PrometheusExporterConfig::pull(config.prometheus_listener_port)
                        .run(stop_receiver.clone()),
                ),
                tokio::spawn(
                    proof_gen_data_fetcher.run(config.api_poll_duration(), stop_receiver.clone()),
                ),
                tokio::spawn(proof_submitter.run(config.api_poll_duration(), stop_receiver)),
            ]
        }
        ApiMode::ProverCluster => {
            let port = config
                .port
                .expect("Port must be specified in ProverCluster mode");

<<<<<<< HEAD
    let tasks = vec![
        tokio::spawn(
            PrometheusExporterConfig::pull(config.prometheus_listener_port)
                .run(stop_receiver.clone()),
        ),
        tokio::spawn(
            proof_gen_data_fetcher.run(config.api_poll_duration_secs, stop_receiver.clone()),
        ),
        tokio::spawn(proof_submitter.run(config.api_poll_duration_secs, stop_receiver)),
    ];
=======
            let processor = ProofDataManager::new(store_factory.create_store().await?, pool);

            let api = server::Api::new(processor.clone(), port);

            vec![
                tokio::spawn(
                    PrometheusExporterConfig::pull(config.prometheus_listener_port)
                        .run(stop_receiver.clone()),
                ),
                tokio::spawn(api.run(stop_receiver)),
            ]
        }
    };
>>>>>>> 108ca6a5

    let mut tasks = ManagedTasks::new(tasks);
    tokio::select! {
        _ = tasks.wait_single() => {},
         _ = stop_signal_receiver => {
            tracing::info!("Stop signal received, shutting down");
        }
    }

    stop_sender.send(true).ok();
    tasks.complete(Duration::from_secs(5)).await;

    Ok(())
}

#[derive(Debug, Parser)]
#[command(author = "Matter Labs", version)]
pub(crate) struct Cli {
    #[arg(long)]
    pub(crate) config_path: Option<std::path::PathBuf>,
    #[arg(long)]
    pub(crate) secrets_path: Option<std::path::PathBuf>,
}<|MERGE_RESOLUTION|>--- conflicted
+++ resolved
@@ -6,18 +6,12 @@
 use proof_data_manager::ProofDataManager;
 use tokio::sync::{oneshot, watch};
 use traits::PeriodicApi as _;
-<<<<<<< HEAD
 use zksync_config::{
-    configs::{DatabaseSecrets, GeneralConfig, ObservabilityConfig},
+    configs::{fri_prover_gateway::ApiMode, DatabaseSecrets, GeneralConfig, ObservabilityConfig},
     full_config_schema,
     sources::ConfigFilePaths,
     ConfigRepository, ParseResultExt,
 };
-=======
-use zksync_config::configs::fri_prover_gateway::ApiMode;
-use zksync_core_leftovers::temp_config_store::{load_database_secrets, load_general_config};
-use zksync_env_config::object_store::ProverObjectStoreConfig;
->>>>>>> 108ca6a5
 use zksync_object_store::ObjectStoreFactory;
 use zksync_prover_dal::{ConnectionPool, Prover};
 use zksync_task_management::ManagedTasks;
@@ -100,9 +94,10 @@
                         .run(stop_receiver.clone()),
                 ),
                 tokio::spawn(
-                    proof_gen_data_fetcher.run(config.api_poll_duration(), stop_receiver.clone()),
+                    proof_gen_data_fetcher
+                        .run(config.api_poll_duration_secs, stop_receiver.clone()),
                 ),
-                tokio::spawn(proof_submitter.run(config.api_poll_duration(), stop_receiver)),
+                tokio::spawn(proof_submitter.run(config.api_poll_duration_secs, stop_receiver)),
             ]
         }
         ApiMode::ProverCluster => {
@@ -110,18 +105,6 @@
                 .port
                 .expect("Port must be specified in ProverCluster mode");
 
-<<<<<<< HEAD
-    let tasks = vec![
-        tokio::spawn(
-            PrometheusExporterConfig::pull(config.prometheus_listener_port)
-                .run(stop_receiver.clone()),
-        ),
-        tokio::spawn(
-            proof_gen_data_fetcher.run(config.api_poll_duration_secs, stop_receiver.clone()),
-        ),
-        tokio::spawn(proof_submitter.run(config.api_poll_duration_secs, stop_receiver)),
-    ];
-=======
             let processor = ProofDataManager::new(store_factory.create_store().await?, pool);
 
             let api = server::Api::new(processor.clone(), port);
@@ -135,7 +118,6 @@
             ]
         }
     };
->>>>>>> 108ca6a5
 
     let mut tasks = ManagedTasks::new(tasks);
     tokio::select! {
