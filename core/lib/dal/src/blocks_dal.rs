use std::{
    collections::HashMap,
    convert::{Into, TryInto},
    ops,
    str::FromStr,
};

use anyhow::Context as _;
use bigdecimal::{BigDecimal, FromPrimitive, ToPrimitive};
use zksync_db_connection::{
    connection::Connection,
    error::DalResult,
    instrument::{InstrumentExt, Instrumented},
    interpolate_query, match_query_as,
};
use zksync_types::{
    aggregated_operations::AggregatedActionType,
    block::{BlockGasCount, L1BatchHeader, L1BatchTreeData, L2BlockHeader, StorageOracleInfo},
    circuit::CircuitStatistic,
    commitment::{L1BatchCommitmentArtifacts, L1BatchWithMetadata},
    Address, L1BatchNumber, L2BlockNumber, ProtocolVersionId, H256, U256,
};

use crate::{
    models::{
        parse_protocol_version,
        storage_block::{StorageL1Batch, StorageL1BatchHeader, StorageL2BlockHeader},
        storage_oracle_info::DbStorageOracleInfo,
    },
    Core, CoreDal,
};

#[derive(Debug)]
pub struct BlocksDal<'a, 'c> {
    pub(crate) storage: &'a mut Connection<'c, Core>,
}

impl BlocksDal<'_, '_> {
    pub async fn get_consistency_checker_last_processed_l1_batch(
        &mut self,
    ) -> DalResult<L1BatchNumber> {
        let row = sqlx::query!(
            r#"
            SELECT
                last_processed_l1_batch AS "last_processed_l1_batch!"
            FROM
                consistency_checker_info
            "#
        )
        .instrument("get_consistency_checker_last_processed_l1_batch")
        .report_latency()
        .fetch_one(self.storage)
        .await?;
        Ok(L1BatchNumber(row.last_processed_l1_batch as u32))
    }

    pub async fn set_consistency_checker_last_processed_l1_batch(
        &mut self,
        l1_batch_number: L1BatchNumber,
    ) -> DalResult<()> {
        sqlx::query!(
            r#"
            UPDATE consistency_checker_info
            SET
                last_processed_l1_batch = $1,
                updated_at = NOW()
            "#,
            l1_batch_number.0 as i32,
        )
        .instrument("set_consistency_checker_last_processed_l1_batch")
        .report_latency()
        .with_arg("l1_batch_number", &l1_batch_number)
        .execute(self.storage)
        .await?;
        Ok(())
    }

    pub async fn is_genesis_needed(&mut self) -> DalResult<bool> {
        let count = sqlx::query!(
            r#"
            SELECT
                COUNT(*) AS "count!"
            FROM
                l1_batches
            "#
        )
        .instrument("is_genesis_needed")
        .fetch_one(self.storage)
        .await?
        .count;
        Ok(count == 0)
    }

    pub async fn get_sealed_l1_batch_number(&mut self) -> DalResult<Option<L1BatchNumber>> {
        let row = sqlx::query!(
            r#"
            SELECT
                MAX(number) AS "number"
            FROM
                l1_batches
            "#
        )
        .instrument("get_sealed_block_number")
        .report_latency()
        .fetch_one(self.storage)
        .await?;

        Ok(row.number.map(|num| L1BatchNumber(num as u32)))
    }

    pub async fn get_sealed_l2_block_number(&mut self) -> DalResult<Option<L2BlockNumber>> {
        let row = sqlx::query!(
            r#"
            SELECT
                MAX(number) AS "number"
            FROM
                miniblocks
            "#
        )
        .instrument("get_sealed_l2_block_number")
        .report_latency()
        .fetch_one(self.storage)
        .await?;

        Ok(row.number.map(|number| L2BlockNumber(number as u32)))
    }

    /// Returns the number of the earliest L1 batch present in the DB, or `None` if there are no L1 batches.
    pub async fn get_earliest_l1_batch_number(&mut self) -> DalResult<Option<L1BatchNumber>> {
        let row = sqlx::query!(
            r#"
            SELECT
                MIN(number) AS "number"
            FROM
                l1_batches
            "#
        )
        .instrument("get_earliest_l1_batch_number")
        .report_latency()
        .fetch_one(self.storage)
        .await?;

        Ok(row.number.map(|num| L1BatchNumber(num as u32)))
    }

    pub async fn get_last_l1_batch_number_with_metadata(
        &mut self,
    ) -> DalResult<Option<L1BatchNumber>> {
        let row = sqlx::query!(
            r#"
            SELECT
                MAX(number) AS "number"
            FROM
                l1_batches
            WHERE
                hash IS NOT NULL
            "#
        )
        .instrument("get_last_block_number_with_metadata")
        .report_latency()
        .fetch_one(self.storage)
        .await?;

        Ok(row.number.map(|num| L1BatchNumber(num as u32)))
    }

    pub async fn get_next_l1_batch_ready_for_commitment_generation(
        &mut self,
    ) -> DalResult<Option<L1BatchNumber>> {
        let row = sqlx::query!(
            r#"
            SELECT
                number
            FROM
                l1_batches
            WHERE
                hash IS NOT NULL
                AND commitment IS NULL
            ORDER BY
                number
            LIMIT
                1
            "#
        )
        .instrument("get_next_l1_batch_ready_for_commitment_generation")
        .report_latency()
        .fetch_optional(self.storage)
        .await?;

        Ok(row.map(|row| L1BatchNumber(row.number as u32)))
    }

    /// Returns the number of the earliest L1 batch with metadata (= state hash) present in the DB,
    /// or `None` if there are no such L1 batches.
    pub async fn get_earliest_l1_batch_number_with_metadata(
        &mut self,
    ) -> DalResult<Option<L1BatchNumber>> {
        let row = sqlx::query!(
            r#"
            SELECT
                MIN(number) AS "number"
            FROM
                l1_batches
            WHERE
                hash IS NOT NULL
            "#
        )
        .instrument("get_earliest_l1_batch_number_with_metadata")
        .report_latency()
        .fetch_one(self.storage)
        .await?;

        Ok(row.number.map(|num| L1BatchNumber(num as u32)))
    }

    pub async fn get_l1_batches_for_eth_tx_id(
        &mut self,
        eth_tx_id: u32,
    ) -> DalResult<Vec<L1BatchHeader>> {
        let l1_batches = sqlx::query_as!(
            StorageL1BatchHeader,
            r#"
            SELECT
                number,
                l1_tx_count,
                l2_tx_count,
                timestamp,
                l2_to_l1_logs,
                l2_to_l1_messages,
                bloom,
                priority_ops_onchain_data,
                used_contract_hashes,
                bootloader_code_hash,
                default_aa_code_hash,
                protocol_version,
                system_logs,
                compressed_state_diffs,
                pubdata_input
            FROM
                l1_batches
            WHERE
                eth_commit_tx_id = $1
                OR eth_prove_tx_id = $1
                OR eth_execute_tx_id = $1
            "#,
            eth_tx_id as i32
        )
        .instrument("get_l1_batches_for_eth_tx_id")
        .with_arg("eth_tx_id", &eth_tx_id)
        .fetch_all(self.storage)
        .await?;

        Ok(l1_batches.into_iter().map(Into::into).collect())
    }

    pub async fn get_storage_l1_batch(
        &mut self,
        number: L1BatchNumber,
    ) -> DalResult<Option<StorageL1Batch>> {
        sqlx::query_as!(
            StorageL1Batch,
            r#"
            SELECT
                number,
                timestamp,
                l1_tx_count,
                l2_tx_count,
                bloom,
                priority_ops_onchain_data,
                hash,
                commitment,
                eth_prove_tx_id,
                eth_commit_tx_id,
                eth_execute_tx_id,
                l2_to_l1_logs,
                l2_to_l1_messages,
                used_contract_hashes,
                compressed_initial_writes,
                compressed_repeated_writes,
                l2_l1_merkle_root,
                rollup_last_leaf_index,
                zkporter_is_available,
                bootloader_code_hash,
                default_aa_code_hash,
                aux_data_hash,
                pass_through_data_hash,
                meta_parameters_hash,
                protocol_version,
                system_logs,
                compressed_state_diffs,
                events_queue_commitment,
                bootloader_initial_content_commitment,
                pubdata_input
            FROM
                l1_batches
                LEFT JOIN commitments ON commitments.l1_batch_number = l1_batches.number
            WHERE
                number = $1
            "#,
            i64::from(number.0)
        )
        .instrument("get_storage_l1_batch")
        .with_arg("number", &number)
        .fetch_optional(self.storage)
        .await
    }

    pub async fn get_l1_batch_header(
        &mut self,
        number: L1BatchNumber,
    ) -> DalResult<Option<L1BatchHeader>> {
        Ok(sqlx::query_as!(
            StorageL1BatchHeader,
            r#"
            SELECT
                number,
                l1_tx_count,
                l2_tx_count,
                timestamp,
                l2_to_l1_logs,
                l2_to_l1_messages,
                bloom,
                priority_ops_onchain_data,
                used_contract_hashes,
                bootloader_code_hash,
                default_aa_code_hash,
                protocol_version,
                compressed_state_diffs,
                system_logs,
                pubdata_input
            FROM
                l1_batches
            WHERE
                number = $1
            "#,
            i64::from(number.0)
        )
        .instrument("get_l1_batch_header")
        .with_arg("number", &number)
        .fetch_optional(self.storage)
        .await?
        .map(Into::into))
    }

    /// Returns initial bootloader heap content for the specified L1 batch.
    pub async fn get_initial_bootloader_heap(
        &mut self,
        number: L1BatchNumber,
    ) -> anyhow::Result<Option<Vec<(usize, U256)>>> {
        let Some(row) = sqlx::query!(
            r#"
            SELECT
                initial_bootloader_heap_content
            FROM
                l1_batches
            WHERE
                number = $1
            "#,
            i64::from(number.0)
        )
        .instrument("get_initial_bootloader_heap")
        .report_latency()
        .with_arg("number", &number)
        .fetch_optional(self.storage)
        .await?
        else {
            return Ok(None);
        };

        let heap = serde_json::from_value(row.initial_bootloader_heap_content)
            .context("invalid value for initial_bootloader_heap_content in the DB")?;
        Ok(Some(heap))
    }

    pub async fn get_storage_oracle_info(
        &mut self,
        number: L1BatchNumber,
    ) -> anyhow::Result<Option<StorageOracleInfo>> {
        let storage_oracle_info = sqlx::query_as!(
            DbStorageOracleInfo,
            r#"
            SELECT
                storage_refunds,
                pubdata_costs
            FROM
                l1_batches
            WHERE
                number = $1
            "#,
            i64::from(number.0)
        )
        .instrument("get_storage_refunds")
        .report_latency()
        .with_arg("number", &number)
        .fetch_optional(self.storage)
        .await?;

        Ok(storage_oracle_info.and_then(DbStorageOracleInfo::into_optional_batch_oracle_info))
    }

    pub async fn set_eth_tx_id(
        &mut self,
        number_range: ops::RangeInclusive<L1BatchNumber>,
        eth_tx_id: u32,
        aggregation_type: AggregatedActionType,
    ) -> DalResult<()> {
        match aggregation_type {
            AggregatedActionType::Commit => {
                sqlx::query!(
                    r#"
                    UPDATE l1_batches
                    SET
                        eth_commit_tx_id = $1,
                        updated_at = NOW()
                    WHERE
                        number BETWEEN $2 AND $3
                    "#,
                    eth_tx_id as i32,
                    i64::from(number_range.start().0),
                    i64::from(number_range.end().0)
                )
                .instrument("set_eth_tx_id#commit")
                .with_arg("number_range", &number_range)
                .with_arg("eth_tx_id", &eth_tx_id)
                .execute(self.storage)
                .await?;
            }
            AggregatedActionType::PublishProofOnchain => {
                sqlx::query!(
                    r#"
                    UPDATE l1_batches
                    SET
                        eth_prove_tx_id = $1,
                        updated_at = NOW()
                    WHERE
                        number BETWEEN $2 AND $3
                    "#,
                    eth_tx_id as i32,
                    i64::from(number_range.start().0),
                    i64::from(number_range.end().0)
                )
                .instrument("set_eth_tx_id#prove")
                .with_arg("number_range", &number_range)
                .with_arg("eth_tx_id", &eth_tx_id)
                .execute(self.storage)
                .await?;
            }
            AggregatedActionType::Execute => {
                sqlx::query!(
                    r#"
                    UPDATE l1_batches
                    SET
                        eth_execute_tx_id = $1,
                        updated_at = NOW()
                    WHERE
                        number BETWEEN $2 AND $3
                    "#,
                    eth_tx_id as i32,
                    i64::from(number_range.start().0),
                    i64::from(number_range.end().0)
                )
                .instrument("set_eth_tx_id#execute")
                .with_arg("number_range", &number_range)
                .with_arg("eth_tx_id", &eth_tx_id)
                .execute(self.storage)
                .await?;
            }
        }
        Ok(())
    }

    pub async fn insert_l1_batch(
        &mut self,
        header: &L1BatchHeader,
        initial_bootloader_contents: &[(usize, U256)],
        predicted_block_gas: BlockGasCount,
        storage_refunds: &[u32],
        pubdata_costs: &[i32],
        predicted_circuits_by_type: CircuitStatistic, // predicted number of circuits for each circuit type
    ) -> DalResult<()> {
        let initial_bootloader_contents_len = initial_bootloader_contents.len();
        let instrumentation = Instrumented::new("insert_l1_batch")
            .with_arg("number", &header.number)
            .with_arg(
                "initial_bootloader_contents.len",
                &initial_bootloader_contents_len,
            );

        let priority_onchain_data: Vec<Vec<u8>> = header
            .priority_ops_onchain_data
            .iter()
            .map(|data| data.clone().into())
            .collect();
        let l2_to_l1_logs: Vec<_> = header
            .l2_to_l1_logs
            .iter()
            .map(|log| log.0.to_bytes().to_vec())
            .collect();
        let system_logs = header
            .system_logs
            .iter()
            .map(|log| log.0.to_bytes().to_vec())
            .collect::<Vec<Vec<u8>>>();
        let pubdata_input = header.pubdata_input.clone();
        let initial_bootloader_contents = serde_json::to_value(initial_bootloader_contents)
            .map_err(|err| instrumentation.arg_error("initial_bootloader_contents", err))?;
        let used_contract_hashes = serde_json::to_value(&header.used_contract_hashes)
            .map_err(|err| instrumentation.arg_error("header.used_contract_hashes", err))?;
        let storage_refunds: Vec<_> = storage_refunds.iter().copied().map(i64::from).collect();
        let pubdata_costs: Vec<_> = pubdata_costs.iter().copied().map(i64::from).collect();

        let query = sqlx::query!(
            r#"
            INSERT INTO
                l1_batches (
                    number,
                    l1_tx_count,
                    l2_tx_count,
                    timestamp,
                    l2_to_l1_logs,
                    l2_to_l1_messages,
                    bloom,
                    priority_ops_onchain_data,
                    predicted_commit_gas_cost,
                    predicted_prove_gas_cost,
                    predicted_execute_gas_cost,
                    initial_bootloader_heap_content,
                    used_contract_hashes,
                    bootloader_code_hash,
                    default_aa_code_hash,
                    protocol_version,
                    system_logs,
                    storage_refunds,
                    pubdata_costs,
                    pubdata_input,
                    predicted_circuits_by_type,
                    created_at,
                    updated_at
                )
            VALUES
                (
                    $1,
                    $2,
                    $3,
                    $4,
                    $5,
                    $6,
                    $7,
                    $8,
                    $9,
                    $10,
                    $11,
                    $12,
                    $13,
                    $14,
                    $15,
                    $16,
                    $17,
                    $18,
                    $19,
                    $20,
                    $21,
                    NOW(),
                    NOW()
                )
            "#,
            i64::from(header.number.0),
            i32::from(header.l1_tx_count),
            i32::from(header.l2_tx_count),
            header.timestamp as i64,
            &l2_to_l1_logs,
            &header.l2_to_l1_messages,
            header.bloom.as_bytes(),
            &priority_onchain_data,
            i64::from(predicted_block_gas.commit),
            i64::from(predicted_block_gas.prove),
            i64::from(predicted_block_gas.execute),
            initial_bootloader_contents,
            used_contract_hashes,
            header.base_system_contracts_hashes.bootloader.as_bytes(),
            header.base_system_contracts_hashes.default_aa.as_bytes(),
            header.protocol_version.map(|v| v as i32),
            &system_logs,
            &storage_refunds,
            &pubdata_costs,
            pubdata_input,
            serde_json::to_value(predicted_circuits_by_type).unwrap(),
        );

        let mut transaction = self.storage.start_transaction().await?;
        instrumentation
            .with(query)
            .execute(&mut transaction)
            .await?;
        transaction.commit().await
    }

<<<<<<< HEAD
    pub async fn insert_miniblock(
        &mut self,
        miniblock_header: &MiniblockHeader,
    ) -> anyhow::Result<()> {
        let base_fee_per_gas =
            BigDecimal::from_str(&miniblock_header.base_fee_per_gas.to_string())?;
=======
    pub async fn insert_l2_block(&mut self, l2_block_header: &L2BlockHeader) -> DalResult<()> {
        let instrumentation =
            Instrumented::new("insert_l2_block").with_arg("number", &l2_block_header.number);
>>>>>>> 7a4cf0ca

        let base_fee_per_gas =
            BigDecimal::from_u64(l2_block_header.base_fee_per_gas).ok_or_else(|| {
                instrumentation.arg_error(
                    "header.base_fee_per_gas",
                    anyhow::anyhow!("doesn't fit in u64"),
                )
            })?;

        let query = sqlx::query!(
            r#"
            INSERT INTO
                miniblocks (
                    number,
                    timestamp,
                    hash,
                    l1_tx_count,
                    l2_tx_count,
                    fee_account_address,
                    base_fee_per_gas,
                    l1_gas_price_u256,
                    l2_fair_gas_price_u256,
                    gas_per_pubdata_limit,
                    bootloader_code_hash,
                    default_aa_code_hash,
                    protocol_version,
                    virtual_blocks,
<<<<<<< HEAD
                    fair_pubdata_price_u256,
=======
                    fair_pubdata_price,
                    gas_limit,
>>>>>>> 7a4cf0ca
                    created_at,
                    updated_at
                )
            VALUES
                (
                    $1,
                    $2,
                    $3,
                    $4,
                    $5,
                    $6,
                    $7,
                    $8,
                    $9,
                    $10,
                    $11,
                    $12,
                    $13,
                    $14,
                    $15,
                    $16,
                    NOW(),
                    NOW()
                )
            "#,
            i64::from(l2_block_header.number.0),
            l2_block_header.timestamp as i64,
            l2_block_header.hash.as_bytes(),
            i32::from(l2_block_header.l1_tx_count),
            i32::from(l2_block_header.l2_tx_count),
            l2_block_header.fee_account_address.as_bytes(),
            base_fee_per_gas,
<<<<<<< HEAD
            BigDecimal::from_str(&miniblock_header.batch_fee_input.l1_gas_price().to_string())
                .unwrap(),
            BigDecimal::from_str(
                &miniblock_header
                    .batch_fee_input
                    .fair_l2_gas_price()
                    .to_string()
            )
            .unwrap(),
            miniblock_header.gas_per_pubdata_limit as i64,
            miniblock_header
=======
            l2_block_header.batch_fee_input.l1_gas_price() as i64,
            l2_block_header.batch_fee_input.fair_l2_gas_price() as i64,
            l2_block_header.gas_per_pubdata_limit as i64,
            l2_block_header
>>>>>>> 7a4cf0ca
                .base_system_contracts_hashes
                .bootloader
                .as_bytes(),
            l2_block_header
                .base_system_contracts_hashes
                .default_aa
                .as_bytes(),
<<<<<<< HEAD
            miniblock_header.protocol_version.map(|v| v as i32),
            miniblock_header.virtual_blocks as i64,
            BigDecimal::from_str(
                &miniblock_header
                    .batch_fee_input
                    .fair_pubdata_price()
                    .to_string()
            )
            .unwrap()
        )
        .execute(self.storage.conn())
        .await?;
        Ok(())
    }

    pub async fn get_last_sealed_miniblock_header(
        &mut self,
    ) -> sqlx::Result<Option<MiniblockHeader>> {
        let header = sqlx::query_as::<_, StorageMiniblockHeader>(
=======
            l2_block_header.protocol_version.map(|v| v as i32),
            i64::from(l2_block_header.virtual_blocks),
            l2_block_header.batch_fee_input.fair_pubdata_price() as i64,
            l2_block_header.gas_limit as i64,
        );

        instrumentation.with(query).execute(self.storage).await?;
        Ok(())
    }

    pub async fn get_last_sealed_l2_block_header(&mut self) -> DalResult<Option<L2BlockHeader>> {
        let header = sqlx::query_as!(
            StorageL2BlockHeader,
>>>>>>> 7a4cf0ca
            r#"
            SELECT
                number,
                timestamp,
                hash,
                l1_tx_count,
                l2_tx_count,
                fee_account_address,
                base_fee_per_gas,
                l1_gas_price_u256,
                l2_fair_gas_price_u256,
                gas_per_pubdata_limit,
                bootloader_code_hash,
                default_aa_code_hash,
                protocol_version,
                virtual_blocks,
<<<<<<< HEAD
                fair_pubdata_price_u256
=======
                fair_pubdata_price,
                gas_limit
>>>>>>> 7a4cf0ca
            FROM
                miniblocks
            ORDER BY
                number DESC
            LIMIT
                1
            "#,
        )
        .instrument("get_last_sealed_l2_block_header")
        .fetch_optional(self.storage)
        .await?;

        Ok(header.map(Into::into))
    }

    pub async fn get_l2_block_header(
        &mut self,
<<<<<<< HEAD
        miniblock_number: MiniblockNumber,
    ) -> sqlx::Result<Option<MiniblockHeader>> {
        let header = sqlx::query_as::<_, StorageMiniblockHeader>(
=======
        l2_block_number: L2BlockNumber,
    ) -> DalResult<Option<L2BlockHeader>> {
        let header = sqlx::query_as!(
            StorageL2BlockHeader,
>>>>>>> 7a4cf0ca
            r#"
            SELECT
                number,
                timestamp,
                hash,
                l1_tx_count,
                l2_tx_count,
                fee_account_address,
                base_fee_per_gas,
                l1_gas_price_u256,
                l2_fair_gas_price_u256,
                gas_per_pubdata_limit,
                bootloader_code_hash,
                default_aa_code_hash,
                protocol_version,
                virtual_blocks,
<<<<<<< HEAD
                fair_pubdata_price_u256
=======
                fair_pubdata_price,
                gas_limit
>>>>>>> 7a4cf0ca
            FROM
                miniblocks
            WHERE
                number = $1
            "#,
<<<<<<< HEAD
        )
        .bind(miniblock_number.0 as i64)
        .fetch_optional(self.storage.conn())
=======
            i64::from(l2_block_number.0),
        )
        .instrument("get_l2_block_header")
        .with_arg("l2_block_number", &l2_block_number)
        .fetch_optional(self.storage)
>>>>>>> 7a4cf0ca
        .await?;

        Ok(header.map(Into::into))
    }

    pub async fn mark_l2_blocks_as_executed_in_l1_batch(
        &mut self,
        l1_batch_number: L1BatchNumber,
    ) -> DalResult<()> {
        sqlx::query!(
            r#"
            UPDATE miniblocks
            SET
                l1_batch_number = $1
            WHERE
                l1_batch_number IS NULL
            "#,
            l1_batch_number.0 as i32,
        )
        .instrument("mark_l2_blocks_as_executed_in_l1_batch")
        .with_arg("l1_batch_number", &l1_batch_number)
        .execute(self.storage)
        .await?;
        Ok(())
    }

    pub async fn save_l1_batch_tree_data(
        &mut self,
        number: L1BatchNumber,
        tree_data: &L1BatchTreeData,
    ) -> anyhow::Result<()> {
        let update_result = sqlx::query!(
            r#"
            UPDATE l1_batches
            SET
                hash = $1,
                rollup_last_leaf_index = $2,
                updated_at = NOW()
            WHERE
                number = $3
                AND hash IS NULL
            "#,
            tree_data.hash.as_bytes(),
            tree_data.rollup_last_leaf_index as i64,
            i64::from(number.0),
        )
        .instrument("save_batch_tree_data")
        .with_arg("number", &number)
        .report_latency()
        .execute(self.storage)
        .await?;

        if update_result.rows_affected() == 0 {
            tracing::debug!("L1 batch #{number}: tree data wasn't updated as it's already present");

            // Batch was already processed. Verify that existing hash matches
            let matched: i64 = sqlx::query!(
                r#"
                SELECT
                    COUNT(*) AS "count!"
                FROM
                    l1_batches
                WHERE
                    number = $1
                    AND hash = $2
                "#,
                i64::from(number.0),
                tree_data.hash.as_bytes(),
            )
            .instrument("get_matching_batch_hash")
            .with_arg("number", &number)
            .report_latency()
            .fetch_one(self.storage)
            .await?
            .count;

            anyhow::ensure!(
                matched == 1,
                "Root hash verification failed. Hash for L1 batch #{} does not match the expected value \
                 (expected root hash: {:?})",
                number,
                tree_data.hash,
            );
        }
        Ok(())
    }

    pub async fn save_l1_batch_commitment_artifacts(
        &mut self,
        number: L1BatchNumber,
        commitment_artifacts: &L1BatchCommitmentArtifacts,
    ) -> anyhow::Result<()> {
        let mut transaction = self.storage.start_transaction().await?;

        let update_result = sqlx::query!(
            r#"
            UPDATE l1_batches
            SET
                commitment = $1,
                aux_data_hash = $2,
                pass_through_data_hash = $3,
                meta_parameters_hash = $4,
                l2_l1_merkle_root = $5,
                zkporter_is_available = $6,
                compressed_state_diffs = $7,
                compressed_initial_writes = $8,
                compressed_repeated_writes = $9,
                updated_at = NOW()
            WHERE
                number = $10
                AND commitment IS NULL
            "#,
            commitment_artifacts.commitment_hash.commitment.as_bytes(),
            commitment_artifacts.commitment_hash.aux_output.as_bytes(),
            commitment_artifacts
                .commitment_hash
                .pass_through_data
                .as_bytes(),
            commitment_artifacts
                .commitment_hash
                .meta_parameters
                .as_bytes(),
            commitment_artifacts.l2_l1_merkle_root.as_bytes(),
            commitment_artifacts.zkporter_is_available,
            commitment_artifacts.compressed_state_diffs,
            commitment_artifacts.compressed_initial_writes,
            commitment_artifacts.compressed_repeated_writes,
            i64::from(number.0),
        )
        .instrument("save_l1_batch_commitment_artifacts")
        .with_arg("number", &number)
        .report_latency()
        .execute(&mut transaction)
        .await?;
        if update_result.rows_affected() == 0 {
            tracing::debug!(
                "L1 batch #{number}: commitment info wasn't updated as it's already present"
            );

            // Batch was already processed. Verify that existing commitment matches
            let matched: i64 = sqlx::query!(
                r#"
                SELECT
                    COUNT(*) AS "count!"
                FROM
                    l1_batches
                WHERE
                    number = $1
                    AND commitment = $2
                "#,
                i64::from(number.0),
                commitment_artifacts.commitment_hash.commitment.as_bytes(),
            )
            .instrument("get_matching_batch_commitment")
            .with_arg("number", &number)
            .report_latency()
            .fetch_one(&mut transaction)
            .await?
            .count;

            anyhow::ensure!(
                matched == 1,
                "Commitment verification failed. Commitment for L1 batch #{} does not match the expected value \
                 (expected commitment: {:?})",
                number,
                commitment_artifacts.commitment_hash.commitment
            );
        }

        sqlx::query!(
            r#"
            INSERT INTO
                commitments (l1_batch_number, events_queue_commitment, bootloader_initial_content_commitment)
            VALUES
                ($1, $2, $3)
            ON CONFLICT (l1_batch_number) DO NOTHING
            "#,
            i64::from(number.0),
            commitment_artifacts.aux_commitments.map(|a| a.events_queue_commitment.0.to_vec()),
            commitment_artifacts.aux_commitments
                .map(|a| a.bootloader_initial_content_commitment.0.to_vec()),
        )
        .instrument("save_batch_aux_commitments")
        .with_arg("number", &number)
        .report_latency()
        .execute(&mut transaction)
        .await?;

        transaction.commit().await?;
        Ok(())
    }

    pub async fn get_last_committed_to_eth_l1_batch(
        &mut self,
    ) -> DalResult<Option<L1BatchWithMetadata>> {
        // We can get 0 block for the first transaction
        let block = sqlx::query_as::<_, StorageL1Batch>(
            r#"
            SELECT
                number,
                timestamp,
                l1_tx_count,
                l2_tx_count,
                bloom,
                priority_ops_onchain_data,
                hash,
                commitment,
                eth_prove_tx_id,
                eth_commit_tx_id,
                eth_execute_tx_id,
                l2_to_l1_logs,
                l2_to_l1_messages,
                used_contract_hashes,
                compressed_initial_writes,
                compressed_repeated_writes,
                l2_l1_merkle_root,
                rollup_last_leaf_index,
                zkporter_is_available,
                bootloader_code_hash,
                default_aa_code_hash,
                aux_data_hash,
                pass_through_data_hash,
                meta_parameters_hash,
                protocol_version,
                compressed_state_diffs,
                system_logs,
                events_queue_commitment,
                bootloader_initial_content_commitment,
                pubdata_input
            FROM
                l1_batches
                LEFT JOIN commitments ON commitments.l1_batch_number = l1_batches.number
            WHERE
                number = 0
                OR eth_commit_tx_id IS NOT NULL
                AND commitment IS NOT NULL
            ORDER BY
                number DESC
            LIMIT
                1
            "#,
        )
        .instrument("get_last_committed_to_eth_l1_batch")
        .fetch_one(self.storage)
        .await?;
        // genesis block is first generated without commitment, we should wait for the tree to set it.
        if block.commitment.is_none() {
            return Ok(None);
        }

        self.get_l1_batch_with_metadata(block).await
    }

    /// Returns the number of the last L1 batch for which an Ethereum commit tx was sent and confirmed.
    pub async fn get_number_of_last_l1_batch_committed_on_eth(
        &mut self,
    ) -> DalResult<Option<L1BatchNumber>> {
        Ok(sqlx::query!(
            r#"
            SELECT
                number
            FROM
                l1_batches
                LEFT JOIN eth_txs_history AS commit_tx ON (l1_batches.eth_commit_tx_id = commit_tx.eth_tx_id)
            WHERE
                commit_tx.confirmed_at IS NOT NULL
            ORDER BY
                number DESC
            LIMIT
                1
            "#
        )
        .instrument("get_number_of_last_l1_batch_committed_on_eth")
        .fetch_optional(self.storage)
        .await?
        .map(|row| L1BatchNumber(row.number as u32)))
    }

    /// Returns the number of the last L1 batch for which an Ethereum prove tx exists in the database.
    pub async fn get_last_l1_batch_with_prove_tx(&mut self) -> DalResult<L1BatchNumber> {
        let row = sqlx::query!(
            r#"
            SELECT
                COALESCE(MAX(number), 0) AS "number!"
            FROM
                l1_batches
            WHERE
                eth_prove_tx_id IS NOT NULL
            "#
        )
        .instrument("get_last_l1_batch_with_prove_tx")
        .fetch_one(self.storage)
        .await?;

        Ok(L1BatchNumber(row.number as u32))
    }

    pub async fn get_eth_commit_tx_id(
        &mut self,
        l1_batch_number: L1BatchNumber,
    ) -> DalResult<Option<u64>> {
        let row = sqlx::query!(
            r#"
            SELECT
                eth_commit_tx_id
            FROM
                l1_batches
            WHERE
                number = $1
            "#,
            i64::from(l1_batch_number.0)
        )
        .instrument("get_eth_commit_tx_id")
        .with_arg("l1_batch_number", &l1_batch_number)
        .fetch_optional(self.storage)
        .await?;

        Ok(row.and_then(|row| row.eth_commit_tx_id.map(|n| n as u64)))
    }

    /// Returns the number of the last L1 batch for which an Ethereum prove tx was sent and confirmed.
    pub async fn get_number_of_last_l1_batch_proven_on_eth(
        &mut self,
    ) -> DalResult<Option<L1BatchNumber>> {
        Ok(sqlx::query!(
            r#"
            SELECT
                number
            FROM
                l1_batches
                LEFT JOIN eth_txs_history AS prove_tx ON (l1_batches.eth_prove_tx_id = prove_tx.eth_tx_id)
            WHERE
                prove_tx.confirmed_at IS NOT NULL
            ORDER BY
                number DESC
            LIMIT
                1
            "#
        )
        .instrument("get_number_of_last_l1_batch_proven_on_eth")
        .fetch_optional(self.storage)
        .await?
        .map(|record| L1BatchNumber(record.number as u32)))
    }

    /// Returns the number of the last L1 batch for which an Ethereum execute tx was sent and confirmed.
    pub async fn get_number_of_last_l1_batch_executed_on_eth(
        &mut self,
    ) -> DalResult<Option<L1BatchNumber>> {
        Ok(sqlx::query!(
            r#"
            SELECT
                number
            FROM
                l1_batches
                LEFT JOIN eth_txs_history AS execute_tx ON (l1_batches.eth_execute_tx_id = execute_tx.eth_tx_id)
            WHERE
                execute_tx.confirmed_at IS NOT NULL
            ORDER BY
                number DESC
            LIMIT
                1
            "#
        )
        .instrument("get_number_of_last_l1_batch_executed_on_eth")
        .fetch_optional(self.storage)
        .await?
        .map(|row| L1BatchNumber(row.number as u32)))
    }

    /// This method returns batches that are confirmed on L1. That is, it doesn't wait for the proofs to be generated.
    ///
    /// # Params:
    /// * `commited_tx_confirmed`: whether to look for ready proofs only for txs for which
    ///   respective commit transactions have been confirmed by the network.
    pub async fn get_ready_for_dummy_proof_l1_batches(
        &mut self,
        limit: usize,
    ) -> anyhow::Result<Vec<L1BatchWithMetadata>> {
        let raw_batches = sqlx::query_as!(
            StorageL1Batch,
            r#"
            SELECT
                number,
                timestamp,
                l1_tx_count,
                l2_tx_count,
                bloom,
                priority_ops_onchain_data,
                hash,
                commitment,
                eth_prove_tx_id,
                eth_commit_tx_id,
                eth_execute_tx_id,
                l2_to_l1_logs,
                l2_to_l1_messages,
                used_contract_hashes,
                compressed_initial_writes,
                compressed_repeated_writes,
                l2_l1_merkle_root,
                rollup_last_leaf_index,
                zkporter_is_available,
                bootloader_code_hash,
                default_aa_code_hash,
                aux_data_hash,
                pass_through_data_hash,
                meta_parameters_hash,
                protocol_version,
                compressed_state_diffs,
                system_logs,
                events_queue_commitment,
                bootloader_initial_content_commitment,
                pubdata_input
            FROM
                l1_batches
                LEFT JOIN commitments ON commitments.l1_batch_number = l1_batches.number
            WHERE
                eth_commit_tx_id IS NOT NULL
                AND eth_prove_tx_id IS NULL
            ORDER BY
                number
            LIMIT
                $1
            "#,
            limit as i32
        )
        .instrument("get_ready_for_dummy_proof_l1_batches")
        .with_arg("limit", &limit)
        .fetch_all(self.storage)
        .await?;

        self.map_l1_batches(raw_batches)
            .await
            .context("map_l1_batches()")
    }

    async fn map_l1_batches(
        &mut self,
        raw_batches: Vec<StorageL1Batch>,
    ) -> anyhow::Result<Vec<L1BatchWithMetadata>> {
        let mut l1_batches = Vec::with_capacity(raw_batches.len());
        for raw_batch in raw_batches {
            let block = self
                .get_l1_batch_with_metadata(raw_batch)
                .await
                .context("get_l1_batch_with_metadata()")?
                .context("Block should be complete")?;
            l1_batches.push(block);
        }
        Ok(l1_batches)
    }

    /// This method returns batches that are committed on L1 and witness jobs for them are skipped.
    pub async fn get_skipped_for_proof_l1_batches(
        &mut self,
        limit: usize,
    ) -> anyhow::Result<Vec<L1BatchWithMetadata>> {
        let last_proved_block_number = self
            .get_last_l1_batch_with_prove_tx()
            .await
            .context("get_last_l1_batch_with_prove_tx()")?;
        // Witness jobs can be processed out of order, so `WHERE l1_batches.number - row_number = $1`
        // is used to avoid having gaps in the list of blocks to send dummy proofs for.
        let raw_batches = sqlx::query_as::<_, StorageL1Batch>(
            r#"
            SELECT
                number,
                timestamp,
                l1_tx_count,
                l2_tx_count,
                bloom,
                priority_ops_onchain_data,
                hash,
                commitment,
                eth_prove_tx_id,
                eth_commit_tx_id,
                eth_execute_tx_id,
                l2_to_l1_logs,
                l2_to_l1_messages,
                used_contract_hashes,
                compressed_initial_writes,
                compressed_repeated_writes,
                l2_l1_merkle_root,
                rollup_last_leaf_index,
                zkporter_is_available,
                bootloader_code_hash,
                default_aa_code_hash,
                aux_data_hash,
                pass_through_data_hash,
                meta_parameters_hash,
                system_logs,
                compressed_state_diffs,
                protocol_version,
                events_queue_commitment,
                bootloader_initial_content_commitment,
                pubdata_input
            FROM
                (
                    SELECT
                        l1_batches.*,
                        ROW_NUMBER() OVER (
                            ORDER BY
                                number ASC
                        ) AS ROW_NUMBER
                    FROM
                        l1_batches
                    WHERE
                        eth_commit_tx_id IS NOT NULL
                        AND l1_batches.skip_proof = TRUE
                        AND l1_batches.number > $1
                    ORDER BY
                        number
                    LIMIT
                        $2
                ) inn
                LEFT JOIN commitments ON commitments.l1_batch_number = inn.number
            WHERE
                number - ROW_NUMBER = $1
            "#,
        )
        .bind(last_proved_block_number.0 as i32)
        .bind(limit as i32)
        .instrument("get_skipped_for_proof_l1_batches")
        .with_arg("limit", &limit)
        .fetch_all(self.storage)
        .await?;

        self.map_l1_batches(raw_batches)
            .await
            .context("map_l1_batches()")
    }

    pub async fn get_ready_for_execute_l1_batches(
        &mut self,
        limit: usize,
        max_l1_batch_timestamp_millis: Option<u64>,
    ) -> anyhow::Result<Vec<L1BatchWithMetadata>> {
        let raw_batches = match max_l1_batch_timestamp_millis {
            None => {
                sqlx::query_as::<_, StorageL1Batch>(
                    r#"
                    SELECT
                        number,
                        timestamp,
                        l1_tx_count,
                        l2_tx_count,
                        bloom,
                        priority_ops_onchain_data,
                        hash,
                        commitment,
                        eth_prove_tx_id,
                        eth_commit_tx_id,
                        eth_execute_tx_id,
                        l2_to_l1_logs,
                        l2_to_l1_messages,
                        used_contract_hashes,
                        compressed_initial_writes,
                        compressed_repeated_writes,
                        l2_l1_merkle_root,
                        rollup_last_leaf_index,
                        zkporter_is_available,
                        bootloader_code_hash,
                        default_aa_code_hash,
                        aux_data_hash,
                        pass_through_data_hash,
                        meta_parameters_hash,
                        protocol_version,
                        compressed_state_diffs,
                        system_logs,
                        events_queue_commitment,
                        bootloader_initial_content_commitment,
                        pubdata_input
                    FROM
                        l1_batches
                        LEFT JOIN commitments ON commitments.l1_batch_number = l1_batches.number
                    WHERE
                        eth_prove_tx_id IS NOT NULL
                        AND eth_execute_tx_id IS NULL
                    ORDER BY
                        number
                    LIMIT
                        $1
                    "#,
                )
                .bind(limit as i32)
                .instrument("get_ready_for_execute_l1_batches/no_max_timestamp")
                .with_arg("limit", &limit)
                .fetch_all(self.storage)
                .await?
            }

            Some(max_l1_batch_timestamp_millis) => {
                // Do not lose the precision here, otherwise we can skip some L1 batches.
                // Mostly needed for tests.
                let max_l1_batch_timestamp_seconds = max_l1_batch_timestamp_millis as f64 / 1_000.0;
                self.raw_ready_for_execute_l1_batches(max_l1_batch_timestamp_seconds, limit)
                    .await
                    .context("raw_ready_for_execute_l1_batches()")?
            }
        };

        self.map_l1_batches(raw_batches)
            .await
            .context("map_l1_batches()")
    }

    async fn raw_ready_for_execute_l1_batches(
        &mut self,
        max_l1_batch_timestamp_seconds: f64,
        limit: usize,
    ) -> anyhow::Result<Vec<StorageL1Batch>> {
        // We need to find the first L1 batch that is supposed to be executed.
        // Here we ignore the time delay, so we just take the first L1 batch that is ready for execution.
        let row = sqlx::query!(
            r#"
            SELECT
                number
            FROM
                l1_batches
            WHERE
                eth_prove_tx_id IS NOT NULL
                AND eth_execute_tx_id IS NULL
            ORDER BY
                number
            LIMIT
                1
            "#
        )
        .fetch_optional(self.storage.conn())
        .await?;

        let Some(row) = row else { return Ok(vec![]) };
        let expected_started_point = row.number;

        // After Postgres 12->14 upgrade this field is now f64
        let max_l1_batch_timestamp_seconds_bd =
            BigDecimal::from_f64(max_l1_batch_timestamp_seconds)
                .context("Failed to convert f64 to BigDecimal")?;

        // Find the last L1 batch that is ready for execution.
        let row = sqlx::query!(
            r#"
            SELECT
                MAX(l1_batches.number)
            FROM
                l1_batches
                JOIN eth_txs ON (l1_batches.eth_commit_tx_id = eth_txs.id)
                JOIN eth_txs_history AS commit_tx ON (eth_txs.confirmed_eth_tx_history_id = commit_tx.id)
            WHERE
                commit_tx.confirmed_at IS NOT NULL
                AND eth_prove_tx_id IS NOT NULL
                AND eth_execute_tx_id IS NULL
                AND EXTRACT(
                    epoch
                    FROM
                        commit_tx.confirmed_at
                ) < $1
            "#,
            max_l1_batch_timestamp_seconds_bd,
        )
        .fetch_one(self.storage.conn())
        .await?;

        Ok(if let Some(max_ready_to_send_block) = row.max {
            // If we found at least one ready to execute batch then we can simply return all blocks between
            // the expected started point and the max ready to send block because we send them to the L1 sequentially.
            assert!(max_ready_to_send_block >= expected_started_point);
            sqlx::query_as::<_, StorageL1Batch>(
                r#"
                SELECT
                    number,
                    timestamp,
                    l1_tx_count,
                    l2_tx_count,
                    bloom,
                    priority_ops_onchain_data,
                    hash,
                    commitment,
                    eth_prove_tx_id,
                    eth_commit_tx_id,
                    eth_execute_tx_id,
                    l2_to_l1_logs,
                    l2_to_l1_messages,
                    used_contract_hashes,
                    compressed_initial_writes,
                    compressed_repeated_writes,
                    l2_l1_merkle_root,
                    rollup_last_leaf_index,
                    zkporter_is_available,
                    bootloader_code_hash,
                    default_aa_code_hash,
                    aux_data_hash,
                    pass_through_data_hash,
                    meta_parameters_hash,
                    protocol_version,
                    compressed_state_diffs,
                    system_logs,
                    events_queue_commitment,
                    bootloader_initial_content_commitment,
                    pubdata_input
                FROM
                    l1_batches
                    LEFT JOIN commitments ON commitments.l1_batch_number = l1_batches.number
                WHERE
                    number BETWEEN $1 AND $2
                ORDER BY
                    number
                LIMIT
                    $3
                "#,
            )
            .bind(expected_started_point as i32)
            .bind(max_ready_to_send_block)
            .bind(limit as i32)
            .instrument("get_ready_for_execute_l1_batches")
            .with_arg(
                "numbers",
                &(expected_started_point..=max_ready_to_send_block),
            )
            .with_arg("limit", &limit)
            .fetch_all(self.storage)
            .await?
        } else {
            vec![]
        })
    }

    pub async fn pre_boojum_get_ready_for_commit_l1_batches(
        &mut self,
        limit: usize,
        bootloader_hash: H256,
        default_aa_hash: H256,
        protocol_version_id: ProtocolVersionId,
    ) -> anyhow::Result<Vec<L1BatchWithMetadata>> {
        let raw_batches = sqlx::query_as::<_, StorageL1Batch>(
            r#"
            SELECT
                number,
                l1_batches.timestamp,
                l1_tx_count,
                l2_tx_count,
                bloom,
                priority_ops_onchain_data,
                hash,
                commitment,
                eth_prove_tx_id,
                eth_commit_tx_id,
                eth_execute_tx_id,
                l2_to_l1_logs,
                l2_to_l1_messages,
                used_contract_hashes,
                compressed_initial_writes,
                compressed_repeated_writes,
                l2_l1_merkle_root,
                rollup_last_leaf_index,
                zkporter_is_available,
                l1_batches.bootloader_code_hash,
                l1_batches.default_aa_code_hash,
                aux_data_hash,
                pass_through_data_hash,
                meta_parameters_hash,
                protocol_version,
                compressed_state_diffs,
                system_logs,
                events_queue_commitment,
                bootloader_initial_content_commitment,
                pubdata_input
            FROM
                l1_batches
                LEFT JOIN commitments ON commitments.l1_batch_number = l1_batches.number
                JOIN protocol_versions ON protocol_versions.id = l1_batches.protocol_version
            WHERE
                eth_commit_tx_id IS NULL
                AND number != 0
                AND protocol_versions.bootloader_code_hash = $1
                AND protocol_versions.default_account_code_hash = $2
                AND commitment IS NOT NULL
                AND (
                    protocol_versions.id = $3
                    OR protocol_versions.upgrade_tx_hash IS NULL
                )
            ORDER BY
                number
            LIMIT
                $4
            "#,
        )
        .bind(bootloader_hash.as_bytes())
        .bind(default_aa_hash.as_bytes())
        .bind(protocol_version_id as i32)
        .bind(limit as i64)
        .instrument("get_ready_for_commit_l1_batches")
        .with_arg("limit", &limit)
        .with_arg("bootloader_hash", &bootloader_hash)
        .with_arg("default_aa_hash", &default_aa_hash)
        .with_arg("protocol_version_id", &protocol_version_id)
        .fetch_all(self.storage)
        .await?;

        self.map_l1_batches(raw_batches)
            .await
            .context("map_l1_batches()")
    }

    pub async fn get_ready_for_commit_l1_batches(
        &mut self,
        limit: usize,
        bootloader_hash: H256,
        default_aa_hash: H256,
        protocol_version_id: ProtocolVersionId,
    ) -> anyhow::Result<Vec<L1BatchWithMetadata>> {
        let raw_batches = sqlx::query_as::<_, StorageL1Batch>(
            r#"
            SELECT
                number,
                l1_batches.timestamp,
                l1_tx_count,
                l2_tx_count,
                bloom,
                priority_ops_onchain_data,
                hash,
                commitment,
                eth_prove_tx_id,
                eth_commit_tx_id,
                eth_execute_tx_id,
                l2_to_l1_logs,
                l2_to_l1_messages,
                used_contract_hashes,
                compressed_initial_writes,
                compressed_repeated_writes,
                l2_l1_merkle_root,
                rollup_last_leaf_index,
                zkporter_is_available,
                l1_batches.bootloader_code_hash,
                l1_batches.default_aa_code_hash,
                aux_data_hash,
                pass_through_data_hash,
                meta_parameters_hash,
                protocol_version,
                compressed_state_diffs,
                system_logs,
                events_queue_commitment,
                bootloader_initial_content_commitment,
                pubdata_input
            FROM
                l1_batches
                LEFT JOIN commitments ON commitments.l1_batch_number = l1_batches.number
                JOIN protocol_versions ON protocol_versions.id = l1_batches.protocol_version
            WHERE
                eth_commit_tx_id IS NULL
                AND number != 0
                AND protocol_versions.bootloader_code_hash = $1
                AND protocol_versions.default_account_code_hash = $2
                AND commitment IS NOT NULL
                AND (
                    protocol_versions.id = $3
                    OR protocol_versions.upgrade_tx_hash IS NULL
                )
                AND events_queue_commitment IS NOT NULL
                AND bootloader_initial_content_commitment IS NOT NULL
            ORDER BY
                number
            LIMIT
                $4
            "#,
        )
        .bind(bootloader_hash.as_bytes())
        .bind(default_aa_hash.as_bytes())
        .bind(protocol_version_id as i32)
        .bind(limit as i64)
        .instrument("get_ready_for_commit_l1_batches")
        .with_arg("limit", &limit)
        .with_arg("bootloader_hash", &bootloader_hash)
        .with_arg("default_aa_hash", &default_aa_hash)
        .with_arg("protocol_version_id", &protocol_version_id)
        .fetch_all(self.storage)
        .await?;

        self.map_l1_batches(raw_batches)
            .await
            .context("map_l1_batches()")
    }

    pub async fn get_l1_batch_state_root(
        &mut self,
        number: L1BatchNumber,
    ) -> DalResult<Option<H256>> {
        Ok(sqlx::query!(
            r#"
            SELECT
                hash
            FROM
                l1_batches
            WHERE
                number = $1
            "#,
            i64::from(number.0)
        )
        .instrument("get_l1_batch_state_root")
        .with_arg("number", &number)
        .fetch_optional(self.storage)
        .await?
        .and_then(|row| row.hash)
        .map(|hash| H256::from_slice(&hash)))
    }

    pub async fn get_l1_batch_state_root_and_timestamp(
        &mut self,
        number: L1BatchNumber,
    ) -> DalResult<Option<(H256, u64)>> {
        let Some(row) = sqlx::query!(
            r#"
            SELECT
                timestamp,
                hash
            FROM
                l1_batches
            WHERE
                number = $1
            "#,
            i64::from(number.0)
        )
        .instrument("get_l1_batch_state_root_and_timestamp")
        .with_arg("number", &number)
        .fetch_optional(self.storage)
        .await?
        else {
            return Ok(None);
        };
        let Some(hash) = row.hash else {
            return Ok(None);
        };
        Ok(Some((H256::from_slice(&hash), row.timestamp as u64)))
    }

    pub async fn get_l1_batch_metadata(
        &mut self,
        number: L1BatchNumber,
    ) -> DalResult<Option<L1BatchWithMetadata>> {
        let Some(l1_batch) = self.get_storage_l1_batch(number).await? else {
            return Ok(None);
        };
        self.get_l1_batch_with_metadata(l1_batch).await
    }

    pub async fn get_l1_batch_tree_data(
        &mut self,
        number: L1BatchNumber,
    ) -> DalResult<Option<L1BatchTreeData>> {
        let row = sqlx::query!(
            r#"
            SELECT
                hash,
                rollup_last_leaf_index
            FROM
                l1_batches
            WHERE
                number = $1
            "#,
            i64::from(number.0)
        )
        .instrument("get_l1_batch_tree_data")
        .with_arg("number", &number)
        .fetch_optional(self.storage)
        .await?;

        Ok(row.and_then(|row| {
            Some(L1BatchTreeData {
                hash: H256::from_slice(&row.hash?),
                rollup_last_leaf_index: row.rollup_last_leaf_index? as u64,
            })
        }))
    }

    pub async fn get_l1_batch_with_metadata(
        &mut self,
        storage_batch: StorageL1Batch,
    ) -> DalResult<Option<L1BatchWithMetadata>> {
        let unsorted_factory_deps = self
            .get_l1_batch_factory_deps(L1BatchNumber(storage_batch.number as u32))
            .await?;
        let header: L1BatchHeader = storage_batch.clone().into();
        let Ok(metadata) = storage_batch.try_into() else {
            return Ok(None);
        };
        let raw_published_bytecode_hashes = self
            .storage
            .events_dal()
            .get_l1_batch_raw_published_bytecode_hashes(header.number)
            .await?;

        Ok(Some(L1BatchWithMetadata::new(
            header,
            metadata,
            unsorted_factory_deps,
            &raw_published_bytecode_hashes,
        )))
    }

    pub async fn get_l1_batch_factory_deps(
        &mut self,
        l1_batch_number: L1BatchNumber,
    ) -> DalResult<HashMap<H256, Vec<u8>>> {
        Ok(sqlx::query!(
            r#"
            SELECT
                bytecode_hash,
                bytecode
            FROM
                factory_deps
                INNER JOIN miniblocks ON miniblocks.number = factory_deps.miniblock_number
            WHERE
                miniblocks.l1_batch_number = $1
            "#,
            i64::from(l1_batch_number.0)
        )
        .instrument("get_l1_batch_factory_deps")
        .with_arg("l1_batch_number", &l1_batch_number)
        .fetch_all(self.storage)
        .await?
        .into_iter()
        .map(|row| (H256::from_slice(&row.bytecode_hash), row.bytecode))
        .collect())
    }

    pub async fn delete_initial_writes(
        &mut self,
        last_batch_to_keep: L1BatchNumber,
    ) -> DalResult<()> {
        self.delete_initial_writes_inner(Some(last_batch_to_keep))
            .await
    }

    async fn delete_initial_writes_inner(
        &mut self,
        last_batch_to_keep: Option<L1BatchNumber>,
    ) -> DalResult<()> {
        let l1_batch_number = last_batch_to_keep.map_or(-1, |number| i64::from(number.0));
        sqlx::query!(
            r#"
            DELETE FROM initial_writes
            WHERE
                l1_batch_number > $1
            "#,
            l1_batch_number
        )
        .instrument("delete_initial_writes")
        .with_arg("l1_batch_number", &l1_batch_number)
        .execute(self.storage)
        .await?;
        Ok(())
    }

    /// Deletes all L1 batches from the storage so that the specified batch number is the last one left.
    pub async fn delete_l1_batches(&mut self, last_batch_to_keep: L1BatchNumber) -> DalResult<()> {
        self.delete_l1_batches_inner(Some(last_batch_to_keep)).await
    }

    async fn delete_l1_batches_inner(
        &mut self,
        last_batch_to_keep: Option<L1BatchNumber>,
    ) -> DalResult<()> {
        let l1_batch_number = last_batch_to_keep.map_or(-1, |number| i64::from(number.0));
        sqlx::query!(
            r#"
            DELETE FROM l1_batches
            WHERE
                number > $1
            "#,
            l1_batch_number
        )
        .instrument("delete_l1_batches")
        .with_arg("l1_batch_number", &l1_batch_number)
        .execute(self.storage)
        .await?;
        Ok(())
    }

    /// Deletes all L2 blocks from the storage so that the specified L2 block number is the last one left.
    pub async fn delete_l2_blocks(
        &mut self,
        last_l2_block_to_keep: L2BlockNumber,
    ) -> DalResult<()> {
        self.delete_l2_blocks_inner(Some(last_l2_block_to_keep))
            .await
    }

    async fn delete_l2_blocks_inner(
        &mut self,
        last_l2_block_to_keep: Option<L2BlockNumber>,
    ) -> DalResult<()> {
        let block_number = last_l2_block_to_keep.map_or(-1, |number| i64::from(number.0));
        sqlx::query!(
            r#"
            DELETE FROM miniblocks
            WHERE
                number > $1
            "#,
            block_number
        )
        .instrument("delete_l2_blocks")
        .with_arg("block_number", &block_number)
        .execute(self.storage)
        .await?;
        Ok(())
    }

    async fn delete_logs_inner(&mut self) -> DalResult<()> {
        sqlx::query!(
            r#"
            DELETE FROM storage_logs
            "#,
        )
        .instrument("delete_logs")
        .execute(self.storage)
        .await?;
        Ok(())
    }

    /// Returns sum of predicted gas costs on the given L1 batch range.
    /// Panics if the sum doesn't fit into `u32`.
    pub async fn get_l1_batches_predicted_gas(
        &mut self,
        number_range: ops::RangeInclusive<L1BatchNumber>,
        op_type: AggregatedActionType,
    ) -> anyhow::Result<u32> {
        #[derive(Debug)]
        struct SumRow {
            sum: BigDecimal,
        }

        let start = i64::from(number_range.start().0);
        let end = i64::from(number_range.end().0);
        let query = match_query_as!(
            SumRow,
            [
                "SELECT COALESCE(SUM(", _, r#"), 0) AS "sum!" FROM l1_batches WHERE number BETWEEN $1 AND $2"#
            ],
            match (op_type) {
                AggregatedActionType::Commit => ("predicted_commit_gas_cost"; start, end),
                AggregatedActionType::PublishProofOnchain => ("predicted_prove_gas_cost"; start, end),
                AggregatedActionType::Execute => ("predicted_execute_gas_cost"; start, end),
            }
        );

        query
            .fetch_one(self.storage.conn())
            .await?
            .sum
            .to_u32()
            .context("Sum of predicted gas costs should fit into u32")
    }

    pub async fn get_l2_block_range_of_l1_batch(
        &mut self,
        l1_batch_number: L1BatchNumber,
    ) -> DalResult<Option<(L2BlockNumber, L2BlockNumber)>> {
        let row = sqlx::query!(
            r#"
            SELECT
                MIN(miniblocks.number) AS "min?",
                MAX(miniblocks.number) AS "max?"
            FROM
                miniblocks
            WHERE
                l1_batch_number = $1
            "#,
            i64::from(l1_batch_number.0)
        )
        .instrument("get_l2_block_range_of_l1_batch")
        .with_arg("l1_batch_number", &l1_batch_number)
        .fetch_one(self.storage)
        .await?;

        let Some(min) = row.min else { return Ok(None) };
        let Some(max) = row.max else { return Ok(None) };
        Ok(Some((L2BlockNumber(min as u32), L2BlockNumber(max as u32))))
    }

    /// Returns `true` if there exists a non-sealed batch (i.e. there is one+ stored L2 block that isn't assigned
    /// to any batch yet).
    pub async fn pending_batch_exists(&mut self) -> DalResult<bool> {
        let count = sqlx::query_scalar!(
            "SELECT COUNT(miniblocks.number) FROM miniblocks WHERE l1_batch_number IS NULL"
        )
        .instrument("pending_batch_exists")
        .fetch_one(self.storage)
        .await?
        .unwrap_or(0);

        Ok(count != 0)
    }

    // methods used for measuring Eth tx stage transition latencies
    // and emitting metrics base on these measured data
    pub async fn oldest_uncommitted_batch_timestamp(&mut self) -> DalResult<Option<u64>> {
        Ok(sqlx::query!(
            r#"
            SELECT
                timestamp
            FROM
                l1_batches
            WHERE
                eth_commit_tx_id IS NULL
                AND number > 0
            ORDER BY
                number
            LIMIT
                1
            "#,
        )
        .instrument("oldest_uncommitted_batch_timestamp")
        .fetch_optional(self.storage)
        .await?
        .map(|row| row.timestamp as u64))
    }

    pub async fn oldest_unproved_batch_timestamp(&mut self) -> DalResult<Option<u64>> {
        Ok(sqlx::query!(
            r#"
            SELECT
                timestamp
            FROM
                l1_batches
            WHERE
                eth_prove_tx_id IS NULL
                AND number > 0
            ORDER BY
                number
            LIMIT
                1
            "#,
        )
        .instrument("oldest_unproved_batch_timestamp")
        .fetch_optional(self.storage)
        .await?
        .map(|row| row.timestamp as u64))
    }

    pub async fn oldest_unexecuted_batch_timestamp(&mut self) -> DalResult<Option<u64>> {
        Ok(sqlx::query!(
            r#"
            SELECT
                timestamp
            FROM
                l1_batches
            WHERE
                eth_execute_tx_id IS NULL
                AND number > 0
            ORDER BY
                number
            LIMIT
                1
            "#,
        )
        .instrument("oldest_unexecuted_batch_timestamp")
        .fetch_optional(self.storage)
        .await?
        .map(|row| row.timestamp as u64))
    }

    pub async fn get_batch_protocol_version_id(
        &mut self,
        l1_batch_number: L1BatchNumber,
    ) -> DalResult<Option<ProtocolVersionId>> {
        Ok(sqlx::query!(
            r#"
            SELECT
                protocol_version
            FROM
                l1_batches
            WHERE
                number = $1
            "#,
            i64::from(l1_batch_number.0)
        )
        .try_map(|row| row.protocol_version.map(parse_protocol_version).transpose())
        .instrument("get_batch_protocol_version_id")
        .with_arg("l1_batch_number", &l1_batch_number)
        .fetch_optional(self.storage)
        .await?
        .flatten())
    }

    pub async fn set_protocol_version_for_pending_l2_blocks(
        &mut self,
        id: ProtocolVersionId,
    ) -> DalResult<()> {
        sqlx::query!(
            r#"
            UPDATE miniblocks
            SET
                protocol_version = $1
            WHERE
                l1_batch_number IS NULL
            "#,
            id as i32,
        )
        .instrument("set_protocol_version_for_pending_l2_blocks")
        .with_arg("id", &id)
        .execute(self.storage)
        .await?;
        Ok(())
    }

    pub async fn get_l2_block_protocol_version_id(
        &mut self,
        l2_block_number: L2BlockNumber,
    ) -> DalResult<Option<ProtocolVersionId>> {
        Ok(sqlx::query!(
            r#"
            SELECT
                protocol_version
            FROM
                miniblocks
            WHERE
                number = $1
            "#,
            i64::from(l2_block_number.0)
        )
        .try_map(|row| row.protocol_version.map(parse_protocol_version).transpose())
        .instrument("get_l2_block_protocol_version_id")
        .with_arg("l2_block_number", &l2_block_number)
        .fetch_optional(self.storage)
        .await?
        .flatten())
    }

    pub async fn get_fee_address_for_l2_block(
        &mut self,
        number: L2BlockNumber,
    ) -> DalResult<Option<Address>> {
        let Some(row) = sqlx::query!(
            r#"
            SELECT
                fee_account_address
            FROM
                miniblocks
            WHERE
                number = $1
            "#,
            number.0 as i32
        )
        .instrument("get_fee_address_for_l2_block")
        .with_arg("number", &number)
        .fetch_optional(self.storage)
        .await?
        else {
            return Ok(None);
        };

        Ok(Some(Address::from_slice(&row.fee_account_address)))
    }

    pub async fn get_first_l1_batch_number_for_version(
        &mut self,
        protocol_version: ProtocolVersionId,
    ) -> DalResult<Option<L1BatchNumber>> {
        Ok(sqlx::query!(
            r#"
            SELECT
                MIN(number) AS "min?"
            FROM
                l1_batches
            WHERE
                protocol_version = $1
            "#,
            protocol_version as i32
        )
        .instrument("get_first_l1_batch_number_for_version")
        .with_arg("protocol_version", &protocol_version)
        .fetch_optional(self.storage)
        .await?
        .and_then(|row| row.min)
        .map(|min| L1BatchNumber(min as u32)))
    }

    pub async fn reset_protocol_version_for_l1_batches(
        &mut self,
        l1_batch_range: ops::RangeInclusive<L1BatchNumber>,
        protocol_version: ProtocolVersionId,
    ) -> DalResult<()> {
        sqlx::query!(
            r#"
            UPDATE l1_batches
            SET
                protocol_version = $1
            WHERE
                number BETWEEN $2 AND $3
            "#,
            protocol_version as i32,
            i64::from(l1_batch_range.start().0),
            i64::from(l1_batch_range.end().0),
        )
        .instrument("reset_protocol_version_for_l1_batches")
        .with_arg("l1_batch_range", &l1_batch_range)
        .with_arg("protocol_version", &protocol_version)
        .execute(self.storage)
        .await?;
        Ok(())
    }

    pub async fn reset_protocol_version_for_l2_blocks(
        &mut self,
        l2_block_range: ops::RangeInclusive<L2BlockNumber>,
        protocol_version: ProtocolVersionId,
    ) -> DalResult<()> {
        sqlx::query!(
            r#"
            UPDATE miniblocks
            SET
                protocol_version = $1
            WHERE
                number BETWEEN $2 AND $3
            "#,
            protocol_version as i32,
            i64::from(l2_block_range.start().0),
            i64::from(l2_block_range.end().0),
        )
        .instrument("reset_protocol_version_for_l2_blocks")
        .with_arg("l2_block_range", &l2_block_range)
        .with_arg("protocol_version", &protocol_version)
        .execute(self.storage)
        .await?;
        Ok(())
    }
}

/// These methods should only be used for tests.
impl BlocksDal<'_, '_> {
    // The actual l1 batch hash is only set by the metadata calculator.
    pub async fn set_l1_batch_hash(
        &mut self,
        batch_number: L1BatchNumber,
        hash: H256,
    ) -> DalResult<()> {
        sqlx::query!(
            r#"
            UPDATE l1_batches
            SET
                hash = $1
            WHERE
                number = $2
            "#,
            hash.as_bytes(),
            i64::from(batch_number.0)
        )
        .instrument("set_l1_batch_hash")
        .with_arg("batch_number", &batch_number)
        .with_arg("hash", &hash)
        .execute(self.storage)
        .await?;
        Ok(())
    }

    pub async fn insert_mock_l1_batch(&mut self, header: &L1BatchHeader) -> DalResult<()> {
        self.insert_l1_batch(
            header,
            &[],
            Default::default(),
            &[],
            &[],
            Default::default(),
        )
        .await
    }

    /// Deletes all L2 blocks and L1 batches, including the genesis ones. Should only be used in tests.
    pub async fn delete_genesis(&mut self) -> DalResult<()> {
        self.delete_l2_blocks_inner(None).await?;
        self.delete_l1_batches_inner(None).await?;
        self.delete_initial_writes_inner(None).await?;
        self.delete_logs_inner().await?;
        Ok(())
    }
}

#[cfg(test)]
mod tests {
    use zksync_contracts::BaseSystemContractsHashes;
    use zksync_types::{
        l2_to_l1_log::{L2ToL1Log, UserL2ToL1Log},
        Address, ProtocolVersion, ProtocolVersionId,
    };

    use super::*;
    use crate::{ConnectionPool, Core, CoreDal};

    #[tokio::test]
    async fn loading_l1_batch_header() {
        let pool = ConnectionPool::<Core>::test_pool().await;
        let mut conn = pool.connection().await.unwrap();
        conn.protocol_versions_dal()
            .save_protocol_version_with_tx(&ProtocolVersion::default())
            .await
            .unwrap();

        let mut header = L1BatchHeader::new(
            L1BatchNumber(1),
            100,
            BaseSystemContractsHashes {
                bootloader: H256::repeat_byte(1),
                default_aa: H256::repeat_byte(42),
            },
            ProtocolVersionId::latest(),
        );
        header.l1_tx_count = 3;
        header.l2_tx_count = 5;
        header.l2_to_l1_logs.push(UserL2ToL1Log(L2ToL1Log {
            shard_id: 0,
            is_service: false,
            tx_number_in_block: 2,
            sender: Address::repeat_byte(2),
            key: H256::repeat_byte(3),
            value: H256::zero(),
        }));
        header.l2_to_l1_messages.push(vec![22; 22]);
        header.l2_to_l1_messages.push(vec![33; 33]);

        conn.blocks_dal()
            .insert_mock_l1_batch(&header)
            .await
            .unwrap();

        let loaded_header = conn
            .blocks_dal()
            .get_l1_batch_header(L1BatchNumber(1))
            .await
            .unwrap()
            .unwrap();
        assert_eq!(loaded_header.number, header.number);
        assert_eq!(loaded_header.timestamp, header.timestamp);
        assert_eq!(loaded_header.l1_tx_count, header.l1_tx_count);
        assert_eq!(loaded_header.l2_tx_count, header.l2_tx_count);
        assert_eq!(loaded_header.l2_to_l1_logs, header.l2_to_l1_logs);
        assert_eq!(loaded_header.l2_to_l1_messages, header.l2_to_l1_messages);

        assert!(conn
            .blocks_dal()
            .get_l1_batch_header(L1BatchNumber(2))
            .await
            .unwrap()
            .is_none());
    }

    #[tokio::test]
    async fn getting_predicted_gas() {
        let pool = ConnectionPool::<Core>::test_pool().await;
        let mut conn = pool.connection().await.unwrap();
        conn.protocol_versions_dal()
            .save_protocol_version_with_tx(&ProtocolVersion::default())
            .await
            .unwrap();
        let mut header = L1BatchHeader::new(
            L1BatchNumber(1),
            100,
            BaseSystemContractsHashes::default(),
            ProtocolVersionId::default(),
        );
        let mut predicted_gas = BlockGasCount {
            commit: 2,
            prove: 3,
            execute: 10,
        };
        conn.blocks_dal()
            .insert_l1_batch(&header, &[], predicted_gas, &[], &[], Default::default())
            .await
            .unwrap();

        header.number = L1BatchNumber(2);
        header.timestamp += 100;
        predicted_gas += predicted_gas;
        conn.blocks_dal()
            .insert_l1_batch(&header, &[], predicted_gas, &[], &[], Default::default())
            .await
            .unwrap();

        let action_types_and_predicted_gas = [
            (AggregatedActionType::Execute, 10),
            (AggregatedActionType::Commit, 2),
            (AggregatedActionType::PublishProofOnchain, 3),
        ];
        for (action_type, expected_gas) in action_types_and_predicted_gas {
            let gas = conn
                .blocks_dal()
                .get_l1_batches_predicted_gas(L1BatchNumber(1)..=L1BatchNumber(1), action_type)
                .await
                .unwrap();
            assert_eq!(gas, expected_gas);

            let gas = conn
                .blocks_dal()
                .get_l1_batches_predicted_gas(L1BatchNumber(2)..=L1BatchNumber(2), action_type)
                .await
                .unwrap();
            assert_eq!(gas, 2 * expected_gas);

            let gas = conn
                .blocks_dal()
                .get_l1_batches_predicted_gas(L1BatchNumber(1)..=L1BatchNumber(2), action_type)
                .await
                .unwrap();
            assert_eq!(gas, 3 * expected_gas);
        }
    }
}<|MERGE_RESOLUTION|>--- conflicted
+++ resolved
@@ -595,26 +595,12 @@
         transaction.commit().await
     }
 
-<<<<<<< HEAD
-    pub async fn insert_miniblock(
-        &mut self,
-        miniblock_header: &MiniblockHeader,
-    ) -> anyhow::Result<()> {
-        let base_fee_per_gas =
-            BigDecimal::from_str(&miniblock_header.base_fee_per_gas.to_string())?;
-=======
     pub async fn insert_l2_block(&mut self, l2_block_header: &L2BlockHeader) -> DalResult<()> {
         let instrumentation =
             Instrumented::new("insert_l2_block").with_arg("number", &l2_block_header.number);
->>>>>>> 7a4cf0ca
-
-        let base_fee_per_gas =
-            BigDecimal::from_u64(l2_block_header.base_fee_per_gas).ok_or_else(|| {
-                instrumentation.arg_error(
-                    "header.base_fee_per_gas",
-                    anyhow::anyhow!("doesn't fit in u64"),
-                )
-            })?;
+
+        let base_fee_per_gas = BigDecimal::from_str(&l2_block_header.base_fee_per_gas.to_string())
+            .map_err(|err| instrumentation.arg_error("base_fee_per_gas", err))?;
 
         let query = sqlx::query!(
             r#"
@@ -634,12 +620,8 @@
                     default_aa_code_hash,
                     protocol_version,
                     virtual_blocks,
-<<<<<<< HEAD
                     fair_pubdata_price_u256,
-=======
-                    fair_pubdata_price,
                     gas_limit,
->>>>>>> 7a4cf0ca
                     created_at,
                     updated_at
                 )
@@ -672,24 +654,17 @@
             i32::from(l2_block_header.l2_tx_count),
             l2_block_header.fee_account_address.as_bytes(),
             base_fee_per_gas,
-<<<<<<< HEAD
-            BigDecimal::from_str(&miniblock_header.batch_fee_input.l1_gas_price().to_string())
+            BigDecimal::from_str(&l2_block_header.batch_fee_input.l1_gas_price().to_string())
                 .unwrap(),
             BigDecimal::from_str(
-                &miniblock_header
+                &l2_block_header
                     .batch_fee_input
                     .fair_l2_gas_price()
                     .to_string()
             )
             .unwrap(),
-            miniblock_header.gas_per_pubdata_limit as i64,
-            miniblock_header
-=======
-            l2_block_header.batch_fee_input.l1_gas_price() as i64,
-            l2_block_header.batch_fee_input.fair_l2_gas_price() as i64,
             l2_block_header.gas_per_pubdata_limit as i64,
             l2_block_header
->>>>>>> 7a4cf0ca
                 .base_system_contracts_hashes
                 .bootloader
                 .as_bytes(),
@@ -697,30 +672,15 @@
                 .base_system_contracts_hashes
                 .default_aa
                 .as_bytes(),
-<<<<<<< HEAD
-            miniblock_header.protocol_version.map(|v| v as i32),
-            miniblock_header.virtual_blocks as i64,
+            l2_block_header.protocol_version.map(|v| v as i32),
+            i64::from(l2_block_header.virtual_blocks),
             BigDecimal::from_str(
-                &miniblock_header
+                &l2_block_header
                     .batch_fee_input
                     .fair_pubdata_price()
                     .to_string()
             )
-            .unwrap()
-        )
-        .execute(self.storage.conn())
-        .await?;
-        Ok(())
-    }
-
-    pub async fn get_last_sealed_miniblock_header(
-        &mut self,
-    ) -> sqlx::Result<Option<MiniblockHeader>> {
-        let header = sqlx::query_as::<_, StorageMiniblockHeader>(
-=======
-            l2_block_header.protocol_version.map(|v| v as i32),
-            i64::from(l2_block_header.virtual_blocks),
-            l2_block_header.batch_fee_input.fair_pubdata_price() as i64,
+            .unwrap(),
             l2_block_header.gas_limit as i64,
         );
 
@@ -729,9 +689,7 @@
     }
 
     pub async fn get_last_sealed_l2_block_header(&mut self) -> DalResult<Option<L2BlockHeader>> {
-        let header = sqlx::query_as!(
-            StorageL2BlockHeader,
->>>>>>> 7a4cf0ca
+        let header = sqlx::query_as::<_, StorageL2BlockHeader>(
             r#"
             SELECT
                 number,
@@ -748,12 +706,8 @@
                 default_aa_code_hash,
                 protocol_version,
                 virtual_blocks,
-<<<<<<< HEAD
-                fair_pubdata_price_u256
-=======
-                fair_pubdata_price,
+                fair_pubdata_price_u256,
                 gas_limit
->>>>>>> 7a4cf0ca
             FROM
                 miniblocks
             ORDER BY
@@ -771,16 +725,9 @@
 
     pub async fn get_l2_block_header(
         &mut self,
-<<<<<<< HEAD
-        miniblock_number: MiniblockNumber,
-    ) -> sqlx::Result<Option<MiniblockHeader>> {
-        let header = sqlx::query_as::<_, StorageMiniblockHeader>(
-=======
         l2_block_number: L2BlockNumber,
     ) -> DalResult<Option<L2BlockHeader>> {
-        let header = sqlx::query_as!(
-            StorageL2BlockHeader,
->>>>>>> 7a4cf0ca
+        let header = sqlx::query_as::<_, StorageL2BlockHeader>(
             r#"
             SELECT
                 number,
@@ -797,28 +744,18 @@
                 default_aa_code_hash,
                 protocol_version,
                 virtual_blocks,
-<<<<<<< HEAD
-                fair_pubdata_price_u256
-=======
-                fair_pubdata_price,
+                fair_pubdata_price_u256,
                 gas_limit
->>>>>>> 7a4cf0ca
             FROM
                 miniblocks
             WHERE
                 number = $1
             "#,
-<<<<<<< HEAD
-        )
-        .bind(miniblock_number.0 as i64)
-        .fetch_optional(self.storage.conn())
-=======
-            i64::from(l2_block_number.0),
-        )
+        )
+        .bind(l2_block_number.0 as i64)
         .instrument("get_l2_block_header")
         .with_arg("l2_block_number", &l2_block_number)
         .fetch_optional(self.storage)
->>>>>>> 7a4cf0ca
         .await?;
 
         Ok(header.map(Into::into))
