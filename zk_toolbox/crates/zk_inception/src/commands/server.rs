use anyhow::Context;
<<<<<<< HEAD
use common::{
    cmd::Cmd,
    config::global_config,
    logger,
    server::{Server, ServerMode},
    spinner::Spinner,
};
use config::{
    traits::FileConfigWithDefaultName, ChainConfig, ContractsConfig, EcosystemConfig,
    GeneralConfig, GenesisConfig, SecretsConfig, WalletsConfig,
};
use xshell::{cmd, Shell};

use crate::{
    commands::args::RunServerArgs,
    messages::{
        MSG_BUILDING_L1_CONTRACTS, MSG_CHAIN_NOT_INITIALIZED, MSG_FAILED_TO_RUN_SERVER_ERR,
        MSG_STARTING_SERVER,
    },
=======
use common::{config::global_config, logger};
use config::{ChainConfig, EcosystemConfig};
use xshell::Shell;

use crate::{
    commands::args::RunServerArgs,
    messages::{MSG_CHAIN_NOT_INITIALIZED, MSG_STARTING_SERVER},
    server::{RunServer, ServerMode},
>>>>>>> 6384cad2
};

pub fn run(shell: &Shell, args: RunServerArgs) -> anyhow::Result<()> {
    let ecosystem_config = EcosystemConfig::from_file(shell)?;

    let chain = global_config().chain_name.clone();
    let chain_config = ecosystem_config
        .load_chain(chain)
        .context(MSG_CHAIN_NOT_INITIALIZED)?;

    logger::info(MSG_STARTING_SERVER);

    run_server(args, &chain_config, shell)?;

    Ok(())
}

fn run_server(
    args: RunServerArgs,
    chain_config: &ChainConfig,
    shell: &Shell,
) -> anyhow::Result<()> {
    let server = Server::new(args.components.clone(), chain_config.link_to_code.clone());

    if args.build {
        server.build(shell)?;
        return Ok(());
    }

    let mode = if args.genesis {
        ServerMode::Genesis
    } else {
        ServerMode::Normal
    };
<<<<<<< HEAD
    server
        .run(
            shell,
            mode,
            GenesisConfig::get_path_with_base_path(&chain_config.configs),
            WalletsConfig::get_path_with_base_path(&chain_config.configs),
            GeneralConfig::get_path_with_base_path(&chain_config.configs),
            SecretsConfig::get_path_with_base_path(&chain_config.configs),
            ContractsConfig::get_path_with_base_path(&chain_config.configs),
        )
        .context(MSG_FAILED_TO_RUN_SERVER_ERR)
=======
    server.run(shell, mode, args.additional_args)
>>>>>>> 6384cad2
}<|MERGE_RESOLUTION|>--- conflicted
+++ resolved
@@ -1,5 +1,4 @@
 use anyhow::Context;
-<<<<<<< HEAD
 use common::{
     cmd::Cmd,
     config::global_config,
@@ -19,16 +18,6 @@
         MSG_BUILDING_L1_CONTRACTS, MSG_CHAIN_NOT_INITIALIZED, MSG_FAILED_TO_RUN_SERVER_ERR,
         MSG_STARTING_SERVER,
     },
-=======
-use common::{config::global_config, logger};
-use config::{ChainConfig, EcosystemConfig};
-use xshell::Shell;
-
-use crate::{
-    commands::args::RunServerArgs,
-    messages::{MSG_CHAIN_NOT_INITIALIZED, MSG_STARTING_SERVER},
-    server::{RunServer, ServerMode},
->>>>>>> 6384cad2
 };
 
 pub fn run(shell: &Shell, args: RunServerArgs) -> anyhow::Result<()> {
@@ -63,7 +52,6 @@
     } else {
         ServerMode::Normal
     };
-<<<<<<< HEAD
     server
         .run(
             shell,
@@ -75,7 +63,4 @@
             ContractsConfig::get_path_with_base_path(&chain_config.configs),
         )
         .context(MSG_FAILED_TO_RUN_SERVER_ERR)
-=======
-    server.run(shell, mode, args.additional_args)
->>>>>>> 6384cad2
 }