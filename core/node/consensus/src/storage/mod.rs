--- conflicted
+++ resolved
@@ -37,14 +37,8 @@
 }
 
 impl PayloadQueue {
-<<<<<<< HEAD
-    /// converts the block into actions and pushes them to the actions queue.
+    /// Converts the block into actions and pushes them to the actions queue.
     /// Does nothing and returns `Ok(false)` if the block has been already processed.
-=======
-    /// Advances the cursor by converting the block into actions and pushing them
-    /// to the actions queue.
-    /// Does nothing and returns `Ok(())` if the block has been already processed.
->>>>>>> 99af8fc0
     /// Returns an error if a block with an earlier block number was expected.
     pub(crate) async fn send(
         &mut self,
