use std::{
    error, fmt,
    path::PathBuf,
    time::{Duration, Instant},
};

use anyhow::Context;
use tokio::sync::watch;
use zksync_dal::{ConnectionPool, Core};
use zksync_shared_metrics::{SnapshotRecoveryStage, APP_METRICS};
use zksync_types::L1BatchNumber;

use crate::{rocksdb::InitStrategy, RocksdbStorage, RocksdbStorageOptions};

/// Initial RocksDB cache state returned by [`RocksdbCell::ensure_initialized()`].
#[derive(Debug, Clone)]
#[non_exhaustive]
pub struct InitialRocksdbState {
    /// Last processed L1 batch number in the RocksDB cache + 1 (i.e., the batch that the cache is ready to process).
    /// `None` if the cache is empty (i.e., needs recovery).
    pub next_l1_batch_number: Option<L1BatchNumber>,
}

/// Error returned from [`RocksdbCell`] methods if the corresponding [`AsyncCatchupTask`] has failed
/// or was canceled.
#[derive(Debug)]
pub struct AsyncCatchupFailed(());

impl fmt::Display for AsyncCatchupFailed {
    fn fmt(&self, formatter: &mut fmt::Formatter<'_>) -> fmt::Result {
        formatter.write_str("Async RocksDB cache catchup failed or was canceled")
    }
}

impl error::Error for AsyncCatchupFailed {}

/// `OnceCell` equivalent that can be `.await`ed. Correspondingly, it has the following invariants:
///
/// - The cell is only set once
/// - The cell is always set to `Some(_)`.
///
/// `OnceCell` (either from `once_cell` or `tokio`) is not used because it lacks a way to wait for the cell
/// to be initialized. `once_cell::sync::OnceCell` has a blocking `wait()` method, but since it's blocking,
/// it risks spawning non-cancellable threads if misused.
type AsyncOnceCell<T> = watch::Receiver<Option<T>>;

/// A lazily initialized handle to RocksDB cache returned from [`AsyncCatchupTask::new()`].
#[derive(Debug)]
pub struct RocksdbCell {
    initial_state: AsyncOnceCell<InitialRocksdbState>,
    db: AsyncOnceCell<RocksdbStorage>,
}

impl RocksdbCell {
    /// Waits until RocksDB is initialized and returns it.
    ///
    /// # Errors
    ///
    /// Returns an error if the async catch-up task failed or was canceled before initialization.
    #[allow(clippy::missing_panics_doc)] // false positive
    pub async fn wait(&self) -> Result<RocksdbStorage, AsyncCatchupFailed> {
        self.db
            .clone()
            .wait_for(Option::is_some)
            .await
            // `unwrap` below is safe by construction
            .map(|db| db.clone().unwrap())
            .map_err(|_| AsyncCatchupFailed(()))
    }

    /// Gets a RocksDB instance if it has been initialized.
    pub fn get(&self) -> Option<RocksdbStorage> {
        self.db.borrow().clone()
    }

    /// Ensures that the RocksDB has started catching up, and returns the **initial** RocksDB state
    /// at the start of the catch-up.
    ///
    /// # Errors
    ///
    /// Returns an error if the async catch-up task failed or was canceled.
    #[allow(clippy::missing_panics_doc)] // false positive
    pub async fn ensure_initialized(&self) -> Result<InitialRocksdbState, AsyncCatchupFailed> {
        self.initial_state
            .clone()
            .wait_for(Option::is_some)
            .await
            // `unwrap` below is safe by construction
            .map(|state| state.clone().unwrap())
            .map_err(|_| AsyncCatchupFailed(()))
    }

    /// Creates a task that will keep storage updated after it has caught up.
    pub fn keep_updated(&self, pool: ConnectionPool<Core>) -> KeepUpdatedTask {
        KeepUpdatedTask {
            db: self.db.clone(),
            pool,
        }
    }
}

/// A runnable task that blocks until the provided RocksDB cache instance is caught up with
/// Postgres.
///
/// See [`ReadStorageFactory`] for more context.
#[derive(Debug)]
pub struct AsyncCatchupTask {
    pool: ConnectionPool<Core>,
<<<<<<< HEAD
    state_keeper_db_path: PathBuf,
=======
    recovery_pool: ConnectionPool<Core>,
    state_keeper_db_path: String,
>>>>>>> 72dda979
    state_keeper_db_options: RocksdbStorageOptions,
    initial_state_sender: watch::Sender<Option<InitialRocksdbState>>,
    db_sender: watch::Sender<Option<RocksdbStorage>>,
    to_l1_batch_number: Option<L1BatchNumber>,
}

impl AsyncCatchupTask {
    /// Create a new catch-up task with the provided Postgres and RocksDB instances. Optionally
    /// accepts the last L1 batch number to catch up to (defaults to latest if not specified).
    pub fn new(pool: ConnectionPool<Core>, state_keeper_db_path: PathBuf) -> (Self, RocksdbCell) {
        let (initial_state_sender, initial_state) = watch::channel(None);
        let (db_sender, db) = watch::channel(None);
        let this = Self {
            recovery_pool: pool.clone(),
            pool,
            state_keeper_db_path,
            state_keeper_db_options: RocksdbStorageOptions::default(),
            initial_state_sender,
            db_sender,
            to_l1_batch_number: None,
        };
        (this, RocksdbCell { initial_state, db })
    }

    /// Sets RocksDB options.
    #[must_use]
    pub fn with_db_options(mut self, options: RocksdbStorageOptions) -> Self {
        self.state_keeper_db_options = options;
        self
    }

    /// Sets the L1 batch number to catch up. By default, the task will catch up to the latest L1 batch
    /// (at the start of catch-up).
    #[must_use]
    pub fn with_target_l1_batch_number(mut self, number: L1BatchNumber) -> Self {
        self.to_l1_batch_number = Some(number);
        self
    }

    /// Sets up a separate DB connection pool for recovery.
    #[must_use]
    pub fn with_recovery_pool(mut self, pool: ConnectionPool<Core>) -> Self {
        self.recovery_pool = pool;
        self
    }

    /// Block until RocksDB cache instance is caught up with Postgres.
    ///
    /// # Errors
    ///
    /// Propagates RocksDB and Postgres errors.
    #[tracing::instrument(name = "catch_up", skip_all, fields(target_l1_batch = ?self.to_l1_batch_number))]
    pub async fn run(self, stop_receiver: watch::Receiver<bool>) -> anyhow::Result<()> {
        let started_at = Instant::now();
        tracing::info!("Catching up RocksDB asynchronously");

        let rocksdb_builder = RocksdbStorage::builder_with_options(
            self.state_keeper_db_path.as_ref(),
            self.state_keeper_db_options,
        )
        .await
        .context("Failed creating RocksDB storage builder")?;

        let initial_state = InitialRocksdbState {
            next_l1_batch_number: rocksdb_builder.next_l1_batch_number().await,
        };
        tracing::info!("Initialized RocksDB catchup from state: {initial_state:?}");
        self.initial_state_sender.send_replace(Some(initial_state));

        let Some((storage, init_strategy)) = rocksdb_builder
            .ensure_ready(&self.recovery_pool, &stop_receiver)
            .await
            .context("failed initializing state keeper RocksDB from snapshot or scratch")?
        else {
            tracing::info!("RocksDB cache recovery was interrupted");
            return Ok(());
        };

        if matches!(init_strategy, InitStrategy::Recovery) {
            let elapsed = started_at.elapsed();
            APP_METRICS.snapshot_recovery_latency[&SnapshotRecoveryStage::StateKeeperCache]
                .set(elapsed);
            tracing::info!("Recovered state keeper RocksDB from snapshot in {elapsed:?}");
        }

        let mut connection = self.pool.connection_tagged("state_keeper").await?;
        let rocksdb = storage
            .synchronize(&mut connection, &stop_receiver, self.to_l1_batch_number)
            .await
            .context("Failed to catch up RocksDB to Postgres")?;
        drop(connection);

        if let Some(rocksdb) = rocksdb {
            self.db_sender.send_replace(Some(rocksdb));
        } else {
            tracing::info!("Synchronizing RocksDB interrupted");
        }

        Ok(())
    }
}

#[derive(Debug)]
pub struct KeepUpdatedTask {
    db: AsyncOnceCell<RocksdbStorage>,
    pool: ConnectionPool<Core>,
}

impl KeepUpdatedTask {
    pub async fn run(mut self, mut stop_receiver: watch::Receiver<bool>) -> anyhow::Result<()> {
        const SLEEP_INTERVAL: Duration = Duration::from_millis(100);

        let mut storage: RocksdbStorage = tokio::select! {
            res = self.db.wait_for(Option::is_some) => if let Ok(db) = res {
                // `unwrap()` is safe by construction
                db.clone().unwrap()
            } else {
                tracing::info!("Stop signal received, shutting down rocksdb updater task");
                return Ok(());
            },
            _ = stop_receiver.changed() => {
                tracing::info!("Stop signal received, shutting down rocksdb updater task");
                return Ok(());
            }
        };

        loop {
            let mut connection = self.pool.connection_tagged("rocksdb_updater_task").await?;
            storage = match storage
                .synchronize(&mut connection, &stop_receiver, None)
                .await
            {
                Ok(Some(storage)) => storage,
                Ok(None) => return Ok(()), // synchronization was interrupted
                Err(err) => {
                    return Err(err).context("Failed to catch up RocksDB to Postgres");
                }
            };
            drop(connection);

            tokio::time::sleep(SLEEP_INTERVAL).await;
        }
    }
}

#[cfg(test)]
mod tests {
    use tempfile::TempDir;
    use test_casing::test_casing;
    use zksync_types::L2BlockNumber;

    use super::*;
    use crate::test_utils::{create_l1_batch, create_l2_block, gen_storage_logs, prepare_postgres};

    #[tokio::test]
    async fn catching_up_basics() {
        let pool = ConnectionPool::<Core>::test_pool().await;
        let mut conn = pool.connection().await.unwrap();
        prepare_postgres(&mut conn).await;
        let storage_logs = gen_storage_logs(20..40);
        create_l2_block(&mut conn, L2BlockNumber(1), &storage_logs).await;
        create_l1_batch(&mut conn, L1BatchNumber(1), &storage_logs).await;
        drop(conn);

        let temp_dir = TempDir::new().unwrap();
        let (task, rocksdb_cell) = AsyncCatchupTask::new(pool.clone(), temp_dir.path().to_owned());
        let (_stop_sender, stop_receiver) = watch::channel(false);
        let task_handle = tokio::spawn(task.run(stop_receiver));

        let initial_state = rocksdb_cell.ensure_initialized().await.unwrap();
        assert_eq!(initial_state.next_l1_batch_number, None);

        let db = rocksdb_cell.wait().await.unwrap();
        assert_eq!(db.next_l1_batch_number().await, L1BatchNumber(2));
        task_handle.await.unwrap().unwrap();
        drop(db);
        drop(rocksdb_cell); // should be enough to release RocksDB lock

        let (task, rocksdb_cell) = AsyncCatchupTask::new(pool, temp_dir.path().to_owned());
        let (_stop_sender, stop_receiver) = watch::channel(false);
        let task_handle = tokio::spawn(task.run(stop_receiver));

        let initial_state = rocksdb_cell.ensure_initialized().await.unwrap();
        assert_eq!(initial_state.next_l1_batch_number, Some(L1BatchNumber(2)));

        task_handle.await.unwrap().unwrap();
        rocksdb_cell.get().unwrap(); // RocksDB must be caught up at this point
    }

    #[tokio::test]
    async fn keep_updated_basics() {
        let pool = ConnectionPool::<Core>::test_pool().await;
        let mut conn = pool.connection().await.unwrap();
        prepare_postgres(&mut conn).await;
        let storage_logs = gen_storage_logs(20..40);
        create_l2_block(&mut conn, L2BlockNumber(1), &storage_logs).await;
        create_l1_batch(&mut conn, L1BatchNumber(1), &storage_logs).await;
        drop(conn);

        let temp_dir = TempDir::new().unwrap();
        let (catchup_task, rocksdb_cell) =
            AsyncCatchupTask::new(pool.clone(), temp_dir.path().to_owned());
        let keep_updated_task = rocksdb_cell.keep_updated(pool.clone());
        let (_stop_sender, stop_receiver) = watch::channel(false);
        let catchup_task_handle = tokio::spawn(catchup_task.run(stop_receiver.clone()));
        let keep_updated_task_handle = tokio::spawn(keep_updated_task.run(stop_receiver));
        catchup_task_handle.await.unwrap().unwrap();

        let storage_logs = gen_storage_logs(40..50);
        let mut conn = pool.connection().await.unwrap();
        // Batch info should be inserted atomically.
        let mut transaction = conn.start_transaction().await.unwrap();
        create_l2_block(&mut transaction, L2BlockNumber(2), &storage_logs).await;
        create_l1_batch(&mut transaction, L1BatchNumber(2), &storage_logs).await;
        transaction.commit().await.unwrap();
        drop(conn);

        let rocksdb = rocksdb_cell.get().unwrap();
        let started_at = Instant::now();
        loop {
            if started_at.elapsed() > Duration::from_secs(10) {
                break;
            }
            if rocksdb.next_l1_batch_number().await == L1BatchNumber(3) {
                return;
            }
            tokio::time::sleep(Duration::from_millis(10)).await;
        }

        if keep_updated_task_handle.is_finished() {
            panic!(
                "KeepUpdated task finished: {:?}",
                keep_updated_task_handle.await
            );
        } else {
            panic!("Timeout waiting for catch up");
        }
    }

    #[derive(Debug)]
    enum CancellationScenario {
        DropTask,
        CancelTask,
    }

    impl CancellationScenario {
        const ALL: [Self; 2] = [Self::DropTask, Self::CancelTask];
    }

    #[test_casing(2, CancellationScenario::ALL)]
    #[tokio::test]
    async fn catching_up_cancellation(scenario: CancellationScenario) {
        let pool = ConnectionPool::<Core>::test_pool().await;
        let mut conn = pool.connection().await.unwrap();
        prepare_postgres(&mut conn).await;
        let storage_logs = gen_storage_logs(20..40);
        create_l2_block(&mut conn, L2BlockNumber(1), &storage_logs).await;
        create_l1_batch(&mut conn, L1BatchNumber(1), &storage_logs).await;
        drop(conn);

        let temp_dir = TempDir::new().unwrap();
        let (task, rocksdb_cell) = AsyncCatchupTask::new(pool.clone(), temp_dir.path().to_owned());
        let (stop_sender, stop_receiver) = watch::channel(false);
        match scenario {
            CancellationScenario::DropTask => drop(task),
            CancellationScenario::CancelTask => {
                stop_sender.send_replace(true);
                task.run(stop_receiver).await.unwrap();
            }
        }

        assert!(rocksdb_cell.get().is_none());
        rocksdb_cell.wait().await.unwrap_err();
    }
}<|MERGE_RESOLUTION|>--- conflicted
+++ resolved
@@ -106,12 +106,8 @@
 #[derive(Debug)]
 pub struct AsyncCatchupTask {
     pool: ConnectionPool<Core>,
-<<<<<<< HEAD
+    recovery_pool: ConnectionPool<Core>,
     state_keeper_db_path: PathBuf,
-=======
-    recovery_pool: ConnectionPool<Core>,
-    state_keeper_db_path: String,
->>>>>>> 72dda979
     state_keeper_db_options: RocksdbStorageOptions,
     initial_state_sender: watch::Sender<Option<InitialRocksdbState>>,
     db_sender: watch::Sender<Option<RocksdbStorage>>,
