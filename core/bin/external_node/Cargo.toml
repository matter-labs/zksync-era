[package]
name = "zksync_external_node"
version = "0.1.0"
edition.workspace = true
authors.workspace = true
homepage.workspace = true
repository.workspace = true
license.workspace = true
keywords.workspace = true
categories.workspace = true
publish = false

[dependencies]
<<<<<<< HEAD
zksync_core = { path = "../../lib/zksync_core" }
zksync_dal = { path = "../../lib/dal" }
zksync_config = { path = "../../lib/config" }
zksync_eth_client = { path = "../../lib/eth_client" }
zksync_storage = { path = "../../lib/storage" }
zksync_utils = { path = "../../lib/utils" }
zksync_state = { path = "../../lib/state" }
zksync_basic_types = { path = "../../lib/basic_types" }
zksync_contracts = { path = "../../lib/contracts" }
zksync_l1_contract_interface = { path = "../../lib/l1_contract_interface" }
zksync_snapshots_applier = { path = "../../lib/snapshots_applier" }
zksync_object_store = { path="../../lib/object_store" }
prometheus_exporter = { path = "../../lib/prometheus_exporter" }
zksync_health_check = { path = "../../lib/health_check" }
zksync_web3_decl = { path = "../../lib/web3_decl" }
zksync_types = { path = "../../lib/types" }
vlog = { path = "../../lib/vlog" }
=======
zksync_core.workspace = true
zksync_dal.workspace = true
zksync_db_connection.workspace = true
zksync_config.workspace = true
zksync_storage.workspace = true
zksync_utils.workspace = true
zksync_state.workspace = true
zksync_basic_types.workspace = true
zksync_contracts.workspace = true
zksync_l1_contract_interface.workspace = true
zksync_snapshots_applier.workspace = true
zksync_object_store.workspace = true
prometheus_exporter.workspace = true
zksync_health_check.workspace = true
zksync_web3_decl.workspace = true
zksync_types.workspace = true
vlog.workspace = true
>>>>>>> e26091a1

zksync_concurrency.workspace = true
zksync_consensus_roles.workspace = true
vise.workspace = true

anyhow.workspace = true
tokio = { workspace = true, features = ["full"] }
futures.workspace = true
serde = { workspace = true, features = ["derive"] }
envy.workspace = true
url.workspace = true
clap = { workspace = true, features = ["derive"] }
serde_json.workspace = true
semver.workspace = true
tracing.workspace = true<|MERGE_RESOLUTION|>--- conflicted
+++ resolved
@@ -11,29 +11,11 @@
 publish = false
 
 [dependencies]
-<<<<<<< HEAD
-zksync_core = { path = "../../lib/zksync_core" }
-zksync_dal = { path = "../../lib/dal" }
-zksync_config = { path = "../../lib/config" }
-zksync_eth_client = { path = "../../lib/eth_client" }
-zksync_storage = { path = "../../lib/storage" }
-zksync_utils = { path = "../../lib/utils" }
-zksync_state = { path = "../../lib/state" }
-zksync_basic_types = { path = "../../lib/basic_types" }
-zksync_contracts = { path = "../../lib/contracts" }
-zksync_l1_contract_interface = { path = "../../lib/l1_contract_interface" }
-zksync_snapshots_applier = { path = "../../lib/snapshots_applier" }
-zksync_object_store = { path="../../lib/object_store" }
-prometheus_exporter = { path = "../../lib/prometheus_exporter" }
-zksync_health_check = { path = "../../lib/health_check" }
-zksync_web3_decl = { path = "../../lib/web3_decl" }
-zksync_types = { path = "../../lib/types" }
-vlog = { path = "../../lib/vlog" }
-=======
 zksync_core.workspace = true
 zksync_dal.workspace = true
 zksync_db_connection.workspace = true
 zksync_config.workspace = true
+zksync_eth_client.workspace = true
 zksync_storage.workspace = true
 zksync_utils.workspace = true
 zksync_state.workspace = true
@@ -47,7 +29,6 @@
 zksync_web3_decl.workspace = true
 zksync_types.workspace = true
 vlog.workspace = true
->>>>>>> e26091a1
 
 zksync_concurrency.workspace = true
 zksync_consensus_roles.workspace = true
