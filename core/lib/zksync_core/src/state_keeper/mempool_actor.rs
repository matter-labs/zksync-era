use std::{collections::HashMap, sync::Arc, time::Duration};

use anyhow::Context as _;
use multivm::utils::derive_base_fee_and_gas_per_pubdata;
#[cfg(test)]
use tokio::sync::mpsc;
use tokio::sync::watch;
use zksync_config::configs::chain::MempoolConfig;
use zksync_dal::{Connection, ConnectionPool, Core, CoreDal};
use zksync_mempool::L2TxFilter;
#[cfg(test)]
use zksync_types::H256;
use zksync_types::{get_nonce_key, Address, Nonce, Transaction, VmVersion};

use super::{metrics::KEEPER_METRICS, types::MempoolGuard};
use crate::{fee_model::BatchFeeModelInputProvider, utils::pending_protocol_version};

/// Creates a mempool filter for L2 transactions based on the current L1 gas price.
/// The filter is used to filter out transactions from the mempool that do not cover expenses
/// to process them.
pub async fn l2_tx_filter(
    batch_fee_input_provider: &dyn BatchFeeModelInputProvider,
    vm_version: VmVersion,
) -> L2TxFilter {
    let fee_input = batch_fee_input_provider.get_batch_fee_input().await;

    let (base_fee, gas_per_pubdata) = derive_base_fee_and_gas_per_pubdata(fee_input, vm_version);
    L2TxFilter {
        fee_input,
        fee_per_gas: base_fee,
        gas_per_pubdata: gas_per_pubdata as u32,
    }
}

#[derive(Debug)]
pub struct MempoolFetcher {
    mempool: MempoolGuard,
    pool: ConnectionPool<Core>,
    batch_fee_input_provider: Arc<dyn BatchFeeModelInputProvider>,
    sync_interval: Duration,
    sync_batch_size: usize,
    stuck_tx_timeout: Option<Duration>,
    #[cfg(test)]
    transaction_hashes_sender: mpsc::UnboundedSender<Vec<H256>>,
}

impl MempoolFetcher {
    pub fn new(
        mempool: MempoolGuard,
        batch_fee_input_provider: Arc<dyn BatchFeeModelInputProvider>,
        config: &MempoolConfig,
        pool: ConnectionPool<Core>,
    ) -> Self {
        Self {
            mempool,
            pool,
            batch_fee_input_provider,
            sync_interval: config.sync_interval(),
            sync_batch_size: config.sync_batch_size,
            stuck_tx_timeout: config.remove_stuck_txs.then(|| config.stuck_tx_timeout()),
            #[cfg(test)]
            transaction_hashes_sender: mpsc::unbounded_channel().0,
        }
    }

    pub async fn run(mut self, stop_receiver: watch::Receiver<bool>) -> anyhow::Result<()> {
        let mut storage = self.pool.connection_tagged("state_keeper").await?;
        if let Some(stuck_tx_timeout) = self.stuck_tx_timeout {
            let removed_txs = storage
                .transactions_dal()
                .remove_stuck_txs(stuck_tx_timeout)
                .await
                .context("failed removing stuck transactions")?;
            tracing::info!("Number of stuck txs was removed: {removed_txs}");
        }
        storage
            .transactions_dal()
            .reset_mempool()
            .await
            .context("failed resetting mempool")?;
        drop(storage);

        loop {
            if *stop_receiver.borrow() {
                tracing::info!("Stop signal received, mempool is shutting down");
                break;
            }
            let latency = KEEPER_METRICS.mempool_sync.start();
            let mut storage = self.pool.connection_tagged("state_keeper").await?;
            let mempool_info = self.mempool.get_mempool_info();
            let protocol_version = pending_protocol_version(&mut storage)
                .await
                .context("failed getting pending protocol version")?;

            let l2_tx_filter = l2_tx_filter(
                self.batch_fee_input_provider.as_ref(),
                protocol_version.into(),
            )
            .await;

            let transactions = storage
                .transactions_dal()
                .sync_mempool(
                    &mempool_info.stashed_accounts,
                    &mempool_info.purged_accounts,
                    l2_tx_filter.gas_per_pubdata,
                    l2_tx_filter.fee_per_gas,
                    self.sync_batch_size,
                )
                .await
                .context("failed syncing mempool")?;
            let nonces = get_transaction_nonces(&mut storage, &transactions).await?;
            drop(storage);

            #[cfg(test)]
            {
                let transaction_hashes = transactions.iter().map(Transaction::hash).collect();
                self.transaction_hashes_sender.send(transaction_hashes).ok();
            }
            let all_transactions_loaded = transactions.len() < self.sync_batch_size;
            self.mempool.insert(transactions, nonces);
            latency.observe();

            if all_transactions_loaded {
                tokio::time::sleep(self.sync_interval).await;
            }
        }
        Ok(())
    }
}

/// Loads nonces for all distinct `transactions` initiators from the storage.
async fn get_transaction_nonces(
    storage: &mut Connection<'_, Core>,
    transactions: &[Transaction],
) -> anyhow::Result<HashMap<Address, Nonce>> {
    let (nonce_keys, address_by_nonce_key): (Vec<_>, HashMap<_, _>) = transactions
        .iter()
        .map(|tx| {
            let address = tx.initiator_account();
            let nonce_key = get_nonce_key(&address).hashed_key();
            (nonce_key, (nonce_key, address))
        })
        .unzip();

    let nonce_values = storage
        .storage_web3_dal()
        .get_values(&nonce_keys)
        .await
        .context("failed getting nonces from storage")?;

    Ok(nonce_values
        .into_iter()
        .map(|(nonce_key, nonce_value)| {
            let nonce = Nonce(zksync_utils::h256_to_u32(nonce_value));
            (address_by_nonce_key[&nonce_key], nonce)
        })
        .collect())
}

#[cfg(test)]
mod tests {
    use zksync_types::{
        fee::TransactionExecutionMetrics, MiniblockNumber, PriorityOpId, ProtocolVersionId,
        StorageLog, H256,
    };
    use zksync_utils::u256_to_h256;

    use super::*;
    use crate::{
        genesis::{insert_genesis_batch, GenesisParams},
        utils::testonly::{create_l2_transaction, MockBatchFeeParamsProvider},
    };

    const TEST_MEMPOOL_CONFIG: MempoolConfig = MempoolConfig {
        sync_interval_ms: 10,
        sync_batch_size: 100,
        capacity: 100,
        stuck_tx_timeout: 0,
        remove_stuck_txs: false,
        delay_interval: 10,
    };

    #[tokio::test]
    async fn getting_transaction_nonces() {
        let pool = ConnectionPool::<Core>::test_pool().await;
        let mut storage = pool.connection().await.unwrap();

        let transaction = create_l2_transaction(10, 100);
        let transaction_initiator = transaction.initiator_account();
        let nonce_key = get_nonce_key(&transaction_initiator);
        let nonce_log = StorageLog::new_write_log(nonce_key, u256_to_h256(42.into()));
        storage
            .storage_logs_dal()
            .insert_storage_logs(MiniblockNumber(0), &[(H256::zero(), vec![nonce_log])])
            .await
            .unwrap();

        let other_transaction = create_l2_transaction(10, 100);
        let other_transaction_initiator = other_transaction.initiator_account();
        assert_ne!(other_transaction_initiator, transaction_initiator);

        let nonces = get_transaction_nonces(
            &mut storage,
            &[transaction.into(), other_transaction.into()],
        )
        .await
        .unwrap();
        assert_eq!(
            nonces,
            HashMap::from([
                (transaction_initiator, Nonce(42)),
                (other_transaction_initiator, Nonce(0)),
            ])
        );
    }

    #[tokio::test]
    async fn syncing_mempool_basics() {
<<<<<<< HEAD
        let pool = ConnectionPool::constrained_test_pool(1).await;
        let mut storage = pool.access_storage().await.unwrap();
=======
        let pool = ConnectionPool::<Core>::constrained_test_pool(1).await;
        let mut storage = pool.connection().await.unwrap();
>>>>>>> 4b634fd7
        insert_genesis_batch(&mut storage, &GenesisParams::mock())
            .await
            .unwrap();
        drop(storage);

        let mempool = MempoolGuard::new(PriorityOpId(0), 100);
        let fee_params_provider = Arc::new(MockBatchFeeParamsProvider::default());
        let fee_input = fee_params_provider.get_batch_fee_input().await;
        let (base_fee, gas_per_pubdata) =
            derive_base_fee_and_gas_per_pubdata(fee_input, ProtocolVersionId::latest().into());

        let mut fetcher = MempoolFetcher::new(
            mempool.clone(),
            fee_params_provider,
            &TEST_MEMPOOL_CONFIG,
            pool.clone(),
        );
        let (tx_hashes_sender, mut tx_hashes_receiver) = mpsc::unbounded_channel();
        fetcher.transaction_hashes_sender = tx_hashes_sender;
        let (stop_sender, stop_receiver) = watch::channel(false);
        let fetcher_task = tokio::spawn(fetcher.run(stop_receiver));

        // Add a new transaction to the storage.
        let transaction = create_l2_transaction(base_fee, gas_per_pubdata);
        let transaction_hash = transaction.hash();
        let mut storage = pool.connection().await.unwrap();
        storage
            .transactions_dal()
            .insert_transaction_l2(transaction, TransactionExecutionMetrics::default())
            .await
            .unwrap();
        drop(storage);

        // Check that the transaction is eventually synced.
        let tx_hashes = wait_for_new_transactions(&mut tx_hashes_receiver).await;
        assert_eq!(tx_hashes, [transaction_hash]);
        assert_eq!(mempool.stats().l2_transaction_count, 1);

        stop_sender.send_replace(true);
        fetcher_task.await.unwrap().expect("fetcher errored");
    }

    async fn wait_for_new_transactions(
        tx_hashes_receiver: &mut mpsc::UnboundedReceiver<Vec<H256>>,
    ) -> Vec<H256> {
        loop {
            let tx_hashes = tx_hashes_receiver.recv().await.unwrap();
            if tx_hashes.is_empty() {
                continue;
            }
            break tx_hashes;
        }
    }

    #[tokio::test]
    async fn ignoring_transaction_with_insufficient_fee() {
<<<<<<< HEAD
        let pool = ConnectionPool::constrained_test_pool(1).await;
        let mut storage = pool.access_storage().await.unwrap();
=======
        let pool = ConnectionPool::<Core>::constrained_test_pool(1).await;
        let mut storage = pool.connection().await.unwrap();
>>>>>>> 4b634fd7
        insert_genesis_batch(&mut storage, &GenesisParams::mock())
            .await
            .unwrap();
        drop(storage);

        let mempool = MempoolGuard::new(PriorityOpId(0), 100);
        let fee_params_provider = Arc::new(MockBatchFeeParamsProvider::default());
        let fee_input = fee_params_provider.get_batch_fee_input().await;
        let (base_fee, gas_per_pubdata) =
            derive_base_fee_and_gas_per_pubdata(fee_input, ProtocolVersionId::latest().into());

        let fetcher = MempoolFetcher::new(
            mempool.clone(),
            fee_params_provider,
            &TEST_MEMPOOL_CONFIG,
            pool.clone(),
        );
        let (stop_sender, stop_receiver) = watch::channel(false);
        let fetcher_task = tokio::spawn(fetcher.run(stop_receiver));

        // Add a transaction with insufficient fee to the storage.
        let transaction = create_l2_transaction(base_fee / 2, gas_per_pubdata / 2);
        let mut storage = pool.connection().await.unwrap();
        storage
            .transactions_dal()
            .insert_transaction_l2(transaction, TransactionExecutionMetrics::default())
            .await
            .unwrap();
        drop(storage);

        tokio::time::sleep(TEST_MEMPOOL_CONFIG.sync_interval() * 5).await;
        assert_eq!(mempool.stats().l2_transaction_count, 0);

        stop_sender.send_replace(true);
        fetcher_task.await.unwrap().expect("fetcher errored");
    }

    #[tokio::test]
    async fn ignoring_transaction_with_old_nonce() {
<<<<<<< HEAD
        let pool = ConnectionPool::constrained_test_pool(1).await;
        let mut storage = pool.access_storage().await.unwrap();
=======
        let pool = ConnectionPool::<Core>::constrained_test_pool(1).await;
        let mut storage = pool.connection().await.unwrap();
>>>>>>> 4b634fd7
        insert_genesis_batch(&mut storage, &GenesisParams::mock())
            .await
            .unwrap();
        drop(storage);

        let mempool = MempoolGuard::new(PriorityOpId(0), 100);
        let fee_params_provider = Arc::new(MockBatchFeeParamsProvider::default());
        let fee_input = fee_params_provider.get_batch_fee_input().await;
        let (base_fee, gas_per_pubdata) =
            derive_base_fee_and_gas_per_pubdata(fee_input, ProtocolVersionId::latest().into());

        let mut fetcher = MempoolFetcher::new(
            mempool.clone(),
            fee_params_provider,
            &TEST_MEMPOOL_CONFIG,
            pool.clone(),
        );
        let (tx_hashes_sender, mut tx_hashes_receiver) = mpsc::unbounded_channel();
        fetcher.transaction_hashes_sender = tx_hashes_sender;
        let (stop_sender, stop_receiver) = watch::channel(false);
        let fetcher_task = tokio::spawn(fetcher.run(stop_receiver));

        // Add a new transaction to the storage.
        let transaction = create_l2_transaction(base_fee * 2, gas_per_pubdata * 2);
        assert_eq!(transaction.nonce(), Nonce(0));
        let transaction_hash = transaction.hash();
        let nonce_key = get_nonce_key(&transaction.initiator_account());
        let nonce_log = StorageLog::new_write_log(nonce_key, u256_to_h256(42.into()));
        let mut storage = pool.connection().await.unwrap();
        storage
            .storage_logs_dal()
            .append_storage_logs(MiniblockNumber(0), &[(H256::zero(), vec![nonce_log])])
            .await
            .unwrap();
        storage
            .transactions_dal()
            .insert_transaction_l2(transaction, TransactionExecutionMetrics::default())
            .await
            .unwrap();
        drop(storage);

        // Check that the transaction is eventually synced.
        let tx_hashes = wait_for_new_transactions(&mut tx_hashes_receiver).await;
        assert_eq!(tx_hashes, [transaction_hash]);
        // Transaction must not be added to the pool because of its outdated nonce.
        assert_eq!(mempool.stats().l2_transaction_count, 0);

        stop_sender.send_replace(true);
        fetcher_task.await.unwrap().expect("fetcher errored");
    }
}<|MERGE_RESOLUTION|>--- conflicted
+++ resolved
@@ -217,13 +217,8 @@
 
     #[tokio::test]
     async fn syncing_mempool_basics() {
-<<<<<<< HEAD
         let pool = ConnectionPool::constrained_test_pool(1).await;
         let mut storage = pool.access_storage().await.unwrap();
-=======
-        let pool = ConnectionPool::<Core>::constrained_test_pool(1).await;
-        let mut storage = pool.connection().await.unwrap();
->>>>>>> 4b634fd7
         insert_genesis_batch(&mut storage, &GenesisParams::mock())
             .await
             .unwrap();
@@ -280,13 +275,8 @@
 
     #[tokio::test]
     async fn ignoring_transaction_with_insufficient_fee() {
-<<<<<<< HEAD
-        let pool = ConnectionPool::constrained_test_pool(1).await;
-        let mut storage = pool.access_storage().await.unwrap();
-=======
         let pool = ConnectionPool::<Core>::constrained_test_pool(1).await;
         let mut storage = pool.connection().await.unwrap();
->>>>>>> 4b634fd7
         insert_genesis_batch(&mut storage, &GenesisParams::mock())
             .await
             .unwrap();
@@ -326,13 +316,8 @@
 
     #[tokio::test]
     async fn ignoring_transaction_with_old_nonce() {
-<<<<<<< HEAD
-        let pool = ConnectionPool::constrained_test_pool(1).await;
-        let mut storage = pool.access_storage().await.unwrap();
-=======
         let pool = ConnectionPool::<Core>::constrained_test_pool(1).await;
         let mut storage = pool.connection().await.unwrap();
->>>>>>> 4b634fd7
         insert_genesis_batch(&mut storage, &GenesisParams::mock())
             .await
             .unwrap();
