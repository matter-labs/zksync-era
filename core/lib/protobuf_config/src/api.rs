use std::{
    num::{NonZeroU32, NonZeroUsize},
    time::Duration,
};

use anyhow::Context as _;
use zksync_config::configs::{api, ApiConfig};
use zksync_protobuf::{
    repr::{read_optional_repr, read_required_repr, ProtoRepr},
    required,
};

use crate::{parse_h160, proto::api as proto};

impl ProtoRepr for proto::Api {
    type Type = ApiConfig;
    fn read(&self) -> anyhow::Result<Self::Type> {
        Ok(Self::Type {
            web3_json_rpc: read_required_repr(&self.web3_json_rpc).context("web3_json_rpc")?,
            prometheus: read_required_repr(&self.prometheus).context("prometheus")?,
            healthcheck: read_required_repr(&self.healthcheck).context("healthcheck")?,
            merkle_tree: read_required_repr(&self.merkle_tree).context("merkle_tree")?,
        })
    }

    fn build(this: &Self::Type) -> Self {
        Self {
            web3_json_rpc: Some(ProtoRepr::build(&this.web3_json_rpc)),
            prometheus: Some(ProtoRepr::build(&this.prometheus)),
            healthcheck: Some(ProtoRepr::build(&this.healthcheck)),
            merkle_tree: Some(ProtoRepr::build(&this.merkle_tree)),
        }
    }
}

impl ProtoRepr for proto::Web3JsonRpc {
    type Type = api::Web3JsonRpcConfig;

    fn read(&self) -> anyhow::Result<Self::Type> {
        let max_response_body_size_overrides_mb = self
            .max_response_body_size_overrides
            .iter()
            .enumerate()
            .map(|(i, entry)| {
                let size_mb = if let Some(size_mb) = entry.size_mb {
                    let size_mb =
                        usize::try_from(size_mb).with_context(|| format!("[{i}].size_mb"))?;
                    NonZeroUsize::new(size_mb).with_context(|| format!("[{i}].size_mb is zero"))?
                } else {
                    NonZeroUsize::MAX
                };
                Ok((
                    entry
                        .method
                        .clone()
                        .with_context(|| format!("[{i}].method"))?,
                    size_mb,
                ))
            })
            .collect::<anyhow::Result<_>>()
            .context("max_response_body_size_overrides")?;
        let api_namespaces = if self.api_namespaces.is_empty() {
            None
        } else {
            Some(self.api_namespaces.clone())
        };

        Ok(Self::Type {
            http_port: required(&self.http_port)
                .and_then(|p| Ok((*p).try_into()?))
                .context("http_port")?,
            ws_port: required(&self.ws_port)
                .and_then(|p| Ok((*p).try_into()?))
                .context("ws_port")?,
            req_entities_limit: self.req_entities_limit,
            filters_disabled: self.filters_disabled.unwrap_or(false),
            filters_limit: self.filters_limit,
            subscriptions_limit: self.subscriptions_limit,
            pubsub_polling_interval: self.pubsub_polling_interval,
            max_nonce_ahead: *required(&self.max_nonce_ahead).context("max_nonce_ahead")?,
            gas_price_scale_factor: *required(&self.gas_price_scale_factor)
                .context("gas_price_scale_factor")?,
            estimate_gas_scale_factor: *required(&self.estimate_gas_scale_factor)
                .context("estimate_gas_scale_factor")?,
            estimate_gas_acceptable_overestimation: *required(
                &self.estimate_gas_acceptable_overestimation,
            )
            .context("acceptable_overestimation")?,
            estimate_gas_optimize_search: self.estimate_gas_optimize_search.unwrap_or(false),
            max_tx_size: required(&self.max_tx_size)
                .and_then(|x| Ok((*x).try_into()?))
                .context("max_tx_size")?,
            vm_execution_cache_misses_limit: self
                .vm_execution_cache_misses_limit
                .map(|x| x.try_into())
                .transpose()
                .context("vm_execution_cache_misses_limit")?,
            vm_concurrency_limit: self
                .vm_concurrency_limit
                .map(|x| x.try_into())
                .transpose()
                .context("vm_concurrency_limit")?,
            factory_deps_cache_size_mb: self
                .factory_deps_cache_size_mb
                .map(|x| x.try_into())
                .transpose()
                .context("factory_deps_cache_size_mb")?,
            initial_writes_cache_size_mb: self
                .initial_writes_cache_size_mb
                .map(|x| x.try_into())
                .transpose()
                .context("initial_writes_cache_size_mb")?,
            latest_values_cache_size_mb: self
                .latest_values_cache_size_mb
                .map(|x| x.try_into())
                .transpose()
                .context("latest_values_cache_size_mb")?,
            latest_values_max_block_lag: self
                .latest_values_max_block_lag
                .map(|x| x.try_into())
                .transpose()
                .context("latest_values_max_block_lag")?,
            fee_history_limit: self.fee_history_limit,
            max_batch_request_size: self
                .max_batch_request_size
                .map(|x| x.try_into())
                .transpose()
                .context("max_batch_request_size")?,
            max_response_body_size_mb: self
                .max_response_body_size_mb
                .map(|x| x.try_into())
                .transpose()
                .context("max_response_body_size_mb")?,
            max_response_body_size_overrides_mb,
            websocket_requests_per_minute_limit: self
                .websocket_requests_per_minute_limit
                .map(|x| x.try_into())
                .transpose()
                .context("websocket_requests_per_minute_limit")?,
            tree_api_url: self.tree_api_url.clone(),
            mempool_cache_update_interval: self.mempool_cache_update_interval,
            mempool_cache_size: self
                .mempool_cache_size
                .map(|x| x.try_into())
                .transpose()
                .context("mempool_cache_size")?,
            whitelisted_tokens_for_aa: self
                .whitelisted_tokens_for_aa
                .iter()
                .enumerate()
                .map(|(i, k)| parse_h160(k).context(i))
                .collect::<Result<Vec<_>, _>>()
                .context("whitelisted_tokens_for_aa")?,
            extended_api_tracing: self.extended_api_tracing.unwrap_or_default(),
            api_namespaces,
            deployment_allowlist: read_optional_repr(&self.deployment_allowlist)?
                .unwrap_or_default(),
        })
    }

    fn build(this: &Self::Type) -> Self {
        Self {
            http_port: Some(this.http_port.into()),
<<<<<<< HEAD
            http_url: None,
            ws_port: Some(this.ws_port.into()),
            ws_url: None,
=======
            ws_port: Some(this.ws_port.into()),
>>>>>>> e0a6b7c5
            req_entities_limit: this.req_entities_limit,
            filters_disabled: Some(this.filters_disabled),
            mempool_cache_update_interval: this.mempool_cache_update_interval,
            mempool_cache_size: this.mempool_cache_size.map(|x| x.try_into().unwrap()),
            filters_limit: this.filters_limit,
            subscriptions_limit: this.subscriptions_limit,
            pubsub_polling_interval: this.pubsub_polling_interval,
            max_nonce_ahead: Some(this.max_nonce_ahead),
            gas_price_scale_factor: Some(this.gas_price_scale_factor),
            estimate_gas_scale_factor: Some(this.estimate_gas_scale_factor),
            estimate_gas_acceptable_overestimation: Some(
                this.estimate_gas_acceptable_overestimation,
            ),
            estimate_gas_optimize_search: Some(this.estimate_gas_optimize_search),
            max_tx_size: Some(this.max_tx_size.try_into().unwrap()),
            vm_execution_cache_misses_limit: this
                .vm_execution_cache_misses_limit
                .map(|x| x.try_into().unwrap()),
            vm_concurrency_limit: this.vm_concurrency_limit.map(|x| x.try_into().unwrap()),
            factory_deps_cache_size_mb: this
                .factory_deps_cache_size_mb
                .map(|x| x.try_into().unwrap()),
            initial_writes_cache_size_mb: this
                .initial_writes_cache_size_mb
                .map(|x| x.try_into().unwrap()),
            latest_values_cache_size_mb: this
                .latest_values_cache_size_mb
                .map(|x| x.try_into().unwrap()),
            latest_values_max_block_lag: this.latest_values_max_block_lag.map(NonZeroU32::get),
            fee_history_limit: this.fee_history_limit,
            max_batch_request_size: this.max_batch_request_size.map(|x| x.try_into().unwrap()),
            max_response_body_size_mb: this
                .max_response_body_size_mb
                .map(|x| x.try_into().unwrap()),
            max_response_body_size_overrides: this
                .max_response_body_size_overrides_mb
                .iter()
                .map(|(method, size_mb)| proto::MaxResponseSizeOverride {
                    method: Some(method.to_owned()),
                    size_mb: if size_mb == usize::MAX {
                        None
                    } else {
                        Some(size_mb.try_into().expect("failed converting usize to u64"))
                    },
                })
                .collect(),
            websocket_requests_per_minute_limit: this
                .websocket_requests_per_minute_limit
                .map(|x| x.into()),
            tree_api_url: this.tree_api_url.clone(),
            whitelisted_tokens_for_aa: this
                .whitelisted_tokens_for_aa
                .iter()
                .map(|k| format!("{:?}", k))
                .collect(),
            extended_api_tracing: Some(this.extended_api_tracing),
            api_namespaces: this.api_namespaces.clone().unwrap_or_default(),
            deployment_allowlist: Some(proto::DeploymentAllowlist::build(
                &this.deployment_allowlist,
            )),
        }
    }
}

impl ProtoRepr for proto::DeploymentAllowlist {
    type Type = zksync_config::configs::api::DeploymentAllowlist;

    fn read(&self) -> anyhow::Result<Self::Type> {
        Ok(Self::Type::new(
            self.http_file_url.clone(),
            self.refresh_interval_secs,
        ))
    }

    fn build(this: &Self::Type) -> Self {
        Self {
            http_file_url: this.http_file_url().map(String::from),
            refresh_interval_secs: Some(this.refresh_interval().as_secs()),
        }
    }
}

impl ProtoRepr for proto::HealthCheck {
    type Type = api::HealthCheckConfig;

    fn read(&self) -> anyhow::Result<Self::Type> {
        Ok(Self::Type {
            port: required(&self.port)
                .and_then(|&port| Ok(port.try_into()?))
                .context("port")?,
            slow_time_limit_ms: self.slow_time_limit_ms.map(Duration::from_millis),
            hard_time_limit_ms: self.hard_time_limit_ms.map(Duration::from_millis),
        })
    }

    fn build(this: &Self::Type) -> Self {
        Self {
            port: Some(this.port.into()),
            slow_time_limit_ms: this
                .slow_time_limit_ms
                .map(|dur| dur.as_millis().try_into().unwrap()),
            hard_time_limit_ms: this
                .hard_time_limit_ms
                .map(|dur| dur.as_millis().try_into().unwrap()),
        }
    }
}

impl ProtoRepr for proto::MerkleTreeApi {
    type Type = api::MerkleTreeApiConfig;
    fn read(&self) -> anyhow::Result<Self::Type> {
        Ok(Self::Type {
            port: required(&self.port)
                .and_then(|p| Ok((*p).try_into()?))
                .context("port")?,
        })
    }
    fn build(this: &Self::Type) -> Self {
        Self {
            port: Some(this.port.into()),
        }
    }
}<|MERGE_RESOLUTION|>--- conflicted
+++ resolved
@@ -161,13 +161,7 @@
     fn build(this: &Self::Type) -> Self {
         Self {
             http_port: Some(this.http_port.into()),
-<<<<<<< HEAD
-            http_url: None,
             ws_port: Some(this.ws_port.into()),
-            ws_url: None,
-=======
-            ws_port: Some(this.ws_port.into()),
->>>>>>> e0a6b7c5
             req_entities_limit: this.req_entities_limit,
             filters_disabled: Some(this.filters_disabled),
             mempool_cache_update_interval: this.mempool_cache_update_interval,
