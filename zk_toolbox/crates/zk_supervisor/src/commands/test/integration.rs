--- conflicted
+++ resolved
@@ -20,11 +20,7 @@
     build_repository(shell, &ecosystem_config)?;
     build_test_contracts(shell, &ecosystem_config)?;
 
-<<<<<<< HEAD
-    let mut command = cmd!(shell, "yarn jest --forceExit --testTimeout 70000")
-=======
-    let mut command = cmd!(shell, "yarn jest --detectOpenHandles --testTimeout 60000")
->>>>>>> 180f787a
+    let mut command = cmd!(shell, "yarn jest --detectOpenHandles --testTimeout 70000")
         .env("CHAIN_NAME", ecosystem_config.default_chain);
 
     if args.external_node {
