use std::collections::HashMap;

use zksync_types::{
    api::{
<<<<<<< HEAD
        state_override::StateOverride, ApiStorageLog, BlockDetails, BridgeAddresses,
        L1BatchDetails, L1ProcessingDetails, L2ToL1LogProof, LeafAggProof, Log, Proof,
        ProtocolVersion, TransactionDetailedResult, TransactionDetails,
=======
        state_override::StateOverride, BlockDetails, BridgeAddresses, L1BatchDetails,
        L2ToL1LogProof, Proof, ProtocolVersion, TransactionDetailedResult, TransactionDetails,
>>>>>>> a8489270
    },
    fee::Fee,
    fee_model::{FeeParams, PubdataIndependentBatchFeeModelInput},
    transaction_request::CallRequest,
    web3, Address, L1BatchNumber, L2BlockNumber, H256, U256, U64,
};
use zksync_web3_decl::{
    jsonrpsee::core::{async_trait, RpcResult},
    namespaces::ZksNamespaceServer,
    types::Token,
};

use crate::web3::ZksNamespace;

#[async_trait]
impl ZksNamespaceServer for ZksNamespace {
    async fn estimate_fee(
        &self,
        req: CallRequest,
        state_override: Option<StateOverride>,
    ) -> RpcResult<Fee> {
        self.estimate_fee_impl(req, state_override)
            .await
            .map_err(|err| self.current_method().map_err(err))
    }

    async fn estimate_gas_l1_to_l2(
        &self,
        req: CallRequest,
        state_override: Option<StateOverride>,
    ) -> RpcResult<U256> {
        self.estimate_l1_to_l2_gas_impl(req, state_override)
            .await
            .map_err(|err| self.current_method().map_err(err))
    }

    async fn get_bridgehub_contract(&self) -> RpcResult<Option<Address>> {
        Ok(self.get_bridgehub_contract_impl())
    }

    async fn get_main_contract(&self) -> RpcResult<Address> {
        Ok(self.get_main_contract_impl())
    }

    async fn get_testnet_paymaster(&self) -> RpcResult<Option<Address>> {
        Ok(self.get_testnet_paymaster_impl())
    }

    async fn get_bridge_contracts(&self) -> RpcResult<BridgeAddresses> {
        Ok(self.get_bridge_contracts_impl().await)
    }

    async fn get_timestamp_asserter(&self) -> RpcResult<Option<Address>> {
        Ok(self.get_timestamp_asserter_impl())
    }

    async fn l1_chain_id(&self) -> RpcResult<U64> {
        Ok(self.l1_chain_id_impl())
    }

    async fn get_confirmed_tokens(&self, from: u32, limit: u8) -> RpcResult<Vec<Token>> {
        self.get_confirmed_tokens_impl(from, limit)
            .await
            .map_err(|err| self.current_method().map_err(err))
    }

    async fn get_all_account_balances(
        &self,
        address: Address,
    ) -> RpcResult<HashMap<Address, U256>> {
        self.get_all_account_balances_impl(address)
            .await
            .map_err(|err| self.current_method().map_err(err))
    }

    async fn get_l2_to_l1_msg_proof(
        &self,
        block: L2BlockNumber,
        sender: Address,
        msg: H256,
        l2_log_position: Option<usize>,
    ) -> RpcResult<Option<L2ToL1LogProof>> {
        self.get_l2_to_l1_msg_proof_impl(block, sender, msg, l2_log_position)
            .await
            .map_err(|err| self.current_method().map_err(err))
    }

    async fn get_l2_to_l1_log_proof(
        &self,
        tx_hash: H256,
        index: Option<usize>,
    ) -> RpcResult<Option<L2ToL1LogProof>> {
        self.get_l2_to_l1_log_proof_impl(tx_hash, index)
            .await
            .map_err(|err| self.current_method().map_err(err))
    }

    async fn get_aggregated_batch_inclusion_proof(
        &self,
        message_root_addr: Address,
        batch_number: L1BatchNumber,
        chain_id: u32,
    ) -> RpcResult<Option<LeafAggProof>> {
        self.get_aggregated_batch_inclusion_proof_impl(message_root_addr, batch_number, chain_id)
            .await
            .map_err(|err| self.current_method().map_err(err))
    }

    async fn get_l1_batch_number(&self) -> RpcResult<U64> {
        self.get_l1_batch_number_impl()
            .await
            .map_err(|err| self.current_method().map_err(err))
    }

    async fn get_l2_block_range(&self, batch: L1BatchNumber) -> RpcResult<Option<(U64, U64)>> {
        self.get_l2_block_range_impl(batch)
            .await
            .map_err(|err| self.current_method().map_err(err))
    }

    async fn get_block_details(
        &self,
        block_number: L2BlockNumber,
    ) -> RpcResult<Option<BlockDetails>> {
        self.get_block_details_impl(block_number)
            .await
            .map_err(|err| self.current_method().map_err(err))
    }

    async fn get_transaction_details(&self, hash: H256) -> RpcResult<Option<TransactionDetails>> {
        self.get_transaction_details_impl(hash)
            .await
            .map_err(|err| self.current_method().map_err(err))
    }

    async fn get_raw_block_transactions(
        &self,
        block_number: L2BlockNumber,
    ) -> RpcResult<Vec<zksync_types::Transaction>> {
        self.get_raw_block_transactions_impl(block_number)
            .await
            .map_err(|err| self.current_method().map_err(err))
    }

    async fn get_l1_batch_details(
        &self,
        batch_number: L1BatchNumber,
    ) -> RpcResult<Option<L1BatchDetails>> {
        self.get_l1_batch_details_impl(batch_number)
            .await
            .map_err(|err| self.current_method().map_err(err))
    }

    async fn get_l1_processing_details(
        &self,
        batch_number: L1BatchNumber,
    ) -> RpcResult<Option<L1ProcessingDetails>> {
        self.get_l1_processing_details_impl(batch_number)
            .await
            .map_err(|err| self.current_method().map_err(err))
    }

    async fn get_bytecode_by_hash(&self, hash: H256) -> RpcResult<Option<Vec<u8>>> {
        self.get_bytecode_by_hash_impl(hash)
            .await
            .map_err(|err| self.current_method().map_err(err))
    }

    // to be removed in favor of `get_batch_fee_input`
    async fn get_l1_gas_price(&self) -> RpcResult<U64> {
        match self.get_batch_fee_input_impl().await {
            Ok(fee_input) => Ok(fee_input.l1_gas_price.into()),
            Err(err) => Err(self.current_method().map_err(err)),
        }
    }

    async fn get_fee_params(&self) -> RpcResult<FeeParams> {
        Ok(self.get_fee_params_impl())
    }

    async fn get_batch_fee_input(&self) -> RpcResult<PubdataIndependentBatchFeeModelInput> {
        self.get_batch_fee_input_impl()
            .await
            .map_err(|err| self.current_method().map_err(err))
    }

    async fn get_protocol_version(
        &self,
        version_id: Option<u16>,
    ) -> RpcResult<Option<ProtocolVersion>> {
        self.get_protocol_version_impl(version_id)
            .await
            .map_err(|err| self.current_method().map_err(err))
    }

    async fn get_proof(
        &self,
        address: Address,
        keys: Vec<H256>,
        l1_batch_number: L1BatchNumber,
    ) -> RpcResult<Option<Proof>> {
        self.get_proofs_impl(address, keys, l1_batch_number)
            .await
            .map_err(|err| self.current_method().map_err(err))
    }

    async fn get_base_token_l1_address(&self) -> RpcResult<Address> {
        self.get_base_token_l1_address_impl()
            .map_err(|err| self.current_method().map_err(err))
    }

    async fn send_raw_transaction_with_detailed_output(
        &self,
        tx_bytes: web3::Bytes,
    ) -> RpcResult<TransactionDetailedResult> {
        self.send_raw_transaction_with_detailed_output_impl(tx_bytes)
            .await
            .map_err(|err| self.current_method().map_err(err))
    }
}<|MERGE_RESOLUTION|>--- conflicted
+++ resolved
@@ -2,14 +2,8 @@
 
 use zksync_types::{
     api::{
-<<<<<<< HEAD
-        state_override::StateOverride, ApiStorageLog, BlockDetails, BridgeAddresses,
-        L1BatchDetails, L1ProcessingDetails, L2ToL1LogProof, LeafAggProof, Log, Proof,
-        ProtocolVersion, TransactionDetailedResult, TransactionDetails,
-=======
         state_override::StateOverride, BlockDetails, BridgeAddresses, L1BatchDetails,
         L2ToL1LogProof, Proof, ProtocolVersion, TransactionDetailedResult, TransactionDetails,
->>>>>>> a8489270
     },
     fee::Fee,
     fee_model::{FeeParams, PubdataIndependentBatchFeeModelInput},
@@ -107,17 +101,6 @@
             .map_err(|err| self.current_method().map_err(err))
     }
 
-    async fn get_aggregated_batch_inclusion_proof(
-        &self,
-        message_root_addr: Address,
-        batch_number: L1BatchNumber,
-        chain_id: u32,
-    ) -> RpcResult<Option<LeafAggProof>> {
-        self.get_aggregated_batch_inclusion_proof_impl(message_root_addr, batch_number, chain_id)
-            .await
-            .map_err(|err| self.current_method().map_err(err))
-    }
-
     async fn get_l1_batch_number(&self) -> RpcResult<U64> {
         self.get_l1_batch_number_impl()
             .await
@@ -159,15 +142,6 @@
         batch_number: L1BatchNumber,
     ) -> RpcResult<Option<L1BatchDetails>> {
         self.get_l1_batch_details_impl(batch_number)
-            .await
-            .map_err(|err| self.current_method().map_err(err))
-    }
-
-    async fn get_l1_processing_details(
-        &self,
-        batch_number: L1BatchNumber,
-    ) -> RpcResult<Option<L1ProcessingDetails>> {
-        self.get_l1_processing_details_impl(batch_number)
             .await
             .map_err(|err| self.current_method().map_err(err))
     }
