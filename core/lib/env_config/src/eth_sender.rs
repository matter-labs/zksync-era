--- conflicted
+++ resolved
@@ -74,12 +74,9 @@
                     pubdata_sending_mode: PubdataSendingMode::Calldata,
                     tx_aggregation_only_prove_and_execute: false,
                     tx_aggregation_paused: false,
-<<<<<<< HEAD
                     time_in_mempool_in_l1_blocks_cap: 2000,
-=======
                     ignore_db_nonce: None,
                     priority_tree_start_index: None,
->>>>>>> dfe03d31
                 }),
                 gas_adjuster: Some(GasAdjusterConfig {
                     default_priority_fee_per_gas: 20000000000,
