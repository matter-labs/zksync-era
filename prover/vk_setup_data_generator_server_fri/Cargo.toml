--- conflicted
+++ resolved
@@ -18,13 +18,8 @@
 zksync_types = { path = "../../core/lib/types" }
 zksync_prover_fri_types = { path = "../prover_fri_types" }
 
-<<<<<<< HEAD
-zkevm_test_harness = { git = "https://github.com/matter-labs/era-zkevm_test_harness.git", branch = "mmzk0216_move_around" }
-circuit_definitions = { git = "https://github.com/matter-labs/era-zkevm_test_harness.git", branch = "mmzk0216_move_around", features = [
-=======
 zkevm_test_harness = { git = "https://github.com/matter-labs/era-zkevm_test_harness.git", branch = "v1.4.1" }
 circuit_definitions = { git = "https://github.com/matter-labs/era-zkevm_test_harness.git", branch = "v1.4.1", features = [
->>>>>>> 14716150
     "log_tracing",
 ] }
 shivini = { git = "https://github.com/matter-labs/era-shivini.git", branch = "v1.4.1", optional = true }
