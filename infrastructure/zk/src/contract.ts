import { Command } from 'commander';
import * as utils from './utils';
import * as env from './env';
import fs from 'fs';

export async function build(): Promise<void> {
    await utils.spawn('yarn l1-contracts build');
    await utils.spawn('yarn l2-contracts build');
}

export async function verifyL1Contracts(): Promise<void> {
    // Spawning a new script is expensive, so if we know that publishing is disabled, it's better to not launch
    // it at all (even though `verify` checks the network as well).
    if (process.env.CHAIN_ETH_NETWORK == 'localhost') {
        console.log('Skip contract verification on localhost');
        return;
    }
    await utils.spawn('yarn l1-contracts verify');
}

export function updateContractsEnv(initEnv: string, deployLog: String, envVars: Array<string>): string {
    let updatedContracts = '';
    for (const envVar of envVars) {
        const pattern = new RegExp(`${envVar}=.*`, 'g');
        const matches = deployLog.match(pattern);
        if (matches !== null) {
            const varContents = matches[0];
            env.modify(envVar, varContents, initEnv, false);
            updatedContracts += `${varContents}\n`;
        }
    }
    env.reload();
    return updatedContracts;
}

export async function initializeGovernance(): Promise<void> {
    await utils.confirmAction();

    const privateKey = process.env.GOVERNANCE_PRIVATE_KEY;
    const args = [privateKey ? `--private-key ${privateKey}` : ''];

    const isLocalSetup = process.env.ZKSYNC_LOCAL_SETUP;
    const baseCommandL1 = isLocalSetup ? `yarn --cwd /contracts/l1-contracts` : `yarn l1-contracts`;

    await utils.spawn(`${baseCommandL1} initialize-governance ${args.join(' ')} | tee initializeGovernance.log`);
}

export async function initializeL1AllowList(args: any[] = []) {
    await utils.confirmAction();

    const isLocalSetup = process.env.ZKSYNC_LOCAL_SETUP;
    const baseCommandL1 = isLocalSetup ? `yarn --cwd /contracts/ethereum` : `yarn l1-contracts`;

    await utils.spawn(`${baseCommandL1} initialize-allow-list ${args.join(' ')} | tee initializeL1AllowList.log`);
}

export async function deployWeth(
    command: 'dev' | 'new',
    name?: string,
    symbol?: string,
    decimals?: string,
    args: any = []
): Promise<void> {
    let destinationFile = 'localhost';
    if (args.includes('--envFile')) {
        destinationFile = args[args.indexOf('--envFile') + 1];
        args.splice(args.indexOf('--envFile'), 2);
    }
    await utils.spawn(`yarn --silent --cwd contracts/l1-contracts deploy-weth '
            ${args.join(' ')} | tee deployL1.log`);

    const deployLog = fs.readFileSync('deployL1.log').toString();
    const l1DeploymentEnvVars = ['CONTRACTS_L1_WETH_TOKEN_ADDR'];
    updateContractsEnv(
        `etc/env/l1-inits/${process.env.L1_ENV_NAME ? process.env.L1_ENV_NAME : '.init'}.env`,
        deployLog,
        l1DeploymentEnvVars
    );
}

export async function deployL2(args: any[] = [], includePaymaster?: boolean): Promise<void> {
    await utils.confirmAction();

    const isLocalSetup = process.env.ZKSYNC_LOCAL_SETUP;

    // In the localhost setup scenario we don't have the workspace,
    // so we have to `--cwd` into the required directory.
    const baseCommandL2 = isLocalSetup ? `yarn --cwd /contracts/l2-contracts` : `yarn l2-contracts`;

    // Skip compilation for local setup, since we already copied artifacts into the container.
    await utils.spawn(`${baseCommandL2} build`);

    await utils.spawn(`${baseCommandL2} deploy-shared-bridge-on-l2 ${args.join(' ')} | tee deployL2.log`);

    if (includePaymaster) {
        await utils.spawn(`${baseCommandL2} deploy-testnet-paymaster ${args.join(' ')} | tee -a deployL2.log`);
    }

    await utils.spawn(`${baseCommandL2} deploy-force-deploy-upgrader ${args.join(' ')} | tee -a deployL2.log`);

    let l2DeployLog = fs.readFileSync('deployL2.log').toString();
    const l2DeploymentEnvVars = [
        'CONTRACTS_L2_SHARED_BRIDGE_ADDR',
        'CONTRACTS_L2_TESTNET_PAYMASTER_ADDR',
        'CONTRACTS_L2_WETH_TOKEN_IMPL_ADDR',
        'CONTRACTS_L2_WETH_TOKEN_PROXY_ADDR',
        'CONTRACTS_L2_DEFAULT_UPGRADE_ADDR'
    ];
    updateContractsEnv(`etc/env/l2-inits/${process.env.ZKSYNC_ENV!}.init.env`, l2DeployLog, l2DeploymentEnvVars);
}

// for testnet and development purposes it is ok to deploy contracts form L1.
export async function deployL2ThroughL1({ includePaymaster }: { includePaymaster: boolean }): Promise<void> {
    await utils.confirmAction();

    const privateKey = process.env.DEPLOYER_PRIVATE_KEY;
    const args = [privateKey ? `--private-key ${privateKey}` : ''];

    const isLocalSetup = process.env.ZKSYNC_LOCAL_SETUP;

    // In the localhost setup scenario we don't have the workspace,
    // so we have to `--cwd` into the required directory.
    const baseCommandL2 = isLocalSetup ? `yarn --cwd /contracts/l2-contracts` : `yarn l2-contracts`;

    // Skip compilation for local setup, since we already copied artifacts into the container.
    await utils.spawn(`${baseCommandL2} build`);

    await utils.spawn(`${baseCommandL2} deploy-shared-bridge-on-l2-through-l1 ${args.join(' ')} | tee deployL2.log`);

    if (includePaymaster) {
        await utils.spawn(
            `${baseCommandL2} deploy-testnet-paymaster-through-l1 ${args.join(' ')} | tee -a deployL2.log`
        );
    }

    await utils.spawn(
        `${baseCommandL2} deploy-force-deploy-upgrader-through-l1 ${args.join(' ')} | tee -a deployL2.log`
    );

    let l2DeployLog = fs.readFileSync('deployL2.log').toString();
    const l2DeploymentEnvVars = [
        'CONTRACTS_L2_SHARED_BRIDGE_ADDR',
        'CONTRACTS_L2_TESTNET_PAYMASTER_ADDR',
        'CONTRACTS_L2_WETH_TOKEN_IMPL_ADDR',
        'CONTRACTS_L2_WETH_TOKEN_PROXY_ADDR',
        'CONTRACTS_L2_DEFAULT_UPGRADE_ADDR'
    ];
    updateContractsEnv(`etc/env/l2-inits/${process.env.ZKSYNC_ENV!}.init.env`, l2DeployLog, l2DeploymentEnvVars);
}

async function _deployL1({ onlyVerifier }: { onlyVerifier: boolean }): Promise<void> {
    await utils.confirmAction();

    const privateKey = process.env.DEPLOYER_PRIVATE_KEY;
    const args = [privateKey ? `--private-key ${privateKey}` : '', onlyVerifier ? '--only-verifier' : ''];

    // In the localhost setup scenario we don't have the workspace,
    // so we have to `--cwd` into the required directory.
    const baseCommand = process.env.ZKSYNC_LOCAL_SETUP ? `yarn --cwd /contracts/l1-contracts` : `yarn l1-contracts`;

    await utils.spawn(`${baseCommand} deploy-no-build ${args.join(' ')} | tee deployL1.log`);
    const deployLog = fs.readFileSync('deployL1.log').toString();
    const l1EnvVars = [
        'CONTRACTS_CREATE2_FACTORY_ADDR',

        'CONTRACTS_BRIDGEHUB_PROXY_ADDR',
        'CONTRACTS_BRIDGEHUB_IMPL_ADDR',

        'CONTRACTS_STATE_TRANSITION_PROXY_ADDR',
        'CONTRACTS_STATE_TRANSITION_IMPL_ADDR',

        'CONTRACTS_ADMIN_FACET_ADDR',
        'CONTRACTS_DIAMOND_UPGRADE_INIT_ADDR',
        'CONTRACTS_DIAMOND_INIT_ADDR',
        'CONTRACTS_DEFAULT_UPGRADE_ADDR',
        'CONTRACTS_GENESIS_UPGRADE_ADDR',
        'CONTRACTS_GOVERNANCE_ADDR',
        'CONTRACTS_MAILBOX_FACET_ADDR',
        'CONTRACTS_EXECUTOR_FACET_ADDR',
        'CONTRACTS_GETTERS_FACET_ADDR',

        'CONTRACTS_VERIFIER_ADDR',
        'CONTRACTS_VALIDATOR_TIMELOCK_ADDR',

        'CONTRACTS_GENESIS_TX_HASH',
        'CONTRACTS_TRANSPARENT_PROXY_ADMIN_ADDR',
        'CONTRACTS_L1_SHARED_BRIDGE_PROXY_ADDR',
        'CONTRACTS_L1_SHARED_BRIDGE_IMPL_ADDR',
        'CONTRACTS_L1_ERC20_BRIDGE_PROXY_ADDR',
        'CONTRACTS_L1_ERC20_BRIDGE_IMPL_ADDR',
        'CONTRACTS_L1_WETH_BRIDGE_IMPL_ADDR',
        'CONTRACTS_L1_WETH_BRIDGE_PROXY_ADDR',
        'CONTRACTS_L1_ALLOW_LIST_ADDR',
        'CONTRACTS_L1_MULTICALL3_ADDR',
        'CONTRACTS_BLOB_VERSIONED_HASH_RETRIEVER_ADDR'
    ];

    console.log('Writing to', `etc/env/l1-inits/${process.env.L1_ENV_NAME ? process.env.L1_ENV_NAME : '.init'}.env`);
    const updatedContracts = updateContractsEnv(
        `etc/env/l1-inits/${process.env.L1_ENV_NAME ? process.env.L1_ENV_NAME : '.init'}.env`,
        deployLog,
        l1EnvVars
    );

    // Write updated contract addresses and tx hashes to the separate file
    // Currently it's used by loadtest github action to update deployment configmap.
    fs.writeFileSync('deployed_contracts.log', updatedContracts);
}

<<<<<<< HEAD
export async function deployL1(): Promise<void> {
    await _deployL1({ onlyVerifier: false });
}

export async function wethBridgeFinish(args: any[] = []): Promise<void> {
    await utils.confirmAction();

    const isLocalSetup = process.env.ZKSYNC_LOCAL_SETUP;

    // In the localhost setup scenario we don't have the workspace,
    // so we have to `--cwd` into the required directory.
    const baseCommandL1 = isLocalSetup ? `yarn --cwd /contracts/ethereum` : `yarn l1-contracts`;

    await utils.spawn(`${baseCommandL1} weth-finish-deployment-on-chain ${args.join(' ')} | tee -a deployL2.log`);
}

export async function erc20BridgeFinish(args: any[] = []): Promise<void> {
    await utils.confirmAction();

    const isLocalSetup = process.env.ZKSYNC_LOCAL_SETUP;

    // In the localhost setup scenario we don't have the workspace,
    // so we have to `--cwd` into the required directory.
    const baseCommandL1 = isLocalSetup ? `yarn --cwd /contracts/ethereum` : `yarn l1-contracts`;

    await utils.spawn(`${baseCommandL1} erc20-finish-deployment-on-chain ${args.join(' ')} | tee -a deployL2.log`);
}

export async function redeployL1(): Promise<void> {
    await deployL1();
    await verifyL1Contracts();
}

export async function registerHyperchain({ baseTokenName }: { baseTokenName?: string }): Promise<void> {
    await utils.confirmAction();

    const privateKey = process.env.GOVERNOR_PRIVATE_KEY;
    const args = [
        privateKey ? `--private-key ${privateKey}` : '',
        baseTokenName ? `--base-token-name ${baseTokenName}` : ''
    ];

    // In the localhost setup scenario we don't have the workspace,
    // so we have to `--cwd` into the required directory.
    const baseCommand = process.env.ZKSYNC_LOCAL_SETUP ? `yarn --cwd /contracts/ethereum` : `yarn l1-contracts`;

    await utils.spawn(`${baseCommand} register-hyperchain ${args.join(' ')} | tee registerHyperchain.log`);
    const deployLog = fs.readFileSync('registerHyperchain.log').toString();

    const l2EnvVars = ['CHAIN_ETH_ZKSYNC_NETWORK_ID', 'CONTRACTS_DIAMOND_PROXY_ADDR', 'CONTRACTS_BASE_TOKEN_ADDR'];
    console.log('Writing to', `etc/env/l2-inits/${process.env.ZKSYNC_ENV!}.init.env`);

    const updatedContracts = updateContractsEnv(
        `etc/env/l2-inits/${process.env.ZKSYNC_ENV!}.init.env`,
        deployLog,
        l2EnvVars
    );

    // Write updated contract addresses and tx hashes to the separate file
    // Currently it's used by loadtest github action to update deployment configmap.
    fs.writeFileSync('register_hyperchain.log', updatedContracts);
}

export async function deployVerifier(): Promise<void> {
    await _deployL1({ onlyVerifier: true });
=======
export enum DeploymentMode {
    Rollup = 0,
    Validium = 1
}

export async function redeployL1(args: any[], deploymentMode: DeploymentMode) {
    if (deploymentMode == DeploymentMode.Validium) {
        await deployL1([...args, '--validium-mode']);
    } else if (deploymentMode == DeploymentMode.Rollup) {
        await deployL1(args);
    } else {
        throw new Error('Invalid deployment mode');
    }
    await verifyL1Contracts();
}

export async function deployVerifier(args: any[], deploymentMode: DeploymentMode) {
    if (deploymentMode == DeploymentMode.Validium) {
        await deployL1([...args, '--only-verifier', '--validium-mode']);
    } else if (deploymentMode == DeploymentMode.Rollup) {
        await deployL1([...args, '--only-verifier']);
    } else {
        throw new Error('Invalid deployment mode');
    }
>>>>>>> 0a13602e
}

export const command = new Command('contract').description('contract management');

command
    .command('redeploy [deploy-opts...]')
    .allowUnknownOption(true)
    .description('redeploy contracts')
    .action(redeployL1);
command.command('deploy [deploy-opts...]').allowUnknownOption(true).description('deploy contracts').action(deployL1);
command.command('build').description('build contracts').action(build);
command.command('verify').description('verify L1 contracts').action(verifyL1Contracts);<|MERGE_RESOLUTION|>--- conflicted
+++ resolved
@@ -207,8 +207,7 @@
     fs.writeFileSync('deployed_contracts.log', updatedContracts);
 }
 
-<<<<<<< HEAD
-export async function deployL1(): Promise<void> {
+export async function deployL1(deployerPrivateKeyArgs:any[], deploymentMode: DeploymentMode): Promise<void> {
     await _deployL1({ onlyVerifier: false });
 }
 
@@ -234,11 +233,6 @@
     const baseCommandL1 = isLocalSetup ? `yarn --cwd /contracts/ethereum` : `yarn l1-contracts`;
 
     await utils.spawn(`${baseCommandL1} erc20-finish-deployment-on-chain ${args.join(' ')} | tee -a deployL2.log`);
-}
-
-export async function redeployL1(): Promise<void> {
-    await deployL1();
-    await verifyL1Contracts();
 }
 
 export async function registerHyperchain({ baseTokenName }: { baseTokenName?: string }): Promise<void> {
@@ -271,9 +265,7 @@
     fs.writeFileSync('register_hyperchain.log', updatedContracts);
 }
 
-export async function deployVerifier(): Promise<void> {
-    await _deployL1({ onlyVerifier: true });
-=======
+
 export enum DeploymentMode {
     Rollup = 0,
     Validium = 1
@@ -281,9 +273,9 @@
 
 export async function redeployL1(args: any[], deploymentMode: DeploymentMode) {
     if (deploymentMode == DeploymentMode.Validium) {
-        await deployL1([...args, '--validium-mode']);
+        await deployL1([...args, '--validium-mode'], DeploymentMode.Validium);
     } else if (deploymentMode == DeploymentMode.Rollup) {
-        await deployL1(args);
+        await deployL1(args, DeploymentMode.Rollup);
     } else {
         throw new Error('Invalid deployment mode');
     }
@@ -292,13 +284,12 @@
 
 export async function deployVerifier(args: any[], deploymentMode: DeploymentMode) {
     if (deploymentMode == DeploymentMode.Validium) {
-        await deployL1([...args, '--only-verifier', '--validium-mode']);
+        await deployL1([...args, '--only-verifier', '--validium-mode'], DeploymentMode.Validium);
     } else if (deploymentMode == DeploymentMode.Rollup) {
-        await deployL1([...args, '--only-verifier']);
+        await deployL1([...args, '--only-verifier'], DeploymentMode.Rollup);
     } else {
         throw new Error('Invalid deployment mode');
     }
->>>>>>> 0a13602e
 }
 
 export const command = new Command('contract').description('contract management');
