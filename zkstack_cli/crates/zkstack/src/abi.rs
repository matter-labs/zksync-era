use ethers::contract::abigen;

abigen!(
    BridgehubAbi,
    r"[
    function assetRouter()(address)
    function settlementLayer(uint256)(uint256)
    function getZKChain(uint256)(address)
    function ctmAssetIdToAddress(bytes32)(address)
    function ctmAssetIdFromChainId(uint256)(bytes32)
    function baseTokenAssetId(uint256)(bytes32)
    function chainTypeManager(uint256)(address)
    function chainAssetHandler() external view returns (address)
]"
);

abigen!(
    ZkChainAbi,
    r"[
    function getDAValidatorPair()(address,address)
    function getAdmin()(address)
    function getProtocolVersion()(uint256)
    function getTotalBatchesCommitted()(uint256)
    function getTotalBatchesVerified()(uint256)
    function getTotalBatchesExecuted()(uint256)
]"
);

abigen!(
    ChainTypeManagerAbi,
    r"[
    function validatorTimelock()(address)
    function validatorTimelockPostV29()(address)
    function forwardedBridgeMint(uint256 _chainId,bytes calldata _ctmData)(address)
    function serverNotifierAddress()(address)
    function protocolVersion()(uint256)
]"
);

// "validators" is from pre-v29, used for backward compatibility. Will be removed once v29 is released.
abigen!(
    ValidatorTimelockAbi,
    r"[
    function hasRole(uint256 _chainId, bytes32 _role, address _account)(bool)
    function hasRoleForChainId(uint256 _chainId, bytes32 _role, address _account)(bool)
    function PRECOMMITTER_ROLE()(bytes32)
    function COMMITTER_ROLE()(bytes32)
    function PROVER_ROLE()(bytes32)
    function EXECUTOR_ROLE()(bytes32)
<<<<<<< HEAD
    ]"
=======
    function validators(uint256 _chainId, address _validator)(bool)
    ]"
);

abigen!(
    IChainAssetHandlerAbi,
    r"[
    event MigrationStarted(uint256 indexed chainId, bytes32 indexed assetId, uint256 indexed settlementLayerChainId)
    ]"
);

// These ABIs are defined in JSON format rather than human-readable form because
// ethers v2 cannot parse complex nested tuple parameters (e.g., tuple[] inside tuple)
// from the human-readable syntax

abigen!(
    ChainTypeManagerUpgradeFnAbi,
    r#"[
      {
        "type": "function",
        "name": "upgradeChainFromVersion",
        "stateMutability": "nonpayable",
        "inputs": [
          { "name": "version", "type": "uint256" },
          {
            "name": "cfg",
            "type": "tuple",
            "components": [
              {
                "name": "validators",
                "type": "tuple[]",
                "components": [
                  { "name": "addr", "type": "address" },
                  { "name": "weight", "type": "uint8" },
                  { "name": "active", "type": "bool" },
                  { "name": "selectors", "type": "bytes4[]" }
                ]
              },
              { "name": "admin", "type": "address" },
              { "name": "data", "type": "bytes" }
            ]
          }
        ],
        "outputs": []
      }
    ]"#
);

abigen!(
    DiamondCutAbi,
    r#"[
      {
        "type": "function",
        "name": "diamondCut",
        "stateMutability": "nonpayable",
        "inputs": [
          {
            "name": "_diamondCut",
            "type": "tuple",
            "components": [
              {
                "name": "facetCuts",
                "type": "tuple[]",
                "components": [
                  { "name": "facet", "type": "address" },
                  { "name": "action", "type": "uint8" },
                  { "name": "isFreezable", "type": "bool" },
                  { "name": "selectors", "type": "bytes4[]" }
                ]
              },
              { "name": "initAddress", "type": "address" },
              { "name": "initCalldata", "type": "bytes" }
            ]
          }
        ],
        "outputs": []
      }
    ]"#
);

abigen!(
    ChainAdminOwnableAbi,
    r#"[
      {
        "type": "function",
        "name": "multicall",
        "stateMutability": "payable",
        "inputs": [
          {
            "name": "_calls",
            "type": "tuple[]",
            "components": [
              { "name": "target", "type": "address" },
              { "name": "value",  "type": "uint256" },
              { "name": "data",   "type": "bytes" }
            ]
          },
          { "name": "_requireSuccess", "type": "bool" }
        ],
        "outputs": []
      }
    ]"#
>>>>>>> 7746b9c1
);<|MERGE_RESOLUTION|>--- conflicted
+++ resolved
@@ -47,9 +47,6 @@
     function COMMITTER_ROLE()(bytes32)
     function PROVER_ROLE()(bytes32)
     function EXECUTOR_ROLE()(bytes32)
-<<<<<<< HEAD
-    ]"
-=======
     function validators(uint256 _chainId, address _validator)(bool)
     ]"
 );
@@ -152,5 +149,4 @@
         "outputs": []
       }
     ]"#
->>>>>>> 7746b9c1
 );