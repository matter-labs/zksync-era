use std::path::PathBuf;

use ethers::utils::hex;
use serde::{Deserialize, Serialize};
use xshell::Shell;
use zksync_basic_types::{web3::Bytes, Address, SLChainId};

use crate::{
<<<<<<< HEAD
    forge_interface::gateway_vote_preparation::output::DeployGatewayCTMOutput,
=======
    forge_interface::deploy_gateway_ctm::output::DeployGatewayCTMOutput,
    raw::{PatchedConfig, RawConfig},
>>>>>>> 64db575f
    traits::{FileConfigWithDefaultName, ZkStackConfig},
    GATEWAY_FILE,
};

/// Config that is only stored for the gateway chain.
#[derive(Debug, Clone, PartialEq, Serialize, Deserialize)]
pub struct GatewayConfig {
    pub state_transition_proxy_addr: Address,
    pub state_transition_implementation_addr: Address,
    pub verifier_addr: Address,
    pub validator_timelock_addr: Address,
    pub admin_facet_addr: Address,
    pub mailbox_facet_addr: Address,
    pub executor_facet_addr: Address,
    pub getters_facet_addr: Address,
    pub diamond_init_addr: Address,
    pub genesis_upgrade_addr: Address,
    pub default_upgrade_addr: Address,
    pub multicall3_addr: Address,
    pub relayed_sl_da_validator: Address,
    pub validium_da_validator: Address,
    pub diamond_cut_data: Bytes,
}

impl FileConfigWithDefaultName for GatewayConfig {
    const FILE_NAME: &'static str = GATEWAY_FILE;
}

impl ZkStackConfig for GatewayConfig {}

<<<<<<< HEAD
impl FileConfigWithDefaultName for GatewayChainConfig {
    const FILE_NAME: &'static str = GATEWAY_CHAIN_FILE;
=======
impl From<DeployGatewayCTMOutput> for GatewayConfig {
    fn from(output: DeployGatewayCTMOutput) -> Self {
        GatewayConfig {
            state_transition_proxy_addr: output
                .gateway_state_transition
                .chain_type_manager_proxy_addr,
            state_transition_implementation_addr: output
                .gateway_state_transition
                .chain_type_manager_implementation_addr,
            verifier_addr: output.gateway_state_transition.verifier_addr,
            admin_facet_addr: output.gateway_state_transition.admin_facet_addr,
            mailbox_facet_addr: output.gateway_state_transition.mailbox_facet_addr,
            executor_facet_addr: output.gateway_state_transition.executor_facet_addr,
            getters_facet_addr: output.gateway_state_transition.getters_facet_addr,
            diamond_init_addr: output.gateway_state_transition.diamond_init_addr,
            genesis_upgrade_addr: output.gateway_state_transition.genesis_upgrade_addr,
            default_upgrade_addr: output.gateway_state_transition.default_upgrade_addr,
            multicall3_addr: output.multicall3_addr,
            diamond_cut_data: hex::decode(output.diamond_cut_data.clone()).unwrap().into(),
            validator_timelock_addr: output.gateway_state_transition.validator_timelock_addr,
            relayed_sl_da_validator: output.relayed_sl_da_validator,
            validium_da_validator: output.validium_da_validator,
        }
    }
}

#[derive(Debug)]
pub struct GatewayChainConfig(RawConfig);

impl GatewayChainConfig {
    pub async fn read(shell: &Shell, path: PathBuf) -> anyhow::Result<Self> {
        RawConfig::read(shell, path).await.map(Self)
    }

    pub fn gateway_chain_id(&self) -> anyhow::Result<SLChainId> {
        self.0.get("gateway_chain_id")
    }

    pub fn chain_admin_addr(&self) -> anyhow::Result<Address> {
        self.0.get("chain_admin_addr")
    }

    pub fn patched(self) -> GatewayChainConfigPatch {
        GatewayChainConfigPatch(self.0.patched())
    }
>>>>>>> 64db575f
}

pub struct GatewayChainConfigPatch(PatchedConfig);

impl GatewayChainConfigPatch {
    pub fn empty(shell: &Shell, path: PathBuf) -> Self {
        Self(PatchedConfig::empty(shell, path))
    }

    pub fn init(
        &mut self,
        gateway_config: &GatewayConfig,
        diamond_proxy_addr: Address,
        l2_chain_admin_addr: Address,
        gateway_chain_id: SLChainId,
    ) -> anyhow::Result<()> {
        self.0.insert_yaml(
            "state_transition_proxy_addr",
            gateway_config.state_transition_proxy_addr,
        )?;
        self.0.insert_yaml(
            "validator_timelock_addr",
            gateway_config.validator_timelock_addr,
        )?;
        self.0
            .insert_yaml("multicall3_addr", gateway_config.multicall3_addr)?;
        self.0
            .insert_yaml("diamond_proxy_addr", diamond_proxy_addr)?;
        self.0
            .insert_yaml("chain_admin_addr", l2_chain_admin_addr)?;
        self.0.insert_yaml("governance_addr", l2_chain_admin_addr)?;
        self.0.insert_yaml("gateway_chain_id", gateway_chain_id)?;
        Ok(())
    }

    pub fn set_gateway_chain_id(&mut self, chain_id: SLChainId) -> anyhow::Result<()> {
        self.0.insert("gateway_chain_id", chain_id.0)
    }

    pub async fn save(self) -> anyhow::Result<()> {
        self.0.save().await
    }
}<|MERGE_RESOLUTION|>--- conflicted
+++ resolved
@@ -6,12 +6,8 @@
 use zksync_basic_types::{web3::Bytes, Address, SLChainId};
 
 use crate::{
-<<<<<<< HEAD
     forge_interface::gateway_vote_preparation::output::DeployGatewayCTMOutput,
-=======
-    forge_interface::deploy_gateway_ctm::output::DeployGatewayCTMOutput,
     raw::{PatchedConfig, RawConfig},
->>>>>>> 64db575f
     traits::{FileConfigWithDefaultName, ZkStackConfig},
     GATEWAY_FILE,
 };
@@ -20,16 +16,7 @@
 #[derive(Debug, Clone, PartialEq, Serialize, Deserialize)]
 pub struct GatewayConfig {
     pub state_transition_proxy_addr: Address,
-    pub state_transition_implementation_addr: Address,
-    pub verifier_addr: Address,
     pub validator_timelock_addr: Address,
-    pub admin_facet_addr: Address,
-    pub mailbox_facet_addr: Address,
-    pub executor_facet_addr: Address,
-    pub getters_facet_addr: Address,
-    pub diamond_init_addr: Address,
-    pub genesis_upgrade_addr: Address,
-    pub default_upgrade_addr: Address,
     pub multicall3_addr: Address,
     pub relayed_sl_da_validator: Address,
     pub validium_da_validator: Address,
@@ -42,27 +29,12 @@
 
 impl ZkStackConfig for GatewayConfig {}
 
-<<<<<<< HEAD
-impl FileConfigWithDefaultName for GatewayChainConfig {
-    const FILE_NAME: &'static str = GATEWAY_CHAIN_FILE;
-=======
 impl From<DeployGatewayCTMOutput> for GatewayConfig {
     fn from(output: DeployGatewayCTMOutput) -> Self {
         GatewayConfig {
             state_transition_proxy_addr: output
                 .gateway_state_transition
                 .chain_type_manager_proxy_addr,
-            state_transition_implementation_addr: output
-                .gateway_state_transition
-                .chain_type_manager_implementation_addr,
-            verifier_addr: output.gateway_state_transition.verifier_addr,
-            admin_facet_addr: output.gateway_state_transition.admin_facet_addr,
-            mailbox_facet_addr: output.gateway_state_transition.mailbox_facet_addr,
-            executor_facet_addr: output.gateway_state_transition.executor_facet_addr,
-            getters_facet_addr: output.gateway_state_transition.getters_facet_addr,
-            diamond_init_addr: output.gateway_state_transition.diamond_init_addr,
-            genesis_upgrade_addr: output.gateway_state_transition.genesis_upgrade_addr,
-            default_upgrade_addr: output.gateway_state_transition.default_upgrade_addr,
             multicall3_addr: output.multicall3_addr,
             diamond_cut_data: hex::decode(output.diamond_cut_data.clone()).unwrap().into(),
             validator_timelock_addr: output.gateway_state_transition.validator_timelock_addr,
@@ -91,7 +63,6 @@
     pub fn patched(self) -> GatewayChainConfigPatch {
         GatewayChainConfigPatch(self.0.patched())
     }
->>>>>>> 64db575f
 }
 
 pub struct GatewayChainConfigPatch(PatchedConfig);
