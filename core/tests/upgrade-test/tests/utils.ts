import { ethers } from 'ethers';
import * as fs from 'fs';
import { getConfigPath } from 'utils/build/file-configs';

export function setEthSenderSenderAggregatedBlockCommitDeadline(pathToHome: string, fileConfig: any, value: number) {
    setPropertyInGeneralConfig(pathToHome, fileConfig, 'aggregated_block_commit_deadline', value);
}

export function setAggregatedBlockProveDeadline(pathToHome: string, fileConfig: any, value: number) {
    setPropertyInGeneralConfig(pathToHome, fileConfig, 'aggregated_block_prove_deadline', value);
}

export function setAggregatedBlockExecuteDeadline(pathToHome: string, fileConfig: any, value: number) {
    setPropertyInGeneralConfig(pathToHome, fileConfig, 'aggregated_block_execute_deadline', value);
}

export function setBlockCommitDeadlineMs(pathToHome: string, fileConfig: any, value: number) {
    setPropertyInGeneralConfig(pathToHome, fileConfig, 'block_commit_deadline_ms', value);
}

function setPropertyInGeneralConfig(pathToHome: string, fileConfig: any, property: string, value: number) {
    const generalConfigPath = getConfigPath({
        pathToHome,
        chain: fileConfig.chain,
        configsFolder: 'configs',
        config: 'general.yaml'
    });
    const generalConfig = fs.readFileSync(generalConfigPath, 'utf8');
    const regex = new RegExp(`\\b${property}:\\s*\\d+`, 'g');
    const newGeneralConfig = generalConfig.replace(regex, `${property}: ${value}`);

    fs.writeFileSync(generalConfigPath, newGeneralConfig, 'utf8');
}

export interface Contracts {
    l1DefaultUpgradeAbi: any;
    governanceAbi: any;
    adminFacetAbi: any;
    chainAdminAbi: any;
    l2ForceDeployUpgraderAbi: any;
    complexUpgraderAbi: any;
    counterBytecode: any;
    chainTypeManager: any;
}

export function initContracts(pathToHome: string, zkStack: boolean): Contracts {
    if (zkStack) {
        const CONTRACTS_FOLDER = `${pathToHome}/contracts`;
        return {
            l1DefaultUpgradeAbi: new ethers.Interface(
                require(`${CONTRACTS_FOLDER}/l1-contracts/out/DefaultUpgrade.sol/DefaultUpgrade.json`).abi
            ),
            governanceAbi: new ethers.Interface(
                require(`${CONTRACTS_FOLDER}/l1-contracts/out/Governance.sol/Governance.json`).abi
            ),
            adminFacetAbi: new ethers.Interface(
                require(`${CONTRACTS_FOLDER}/l1-contracts/out/IAdmin.sol/IAdmin.json`).abi
            ),
            chainAdminAbi: new ethers.Interface(
                require(`${CONTRACTS_FOLDER}/l1-contracts/out/ChainAdmin.sol/ChainAdmin.json`).abi
            ),
            l2ForceDeployUpgraderAbi: new ethers.Interface(
                require(`${CONTRACTS_FOLDER}/l2-contracts/zkout/ForceDeployUpgrader.sol/ForceDeployUpgrader.json`).abi
            ),
            complexUpgraderAbi: new ethers.Interface(
                require(`${CONTRACTS_FOLDER}/system-contracts/zkout/ComplexUpgrader.sol/ComplexUpgrader.json`).abi
            ),
<<<<<<< HEAD
            counterBytecode:
                require(`${pathToHome}/core/tests/ts-integration/artifacts-zk/contracts/counter/counter.sol/Counter.json`)
                    .deployedBytecode,
=======
            counterBytecode: require(
                `${pathToHome}/core/tests/ts-integration/artifacts-zk/contracts/counter/counter.sol/Counter.json`
            ).deployedBytecode,
>>>>>>> a21d89e0
            chainTypeManager: new ethers.Interface(
                require(`${CONTRACTS_FOLDER}/l1-contracts/out/ChainTypeManager.sol/ChainTypeManager.json`).abi
            )
        };
    } else {
        const L1_CONTRACTS_FOLDER = `${pathToHome}/contracts/l1-contracts/artifacts/contracts`;
        return {
            l1DefaultUpgradeAbi: new ethers.Interface(
                require(`${L1_CONTRACTS_FOLDER}/upgrades/DefaultUpgrade.sol/DefaultUpgrade.json`).abi
            ),
            governanceAbi: new ethers.Interface(
                require(`${L1_CONTRACTS_FOLDER}/governance/Governance.sol/Governance.json`).abi
            ),
            adminFacetAbi: new ethers.Interface(
                require(`${L1_CONTRACTS_FOLDER}/state-transition/chain-interfaces/IAdmin.sol/IAdmin.json`).abi
            ),
            chainAdminAbi: new ethers.Interface(
                require(`${L1_CONTRACTS_FOLDER}/governance/ChainAdmin.sol/ChainAdmin.json`).abi
            ),
            l2ForceDeployUpgraderAbi: new ethers.Interface(
<<<<<<< HEAD
                require(`${pathToHome}/contracts/l2-contracts/zkout/ForceDeployUpgrader.sol/ForceDeployUpgrader.json`).abi
=======
                require(
                    `${pathToHome}/contracts/l2-contracts/zkout/ForceDeployUpgrader.sol/ForceDeployUpgrader.json`
                ).abi
>>>>>>> a21d89e0
            ),
            complexUpgraderAbi: new ethers.Interface(
                require(`${pathToHome}/contracts/system-contracts/zkout/ComplexUpgrader.sol/ComplexUpgrader.json`).abi
            ),
            counterBytecode: require(`${pathToHome}/core/tests/ts-integration/zkout/counter.sol/Counter.json`)
                .deployedBytecode,
            chainTypeManager: new ethers.Interface(
                require(`${L1_CONTRACTS_FOLDER}/state-transition/ChainTypeManager.sol/ChainTypeManager.json`).abi
            )
        };
    }
}<|MERGE_RESOLUTION|>--- conflicted
+++ resolved
@@ -65,15 +65,9 @@
             complexUpgraderAbi: new ethers.Interface(
                 require(`${CONTRACTS_FOLDER}/system-contracts/zkout/ComplexUpgrader.sol/ComplexUpgrader.json`).abi
             ),
-<<<<<<< HEAD
-            counterBytecode:
-                require(`${pathToHome}/core/tests/ts-integration/artifacts-zk/contracts/counter/counter.sol/Counter.json`)
-                    .deployedBytecode,
-=======
             counterBytecode: require(
                 `${pathToHome}/core/tests/ts-integration/artifacts-zk/contracts/counter/counter.sol/Counter.json`
             ).deployedBytecode,
->>>>>>> a21d89e0
             chainTypeManager: new ethers.Interface(
                 require(`${CONTRACTS_FOLDER}/l1-contracts/out/ChainTypeManager.sol/ChainTypeManager.json`).abi
             )
@@ -94,13 +88,9 @@
                 require(`${L1_CONTRACTS_FOLDER}/governance/ChainAdmin.sol/ChainAdmin.json`).abi
             ),
             l2ForceDeployUpgraderAbi: new ethers.Interface(
-<<<<<<< HEAD
-                require(`${pathToHome}/contracts/l2-contracts/zkout/ForceDeployUpgrader.sol/ForceDeployUpgrader.json`).abi
-=======
                 require(
                     `${pathToHome}/contracts/l2-contracts/zkout/ForceDeployUpgrader.sol/ForceDeployUpgrader.json`
                 ).abi
->>>>>>> a21d89e0
             ),
             complexUpgraderAbi: new ethers.Interface(
                 require(`${pathToHome}/contracts/system-contracts/zkout/ComplexUpgrader.sol/ComplexUpgrader.json`).abi
