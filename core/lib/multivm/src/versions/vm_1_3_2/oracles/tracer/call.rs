use std::{convert::TryFrom, marker::PhantomData, mem};

use zk_evm_1_3_3::{
    tracing::{
        AfterDecodingData, AfterExecutionData, BeforeExecutionData, Tracer, VmLocalStateData,
    },
    zkevm_opcode_defs::{
        FarCallABI, FatPointer, Opcode, RetOpcode, CALL_IMPLICIT_CALLDATA_FAT_PTR_REGISTER,
        RET_IMPLICIT_RETURNDATA_PARAMS_REGISTER,
    },
};
use zksync_system_constants::CONTRACT_DEPLOYER_ADDRESS;
use zksync_types::{
    vm_trace::{Call, CallType},
    zk_evm_types::FarCallOpcode,
    U256,
};

use crate::{
    glue::GlueInto,
    vm_1_3_2::{errors::VmRevertReason, history_recorder::HistoryMode, memory::SimpleMemory},
};

/// NOTE Auto implementing clone for this tracer can cause stack overflow.
/// This is because of the stack field which is a Vec with nested vecs inside.
/// If you will need to implement clone for this tracer, please consider to not copy the stack field.
/// Method `extract_calls` will extract the necessary stack for you.
#[derive(Debug, Default)]
pub struct CallTracer<H: HistoryMode> {
    stack: Vec<Call>,
    _phantom: PhantomData<H>,
}

impl<H: HistoryMode> CallTracer<H> {
    pub fn new() -> Self {
        Self {
            stack: vec![],
            _phantom: PhantomData,
        }
    }
}

impl<H: HistoryMode> Tracer for CallTracer<H> {
    const CALL_AFTER_EXECUTION: bool = true;

    type SupportedMemory = SimpleMemory<H>;

    fn before_decoding(&mut self, _state: VmLocalStateData<'_>, _memory: &Self::SupportedMemory) {}

    fn after_decoding(
        &mut self,
        _state: VmLocalStateData<'_>,
        _data: AfterDecodingData,
        _memory: &Self::SupportedMemory,
    ) {
    }

    fn before_execution(
        &mut self,
        _state: VmLocalStateData<'_>,
        _data: BeforeExecutionData,
        _memory: &Self::SupportedMemory,
    ) {
    }

    fn after_execution(
        &mut self,
        state: VmLocalStateData<'_>,
        data: AfterExecutionData,
        memory: &Self::SupportedMemory,
    ) {
        let call_type = match data.opcode.variant.opcode {
            Opcode::NearCall(_) => CallType::NearCall,
            Opcode::FarCall(far_call) => CallType::Call(far_call.glue_into()),
            Opcode::Ret(ret_code) => {
                self.handle_ret_op_code(state, data, memory, ret_code);
                return;
            }
            _ => {
                return;
            }
        };

        let mut current_call = Call {
            r#type: call_type,
            gas: 0,
            ..Default::default()
        };
        match call_type {
            CallType::Call(_) | CallType::Create => {
                self.handle_far_call_op_code(state, data, memory, &mut current_call)
            }
            CallType::NearCall => {
                self.handle_near_call_op_code(state, data, memory, &mut current_call);
            }
        }
        self.stack.push(current_call);
    }
}

impl<H: HistoryMode> CallTracer<H> {
    /// We use parent gas for property calculation of gas used in the trace.
    /// This method updates parent gas for the current call.
    fn update_parent_gas(&mut self, state: &VmLocalStateData<'_>, current_call: &mut Call) {
        let current = state.vm_local_state.callstack.current;
        let parent_gas = state
            .vm_local_state
            .callstack
            .inner
            .last()
            .map(|call| call.ergs_remaining + current.ergs_remaining)
<<<<<<< HEAD
            .unwrap_or(current.ergs_remaining);
        current_call.parent_gas = parent_gas as u64;
=======
            .unwrap_or(current.ergs_remaining) as u64;
        current_call.parent_gas = parent_gas;
>>>>>>> 76f38c91
    }

    fn handle_near_call_op_code(
        &mut self,
        state: VmLocalStateData<'_>,
        _data: AfterExecutionData,
        _memory: &SimpleMemory<H>,
        current_call: &mut Call,
    ) {
        self.update_parent_gas(&state, current_call);
    }

    fn handle_far_call_op_code(
        &mut self,
        state: VmLocalStateData<'_>,
        _data: AfterExecutionData,
        memory: &SimpleMemory<H>,
        current_call: &mut Call,
    ) {
        self.update_parent_gas(&state, current_call);
        let current = state.vm_local_state.callstack.current;
        // All calls from the actual users are mimic calls,
        // so we need to check that the previous call was to the deployer.
        // Actually it's a call of the constructor.
        // And at this stage caller is user and callee is deployed contract.
        let call_type = if let CallType::Call(far_call) = current_call.r#type {
            if matches!(far_call, FarCallOpcode::Mimic) {
                let previous_caller = state
                    .vm_local_state
                    .callstack
                    .inner
                    .last()
                    .map(|call| call.this_address)
                    // Actually it's safe to just unwrap here, because we have at least one call in the stack
                    // But i want to be sure that we will not have any problems in the future
                    .unwrap_or(current.this_address);
                if previous_caller == CONTRACT_DEPLOYER_ADDRESS {
                    CallType::Create
                } else {
                    CallType::Call(far_call)
                }
            } else {
                CallType::Call(far_call)
            }
        } else {
            unreachable!()
        };
        let calldata = if current.code_page.0 == 0 || current.ergs_remaining == 0 {
            vec![]
        } else {
            let packed_abi =
                state.vm_local_state.registers[CALL_IMPLICIT_CALLDATA_FAT_PTR_REGISTER as usize];
            assert!(packed_abi.is_pointer);
            let far_call_abi = FarCallABI::from_u256(packed_abi.value);
            memory.read_unaligned_bytes(
                far_call_abi.memory_quasi_fat_pointer.memory_page as usize,
                far_call_abi.memory_quasi_fat_pointer.start as usize,
                far_call_abi.memory_quasi_fat_pointer.length as usize,
            )
        };

        current_call.input = calldata;
        current_call.r#type = call_type;
        current_call.from = current.msg_sender;
        current_call.to = current.this_address;
        current_call.value = U256::from(current.context_u128_value);
        current_call.gas = current.ergs_remaining as u64;
    }

    fn save_output(
        &mut self,
        state: VmLocalStateData<'_>,
        memory: &SimpleMemory<H>,
        ret_opcode: RetOpcode,
        current_call: &mut Call,
    ) {
        let fat_data_pointer =
            state.vm_local_state.registers[RET_IMPLICIT_RETURNDATA_PARAMS_REGISTER as usize];

        // if `fat_data_pointer` is not a pointer then there is no output
        let output = if fat_data_pointer.is_pointer {
            let fat_data_pointer = FatPointer::from_u256(fat_data_pointer.value);
            if !fat_data_pointer.is_trivial() {
                Some(memory.read_unaligned_bytes(
                    fat_data_pointer.memory_page as usize,
                    fat_data_pointer.start as usize,
                    fat_data_pointer.length as usize,
                ))
            } else {
                None
            }
        } else {
            None
        };

        match ret_opcode {
            RetOpcode::Ok => {
                current_call.output = output.unwrap_or_default();
            }
            RetOpcode::Revert => {
                if let Some(output) = output {
                    match VmRevertReason::try_from(output.as_slice()) {
                        Ok(rev) => {
                            current_call.revert_reason = Some(rev.to_string());
                        }
                        Err(_) => {
                            current_call.revert_reason = Some(format!("{:?}", hex::encode(output)));
                        }
                    }
                } else {
                    current_call.revert_reason = Some("Unknown revert reason".to_string());
                }
            }
            RetOpcode::Panic => {
                current_call.error = Some("Panic".to_string());
            }
        }
    }

    fn handle_ret_op_code(
        &mut self,
        state: VmLocalStateData<'_>,
        _data: AfterExecutionData,
        memory: &SimpleMemory<H>,
        ret_opcode: RetOpcode,
    ) {
        // It's safe to unwrap here because we are sure that we have at least one call in the stack
        let mut current_call = self.stack.pop().unwrap();
        current_call.gas_used =
            current_call.parent_gas - state.vm_local_state.callstack.current.ergs_remaining as u64;

        if current_call.r#type != CallType::NearCall {
            self.save_output(state, memory, ret_opcode, &mut current_call);
        }

        // If there is a parent call, push the current call to it
        // Otherwise, push the current call to the stack, because it's the top level call
        if let Some(parent_call) = self.stack.last_mut() {
            parent_call.calls.push(current_call);
        } else {
            self.stack.push(current_call);
        }
    }

    // Filter all near calls from the call stack
    // Important that the very first call is near call
    // And this `NearCall` includes several Normal or Mimic calls
    // So we return all children of this `NearCall`
    pub fn extract_calls(&mut self) -> Vec<Call> {
        if let Some(current_call) = self.stack.pop() {
            filter_near_call(current_call)
        } else {
            vec![]
        }
    }
}

// Filter all near calls from the call stack
// Normally we are not interested in `NearCall`, because it's just a wrapper for internal calls
fn filter_near_call(mut call: Call) -> Vec<Call> {
    let mut calls = vec![];
    let original_calls = std::mem::take(&mut call.calls);
    for call in original_calls {
        calls.append(&mut filter_near_call(call));
    }
    call.calls = calls;

    if call.r#type == CallType::NearCall {
        mem::take(&mut call.calls)
    } else {
        vec![call]
    }
}

#[cfg(test)]
mod tests {
    use zksync_types::zk_evm_types::FarCallOpcode;

    use crate::vm_1_3_2::oracles::tracer::call::{filter_near_call, Call, CallType};

    #[test]
    fn test_filter_near_calls() {
        let mut call = Call::default();
        let filtered_call = filter_near_call(call.clone());
        assert_eq!(filtered_call.len(), 1);

        let mut near_call = call.clone();
        near_call.r#type = CallType::NearCall;
        let filtered_call = filter_near_call(near_call.clone());
        assert_eq!(filtered_call.len(), 0);

        call.r#type = CallType::Call(FarCallOpcode::Mimic);
        call.calls = vec![Call::default(), Call::default(), near_call.clone()];
        let filtered_call = filter_near_call(call.clone());
        assert_eq!(filtered_call.len(), 1);
        assert_eq!(filtered_call[0].calls.len(), 2);

        near_call.calls = vec![Call::default(), Call::default(), near_call.clone()];
        call.calls = vec![Call::default(), Call::default(), near_call];
        let filtered_call = filter_near_call(call);
        assert_eq!(filtered_call.len(), 1);
        assert_eq!(filtered_call[0].calls.len(), 4);
    }
}<|MERGE_RESOLUTION|>--- conflicted
+++ resolved
@@ -109,13 +109,8 @@
             .inner
             .last()
             .map(|call| call.ergs_remaining + current.ergs_remaining)
-<<<<<<< HEAD
-            .unwrap_or(current.ergs_remaining);
-        current_call.parent_gas = parent_gas as u64;
-=======
             .unwrap_or(current.ergs_remaining) as u64;
         current_call.parent_gas = parent_gas;
->>>>>>> 76f38c91
     }
 
     fn handle_near_call_op_code(
