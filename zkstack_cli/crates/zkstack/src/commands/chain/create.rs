use std::cell::OnceCell;

use anyhow::Context;
use xshell::Shell;
use zkstack_cli_common::{logger, spinner::Spinner};
use zkstack_cli_config::{
    create_local_configs_dir, create_wallets, traits::SaveConfigWithBasePath, ChainConfig,
    EcosystemConfig, GenesisConfig, ZkStackConfig, GENESIS_FILE,
};
use zksync_basic_types::L2ChainId;

use crate::{
    commands::chain::args::create::{ChainCreateArgs, ChainCreateArgsFinal},
    messages::{
        MSG_ARGS_VALIDATOR_ERR, MSG_CHAIN_CREATED, MSG_CREATING_CHAIN,
        MSG_CREATING_CHAIN_CONFIGURATIONS_SPINNER, MSG_EVM_EMULATOR_HASH_MISSING_ERR,
        MSG_SELECTED_CONFIG,
    },
    utils::link_to_code::resolve_link_to_code,
};

pub async fn run(args: ChainCreateArgs, shell: &Shell) -> anyhow::Result<()> {
    // TODO support creating without ecosystem
    let mut ecosystem_config = ZkStackConfig::ecosystem(shell)?;
    create(args, &mut ecosystem_config, shell).await
}

pub async fn create(
    args: ChainCreateArgs,
    ecosystem_config: &mut EcosystemConfig,
    shell: &Shell,
) -> anyhow::Result<()> {
    let tokens = ecosystem_config.get_erc20_tokens();
    let args = args
        .fill_values_with_prompt(
            ecosystem_config.list_of_chains().len() as u32,
            &ecosystem_config.l1_network,
            tokens,
            &ecosystem_config.link_to_code.display().to_string(),
        )
        .context(MSG_ARGS_VALIDATOR_ERR)?;

    logger::note(MSG_SELECTED_CONFIG, logger::object_to_string(&args));
    logger::info(MSG_CREATING_CHAIN);

    let spinner = Spinner::new(MSG_CREATING_CHAIN_CONFIGURATIONS_SPINNER);
    let name = args.chain_name.clone();
    let set_as_default = args.set_as_default;
    create_chain_inner(args, ecosystem_config, shell).await?;
    if set_as_default {
        ecosystem_config.default_chain = name;
        ecosystem_config.save_with_base_path(shell, ".")?;
    }
    spinner.finish();

    logger::success(MSG_CHAIN_CREATED);

    Ok(())
}

pub(crate) async fn create_chain_inner(
    args: ChainCreateArgsFinal,
    ecosystem_config: &EcosystemConfig,
    shell: &Shell,
) -> anyhow::Result<()> {
    if args.legacy_bridge {
        logger::warn("WARNING!!! You are creating a chain with legacy bridge, use it only for testing compatibility")
    }
    let default_chain_name = args.chain_name.clone();
    println!(
        "ecosystem_config.list_of_chains() before: {:?}",
        ecosystem_config.list_of_chains()
    );
    let internal_id = if ecosystem_config.list_of_chains().contains(&args.chain_name) {
        ecosystem_config
            .list_of_chains()
            .iter()
            .position(|x| *x == args.chain_name)
            .unwrap() as u32
            + 1
    } else {
        ecosystem_config.list_of_chains().len() as u32 + 1
    };
    println!("internal_id: {}", internal_id);
    let chain_path = ecosystem_config.chains.join(&default_chain_name);
    let chain_configs_path = create_local_configs_dir(shell, &chain_path)?;
    let (chain_id, legacy_bridge) = if args.legacy_bridge {
        // Legacy bridge is distinguished by using the same chain id as ecosystem
        (ecosystem_config.era_chain_id, Some(true))
    } else {
        (L2ChainId::from(args.chain_id), None)
    };
    println!(
        "ecosystem_config.list_of_chains() after: {:?}",
        ecosystem_config.list_of_chains()
    );
    let link_to_code = resolve_link_to_code(
        shell,
<<<<<<< HEAD
        chain_path.clone(),
        args.link_to_code,
=======
        &chain_path,
        args.link_to_code.clone(),
>>>>>>> 91897071
        args.update_submodules,
    )?;
    let genesis_config_path =
        EcosystemConfig::default_configs_path(&link_to_code).join(GENESIS_FILE);
    let default_genesis_config = GenesisConfig::read(shell, &genesis_config_path).await?;
    let has_evm_emulation_support = default_genesis_config.evm_emulator_hash()?.is_some();
    if args.evm_emulator && !has_evm_emulation_support {
        anyhow::bail!(MSG_EVM_EMULATOR_HASH_MISSING_ERR);
    }

    let chain_config = ChainConfig {
        id: internal_id,
        name: default_chain_name.clone(),
        chain_id,
        prover_version: args.prover_version,
        l1_network: ecosystem_config.l1_network,
        self_path: chain_path.clone(),
        link_to_code: ecosystem_config.link_to_code.clone(),
        rocks_db_path: ecosystem_config.get_chain_rocks_db_path(&default_chain_name),
        artifacts: ecosystem_config.get_chain_artifacts_path(&default_chain_name),
        configs: chain_configs_path.clone(),
        external_node_config_path: None,
        l1_batch_commit_data_generator_mode: args.l1_batch_commit_data_generator_mode,
        base_token: args.base_token,
        wallet_creation: args.wallet_creation,
        shell: OnceCell::from(shell.clone()),
        legacy_bridge,
        evm_emulator: args.evm_emulator,
        tight_ports: args.tight_ports,
    };

    create_wallets(
        shell,
        &chain_config.configs,
        &ecosystem_config.link_to_code,
        internal_id,
        args.wallet_creation,
        args.wallet_path,
    )?;

    chain_config.save_with_base_path(shell, chain_path)?;
    Ok(())
}<|MERGE_RESOLUTION|>--- conflicted
+++ resolved
@@ -96,13 +96,8 @@
     );
     let link_to_code = resolve_link_to_code(
         shell,
-<<<<<<< HEAD
-        chain_path.clone(),
-        args.link_to_code,
-=======
         &chain_path,
         args.link_to_code.clone(),
->>>>>>> 91897071
         args.update_submodules,
     )?;
     let genesis_config_path =
