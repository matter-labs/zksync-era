--- conflicted
+++ resolved
@@ -3,7 +3,7 @@
   workflow_call:
     inputs:
       compilers:
-        description: 'JSON of required compilers and their versions'
+        description: "JSON of required compilers and their versions"
         type: string
         required: false
         default: '[{ "zksolc": ["1.3.14", "1.3.16", "1.3.17", "1.3.1", "1.3.7", "1.3.18", "1.3.19", "1.3.21"] } , { "zkvyper": ["1.3.13"] }]'
@@ -154,7 +154,7 @@
           wget https://github.com/ethereum/solc-bin/raw/gh-pages/linux-amd64/solc-linux-amd64-v0.8.23%2Bcommit.f704f362
           mv solc-linux-amd64-v0.8.23+commit.f704f362 $(pwd)/etc/solc-bin/0.8.23/solc
           chmod +x $(pwd)/etc/solc-bin/0.8.23/solc
-          
+
           mkdir -p $(pwd)/etc/solc-bin/zkVM-0.8.23-1.0.0
           wget https://github.com/matter-labs/era-solidity/releases/download/0.8.23-1.0.0/solc-linux-amd64-0.8.23-1.0.0 -O $(pwd)/etc/solc-bin/zkVM-0.8.23-1.0.0/solc
           chmod +x $(pwd)/etc/solc-bin/zkVM-0.8.23-1.0.0/solc
@@ -193,7 +193,6 @@
             ci_run zk config compile dev_validium_docker
             ci_run zk init --validium-mode
           fi
-
 
       # `sleep 5` because we need to wait until server started properly
       - name: Run server
@@ -319,7 +318,7 @@
         run: |
           ci_run zk server --components=$SERVER_COMPONENTS &>>server.log &
           ci_run sleep 30
-      
+
       - name: Run external node
         run: |
           if [[ "${{ matrix.mode }}" == "Rollup" ]]; then
@@ -337,12 +336,6 @@
 
       - name: Run revert test
         run: |
-<<<<<<< HEAD
-          ENABLE_CONSENSUS=${{ matrix.consensus }} PASSED_ENV_VARS=ENABLE_CONSENSUS ci_run zk test i revert-en
-          # test terminates the nodes, so we restart them.
-          ZKSYNC_ENV=docker ci_run zk server --components=$SERVER_COMPONENTS &>>server.log &
-          ZKSYNC_ENV=ext-node-docker ci_run zk external-node $EXT_NODE_FLAGS &>>ext-node.log &
-=======
           ci_run zk env
           if [[ "${{ matrix.mode }}" == "Rollup" ]]; then
             ci_run zk env docker
@@ -365,7 +358,6 @@
           elif [[ "${{ matrix.mode }}" == "Validium" ]]; then
             ZKSYNC_ENV=ext-node-validium-docker ci_run zk external-node $EXT_NODE_FLAGS &>>ext-node.log &
           fi
->>>>>>> 99aa4c9a
           ci_run sleep 30
 
       - name: Run upgrade test
