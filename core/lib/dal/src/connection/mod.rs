--- conflicted
+++ resolved
@@ -77,11 +77,7 @@
 impl fmt::Debug for ConnectionPool {
     fn fmt(&self, formatter: &mut fmt::Formatter<'_>) -> fmt::Result {
         // We don't print the `database_url`, as is may contain
-<<<<<<< HEAD
-        // sensistive information (e.g. database password).
-=======
         // sensitive information (e.g. database password).
->>>>>>> a6635398
         formatter
             .debug_struct("ConnectionPool")
             .field("max_size", &self.max_size)
