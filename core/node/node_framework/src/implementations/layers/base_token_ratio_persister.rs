use zksync_base_token_adjuster::BaseTokenRatioPersister;
use zksync_config::{configs::base_token_adjuster::BaseTokenAdjusterConfig, ContractsConfig};

use crate::{
<<<<<<< HEAD
    implementations::resources::{
        pools::{MasterPool, PoolResource},
        price_api_client::PriceAPIClientResource,
    },
    service::{ServiceContext, StopReceiver},
=======
    implementations::resources::pools::{MasterPool, PoolResource},
    service::StopReceiver,
>>>>>>> 312defed
    task::{Task, TaskId},
    wiring_layer::{WiringError, WiringLayer},
    FromContext, IntoContext,
};

/// Wiring layer for `BaseTokenRatioPersister`
///
/// Responsible for orchestrating communications with external API feeds to get ETH<->BaseToken
/// conversion ratios and persisting them both in the DB and in the L1.
#[derive(Debug)]
pub struct BaseTokenRatioPersisterLayer {
    config: BaseTokenAdjusterConfig,
    contracts_config: ContractsConfig,
}

#[derive(Debug, FromContext)]
#[context(crate = crate)]
pub struct Input {
    pub master_pool: PoolResource<MasterPool>,
}

#[derive(Debug, IntoContext)]
#[context(crate = crate)]
pub struct Output {
    #[context(task)]
    pub persister: BaseTokenRatioPersister,
}

impl BaseTokenRatioPersisterLayer {
    pub fn new(config: BaseTokenAdjusterConfig, contracts_config: ContractsConfig) -> Self {
        Self {
            config,
            contracts_config,
        }
    }
}

#[async_trait::async_trait]
impl WiringLayer for BaseTokenRatioPersisterLayer {
    type Input = Input;
    type Output = Output;

    fn layer_name(&self) -> &'static str {
        "base_token_ratio_persister"
    }

<<<<<<< HEAD
    async fn wire(self: Box<Self>, mut context: ServiceContext<'_>) -> Result<(), WiringError> {
        let master_pool_resource = context.get_resource::<PoolResource<MasterPool>>()?;
        let master_pool = master_pool_resource.get().await?;

        let price_api_client = context.get_resource_or_default::<PriceAPIClientResource>();
        let base_token_addr = self
            .contracts_config
            .base_token_addr
            .expect("base token address is not set");

        let persister = BaseTokenRatioPersister::new(
            master_pool,
            self.config,
            base_token_addr,
            price_api_client.0,
        );

        context.add_task(persister);

        Ok(())
=======
    async fn wire(self, input: Self::Input) -> Result<Self::Output, WiringError> {
        let master_pool = input.master_pool.get().await?;
        let persister = BaseTokenRatioPersister::new(master_pool, self.config);
        Ok(Output { persister })
>>>>>>> 312defed
    }
}

#[async_trait::async_trait]
impl Task for BaseTokenRatioPersister {
    fn id(&self) -> TaskId {
        "base_token_ratio_persister".into()
    }

    async fn run(mut self: Box<Self>, stop_receiver: StopReceiver) -> anyhow::Result<()> {
        (*self).run(stop_receiver.0).await?;
        Ok(())
    }
}<|MERGE_RESOLUTION|>--- conflicted
+++ resolved
@@ -2,16 +2,11 @@
 use zksync_config::{configs::base_token_adjuster::BaseTokenAdjusterConfig, ContractsConfig};
 
 use crate::{
-<<<<<<< HEAD
     implementations::resources::{
         pools::{MasterPool, PoolResource},
         price_api_client::PriceAPIClientResource,
     },
-    service::{ServiceContext, StopReceiver},
-=======
-    implementations::resources::pools::{MasterPool, PoolResource},
     service::StopReceiver,
->>>>>>> 312defed
     task::{Task, TaskId},
     wiring_layer::{WiringError, WiringLayer},
     FromContext, IntoContext,
@@ -58,10 +53,8 @@
         "base_token_ratio_persister"
     }
 
-<<<<<<< HEAD
-    async fn wire(self: Box<Self>, mut context: ServiceContext<'_>) -> Result<(), WiringError> {
-        let master_pool_resource = context.get_resource::<PoolResource<MasterPool>>()?;
-        let master_pool = master_pool_resource.get().await?;
+    async fn wire(self, input: Self::Input) -> Result<Self::Output, WiringError> {
+        let master_pool = input.master_pool.get().await?;
 
         let price_api_client = context.get_resource_or_default::<PriceAPIClientResource>();
         let base_token_addr = self
@@ -76,15 +69,7 @@
             price_api_client.0,
         );
 
-        context.add_task(persister);
-
-        Ok(())
-=======
-    async fn wire(self, input: Self::Input) -> Result<Self::Output, WiringError> {
-        let master_pool = input.master_pool.get().await?;
-        let persister = BaseTokenRatioPersister::new(master_pool, self.config);
         Ok(Output { persister })
->>>>>>> 312defed
     }
 }
 
