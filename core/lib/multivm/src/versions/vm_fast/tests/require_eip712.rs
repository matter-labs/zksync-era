use ethabi::Token;
use zksync_eth_signer::{EthereumSigner, TransactionParameters};
use zksync_system_constants::L2_BASE_TOKEN_ADDRESS;
use zksync_types::{
    fee::Fee, l2::L2Tx, transaction_request::TransactionRequest,
    utils::storage_key_for_standard_token_balance, AccountTreeId, Address, Eip712Domain, Execute,
    L2ChainId, Nonce, Transaction, U256,
};
use zksync_utils::h256_to_u256;

use crate::{
<<<<<<< HEAD
    interface::{storage::ReadStorage, TxExecutionMode, VmExecutionMode, VmInterface},
    versions::testonly::ContractToDeploy,
=======
    interface::{
        storage::ReadStorage, TxExecutionMode, VmExecutionMode, VmInterface, VmInterfaceExt,
    },
>>>>>>> 6d18061d
    vm_fast::tests::{
        tester::{Account, VmTester, VmTesterBuilder},
        utils::read_many_owners_custom_account_contract,
    },
};

impl VmTester {
    pub(crate) fn get_eth_balance(&mut self, address: Address) -> U256 {
        let key = storage_key_for_standard_token_balance(
            AccountTreeId::new(L2_BASE_TOKEN_ADDRESS),
            &address,
        );
        self.vm
            .inner
            .world_diff
            .get_storage_state()
            .get(&(L2_BASE_TOKEN_ADDRESS, h256_to_u256(*key.key())))
            .copied()
            .unwrap_or_else(|| h256_to_u256(self.vm.world.storage.read_value(&key)))
    }
}

/// This test deploys 'buggy' account abstraction code, and then tries accessing it both with legacy
/// and EIP712 transactions.
/// Currently we support both, but in the future, we should allow only EIP712 transactions to access the AA accounts.
#[tokio::test]
async fn test_require_eip712() {
    // Use 3 accounts:
    // - `private_address` - EOA account, where we have the key
    // - `account_address` - AA account, where the contract is deployed
    // - beneficiary - an EOA account, where we'll try to transfer the tokens.
    let account_abstraction = Account::random();
    let mut private_account = Account::random();
    let beneficiary = Account::random();

    let (bytecode, contract) = read_many_owners_custom_account_contract();
    let mut vm = VmTesterBuilder::new()
        .with_empty_in_memory_storage()
        .with_custom_contracts(vec![ContractToDeploy::account(
            bytecode,
            account_abstraction.address,
        )])
        .with_execution_mode(TxExecutionMode::VerifyExecute)
        .with_rich_accounts(vec![account_abstraction.clone(), private_account.clone()])
        .build();

    assert_eq!(vm.get_eth_balance(beneficiary.address), U256::from(0));

    let chain_id: u32 = 270;

    // First, let's set the owners of the AA account to the `private_address`.
    // (so that messages signed by `private_address`, are authorized to act on behalf of the AA account).
    let set_owners_function = contract.function("setOwners").unwrap();
    let encoded_input = set_owners_function
        .encode_input(&[Token::Array(vec![Token::Address(private_account.address)])])
        .unwrap();

    let tx = private_account.get_l2_tx_for_execute(
        Execute {
            contract_address: account_abstraction.address,
            calldata: encoded_input,
            value: Default::default(),
            factory_deps: vec![],
        },
        None,
    );

    vm.vm.push_transaction(tx);
    let result = vm.vm.execute(VmExecutionMode::OneTx);
    assert!(!result.result.is_failed());

    let private_account_balance = vm.get_eth_balance(private_account.address);

    // And now let's do the transfer from the 'account abstraction' to 'beneficiary' (using 'legacy' transaction).
    // Normally this would not work - unless the operator is malicious.
    let aa_raw_tx = TransactionParameters {
        nonce: U256::from(0),
        to: Some(beneficiary.address),
        gas: U256::from(100000000),
        gas_price: Some(U256::from(10000000)),
        value: U256::from(888000088),
        data: vec![],
        chain_id: 270,
        transaction_type: None,
        access_list: None,
        max_fee_per_gas: U256::from(1000000000),
        max_priority_fee_per_gas: U256::from(1000000000),
        max_fee_per_blob_gas: None,
        blob_versioned_hashes: None,
    };

    let aa_tx = private_account.sign_legacy_tx(aa_raw_tx).await;
    let (tx_request, hash) = TransactionRequest::from_bytes(&aa_tx, L2ChainId::from(270)).unwrap();

    let mut l2_tx: L2Tx = L2Tx::from_request(tx_request, 10000).unwrap();
    l2_tx.set_input(aa_tx, hash);
    // Pretend that operator is malicious and sets the initiator to the AA account.
    l2_tx.common_data.initiator_address = account_abstraction.address;
    let transaction: Transaction = l2_tx.into();

    vm.vm.push_transaction(transaction);
    let result = vm.vm.execute(VmExecutionMode::OneTx);
    assert!(!result.result.is_failed());

    assert_eq!(
        vm.get_eth_balance(beneficiary.address),
        U256::from(888000088)
    );
    // Make sure that the tokens were transferred from the AA account.
    assert_eq!(
        private_account_balance,
        vm.get_eth_balance(private_account.address)
    );

    // // Now send the 'classic' EIP712 transaction
    let tx_712 = L2Tx::new(
        beneficiary.address,
        vec![],
        Nonce(1),
        Fee {
            gas_limit: U256::from(1000000000),
            max_fee_per_gas: U256::from(1000000000),
            max_priority_fee_per_gas: U256::from(1000000000),
            gas_per_pubdata_limit: U256::from(1000000000),
        },
        account_abstraction.address,
        U256::from(28374938),
        vec![],
        Default::default(),
    );

    let mut transaction_request: TransactionRequest = tx_712.into();
    transaction_request.chain_id = Some(chain_id.into());

    let domain = Eip712Domain::new(L2ChainId::from(chain_id));
    let signature = private_account
        .get_pk_signer()
        .sign_typed_data(&domain, &transaction_request)
        .await
        .unwrap();
    let encoded_tx = transaction_request.get_signed_bytes(&signature).unwrap();

    let (aa_txn_request, aa_hash) =
        TransactionRequest::from_bytes(&encoded_tx, L2ChainId::from(chain_id)).unwrap();

    let mut l2_tx = L2Tx::from_request(aa_txn_request, 100000).unwrap();
    l2_tx.set_input(encoded_tx, aa_hash);

    let transaction: Transaction = l2_tx.into();
    vm.vm.push_transaction(transaction);
    vm.vm.execute(VmExecutionMode::OneTx);

    assert_eq!(
        vm.get_eth_balance(beneficiary.address),
        U256::from(916375026)
    );
    assert_eq!(
        private_account_balance,
        vm.get_eth_balance(private_account.address)
    );
}<|MERGE_RESOLUTION|>--- conflicted
+++ resolved
@@ -9,14 +9,10 @@
 use zksync_utils::h256_to_u256;
 
 use crate::{
-<<<<<<< HEAD
-    interface::{storage::ReadStorage, TxExecutionMode, VmExecutionMode, VmInterface},
-    versions::testonly::ContractToDeploy,
-=======
     interface::{
         storage::ReadStorage, TxExecutionMode, VmExecutionMode, VmInterface, VmInterfaceExt,
     },
->>>>>>> 6d18061d
+    versions::testonly::ContractToDeploy,
     vm_fast::tests::{
         tester::{Account, VmTester, VmTesterBuilder},
         utils::read_many_owners_custom_account_contract,
