{
  "db": "PostgreSQL",
  "0002e8b596794ae9396de8ac621b30dcf0befdff28c5bc23d713185f7a410df4": {
    "describe": {
      "columns": [],
      "nullable": [],
      "parameters": {
        "Left": [
          "Text",
          "Int8"
        ]
      }
    },
    "query": "UPDATE proof_generation_details SET status=$1, updated_at = now() WHERE l1_batch_number = $2"
  },
  "00bd80fd83aff559d8d9232c2e98a12a1dd2c8f31792cd915e2cf11f28e583b7": {
    "describe": {
      "columns": [
        {
          "name": "id",
          "ordinal": 0,
          "type_info": "Int8"
        },
        {
          "name": "l1_batch_number",
          "ordinal": 1,
          "type_info": "Int8"
        },
        {
          "name": "circuit_id",
          "ordinal": 2,
          "type_info": "Int2"
        },
        {
          "name": "depth",
          "ordinal": 3,
          "type_info": "Int4"
        },
        {
          "name": "status",
          "ordinal": 4,
          "type_info": "Text"
        },
        {
          "name": "attempts",
          "ordinal": 5,
          "type_info": "Int2"
        },
        {
          "name": "aggregations_url",
          "ordinal": 6,
          "type_info": "Text"
        },
        {
          "name": "processing_started_at",
          "ordinal": 7,
          "type_info": "Timestamp"
        },
        {
          "name": "time_taken",
          "ordinal": 8,
          "type_info": "Time"
        },
        {
          "name": "error",
          "ordinal": 9,
          "type_info": "Text"
        },
        {
          "name": "created_at",
          "ordinal": 10,
          "type_info": "Timestamp"
        },
        {
          "name": "updated_at",
          "ordinal": 11,
          "type_info": "Timestamp"
        },
        {
          "name": "number_of_dependent_jobs",
          "ordinal": 12,
          "type_info": "Int4"
        },
        {
          "name": "protocol_version",
          "ordinal": 13,
          "type_info": "Int4"
        },
        {
          "name": "picked_by",
          "ordinal": 14,
          "type_info": "Text"
        }
      ],
      "nullable": [
        false,
        false,
        false,
        false,
        false,
        false,
        true,
        true,
        true,
        true,
        false,
        false,
        true,
        true,
        true
      ],
      "parameters": {
        "Left": [
          "Int4Array",
          "Text"
        ]
      }
    },
    "query": "\n                UPDATE node_aggregation_witness_jobs_fri\n                SET status = 'in_progress', attempts = attempts + 1,\n                    updated_at = now(), processing_started_at = now(),\n                    picked_by = $2\n                WHERE id = (\n                    SELECT id\n                    FROM node_aggregation_witness_jobs_fri\n                    WHERE status = 'queued'\n                    AND protocol_version = ANY($1)\n                    ORDER BY l1_batch_number ASC, depth ASC, id ASC\n                    LIMIT 1\n                    FOR UPDATE\n                    SKIP LOCKED\n                )\n                RETURNING node_aggregation_witness_jobs_fri.*\n                "
  },
  "010dd1924b74c8580865cf7485e91ffd5ea96e5a175faed466b870ae1ba6a89f": {
    "describe": {
      "columns": [
        {
          "name": "number",
          "ordinal": 0,
          "type_info": "Int8"
        },
        {
          "name": "timestamp",
          "ordinal": 1,
          "type_info": "Int8"
        },
        {
          "name": "is_finished",
          "ordinal": 2,
          "type_info": "Bool"
        },
        {
          "name": "l1_tx_count",
          "ordinal": 3,
          "type_info": "Int4"
        },
        {
          "name": "l2_tx_count",
          "ordinal": 4,
          "type_info": "Int4"
        },
        {
          "name": "fee_account_address",
          "ordinal": 5,
          "type_info": "Bytea"
        },
        {
          "name": "bloom",
          "ordinal": 6,
          "type_info": "Bytea"
        },
        {
          "name": "priority_ops_onchain_data",
          "ordinal": 7,
          "type_info": "ByteaArray"
        },
        {
          "name": "hash",
          "ordinal": 8,
          "type_info": "Bytea"
        },
        {
          "name": "parent_hash",
          "ordinal": 9,
          "type_info": "Bytea"
        },
        {
          "name": "commitment",
          "ordinal": 10,
          "type_info": "Bytea"
        },
        {
          "name": "compressed_write_logs",
          "ordinal": 11,
          "type_info": "Bytea"
        },
        {
          "name": "compressed_contracts",
          "ordinal": 12,
          "type_info": "Bytea"
        },
        {
          "name": "eth_prove_tx_id",
          "ordinal": 13,
          "type_info": "Int4"
        },
        {
          "name": "eth_commit_tx_id",
          "ordinal": 14,
          "type_info": "Int4"
        },
        {
          "name": "eth_execute_tx_id",
          "ordinal": 15,
          "type_info": "Int4"
        },
        {
          "name": "merkle_root_hash",
          "ordinal": 16,
          "type_info": "Bytea"
        },
        {
          "name": "l2_to_l1_logs",
          "ordinal": 17,
          "type_info": "ByteaArray"
        },
        {
          "name": "l2_to_l1_messages",
          "ordinal": 18,
          "type_info": "ByteaArray"
        },
        {
          "name": "used_contract_hashes",
          "ordinal": 19,
          "type_info": "Jsonb"
        },
        {
          "name": "compressed_initial_writes",
          "ordinal": 20,
          "type_info": "Bytea"
        },
        {
          "name": "compressed_repeated_writes",
          "ordinal": 21,
          "type_info": "Bytea"
        },
        {
          "name": "l2_l1_compressed_messages",
          "ordinal": 22,
          "type_info": "Bytea"
        },
        {
          "name": "l2_l1_merkle_root",
          "ordinal": 23,
          "type_info": "Bytea"
        },
        {
          "name": "l1_gas_price",
          "ordinal": 24,
          "type_info": "Int8"
        },
        {
          "name": "l2_fair_gas_price",
          "ordinal": 25,
          "type_info": "Int8"
        },
        {
          "name": "rollup_last_leaf_index",
          "ordinal": 26,
          "type_info": "Int8"
        },
        {
          "name": "zkporter_is_available",
          "ordinal": 27,
          "type_info": "Bool"
        },
        {
          "name": "bootloader_code_hash",
          "ordinal": 28,
          "type_info": "Bytea"
        },
        {
          "name": "default_aa_code_hash",
          "ordinal": 29,
          "type_info": "Bytea"
        },
        {
          "name": "base_fee_per_gas",
          "ordinal": 30,
          "type_info": "Numeric"
        },
        {
          "name": "aux_data_hash",
          "ordinal": 31,
          "type_info": "Bytea"
        },
        {
          "name": "pass_through_data_hash",
          "ordinal": 32,
          "type_info": "Bytea"
        },
        {
          "name": "meta_parameters_hash",
          "ordinal": 33,
          "type_info": "Bytea"
        },
        {
          "name": "protocol_version",
          "ordinal": 34,
          "type_info": "Int4"
        },
        {
          "name": "compressed_state_diffs",
          "ordinal": 35,
          "type_info": "Bytea"
        },
        {
          "name": "gas_per_pubdata_byte_in_block",
          "ordinal": 36,
          "type_info": "Int4"
        },
        {
          "name": "gas_per_pubdata_limit",
          "ordinal": 37,
          "type_info": "Int8"
        },
        {
          "name": "skip_proof",
          "ordinal": 38,
          "type_info": "Bool"
        },
        {
          "name": "system_logs",
          "ordinal": 39,
          "type_info": "ByteaArray"
        },
        {
          "name": "events_queue_commitment",
          "ordinal": 40,
          "type_info": "Bytea"
        },
        {
          "name": "bootloader_initial_content_commitment",
          "ordinal": 41,
          "type_info": "Bytea"
        }
      ],
      "nullable": [
        false,
        false,
        false,
        false,
        false,
        false,
        false,
        false,
        true,
        true,
        true,
        true,
        true,
        true,
        true,
        true,
        true,
        false,
        false,
        false,
        true,
        true,
        true,
        true,
        false,
        false,
        true,
        true,
        true,
        true,
        false,
        true,
        true,
        true,
        true,
        true,
        true,
        false,
        false,
        false,
        true,
        true
      ],
      "parameters": {
        "Left": [
          "Int8",
          "Int8",
          "Int8"
        ]
      }
    },
    "query": "SELECT number, timestamp, is_finished, l1_tx_count, l2_tx_count, fee_account_address, bloom, priority_ops_onchain_data, hash, parent_hash, commitment, compressed_write_logs, compressed_contracts, eth_prove_tx_id, eth_commit_tx_id, eth_execute_tx_id, merkle_root_hash, l2_to_l1_logs, l2_to_l1_messages, used_contract_hashes, compressed_initial_writes, compressed_repeated_writes, l2_l1_compressed_messages, l2_l1_merkle_root, l1_gas_price, l2_fair_gas_price, rollup_last_leaf_index, zkporter_is_available, bootloader_code_hash, default_aa_code_hash, base_fee_per_gas, aux_data_hash, pass_through_data_hash, meta_parameters_hash, protocol_version, compressed_state_diffs, gas_per_pubdata_byte_in_block, gas_per_pubdata_limit, skip_proof, system_logs, events_queue_commitment, bootloader_initial_content_commitment FROM l1_batches LEFT JOIN commitments ON commitments.l1_batch_number = l1_batches.number WHERE number BETWEEN $1 AND $2 ORDER BY number LIMIT $3"
  },
  "01a21fe42c5c0ec0f848739235b8175b62b0ffe503b823c128dd620fec047784": {
    "describe": {
      "columns": [],
      "nullable": [],
      "parameters": {
        "Left": [
          "Text",
          "Int4",
          "Text"
        ]
      }
    },
    "query": "UPDATE gpu_prover_queue_fri SET instance_status = 'available', updated_at = now() WHERE instance_host = $1::text::inet AND instance_port = $2 AND instance_status = 'full' AND zone = $3\n                "
  },
  "01ebdc5b524e85033fb06d9166475f365643f744492e59ff12f10b419dd6d485": {
    "describe": {
      "columns": [
        {
          "name": "bytecode_hash",
          "ordinal": 0,
          "type_info": "Bytea"
        }
      ],
      "nullable": [
        false
      ],
      "parameters": {
        "Left": [
          "Int8"
        ]
      }
    },
    "query": "SELECT bytecode_hash FROM factory_deps WHERE miniblock_number > $1"
  },
  "03a34f0fd82bed22f14c5b36554bb958d407e9724fa5ea5123edc3c6607e545c": {
    "describe": {
      "columns": [
        {
          "name": "block_hash?",
          "ordinal": 0,
          "type_info": "Bytea"
        },
        {
          "name": "address!",
          "ordinal": 1,
          "type_info": "Bytea"
        },
        {
          "name": "topic1!",
          "ordinal": 2,
          "type_info": "Bytea"
        },
        {
          "name": "topic2!",
          "ordinal": 3,
          "type_info": "Bytea"
        },
        {
          "name": "topic3!",
          "ordinal": 4,
          "type_info": "Bytea"
        },
        {
          "name": "topic4!",
          "ordinal": 5,
          "type_info": "Bytea"
        },
        {
          "name": "value!",
          "ordinal": 6,
          "type_info": "Bytea"
        },
        {
          "name": "miniblock_number!",
          "ordinal": 7,
          "type_info": "Int8"
        },
        {
          "name": "l1_batch_number?",
          "ordinal": 8,
          "type_info": "Int8"
        },
        {
          "name": "tx_hash!",
          "ordinal": 9,
          "type_info": "Bytea"
        },
        {
          "name": "tx_index_in_block!",
          "ordinal": 10,
          "type_info": "Int4"
        },
        {
          "name": "event_index_in_block!",
          "ordinal": 11,
          "type_info": "Int4"
        },
        {
          "name": "event_index_in_tx!",
          "ordinal": 12,
          "type_info": "Int4"
        }
      ],
      "nullable": [
        true,
        true,
        true,
        true,
        true,
        true,
        true,
        true,
        true,
        true,
        true,
        true,
        true
      ],
      "parameters": {
        "Left": [
          "Int8"
        ]
      }
    },
    "query": "\n                WITH events_select AS (\n                    SELECT\n                        address, topic1, topic2, topic3, topic4, value,\n                        miniblock_number, tx_hash, tx_index_in_block,\n                        event_index_in_block, event_index_in_tx\n                    FROM events\n                    WHERE miniblock_number > $1\n                    ORDER BY miniblock_number ASC, event_index_in_block ASC\n                )\n                SELECT miniblocks.hash as \"block_hash?\",\n                    address as \"address!\", topic1 as \"topic1!\", topic2 as \"topic2!\", topic3 as \"topic3!\", topic4 as \"topic4!\", value as \"value!\",\n                    miniblock_number as \"miniblock_number!\", miniblocks.l1_batch_number as \"l1_batch_number?\", tx_hash as \"tx_hash!\",\n                    tx_index_in_block as \"tx_index_in_block!\", event_index_in_block as \"event_index_in_block!\", event_index_in_tx as \"event_index_in_tx!\"\n                FROM events_select\n                INNER JOIN miniblocks ON events_select.miniblock_number = miniblocks.number\n                ORDER BY miniblock_number ASC, event_index_in_block ASC\n                "
  },
  "073582051133075adfc51a18d15639129dd00628aa4994b602843ac979ad4419": {
    "describe": {
      "columns": [],
      "nullable": [],
      "parameters": {
        "Left": [
          "Int8",
          "Bytea",
          "Text",
          "Int4"
        ]
      }
    },
    "query": "INSERT INTO witness_inputs(l1_batch_number, merkle_tree_paths, merkel_tree_paths_blob_url, status, protocol_version, created_at, updated_at) VALUES ($1, $2, $3, 'queued', $4, now(), now())\n                 ON CONFLICT (l1_batch_number) DO NOTHING"
  },
  "073d304fe756940303f00b514ef1e24036a1d3d3c3c7fb204b484f681a3520d7": {
    "describe": {
      "columns": [],
      "nullable": [],
      "parameters": {
        "Left": [
          "Int4",
          "Int4"
        ]
      }
    },
    "query": "UPDATE eth_txs\n                    SET confirmed_eth_tx_history_id = $1\n                    WHERE id = $2"
  },
  "0c212f47b9a0e719f947a419be8284837b1b01aa23994ba6401b420790b802b8": {
    "describe": {
      "columns": [],
      "nullable": [],
      "parameters": {
        "Left": [
          "Int8",
          "Int4"
        ]
      }
    },
    "query": "\n                    INSERT INTO node_aggregation_witness_jobs\n                        (l1_batch_number, protocol_version, status, created_at, updated_at)\n                    VALUES ($1, $2, 'waiting_for_artifacts', now(), now())\n                    "
  },
  "0c729d441aceba247e36c08a89661c35b476d4d7c73882147699009affe78472": {
    "describe": {
      "columns": [
        {
          "name": "l1_batch_number!",
          "ordinal": 0,
          "type_info": "Int8"
        },
        {
          "name": "circuit_id",
          "ordinal": 1,
          "type_info": "Int2"
        },
        {
          "name": "aggregation_round",
          "ordinal": 2,
          "type_info": "Int2"
        }
      ],
      "nullable": [
        null,
        false,
        false
      ],
      "parameters": {
        "Left": []
      }
    },
    "query": "\n                    SELECT MIN(l1_batch_number) as \"l1_batch_number!\", circuit_id, aggregation_round\n                    FROM prover_jobs_fri\n                    WHERE status IN('queued', 'in_progress', 'failed')\n                    GROUP BY circuit_id, aggregation_round\n                "
  },
  "0d1bed183c38304ff1a6c8c78dca03964e2e188a6d01f98eaf0c6b24f19b8b6f": {
    "describe": {
      "columns": [],
      "nullable": [],
      "parameters": {
        "Left": [
          "ByteaArray"
        ]
      }
    },
    "query": "UPDATE transactions SET in_mempool = FALSE FROM UNNEST ($1::bytea[]) AS s(address) WHERE transactions.in_mempool = TRUE AND transactions.initiator_address = s.address"
  },
  "0d99b4015b29905862991e4f1a44a1021d48f50e99cb1701e7496ce6c3e15dc6": {
    "describe": {
      "columns": [
        {
          "name": "number",
          "ordinal": 0,
          "type_info": "Int8"
        }
      ],
      "nullable": [
        null
      ],
      "parameters": {
        "Left": []
      }
    },
    "query": "SELECT MAX(number) as \"number\" FROM l1_batches WHERE is_finished = TRUE"
  },
  "0dc2a26e350b15dc2ee03ae43bda0ed2a759597566eb786c49555f2fcae3884a": {
    "describe": {
      "columns": [
        {
          "name": "number",
          "ordinal": 0,
          "type_info": "Int8"
        },
        {
          "name": "timestamp",
          "ordinal": 1,
          "type_info": "Int8"
        },
        {
          "name": "is_finished",
          "ordinal": 2,
          "type_info": "Bool"
        },
        {
          "name": "l1_tx_count",
          "ordinal": 3,
          "type_info": "Int4"
        },
        {
          "name": "l2_tx_count",
          "ordinal": 4,
          "type_info": "Int4"
        },
        {
          "name": "fee_account_address",
          "ordinal": 5,
          "type_info": "Bytea"
        },
        {
          "name": "bloom",
          "ordinal": 6,
          "type_info": "Bytea"
        },
        {
          "name": "priority_ops_onchain_data",
          "ordinal": 7,
          "type_info": "ByteaArray"
        },
        {
          "name": "hash",
          "ordinal": 8,
          "type_info": "Bytea"
        },
        {
          "name": "parent_hash",
          "ordinal": 9,
          "type_info": "Bytea"
        },
        {
          "name": "commitment",
          "ordinal": 10,
          "type_info": "Bytea"
        },
        {
          "name": "compressed_write_logs",
          "ordinal": 11,
          "type_info": "Bytea"
        },
        {
          "name": "compressed_contracts",
          "ordinal": 12,
          "type_info": "Bytea"
        },
        {
          "name": "eth_prove_tx_id",
          "ordinal": 13,
          "type_info": "Int4"
        },
        {
          "name": "eth_commit_tx_id",
          "ordinal": 14,
          "type_info": "Int4"
        },
        {
          "name": "eth_execute_tx_id",
          "ordinal": 15,
          "type_info": "Int4"
        },
        {
          "name": "merkle_root_hash",
          "ordinal": 16,
          "type_info": "Bytea"
        },
        {
          "name": "l2_to_l1_logs",
          "ordinal": 17,
          "type_info": "ByteaArray"
        },
        {
          "name": "l2_to_l1_messages",
          "ordinal": 18,
          "type_info": "ByteaArray"
        },
        {
          "name": "used_contract_hashes",
          "ordinal": 19,
          "type_info": "Jsonb"
        },
        {
          "name": "compressed_initial_writes",
          "ordinal": 20,
          "type_info": "Bytea"
        },
        {
          "name": "compressed_repeated_writes",
          "ordinal": 21,
          "type_info": "Bytea"
        },
        {
          "name": "l2_l1_compressed_messages",
          "ordinal": 22,
          "type_info": "Bytea"
        },
        {
          "name": "l2_l1_merkle_root",
          "ordinal": 23,
          "type_info": "Bytea"
        },
        {
          "name": "l1_gas_price",
          "ordinal": 24,
          "type_info": "Int8"
        },
        {
          "name": "l2_fair_gas_price",
          "ordinal": 25,
          "type_info": "Int8"
        },
        {
          "name": "rollup_last_leaf_index",
          "ordinal": 26,
          "type_info": "Int8"
        },
        {
          "name": "zkporter_is_available",
          "ordinal": 27,
          "type_info": "Bool"
        },
        {
          "name": "bootloader_code_hash",
          "ordinal": 28,
          "type_info": "Bytea"
        },
        {
          "name": "default_aa_code_hash",
          "ordinal": 29,
          "type_info": "Bytea"
        },
        {
          "name": "base_fee_per_gas",
          "ordinal": 30,
          "type_info": "Numeric"
        },
        {
          "name": "aux_data_hash",
          "ordinal": 31,
          "type_info": "Bytea"
        },
        {
          "name": "pass_through_data_hash",
          "ordinal": 32,
          "type_info": "Bytea"
        },
        {
          "name": "meta_parameters_hash",
          "ordinal": 33,
          "type_info": "Bytea"
        },
        {
          "name": "skip_proof",
          "ordinal": 34,
          "type_info": "Bool"
        },
        {
          "name": "gas_per_pubdata_byte_in_block",
          "ordinal": 35,
          "type_info": "Int4"
        },
        {
          "name": "gas_per_pubdata_limit",
          "ordinal": 36,
          "type_info": "Int8"
        },
        {
          "name": "system_logs",
          "ordinal": 37,
          "type_info": "ByteaArray"
        },
        {
          "name": "compressed_state_diffs",
          "ordinal": 38,
          "type_info": "Bytea"
        },
        {
          "name": "protocol_version",
          "ordinal": 39,
          "type_info": "Int4"
        },
        {
          "name": "events_queue_commitment",
          "ordinal": 40,
          "type_info": "Bytea"
        },
        {
          "name": "bootloader_initial_content_commitment",
          "ordinal": 41,
          "type_info": "Bytea"
        }
      ],
      "nullable": [
        false,
        false,
        false,
        false,
        false,
        false,
        false,
        false,
        true,
        true,
        true,
        true,
        true,
        true,
        true,
        true,
        true,
        false,
        false,
        false,
        true,
        true,
        true,
        true,
        false,
        false,
        true,
        true,
        true,
        true,
        false,
        true,
        true,
        true,
        false,
        true,
        false,
        false,
        true,
        true,
        true,
        true
      ],
      "parameters": {
        "Left": [
          "Int8",
          "Int8"
        ]
      }
    },
    "query": "SELECT number, timestamp, is_finished, l1_tx_count, l2_tx_count, fee_account_address, bloom, priority_ops_onchain_data, hash, parent_hash, commitment, compressed_write_logs, compressed_contracts, eth_prove_tx_id, eth_commit_tx_id, eth_execute_tx_id, merkle_root_hash, l2_to_l1_logs, l2_to_l1_messages, used_contract_hashes, compressed_initial_writes, compressed_repeated_writes, l2_l1_compressed_messages, l2_l1_merkle_root, l1_gas_price, l2_fair_gas_price, rollup_last_leaf_index, zkporter_is_available, bootloader_code_hash, default_aa_code_hash, base_fee_per_gas, aux_data_hash, pass_through_data_hash, meta_parameters_hash, skip_proof, gas_per_pubdata_byte_in_block, gas_per_pubdata_limit, system_logs, compressed_state_diffs, protocol_version, events_queue_commitment, bootloader_initial_content_commitment FROM (SELECT l1_batches.*, row_number() OVER (ORDER BY number ASC) AS row_number FROM l1_batches WHERE eth_commit_tx_id IS NOT NULL AND l1_batches.skip_proof = TRUE AND l1_batches.number > $1 ORDER BY number LIMIT $2) inn LEFT JOIN commitments ON commitments.l1_batch_number = inn.number WHERE number - row_number = $1"
  },
  "0e001ef507253b4fd3a87e379c8f2e63fa41250b1a396d81697de2b7ea71215e": {
    "describe": {
      "columns": [
        {
          "name": "count!",
          "ordinal": 0,
          "type_info": "Int8"
        }
      ],
      "nullable": [
        null
      ],
      "parameters": {
        "Left": [
          "Int8",
          "Bytea",
          "Bytea",
          "Bytea",
          "Bytea"
        ]
      }
    },
    "query": "SELECT COUNT(*) as \"count!\" FROM l1_batches WHERE number = $1 AND hash = $2 AND merkle_root_hash = $3 AND parent_hash = $4 AND l2_l1_merkle_root = $5"
  },
  "0ee31e6e2ec60f427d8dec719ec0ba03ef75bc610e878ae32b0bf61c4c2c1366": {
    "describe": {
      "columns": [
        {
          "name": "id",
          "ordinal": 0,
          "type_info": "Int8"
        },
        {
          "name": "instance_host",
          "ordinal": 1,
          "type_info": "Inet"
        },
        {
          "name": "instance_port",
          "ordinal": 2,
          "type_info": "Int4"
        },
        {
          "name": "instance_status",
          "ordinal": 3,
          "type_info": "Text"
        },
        {
          "name": "specialized_prover_group_id",
          "ordinal": 4,
          "type_info": "Int2"
        },
        {
          "name": "zone",
          "ordinal": 5,
          "type_info": "Text"
        },
        {
          "name": "created_at",
          "ordinal": 6,
          "type_info": "Timestamp"
        },
        {
          "name": "updated_at",
          "ordinal": 7,
          "type_info": "Timestamp"
        },
        {
          "name": "processing_started_at",
          "ordinal": 8,
          "type_info": "Timestamp"
        }
      ],
      "nullable": [
        false,
        false,
        false,
        false,
        false,
        true,
        false,
        false,
        true
      ],
      "parameters": {
        "Left": [
          "Interval",
          "Int2",
          "Text"
        ]
      }
    },
    "query": "UPDATE gpu_prover_queue_fri SET instance_status = 'reserved', updated_at = now(), processing_started_at = now() WHERE id in ( SELECT id FROM gpu_prover_queue_fri WHERE specialized_prover_group_id=$2 AND zone=$3 AND ( instance_status = 'available' OR (instance_status = 'reserved' AND  processing_started_at < now() - $1::interval) ) ORDER BY updated_at ASC LIMIT 1 FOR UPDATE SKIP LOCKED ) RETURNING gpu_prover_queue_fri.*\n                "
  },
  "0f5897b5e0109535caa3d49f899c65e5080511d49305558b59b185c34227aa18": {
    "describe": {
      "columns": [
        {
          "name": "nonce!",
          "ordinal": 0,
          "type_info": "Int8"
        }
      ],
      "nullable": [
        true
      ],
      "parameters": {
        "Left": [
          "Bytea",
          "Int8"
        ]
      }
    },
    "query": "SELECT nonce as \"nonce!\" FROM transactions WHERE initiator_address = $1 AND nonce >= $2 AND is_priority = FALSE AND (miniblock_number IS NOT NULL OR error IS NULL) ORDER BY nonce"
  },
  "0f8a603899280c015b033c4160bc064865103e9d6d63a369f07a8e5d859a7b14": {
    "describe": {
      "columns": [
        {
          "name": "timestamp",
          "ordinal": 0,
          "type_info": "Int8"
        }
      ],
      "nullable": [
        false
      ],
      "parameters": {
        "Left": [
          "Int8"
        ]
      }
    },
    "query": "SELECT timestamp FROM miniblocks WHERE number = $1"
  },
  "0fd885074c624bea478ec0a24a499cf1278773cdba92550439da5d3b70cbf38c": {
    "describe": {
      "columns": [
        {
          "name": "count!",
          "ordinal": 0,
          "type_info": "Int8"
        },
        {
          "name": "status!",
          "ordinal": 1,
          "type_info": "Text"
        }
      ],
      "nullable": [
        null,
        false
      ],
      "parameters": {
        "Left": []
      }
    },
    "query": "\n                SELECT COUNT(*) as \"count!\", status as \"status!\"\n                FROM prover_jobs\n                GROUP BY status\n                "
  },
  "100ede607d40d8d07000fcdc40705c806e8229323e0e6dfb7507691838963ccf": {
    "describe": {
      "columns": [
        {
          "name": "l1_batch_number",
          "ordinal": 0,
          "type_info": "Int8"
        },
        {
          "name": "basic_circuits",
          "ordinal": 1,
          "type_info": "Bytea"
        },
        {
          "name": "basic_circuits_inputs",
          "ordinal": 2,
          "type_info": "Bytea"
        },
        {
          "name": "number_of_basic_circuits",
          "ordinal": 3,
          "type_info": "Int4"
        },
        {
          "name": "status",
          "ordinal": 4,
          "type_info": "Text"
        },
        {
          "name": "processing_started_at",
          "ordinal": 5,
          "type_info": "Timestamp"
        },
        {
          "name": "time_taken",
          "ordinal": 6,
          "type_info": "Time"
        },
        {
          "name": "error",
          "ordinal": 7,
          "type_info": "Text"
        },
        {
          "name": "created_at",
          "ordinal": 8,
          "type_info": "Timestamp"
        },
        {
          "name": "updated_at",
          "ordinal": 9,
          "type_info": "Timestamp"
        },
        {
          "name": "attempts",
          "ordinal": 10,
          "type_info": "Int4"
        },
        {
          "name": "basic_circuits_blob_url",
          "ordinal": 11,
          "type_info": "Text"
        },
        {
          "name": "basic_circuits_inputs_blob_url",
          "ordinal": 12,
          "type_info": "Text"
        },
        {
          "name": "is_blob_cleaned",
          "ordinal": 13,
          "type_info": "Bool"
        },
        {
          "name": "protocol_version",
          "ordinal": 14,
          "type_info": "Int4"
        }
      ],
      "nullable": [
        false,
        false,
        false,
        false,
        false,
        true,
        true,
        true,
        false,
        false,
        false,
        true,
        true,
        false,
        true
      ],
      "parameters": {
        "Left": [
          "Interval",
          "Int4",
          "Int8",
          "Int4Array"
        ]
      }
    },
    "query": "\n                UPDATE leaf_aggregation_witness_jobs\n                SET status = 'in_progress', attempts = attempts + 1,\n                    updated_at = now(), processing_started_at = now()\n                WHERE l1_batch_number = (\n                    SELECT l1_batch_number\n                    FROM leaf_aggregation_witness_jobs\n                    WHERE l1_batch_number <= $3\n                    AND\n                    (   status = 'queued'\n                        OR (status = 'in_progress' AND processing_started_at < now() - $1::interval)\n                        OR (status = 'failed' AND attempts < $2)\n                    )\n                    AND protocol_version = ANY($4)\n                    ORDER BY l1_batch_number ASC\n                    LIMIT 1\n                    FOR UPDATE\n                    SKIP LOCKED\n                )\n                RETURNING leaf_aggregation_witness_jobs.*\n                "
  },
  "13e5f6a2a73eaa979229611ffdbed86d6e5e1bad0c645d39b56fdc47f5c17971": {
    "describe": {
      "columns": [
        {
          "name": "hashed_key",
          "ordinal": 0,
          "type_info": "Bytea"
        }
      ],
      "nullable": [
        false
      ],
      "parameters": {
        "Left": [
          "Int8",
          "Int8"
        ]
      }
    },
    "query": "SELECT DISTINCT hashed_key FROM storage_logs WHERE miniblock_number BETWEEN $1 and $2"
  },
  "13f9c910b12ede287fe5ee753c9a3bf87a06216a320a58170608b9c81dc14b14": {
    "describe": {
      "columns": [
        {
          "name": "tx_hash",
          "ordinal": 0,
          "type_info": "Text"
        }
      ],
      "nullable": [
        false
      ],
      "parameters": {
        "Left": [
          "Int4"
        ]
      }
    },
    "query": "SELECT tx_hash FROM eth_txs_history\n                WHERE eth_tx_id = $1 AND confirmed_at IS NOT NULL"
  },
  "14815f61d37d274f9aea1125ca4d368fd8c45098b0017710c0ee18d23d994c15": {
    "describe": {
      "columns": [
        {
          "name": "number",
          "ordinal": 0,
          "type_info": "Int8"
        }
      ],
      "nullable": [
        false
      ],
      "parameters": {
        "Left": []
      }
    },
    "query": "SELECT number FROM l1_batches LEFT JOIN eth_txs_history AS prove_tx ON (l1_batches.eth_prove_tx_id = prove_tx.eth_tx_id) WHERE prove_tx.confirmed_at IS NOT NULL ORDER BY number DESC LIMIT 1"
  },
  "15135331e56e3e4e3eeae3aac609d8e8c7146d190dfe26c1a24f92d21cd34858": {
    "describe": {
      "columns": [
        {
          "name": "number",
          "ordinal": 0,
          "type_info": "Int8"
        }
      ],
      "nullable": [
        false
      ],
      "parameters": {
        "Left": [
          "Int8"
        ]
      }
    },
    "query": "SELECT number from miniblocks where timestamp > $1 ORDER BY number ASC LIMIT 1"
  },
  "151aa7cab859c275f74f981ed146415e1e5242ebe259552d5b9fac333c0d9ce8": {
    "describe": {
      "columns": [],
      "nullable": [],
      "parameters": {
        "Left": [
          "Int8Array"
        ]
      }
    },
    "query": "\n                UPDATE scheduler_witness_jobs\n                SET is_blob_cleaned=TRUE\n                WHERE l1_batch_number = ANY($1);\n            "
  },
  "157fc4ef4f5fd831399219850bc59ec0bd32d938ec8685dacaf913efdccfe7fe": {
    "describe": {
      "columns": [
        {
          "name": "l1_address",
          "ordinal": 0,
          "type_info": "Bytea"
        }
      ],
      "nullable": [
        false
      ],
      "parameters": {
        "Left": [
          "Numeric"
        ]
      }
    },
    "query": "SELECT l1_address FROM tokens WHERE market_volume > $1"
  },
  "17a42a97e87a675bd465103ebedc63d6d091e5bb093c7905de70aed3dc71d823": {
    "describe": {
      "columns": [],
      "nullable": [],
      "parameters": {
        "Left": [
          "Int8"
        ]
      }
    },
    "query": "DELETE FROM storage_logs WHERE miniblock_number > $1"
  },
  "191fb8c0549267b515aaa7acc199675be1ea113e9137195468bb8ce64a099ae8": {
    "describe": {
      "columns": [
        {
          "name": "serialized_events_queue",
          "ordinal": 0,
          "type_info": "Jsonb"
        }
      ],
      "nullable": [
        false
      ],
      "parameters": {
        "Left": [
          "Int8"
        ]
      }
    },
    "query": "SELECT serialized_events_queue FROM events_queue WHERE l1_batch_number = $1"
  },
  "1948ab14bafbb3ba0098563f22d958c9383877788980fe51bd217987898b1c92": {
    "describe": {
      "columns": [
        {
          "name": "hashed_key!",
          "ordinal": 0,
          "type_info": "Bytea"
        },
        {
          "name": "value?",
          "ordinal": 1,
          "type_info": "Bytea"
        }
      ],
      "nullable": [
        null,
        null
      ],
      "parameters": {
        "Left": [
          "ByteaArray",
          "Int8"
        ]
      }
    },
    "query": "SELECT u.hashed_key as \"hashed_key!\", (SELECT value FROM storage_logs WHERE hashed_key = u.hashed_key AND miniblock_number <= $2 ORDER BY miniblock_number DESC, operation_number DESC LIMIT 1) as \"value?\" FROM UNNEST($1::bytea[]) AS u(hashed_key)"
  },
  "19b89495be8aa735db039ccc8a262786c58e54f132588c48f07d9537cf21d3ed": {
    "describe": {
      "columns": [
        {
          "name": "sent_at_block",
          "ordinal": 0,
          "type_info": "Int4"
        }
      ],
      "nullable": [
        true
      ],
      "parameters": {
        "Left": [
          "Int4"
        ]
      }
    },
    "query": "SELECT sent_at_block FROM eth_txs_history WHERE eth_tx_id = $1 AND sent_at_block IS NOT NULL ORDER BY created_at ASC LIMIT 1"
  },
  "19c8d9e449034ce7fd501541e5e71e2d5957bf2329e52166f4981955a847e175": {
    "describe": {
      "columns": [
        {
          "name": "value!",
          "ordinal": 0,
          "type_info": "Bytea"
        },
        {
          "name": "l1_address!",
          "ordinal": 1,
          "type_info": "Bytea"
        },
        {
          "name": "l2_address!",
          "ordinal": 2,
          "type_info": "Bytea"
        },
        {
          "name": "symbol!",
          "ordinal": 3,
          "type_info": "Varchar"
        },
        {
          "name": "name!",
          "ordinal": 4,
          "type_info": "Varchar"
        },
        {
          "name": "decimals!",
          "ordinal": 5,
          "type_info": "Int4"
        },
        {
          "name": "usd_price?",
          "ordinal": 6,
          "type_info": "Numeric"
        }
      ],
      "nullable": [
        false,
        false,
        false,
        false,
        false,
        false,
        true
      ],
      "parameters": {
        "Left": [
          "ByteaArray",
          "Bytea",
          "Bytea",
          "Bytea"
        ]
      }
    },
    "query": "\n                SELECT storage.value as \"value!\",\n                    tokens.l1_address as \"l1_address!\", tokens.l2_address as \"l2_address!\",\n                    tokens.symbol as \"symbol!\", tokens.name as \"name!\", tokens.decimals as \"decimals!\", tokens.usd_price as \"usd_price?\"\n                    FROM storage\n                INNER JOIN tokens ON\n                    storage.address = tokens.l2_address OR (storage.address = $2 AND tokens.l2_address = $3)\n                WHERE storage.hashed_key = ANY($1) AND storage.value != $4\n            "
  },
  "1a91acea72e56513a2a9e667bd5a2c171baa5fec01c51dcb7c7cf33f736c854d": {
    "describe": {
      "columns": [
        {
          "name": "tx_hash",
          "ordinal": 0,
          "type_info": "Bytea"
        },
        {
          "name": "index_in_block",
          "ordinal": 1,
          "type_info": "Int4"
        },
        {
          "name": "l1_batch_tx_index",
          "ordinal": 2,
          "type_info": "Int4"
        },
        {
          "name": "block_number",
          "ordinal": 3,
          "type_info": "Int8"
        },
        {
          "name": "error",
          "ordinal": 4,
          "type_info": "Varchar"
        },
        {
          "name": "effective_gas_price",
          "ordinal": 5,
          "type_info": "Numeric"
        },
        {
          "name": "initiator_address",
          "ordinal": 6,
          "type_info": "Bytea"
        },
        {
          "name": "transfer_to?",
          "ordinal": 7,
          "type_info": "Jsonb"
        },
        {
          "name": "execute_contract_address?",
          "ordinal": 8,
          "type_info": "Jsonb"
        },
        {
          "name": "tx_format?",
          "ordinal": 9,
          "type_info": "Int4"
        },
        {
          "name": "refunded_gas",
          "ordinal": 10,
          "type_info": "Int8"
        },
        {
          "name": "gas_limit",
          "ordinal": 11,
          "type_info": "Numeric"
        },
        {
          "name": "block_hash?",
          "ordinal": 12,
          "type_info": "Bytea"
        },
        {
          "name": "l1_batch_number?",
          "ordinal": 13,
          "type_info": "Int8"
        },
        {
          "name": "contract_address?",
          "ordinal": 14,
          "type_info": "Bytea"
        }
      ],
      "nullable": [
        false,
        true,
        true,
        true,
        true,
        true,
        false,
        null,
        null,
        true,
        false,
        true,
        false,
        true,
        false
      ],
      "parameters": {
        "Left": [
          "Bytea",
          "Bytea",
          "Bytea"
        ]
      }
    },
    "query": "\n                WITH sl AS (\n                    SELECT * FROM storage_logs\n                    WHERE storage_logs.address = $1 AND storage_logs.tx_hash = $2\n                    ORDER BY storage_logs.miniblock_number DESC, storage_logs.operation_number DESC\n                    LIMIT 1\n                )\n                SELECT\n                     transactions.hash as tx_hash,\n                     transactions.index_in_block as index_in_block,\n                     transactions.l1_batch_tx_index as l1_batch_tx_index,\n                     transactions.miniblock_number as block_number,\n                     transactions.error as error,\n                     transactions.effective_gas_price as effective_gas_price,\n                     transactions.initiator_address as initiator_address,\n                     transactions.data->'to' as \"transfer_to?\",\n                     transactions.data->'contractAddress' as \"execute_contract_address?\",\n                     transactions.tx_format as \"tx_format?\",\n                     transactions.refunded_gas as refunded_gas,\n                     transactions.gas_limit as gas_limit,\n                     miniblocks.hash as \"block_hash?\",\n                     miniblocks.l1_batch_number as \"l1_batch_number?\",\n                     sl.key as \"contract_address?\"\n                FROM transactions\n                LEFT JOIN miniblocks\n                    ON miniblocks.number = transactions.miniblock_number\n                LEFT JOIN sl\n                    ON sl.value != $3\n                WHERE transactions.hash = $2\n                "
  },
  "1c1a4cdf476de4f4cc83a31151fc4c407b93b53e2cd995f8bb5222d0a3c38c47": {
    "describe": {
      "columns": [
        {
          "name": "number",
          "ordinal": 0,
          "type_info": "Int8"
        },
        {
          "name": "timestamp",
          "ordinal": 1,
          "type_info": "Int8"
        },
        {
          "name": "l1_tx_count",
          "ordinal": 2,
          "type_info": "Int4"
        },
        {
          "name": "l2_tx_count",
          "ordinal": 3,
          "type_info": "Int4"
        },
        {
          "name": "root_hash?",
          "ordinal": 4,
          "type_info": "Bytea"
        },
        {
          "name": "commit_tx_hash?",
          "ordinal": 5,
          "type_info": "Text"
        },
        {
          "name": "committed_at?",
          "ordinal": 6,
          "type_info": "Timestamp"
        },
        {
          "name": "prove_tx_hash?",
          "ordinal": 7,
          "type_info": "Text"
        },
        {
          "name": "proven_at?",
          "ordinal": 8,
          "type_info": "Timestamp"
        },
        {
          "name": "execute_tx_hash?",
          "ordinal": 9,
          "type_info": "Text"
        },
        {
          "name": "executed_at?",
          "ordinal": 10,
          "type_info": "Timestamp"
        },
        {
          "name": "l1_gas_price",
          "ordinal": 11,
          "type_info": "Int8"
        },
        {
          "name": "l2_fair_gas_price",
          "ordinal": 12,
          "type_info": "Int8"
        },
        {
          "name": "bootloader_code_hash",
          "ordinal": 13,
          "type_info": "Bytea"
        },
        {
          "name": "default_aa_code_hash",
          "ordinal": 14,
          "type_info": "Bytea"
        }
      ],
      "nullable": [
        false,
        false,
        false,
        false,
        true,
        false,
        true,
        false,
        true,
        false,
        true,
        false,
        false,
        true,
        true
      ],
      "parameters": {
        "Left": [
          "Int8"
        ]
      }
    },
    "query": "\n                    SELECT l1_batches.number,\n                        l1_batches.timestamp,\n                        l1_batches.l1_tx_count,\n                        l1_batches.l2_tx_count,\n                        l1_batches.hash as \"root_hash?\",\n                        commit_tx.tx_hash as \"commit_tx_hash?\",\n                        commit_tx.confirmed_at as \"committed_at?\",\n                        prove_tx.tx_hash as \"prove_tx_hash?\",\n                        prove_tx.confirmed_at as \"proven_at?\",\n                        execute_tx.tx_hash as \"execute_tx_hash?\",\n                        execute_tx.confirmed_at as \"executed_at?\",\n                        l1_batches.l1_gas_price,\n                        l1_batches.l2_fair_gas_price,\n                        l1_batches.bootloader_code_hash,\n                        l1_batches.default_aa_code_hash\n                    FROM l1_batches\n                    LEFT JOIN eth_txs_history as commit_tx ON (l1_batches.eth_commit_tx_id = commit_tx.eth_tx_id AND commit_tx.confirmed_at IS NOT NULL)\n                    LEFT JOIN eth_txs_history as prove_tx ON (l1_batches.eth_prove_tx_id = prove_tx.eth_tx_id AND prove_tx.confirmed_at IS NOT NULL)\n                    LEFT JOIN eth_txs_history as execute_tx ON (l1_batches.eth_execute_tx_id = execute_tx.eth_tx_id AND execute_tx.confirmed_at IS NOT NULL)\n                    WHERE l1_batches.number = $1\n                "
  },
  "1c583696808f93ff009ddf5df0ea36fe2621827fbd425c39ed4c9670ebc6431b": {
    "describe": {
      "columns": [],
      "nullable": [],
      "parameters": {
        "Left": [
          "Text",
          "Int8"
        ]
      }
    },
    "query": "\n                UPDATE witness_inputs_fri SET status =$1, updated_at = now()\n                WHERE l1_batch_number = $2\n               "
  },
  "1d3e9cd259fb70a2bc81e8344576c3fb27b47ad6cdb6751d2a9b8c8d342b7a75": {
    "describe": {
      "columns": [],
      "nullable": [],
      "parameters": {
        "Left": [
          "Text",
          "Int8"
        ]
      }
    },
    "query": "\n                UPDATE prover_jobs\n                SET status = $1, updated_at = now()\n                WHERE id = $2\n                "
  },
  "1dbe99ed32b361936c2a829a99a92ac792a02c8a304d23b140804844a7b0f857": {
    "describe": {
      "columns": [
        {
          "name": "l1_batch_number",
          "ordinal": 0,
          "type_info": "Int8"
        },
        {
          "name": "circuit_id",
          "ordinal": 1,
          "type_info": "Int2"
        },
        {
          "name": "depth",
          "ordinal": 2,
          "type_info": "Int4"
        }
      ],
      "nullable": [
        false,
        false,
        false
      ],
      "parameters": {
        "Left": []
      }
    },
    "query": "\n                UPDATE node_aggregation_witness_jobs_fri\n                SET status='queued'\n                WHERE (l1_batch_number, circuit_id, depth) IN\n                      (SELECT prover_jobs_fri.l1_batch_number, prover_jobs_fri.circuit_id, prover_jobs_fri.depth\n                       FROM prover_jobs_fri\n                                JOIN node_aggregation_witness_jobs_fri nawj ON\n                                prover_jobs_fri.l1_batch_number = nawj.l1_batch_number\n                                AND prover_jobs_fri.circuit_id = nawj.circuit_id\n                                AND prover_jobs_fri.depth = nawj.depth\n                       WHERE nawj.status = 'waiting_for_proofs'\n                         AND prover_jobs_fri.status = 'successful'\n                         AND prover_jobs_fri.aggregation_round = 1\n                         AND prover_jobs_fri.depth = 0\n                       GROUP BY prover_jobs_fri.l1_batch_number, prover_jobs_fri.circuit_id, prover_jobs_fri.depth, nawj.number_of_dependent_jobs\n                       HAVING COUNT(*) = nawj.number_of_dependent_jobs)\n                RETURNING l1_batch_number, circuit_id, depth;\n            "
  },
  "1e68306cbd83eb6b5de59fb8f638c8f3252732b9074e2455f7b5aedf6fdc886f": {
    "describe": {
      "columns": [
        {
          "name": "count!",
          "ordinal": 0,
          "type_info": "Int8"
        },
        {
          "name": "circuit_id!",
          "ordinal": 1,
          "type_info": "Int2"
        },
        {
          "name": "aggregation_round!",
          "ordinal": 2,
          "type_info": "Int2"
        },
        {
          "name": "status!",
          "ordinal": 3,
          "type_info": "Text"
        }
      ],
      "nullable": [
        null,
        false,
        false,
        false
      ],
      "parameters": {
        "Left": []
      }
    },
    "query": "\n                SELECT COUNT(*) as \"count!\", circuit_id as \"circuit_id!\", aggregation_round as \"aggregation_round!\", status as \"status!\"\n                FROM prover_jobs_fri\n                GROUP BY circuit_id, aggregation_round, status\n                "
  },
  "1ed353a16e8d0abaf426e5c235b20a79c727c08bc23fb1708a833a6930131691": {
    "describe": {
      "columns": [],
      "nullable": [],
      "parameters": {
        "Left": [
          "Int8",
          "Text"
        ]
      }
    },
    "query": "INSERT INTO proof_compression_jobs_fri(l1_batch_number, status, created_at, updated_at) VALUES ($1, $2, now(), now()) ON CONFLICT (l1_batch_number) DO NOTHING"
  },
  "1eede5c2169aee5a767b3b6b829f53721c0c353956ccec31a75226a65325ae46": {
    "describe": {
      "columns": [],
      "nullable": [],
      "parameters": {
        "Left": []
      }
    },
    "query": "UPDATE transactions SET in_mempool = FALSE WHERE in_mempool = TRUE"
  },
  "1f3e41f4ac5b1f6e735f1c422c0098ed534d9e8fe84e98b3234e893e8a2c5085": {
    "describe": {
      "columns": [
        {
          "name": "id",
          "ordinal": 0,
          "type_info": "Int4"
        }
      ],
      "nullable": [
        false
      ],
      "parameters": {
        "Left": [
          "Text"
        ]
      }
    },
    "query": "SELECT eth_txs.id FROM eth_txs_history JOIN eth_txs\n                ON eth_txs.confirmed_eth_tx_history_id = eth_txs_history.id\n                WHERE eth_txs_history.tx_hash = $1"
  },
  "1faf6552c221c75b7232b55210c0c37be76a57ec9dc94584b6ccb562e8b182f2": {
    "describe": {
      "columns": [
        {
          "name": "id",
          "ordinal": 0,
          "type_info": "Int8"
        },
        {
          "name": "l1_batch_number",
          "ordinal": 1,
          "type_info": "Int8"
        },
        {
          "name": "circuit_type",
          "ordinal": 2,
          "type_info": "Text"
        },
        {
          "name": "prover_input",
          "ordinal": 3,
          "type_info": "Bytea"
        },
        {
          "name": "status",
          "ordinal": 4,
          "type_info": "Text"
        },
        {
          "name": "error",
          "ordinal": 5,
          "type_info": "Text"
        },
        {
          "name": "processing_started_at",
          "ordinal": 6,
          "type_info": "Timestamp"
        },
        {
          "name": "created_at",
          "ordinal": 7,
          "type_info": "Timestamp"
        },
        {
          "name": "updated_at",
          "ordinal": 8,
          "type_info": "Timestamp"
        },
        {
          "name": "time_taken",
          "ordinal": 9,
          "type_info": "Time"
        },
        {
          "name": "aggregation_round",
          "ordinal": 10,
          "type_info": "Int4"
        },
        {
          "name": "result",
          "ordinal": 11,
          "type_info": "Bytea"
        },
        {
          "name": "sequence_number",
          "ordinal": 12,
          "type_info": "Int4"
        },
        {
          "name": "attempts",
          "ordinal": 13,
          "type_info": "Int4"
        },
        {
          "name": "circuit_input_blob_url",
          "ordinal": 14,
          "type_info": "Text"
        },
        {
          "name": "proccesed_by",
          "ordinal": 15,
          "type_info": "Text"
        },
        {
          "name": "is_blob_cleaned",
          "ordinal": 16,
          "type_info": "Bool"
        },
        {
          "name": "protocol_version",
          "ordinal": 17,
          "type_info": "Int4"
        }
      ],
      "nullable": [
        false,
        false,
        false,
        false,
        false,
        true,
        true,
        false,
        false,
        false,
        false,
        true,
        false,
        false,
        true,
        true,
        false,
        true
      ],
      "parameters": {
        "Left": [
          "Int8"
        ]
      }
    },
    "query": "SELECT * from prover_jobs where id=$1"
  },
  "20b22fd457417e9a72f5941887448f9a11b97b449db4759da0b9d368ce93996b": {
    "describe": {
      "columns": [
        {
          "name": "recursion_scheduler_level_vk_hash",
          "ordinal": 0,
          "type_info": "Bytea"
        },
        {
          "name": "recursion_node_level_vk_hash",
          "ordinal": 1,
          "type_info": "Bytea"
        },
        {
          "name": "recursion_leaf_level_vk_hash",
          "ordinal": 2,
          "type_info": "Bytea"
        },
        {
          "name": "recursion_circuits_set_vks_hash",
          "ordinal": 3,
          "type_info": "Bytea"
        }
      ],
      "nullable": [
        false,
        false,
        false,
        false
      ],
      "parameters": {
        "Left": [
          "Int4"
        ]
      }
    },
    "query": "SELECT recursion_scheduler_level_vk_hash, recursion_node_level_vk_hash, recursion_leaf_level_vk_hash, recursion_circuits_set_vks_hash\n                FROM protocol_versions\n                WHERE id = $1\n            "
  },
  "22b57675a726d9cfeb82a60ba50c36cab1548d197ea56a7658d3f005df07c60b": {
    "describe": {
      "columns": [
        {
          "name": "op_id",
          "ordinal": 0,
          "type_info": "Int8"
        }
      ],
      "nullable": [
        null
      ],
      "parameters": {
        "Left": []
      }
    },
    "query": "SELECT MAX(priority_op_id) as \"op_id\" from transactions where is_priority = true AND miniblock_number IS NOT NULL"
  },
  "22e50b6def0365ddf979b64c3c943e2a3f8e5a1abcf72e61a00a82780d2d364e": {
    "describe": {
      "columns": [],
      "nullable": [],
      "parameters": {
        "Left": [
          "Int8",
          "Text",
          "Text"
        ]
      }
    },
    "query": "INSERT INTO proof_compression_jobs_fri(l1_batch_number, fri_proof_blob_url, status, created_at, updated_at) VALUES ($1, $2, $3, now(), now()) ON CONFLICT (l1_batch_number) DO NOTHING"
  },
  "2397c1a050d358b596c9881c379bf823e267c03172f72c42da84cc0c04cc9d93": {
    "describe": {
      "columns": [
        {
          "name": "miniblock_number!",
          "ordinal": 0,
          "type_info": "Int8"
        },
        {
          "name": "hash",
          "ordinal": 1,
          "type_info": "Bytea"
        },
        {
          "name": "index_in_block!",
          "ordinal": 2,
          "type_info": "Int4"
        },
        {
          "name": "l1_batch_tx_index!",
          "ordinal": 3,
          "type_info": "Int4"
        }
      ],
      "nullable": [
        true,
        false,
        true,
        true
      ],
      "parameters": {
        "Left": [
          "Int8"
        ]
      }
    },
    "query": "\n                    SELECT miniblock_number as \"miniblock_number!\",\n                        hash, index_in_block as \"index_in_block!\", l1_batch_tx_index as \"l1_batch_tx_index!\"\n                    FROM transactions\n                    WHERE l1_batch_number = $1\n                    ORDER BY miniblock_number, index_in_block\n                "
  },
  "23c154c243f27912320ea0d68bc7bb372517010fb8c5737621cadd7b408afe8d": {
    "describe": {
      "columns": [],
      "nullable": [],
      "parameters": {
        "Left": [
          "Text",
          "Text",
          "Int8"
        ]
      }
    },
    "query": "UPDATE proof_compression_jobs_fri SET status =$1, error= $2, updated_at = now() WHERE l1_batch_number = $3"
  },
  "2424f0ab2b156e953841107cfc0ccd76519d13c62fdcd5fd6b39e3503d6ec82c": {
    "describe": {
      "columns": [],
      "nullable": [],
      "parameters": {
        "Left": [
          "Text",
          "Int8"
        ]
      }
    },
    "query": "\n                UPDATE scheduler_witness_jobs_fri\n                SET status ='failed', error= $1, updated_at = now()\n                WHERE l1_batch_number = $2\n               "
  },
  "249d8c0334a8a1a4ff993f72f5245dc55c60773732bfe7596dc5f05f34c15131": {
    "describe": {
      "columns": [
        {
          "name": "id",
          "ordinal": 0,
          "type_info": "Int4"
        }
      ],
      "nullable": [
        false
      ],
      "parameters": {
        "Left": [
          "Text"
        ]
      }
    },
    "query": "INSERT INTO eth_txs (raw_tx, nonce, tx_type, contract_address, predicted_gas_cost, created_at, updated_at)\n                    VALUES ('\\x00', 0, $1, '', 0, now(), now())\n                    RETURNING id"
  },
  "252c1398bf08802e9dc038f7c9d95cc9d56cbf760d7de5a48f014478850daede": {
    "describe": {
      "columns": [
        {
          "name": "l1_batch_number",
          "ordinal": 0,
          "type_info": "Int8"
        },
        {
          "name": "scheduler_witness_blob_url",
          "ordinal": 1,
          "type_info": "Text"
        },
        {
          "name": "final_node_aggregations_blob_url",
          "ordinal": 2,
          "type_info": "Text"
        }
      ],
      "nullable": [
        false,
        true,
        true
      ],
      "parameters": {
        "Left": [
          "Int8"
        ]
      }
    },
    "query": "\n                    SELECT l1_batch_number, scheduler_witness_blob_url, final_node_aggregations_blob_url FROM scheduler_witness_jobs\n                    WHERE status='successful' AND is_blob_cleaned=FALSE\n                    AND updated_at < NOW() - INTERVAL '30 days'\n                    AND scheduler_witness_blob_url is NOT NULL\n                    AND final_node_aggregations_blob_url is NOT NULL\n                    LIMIT $1;\n                "
  },
  "269f3ac58705d65f775a6c84a62b9c0726beef51eb633937fa2a75b80c6d7fbc": {
    "describe": {
      "columns": [
        {
          "name": "hash",
          "ordinal": 0,
          "type_info": "Bytea"
        },
        {
          "name": "number",
          "ordinal": 1,
          "type_info": "Int8"
        },
        {
          "name": "timestamp",
          "ordinal": 2,
          "type_info": "Int8"
        }
      ],
      "nullable": [
        false,
        false,
        false
      ],
      "parameters": {
        "Left": [
          "Int8"
        ]
      }
    },
    "query": "SELECT hash, number, timestamp FROM miniblocks WHERE number > $1 ORDER BY number ASC"
  },
  "26ac14152ade97892cd78d37884523187a5619093887b5e6564c3a80741b9d94": {
    "describe": {
      "columns": [
        {
          "name": "id",
          "ordinal": 0,
          "type_info": "Int4"
        },
        {
          "name": "timestamp",
          "ordinal": 1,
          "type_info": "Int8"
        },
        {
          "name": "recursion_scheduler_level_vk_hash",
          "ordinal": 2,
          "type_info": "Bytea"
        },
        {
          "name": "recursion_node_level_vk_hash",
          "ordinal": 3,
          "type_info": "Bytea"
        },
        {
          "name": "recursion_leaf_level_vk_hash",
          "ordinal": 4,
          "type_info": "Bytea"
        },
        {
          "name": "recursion_circuits_set_vks_hash",
          "ordinal": 5,
          "type_info": "Bytea"
        },
        {
          "name": "bootloader_code_hash",
          "ordinal": 6,
          "type_info": "Bytea"
        },
        {
          "name": "default_account_code_hash",
          "ordinal": 7,
          "type_info": "Bytea"
        },
        {
          "name": "verifier_address",
          "ordinal": 8,
          "type_info": "Bytea"
        },
        {
          "name": "upgrade_tx_hash",
          "ordinal": 9,
          "type_info": "Bytea"
        },
        {
          "name": "created_at",
          "ordinal": 10,
          "type_info": "Timestamp"
        }
      ],
      "nullable": [
        false,
        false,
        false,
        false,
        false,
        false,
        false,
        false,
        false,
        true,
        false
      ],
      "parameters": {
        "Left": [
          "Int4"
        ]
      }
    },
    "query": "SELECT * FROM protocol_versions WHERE id = $1"
  },
  "297d6517ec5f050e8d8fe4878e4ff330b4b10af4d60de86e8a25e2cd70e0363b": {
    "describe": {
      "columns": [
        {
          "name": "verification_info",
          "ordinal": 0,
          "type_info": "Jsonb"
        }
      ],
      "nullable": [
        true
      ],
      "parameters": {
        "Left": [
          "Bytea"
        ]
      }
    },
    "query": "SELECT verification_info FROM contracts_verification_info WHERE address = $1"
  },
  "2985ea2bf34a94573103654c00a49d2a946afe5d552ac1c2a2d055eb9d6f2cf1": {
    "describe": {
      "columns": [],
      "nullable": [],
      "parameters": {
        "Left": [
          "Time",
          "Int8"
        ]
      }
    },
    "query": "\n                UPDATE node_aggregation_witness_jobs_fri\n                SET status = 'successful', updated_at = now(), time_taken = $1\n                WHERE id = $2\n               "
  },
  "2a38561e789af470d6ef1a905143f2d8d102b4ff23cebe97586681da9e4084a9": {
    "describe": {
      "columns": [
        {
          "name": "number",
          "ordinal": 0,
          "type_info": "Int8"
        },
        {
          "name": "timestamp",
          "ordinal": 1,
          "type_info": "Int8"
        },
        {
          "name": "hash",
          "ordinal": 2,
          "type_info": "Bytea"
        },
        {
          "name": "l1_tx_count",
          "ordinal": 3,
          "type_info": "Int4"
        },
        {
          "name": "l2_tx_count",
          "ordinal": 4,
          "type_info": "Int4"
        },
        {
          "name": "base_fee_per_gas",
          "ordinal": 5,
          "type_info": "Numeric"
        },
        {
          "name": "l1_gas_price",
          "ordinal": 6,
          "type_info": "Int8"
        },
        {
          "name": "l2_fair_gas_price",
          "ordinal": 7,
          "type_info": "Int8"
        },
        {
          "name": "bootloader_code_hash",
          "ordinal": 8,
          "type_info": "Bytea"
        },
        {
          "name": "default_aa_code_hash",
          "ordinal": 9,
          "type_info": "Bytea"
        },
        {
          "name": "protocol_version",
          "ordinal": 10,
          "type_info": "Int4"
        },
        {
          "name": "virtual_blocks",
          "ordinal": 11,
          "type_info": "Int8"
        }
      ],
      "nullable": [
        false,
        false,
        false,
        false,
        false,
        false,
        false,
        false,
        true,
        true,
        true,
        false
      ],
      "parameters": {
        "Left": [
          "Int8"
        ]
      }
    },
    "query": "SELECT number, timestamp, hash, l1_tx_count, l2_tx_count, base_fee_per_gas, l1_gas_price, l2_fair_gas_price, bootloader_code_hash, default_aa_code_hash, protocol_version, virtual_blocks\n            FROM miniblocks WHERE number = $1"
  },
  "2a98f1b149045f25d2830c0b4ffaaa400b4c572eb3842add22e8540f44943711": {
    "describe": {
      "columns": [
        {
          "name": "id",
          "ordinal": 0,
          "type_info": "Int8"
        }
      ],
      "nullable": [
        false
      ],
      "parameters": {
        "Left": [
          "Int8",
          "Int2"
        ]
      }
    },
    "query": "SELECT id from prover_jobs_fri WHERE l1_batch_number = $1 AND status = 'successful' AND aggregation_round = $2"
  },
  "2adfdba6fa2b6b967ba03ae6f930e7f3ea851f678d30df699ced27b2dbb01c2a": {
    "describe": {
      "columns": [
        {
          "name": "number",
          "ordinal": 0,
          "type_info": "Int8"
        }
      ],
      "nullable": [
        false
      ],
      "parameters": {
        "Left": []
      }
    },
    "query": "SELECT number FROM l1_batches LEFT JOIN eth_txs_history as execute_tx ON (l1_batches.eth_execute_tx_id = execute_tx.eth_tx_id) WHERE execute_tx.confirmed_at IS NOT NULL ORDER BY number DESC LIMIT 1"
  },
  "2b22e7d15adf069c8e68954059b83f71a71350f3325b4280840c4be7e54a319f": {
    "describe": {
      "columns": [
        {
          "name": "l1_address",
          "ordinal": 0,
          "type_info": "Bytea"
        },
        {
          "name": "l2_address",
          "ordinal": 1,
          "type_info": "Bytea"
        },
        {
          "name": "name",
          "ordinal": 2,
          "type_info": "Varchar"
        },
        {
          "name": "symbol",
          "ordinal": 3,
          "type_info": "Varchar"
        },
        {
          "name": "decimals",
          "ordinal": 4,
          "type_info": "Int4"
        }
      ],
      "nullable": [
        false,
        false,
        false,
        false,
        false
      ],
      "parameters": {
        "Left": []
      }
    },
    "query": "SELECT l1_address, l2_address, name, symbol, decimals FROM tokens\n                 WHERE well_known = true\n                 ORDER BY symbol"
  },
  "2b76ca7059810f691a2d7d053e7e62e06de13e7ddb7747e39335bb10c45534e9": {
    "describe": {
      "columns": [
        {
          "name": "l1_batch_number",
          "ordinal": 0,
          "type_info": "Int8"
        },
        {
          "name": "circuit_id",
          "ordinal": 1,
          "type_info": "Int2"
        }
      ],
      "nullable": [
        false,
        false
      ],
      "parameters": {
        "Left": []
      }
    },
    "query": "\n                UPDATE leaf_aggregation_witness_jobs_fri\n                SET status='queued'\n                WHERE (l1_batch_number, circuit_id) IN\n                      (SELECT prover_jobs_fri.l1_batch_number, prover_jobs_fri.circuit_id\n                       FROM prover_jobs_fri\n                                JOIN leaf_aggregation_witness_jobs_fri lawj ON\n                                prover_jobs_fri.l1_batch_number = lawj.l1_batch_number\n                                AND prover_jobs_fri.circuit_id = lawj.circuit_id\n                       WHERE lawj.status = 'waiting_for_proofs'\n                         AND prover_jobs_fri.status = 'successful'\n                         AND prover_jobs_fri.aggregation_round = 0\n                       GROUP BY prover_jobs_fri.l1_batch_number, prover_jobs_fri.circuit_id, lawj.number_of_basic_circuits\n                       HAVING COUNT(*) = lawj.number_of_basic_circuits)\n                RETURNING l1_batch_number, circuit_id;\n            "
  },
  "2bd5f62d0bb1ac57c32a781165eb71a36a98fca26c447861583b22a103a1bf1e": {
    "describe": {
      "columns": [],
      "nullable": [],
      "parameters": {
        "Left": [
          "Int8",
          "Int4",
          "Int4",
          "Int8",
          "Bool",
          "Bytea",
          "ByteaArray",
          "ByteaArray",
          "Bytea",
          "ByteaArray",
          "Int8",
          "Int8",
          "Int8",
          "Jsonb",
          "Jsonb",
          "Numeric",
          "Int8",
          "Int8",
          "Bytea",
          "Bytea",
          "Int4",
          "ByteaArray"
        ]
      }
    },
    "query": "INSERT INTO l1_batches (number, l1_tx_count, l2_tx_count, timestamp, is_finished, fee_account_address, l2_to_l1_logs, l2_to_l1_messages, bloom, priority_ops_onchain_data, predicted_commit_gas_cost, predicted_prove_gas_cost, predicted_execute_gas_cost, initial_bootloader_heap_content, used_contract_hashes, base_fee_per_gas, l1_gas_price, l2_fair_gas_price, bootloader_code_hash, default_aa_code_hash, protocol_version, system_logs, created_at, updated_at) VALUES ($1, $2, $3, $4, $5, $6, $7, $8, $9, $10, $11, $12, $13, $14, $15, $16, $17, $18, $19, $20, $21, $22, now(), now())"
  },
  "2c136284610f728ddba3e255d7dc573b10e4baf9151de194b7d8e0dc40c40602": {
    "describe": {
      "columns": [],
      "nullable": [],
      "parameters": {
        "Left": [
          "Bytea",
          "Jsonb"
        ]
      }
    },
    "query": "INSERT INTO transaction_traces (tx_hash, trace, created_at, updated_at) VALUES ($1, $2, now(), now())"
  },
  "2c4178a125ddc46a36f7548c840e481e85738502c56566d1eef84feef2161b2e": {
    "describe": {
      "columns": [
        {
          "name": "hash",
          "ordinal": 0,
          "type_info": "Bytea"
        },
        {
          "name": "is_priority",
          "ordinal": 1,
          "type_info": "Bool"
        },
        {
          "name": "full_fee",
          "ordinal": 2,
          "type_info": "Numeric"
        },
        {
          "name": "layer_2_tip_fee",
          "ordinal": 3,
          "type_info": "Numeric"
        },
        {
          "name": "initiator_address",
          "ordinal": 4,
          "type_info": "Bytea"
        },
        {
          "name": "nonce",
          "ordinal": 5,
          "type_info": "Int8"
        },
        {
          "name": "signature",
          "ordinal": 6,
          "type_info": "Bytea"
        },
        {
          "name": "input",
          "ordinal": 7,
          "type_info": "Bytea"
        },
        {
          "name": "data",
          "ordinal": 8,
          "type_info": "Jsonb"
        },
        {
          "name": "received_at",
          "ordinal": 9,
          "type_info": "Timestamp"
        },
        {
          "name": "priority_op_id",
          "ordinal": 10,
          "type_info": "Int8"
        },
        {
          "name": "l1_batch_number",
          "ordinal": 11,
          "type_info": "Int8"
        },
        {
          "name": "index_in_block",
          "ordinal": 12,
          "type_info": "Int4"
        },
        {
          "name": "error",
          "ordinal": 13,
          "type_info": "Varchar"
        },
        {
          "name": "gas_limit",
          "ordinal": 14,
          "type_info": "Numeric"
        },
        {
          "name": "gas_per_storage_limit",
          "ordinal": 15,
          "type_info": "Numeric"
        },
        {
          "name": "gas_per_pubdata_limit",
          "ordinal": 16,
          "type_info": "Numeric"
        },
        {
          "name": "tx_format",
          "ordinal": 17,
          "type_info": "Int4"
        },
        {
          "name": "created_at",
          "ordinal": 18,
          "type_info": "Timestamp"
        },
        {
          "name": "updated_at",
          "ordinal": 19,
          "type_info": "Timestamp"
        },
        {
          "name": "execution_info",
          "ordinal": 20,
          "type_info": "Jsonb"
        },
        {
          "name": "contract_address",
          "ordinal": 21,
          "type_info": "Bytea"
        },
        {
          "name": "in_mempool",
          "ordinal": 22,
          "type_info": "Bool"
        },
        {
          "name": "l1_block_number",
          "ordinal": 23,
          "type_info": "Int4"
        },
        {
          "name": "value",
          "ordinal": 24,
          "type_info": "Numeric"
        },
        {
          "name": "paymaster",
          "ordinal": 25,
          "type_info": "Bytea"
        },
        {
          "name": "paymaster_input",
          "ordinal": 26,
          "type_info": "Bytea"
        },
        {
          "name": "max_fee_per_gas",
          "ordinal": 27,
          "type_info": "Numeric"
        },
        {
          "name": "max_priority_fee_per_gas",
          "ordinal": 28,
          "type_info": "Numeric"
        },
        {
          "name": "effective_gas_price",
          "ordinal": 29,
          "type_info": "Numeric"
        },
        {
          "name": "miniblock_number",
          "ordinal": 30,
          "type_info": "Int8"
        },
        {
          "name": "l1_batch_tx_index",
          "ordinal": 31,
          "type_info": "Int4"
        },
        {
          "name": "refunded_gas",
          "ordinal": 32,
          "type_info": "Int8"
        },
        {
          "name": "l1_tx_mint",
          "ordinal": 33,
          "type_info": "Numeric"
        },
        {
          "name": "l1_tx_refund_recipient",
          "ordinal": 34,
          "type_info": "Bytea"
        },
        {
          "name": "upgrade_id",
          "ordinal": 35,
          "type_info": "Int4"
        }
      ],
      "nullable": [
        false,
        false,
        true,
        true,
        false,
        true,
        true,
        true,
        false,
        false,
        true,
        true,
        true,
        true,
        true,
        true,
        true,
        true,
        false,
        false,
        false,
        true,
        false,
        true,
        false,
        false,
        false,
        true,
        true,
        true,
        true,
        true,
        false,
        true,
        true,
        true
      ],
      "parameters": {
        "Left": [
          "Int8",
          "Numeric",
          "Numeric",
          "Int4"
        ]
      }
    },
    "query": "UPDATE transactions\n                SET in_mempool = TRUE\n                FROM (\n                    SELECT hash FROM (\n                        SELECT hash\n                        FROM transactions\n                        WHERE miniblock_number IS NULL AND in_mempool = FALSE AND error IS NULL\n                            AND (is_priority = TRUE OR (max_fee_per_gas >= $2 and gas_per_pubdata_limit >= $3))\n                            AND tx_format != $4\n                        ORDER BY is_priority DESC, priority_op_id, received_at\n                        LIMIT $1\n                    ) as subquery1\n                    ORDER BY hash\n                ) as subquery2\n                WHERE transactions.hash = subquery2.hash\n                RETURNING transactions.*"
  },
  "2e3f116ca05ae70b7c83ac550302194c91f57b69902ff8e42140fde732ae5e6a": {
    "describe": {
      "columns": [],
      "nullable": [],
      "parameters": {
        "Left": [
          "Int8",
          "Int4Array"
        ]
      }
    },
    "query": "DELETE FROM storage_logs WHERE miniblock_number = $1 AND operation_number != ALL($2)"
  },
  "2e543dc0013150040bb86e278bbe86765ce1ebad72a32bb931fe02a9c516a11c": {
    "describe": {
      "columns": [],
      "nullable": [],
      "parameters": {
        "Left": [
          "Bytea",
          "Int8"
        ]
      }
    },
    "query": "UPDATE l1_batches SET hash = $1 WHERE number = $2"
  },
  "2eea5d279edc2b23cab00d2be00d046f741552e5d86dfdf61d7e3847a4bb65d8": {
    "describe": {
      "columns": [
        {
          "name": "count!",
          "ordinal": 0,
          "type_info": "Int8"
        }
      ],
      "nullable": [
        null
      ],
      "parameters": {
        "Left": [
          "Bytea"
        ]
      }
    },
    "query": "\n                    SELECT COUNT(*) as \"count!\"\n                    FROM contracts_verification_info\n                    WHERE address = $1\n                "
  },
  "2ff4a13a75537cc30b2c3d52d3ef6237850150e4a4569adeaa4da4a9ac5bc689": {
    "describe": {
      "columns": [
        {
          "name": "bytecode",
          "ordinal": 0,
          "type_info": "Bytea"
        }
      ],
      "nullable": [
        false
      ],
      "parameters": {
        "Left": [
          "Bytea",
          "Int8"
        ]
      }
    },
    "query": "SELECT bytecode FROM factory_deps WHERE bytecode_hash = $1 AND miniblock_number <= $2"
  },
  "300e5d4fa6d2481a10cb6d857f66a81b6c3760906c6c2ab02f126d52efc0d4d1": {
    "describe": {
      "columns": [
        {
          "name": "hash",
          "ordinal": 0,
          "type_info": "Bytea"
        },
        {
          "name": "is_priority",
          "ordinal": 1,
          "type_info": "Bool"
        },
        {
          "name": "full_fee",
          "ordinal": 2,
          "type_info": "Numeric"
        },
        {
          "name": "layer_2_tip_fee",
          "ordinal": 3,
          "type_info": "Numeric"
        },
        {
          "name": "initiator_address",
          "ordinal": 4,
          "type_info": "Bytea"
        },
        {
          "name": "nonce",
          "ordinal": 5,
          "type_info": "Int8"
        },
        {
          "name": "signature",
          "ordinal": 6,
          "type_info": "Bytea"
        },
        {
          "name": "input",
          "ordinal": 7,
          "type_info": "Bytea"
        },
        {
          "name": "data",
          "ordinal": 8,
          "type_info": "Jsonb"
        },
        {
          "name": "received_at",
          "ordinal": 9,
          "type_info": "Timestamp"
        },
        {
          "name": "priority_op_id",
          "ordinal": 10,
          "type_info": "Int8"
        },
        {
          "name": "l1_batch_number",
          "ordinal": 11,
          "type_info": "Int8"
        },
        {
          "name": "index_in_block",
          "ordinal": 12,
          "type_info": "Int4"
        },
        {
          "name": "error",
          "ordinal": 13,
          "type_info": "Varchar"
        },
        {
          "name": "gas_limit",
          "ordinal": 14,
          "type_info": "Numeric"
        },
        {
          "name": "gas_per_storage_limit",
          "ordinal": 15,
          "type_info": "Numeric"
        },
        {
          "name": "gas_per_pubdata_limit",
          "ordinal": 16,
          "type_info": "Numeric"
        },
        {
          "name": "tx_format",
          "ordinal": 17,
          "type_info": "Int4"
        },
        {
          "name": "created_at",
          "ordinal": 18,
          "type_info": "Timestamp"
        },
        {
          "name": "updated_at",
          "ordinal": 19,
          "type_info": "Timestamp"
        },
        {
          "name": "execution_info",
          "ordinal": 20,
          "type_info": "Jsonb"
        },
        {
          "name": "contract_address",
          "ordinal": 21,
          "type_info": "Bytea"
        },
        {
          "name": "in_mempool",
          "ordinal": 22,
          "type_info": "Bool"
        },
        {
          "name": "l1_block_number",
          "ordinal": 23,
          "type_info": "Int4"
        },
        {
          "name": "value",
          "ordinal": 24,
          "type_info": "Numeric"
        },
        {
          "name": "paymaster",
          "ordinal": 25,
          "type_info": "Bytea"
        },
        {
          "name": "paymaster_input",
          "ordinal": 26,
          "type_info": "Bytea"
        },
        {
          "name": "max_fee_per_gas",
          "ordinal": 27,
          "type_info": "Numeric"
        },
        {
          "name": "max_priority_fee_per_gas",
          "ordinal": 28,
          "type_info": "Numeric"
        },
        {
          "name": "effective_gas_price",
          "ordinal": 29,
          "type_info": "Numeric"
        },
        {
          "name": "miniblock_number",
          "ordinal": 30,
          "type_info": "Int8"
        },
        {
          "name": "l1_batch_tx_index",
          "ordinal": 31,
          "type_info": "Int4"
        },
        {
          "name": "refunded_gas",
          "ordinal": 32,
          "type_info": "Int8"
        },
        {
          "name": "l1_tx_mint",
          "ordinal": 33,
          "type_info": "Numeric"
        },
        {
          "name": "l1_tx_refund_recipient",
          "ordinal": 34,
          "type_info": "Bytea"
        },
        {
          "name": "upgrade_id",
          "ordinal": 35,
          "type_info": "Int4"
        }
      ],
      "nullable": [
        false,
        false,
        true,
        true,
        false,
        true,
        true,
        true,
        false,
        false,
        true,
        true,
        true,
        true,
        true,
        true,
        true,
        true,
        false,
        false,
        false,
        true,
        false,
        true,
        false,
        false,
        false,
        true,
        true,
        true,
        true,
        true,
        false,
        true,
        true,
        true
      ],
      "parameters": {
        "Left": []
      }
    },
    "query": "SELECT * FROM transactions WHERE miniblock_number IS NOT NULL AND l1_batch_number IS NULL ORDER BY miniblock_number, index_in_block"
  },
  "3055b9f38a04f26dac9adbba978679e6877f44c758fd03461e940a8f9a4e5af1": {
    "describe": {
      "columns": [],
      "nullable": [],
      "parameters": {
        "Left": [
          "Int8",
          "Int2",
          "Int4",
          "Text",
          "Int4",
          "Int4"
        ]
      }
    },
    "query": "INSERT INTO node_aggregation_witness_jobs_fri (l1_batch_number, circuit_id, depth, aggregations_url, number_of_dependent_jobs, protocol_version, status, created_at, updated_at)\n                    VALUES ($1, $2, $3, $4, $5, $6, 'waiting_for_proofs', now(), now())\n                    ON CONFLICT(l1_batch_number, circuit_id, depth)\n                    DO UPDATE SET updated_at=now()"
  },
  "334197fef9eeca55790d366ae67bbe95d77181bdfd2ad3208a32bd50585aef2d": {
    "describe": {
      "columns": [
        {
          "name": "hashed_key",
          "ordinal": 0,
          "type_info": "Bytea"
        }
      ],
      "nullable": [
        false
      ],
      "parameters": {
        "Left": [
          "ByteaArray"
        ]
      }
    },
    "query": "SELECT hashed_key FROM initial_writes WHERE hashed_key = ANY($1)"
  },
  "335826f54feadf6aa30a4e7668ad3f17a2afc6bd67d4f863e3ad61fefd1bd8d2": {
    "describe": {
      "columns": [
        {
          "name": "number",
          "ordinal": 0,
          "type_info": "Int8"
        }
      ],
      "nullable": [
        null
      ],
      "parameters": {
        "Left": []
      }
    },
    "query": "SELECT MAX(number) as \"number\" FROM miniblocks"
  },
  "357347157ed8ff19d223c54533c3a85bd7e64a37514d657f8d49bd6eb5be1806": {
    "describe": {
      "columns": [
        {
          "name": "id",
          "ordinal": 0,
          "type_info": "Int4"
        },
        {
          "name": "timestamp",
          "ordinal": 1,
          "type_info": "Int8"
        },
        {
          "name": "recursion_scheduler_level_vk_hash",
          "ordinal": 2,
          "type_info": "Bytea"
        },
        {
          "name": "recursion_node_level_vk_hash",
          "ordinal": 3,
          "type_info": "Bytea"
        },
        {
          "name": "recursion_leaf_level_vk_hash",
          "ordinal": 4,
          "type_info": "Bytea"
        },
        {
          "name": "recursion_circuits_set_vks_hash",
          "ordinal": 5,
          "type_info": "Bytea"
        },
        {
          "name": "bootloader_code_hash",
          "ordinal": 6,
          "type_info": "Bytea"
        },
        {
          "name": "default_account_code_hash",
          "ordinal": 7,
          "type_info": "Bytea"
        },
        {
          "name": "verifier_address",
          "ordinal": 8,
          "type_info": "Bytea"
        },
        {
          "name": "upgrade_tx_hash",
          "ordinal": 9,
          "type_info": "Bytea"
        },
        {
          "name": "created_at",
          "ordinal": 10,
          "type_info": "Timestamp"
        }
      ],
      "nullable": [
        false,
        false,
        false,
        false,
        false,
        false,
        false,
        false,
        false,
        true,
        false
      ],
      "parameters": {
        "Left": []
      }
    },
    "query": "SELECT * FROM protocol_versions ORDER BY id DESC LIMIT 1"
  },
  "36c483775b604324eacd7e5aac591b927cc32abb89fe1b0c5cf4b0383e9bd443": {
    "describe": {
      "columns": [
        {
          "name": "l1_batch_number",
          "ordinal": 0,
          "type_info": "Int8"
        },
        {
          "name": "leaf_layer_subqueues_blob_url",
          "ordinal": 1,
          "type_info": "Text"
        },
        {
          "name": "aggregation_outputs_blob_url",
          "ordinal": 2,
          "type_info": "Text"
        }
      ],
      "nullable": [
        false,
        true,
        true
      ],
      "parameters": {
        "Left": [
          "Int8"
        ]
      }
    },
    "query": "\n                    SELECT l1_batch_number, leaf_layer_subqueues_blob_url, aggregation_outputs_blob_url FROM node_aggregation_witness_jobs\n                    WHERE status='successful' AND is_blob_cleaned=FALSE\n                    AND leaf_layer_subqueues_blob_url is NOT NULL\n                    AND aggregation_outputs_blob_url is NOT NULL\n                    AND updated_at < NOW() - INTERVAL '30 days'\n                    LIMIT $1;\n                "
  },
  "37e4a0eea7b72bd3b75c26e003f3fa62039d9b614f0f2fa3d61e8c5e95f002fd": {
    "describe": {
      "columns": [
        {
          "name": "max?",
          "ordinal": 0,
          "type_info": "Int8"
        }
      ],
      "nullable": [
        null
      ],
      "parameters": {
        "Left": []
      }
    },
    "query": "SELECT MAX(index) as \"max?\" FROM initial_writes"
  },
  "38a3bdae346fdd362452af152c6886c93696dd2db561f6622f8eaf6fabb1e5be": {
    "describe": {
      "columns": [
        {
          "name": "id",
          "ordinal": 0,
          "type_info": "Int4"
        }
      ],
      "nullable": [
        false
      ],
      "parameters": {
        "Left": [
          "Int4",
          "Text",
          "Timestamp"
        ]
      }
    },
    "query": "INSERT INTO eth_txs_history\n                    (eth_tx_id, base_fee_per_gas, priority_fee_per_gas, tx_hash, signed_raw_tx, created_at, updated_at, confirmed_at)\n                    VALUES ($1, 0, 0, $2, '\\x00', now(), now(), $3)\n                    RETURNING id"
  },
  "394bbd64939d47fda4e1545e2752b208901e872b7234a5c3af456bdf429a6074": {
    "describe": {
      "columns": [
        {
          "name": "tx_hash",
          "ordinal": 0,
          "type_info": "Bytea"
        },
        {
          "name": "call_trace",
          "ordinal": 1,
          "type_info": "Bytea"
        }
      ],
      "nullable": [
        false,
        false
      ],
      "parameters": {
        "Left": [
          "Bytea"
        ]
      }
    },
    "query": "\n                    SELECT * FROM call_traces\n                    WHERE tx_hash = $1\n                "
  },
  "3a18d0d1e236d8f57e8b3b1218a24414639a7c8235ba6a514c3d03b8a1790f17": {
    "describe": {
      "columns": [
        {
          "name": "l1_batch_number",
          "ordinal": 0,
          "type_info": "Int8"
        },
        {
          "name": "merkle_tree_paths_blob_url",
          "ordinal": 1,
          "type_info": "Text"
        },
        {
          "name": "attempts",
          "ordinal": 2,
          "type_info": "Int2"
        },
        {
          "name": "status",
          "ordinal": 3,
          "type_info": "Text"
        },
        {
          "name": "error",
          "ordinal": 4,
          "type_info": "Text"
        },
        {
          "name": "created_at",
          "ordinal": 5,
          "type_info": "Timestamp"
        },
        {
          "name": "updated_at",
          "ordinal": 6,
          "type_info": "Timestamp"
        },
        {
          "name": "processing_started_at",
          "ordinal": 7,
          "type_info": "Timestamp"
        },
        {
          "name": "time_taken",
          "ordinal": 8,
          "type_info": "Time"
        },
        {
          "name": "is_blob_cleaned",
          "ordinal": 9,
          "type_info": "Bool"
        },
        {
          "name": "protocol_version",
          "ordinal": 10,
          "type_info": "Int4"
        },
        {
          "name": "picked_by",
          "ordinal": 11,
          "type_info": "Text"
        }
      ],
      "nullable": [
        false,
        true,
        false,
        false,
        true,
        false,
        false,
        true,
        true,
        true,
        true,
        true
      ],
      "parameters": {
        "Left": [
          "Int8",
          "Int4Array",
          "Text"
        ]
      }
    },
    "query": "\n                UPDATE witness_inputs_fri\n                SET status = 'in_progress', attempts = attempts + 1,\n                    updated_at = now(), processing_started_at = now(),\n                    picked_by = $3\n                WHERE l1_batch_number = (\n                    SELECT l1_batch_number\n                    FROM witness_inputs_fri\n                    WHERE l1_batch_number <= $1\n                    AND status = 'queued'\n                    AND protocol_version = ANY($2)\n                    ORDER BY l1_batch_number ASC\n                    LIMIT 1\n                    FOR UPDATE\n                    SKIP LOCKED\n                )\n                RETURNING witness_inputs_fri.*\n               "
  },
  "3ac1fe562e9664bbf8c02ba3090cf97a37663e228eff48fec326f74b2313daa9": {
    "describe": {
      "columns": [],
      "nullable": [],
      "parameters": {
        "Left": [
          "ByteaArray"
        ]
      }
    },
    "query": "DELETE FROM call_traces\n                 WHERE tx_hash = ANY($1)"
  },
  "3af5a385c6636afb16e0fa5eda5373d64a76cef695dfa0b3b156e236224d32c8": {
    "describe": {
      "columns": [
        {
          "name": "l1_batch_number",
          "ordinal": 0,
          "type_info": "Int8"
        },
        {
          "name": "scheduler_witness",
          "ordinal": 1,
          "type_info": "Bytea"
        },
        {
          "name": "final_node_aggregations",
          "ordinal": 2,
          "type_info": "Bytea"
        },
        {
          "name": "status",
          "ordinal": 3,
          "type_info": "Text"
        },
        {
          "name": "processing_started_at",
          "ordinal": 4,
          "type_info": "Timestamp"
        },
        {
          "name": "time_taken",
          "ordinal": 5,
          "type_info": "Time"
        },
        {
          "name": "error",
          "ordinal": 6,
          "type_info": "Text"
        },
        {
          "name": "created_at",
          "ordinal": 7,
          "type_info": "Timestamp"
        },
        {
          "name": "updated_at",
          "ordinal": 8,
          "type_info": "Timestamp"
        },
        {
          "name": "attempts",
          "ordinal": 9,
          "type_info": "Int4"
        },
        {
          "name": "aggregation_result_coords",
          "ordinal": 10,
          "type_info": "Bytea"
        },
        {
          "name": "scheduler_witness_blob_url",
          "ordinal": 11,
          "type_info": "Text"
        },
        {
          "name": "final_node_aggregations_blob_url",
          "ordinal": 12,
          "type_info": "Text"
        },
        {
          "name": "is_blob_cleaned",
          "ordinal": 13,
          "type_info": "Bool"
        },
        {
          "name": "protocol_version",
          "ordinal": 14,
          "type_info": "Int4"
        }
      ],
      "nullable": [
        false,
        false,
        true,
        false,
        true,
        true,
        true,
        false,
        false,
        false,
        true,
        true,
        true,
        false,
        true
      ],
      "parameters": {
        "Left": [
          "Interval",
          "Int4",
          "Int8",
          "Int4Array"
        ]
      }
    },
    "query": "\n                UPDATE scheduler_witness_jobs\n                SET status = 'in_progress', attempts = attempts + 1,\n                    updated_at = now(), processing_started_at = now()\n                WHERE l1_batch_number = (\n                    SELECT l1_batch_number\n                    FROM scheduler_witness_jobs\n                    WHERE l1_batch_number <= $3\n                    AND\n                    (   status = 'queued'\n                        OR (status = 'in_progress' AND processing_started_at < now() - $1::interval)\n                        OR (status = 'failed' AND attempts < $2)\n                    )\n                    AND protocol_version = ANY($4)\n                    ORDER BY l1_batch_number ASC\n                    LIMIT 1\n                    FOR UPDATE\n                    SKIP LOCKED\n                )\n                RETURNING scheduler_witness_jobs.*\n                "
  },
  "3c582aeed32235ef175707de412a9f9129fad6ea5e87ebb85f68e20664b0da46": {
    "describe": {
      "columns": [],
      "nullable": [],
      "parameters": {
        "Left": [
          "Int4Array",
          "ByteaArray",
          "Int8"
        ]
      }
    },
    "query": "\n                    UPDATE transactions\n                    SET \n                        l1_batch_number = $3,\n                        l1_batch_tx_index = data_table.l1_batch_tx_index,\n                        updated_at = now()\n                    FROM\n                        (SELECT\n                                UNNEST($1::int[]) AS l1_batch_tx_index,\n                                UNNEST($2::bytea[]) AS hash\n                        ) AS data_table\n                    WHERE transactions.hash=data_table.hash \n                "
  },
<<<<<<< HEAD
  "3ca30aa12fa9a72bf73f5baa8e0d326684ad687370ec6f615dce56df57ebdce4": {
=======
  "3d41f05e1d5c5a74e0605e66fe08e09f14b8bf0269e5dcde518aa08db92a3ea0": {
    "describe": {
      "columns": [],
      "nullable": [],
      "parameters": {
        "Left": [
          "Int8"
        ]
      }
    },
    "query": "DELETE FROM events WHERE miniblock_number > $1"
  },
  "3f6332706376ef4cadda96498872429b6ed28eca5402b03b1aa3b77b8262bccd": {
    "describe": {
      "columns": [],
      "nullable": [],
      "parameters": {
        "Left": [
          "Text"
        ]
      }
    },
    "query": "DELETE FROM compiler_versions WHERE compiler = $1"
  },
  "3f671298a05f3f69a8ffb2e36d5ae79c544145fc1c289dd9e0c060dca3ec6e21": {
    "describe": {
      "columns": [],
      "nullable": [],
      "parameters": {
        "Left": [
          "ByteaArray",
          "ByteaArray"
        ]
      }
    },
    "query": "UPDATE storage SET value = u.value FROM UNNEST($1::bytea[], $2::bytea[]) AS u(key, value) WHERE u.key = hashed_key"
  },
  "400bb5f012b95f5b327a65bf8a55e61a9e41a8040f546d75b9b8aa6be45e78d5": {
    "describe": {
      "columns": [
        {
          "name": "number",
          "ordinal": 0,
          "type_info": "Int8"
        },
        {
          "name": "hash",
          "ordinal": 1,
          "type_info": "Bytea"
        }
      ],
      "nullable": [
        false,
        false
      ],
      "parameters": {
        "Left": [
          "Int4",
          "Int8"
        ]
      }
    },
    "query": "SELECT number, hash FROM miniblocks WHERE protocol_version = $1 ORDER BY number DESC LIMIT $2"
  },
  "40a86f39a74ab22bdcd8b40446ea063c68bfb3e930e3150212474a657e82b38f": {
    "describe": {
      "columns": [],
      "nullable": [],
      "parameters": {
        "Left": [
          "Int8",
          "Text"
        ]
      }
    },
    "query": "\n                    UPDATE scheduler_witness_jobs\n                        SET final_node_aggregations_blob_url = $2,\n                         status = 'waiting_for_proofs',\n                         updated_at = now()\n                    WHERE l1_batch_number = $1 AND status != 'queued'\n                    "
  },
  "430ffa460ea553cb46c25ebaf1442229cc94f10fd642366e0f827b94f5c0b9f7": {
>>>>>>> 73a1e8ff
    "describe": {
      "columns": [
        {
          "name": "number",
          "ordinal": 0,
          "type_info": "Int8"
        },
        {
          "name": "timestamp",
          "ordinal": 1,
          "type_info": "Int8"
        },
        {
          "name": "is_finished",
          "ordinal": 2,
          "type_info": "Bool"
        },
        {
          "name": "l1_tx_count",
          "ordinal": 3,
          "type_info": "Int4"
        },
        {
          "name": "l2_tx_count",
          "ordinal": 4,
          "type_info": "Int4"
        },
        {
          "name": "fee_account_address",
          "ordinal": 5,
          "type_info": "Bytea"
        },
        {
          "name": "bloom",
          "ordinal": 6,
          "type_info": "Bytea"
        },
        {
          "name": "priority_ops_onchain_data",
          "ordinal": 7,
          "type_info": "ByteaArray"
        },
        {
          "name": "hash",
          "ordinal": 8,
          "type_info": "Bytea"
        },
        {
          "name": "parent_hash",
          "ordinal": 9,
          "type_info": "Bytea"
        },
        {
          "name": "commitment",
          "ordinal": 10,
          "type_info": "Bytea"
        },
        {
          "name": "compressed_write_logs",
          "ordinal": 11,
          "type_info": "Bytea"
        },
        {
          "name": "compressed_contracts",
          "ordinal": 12,
          "type_info": "Bytea"
        },
        {
          "name": "eth_prove_tx_id",
          "ordinal": 13,
          "type_info": "Int4"
        },
        {
          "name": "eth_commit_tx_id",
          "ordinal": 14,
          "type_info": "Int4"
        },
        {
          "name": "eth_execute_tx_id",
          "ordinal": 15,
          "type_info": "Int4"
        },
        {
          "name": "merkle_root_hash",
          "ordinal": 16,
          "type_info": "Bytea"
        },
        {
          "name": "l2_to_l1_logs",
          "ordinal": 17,
          "type_info": "ByteaArray"
        },
        {
          "name": "l2_to_l1_messages",
          "ordinal": 18,
          "type_info": "ByteaArray"
        },
        {
          "name": "used_contract_hashes",
          "ordinal": 19,
          "type_info": "Jsonb"
        },
        {
          "name": "compressed_initial_writes",
          "ordinal": 20,
          "type_info": "Bytea"
        },
        {
          "name": "compressed_repeated_writes",
          "ordinal": 21,
          "type_info": "Bytea"
        },
        {
          "name": "l2_l1_compressed_messages",
          "ordinal": 22,
          "type_info": "Bytea"
        },
        {
          "name": "l2_l1_merkle_root",
          "ordinal": 23,
          "type_info": "Bytea"
        },
        {
          "name": "l1_gas_price",
          "ordinal": 24,
          "type_info": "Int8"
        },
        {
          "name": "l2_fair_gas_price",
          "ordinal": 25,
          "type_info": "Int8"
        },
        {
          "name": "rollup_last_leaf_index",
          "ordinal": 26,
          "type_info": "Int8"
        },
        {
          "name": "zkporter_is_available",
          "ordinal": 27,
          "type_info": "Bool"
        },
        {
          "name": "bootloader_code_hash",
          "ordinal": 28,
          "type_info": "Bytea"
        },
        {
          "name": "default_aa_code_hash",
          "ordinal": 29,
          "type_info": "Bytea"
        },
        {
          "name": "base_fee_per_gas",
          "ordinal": 30,
          "type_info": "Numeric"
        },
        {
          "name": "aux_data_hash",
          "ordinal": 31,
          "type_info": "Bytea"
        },
        {
          "name": "pass_through_data_hash",
          "ordinal": 32,
          "type_info": "Bytea"
        },
        {
          "name": "meta_parameters_hash",
          "ordinal": 33,
          "type_info": "Bytea"
        },
        {
          "name": "protocol_version",
          "ordinal": 34,
          "type_info": "Int4"
        },
        {
          "name": "compressed_state_diffs",
          "ordinal": 35,
          "type_info": "Bytea"
        },
        {
          "name": "gas_per_pubdata_byte_in_block",
          "ordinal": 36,
          "type_info": "Int4"
        },
        {
          "name": "gas_per_pubdata_limit",
          "ordinal": 37,
          "type_info": "Int8"
        },
        {
          "name": "skip_proof",
          "ordinal": 38,
          "type_info": "Bool"
        },
        {
          "name": "system_logs",
          "ordinal": 39,
          "type_info": "ByteaArray"
        },
        {
          "name": "events_queue_commitment",
          "ordinal": 40,
          "type_info": "Bytea"
        },
        {
          "name": "bootloader_initial_content_commitment",
          "ordinal": 41,
          "type_info": "Bytea"
        }
      ],
      "nullable": [
        false,
        false,
        false,
        false,
        false,
        false,
        false,
        false,
        true,
        true,
        true,
        true,
        true,
        true,
        true,
        true,
        true,
        false,
        false,
        false,
        true,
        true,
        true,
        true,
        false,
        false,
        true,
        true,
        true,
        true,
        false,
        true,
        true,
        true,
        true,
        true,
        true,
        false,
        false,
        false,
        true,
        true
      ],
      "parameters": {
        "Left": [
          "Int8"
        ]
      }
    },
    "query": "SELECT number, timestamp, is_finished, l1_tx_count, l2_tx_count, fee_account_address, bloom, priority_ops_onchain_data, hash, parent_hash, commitment, compressed_write_logs, compressed_contracts, eth_prove_tx_id, eth_commit_tx_id, eth_execute_tx_id, merkle_root_hash, l2_to_l1_logs, l2_to_l1_messages, used_contract_hashes, compressed_initial_writes, compressed_repeated_writes, l2_l1_compressed_messages, l2_l1_merkle_root, l1_gas_price, l2_fair_gas_price, rollup_last_leaf_index, zkporter_is_available, bootloader_code_hash, default_aa_code_hash, base_fee_per_gas, aux_data_hash, pass_through_data_hash, meta_parameters_hash, protocol_version, compressed_state_diffs, gas_per_pubdata_byte_in_block, gas_per_pubdata_limit, skip_proof, system_logs, events_queue_commitment, bootloader_initial_content_commitment FROM l1_batches LEFT JOIN commitments ON commitments.l1_batch_number = l1_batches.number WHERE eth_prove_tx_id IS NOT NULL AND eth_execute_tx_id IS NULL ORDER BY number LIMIT $1"
  },
  "3d41f05e1d5c5a74e0605e66fe08e09f14b8bf0269e5dcde518aa08db92a3ea0": {
    "describe": {
      "columns": [],
      "nullable": [],
      "parameters": {
        "Left": [
          "Int8"
        ]
      }
    },
    "query": "DELETE FROM events WHERE miniblock_number > $1"
  },
  "3de5668eca2211f9701304e374100d45b359b1f7832d4a30b325fa679012c3e7": {
    "describe": {
      "columns": [],
      "nullable": [],
      "parameters": {
        "Left": [
          "Bytea",
          "Numeric",
          "Timestamp"
        ]
      }
    },
    "query": "UPDATE tokens SET market_volume = $2, market_volume_updated_at = $3, updated_at = now() WHERE l1_address = $1"
  },
  "3e982e4863eef38069e755e3f20602ef9eaae859d23d86c3f230ddea8805aea7": {
    "describe": {
      "columns": [
        {
          "name": "index",
          "ordinal": 0,
          "type_info": "Int8"
        }
      ],
      "nullable": [
        false
      ],
      "parameters": {
        "Left": [
          "Bytea"
        ]
      }
    },
    "query": "SELECT index FROM initial_writes WHERE hashed_key = $1"
  },
  "3f6332706376ef4cadda96498872429b6ed28eca5402b03b1aa3b77b8262bccd": {
    "describe": {
      "columns": [],
      "nullable": [],
      "parameters": {
        "Left": [
          "Text"
        ]
      }
    },
    "query": "DELETE FROM compiler_versions WHERE compiler = $1"
  },
  "3f671298a05f3f69a8ffb2e36d5ae79c544145fc1c289dd9e0c060dca3ec6e21": {
    "describe": {
      "columns": [],
      "nullable": [],
      "parameters": {
        "Left": [
          "ByteaArray",
          "ByteaArray"
        ]
      }
    },
    "query": "UPDATE storage SET value = u.value FROM UNNEST($1::bytea[], $2::bytea[]) AS u(key, value) WHERE u.key = hashed_key"
  },
  "400bb5f012b95f5b327a65bf8a55e61a9e41a8040f546d75b9b8aa6be45e78d5": {
    "describe": {
      "columns": [
        {
          "name": "number",
          "ordinal": 0,
          "type_info": "Int8"
        },
        {
          "name": "hash",
          "ordinal": 1,
          "type_info": "Bytea"
        }
      ],
      "nullable": [
        false,
        false
      ],
      "parameters": {
        "Left": [
          "Int4",
          "Int8"
        ]
      }
    },
    "query": "SELECT number, hash FROM miniblocks WHERE protocol_version = $1 ORDER BY number DESC LIMIT $2"
  },
  "40a86f39a74ab22bdcd8b40446ea063c68bfb3e930e3150212474a657e82b38f": {
    "describe": {
      "columns": [],
      "nullable": [],
      "parameters": {
        "Left": [
          "Int8",
          "Text"
        ]
      }
    },
    "query": "\n                    UPDATE scheduler_witness_jobs\n                        SET final_node_aggregations_blob_url = $2,\n                         status = 'waiting_for_proofs',\n                         updated_at = now()\n                    WHERE l1_batch_number = $1 AND status != 'queued'\n                    "
  },
  "433d5da4d72150cf2c1e1007ee3ff51edfa51924f4b662b8cf382f06e60fd228": {
    "describe": {
      "columns": [],
      "nullable": [],
      "parameters": {
        "Left": [
          "Int4",
          "Int8",
          "Text",
          "Text"
        ]
      }
    },
    "query": "\n                    UPDATE node_aggregation_witness_jobs\n                        SET number_of_leaf_circuits = $1,\n                            leaf_layer_subqueues_blob_url = $3,\n                            aggregation_outputs_blob_url = $4,\n                            status = 'waiting_for_proofs',\n                            updated_at = now()\n                    WHERE l1_batch_number = $2 AND status != 'queued'\n                    "
  },
  "43b5082ff7673ee3a8e8f3fafa64667fac4f7f5c8bd26a21ead6b4ba0f8fd17b": {
    "describe": {
      "columns": [
        {
          "name": "hash",
          "ordinal": 0,
          "type_info": "Bytea"
        }
      ],
      "nullable": [
        false
      ],
      "parameters": {
        "Left": [
          "Int8"
        ]
      }
    },
    "query": "SELECT hash FROM miniblocks WHERE number = $1"
  },
  "448d283cab6ae334de9676f69416974656d11563b58e0188d53ca9e0995dd287": {
    "describe": {
      "columns": [],
      "nullable": [],
      "parameters": {
        "Left": [
          "Int8Array"
        ]
      }
    },
    "query": "\n                UPDATE scheduler_dependency_tracker_fri\n                SET status='queued'\n                WHERE l1_batch_number = ANY($1)\n                "
  },
  "4588d998b3454d8210190c6b16116b5885f6f3e74606aec8250e6c1e8f55d242": {
    "describe": {
      "columns": [],
      "nullable": [],
      "parameters": {
        "Left": []
      }
    },
    "query": "VACUUM storage_logs"
  },
  "4ab8a25620b5400d836e1b847320d4e176629a27e1a6cb0666ab02bb55371769": {
    "describe": {
      "columns": [
        {
          "name": "hash",
          "ordinal": 0,
          "type_info": "Bytea"
        }
      ],
      "nullable": [
        false
      ],
      "parameters": {
        "Left": [
          "Interval"
        ]
      }
    },
    "query": "DELETE FROM transactions WHERE miniblock_number IS NULL AND received_at < now() - $1::interval AND is_priority=false AND error IS NULL RETURNING hash"
  },
  "4ac212a08324b9d4c3febc585109f19105b4d20aa3e290352e3c63d7ec58c5b2": {
    "describe": {
      "columns": [
        {
          "name": "l2_address",
          "ordinal": 0,
          "type_info": "Bytea"
        }
      ],
      "nullable": [
        false
      ],
      "parameters": {
        "Left": []
      }
    },
    "query": "SELECT l2_address FROM tokens"
  },
  "4ac92a8436108097a32e94e53f7fe99261c7c3a40dbc433c20ccea3a7d06650c": {
    "describe": {
      "columns": [
        {
          "name": "hashed_key",
          "ordinal": 0,
          "type_info": "Bytea"
        },
        {
          "name": "value!",
          "ordinal": 1,
          "type_info": "Bytea"
        }
      ],
      "nullable": [
        false,
        false
      ],
      "parameters": {
        "Left": [
          "ByteaArray"
        ]
      }
    },
    "query": "SELECT hashed_key, value as \"value!\" FROM storage WHERE hashed_key = ANY($1)"
  },
  "4aef34fb19a07dbfe2be09024d6c7fc2033a8e1570cc7f002a5c78317ff8ff3f": {
    "describe": {
      "columns": [],
      "nullable": [],
      "parameters": {
        "Left": [
          "Int8",
          "Int2",
          "Text",
          "Int4",
          "Int4"
        ]
      }
    },
    "query": "\n                    INSERT INTO leaf_aggregation_witness_jobs_fri\n                        (l1_batch_number, circuit_id, closed_form_inputs_blob_url, number_of_basic_circuits, protocol_version, status, created_at, updated_at)\n                    VALUES ($1, $2, $3, $4, $5, 'waiting_for_proofs', now(), now())\n                    ON CONFLICT(l1_batch_number, circuit_id)\n                    DO UPDATE SET updated_at=now()\n                    "
  },
  "4b8597a47c0724155ad9592dc32134523bcbca11c9d82763d1bebbe17479c7b4": {
    "describe": {
      "columns": [
        {
          "name": "id",
          "ordinal": 0,
          "type_info": "Int4"
        },
        {
          "name": "timestamp",
          "ordinal": 1,
          "type_info": "Int8"
        },
        {
          "name": "recursion_scheduler_level_vk_hash",
          "ordinal": 2,
          "type_info": "Bytea"
        },
        {
          "name": "recursion_node_level_vk_hash",
          "ordinal": 3,
          "type_info": "Bytea"
        },
        {
          "name": "recursion_leaf_level_vk_hash",
          "ordinal": 4,
          "type_info": "Bytea"
        },
        {
          "name": "recursion_circuits_set_vks_hash",
          "ordinal": 5,
          "type_info": "Bytea"
        },
        {
          "name": "bootloader_code_hash",
          "ordinal": 6,
          "type_info": "Bytea"
        },
        {
          "name": "default_account_code_hash",
          "ordinal": 7,
          "type_info": "Bytea"
        },
        {
          "name": "verifier_address",
          "ordinal": 8,
          "type_info": "Bytea"
        },
        {
          "name": "upgrade_tx_hash",
          "ordinal": 9,
          "type_info": "Bytea"
        },
        {
          "name": "created_at",
          "ordinal": 10,
          "type_info": "Timestamp"
        }
      ],
      "nullable": [
        false,
        false,
        false,
        false,
        false,
        false,
        false,
        false,
        false,
        true,
        false
      ],
      "parameters": {
        "Left": [
          "Int4"
        ]
      }
    },
    "query": "SELECT * FROM protocol_versions\n            WHERE id = $1\n            "
  },
  "4bab972cbbd8b53237a840ba9307079705bd4b5270428d2b41f05ee3d2aa42af": {
    "describe": {
      "columns": [
        {
          "name": "l1_batch_number!",
          "ordinal": 0,
          "type_info": "Int8"
        },
        {
          "name": "circuit_type",
          "ordinal": 1,
          "type_info": "Text"
        }
      ],
      "nullable": [
        null,
        false
      ],
      "parameters": {
        "Left": []
      }
    },
    "query": "\n                    SELECT MIN(l1_batch_number) as \"l1_batch_number!\", circuit_type\n                    FROM prover_jobs\n                    WHERE aggregation_round = 0 AND (status = 'queued' OR status = 'in_progress'\n                    OR status = 'in_gpu_proof'\n                    OR status = 'failed')\n                    GROUP BY circuit_type\n                "
  },
  "4c0d2aa6e08f3b4748b88cad5cf7b3a9eb9c051e8e8e747a3c38c1b37ce3a6b7": {
    "describe": {
      "columns": [],
      "nullable": [],
      "parameters": {
        "Left": [
          "Int8"
        ]
      }
    },
    "query": "DELETE FROM l2_to_l1_logs WHERE miniblock_number > $1"
  },
  "4c83881635e957872a435737392bfed829de58780887c9a0fa7921ea648296fb": {
    "describe": {
      "columns": [
        {
          "name": "number",
          "ordinal": 0,
          "type_info": "Int8"
        }
      ],
      "nullable": [
        false
      ],
      "parameters": {
        "Left": []
      }
    },
    "query": "SELECT number FROM l1_batches WHERE eth_prove_tx_id IS NOT NULL AND eth_execute_tx_id IS NULL ORDER BY number LIMIT 1"
  },
  "4d2e106c809a48ace74952df2b883a5e747aaa1bc6bee28e986dccee7fa130b6": {
    "describe": {
      "columns": [
        {
          "name": "nonce",
          "ordinal": 0,
          "type_info": "Int8"
        }
      ],
      "nullable": [
        false
      ],
      "parameters": {
        "Left": []
      }
    },
    "query": "SELECT nonce FROM eth_txs ORDER BY id DESC LIMIT 1"
  },
  "4d36aff2bdeb0b659b8c4cd031f7c3fc204d92bb500a4efe8b6beb9255a232f6": {
    "describe": {
      "columns": [
        {
          "name": "timestamp",
          "ordinal": 0,
          "type_info": "Int8"
        }
      ],
      "nullable": [
        false
      ],
      "parameters": {
        "Left": []
      }
    },
    "query": "SELECT timestamp FROM l1_batches WHERE eth_execute_tx_id IS NULL AND number > 0 ORDER BY number LIMIT 1"
  },
  "4e2b733fea9ca7cef542602fcd80acf1a9d2e0f1e22566f1076c4837e3ac7e61": {
    "describe": {
      "columns": [
        {
          "name": "id",
          "ordinal": 0,
          "type_info": "Int8"
        },
        {
          "name": "instance_host",
          "ordinal": 1,
          "type_info": "Inet"
        },
        {
          "name": "instance_port",
          "ordinal": 2,
          "type_info": "Int4"
        },
        {
          "name": "instance_status",
          "ordinal": 3,
          "type_info": "Text"
        },
        {
          "name": "created_at",
          "ordinal": 4,
          "type_info": "Timestamp"
        },
        {
          "name": "updated_at",
          "ordinal": 5,
          "type_info": "Timestamp"
        },
        {
          "name": "processing_started_at",
          "ordinal": 6,
          "type_info": "Timestamp"
        },
        {
          "name": "queue_free_slots",
          "ordinal": 7,
          "type_info": "Int4"
        },
        {
          "name": "queue_capacity",
          "ordinal": 8,
          "type_info": "Int4"
        },
        {
          "name": "specialized_prover_group_id",
          "ordinal": 9,
          "type_info": "Int2"
        },
        {
          "name": "region",
          "ordinal": 10,
          "type_info": "Text"
        },
        {
          "name": "zone",
          "ordinal": 11,
          "type_info": "Text"
        },
        {
          "name": "num_gpu",
          "ordinal": 12,
          "type_info": "Int2"
        }
      ],
      "nullable": [
        false,
        false,
        false,
        false,
        false,
        false,
        true,
        true,
        true,
        true,
        false,
        false,
        true
      ],
      "parameters": {
        "Left": [
          "Interval",
          "Int2",
          "Text",
          "Text"
        ]
      }
    },
    "query": "\n                UPDATE gpu_prover_queue\n                SET instance_status = 'reserved',\n                    updated_at = now(),\n                    processing_started_at = now()\n                WHERE id in (\n                    SELECT id\n                    FROM gpu_prover_queue\n                    WHERE specialized_prover_group_id=$2\n                    AND region=$3\n                    AND zone=$4\n                    AND (\n                        instance_status = 'available'\n                        OR (instance_status = 'reserved' AND  processing_started_at < now() - $1::interval)\n                    )\n                    ORDER BY updated_at ASC\n                    LIMIT 1\n                    FOR UPDATE\n                    SKIP LOCKED\n                )\n                RETURNING gpu_prover_queue.*\n                "
  },
  "4fca2f4497b3b5040cb8ccefe44a29c2583578942fd7c58e71c0eaeb2d9bec9e": {
    "describe": {
      "columns": [
        {
          "name": "l1_batch_number",
          "ordinal": 0,
          "type_info": "Int8"
        },
        {
          "name": "status",
          "ordinal": 1,
          "type_info": "Text"
        },
        {
          "name": "attempts",
          "ordinal": 2,
          "type_info": "Int2"
        }
      ],
      "nullable": [
        false,
        false,
        false
      ],
      "parameters": {
        "Left": [
          "Interval",
          "Int2"
        ]
      }
    },
    "query": "UPDATE proof_compression_jobs_fri SET status = 'queued', attempts = attempts + 1, updated_at = now(), processing_started_at = now() WHERE (status = 'in_progress' AND  processing_started_at <= now() - $1::interval AND attempts < $2) OR (status = 'failed' AND attempts < $2) RETURNING l1_batch_number, status, attempts"
  },
  "5089dfb745ff04a9b071b5785e68194a6f6a7a72754d23a65adc7d6838f7f640": {
    "describe": {
      "columns": [],
      "nullable": [],
      "parameters": {
        "Left": [
          "Int4"
        ]
      }
    },
    "query": "UPDATE eth_txs SET has_failed = TRUE WHERE id = $1"
  },
  "5190fad25f0c476380af4013761d42ae97dbd55f87e38ceec33f8e148c5cbb14": {
    "describe": {
      "columns": [
        {
          "name": "number",
          "ordinal": 0,
          "type_info": "Int8"
        },
        {
          "name": "l1_batch_number!",
          "ordinal": 1,
          "type_info": "Int8"
        },
        {
          "name": "last_batch_miniblock?",
          "ordinal": 2,
          "type_info": "Int8"
        },
        {
          "name": "timestamp",
          "ordinal": 3,
          "type_info": "Int8"
        },
        {
          "name": "root_hash?",
          "ordinal": 4,
          "type_info": "Bytea"
        },
        {
          "name": "l1_gas_price",
          "ordinal": 5,
          "type_info": "Int8"
        },
        {
          "name": "l2_fair_gas_price",
          "ordinal": 6,
          "type_info": "Int8"
        },
        {
          "name": "bootloader_code_hash",
          "ordinal": 7,
          "type_info": "Bytea"
        },
        {
          "name": "default_aa_code_hash",
          "ordinal": 8,
          "type_info": "Bytea"
        },
        {
          "name": "virtual_blocks",
          "ordinal": 9,
          "type_info": "Int8"
        },
        {
          "name": "hash",
          "ordinal": 10,
          "type_info": "Bytea"
        },
        {
          "name": "protocol_version!",
          "ordinal": 11,
          "type_info": "Int4"
        },
        {
          "name": "fee_account_address?",
          "ordinal": 12,
          "type_info": "Bytea"
        }
      ],
      "nullable": [
        false,
        null,
        null,
        false,
        false,
        false,
        false,
        true,
        true,
        false,
        false,
        true,
        false
      ],
      "parameters": {
        "Left": [
          "Int8"
        ]
      }
    },
    "query": "\n                SELECT miniblocks.number,\n                    COALESCE(miniblocks.l1_batch_number, (SELECT (max(number) + 1) FROM l1_batches)) as \"l1_batch_number!\",\n                    (SELECT max(m2.number) FROM miniblocks m2 WHERE miniblocks.l1_batch_number = m2.l1_batch_number) as \"last_batch_miniblock?\",\n                    miniblocks.timestamp,\n                    miniblocks.hash as \"root_hash?\",\n                    miniblocks.l1_gas_price,\n                    miniblocks.l2_fair_gas_price,\n                    miniblocks.bootloader_code_hash,\n                    miniblocks.default_aa_code_hash,\n                    miniblocks.virtual_blocks,\n                    miniblocks.hash,\n                    miniblocks.protocol_version as \"protocol_version!\",\n                    l1_batches.fee_account_address as \"fee_account_address?\"\n                FROM miniblocks\n                LEFT JOIN l1_batches ON miniblocks.l1_batch_number = l1_batches.number\n                WHERE miniblocks.number = $1\n            "
  },
  "51cb712685991ffd600dce59f5ed8b5a1bfce8feed46ebd02471c43802e6e65a": {
    "describe": {
      "columns": [
        {
          "name": "bootloader_code_hash",
          "ordinal": 0,
          "type_info": "Bytea"
        },
        {
          "name": "default_account_code_hash",
          "ordinal": 1,
          "type_info": "Bytea"
        }
      ],
      "nullable": [
        false,
        false
      ],
      "parameters": {
        "Left": [
          "Int4"
        ]
      }
    },
    "query": "SELECT bootloader_code_hash, default_account_code_hash FROM protocol_versions\n                WHERE id = $1\n            "
  },
  "52eeb8c529efb796fdefb30a381fcf6c931512f30e55e24c155f6c649e662909": {
    "describe": {
      "columns": [
        {
          "name": "l1_batch_number",
          "ordinal": 0,
          "type_info": "Int8"
        }
      ],
      "nullable": [
        false
      ],
      "parameters": {
        "Left": []
      }
    },
    "query": "\n                UPDATE scheduler_dependency_tracker_fri\n                SET status='queuing'\n                WHERE l1_batch_number IN\n                      (SELECT l1_batch_number FROM scheduler_dependency_tracker_fri\n                       WHERE status != 'queued'\n                         AND circuit_1_final_prover_job_id IS NOT NULL\n                         AND circuit_2_final_prover_job_id IS NOT NULL\n                         AND circuit_3_final_prover_job_id IS NOT NULL\n                         AND circuit_4_final_prover_job_id IS NOT NULL\n                         AND circuit_5_final_prover_job_id IS NOT NULL\n                         AND circuit_6_final_prover_job_id IS NOT NULL\n                         AND circuit_7_final_prover_job_id IS NOT NULL\n                         AND circuit_8_final_prover_job_id IS NOT NULL\n                         AND circuit_9_final_prover_job_id IS NOT NULL\n                         AND circuit_10_final_prover_job_id IS NOT NULL\n                         AND circuit_11_final_prover_job_id IS NOT NULL\n                         AND circuit_12_final_prover_job_id IS NOT NULL\n                         AND circuit_13_final_prover_job_id IS NOT NULL\n                       )\n                RETURNING l1_batch_number;\n            "
  },
  "5490012051be6faaaa11fad0f196eb53160a9c5c045fe9d66afcef7f33403fe2": {
    "describe": {
      "columns": [
        {
          "name": "id",
          "ordinal": 0,
          "type_info": "Int4"
        },
        {
          "name": "timestamp",
          "ordinal": 1,
          "type_info": "Int8"
        },
        {
          "name": "recursion_scheduler_level_vk_hash",
          "ordinal": 2,
          "type_info": "Bytea"
        },
        {
          "name": "recursion_node_level_vk_hash",
          "ordinal": 3,
          "type_info": "Bytea"
        },
        {
          "name": "recursion_leaf_level_vk_hash",
          "ordinal": 4,
          "type_info": "Bytea"
        },
        {
          "name": "recursion_circuits_set_vks_hash",
          "ordinal": 5,
          "type_info": "Bytea"
        },
        {
          "name": "bootloader_code_hash",
          "ordinal": 6,
          "type_info": "Bytea"
        },
        {
          "name": "default_account_code_hash",
          "ordinal": 7,
          "type_info": "Bytea"
        },
        {
          "name": "verifier_address",
          "ordinal": 8,
          "type_info": "Bytea"
        },
        {
          "name": "upgrade_tx_hash",
          "ordinal": 9,
          "type_info": "Bytea"
        },
        {
          "name": "created_at",
          "ordinal": 10,
          "type_info": "Timestamp"
        }
      ],
      "nullable": [
        false,
        false,
        false,
        false,
        false,
        false,
        false,
        false,
        false,
        true,
        false
      ],
      "parameters": {
        "Left": [
          "Int4"
        ]
      }
    },
    "query": "SELECT * FROM protocol_versions\n                WHERE id < $1\n                ORDER BY id DESC\n                LIMIT 1\n            "
  },
  "5563da0d52ca7310ae7bc957caa5d8b3dcbd9386bb2a0be68dcd21ebb044cdbd": {
    "describe": {
      "columns": [
        {
          "name": "bytecode_hash",
          "ordinal": 0,
          "type_info": "Bytea"
        },
        {
          "name": "bytecode",
          "ordinal": 1,
          "type_info": "Bytea"
        }
      ],
      "nullable": [
        false,
        false
      ],
      "parameters": {
        "Left": [
          "Int8"
        ]
      }
    },
    "query": "SELECT bytecode_hash, bytecode FROM factory_deps INNER JOIN miniblocks ON miniblocks.number = factory_deps.miniblock_number WHERE miniblocks.l1_batch_number = $1"
  },
  "55debba852ef32f3b5ba6ffcb745f7b59d6888a21cb8792f8f9027e3b164a245": {
    "describe": {
      "columns": [
        {
          "name": "region",
          "ordinal": 0,
          "type_info": "Text"
        },
        {
          "name": "zone",
          "ordinal": 1,
          "type_info": "Text"
        },
        {
          "name": "total_gpus",
          "ordinal": 2,
          "type_info": "Int8"
        }
      ],
      "nullable": [
        false,
        false,
        null
      ],
      "parameters": {
        "Left": []
      }
    },
    "query": "\n                SELECT region, zone, SUM(num_gpu) AS total_gpus\n                FROM gpu_prover_queue\n                GROUP BY region, zone\n               "
  },
  "565a302151a5a55aa717048e3e21b5d7379ab47c2b80229024f0cb2699136b11": {
    "describe": {
      "columns": [],
      "nullable": [],
      "parameters": {
        "Left": [
          "Int4"
        ]
      }
    },
    "query": "UPDATE miniblocks SET protocol_version = $1 WHERE l1_batch_number IS NULL"
  },
  "57742ed088179b89b50920a2ab1a103b745598ee0ba05d1793fc54e63b477319": {
    "describe": {
      "columns": [],
      "nullable": [],
      "parameters": {
        "Left": [
          "Int4",
          "Int8",
          "Int8"
        ]
      }
    },
    "query": "UPDATE l1_batches SET eth_commit_tx_id = $1, updated_at = now() WHERE number BETWEEN $2 AND $3"
  },
  "580d973b404123108e8e8b27cd754f108a289e1556da10a466e4c795fbd23ddf": {
    "describe": {
      "columns": [],
      "nullable": [],
      "parameters": {
        "Left": [
          "Int4",
          "Int4"
        ]
      }
    },
    "query": "UPDATE eth_txs_history SET sent_at_block = $2, sent_at = now()\n                WHERE id = $1 AND sent_at_block IS NULL"
  },
  "58489a4e8730646ce20efee849742444740c72f59fad2495647742417ed0ab5a": {
    "describe": {
      "columns": [
        {
          "name": "base_fee_per_gas",
          "ordinal": 0,
          "type_info": "Numeric"
        }
      ],
      "nullable": [
        false
      ],
      "parameters": {
        "Left": [
          "Int8",
          "Int8"
        ]
      }
    },
    "query": "SELECT base_fee_per_gas FROM miniblocks WHERE number <= $1 ORDER BY number DESC LIMIT $2"
  },
  "58ae859333cf7fadbb83d9cde66dee2abe18b4883f883e69130024d11a4a5cc6": {
    "describe": {
      "columns": [
        {
          "name": "number",
          "ordinal": 0,
          "type_info": "Int8"
        }
      ],
      "nullable": [
        false
      ],
      "parameters": {
        "Left": [
          "Int8",
          "Numeric"
        ]
      }
    },
    "query": "SELECT number FROM ( SELECT number, sum(virtual_blocks) OVER(ORDER BY number) AS virtual_block_sum FROM miniblocks WHERE l1_batch_number >= $1 ) AS vts WHERE virtual_block_sum <= $2 ORDER BY number DESC LIMIT 1"
  },
  "5922fdf40632a6ffecfe824a3ba29bcf7b379aff5253db2739cc7be6145524e8": {
    "describe": {
      "columns": [
        {
          "name": "bootloader_code_hash",
          "ordinal": 0,
          "type_info": "Bytea"
        },
        {
          "name": "default_account_code_hash",
          "ordinal": 1,
          "type_info": "Bytea"
        },
        {
          "name": "id",
          "ordinal": 2,
          "type_info": "Int4"
        }
      ],
      "nullable": [
        false,
        false,
        false
      ],
      "parameters": {
        "Left": [
          "Int8"
        ]
      }
    },
    "query": "SELECT bootloader_code_hash, default_account_code_hash, id FROM protocol_versions\n                WHERE timestamp <= $1\n                ORDER BY id DESC\n                LIMIT 1\n            "
  },
  "59a318fc330369353f2570bfef09909d11e22a1c76ba5277839a6866d8e796b6": {
    "describe": {
      "columns": [
        {
          "name": "hashed_key",
          "ordinal": 0,
          "type_info": "Bytea"
        },
        {
          "name": "index",
          "ordinal": 1,
          "type_info": "Int8"
        }
      ],
      "nullable": [
        false,
        false
      ],
      "parameters": {
        "Left": [
          "Int8"
        ]
      }
    },
    "query": "SELECT hashed_key, index FROM initial_writes WHERE l1_batch_number = $1 ORDER BY index"
  },
  "5a27a65fa105897b60a99c1e0015e4b8c93c45e0c448e77b03565db5c36695ed": {
    "describe": {
      "columns": [
        {
          "name": "max",
          "ordinal": 0,
          "type_info": "Int8"
        }
      ],
      "nullable": [
        null
      ],
      "parameters": {
        "Left": []
      }
    },
    "query": "SELECT MAX(l1_batch_number) FROM witness_inputs WHERE merkel_tree_paths_blob_url IS NOT NULL"
  },
  "5a31eab41a980cc82ad3609610d377a185ce38bd654ee93766c119aa6cae1040": {
    "describe": {
      "columns": [
        {
          "name": "number",
          "ordinal": 0,
          "type_info": "Int8"
        }
      ],
      "nullable": [
        false
      ],
      "parameters": {
        "Left": [
          "Int8",
          "Numeric"
        ]
      }
    },
    "query": "SELECT number FROM ( SELECT number, sum(virtual_blocks) OVER(ORDER BY number) AS virtual_block_sum FROM miniblocks WHERE l1_batch_number >= $1 ) AS vts WHERE virtual_block_sum >= $2 ORDER BY number LIMIT 1"
  },
  "5a5844af61cc685a414fcd3cad70900bdce8f48e905c105f8dd50dc52e0c6f14": {
    "describe": {
      "columns": [
        {
          "name": "l1_batch_number",
          "ordinal": 0,
          "type_info": "Int8"
        },
        {
          "name": "attempts",
          "ordinal": 1,
          "type_info": "Int4"
        }
      ],
      "nullable": [
        false,
        false
      ],
      "parameters": {
        "Left": [
          "Text",
          "Int8"
        ]
      }
    },
    "query": "\n                UPDATE prover_jobs\n                SET status = 'failed', error = $1, updated_at = now()\n                WHERE id = $2\n                RETURNING l1_batch_number, attempts\n                "
  },
  "5ac872e2c5a00b376cc053324b3776ef6a0bb7f6850e5a24a133dfee052c49e1": {
    "describe": {
      "columns": [
        {
          "name": "value",
          "ordinal": 0,
          "type_info": "Bytea"
        }
      ],
      "nullable": [
        false
      ],
      "parameters": {
        "Left": [
          "Bytea"
        ]
      }
    },
    "query": "SELECT value FROM storage WHERE hashed_key = $1"
  },
  "5b2935b5b7e8c2907f5e221a6b1e6f4b8737b9fc618c5d021a3e1d58a3aed116": {
    "describe": {
      "columns": [],
      "nullable": [],
      "parameters": {
        "Left": [
          "Text",
          "Int8"
        ]
      }
    },
    "query": "\n                UPDATE prover_jobs_fri\n                SET status = 'failed', error = $1, updated_at = now()\n                WHERE id = $2\n                "
  },
  "5bc8a41ae0f255b966df2102f1bd9059d55833e0afaf6e62c7ddcc9c06de8deb": {
    "describe": {
      "columns": [
        {
          "name": "l1_batch_number!",
          "ordinal": 0,
          "type_info": "Int8"
        },
        {
          "name": "aggregation_round",
          "ordinal": 1,
          "type_info": "Int4"
        }
      ],
      "nullable": [
        null,
        false
      ],
      "parameters": {
        "Left": []
      }
    },
    "query": "SELECT MAX(l1_batch_number) as \"l1_batch_number!\", aggregation_round FROM prover_jobs \n                 WHERE status='successful'\n                 GROUP BY aggregation_round \n                "
  },
  "5bc8cdc7ed710bb2f9b0035654fd7e9dcc01731ca581c6aa75d55184817bc100": {
    "describe": {
      "columns": [
        {
          "name": "number",
          "ordinal": 0,
          "type_info": "Int8"
        }
      ],
      "nullable": [
        null
      ],
      "parameters": {
        "Left": []
      }
    },
    "query": "SELECT MAX(number) as \"number\" FROM l1_batches WHERE hash IS NOT NULL"
  },
  "5df806b33f84893d4ddfacf3b289b0e173e85ad9204cbb7ad314e68a94cdc41e": {
    "describe": {
      "columns": [],
      "nullable": [],
      "parameters": {
        "Left": [
          "Text",
          "Int8",
          "Int2",
          "Int4",
          "Int4"
        ]
      }
    },
    "query": "\n                UPDATE node_aggregation_witness_jobs_fri\n                SET aggregations_url = $1, number_of_dependent_jobs = $5, updated_at = now()\n                WHERE l1_batch_number = $2\n                AND circuit_id = $3\n                AND depth = $4\n               "
  },
  "5e09f2359dd69380c1f183f613d82696029a56896e2b985738a2fa25d6cb8a71": {
    "describe": {
      "columns": [
        {
          "name": "op_id",
          "ordinal": 0,
          "type_info": "Int8"
        }
      ],
      "nullable": [
        null
      ],
      "parameters": {
        "Left": []
      }
    },
    "query": "SELECT MAX(priority_op_id) as \"op_id\" from transactions where is_priority = true"
  },
  "5eb9f25dacfb02e70a9fcf0a41937d4c63bd786efb2fd0d1180f449a3ae0bbc0": {
    "describe": {
      "columns": [
        {
          "name": "l1_batch_number",
          "ordinal": 0,
          "type_info": "Int8"
        },
        {
          "name": "leaf_layer_subqueues",
          "ordinal": 1,
          "type_info": "Bytea"
        },
        {
          "name": "aggregation_outputs",
          "ordinal": 2,
          "type_info": "Bytea"
        },
        {
          "name": "number_of_leaf_circuits",
          "ordinal": 3,
          "type_info": "Int4"
        },
        {
          "name": "status",
          "ordinal": 4,
          "type_info": "Text"
        },
        {
          "name": "processing_started_at",
          "ordinal": 5,
          "type_info": "Timestamp"
        },
        {
          "name": "time_taken",
          "ordinal": 6,
          "type_info": "Time"
        },
        {
          "name": "error",
          "ordinal": 7,
          "type_info": "Text"
        },
        {
          "name": "created_at",
          "ordinal": 8,
          "type_info": "Timestamp"
        },
        {
          "name": "updated_at",
          "ordinal": 9,
          "type_info": "Timestamp"
        },
        {
          "name": "attempts",
          "ordinal": 10,
          "type_info": "Int4"
        },
        {
          "name": "leaf_layer_subqueues_blob_url",
          "ordinal": 11,
          "type_info": "Text"
        },
        {
          "name": "aggregation_outputs_blob_url",
          "ordinal": 12,
          "type_info": "Text"
        },
        {
          "name": "is_blob_cleaned",
          "ordinal": 13,
          "type_info": "Bool"
        },
        {
          "name": "protocol_version",
          "ordinal": 14,
          "type_info": "Int4"
        }
      ],
      "nullable": [
        false,
        true,
        true,
        true,
        false,
        true,
        true,
        true,
        false,
        false,
        false,
        true,
        true,
        false,
        true
      ],
      "parameters": {
        "Left": [
          "Interval",
          "Int4",
          "Int8",
          "Int4Array"
        ]
      }
    },
    "query": "\n                UPDATE node_aggregation_witness_jobs\n                SET status = 'in_progress', attempts = attempts + 1,\n                    updated_at = now(), processing_started_at = now()\n                WHERE l1_batch_number = (\n                        SELECT l1_batch_number\n                        FROM node_aggregation_witness_jobs\n                        WHERE l1_batch_number <= $3\n                        AND\n                        (   status = 'queued'\n                            OR (status = 'in_progress' AND processing_started_at < now() - $1::interval)\n                            OR (status = 'failed' AND attempts < $2)\n                        )\n                        AND protocol_version = ANY($4)\n                        ORDER BY l1_batch_number ASC\n                        LIMIT 1\n                        FOR UPDATE\n                        SKIP LOCKED\n                )\n                RETURNING node_aggregation_witness_jobs.*\n            "
  },
  "5f037f6ae8489d5224772d4f9e3e6cfc2075560957fa491d97a95c0e79ff4830": {
    "describe": {
      "columns": [
        {
          "name": "block_batch?",
          "ordinal": 0,
          "type_info": "Int8"
        },
        {
          "name": "max_batch?",
          "ordinal": 1,
          "type_info": "Int8"
        }
      ],
      "nullable": [
        null,
        null
      ],
      "parameters": {
        "Left": [
          "Int8"
        ]
      }
    },
    "query": "SELECT (SELECT l1_batch_number FROM miniblocks WHERE number = $1) as \"block_batch?\", (SELECT MAX(number) + 1 FROM l1_batches) as \"max_batch?\""
  },
  "5f4b1091b74424ffd20c0aede98287418afa2bb37dbc941200c1d6190c96bec5": {
    "describe": {
      "columns": [
        {
          "name": "timestamp",
          "ordinal": 0,
          "type_info": "Int8"
        }
      ],
      "nullable": [
        false
      ],
      "parameters": {
        "Left": []
      }
    },
    "query": "SELECT timestamp FROM l1_batches WHERE eth_commit_tx_id IS NULL AND number > 0 ORDER BY number LIMIT 1"
  },
  "601487490349c5eee83d6de19137b1a1079235e46c4a3f07e1eaa9db7760f586": {
    "describe": {
      "columns": [],
      "nullable": [],
      "parameters": {
        "Left": [
          "Int8",
          "Jsonb"
        ]
      }
    },
    "query": "INSERT INTO events_queue (l1_batch_number, serialized_events_queue) VALUES ($1, $2)"
  },
  "62e8b4afd4df9e30bfa08cb30c74ba4566fa2e9f4934b7a2777f9e90b49e8fce": {
    "describe": {
      "columns": [],
      "nullable": [],
      "parameters": {
        "Left": [
          "Int4"
        ]
      }
    },
    "query": "DELETE FROM eth_txs_history\n                WHERE id = $1"
  },
  "6317155050a5dae24ea202cfd54d1e58cc7aeb0bfd4d95aa351f85cff04d3bff": {
    "describe": {
      "columns": [
        {
          "name": "version",
          "ordinal": 0,
          "type_info": "Text"
        }
      ],
      "nullable": [
        false
      ],
      "parameters": {
        "Left": [
          "Text"
        ]
      }
    },
    "query": "SELECT version FROM compiler_versions WHERE compiler = $1 ORDER by version"
  },
  "633765abd4635ee7acb24c13af55153de09e911ecdf70fcd9cd08c7c5c452d7a": {
    "describe": {
      "columns": [],
      "nullable": [],
      "parameters": {
        "Left": [
          "TextArray",
          "Text"
        ]
      }
    },
    "query": "\n                INSERT INTO compiler_versions (version, compiler, created_at, updated_at)\n                SELECT u.version, $2, now(), now()\n                FROM UNNEST($1::text[])\n                AS u(version)\n                ON CONFLICT (version, compiler) DO NOTHING"
  },
  "64b1bce209f43ee9f8294a270047cd58c20b973d8fef29c662742cad89363ffe": {
    "describe": {
      "columns": [
        {
          "name": "status",
          "ordinal": 0,
          "type_info": "Text"
        },
        {
          "name": "error",
          "ordinal": 1,
          "type_info": "Text"
        },
        {
          "name": "compilation_errors",
          "ordinal": 2,
          "type_info": "Jsonb"
        }
      ],
      "nullable": [
        false,
        true,
        true
      ],
      "parameters": {
        "Left": [
          "Int8"
        ]
      }
    },
    "query": "\n                SELECT status, error, compilation_errors FROM contract_verification_requests\n                WHERE id = $1\n                "
  },
  "654e133230ee435e95cfda5bc4d72c8dd26412fe9d364e218e95eb4fe64559e9": {
    "describe": {
      "columns": [
        {
          "name": "id",
          "ordinal": 0,
          "type_info": "Int8"
        },
        {
          "name": "l1_batch_number",
          "ordinal": 1,
          "type_info": "Int8"
        },
        {
          "name": "circuit_id",
          "ordinal": 2,
          "type_info": "Int2"
        },
        {
          "name": "aggregation_round",
          "ordinal": 3,
          "type_info": "Int2"
        },
        {
          "name": "sequence_number",
          "ordinal": 4,
          "type_info": "Int4"
        },
        {
          "name": "depth",
          "ordinal": 5,
          "type_info": "Int4"
        },
        {
          "name": "is_node_final_proof",
          "ordinal": 6,
          "type_info": "Bool"
        }
      ],
      "nullable": [
        false,
        false,
        false,
        false,
        false,
        false,
        false
      ],
      "parameters": {
        "Left": [
          "Int2Array",
          "Int2Array",
          "Int4Array",
          "Text"
        ]
      }
    },
    "query": "\n                UPDATE prover_jobs_fri\n                SET status = 'in_progress', attempts = attempts + 1,\n                    updated_at = now(), processing_started_at = now(),\n                    picked_by = $4\n                WHERE id = (\n                    SELECT id\n                    FROM prover_jobs_fri\n                    WHERE status = 'queued'\n                    AND (circuit_id, aggregation_round) IN (\n                        SELECT * FROM UNNEST($1::smallint[], $2::smallint[])\n                    )\n                    AND protocol_version = ANY($3)\n                    ORDER BY aggregation_round DESC, l1_batch_number ASC, id ASC\n                    LIMIT 1\n                    FOR UPDATE\n                    SKIP LOCKED\n                )\n                RETURNING prover_jobs_fri.id, prover_jobs_fri.l1_batch_number, prover_jobs_fri.circuit_id,\n                prover_jobs_fri.aggregation_round, prover_jobs_fri.sequence_number, prover_jobs_fri.depth,\n                prover_jobs_fri.is_node_final_proof\n                "
  },
  "665112c83ed7f126f94d1c47408de3495ee6431970e334d94ae75f853496eb48": {
    "describe": {
      "columns": [],
      "nullable": [],
      "parameters": {
        "Left": [
          "Text",
          "Int8"
        ]
      }
    },
    "query": "\n                UPDATE node_aggregation_witness_jobs_fri\n                SET status ='failed', error= $1, updated_at = now()\n                WHERE id = $2\n               "
  },
  "67a47f1e7d5f8dafcef94bea3f268b4baec1888c6ef11c92ab66480ecdcb9aef": {
    "describe": {
      "columns": [],
      "nullable": [],
      "parameters": {
        "Left": [
          "Time",
          "Bytea",
          "Text",
          "Int8"
        ]
      }
    },
    "query": "\n                UPDATE prover_jobs\n                SET status = 'successful', updated_at = now(), time_taken = $1, result = $2, proccesed_by = $3\n                WHERE id = $4\n                "
  },
  "67ecdc69e39e689f1f23f867d31e6b8c47e9c041e18cbd84a2ad6482a9be4e74": {
    "describe": {
      "columns": [
        {
          "name": "l2_to_l1_logs",
          "ordinal": 0,
          "type_info": "ByteaArray"
        }
      ],
      "nullable": [
        false
      ],
      "parameters": {
        "Left": [
          "Int8"
        ]
      }
    },
    "query": "SELECT l2_to_l1_logs FROM l1_batches WHERE number = $1"
  },
  "67efc7ea5bd3821d8325759ed8357190f6122dd2ae503a57faf15d8b749a4361": {
    "describe": {
      "columns": [
        {
          "name": "l1_batch_number",
          "ordinal": 0,
          "type_info": "Int8"
        }
      ],
      "nullable": [
        false
      ],
      "parameters": {
        "Left": []
      }
    },
    "query": "\n                UPDATE leaf_aggregation_witness_jobs\n                SET status='queued'\n                WHERE l1_batch_number IN\n                      (SELECT prover_jobs.l1_batch_number\n                       FROM prover_jobs\n                                JOIN leaf_aggregation_witness_jobs lawj ON prover_jobs.l1_batch_number = lawj.l1_batch_number\n                       WHERE lawj.status = 'waiting_for_proofs'\n                         AND prover_jobs.status = 'successful'\n                         AND prover_jobs.aggregation_round = 0\n                       GROUP BY prover_jobs.l1_batch_number, lawj.number_of_basic_circuits\n                       HAVING COUNT(*) = lawj.number_of_basic_circuits)\n                RETURNING l1_batch_number;\n            "
  },
  "68a9ba78f60674bc047e4af6eb2a379725da047f2e6c06bce96a33852565cc95": {
    "describe": {
      "columns": [],
      "nullable": [],
      "parameters": {
        "Left": [
          "Int8",
          "Bytea",
          "Bytea"
        ]
      }
    },
    "query": "INSERT INTO commitments (l1_batch_number, events_queue_commitment, bootloader_initial_content_commitment) VALUES ($1, $2, $3) ON CONFLICT (l1_batch_number) DO UPDATE SET events_queue_commitment = $2, bootloader_initial_content_commitment = $3"
  },
  "697835cdd5be1b99a0f332c4c8f3245e317b0282b46e55f15e728a7642382b25": {
    "describe": {
      "columns": [
        {
          "name": "id",
          "ordinal": 0,
          "type_info": "Int8"
        },
        {
          "name": "l1_batch_number",
          "ordinal": 1,
          "type_info": "Int8"
        },
        {
          "name": "circuit_id",
          "ordinal": 2,
          "type_info": "Int2"
        },
        {
          "name": "aggregation_round",
          "ordinal": 3,
          "type_info": "Int2"
        },
        {
          "name": "sequence_number",
          "ordinal": 4,
          "type_info": "Int4"
        },
        {
          "name": "depth",
          "ordinal": 5,
          "type_info": "Int4"
        },
        {
          "name": "is_node_final_proof",
          "ordinal": 6,
          "type_info": "Bool"
        }
      ],
      "nullable": [
        false,
        false,
        false,
        false,
        false,
        false,
        false
      ],
      "parameters": {
        "Left": [
          "Time",
          "Text",
          "Int8"
        ]
      }
    },
    "query": "\n                UPDATE prover_jobs_fri\n                SET status = 'successful', updated_at = now(), time_taken = $1, proof_blob_url=$2\n                WHERE id = $3\n                RETURNING prover_jobs_fri.id, prover_jobs_fri.l1_batch_number, prover_jobs_fri.circuit_id,\n                prover_jobs_fri.aggregation_round, prover_jobs_fri.sequence_number, prover_jobs_fri.depth,\n                prover_jobs_fri.is_node_final_proof\n                "
  },
  "6a282084b02cddd8646e984a729b689bdb758e07096fc8cf60f68c6ec5bd6a9c": {
    "describe": {
      "columns": [
        {
          "name": "max?",
          "ordinal": 0,
          "type_info": "Int4"
        }
      ],
      "nullable": [
        null
      ],
      "parameters": {
        "Left": []
      }
    },
    "query": "SELECT MAX(id) as \"max?\" FROM protocol_versions"
  },
  "6a3af113a71bffa445d4a729e24fbc2be90bfffbdd072c74f9ca58669b7e5f80": {
    "describe": {
      "columns": [
        {
          "name": "id",
          "ordinal": 0,
          "type_info": "Int4"
        }
      ],
      "nullable": [
        false
      ],
      "parameters": {
        "Left": [
          "Bytea",
          "Bytea",
          "Bytea",
          "Bytea"
        ]
      }
    },
    "query": "SELECT id FROM prover_fri_protocol_versions WHERE recursion_circuits_set_vks_hash = $1 AND recursion_leaf_level_vk_hash = $2 AND recursion_node_level_vk_hash = $3 AND recursion_scheduler_level_vk_hash = $4 "
  },
  "6ac39e83e446e70a2875624db78a05e56eb35f46e11d0f2fbb2165cda56fbacd": {
    "describe": {
      "columns": [
        {
          "name": "bytecode",
          "ordinal": 0,
          "type_info": "Bytea"
        },
        {
          "name": "data?",
          "ordinal": 1,
          "type_info": "Jsonb"
        },
        {
          "name": "contract_address?",
          "ordinal": 2,
          "type_info": "Bytea"
        }
      ],
      "nullable": [
        false,
        false,
        true
      ],
      "parameters": {
        "Left": [
          "Bytea",
          "Bytea"
        ]
      }
    },
    "query": "\n                    SELECT factory_deps.bytecode, transactions.data as \"data?\", transactions.contract_address as \"contract_address?\"\n                    FROM (\n                        SELECT * FROM storage_logs\n                        WHERE storage_logs.hashed_key = $1\n                        ORDER BY miniblock_number DESC, operation_number DESC\n                        LIMIT 1\n                    ) storage_logs\n                    JOIN factory_deps ON factory_deps.bytecode_hash = storage_logs.value\n                    LEFT JOIN transactions ON transactions.hash = storage_logs.tx_hash\n                    WHERE storage_logs.value != $2\n                "
  },
  "6b53e5cb619c9649d28ae33df6a43e6984e2d9320f894f3d04156a2d1235bb60": {
    "describe": {
      "columns": [
        {
          "name": "hash",
          "ordinal": 0,
          "type_info": "Bytea"
        }
      ],
      "nullable": [
        false
      ],
      "parameters": {
        "Left": [
          "Int8",
          "Int8"
        ]
      }
    },
    "query": "SELECT hash FROM miniblocks WHERE number BETWEEN $1 AND $2 ORDER BY number"
  },
  "6c0915ed87e6d0fdf83cb24a51cc277e366bea0ba8821c048092d2a0aadb2771": {
    "describe": {
      "columns": [],
      "nullable": [],
      "parameters": {
        "Left": [
          "Int8",
          "Int8",
          "Bytea",
          "Int4",
          "Int4",
          "Numeric",
          "Int8",
          "Int8",
          "Int8",
          "Bytea",
          "Bytea",
          "Int4",
          "Int8"
        ]
      }
    },
    "query": "INSERT INTO miniblocks ( number, timestamp, hash, l1_tx_count, l2_tx_count, base_fee_per_gas, l1_gas_price, l2_fair_gas_price, gas_per_pubdata_limit, bootloader_code_hash, default_aa_code_hash, protocol_version, virtual_blocks, created_at, updated_at ) VALUES ($1, $2, $3, $4, $5, $6, $7, $8, $9, $10, $11, $12, $13, now(), now())"
  },
  "6ffd22b0590341c38ce3957dccdb5a4edf47fb558bc64e4df08897a0c72dbf23": {
    "describe": {
      "columns": [
        {
          "name": "protocol_version",
          "ordinal": 0,
          "type_info": "Int4"
        }
      ],
      "nullable": [
        true
      ],
      "parameters": {
        "Left": [
          "Int8"
        ]
      }
    },
    "query": "\n                SELECT protocol_version\n                FROM witness_inputs\n                WHERE l1_batch_number = $1\n                "
  },
  "715aba794d60ce2faf937eacd9498b203dbb8e620d6d8850b9071cd72902ffbf": {
    "describe": {
      "columns": [],
      "nullable": [],
      "parameters": {
        "Left": [
          "ByteaArray",
          "ByteaArray",
          "Int8"
        ]
      }
    },
    "query": "INSERT INTO factory_deps (bytecode_hash, bytecode, miniblock_number, created_at, updated_at) SELECT u.bytecode_hash, u.bytecode, $3, now(), now() FROM UNNEST($1::bytea[], $2::bytea[]) AS u(bytecode_hash, bytecode) ON CONFLICT (bytecode_hash) DO NOTHING"
  },
  "721367902328f9e2e5f8a99820b11d230c60553db366fc76f97c5680470bece8": {
    "describe": {
      "columns": [
        {
          "name": "l1_batch_number",
          "ordinal": 0,
          "type_info": "Int8"
        },
        {
          "name": "basic_circuits_blob_url",
          "ordinal": 1,
          "type_info": "Text"
        },
        {
          "name": "basic_circuits_inputs_blob_url",
          "ordinal": 2,
          "type_info": "Text"
        }
      ],
      "nullable": [
        false,
        true,
        true
      ],
      "parameters": {
        "Left": [
          "Int8"
        ]
      }
    },
    "query": "\n                    SELECT l1_batch_number, basic_circuits_blob_url, basic_circuits_inputs_blob_url FROM leaf_aggregation_witness_jobs\n                    WHERE status='successful' AND is_blob_cleaned=FALSE\n                    AND basic_circuits_blob_url is NOT NULL\n                    AND basic_circuits_inputs_blob_url is NOT NULL\n                    AND updated_at < NOW() - INTERVAL '30 days'\n                    LIMIT $1;\n                "
  },
  "741b13b0a4769a30186c650a4a1b24855806a27ccd8d5a50594741842dde44ec": {
    "describe": {
      "columns": [
        {
          "name": "min?",
          "ordinal": 0,
          "type_info": "Int8"
        },
        {
          "name": "max?",
          "ordinal": 1,
          "type_info": "Int8"
        }
      ],
      "nullable": [
        null,
        null
      ],
      "parameters": {
        "Left": [
          "Int8"
        ]
      }
    },
    "query": "SELECT MIN(miniblocks.number) as \"min?\", MAX(miniblocks.number) as \"max?\" FROM miniblocks WHERE l1_batch_number = $1"
  },
  "751c8e5ed1fc211dbb4c7419a316c5f4e49a7f0b4f3a5c74c2abd8daebc457dd": {
    "describe": {
      "columns": [
        {
          "name": "l1_batch_number",
          "ordinal": 0,
          "type_info": "Int8"
        }
      ],
      "nullable": [
        true
      ],
      "parameters": {
        "Left": [
          "Int8"
        ]
      }
    },
    "query": "SELECT l1_batch_number FROM miniblocks WHERE number = $1"
  },
  "769c021b51b9aaafdf27b4019834729047702b17b0684f7271eecd6ffdf96e7c": {
    "describe": {
      "columns": [
        {
          "name": "l1_batch_number",
          "ordinal": 0,
          "type_info": "Int8"
        }
      ],
      "nullable": [
        false
      ],
      "parameters": {
        "Left": []
      }
    },
    "query": "\n                UPDATE scheduler_witness_jobs\n                SET status='queued'\n                WHERE l1_batch_number IN\n                      (SELECT prover_jobs.l1_batch_number\n                       FROM prover_jobs\n                                JOIN scheduler_witness_jobs swj ON prover_jobs.l1_batch_number = swj.l1_batch_number\n                       WHERE swj.status = 'waiting_for_proofs'\n                         AND prover_jobs.status = 'successful'\n                         AND prover_jobs.aggregation_round = 2\n                       GROUP BY prover_jobs.l1_batch_number\n                       HAVING COUNT(*) = 1)\n                RETURNING l1_batch_number;\n            "
  },
  "7717652bb4933f87cbeb7baa2e70e8e0b439663c6b15493bd2e406bed2486b42": {
    "describe": {
      "columns": [
        {
          "name": "max",
          "ordinal": 0,
          "type_info": "Int8"
        }
      ],
      "nullable": [
        null
      ],
      "parameters": {
        "Left": [
          "Numeric"
        ]
      }
    },
    "query": "SELECT max(l1_batches.number) FROM l1_batches JOIN eth_txs ON (l1_batches.eth_commit_tx_id = eth_txs.id) JOIN eth_txs_history AS commit_tx ON (eth_txs.confirmed_eth_tx_history_id = commit_tx.id) WHERE commit_tx.confirmed_at IS NOT NULL AND eth_prove_tx_id IS NOT NULL AND eth_execute_tx_id IS NULL AND EXTRACT(epoch FROM commit_tx.confirmed_at) < $1"
  },
  "77d78689b5c0b631da047f21c89a607213bec507cd9cf2b5cb4ea86e1a084796": {
    "describe": {
      "columns": [],
      "nullable": [],
      "parameters": {
        "Left": [
          "Bytea",
          "Bytea",
          "Bytea",
          "Bytea",
          "Bytea",
          "Bytea",
          "Bytea",
          "Bytea",
          "Bool",
          "Bytea",
          "Int8",
          "Bytea",
          "Bytea",
          "Bytea",
          "Bytea",
          "Int8"
        ]
      }
    },
    "query": "UPDATE l1_batches SET hash = $1, merkle_root_hash = $2, commitment = $3, default_aa_code_hash = $4, compressed_repeated_writes = $5, compressed_initial_writes = $6, l2_l1_compressed_messages = $7, l2_l1_merkle_root = $8, zkporter_is_available = $9, bootloader_code_hash = $10, rollup_last_leaf_index = $11, aux_data_hash = $12, pass_through_data_hash = $13, meta_parameters_hash = $14, compressed_state_diffs = $15, updated_at = now() WHERE number = $16"
  },
  "780b30e56a3ecfb3daa5310168ac6cd9e94bd5f1d871e1eaf36fbfd463a5e7e0": {
    "describe": {
      "columns": [
        {
          "name": "address_and_key?",
          "ordinal": 0,
          "type_info": "ByteaArray"
        }
      ],
      "nullable": [
        null
      ],
      "parameters": {
        "Left": [
          "ByteaArray"
        ]
      }
    },
    "query": "SELECT (SELECT ARRAY[address,key] FROM storage_logs WHERE hashed_key = u.hashed_key ORDER BY miniblock_number, operation_number LIMIT 1) as \"address_and_key?\" FROM UNNEST($1::bytea[]) AS u(hashed_key)"
  },
  "7889294ffe999d3c8b3b093d3add7f9b826e8259451068aeaeca0da0772648e8": {
    "describe": {
      "columns": [
        {
          "name": "count!",
          "ordinal": 0,
          "type_info": "Int8"
        }
      ],
      "nullable": [
        null
      ],
      "parameters": {
        "Left": []
      }
    },
    "query": "\n                SELECT COUNT(*) as \"count!\"\n                FROM contract_verification_requests\n                WHERE status = 'queued'\n                "
  },
  "79420f7676acb3f17aeb538271cdb4067a342fd554adcf7bd0550b6682b4c82b": {
    "describe": {
      "columns": [
        {
          "name": "tx_hash",
          "ordinal": 0,
          "type_info": "Bytea"
        },
        {
          "name": "call_trace",
          "ordinal": 1,
          "type_info": "Bytea"
        }
      ],
      "nullable": [
        false,
        false
      ],
      "parameters": {
        "Left": [
          "Int8"
        ]
      }
    },
    "query": "SELECT * FROM call_traces WHERE tx_hash IN (SELECT hash FROM transactions WHERE miniblock_number = $1)"
  },
  "7a5aba2130fec60318266c8059d3757cd78eb6099d50486b4996fb4090c99622": {
    "describe": {
      "columns": [],
      "nullable": [],
      "parameters": {
        "Left": [
          "Int8",
          "Bytea",
          "Bytea",
          "Text",
          "Text",
          "Int4",
          "Int4"
        ]
      }
    },
    "query": "\n                    INSERT INTO leaf_aggregation_witness_jobs\n                        (l1_batch_number, basic_circuits, basic_circuits_inputs, basic_circuits_blob_url, basic_circuits_inputs_blob_url, number_of_basic_circuits, protocol_version, status, created_at, updated_at)\n                    VALUES ($1, $2, $3, $4, $5, $6, $7, 'waiting_for_proofs', now(), now())\n                    "
  },
  "7acba1f016450b084a5fd97199a757a471f8b8a880a800c29737f1bceae3ff46": {
    "describe": {
      "columns": [
        {
          "name": "l1_batch_number",
          "ordinal": 0,
          "type_info": "Int8"
        },
        {
          "name": "merkel_tree_paths_blob_url",
          "ordinal": 1,
          "type_info": "Text"
        }
      ],
      "nullable": [
        false,
        true
      ],
      "parameters": {
        "Left": [
          "Int8"
        ]
      }
    },
    "query": "SELECT l1_batch_number, merkel_tree_paths_blob_url FROM witness_inputs WHERE status = 'successful' AND is_blob_cleaned = FALSE AND merkel_tree_paths_blob_url is NOT NULL AND updated_at < NOW() - INTERVAL '30 days' LIMIT $1"
  },
  "7b8043a59029a19a3ba2433a438e8a4fe560aba7eda57b7a63b580de2e19aacb": {
    "describe": {
      "columns": [],
      "nullable": [],
      "parameters": {
        "Left": [
          "Int8",
          "Text",
          "Int4"
        ]
      }
    },
    "query": "INSERT INTO witness_inputs_fri(l1_batch_number, merkle_tree_paths_blob_url, protocol_version, status, created_at, updated_at) VALUES ($1, $2, $3, 'queued', now(), now()) ON CONFLICT (l1_batch_number) DO NOTHING"
  },
  "7c3e55a10c8cf90e60001bca401113fd5335ec6c4b1ffdb6d6ff063d244d23e2": {
    "describe": {
      "columns": [
        {
          "name": "id",
          "ordinal": 0,
          "type_info": "Int8"
        },
        {
          "name": "l1_batch_number",
          "ordinal": 1,
          "type_info": "Int8"
        },
        {
          "name": "circuit_type",
          "ordinal": 2,
          "type_info": "Text"
        },
        {
          "name": "prover_input",
          "ordinal": 3,
          "type_info": "Bytea"
        },
        {
          "name": "status",
          "ordinal": 4,
          "type_info": "Text"
        },
        {
          "name": "error",
          "ordinal": 5,
          "type_info": "Text"
        },
        {
          "name": "processing_started_at",
          "ordinal": 6,
          "type_info": "Timestamp"
        },
        {
          "name": "created_at",
          "ordinal": 7,
          "type_info": "Timestamp"
        },
        {
          "name": "updated_at",
          "ordinal": 8,
          "type_info": "Timestamp"
        },
        {
          "name": "time_taken",
          "ordinal": 9,
          "type_info": "Time"
        },
        {
          "name": "aggregation_round",
          "ordinal": 10,
          "type_info": "Int4"
        },
        {
          "name": "result",
          "ordinal": 11,
          "type_info": "Bytea"
        },
        {
          "name": "sequence_number",
          "ordinal": 12,
          "type_info": "Int4"
        },
        {
          "name": "attempts",
          "ordinal": 13,
          "type_info": "Int4"
        },
        {
          "name": "circuit_input_blob_url",
          "ordinal": 14,
          "type_info": "Text"
        },
        {
          "name": "proccesed_by",
          "ordinal": 15,
          "type_info": "Text"
        },
        {
          "name": "is_blob_cleaned",
          "ordinal": 16,
          "type_info": "Bool"
        },
        {
          "name": "protocol_version",
          "ordinal": 17,
          "type_info": "Int4"
        }
      ],
      "nullable": [
        false,
        false,
        false,
        false,
        false,
        true,
        true,
        false,
        false,
        false,
        false,
        true,
        false,
        false,
        true,
        true,
        false,
        true
      ],
      "parameters": {
        "Left": [
          "TextArray",
          "Int4Array"
        ]
      }
    },
    "query": "\n                UPDATE prover_jobs\n                SET status = 'in_progress', attempts = attempts + 1,\n                    updated_at = now(), processing_started_at = now()\n                WHERE id = (\n                        SELECT id\n                        FROM prover_jobs\n                        WHERE circuit_type = ANY($1)\n                        AND status = 'queued'\n                        AND protocol_version = ANY($2)\n                        ORDER BY aggregation_round DESC, l1_batch_number ASC, id ASC\n                        LIMIT 1\n                        FOR UPDATE\n                        SKIP LOCKED\n                    )\n                RETURNING prover_jobs.*\n                "
  },
  "7ca78be8b18638857111cdbc6117ed2c204e3eb22682d5e4553ac4f47efab6e2": {
    "describe": {
      "columns": [
        {
          "name": "hash",
          "ordinal": 0,
          "type_info": "Bytea"
        }
      ],
      "nullable": [
        false
      ],
      "parameters": {
        "Left": [
          "Int8"
        ]
      }
    },
    "query": "UPDATE transactions\n                    SET l1_batch_number = NULL, miniblock_number = NULL, error = NULL, index_in_block = NULL, execution_info = '{}'\n                    WHERE miniblock_number > $1\n                    RETURNING hash\n                    "
  },
  "7cf855c4869db43b765b92762402596f6b97b3717735b6d87a16a5776f2eca71": {
    "describe": {
      "columns": [],
      "nullable": [],
      "parameters": {
        "Left": [
          "Bytea",
          "Numeric",
          "Timestamp"
        ]
      }
    },
    "query": "UPDATE tokens SET usd_price = $2, usd_price_updated_at = $3, updated_at = now() WHERE l1_address = $1"
  },
  "7d3a57126f111ebe51d678b91f64c34b8394df3e7b1d59ca80b6eca01c606da4": {
    "describe": {
      "columns": [],
      "nullable": [],
      "parameters": {
        "Left": [
          "Bytea",
          "Jsonb"
        ]
      }
    },
    "query": "\n                    INSERT INTO contracts_verification_info\n                    (address, verification_info)\n                    VALUES ($1, $2)\n                    ON CONFLICT (address)\n                    DO UPDATE SET verification_info = $2\n                "
  },
  "7d4210089c5abb84befec962fc769b396ff7ad7da212d079bd4460f9ea4d60dc": {
    "describe": {
      "columns": [
        {
          "name": "l1_batch_number?",
          "ordinal": 0,
          "type_info": "Int8"
        }
      ],
      "nullable": [
        null
      ],
      "parameters": {
        "Left": []
      }
    },
    "query": "\n                SELECT MIN(l1_batch_number) as \"l1_batch_number?\" FROM (\n                    SELECT MIN(l1_batch_number) as \"l1_batch_number\"\n                    FROM prover_jobs\n                    WHERE status = 'successful' OR aggregation_round < 3\n                    GROUP BY l1_batch_number\n                    HAVING MAX(aggregation_round) < 3\n                ) as inn\n                "
  },
  "7df997e5a203e8df350b1346863fddf26d32123159213c02e8794c39240e48dc": {
    "describe": {
      "columns": [],
      "nullable": [],
      "parameters": {
        "Left": [
          "Int8"
        ]
      }
    },
    "query": "UPDATE miniblocks SET l1_batch_number = $1 WHERE l1_batch_number IS NULL"
  },
  "8045a697a6a1070857b6fdc656f60ee6bab4b3a875ab98099beee227c199f818": {
    "describe": {
      "columns": [
        {
          "name": "miniblock_number",
          "ordinal": 0,
          "type_info": "Int8"
        },
        {
          "name": "log_index_in_miniblock",
          "ordinal": 1,
          "type_info": "Int4"
        },
        {
          "name": "log_index_in_tx",
          "ordinal": 2,
          "type_info": "Int4"
        },
        {
          "name": "tx_hash",
          "ordinal": 3,
          "type_info": "Bytea"
        },
        {
          "name": "block_hash",
          "ordinal": 4,
          "type_info": "Bytea"
        },
        {
          "name": "l1_batch_number?",
          "ordinal": 5,
          "type_info": "Int8"
        },
        {
          "name": "shard_id",
          "ordinal": 6,
          "type_info": "Int4"
        },
        {
          "name": "is_service",
          "ordinal": 7,
          "type_info": "Bool"
        },
        {
          "name": "tx_index_in_miniblock",
          "ordinal": 8,
          "type_info": "Int4"
        },
        {
          "name": "tx_index_in_l1_batch",
          "ordinal": 9,
          "type_info": "Int4"
        },
        {
          "name": "sender",
          "ordinal": 10,
          "type_info": "Bytea"
        },
        {
          "name": "key",
          "ordinal": 11,
          "type_info": "Bytea"
        },
        {
          "name": "value",
          "ordinal": 12,
          "type_info": "Bytea"
        }
      ],
      "nullable": [
        false,
        false,
        false,
        false,
        null,
        null,
        false,
        false,
        false,
        false,
        false,
        false,
        false
      ],
      "parameters": {
        "Left": [
          "Bytea"
        ]
      }
    },
    "query": "SELECT miniblock_number, log_index_in_miniblock, log_index_in_tx, tx_hash, Null::bytea as \"block_hash\", Null::bigint as \"l1_batch_number?\", shard_id, is_service, tx_index_in_miniblock, tx_index_in_l1_batch, sender, key, value FROM l2_to_l1_logs WHERE tx_hash = $1 ORDER BY log_index_in_tx ASC"
  },
  "832105952074e4ff35252d8e7973faa1b24455abc89820307db5e49a834c0718": {
    "describe": {
      "columns": [
        {
          "name": "number",
          "ordinal": 0,
          "type_info": "Int8"
        },
        {
          "name": "l1_tx_count",
          "ordinal": 1,
          "type_info": "Int4"
        },
        {
          "name": "l2_tx_count",
          "ordinal": 2,
          "type_info": "Int4"
        },
        {
          "name": "timestamp",
          "ordinal": 3,
          "type_info": "Int8"
        },
        {
          "name": "is_finished",
          "ordinal": 4,
          "type_info": "Bool"
        },
        {
          "name": "fee_account_address",
          "ordinal": 5,
          "type_info": "Bytea"
        },
        {
          "name": "l2_to_l1_logs",
          "ordinal": 6,
          "type_info": "ByteaArray"
        },
        {
          "name": "l2_to_l1_messages",
          "ordinal": 7,
          "type_info": "ByteaArray"
        },
        {
          "name": "bloom",
          "ordinal": 8,
          "type_info": "Bytea"
        },
        {
          "name": "priority_ops_onchain_data",
          "ordinal": 9,
          "type_info": "ByteaArray"
        },
        {
          "name": "used_contract_hashes",
          "ordinal": 10,
          "type_info": "Jsonb"
        },
        {
          "name": "base_fee_per_gas",
          "ordinal": 11,
          "type_info": "Numeric"
        },
        {
          "name": "l1_gas_price",
          "ordinal": 12,
          "type_info": "Int8"
        },
        {
          "name": "l2_fair_gas_price",
          "ordinal": 13,
          "type_info": "Int8"
        },
        {
          "name": "bootloader_code_hash",
          "ordinal": 14,
          "type_info": "Bytea"
        },
        {
          "name": "default_aa_code_hash",
          "ordinal": 15,
          "type_info": "Bytea"
        },
        {
          "name": "protocol_version",
          "ordinal": 16,
          "type_info": "Int4"
        },
        {
          "name": "system_logs",
          "ordinal": 17,
          "type_info": "ByteaArray"
        },
        {
          "name": "compressed_state_diffs",
          "ordinal": 18,
          "type_info": "Bytea"
        }
      ],
      "nullable": [
        false,
        false,
        false,
        false,
        false,
        false,
        false,
        false,
        false,
        false,
        false,
        false,
        false,
        false,
        true,
        true,
        true,
        false,
        true
      ],
      "parameters": {
        "Left": [
          "Int4"
        ]
      }
    },
    "query": "SELECT number, l1_tx_count, l2_tx_count, timestamp, is_finished, fee_account_address, l2_to_l1_logs, l2_to_l1_messages, bloom, priority_ops_onchain_data, used_contract_hashes, base_fee_per_gas, l1_gas_price, l2_fair_gas_price, bootloader_code_hash, default_aa_code_hash, protocol_version, system_logs, compressed_state_diffs FROM l1_batches WHERE eth_commit_tx_id = $1 OR eth_prove_tx_id = $1 OR eth_execute_tx_id = $1"
  },
  "84703029e09ab1362aa4b4177b38be594d2daf17e69508cae869647028055efb": {
    "describe": {
      "columns": [
        {
          "name": "l1_batch_number",
          "ordinal": 0,
          "type_info": "Int8"
        },
        {
          "name": "status",
          "ordinal": 1,
          "type_info": "Text"
        }
      ],
      "nullable": [
        false,
        false
      ],
      "parameters": {
        "Left": [
          "Text",
          "Text"
        ]
      }
    },
    "query": "SELECT l1_batch_number, status FROM proof_compression_jobs_fri\n            WHERE l1_batch_number = ( SELECT MIN(l1_batch_number) FROM proof_compression_jobs_fri WHERE status = $1 OR status = $2\n            )"
  },
  "85c52cb09c73499507144e3a684c3230c2c71eb4f8ddef43e67fbd33de2747c8": {
    "describe": {
      "columns": [
        {
          "name": "timestamp",
          "ordinal": 0,
          "type_info": "Int8"
        },
        {
          "name": "hash",
          "ordinal": 1,
          "type_info": "Bytea"
        }
      ],
      "nullable": [
        false,
        true
      ],
      "parameters": {
        "Left": [
          "Int8"
        ]
      }
    },
    "query": "SELECT timestamp, hash FROM l1_batches WHERE number = $1"
  },
  "87e1ae393bf250f834704c940482884c9ed729a24f41d1ec07319fa0cbcc21a7": {
    "describe": {
      "columns": [],
      "nullable": [],
      "parameters": {
        "Left": [
          "Int8"
        ]
      }
    },
    "query": "DELETE FROM l1_batches WHERE number > $1"
  },
  "88c49ebeb45f7208d223de59ec08a332beac765644e4f29ed855808b8f9cef91": {
    "describe": {
      "columns": [
        {
          "name": "id",
          "ordinal": 0,
          "type_info": "Int8"
        },
        {
          "name": "circuit_input_blob_url",
          "ordinal": 1,
          "type_info": "Text"
        }
      ],
      "nullable": [
        false,
        true
      ],
      "parameters": {
        "Left": [
          "Int8"
        ]
      }
    },
    "query": "\n                    SELECT id, circuit_input_blob_url FROM prover_jobs\n                    WHERE status='successful' AND is_blob_cleaned=FALSE\n                    AND circuit_input_blob_url is NOT NULL\n                    AND updated_at < NOW() - INTERVAL '30 days'\n                    LIMIT $1;\n                "
  },
  "8996a1794585dfe0f9c16a11e113831a63d5d944bc8061d7caa25ea33f12b19d": {
    "describe": {
      "columns": [
        {
          "name": "is_priority",
          "ordinal": 0,
          "type_info": "Bool"
        },
        {
          "name": "initiator_address",
          "ordinal": 1,
          "type_info": "Bytea"
        },
        {
          "name": "gas_limit",
          "ordinal": 2,
          "type_info": "Numeric"
        },
        {
          "name": "gas_per_pubdata_limit",
          "ordinal": 3,
          "type_info": "Numeric"
        },
        {
          "name": "received_at",
          "ordinal": 4,
          "type_info": "Timestamp"
        },
        {
          "name": "miniblock_number",
          "ordinal": 5,
          "type_info": "Int8"
        },
        {
          "name": "error",
          "ordinal": 6,
          "type_info": "Varchar"
        },
        {
          "name": "effective_gas_price",
          "ordinal": 7,
          "type_info": "Numeric"
        },
        {
          "name": "refunded_gas",
          "ordinal": 8,
          "type_info": "Int8"
        },
        {
          "name": "eth_commit_tx_hash?",
          "ordinal": 9,
          "type_info": "Text"
        },
        {
          "name": "eth_prove_tx_hash?",
          "ordinal": 10,
          "type_info": "Text"
        },
        {
          "name": "eth_execute_tx_hash?",
          "ordinal": 11,
          "type_info": "Text"
        }
      ],
      "nullable": [
        false,
        false,
        true,
        true,
        false,
        true,
        true,
        true,
        false,
        false,
        false,
        false
      ],
      "parameters": {
        "Left": [
          "Bytea"
        ]
      }
    },
    "query": "\n                    SELECT transactions.is_priority,\n                        transactions.initiator_address,\n                        transactions.gas_limit,\n                        transactions.gas_per_pubdata_limit,\n                        transactions.received_at,\n                        transactions.miniblock_number,\n                        transactions.error,\n                        transactions.effective_gas_price,\n                        transactions.refunded_gas,\n                        commit_tx.tx_hash as \"eth_commit_tx_hash?\",\n                        prove_tx.tx_hash as \"eth_prove_tx_hash?\",\n                        execute_tx.tx_hash as \"eth_execute_tx_hash?\"\n                    FROM transactions\n                    LEFT JOIN miniblocks ON miniblocks.number = transactions.miniblock_number\n                    LEFT JOIN l1_batches ON l1_batches.number = miniblocks.l1_batch_number\n                    LEFT JOIN eth_txs_history as commit_tx ON (l1_batches.eth_commit_tx_id = commit_tx.eth_tx_id AND commit_tx.confirmed_at IS NOT NULL)\n                    LEFT JOIN eth_txs_history as prove_tx ON (l1_batches.eth_prove_tx_id = prove_tx.eth_tx_id AND prove_tx.confirmed_at IS NOT NULL)\n                    LEFT JOIN eth_txs_history as execute_tx ON (l1_batches.eth_execute_tx_id = execute_tx.eth_tx_id AND execute_tx.confirmed_at IS NOT NULL)\n                    WHERE transactions.hash = $1\n                "
  },
  "89b124c78f4f6e86790af8ec391a2c486ce01b33cfb4492a443187b1731cae1e": {
    "describe": {
      "columns": [],
      "nullable": [],
      "parameters": {
        "Left": [
          "Int4",
          "Int8",
          "Int8"
        ]
      }
    },
    "query": "UPDATE l1_batches SET eth_prove_tx_id = $1, updated_at = now() WHERE number BETWEEN $2 AND $3"
  },
  "8a05b6c052ace9b5a383b301f3f441536d90a96bbb791f4711304b22e02193df": {
    "describe": {
      "columns": [],
      "nullable": [],
      "parameters": {
        "Left": [
          "Time",
          "Int8"
        ]
      }
    },
    "query": "\n                UPDATE leaf_aggregation_witness_jobs_fri\n                SET status = 'successful', updated_at = now(), time_taken = $1\n                WHERE id = $2\n               "
  },
  "8cd540b6063f4a0c1bf4ccb3d111a0ecc341ca8b46b83544c515aa4d809ab9f1": {
    "describe": {
      "columns": [
        {
          "name": "number",
          "ordinal": 0,
          "type_info": "Int8"
        },
        {
          "name": "l1_batch_number!",
          "ordinal": 1,
          "type_info": "Int8"
        },
        {
          "name": "timestamp",
          "ordinal": 2,
          "type_info": "Int8"
        },
        {
          "name": "l1_tx_count",
          "ordinal": 3,
          "type_info": "Int4"
        },
        {
          "name": "l2_tx_count",
          "ordinal": 4,
          "type_info": "Int4"
        },
        {
          "name": "root_hash?",
          "ordinal": 5,
          "type_info": "Bytea"
        },
        {
          "name": "commit_tx_hash?",
          "ordinal": 6,
          "type_info": "Text"
        },
        {
          "name": "committed_at?",
          "ordinal": 7,
          "type_info": "Timestamp"
        },
        {
          "name": "prove_tx_hash?",
          "ordinal": 8,
          "type_info": "Text"
        },
        {
          "name": "proven_at?",
          "ordinal": 9,
          "type_info": "Timestamp"
        },
        {
          "name": "execute_tx_hash?",
          "ordinal": 10,
          "type_info": "Text"
        },
        {
          "name": "executed_at?",
          "ordinal": 11,
          "type_info": "Timestamp"
        },
        {
          "name": "l1_gas_price",
          "ordinal": 12,
          "type_info": "Int8"
        },
        {
          "name": "l2_fair_gas_price",
          "ordinal": 13,
          "type_info": "Int8"
        },
        {
          "name": "bootloader_code_hash",
          "ordinal": 14,
          "type_info": "Bytea"
        },
        {
          "name": "default_aa_code_hash",
          "ordinal": 15,
          "type_info": "Bytea"
        },
        {
          "name": "protocol_version",
          "ordinal": 16,
          "type_info": "Int4"
        },
        {
          "name": "fee_account_address?",
          "ordinal": 17,
          "type_info": "Bytea"
        }
      ],
      "nullable": [
        false,
        null,
        false,
        false,
        false,
        false,
        false,
        true,
        false,
        true,
        false,
        true,
        false,
        false,
        true,
        true,
        true,
        false
      ],
      "parameters": {
        "Left": [
          "Int8"
        ]
      }
    },
    "query": "\n                    SELECT miniblocks.number,\n                        COALESCE(miniblocks.l1_batch_number, (SELECT (max(number) + 1) FROM l1_batches)) as \"l1_batch_number!\",\n                        miniblocks.timestamp,\n                        miniblocks.l1_tx_count,\n                        miniblocks.l2_tx_count,\n                        miniblocks.hash as \"root_hash?\",\n                        commit_tx.tx_hash as \"commit_tx_hash?\",\n                        commit_tx.confirmed_at as \"committed_at?\",\n                        prove_tx.tx_hash as \"prove_tx_hash?\",\n                        prove_tx.confirmed_at as \"proven_at?\",\n                        execute_tx.tx_hash as \"execute_tx_hash?\",\n                        execute_tx.confirmed_at as \"executed_at?\",\n                        miniblocks.l1_gas_price,\n                        miniblocks.l2_fair_gas_price,\n                        miniblocks.bootloader_code_hash,\n                        miniblocks.default_aa_code_hash,\n                        miniblocks.protocol_version,\n                        l1_batches.fee_account_address as \"fee_account_address?\"\n                    FROM miniblocks\n                    LEFT JOIN l1_batches ON miniblocks.l1_batch_number = l1_batches.number\n                    LEFT JOIN eth_txs_history as commit_tx ON (l1_batches.eth_commit_tx_id = commit_tx.eth_tx_id AND commit_tx.confirmed_at IS NOT NULL)\n                    LEFT JOIN eth_txs_history as prove_tx ON (l1_batches.eth_prove_tx_id = prove_tx.eth_tx_id AND prove_tx.confirmed_at IS NOT NULL)\n                    LEFT JOIN eth_txs_history as execute_tx ON (l1_batches.eth_execute_tx_id = execute_tx.eth_tx_id AND execute_tx.confirmed_at IS NOT NULL)\n                    WHERE miniblocks.number = $1\n                "
  },
  "8d3c9575e3cea3956ba84edc982fcf6e0f7667350e6c2cd6801db8400eabaf9b": {
    "describe": {
      "columns": [
        {
          "name": "hashed_key",
          "ordinal": 0,
          "type_info": "Bytea"
        }
      ],
      "nullable": [
        false
      ],
      "parameters": {
        "Left": [
          "Int8"
        ]
      }
    },
    "query": "SELECT DISTINCT ON (hashed_key) hashed_key FROM (SELECT * FROM storage_logs WHERE miniblock_number > $1) inn"
  },
  "8dcbaaa6186da52ca8b440b6428826288dc668af5a6fc99ef3078c8bcb38c419": {
    "describe": {
      "columns": [
        {
          "name": "l1_batch_number",
          "ordinal": 0,
          "type_info": "Int8"
        },
        {
<<<<<<< HEAD
          "name": "circuit_id",
=======
          "name": "circuit_input_blob_url",
          "ordinal": 1,
          "type_info": "Text"
        }
      ],
      "nullable": [
        false,
        true
      ],
      "parameters": {
        "Left": [
          "Int8"
        ]
      }
    },
    "query": "\n                    SELECT id, circuit_input_blob_url FROM prover_jobs\n                    WHERE status='successful' AND is_blob_cleaned=FALSE\n                    AND circuit_input_blob_url is NOT NULL\n                    AND updated_at < NOW() - INTERVAL '30 days'\n                    LIMIT $1;\n                "
  },
  "892ad2bed255401e020b4cf89c9e43e32c333dc6627e1e2d2535e13b73d1c508": {
    "describe": {
      "columns": [
        {
          "name": "id",
          "ordinal": 0,
          "type_info": "Int8"
        },
        {
          "name": "status",
          "ordinal": 1,
          "type_info": "Text"
        },
        {
          "name": "attempts",
          "ordinal": 2,
          "type_info": "Int2"
        }
      ],
      "nullable": [
        false,
        false,
        false
      ],
      "parameters": {
        "Left": [
          "Interval",
          "Int2"
        ]
      }
    },
    "query": "\n                UPDATE prover_jobs_fri\n                SET status = 'queued', attempts = attempts + 1, updated_at = now(), processing_started_at = now()\n                WHERE (status = 'in_progress' AND  processing_started_at <= now() - $1::interval AND attempts < $2)\n                OR (status = 'in_gpu_proof' AND  processing_started_at <= now() - $1::interval AND attempts < $2)\n                OR (status = 'failed' AND attempts < $2)\n                RETURNING id, status, attempts\n                "
  },
  "8996a1794585dfe0f9c16a11e113831a63d5d944bc8061d7caa25ea33f12b19d": {
    "describe": {
      "columns": [
        {
          "name": "is_priority",
          "ordinal": 0,
          "type_info": "Bool"
        },
        {
          "name": "initiator_address",
>>>>>>> 73a1e8ff
          "ordinal": 1,
          "type_info": "Int2"
        },
        {
          "name": "depth",
          "ordinal": 2,
          "type_info": "Int4"
        }
      ],
      "nullable": [
        false,
        false,
        false
      ],
      "parameters": {
        "Left": []
      }
    },
    "query": "\n                UPDATE node_aggregation_witness_jobs_fri\n                SET status='queued'\n                WHERE (l1_batch_number, circuit_id, depth) IN\n                      (SELECT prover_jobs_fri.l1_batch_number, prover_jobs_fri.circuit_id, prover_jobs_fri.depth\n                       FROM prover_jobs_fri\n                                JOIN node_aggregation_witness_jobs_fri nawj ON\n                                prover_jobs_fri.l1_batch_number = nawj.l1_batch_number\n                                AND prover_jobs_fri.circuit_id = nawj.circuit_id\n                                AND prover_jobs_fri.depth = nawj.depth\n                       WHERE nawj.status = 'waiting_for_proofs'\n                         AND prover_jobs_fri.status = 'successful'\n                         AND prover_jobs_fri.aggregation_round = 2\n                       GROUP BY prover_jobs_fri.l1_batch_number, prover_jobs_fri.circuit_id, prover_jobs_fri.depth, nawj.number_of_dependent_jobs\n                       HAVING COUNT(*) = nawj.number_of_dependent_jobs)\n                RETURNING l1_batch_number, circuit_id, depth;\n            "
  },
  "8f75c5aa615080fc02b60baccae9c49a81e282a54864ea3eb874ebe10a23eafe": {
    "describe": {
      "columns": [],
      "nullable": [],
      "parameters": {
        "Left": [
          "Int8"
        ]
      }
    },
    "query": "UPDATE prover_jobs_fri SET status = 'sent_to_server', updated_at = now() WHERE l1_batch_number = $1"
  },
  "8fa1a390d7b11b60b3352fafc0a8a7fa15bc761b1bb902f5105fd66b2e3087f2": {
    "describe": {
      "columns": [],
      "nullable": [],
      "parameters": {
        "Left": [
          "Int8"
        ]
      }
    },
    "query": "\n                    INSERT INTO scheduler_dependency_tracker_fri\n                        (l1_batch_number, status, created_at, updated_at)\n                    VALUES ($1, 'waiting_for_proofs', now(), now())\n                    ON CONFLICT(l1_batch_number)\n                    DO UPDATE SET updated_at=now()\n                    "
  },
  "8fda20e48c41a9c1e58c8c607222a65e1409f63eba91ac99b2736ca5ebbb5ec6": {
    "describe": {
      "columns": [],
      "nullable": [],
      "parameters": {
        "Left": [
          "Bytea",
          "Bytea",
          "Numeric",
          "Numeric",
          "Numeric",
          "Jsonb",
          "Int4",
          "Bytea",
          "Int4",
          "Numeric",
          "Bytea",
          "Bytea",
          "Int4",
          "Numeric",
          "Bytea",
          "Timestamp"
        ]
      }
    },
    "query": "\n                INSERT INTO transactions\n                (\n                    hash,\n                    is_priority,\n                    initiator_address,\n\n                    gas_limit,\n                    max_fee_per_gas,\n                    gas_per_pubdata_limit,\n\n                    data,\n                    upgrade_id,\n                    contract_address,\n                    l1_block_number,\n                    value,\n\n                    paymaster,\n                    paymaster_input,\n                    tx_format,\n\n                    l1_tx_mint,\n                    l1_tx_refund_recipient,\n\n                    received_at,\n                    created_at,\n                    updated_at\n                )\n                VALUES\n                    (\n                        $1, TRUE, $2, $3, $4, $5, $6, $7, $8, $9, $10, $11, $12,\n                        $13, $14, $15, $16, now(), now()\n                    )\n                ON CONFLICT (hash) DO NOTHING\n                "
  },
  "8fe01036cac5181aabfdc06095da291c4de6b1e0f82f846c37509bb550ef544e": {
    "describe": {
      "columns": [
        {
          "name": "l1_address",
          "ordinal": 0,
          "type_info": "Bytea"
        }
      ],
      "nullable": [
        false
      ],
      "parameters": {
        "Left": []
      }
    },
    "query": "SELECT l1_address FROM tokens WHERE well_known = false"
  },
  "9008367aad7877f269b765c4d0772d0f60689fcde6987c620fe5749a259a8db7": {
    "describe": {
      "columns": [
        {
          "name": "id",
          "ordinal": 0,
          "type_info": "Int4"
        }
      ],
      "nullable": [
        false
      ],
      "parameters": {
        "Left": [
          "Int4",
          "Int8",
          "Int8",
          "Text",
          "Bytea"
        ]
      }
    },
    "query": "INSERT INTO eth_txs_history\n                (eth_tx_id, base_fee_per_gas, priority_fee_per_gas, tx_hash, signed_raw_tx, created_at, updated_at)\n                VALUES ($1, $2, $3, $4, $5, now(), now())\n                ON CONFLICT (tx_hash) DO NOTHING\n                RETURNING id"
  },
  "91db60cc4f98ebcaef1435342607da0a86fe16e20a696cb81a569772d5d5ae88": {
    "describe": {
      "columns": [
        {
          "name": "value",
          "ordinal": 0,
          "type_info": "Bytea"
        }
      ],
      "nullable": [
        false
      ],
      "parameters": {
        "Left": [
          "Bytea",
          "Int8"
        ]
      }
    },
    "query": "\n                SELECT value\n                FROM storage_logs\n                WHERE storage_logs.hashed_key = $1 AND storage_logs.miniblock_number <= $2\n                ORDER BY storage_logs.miniblock_number DESC, storage_logs.operation_number DESC\n                LIMIT 1\n                "
  },
  "957ceda740ffb36740acf1e3fbacf76a2ea7422dd9d76a38d745113359e4b7a6": {
    "describe": {
      "columns": [
        {
          "name": "protocol_version",
          "ordinal": 0,
          "type_info": "Int4"
        }
      ],
      "nullable": [
        true
      ],
      "parameters": {
        "Left": [
          "Int8"
        ]
      }
    },
    "query": "SELECT protocol_version FROM l1_batches WHERE number = $1"
  },
  "95ce099fde99c57a930ed3d44f74a90d632b831360210ec7fe21b33bed1a4582": {
    "describe": {
      "columns": [
        {
          "name": "id",
          "ordinal": 0,
          "type_info": "Int4"
        },
        {
          "name": "nonce",
          "ordinal": 1,
          "type_info": "Int8"
        },
        {
          "name": "raw_tx",
          "ordinal": 2,
          "type_info": "Bytea"
        },
        {
          "name": "contract_address",
          "ordinal": 3,
          "type_info": "Text"
        },
        {
          "name": "tx_type",
          "ordinal": 4,
          "type_info": "Text"
        },
        {
          "name": "gas_used",
          "ordinal": 5,
          "type_info": "Int8"
        },
        {
          "name": "created_at",
          "ordinal": 6,
          "type_info": "Timestamp"
        },
        {
          "name": "updated_at",
          "ordinal": 7,
          "type_info": "Timestamp"
        },
        {
          "name": "has_failed",
          "ordinal": 8,
          "type_info": "Bool"
        },
        {
          "name": "sent_at_block",
          "ordinal": 9,
          "type_info": "Int4"
        },
        {
          "name": "confirmed_eth_tx_history_id",
          "ordinal": 10,
          "type_info": "Int4"
        },
        {
          "name": "predicted_gas_cost",
          "ordinal": 11,
          "type_info": "Int8"
        }
      ],
      "nullable": [
        false,
        false,
        false,
        false,
        false,
        true,
        false,
        false,
        false,
        true,
        true,
        false
      ],
      "parameters": {
        "Left": [
          "Bytea",
          "Int8",
          "Text",
          "Text",
          "Int8"
        ]
      }
    },
    "query": "INSERT INTO eth_txs (raw_tx, nonce, tx_type, contract_address, predicted_gas_cost, created_at, updated_at)\n               VALUES ($1, $2, $3, $4, $5, now(), now())\n               RETURNING *"
  },
  "95e0e783794ac55ab20b30366f037c313fb0d17e93d3e6ec60667ef1b4da30d5": {
    "describe": {
      "columns": [],
      "nullable": [],
      "parameters": {
        "Left": [
          "Int8Array"
        ]
      }
    },
    "query": "\n                UPDATE prover_jobs\n                SET is_blob_cleaned=TRUE\n                WHERE id = ANY($1);\n            "
  },
  "96b1cd2bb6861064b633d597a4a09d279dbc7bcd7a810a7270da3d7941af0fff": {
    "describe": {
      "columns": [
        {
          "name": "count!",
          "ordinal": 0,
          "type_info": "Int8"
        }
      ],
      "nullable": [
        null
      ],
      "parameters": {
        "Left": [
          "Bytea",
          "Bytea"
        ]
      }
    },
    "query": "SELECT COUNT(*) as \"count!\" FROM (SELECT * FROM storage_logs WHERE storage_logs.hashed_key = $1 ORDER BY storage_logs.miniblock_number DESC, storage_logs.operation_number DESC LIMIT 1) sl WHERE sl.value != $2"
  },
  "96f6d06a49646f93ba1918080ef1efba868d506c6b51ede981e610f1b57bf88b": {
    "describe": {
      "columns": [],
      "nullable": [],
      "parameters": {
        "Left": [
          "ByteaArray"
        ]
      }
    },
    "query": "DELETE FROM storage WHERE hashed_key = ANY($1)"
  },
  "987fcbbd716648c7c368462643f13d8001d5c6d197add90613ae21d21fdef79b": {
    "describe": {
      "columns": [],
      "nullable": [],
      "parameters": {
        "Left": [
          "Text",
          "Int8"
        ]
      }
    },
    "query": "UPDATE prover_jobs_fri SET status = $1, updated_at = now() WHERE id = $2"
  },
  "9970bb69f5ca9ab9f103e1547eb40c1d4f5dd3a540ff6f1b9724821350c9501a": {
    "describe": {
      "columns": [
        {
          "name": "id",
          "ordinal": 0,
          "type_info": "Int8"
        },
        {
          "name": "l1_batch_number",
          "ordinal": 1,
          "type_info": "Int8"
        },
        {
          "name": "circuit_type",
          "ordinal": 2,
          "type_info": "Text"
        },
        {
          "name": "prover_input",
          "ordinal": 3,
          "type_info": "Bytea"
        },
        {
          "name": "status",
          "ordinal": 4,
          "type_info": "Text"
        },
        {
          "name": "error",
          "ordinal": 5,
          "type_info": "Text"
        },
        {
          "name": "processing_started_at",
          "ordinal": 6,
          "type_info": "Timestamp"
        },
        {
          "name": "created_at",
          "ordinal": 7,
          "type_info": "Timestamp"
        },
        {
          "name": "updated_at",
          "ordinal": 8,
          "type_info": "Timestamp"
        },
        {
          "name": "time_taken",
          "ordinal": 9,
          "type_info": "Time"
        },
        {
          "name": "aggregation_round",
          "ordinal": 10,
          "type_info": "Int4"
        },
        {
          "name": "result",
          "ordinal": 11,
          "type_info": "Bytea"
        },
        {
          "name": "sequence_number",
          "ordinal": 12,
          "type_info": "Int4"
        },
        {
          "name": "attempts",
          "ordinal": 13,
          "type_info": "Int4"
        },
        {
          "name": "circuit_input_blob_url",
          "ordinal": 14,
          "type_info": "Text"
        },
        {
          "name": "proccesed_by",
          "ordinal": 15,
          "type_info": "Text"
        },
        {
          "name": "is_blob_cleaned",
          "ordinal": 16,
          "type_info": "Bool"
        },
        {
          "name": "protocol_version",
          "ordinal": 17,
          "type_info": "Int4"
        }
      ],
      "nullable": [
        false,
        false,
        false,
        false,
        false,
        true,
        true,
        false,
        false,
        false,
        false,
        true,
        false,
        false,
        true,
        true,
        false,
        true
      ],
      "parameters": {
        "Left": [
          "Int4Array"
        ]
      }
    },
    "query": "\n                UPDATE prover_jobs\n                SET status = 'in_progress', attempts = attempts + 1,\n                    updated_at = now(), processing_started_at = now()\n                WHERE id = (\n                        SELECT id\n                        FROM prover_jobs\n                        WHERE status = 'queued'\n                        AND protocol_version = ANY($1)\n                        ORDER BY aggregation_round DESC, l1_batch_number ASC, id ASC\n                        LIMIT 1\n                        FOR UPDATE\n                        SKIP LOCKED\n                )\n                RETURNING prover_jobs.*\n                "
  },
  "99d331d233d357302ab0cc7e3269ef9e414f0c3111785212660f471e3b4f6a04": {
    "describe": {
      "columns": [],
      "nullable": [],
      "parameters": {
        "Left": [
          "ByteaArray",
          "Int4Array",
          "ByteaArray",
          "ByteaArray",
          "NumericArray",
          "NumericArray",
          "NumericArray",
          "NumericArray",
          "Int4Array",
          "Int4Array",
          "VarcharArray",
          "NumericArray",
          "JsonbArray",
          "ByteaArray",
          "JsonbArray",
          "Int8Array",
          "NumericArray",
          "ByteaArray",
          "ByteaArray",
          "ByteaArray",
          "Int8"
        ]
      }
    },
    "query": "\n                        UPDATE transactions\n                            SET \n                                hash = data_table.hash,\n                                signature = data_table.signature,\n                                gas_limit = data_table.gas_limit,\n                                max_fee_per_gas = data_table.max_fee_per_gas,\n                                max_priority_fee_per_gas = data_table.max_priority_fee_per_gas,\n                                gas_per_pubdata_limit = data_table.gas_per_pubdata_limit,\n                                input = data_table.input,\n                                data = data_table.data,\n                                tx_format = data_table.tx_format,\n                                miniblock_number = $21,\n                                index_in_block = data_table.index_in_block,\n                                error = NULLIF(data_table.error, ''),\n                                effective_gas_price = data_table.effective_gas_price,\n                                execution_info = data_table.new_execution_info,\n                                refunded_gas = data_table.refunded_gas,\n                                value = data_table.value,\n                                contract_address = data_table.contract_address,\n                                paymaster = data_table.paymaster,\n                                paymaster_input = data_table.paymaster_input,\n                                in_mempool = FALSE,\n                                updated_at = now()\n                        FROM\n                            (\n                                SELECT data_table_temp.* FROM (\n                                    SELECT\n                                        UNNEST($1::bytea[]) AS initiator_address,\n                                        UNNEST($2::int[]) AS nonce,\n                                        UNNEST($3::bytea[]) AS hash,\n                                        UNNEST($4::bytea[]) AS signature,\n                                        UNNEST($5::numeric[]) AS gas_limit,\n                                        UNNEST($6::numeric[]) AS max_fee_per_gas,\n                                        UNNEST($7::numeric[]) AS max_priority_fee_per_gas,\n                                        UNNEST($8::numeric[]) AS gas_per_pubdata_limit,\n                                        UNNEST($9::int[]) AS tx_format,\n                                        UNNEST($10::integer[]) AS index_in_block,\n                                        UNNEST($11::varchar[]) AS error,\n                                        UNNEST($12::numeric[]) AS effective_gas_price,\n                                        UNNEST($13::jsonb[]) AS new_execution_info,\n                                        UNNEST($14::bytea[]) AS input,\n                                        UNNEST($15::jsonb[]) AS data,\n                                        UNNEST($16::bigint[]) as refunded_gas,\n                                        UNNEST($17::numeric[]) as value,\n                                        UNNEST($18::bytea[]) as contract_address,\n                                        UNNEST($19::bytea[]) as paymaster,\n                                        UNNEST($20::bytea[]) as paymaster_input\n                                ) AS data_table_temp\n                                JOIN transactions ON transactions.initiator_address = data_table_temp.initiator_address\n                                    AND transactions.nonce = data_table_temp.nonce\n                                ORDER BY transactions.hash\n                            ) AS data_table\n                        WHERE transactions.initiator_address=data_table.initiator_address\n                        AND transactions.nonce=data_table.nonce\n                    "
  },
  "9aaf98668f384f634860c4acf793ff47be08975e5d09061cc26fd53dea249c55": {
    "describe": {
      "columns": [],
      "nullable": [],
      "parameters": {
        "Left": [
          "Int8",
          "Bytea",
          "Text",
          "Int4"
        ]
      }
    },
    "query": "\n                    INSERT INTO scheduler_witness_jobs\n                        (l1_batch_number, scheduler_witness, scheduler_witness_blob_url, protocol_version, status, created_at, updated_at)\n                    VALUES ($1, $2, $3, $4, 'waiting_for_artifacts', now(), now())\n                    "
  },
  "9b4d87f7d7cabe0d61f10d26bb856cce3dc7f36f521efbb6992d98937e5a91ba": {
    "describe": {
      "columns": [
        {
          "name": "id",
          "ordinal": 0,
          "type_info": "Int8"
        }
      ],
      "nullable": [
        false
      ],
      "parameters": {
        "Left": [
          "Bytea",
          "Text",
          "Text",
          "Text",
          "Text",
          "Bool",
          "Text",
          "Bytea",
          "Bool"
        ]
      }
    },
    "query": "\n                INSERT INTO contract_verification_requests (\n                    contract_address,\n                    source_code,\n                    contract_name,\n                    zk_compiler_version,\n                    compiler_version,\n                    optimization_used,\n                    optimizer_mode,\n                    constructor_arguments,\n                    is_system,\n                    status,\n                    created_at,\n                    updated_at\n                )\n                VALUES ($1, $2, $3, $4, $5, $6, $7, $8, $9, 'queued', now(), now())\n                RETURNING id\n                "
  },
  "9b70e9039cdc1a8c8baf9220a9d42a9b1b209ce73f74cccb9e313bcacdc3daf3": {
    "describe": {
      "columns": [],
      "nullable": [],
      "parameters": {
        "Left": [
          "Int8",
          "Text",
          "Int4",
          "Bytea",
          "Int4",
          "Text",
          "Int4"
        ]
      }
    },
    "query": "\n                    INSERT INTO prover_jobs (l1_batch_number, circuit_type, sequence_number, prover_input, aggregation_round, circuit_input_blob_url, protocol_version, status, created_at, updated_at)\n                    VALUES ($1, $2, $3, $4, $5, $6, $7, 'queued', now(), now())\n                    ON CONFLICT(l1_batch_number, aggregation_round, sequence_number) DO NOTHING\n                    "
  },
  "9bf32ea710825c1f0560a7eaa89f8f097ad196755ba82d98a729a2b0d34e1aca": {
    "describe": {
      "columns": [
        {
          "name": "successful_limit!",
          "ordinal": 0,
          "type_info": "Int8"
        },
        {
          "name": "queued_limit!",
          "ordinal": 1,
          "type_info": "Int8"
        },
        {
          "name": "max_block!",
          "ordinal": 2,
          "type_info": "Int8"
        }
      ],
      "nullable": [
        null,
        null,
        null
      ],
      "parameters": {
        "Left": []
      }
    },
    "query": "\n                SELECT\n                    (SELECT l1_batch_number\n                    FROM prover_jobs\n                    WHERE status NOT IN ('successful', 'skipped')\n                    ORDER BY l1_batch_number\n                    LIMIT 1) as \"successful_limit!\",\n                    \n                    (SELECT l1_batch_number\n                    FROM prover_jobs\n                    WHERE status <> 'queued'\n                    ORDER BY l1_batch_number DESC\n                    LIMIT 1) as \"queued_limit!\",\n\n                    (SELECT MAX(l1_batch_number) as \"max!\" FROM prover_jobs) as \"max_block!\"\n                "
  },
  "9d28c1be3bda0c4fb37567d4a56730e801f48fbb2abad42ea894ebd8ee40412d": {
    "describe": {
      "columns": [],
      "nullable": [],
      "parameters": {
        "Left": [
          "Int8",
          "Int2",
          "Text",
          "Int2",
          "Int4",
          "Int4",
          "Bool",
          "Int4"
        ]
      }
    },
    "query": "\n                    INSERT INTO prover_jobs_fri (l1_batch_number, circuit_id, circuit_blob_url, aggregation_round, sequence_number, depth, is_node_final_proof, protocol_version, status, created_at, updated_at)\n                    VALUES ($1, $2, $3, $4, $5, $6, $7, $8, 'queued', now(), now())\n                    ON CONFLICT(l1_batch_number, aggregation_round, circuit_id, depth, sequence_number)\n                    DO UPDATE SET updated_at=now()\n                    "
  },
  "9feee3fd267dc4e58185aeae7cab798c03eefa69470e4b98716615cecf6c012a": {
    "describe": {
      "columns": [
        {
          "name": "id",
          "ordinal": 0,
          "type_info": "Int8"
        },
        {
          "name": "contract_address",
          "ordinal": 1,
          "type_info": "Bytea"
        },
        {
          "name": "source_code",
          "ordinal": 2,
          "type_info": "Text"
        },
        {
          "name": "contract_name",
          "ordinal": 3,
          "type_info": "Text"
        },
        {
          "name": "zk_compiler_version",
          "ordinal": 4,
          "type_info": "Text"
        },
        {
          "name": "compiler_version",
          "ordinal": 5,
          "type_info": "Text"
        },
        {
          "name": "optimization_used",
          "ordinal": 6,
          "type_info": "Bool"
        },
        {
          "name": "optimizer_mode",
          "ordinal": 7,
          "type_info": "Text"
        },
        {
          "name": "constructor_arguments",
          "ordinal": 8,
          "type_info": "Bytea"
        },
        {
          "name": "is_system",
          "ordinal": 9,
          "type_info": "Bool"
        }
      ],
      "nullable": [
        false,
        false,
        false,
        false,
        false,
        false,
        false,
        true,
        false,
        false
      ],
      "parameters": {
        "Left": [
          "Interval"
        ]
      }
    },
    "query": "UPDATE contract_verification_requests\n                SET status = 'in_progress', attempts = attempts + 1,\n                    updated_at = now(), processing_started_at = now()\n                WHERE id = (\n                    SELECT id FROM contract_verification_requests\n                    WHERE status = 'queued' OR (status = 'in_progress' AND processing_started_at < now() - $1::interval)\n                    ORDER BY created_at\n                    LIMIT 1\n                    FOR UPDATE\n                    SKIP LOCKED\n                )\n                RETURNING id, contract_address, source_code, contract_name, zk_compiler_version, compiler_version, optimization_used,\n                    optimizer_mode, constructor_arguments, is_system\n                "
  },
  "a074cd2c23434a8e801c2c0b42e63f1657765aceabd6d8a50ef2d2299bba99ab": {
    "describe": {
      "columns": [
        {
          "name": "id",
          "ordinal": 0,
          "type_info": "Int8"
        },
        {
          "name": "l1_batch_number",
          "ordinal": 1,
          "type_info": "Int8"
        },
        {
          "name": "circuit_id",
          "ordinal": 2,
          "type_info": "Int2"
        },
        {
          "name": "closed_form_inputs_blob_url",
          "ordinal": 3,
          "type_info": "Text"
        },
        {
          "name": "attempts",
          "ordinal": 4,
          "type_info": "Int2"
        },
        {
          "name": "status",
          "ordinal": 5,
          "type_info": "Text"
        },
        {
          "name": "error",
          "ordinal": 6,
          "type_info": "Text"
        },
        {
          "name": "created_at",
          "ordinal": 7,
          "type_info": "Timestamp"
        },
        {
          "name": "updated_at",
          "ordinal": 8,
          "type_info": "Timestamp"
        },
        {
          "name": "processing_started_at",
          "ordinal": 9,
          "type_info": "Timestamp"
        },
        {
          "name": "time_taken",
          "ordinal": 10,
          "type_info": "Time"
        },
        {
          "name": "is_blob_cleaned",
          "ordinal": 11,
          "type_info": "Bool"
        },
        {
          "name": "number_of_basic_circuits",
          "ordinal": 12,
          "type_info": "Int4"
        },
        {
          "name": "protocol_version",
          "ordinal": 13,
          "type_info": "Int4"
        },
        {
          "name": "picked_by",
          "ordinal": 14,
          "type_info": "Text"
        }
      ],
      "nullable": [
        false,
        false,
        false,
        true,
        false,
        false,
        true,
        false,
        false,
        true,
        true,
        true,
        true,
        true,
        true
      ],
      "parameters": {
        "Left": [
          "Int4Array",
          "Text"
        ]
      }
    },
    "query": "\n                UPDATE leaf_aggregation_witness_jobs_fri\n                SET status = 'in_progress', attempts = attempts + 1,\n                    updated_at = now(), processing_started_at = now(),\n                    picked_by = $2\n                WHERE id = (\n                    SELECT id\n                    FROM leaf_aggregation_witness_jobs_fri\n                    WHERE status = 'queued'\n                    AND protocol_version = ANY($1)\n                    ORDER BY l1_batch_number ASC, id ASC\n                    LIMIT 1\n                    FOR UPDATE\n                    SKIP LOCKED\n                )\n                RETURNING leaf_aggregation_witness_jobs_fri.*\n                "
  },
  "a19b7137403c5cdf1be5f5122ce4d297ed661fa8bdb3bc91f8a81fe9da47469e": {
    "describe": {
      "columns": [
        {
          "name": "upgrade_tx_hash",
          "ordinal": 0,
          "type_info": "Bytea"
        }
      ],
      "nullable": [
        true
      ],
      "parameters": {
        "Left": [
          "Int4"
        ]
      }
    },
    "query": "\n                SELECT upgrade_tx_hash FROM protocol_versions\n                WHERE id = $1\n            "
  },
  "a1a6b52403c1db35c8d83d0a512ac453ecd54b34ec516027d540ee1890b40291": {
    "describe": {
      "columns": [],
      "nullable": [],
      "parameters": {
        "Left": [
          "Int4",
          "Bytea",
          "Bytea",
          "Bytea",
          "Bytea"
        ]
      }
    },
    "query": "INSERT INTO prover_fri_protocol_versions (id, recursion_scheduler_level_vk_hash, recursion_node_level_vk_hash, recursion_leaf_level_vk_hash, recursion_circuits_set_vks_hash, created_at) VALUES ($1, $2, $3, $4, $5, now()) ON CONFLICT(id) DO NOTHING"
  },
  "a39f760d2cd879a78112e57d8611d7099802b03b7cc4933cafb4c47e133ad543": {
    "describe": {
      "columns": [
        {
          "name": "address",
          "ordinal": 0,
          "type_info": "Bytea"
        },
        {
          "name": "topic1",
          "ordinal": 1,
          "type_info": "Bytea"
        },
        {
          "name": "topic2",
          "ordinal": 2,
          "type_info": "Bytea"
        },
        {
          "name": "topic3",
          "ordinal": 3,
          "type_info": "Bytea"
        },
        {
          "name": "topic4",
          "ordinal": 4,
          "type_info": "Bytea"
        },
        {
          "name": "value",
          "ordinal": 5,
          "type_info": "Bytea"
        },
        {
          "name": "block_hash",
          "ordinal": 6,
          "type_info": "Bytea"
        },
        {
          "name": "l1_batch_number?",
          "ordinal": 7,
          "type_info": "Int8"
        },
        {
          "name": "miniblock_number",
          "ordinal": 8,
          "type_info": "Int8"
        },
        {
          "name": "tx_hash",
          "ordinal": 9,
          "type_info": "Bytea"
        },
        {
          "name": "tx_index_in_block",
          "ordinal": 10,
          "type_info": "Int4"
        },
        {
          "name": "event_index_in_block",
          "ordinal": 11,
          "type_info": "Int4"
        },
        {
          "name": "event_index_in_tx",
          "ordinal": 12,
          "type_info": "Int4"
        }
      ],
      "nullable": [
        false,
        false,
        false,
        false,
        false,
        false,
        null,
        null,
        false,
        false,
        false,
        false,
        false
      ],
      "parameters": {
        "Left": [
          "Bytea"
        ]
      }
    },
    "query": "\n                        SELECT\n                            address, topic1, topic2, topic3, topic4, value,\n                            Null::bytea as \"block_hash\", Null::bigint as \"l1_batch_number?\",\n                            miniblock_number, tx_hash, tx_index_in_block,\n                            event_index_in_block, event_index_in_tx\n                        FROM events\n                        WHERE tx_hash = $1\n                        ORDER BY miniblock_number ASC, event_index_in_block ASC\n                        "
  },
  "a3d526a5a341618e9784fc81626143a3174709483a527879254ff8e28f210ac3": {
    "describe": {
      "columns": [],
      "nullable": [],
      "parameters": {
        "Left": [
          "Int4",
          "Int8",
          "Int8"
        ]
      }
    },
    "query": "UPDATE l1_batches SET eth_execute_tx_id = $1, updated_at = now() WHERE number BETWEEN $2 AND $3"
  },
  "a42626c162a0600b9c7d22dd0d7997fa70cc95296ecc185ff9ae2e03593b07bf": {
    "describe": {
      "columns": [],
      "nullable": [],
      "parameters": {
        "Left": [
          "Int8"
        ]
      }
    },
    "query": "\n                UPDATE scheduler_witness_jobs_fri\n                SET status='queued'\n                WHERE l1_batch_number = $1\n                AND status != 'successful'\n                AND status != 'in_progress'\n            "
  },
  "a4a14eb42b9acca3f93c67e5760ba700c333b5e9a38c132a3060a94c988e7f13": {
    "describe": {
      "columns": [
        {
          "name": "hash",
          "ordinal": 0,
          "type_info": "Bytea"
        },
        {
          "name": "received_at",
          "ordinal": 1,
          "type_info": "Timestamp"
        }
      ],
      "nullable": [
        false,
        false
      ],
      "parameters": {
        "Left": [
          "Timestamp",
          "Int8"
        ]
      }
    },
    "query": "SELECT transactions.hash, transactions.received_at FROM transactions LEFT JOIN miniblocks ON miniblocks.number = miniblock_number WHERE received_at > $1 ORDER BY received_at ASC LIMIT $2"
  },
  "a5115658f3a53462a9570fd6676f1931604d1c17a9a2b5f1475519006aaf03ba": {
    "describe": {
      "columns": [],
      "nullable": [],
      "parameters": {
        "Left": [
          "Int8",
          "Text"
        ]
      }
    },
    "query": "INSERT INTO proof_generation_details (l1_batch_number, status, proof_gen_data_blob_url, created_at, updated_at) VALUES ($1, 'ready_to_be_proven', $2, now(), now()) ON CONFLICT (l1_batch_number) DO NOTHING"
  },
  "a7abde5a53248d6e63aa998acac521194231bbe08140c9c4efa548c4f3ae17fa": {
    "describe": {
      "columns": [
        {
          "name": "max?",
          "ordinal": 0,
          "type_info": "Int4"
        }
      ],
      "nullable": [
        null
      ],
      "parameters": {
        "Left": [
          "Int8"
        ]
      }
    },
    "query": "SELECT MAX(operation_number) as \"max?\" FROM storage_logs WHERE miniblock_number = $1"
  },
  "a9b1a31def214f8b1441dc3ab720bd270f3991c9f1c7528256276e176d532163": {
    "describe": {
      "columns": [
        {
          "name": "l1_batch_number",
          "ordinal": 0,
          "type_info": "Int8"
        }
      ],
      "nullable": [
        false
      ],
      "parameters": {
        "Left": [
          "Bytea"
        ]
      }
    },
    "query": "SELECT l1_batch_number FROM initial_writes WHERE hashed_key = $1"
  },
  "a9d96d6774af2637173d471f02995652cd4c131c05fdcb3d0e1644bcd1aa1809": {
    "describe": {
      "columns": [
        {
          "name": "proof",
          "ordinal": 0,
          "type_info": "Bytea"
        },
        {
          "name": "aggregation_result_coords",
          "ordinal": 1,
          "type_info": "Bytea"
        }
      ],
      "nullable": [
        true,
        true
      ],
      "parameters": {
        "Left": [
          "Int8",
          "Int8"
        ]
      }
    },
    "query": "SELECT prover_jobs.result as proof, scheduler_witness_jobs.aggregation_result_coords\n                FROM prover_jobs\n                INNER JOIN scheduler_witness_jobs\n                ON prover_jobs.l1_batch_number = scheduler_witness_jobs.l1_batch_number\n                WHERE prover_jobs.l1_batch_number >= $1 AND prover_jobs.l1_batch_number <= $2\n                AND prover_jobs.aggregation_round = 3\n                AND prover_jobs.status = 'successful'\n                "
  },
  "aa1534f03679fd2d1d9e7c1da1f94cc0e2ec5fc3a0e1ac7137147533eacf0aaf": {
    "describe": {
      "columns": [
        {
          "name": "id",
          "ordinal": 0,
          "type_info": "Int4"
        },
        {
          "name": "nonce",
          "ordinal": 1,
          "type_info": "Int8"
        },
        {
          "name": "raw_tx",
          "ordinal": 2,
          "type_info": "Bytea"
        },
        {
          "name": "contract_address",
          "ordinal": 3,
          "type_info": "Text"
        },
        {
          "name": "tx_type",
          "ordinal": 4,
          "type_info": "Text"
        },
        {
          "name": "gas_used",
          "ordinal": 5,
          "type_info": "Int8"
        },
        {
          "name": "created_at",
          "ordinal": 6,
          "type_info": "Timestamp"
        },
        {
          "name": "updated_at",
          "ordinal": 7,
          "type_info": "Timestamp"
        },
        {
          "name": "has_failed",
          "ordinal": 8,
          "type_info": "Bool"
        },
        {
          "name": "sent_at_block",
          "ordinal": 9,
          "type_info": "Int4"
        },
        {
          "name": "confirmed_eth_tx_history_id",
          "ordinal": 10,
          "type_info": "Int4"
        },
        {
          "name": "predicted_gas_cost",
          "ordinal": 11,
          "type_info": "Int8"
        }
      ],
      "nullable": [
        false,
        false,
        false,
        false,
        false,
        true,
        false,
        false,
        false,
        true,
        true,
        false
      ],
      "parameters": {
        "Left": [
          "Int8"
        ]
      }
    },
    "query": "SELECT * FROM eth_txs \n                   WHERE id > (SELECT COALESCE(MAX(eth_tx_id), 0) FROM eth_txs_history)\n                   ORDER BY id\n                   LIMIT $1\n                   "
  },
  "aa279ce3351b30788711be6c65cb99cb14304ac38f8fed6d332237ffafc7c86b": {
    "describe": {
      "columns": [],
      "nullable": [],
      "parameters": {
        "Left": [
          "Text",
          "Time",
          "Text",
          "Int8"
        ]
      }
    },
    "query": "UPDATE proof_compression_jobs_fri SET status = $1, updated_at = now(), time_taken = $2, l1_proof_blob_url = $3WHERE l1_batch_number = $4"
  },
  "aa7ae476aed5979227887891e9be995924588aa10ccba7424d6ce58f811eaa02": {
    "describe": {
      "columns": [
        {
          "name": "number!",
          "ordinal": 0,
          "type_info": "Int8"
        }
      ],
      "nullable": [
        null
      ],
      "parameters": {
        "Left": []
      }
    },
    "query": "SELECT COALESCE(MAX(number), 0) AS \"number!\" FROM l1_batches WHERE eth_prove_tx_id IS NOT NULL"
  },
  "aacaeff95b9a2988167dde78200d7139ba99edfa30dbcd8a7a57f72efc676477": {
    "describe": {
      "columns": [
        {
          "name": "number",
          "ordinal": 0,
          "type_info": "Int8"
        }
      ],
      "nullable": [
        false
      ],
      "parameters": {
        "Left": []
      }
    },
    "query": "SELECT number FROM l1_batches LEFT JOIN eth_txs_history AS commit_tx ON (l1_batches.eth_commit_tx_id = commit_tx.eth_tx_id) WHERE commit_tx.confirmed_at IS NOT NULL ORDER BY number DESC LIMIT 1"
  },
  "ac35fb205c83d82d78983f4c9b47f56d3c91fbb2c95046555c7d60a9a2ebb446": {
    "describe": {
      "columns": [],
      "nullable": [],
      "parameters": {
        "Left": [
          "ByteaArray",
          "Int8Array",
          "Int8"
        ]
      }
    },
    "query": "INSERT INTO initial_writes (hashed_key, index, l1_batch_number, created_at, updated_at) SELECT u.hashed_key, u.index, $3, now(), now() FROM UNNEST($1::bytea[], $2::bigint[]) AS u(hashed_key, index)"
  },
  "ad11ec3e628ae6c64ac160d8dd689b2f64033f620e17a31469788b3ce4968ad3": {
    "describe": {
      "columns": [
        {
          "name": "id",
          "ordinal": 0,
          "type_info": "Int4"
        },
        {
          "name": "eth_tx_id",
          "ordinal": 1,
          "type_info": "Int4"
        },
        {
          "name": "tx_hash",
          "ordinal": 2,
          "type_info": "Text"
        },
        {
          "name": "created_at",
          "ordinal": 3,
          "type_info": "Timestamp"
        },
        {
          "name": "updated_at",
          "ordinal": 4,
          "type_info": "Timestamp"
        },
        {
          "name": "base_fee_per_gas",
          "ordinal": 5,
          "type_info": "Int8"
        },
        {
          "name": "priority_fee_per_gas",
          "ordinal": 6,
          "type_info": "Int8"
        },
        {
          "name": "confirmed_at",
          "ordinal": 7,
          "type_info": "Timestamp"
        },
        {
          "name": "signed_raw_tx",
          "ordinal": 8,
          "type_info": "Bytea"
        },
        {
          "name": "sent_at_block",
          "ordinal": 9,
          "type_info": "Int4"
        },
        {
          "name": "sent_at",
          "ordinal": 10,
          "type_info": "Timestamp"
        }
      ],
      "nullable": [
        false,
        false,
        false,
        false,
        false,
        false,
        false,
        true,
        true,
        true,
        true
      ],
      "parameters": {
        "Left": [
          "Int4"
        ]
      }
    },
    "query": "SELECT * FROM eth_txs_history WHERE eth_tx_id = $1 ORDER BY created_at DESC LIMIT 1"
  },
  "ad4f74aa6f131df0243f4fa500ade1b98aa335bd71ed417b02361e2c697e60f8": {
    "describe": {
      "columns": [],
      "nullable": [],
      "parameters": {
        "Left": [
          "Bytea",
          "Int8"
        ]
      }
    },
    "query": "\n                    UPDATE scheduler_witness_jobs\n                        SET aggregation_result_coords = $1,\n                            updated_at = now()\n                    WHERE l1_batch_number = $2\n                    "
  },
  "ae072f51b65d0b5212264be9a34027922e5aedef7e4741517ad8104bf5aa79e9": {
    "describe": {
      "columns": [],
      "nullable": [],
      "parameters": {
        "Left": [
          "Int8"
        ]
      }
    },
    "query": "DELETE FROM factory_deps WHERE miniblock_number > $1"
  },
  "aea4e8d1b018836973d252df943a2c1988dd5f3ffc629064b87d25af8cdb8638": {
    "describe": {
      "columns": [
        {
          "name": "l1_batch_number",
          "ordinal": 0,
          "type_info": "Int8"
        },
        {
          "name": "l1_batch_tx_index",
          "ordinal": 1,
          "type_info": "Int4"
        }
      ],
      "nullable": [
        true,
        true
      ],
      "parameters": {
        "Left": [
          "Bytea"
        ]
      }
    },
    "query": "SELECT l1_batch_number, l1_batch_tx_index FROM transactions WHERE hash = $1"
  },
  "af22ad34bde12b8d25eb85da9939d12b7bed6407d732b868eeaf2916568c8646": {
    "describe": {
      "columns": [],
      "nullable": [],
      "parameters": {
        "Left": [
          "Time",
          "Int8"
        ]
      }
    },
    "query": "\n                UPDATE scheduler_witness_jobs_fri\n                SET status = 'successful', updated_at = now(), time_taken = $1\n                WHERE l1_batch_number = $2\n               "
  },
  "af75db6b7e42b73ce62b28a7281e1bfa181ee0c80a85d7d8078831db5dcdb699": {
    "describe": {
      "columns": [
        {
          "name": "l1_block_number",
          "ordinal": 0,
          "type_info": "Int4"
        }
      ],
      "nullable": [
        true
      ],
      "parameters": {
        "Left": []
      }
    },
    "query": "SELECT l1_block_number FROM transactions\n                WHERE priority_op_id IS NOT NULL\n                ORDER BY priority_op_id DESC\n                LIMIT 1"
  },
  "b1478907214ad20dddd4f3846fba4b0ddf1fff63ddb3b95c8999635e77c8b863": {
    "describe": {
      "columns": [
        {
          "name": "id",
          "ordinal": 0,
          "type_info": "Int4"
        },
        {
          "name": "eth_tx_id",
          "ordinal": 1,
          "type_info": "Int4"
        },
        {
          "name": "tx_hash",
          "ordinal": 2,
          "type_info": "Text"
        },
        {
          "name": "created_at",
          "ordinal": 3,
          "type_info": "Timestamp"
        },
        {
          "name": "updated_at",
          "ordinal": 4,
          "type_info": "Timestamp"
        },
        {
          "name": "base_fee_per_gas",
          "ordinal": 5,
          "type_info": "Int8"
        },
        {
          "name": "priority_fee_per_gas",
          "ordinal": 6,
          "type_info": "Int8"
        },
        {
          "name": "confirmed_at",
          "ordinal": 7,
          "type_info": "Timestamp"
        },
        {
          "name": "signed_raw_tx",
          "ordinal": 8,
          "type_info": "Bytea"
        },
        {
          "name": "sent_at_block",
          "ordinal": 9,
          "type_info": "Int4"
        },
        {
          "name": "sent_at",
          "ordinal": 10,
          "type_info": "Timestamp"
        }
      ],
      "nullable": [
        false,
        false,
        false,
        false,
        false,
        false,
        false,
        true,
        true,
        true,
        true
      ],
      "parameters": {
        "Left": [
          "Int4"
        ]
      }
    },
    "query": "SELECT * FROM eth_txs_history WHERE eth_tx_id = $1 ORDER BY created_at DESC"
  },
  "b14997f84d11d7eea89168383195c5579eed1c57bb2b416a749e2863ae6594a5": {
    "describe": {
      "columns": [],
      "nullable": [],
      "parameters": {
        "Left": [
          "Text",
          "Int8"
        ]
      }
    },
    "query": "\n                UPDATE leaf_aggregation_witness_jobs_fri\n                SET status ='failed', error= $1, updated_at = now()\n                WHERE id = $2\n               "
  },
  "b14d9a82e6b0a4174dde61642d3abc001cd8cb80d988eb81a685255e3ce920de": {
    "describe": {
      "columns": [],
      "nullable": [],
      "parameters": {
        "Left": [
          "Int8Array",
          "ByteaArray"
        ]
      }
    },
    "query": "UPDATE miniblocks SET hash = u.hash   FROM UNNEST($1::bigint[], $2::bytea[]) AS u(number, hash) WHERE miniblocks.number = u.number\n        "
  },
  "b479b7d3334f8d4566c294a44e2adb282fbc66a87be5c248c65211c2a8a07db0": {
    "describe": {
      "columns": [
        {
          "name": "number",
          "ordinal": 0,
          "type_info": "Int8"
        },
        {
          "name": "hash",
          "ordinal": 1,
          "type_info": "Bytea"
        }
      ],
      "nullable": [
        false,
        false
      ],
      "parameters": {
        "Left": [
          "Int8",
          "Int8"
        ]
      }
    },
    "query": "SELECT number, hash FROM miniblocks WHERE number > $1 ORDER BY number ASC LIMIT $2"
  },
  "b4c576db7c762103dc6700ded458e996d2e9ef670d7b58b181dbfab02fa426ce": {
    "describe": {
      "columns": [],
      "nullable": [],
      "parameters": {
        "Left": [
          "Bytea",
          "Bytea",
          "Numeric",
          "Numeric",
          "Numeric",
          "Jsonb",
          "Int8",
          "Numeric",
          "Numeric",
          "Bytea",
          "Int4",
          "Numeric",
          "Bytea",
          "Bytea",
          "Int4",
          "Numeric",
          "Bytea",
          "Timestamp"
        ]
      }
    },
    "query": "\n                INSERT INTO transactions\n                (\n                    hash,\n                    is_priority,\n                    initiator_address,\n\n                    gas_limit,\n                    max_fee_per_gas,\n                    gas_per_pubdata_limit,\n\n                    data,\n                    priority_op_id,\n                    full_fee,\n                    layer_2_tip_fee,\n                    contract_address,\n                    l1_block_number,\n                    value,\n\n                    paymaster,\n                    paymaster_input,\n                    tx_format,\n\n                    l1_tx_mint,\n                    l1_tx_refund_recipient,\n\n                    received_at,\n                    created_at,\n                    updated_at\n                )\n                VALUES\n                    (\n                        $1, TRUE, $2, $3, $4, $5, $6, $7, $8, $9, $10, $11, $12,\n                        $13, $14, $15, $16, $17, $18, now(), now()\n                    )\n                ON CONFLICT (hash) DO NOTHING\n                "
  },
  "b4da918ee3b36b56d95c8834edebe65eb48ebb8270fa1e6ccf73ad354fd71134": {
    "describe": {
      "columns": [
        {
          "name": "l1_address",
          "ordinal": 0,
          "type_info": "Bytea"
        },
        {
          "name": "l2_address",
          "ordinal": 1,
          "type_info": "Bytea"
        }
      ],
      "nullable": [
        false,
        false
      ],
      "parameters": {
        "Left": []
      }
    },
    "query": "SELECT l1_address, l2_address FROM tokens WHERE well_known = true"
  },
  "b63887af3f30048e054165f228de78385600c15ca772bff990ede75495856541": {
    "describe": {
      "columns": [
        {
          "name": "number",
          "ordinal": 0,
          "type_info": "Int8"
        },
        {
          "name": "timestamp",
          "ordinal": 1,
          "type_info": "Int8"
        },
        {
          "name": "is_finished",
          "ordinal": 2,
          "type_info": "Bool"
        },
        {
          "name": "l1_tx_count",
          "ordinal": 3,
          "type_info": "Int4"
        },
        {
          "name": "l2_tx_count",
          "ordinal": 4,
          "type_info": "Int4"
        },
        {
          "name": "fee_account_address",
          "ordinal": 5,
          "type_info": "Bytea"
        },
        {
          "name": "bloom",
          "ordinal": 6,
          "type_info": "Bytea"
        },
        {
          "name": "priority_ops_onchain_data",
          "ordinal": 7,
          "type_info": "ByteaArray"
        },
        {
          "name": "hash",
          "ordinal": 8,
          "type_info": "Bytea"
        },
        {
          "name": "parent_hash",
          "ordinal": 9,
          "type_info": "Bytea"
        },
        {
          "name": "commitment",
          "ordinal": 10,
          "type_info": "Bytea"
        },
        {
          "name": "compressed_write_logs",
          "ordinal": 11,
          "type_info": "Bytea"
        },
        {
          "name": "compressed_contracts",
          "ordinal": 12,
          "type_info": "Bytea"
        },
        {
          "name": "eth_prove_tx_id",
          "ordinal": 13,
          "type_info": "Int4"
        },
        {
          "name": "eth_commit_tx_id",
          "ordinal": 14,
          "type_info": "Int4"
        },
        {
          "name": "eth_execute_tx_id",
          "ordinal": 15,
          "type_info": "Int4"
        },
        {
          "name": "merkle_root_hash",
          "ordinal": 16,
          "type_info": "Bytea"
        },
        {
          "name": "l2_to_l1_logs",
          "ordinal": 17,
          "type_info": "ByteaArray"
        },
        {
          "name": "l2_to_l1_messages",
          "ordinal": 18,
          "type_info": "ByteaArray"
        },
        {
          "name": "used_contract_hashes",
          "ordinal": 19,
          "type_info": "Jsonb"
        },
        {
          "name": "compressed_initial_writes",
          "ordinal": 20,
          "type_info": "Bytea"
        },
        {
          "name": "compressed_repeated_writes",
          "ordinal": 21,
          "type_info": "Bytea"
        },
        {
          "name": "l2_l1_compressed_messages",
          "ordinal": 22,
          "type_info": "Bytea"
        },
        {
          "name": "l2_l1_merkle_root",
          "ordinal": 23,
          "type_info": "Bytea"
        },
        {
          "name": "l1_gas_price",
          "ordinal": 24,
          "type_info": "Int8"
        },
        {
          "name": "l2_fair_gas_price",
          "ordinal": 25,
          "type_info": "Int8"
        },
        {
          "name": "rollup_last_leaf_index",
          "ordinal": 26,
          "type_info": "Int8"
        },
        {
          "name": "zkporter_is_available",
          "ordinal": 27,
          "type_info": "Bool"
        },
        {
          "name": "bootloader_code_hash",
          "ordinal": 28,
          "type_info": "Bytea"
        },
        {
          "name": "default_aa_code_hash",
          "ordinal": 29,
          "type_info": "Bytea"
        },
        {
          "name": "base_fee_per_gas",
          "ordinal": 30,
          "type_info": "Numeric"
        },
        {
          "name": "aux_data_hash",
          "ordinal": 31,
          "type_info": "Bytea"
        },
        {
          "name": "pass_through_data_hash",
          "ordinal": 32,
          "type_info": "Bytea"
        },
        {
          "name": "meta_parameters_hash",
          "ordinal": 33,
          "type_info": "Bytea"
        },
        {
          "name": "protocol_version",
          "ordinal": 34,
          "type_info": "Int4"
        },
        {
          "name": "compressed_state_diffs",
          "ordinal": 35,
          "type_info": "Bytea"
        },
        {
          "name": "gas_per_pubdata_byte_in_block",
          "ordinal": 36,
          "type_info": "Int4"
        },
        {
          "name": "gas_per_pubdata_limit",
          "ordinal": 37,
          "type_info": "Int8"
        },
        {
          "name": "skip_proof",
          "ordinal": 38,
          "type_info": "Bool"
        },
        {
          "name": "system_logs",
          "ordinal": 39,
          "type_info": "ByteaArray"
        },
        {
          "name": "events_queue_commitment",
          "ordinal": 40,
          "type_info": "Bytea"
        },
        {
          "name": "bootloader_initial_content_commitment",
          "ordinal": 41,
          "type_info": "Bytea"
        }
      ],
      "nullable": [
        false,
        false,
        false,
        false,
        false,
        false,
        false,
        false,
        true,
        true,
        true,
        true,
        true,
        true,
        true,
        true,
        true,
        false,
        false,
        false,
        true,
        true,
        true,
        true,
        false,
        false,
        true,
        true,
        true,
        true,
        false,
        true,
        true,
        true,
        true,
        true,
        true,
        false,
        false,
        false,
        true,
        true
      ],
      "parameters": {
        "Left": []
      }
    },
    "query": "SELECT number, timestamp, is_finished, l1_tx_count, l2_tx_count, fee_account_address, bloom, priority_ops_onchain_data, hash, parent_hash, commitment, compressed_write_logs, compressed_contracts, eth_prove_tx_id, eth_commit_tx_id, eth_execute_tx_id, merkle_root_hash, l2_to_l1_logs, l2_to_l1_messages, used_contract_hashes, compressed_initial_writes, compressed_repeated_writes, l2_l1_compressed_messages, l2_l1_merkle_root, l1_gas_price, l2_fair_gas_price, rollup_last_leaf_index, zkporter_is_available, bootloader_code_hash, default_aa_code_hash, base_fee_per_gas, aux_data_hash, pass_through_data_hash, meta_parameters_hash, protocol_version, compressed_state_diffs, gas_per_pubdata_byte_in_block, gas_per_pubdata_limit, skip_proof, system_logs, events_queue_commitment, bootloader_initial_content_commitment\n            FROM l1_batches LEFT JOIN commitments ON commitments.l1_batch_number = l1_batches.number WHERE number = 0 OR eth_commit_tx_id IS NOT NULL AND commitment IS NOT NULL ORDER BY number DESC LIMIT 1"
  },
  "b6c8e0827b2389a14433c031332962495311562ae9652ae7e9409a4bf48dc55b": {
    "describe": {
      "columns": [
        {
          "name": "id",
          "ordinal": 0,
          "type_info": "Int4"
        },
        {
          "name": "nonce",
          "ordinal": 1,
          "type_info": "Int8"
        },
        {
          "name": "raw_tx",
          "ordinal": 2,
          "type_info": "Bytea"
        },
        {
          "name": "contract_address",
          "ordinal": 3,
          "type_info": "Text"
        },
        {
          "name": "tx_type",
          "ordinal": 4,
          "type_info": "Text"
        },
        {
          "name": "gas_used",
          "ordinal": 5,
          "type_info": "Int8"
        },
        {
          "name": "created_at",
          "ordinal": 6,
          "type_info": "Timestamp"
        },
        {
          "name": "updated_at",
          "ordinal": 7,
          "type_info": "Timestamp"
        },
        {
          "name": "has_failed",
          "ordinal": 8,
          "type_info": "Bool"
        },
        {
          "name": "sent_at_block",
          "ordinal": 9,
          "type_info": "Int4"
        },
        {
          "name": "confirmed_eth_tx_history_id",
          "ordinal": 10,
          "type_info": "Int4"
        },
        {
          "name": "predicted_gas_cost",
          "ordinal": 11,
          "type_info": "Int8"
        }
      ],
      "nullable": [
        false,
        false,
        false,
        false,
        false,
        true,
        false,
        false,
        false,
        true,
        true,
        false
      ],
      "parameters": {
        "Left": []
      }
    },
    "query": "SELECT * FROM eth_txs WHERE confirmed_eth_tx_history_id IS NULL \n                 AND id <= (SELECT COALESCE(MAX(eth_tx_id), 0) FROM eth_txs_history WHERE sent_at_block IS NOT NULL)\n                 ORDER BY id"
  },
  "b6f9874059c57e5e59f3021936437e9ff71a68065dfc19c295d806d7a9aafc93": {
    "describe": {
      "columns": [],
      "nullable": [],
      "parameters": {
        "Left": [
          "Int4",
          "Int8",
          "Bytea",
          "Bytea",
          "Bytea",
          "Bytea",
          "Bytea"
        ]
      }
    },
    "query": "INSERT INTO prover_protocol_versions\n                    (id, timestamp, recursion_scheduler_level_vk_hash, recursion_node_level_vk_hash,\n                        recursion_leaf_level_vk_hash, recursion_circuits_set_vks_hash, verifier_address, created_at)\n                VALUES ($1, $2, $3, $4, $5, $6, $7, now())\n                "
  },
  "b79f02c8663c6b99d0aa46b430de32103afa0333e8293cf8661cfc1c3f9fc12e": {
    "describe": {
      "columns": [
        {
          "name": "id",
          "ordinal": 0,
          "type_info": "Int8"
        },
        {
          "name": "contract_address",
          "ordinal": 1,
          "type_info": "Bytea"
        },
        {
          "name": "source_code",
          "ordinal": 2,
          "type_info": "Text"
        },
        {
          "name": "contract_name",
          "ordinal": 3,
          "type_info": "Text"
        },
        {
          "name": "zk_compiler_version",
          "ordinal": 4,
          "type_info": "Text"
        },
        {
          "name": "compiler_version",
          "ordinal": 5,
          "type_info": "Text"
        },
        {
          "name": "optimization_used",
          "ordinal": 6,
          "type_info": "Bool"
        },
        {
          "name": "optimizer_mode",
          "ordinal": 7,
          "type_info": "Text"
        },
        {
          "name": "constructor_arguments",
          "ordinal": 8,
          "type_info": "Bytea"
        },
        {
          "name": "is_system",
          "ordinal": 9,
          "type_info": "Bool"
        }
      ],
      "nullable": [
        false,
        false,
        false,
        false,
        false,
        false,
        false,
        true,
        false,
        false
      ],
      "parameters": {
        "Left": []
      }
    },
    "query": "SELECT id, contract_address, source_code, contract_name, zk_compiler_version, compiler_version, optimization_used,\n                    optimizer_mode, constructor_arguments, is_system\n                FROM contract_verification_requests\n                WHERE status = 'successful'\n                ORDER BY id"
  },
  "b7ab3aeee71e87c7469428ec411b410d81282ff6fed63fe5cda0e81a330d2ac5": {
    "describe": {
      "columns": [
        {
          "name": "id",
          "ordinal": 0,
          "type_info": "Int8"
        },
        {
          "name": "status",
          "ordinal": 1,
          "type_info": "Text"
        },
        {
          "name": "attempts",
          "ordinal": 2,
          "type_info": "Int2"
        }
      ],
      "nullable": [
        false,
        false,
        false
      ],
      "parameters": {
        "Left": [
          "Interval",
          "Int2"
        ]
      }
    },
    "query": "\n                UPDATE leaf_aggregation_witness_jobs_fri\n                SET status = 'queued', attempts = attempts + 1, updated_at = now(), processing_started_at = now()\n                WHERE (status = 'in_progress' AND  processing_started_at <= now() - $1::interval AND attempts < $2)\n                OR (status = 'failed' AND attempts < $2)\n                RETURNING id, status, attempts\n                "
  },
  "b7d3b30bff2ed9aabcdaed89ebfd1f0303b70c6d5483ff9183475bb232a04f21": {
    "describe": {
      "columns": [
        {
          "name": "l1_batch_number",
          "ordinal": 0,
          "type_info": "Int8"
        },
        {
          "name": "status",
          "ordinal": 1,
          "type_info": "Text"
        },
        {
          "name": "attempts",
          "ordinal": 2,
          "type_info": "Int2"
        }
      ],
      "nullable": [
        false,
        false,
        false
      ],
      "parameters": {
        "Left": [
          "Interval",
          "Int2"
        ]
      }
    },
    "query": "\n                UPDATE witness_inputs_fri\n                SET status = 'queued', attempts = attempts + 1, updated_at = now(), processing_started_at = now()\n                WHERE (status = 'in_progress' AND  processing_started_at <= now() - $1::interval AND attempts < $2)\n                OR (status = 'in_gpu_proof' AND  processing_started_at <= now() - $1::interval AND attempts < $2)\n                OR (status = 'failed' AND attempts < $2)\n                RETURNING l1_batch_number, status, attempts\n                "
  },
  "b944df7af612ec911170a43be846eb2f6e27163b0d3983672de2b8d5d60af640": {
    "describe": {
      "columns": [
        {
          "name": "l1_batch_number",
          "ordinal": 0,
          "type_info": "Int8"
        }
      ],
      "nullable": [
        false
      ],
      "parameters": {
        "Left": [
          "Interval"
        ]
      }
    },
    "query": "UPDATE proof_generation_details SET status = 'picked_by_prover', updated_at = now(), prover_taken_at = now() WHERE l1_batch_number = ( SELECT l1_batch_number FROM proof_generation_details WHERE status = 'ready_to_be_proven' OR (status = 'picked_by_prover' AND prover_taken_at < now() - $1::interval) ORDER BY l1_batch_number ASC LIMIT 1 FOR UPDATE SKIP LOCKED ) RETURNING proof_generation_details.l1_batch_number"
  },
  "bc4433cdfa499830fe6a6a95759c9fbe343ac25b371c7fa980bfd1b0afc86629": {
    "describe": {
      "columns": [
        {
          "name": "l1_batch_number",
          "ordinal": 0,
          "type_info": "Int8"
        }
      ],
      "nullable": [
        false
      ],
      "parameters": {
        "Left": [
          "Text",
          "Text",
          "Text"
        ]
      }
    },
    "query": "UPDATE proof_compression_jobs_fri SET status = $1, attempts = attempts + 1, updated_at = now(), processing_started_at = now(), picked_by = $3 WHERE l1_batch_number = ( SELECT l1_batch_number FROM proof_compression_jobs_fri WHERE status = $2 ORDER BY l1_batch_number ASC LIMIT 1 FOR UPDATE SKIP LOCKED ) RETURNING proof_compression_jobs_fri.l1_batch_number"
  },
  "be824de76050461afe29dfd229e524bdf113eab3ca24208782c200531db1c940": {
    "describe": {
      "columns": [
        {
          "name": "id",
          "ordinal": 0,
          "type_info": "Int8"
        }
      ],
      "nullable": [
        false
      ],
      "parameters": {
        "Left": [
          "Int8",
          "Int2",
          "Int2",
          "Int4"
        ]
      }
    },
    "query": "\n                        SELECT id from prover_jobs_fri\n                        WHERE l1_batch_number = $1\n                        AND circuit_id = $2\n                        AND aggregation_round = $3\n                        AND depth = $4\n                        AND status = 'successful'\n                        ORDER BY sequence_number ASC;\n                        "
  },
  "bef58e581dd0b658350dcdc15ebf7cf350cf088b60c916a15889e31ee7534907": {
    "describe": {
      "columns": [
        {
          "name": "bytecode",
          "ordinal": 0,
          "type_info": "Bytea"
        },
        {
          "name": "bytecode_hash",
          "ordinal": 1,
          "type_info": "Bytea"
        }
      ],
      "nullable": [
        false,
        false
      ],
      "parameters": {
        "Left": [
          "ByteaArray"
        ]
      }
    },
    "query": "SELECT bytecode, bytecode_hash FROM factory_deps WHERE bytecode_hash = ANY($1)"
  },
  "c178e1574d2a16cb90bcc5d5333a4f8dd2a69e0c12b4e7e108a8dcc6000669a5": {
    "describe": {
      "columns": [
        {
          "name": "protocol_version",
          "ordinal": 0,
          "type_info": "Int4"
        }
      ],
      "nullable": [
        true
      ],
      "parameters": {
        "Left": [
          "Int8"
        ]
      }
    },
    "query": "SELECT protocol_version FROM miniblocks WHERE number = $1"
  },
  "c1e5f85be88ef0b6ab81daf8dec2011797086a7ec5aeaffe5665ebf9584bf84a": {
    "describe": {
      "columns": [
        {
          "name": "l1_batch_number",
          "ordinal": 0,
          "type_info": "Int8"
        },
        {
          "name": "scheduler_partial_input_blob_url",
          "ordinal": 1,
          "type_info": "Text"
        },
        {
          "name": "status",
          "ordinal": 2,
          "type_info": "Text"
        },
        {
          "name": "processing_started_at",
          "ordinal": 3,
          "type_info": "Timestamp"
        },
        {
          "name": "time_taken",
          "ordinal": 4,
          "type_info": "Time"
        },
        {
          "name": "error",
          "ordinal": 5,
          "type_info": "Text"
        },
        {
          "name": "created_at",
          "ordinal": 6,
          "type_info": "Timestamp"
        },
        {
          "name": "updated_at",
          "ordinal": 7,
          "type_info": "Timestamp"
        },
        {
          "name": "attempts",
          "ordinal": 8,
          "type_info": "Int2"
        },
        {
          "name": "protocol_version",
          "ordinal": 9,
          "type_info": "Int4"
        },
        {
          "name": "picked_by",
          "ordinal": 10,
          "type_info": "Text"
        }
      ],
      "nullable": [
        false,
        false,
        false,
        true,
        true,
        true,
        false,
        false,
        false,
        true,
        true
      ],
      "parameters": {
        "Left": [
          "Int4Array",
          "Text"
        ]
      }
    },
    "query": "\n                UPDATE scheduler_witness_jobs_fri\n                SET status = 'in_progress', attempts = attempts + 1,\n                    updated_at = now(), processing_started_at = now(),\n                    picked_by = $2\n                WHERE l1_batch_number = (\n                    SELECT l1_batch_number\n                    FROM scheduler_witness_jobs_fri\n                    WHERE status = 'queued'\n                    AND protocol_version = ANY($1)\n                    ORDER BY l1_batch_number ASC\n                    LIMIT 1\n                    FOR UPDATE\n                    SKIP LOCKED\n                )\n                RETURNING scheduler_witness_jobs_fri.*\n               "
  },
  "c2cf96a9eb6893c5ba7d9e5418d9f24084ccd87980cb6ee05de1b3bde5c654bd": {
    "describe": {
      "columns": [],
      "nullable": [],
      "parameters": {
        "Left": [
          "ByteaArray",
          "ByteaArray"
        ]
      }
    },
    "query": "\n                        INSERT INTO call_traces (tx_hash, call_trace)\n                        SELECT u.tx_hash, u.call_trace\n                        FROM UNNEST($1::bytea[], $2::bytea[])\n                        AS u(tx_hash, call_trace)\n                        "
  },
  "c49a6925e9462cc85a6e1cc850f2e147e0a5d990efed56f27792698e6cf9ff0c": {
    "describe": {
      "columns": [
        {
          "name": "l1_batch_number",
          "ordinal": 0,
          "type_info": "Int8"
        },
        {
          "name": "status",
          "ordinal": 1,
          "type_info": "Text"
        },
        {
          "name": "attempts",
          "ordinal": 2,
          "type_info": "Int2"
        }
      ],
      "nullable": [
        false,
        false,
        false
      ],
      "parameters": {
        "Left": [
          "Interval",
          "Int2"
        ]
      }
    },
    "query": "\n                UPDATE scheduler_witness_jobs_fri\n                SET status = 'queued', attempts = attempts + 1, updated_at = now(), processing_started_at = now()\n                WHERE (status = 'in_progress' AND  processing_started_at <= now() - $1::interval AND attempts < $2)\n                OR (status = 'failed' AND attempts < $2)\n                RETURNING l1_batch_number, status, attempts\n                "
  },
  "c59d052f89ddfc3d2c07be84d6d9837adfbe2cefb10d01e09d31aa5e3364e281": {
    "describe": {
      "columns": [
        {
          "name": "number",
          "ordinal": 0,
          "type_info": "Int8"
        },
        {
          "name": "l1_tx_count",
          "ordinal": 1,
          "type_info": "Int4"
        },
        {
          "name": "l2_tx_count",
          "ordinal": 2,
          "type_info": "Int4"
        },
        {
          "name": "timestamp",
          "ordinal": 3,
          "type_info": "Int8"
        },
        {
          "name": "is_finished",
          "ordinal": 4,
          "type_info": "Bool"
        },
        {
          "name": "fee_account_address",
          "ordinal": 5,
          "type_info": "Bytea"
        },
        {
          "name": "l2_to_l1_logs",
          "ordinal": 6,
          "type_info": "ByteaArray"
        },
        {
          "name": "l2_to_l1_messages",
          "ordinal": 7,
          "type_info": "ByteaArray"
        },
        {
          "name": "bloom",
          "ordinal": 8,
          "type_info": "Bytea"
        },
        {
          "name": "priority_ops_onchain_data",
          "ordinal": 9,
          "type_info": "ByteaArray"
        },
        {
          "name": "used_contract_hashes",
          "ordinal": 10,
          "type_info": "Jsonb"
        },
        {
          "name": "base_fee_per_gas",
          "ordinal": 11,
          "type_info": "Numeric"
        },
        {
          "name": "l1_gas_price",
          "ordinal": 12,
          "type_info": "Int8"
        },
        {
          "name": "l2_fair_gas_price",
          "ordinal": 13,
          "type_info": "Int8"
        },
        {
          "name": "bootloader_code_hash",
          "ordinal": 14,
          "type_info": "Bytea"
        },
        {
          "name": "default_aa_code_hash",
          "ordinal": 15,
          "type_info": "Bytea"
        },
        {
          "name": "protocol_version",
          "ordinal": 16,
          "type_info": "Int4"
        },
        {
          "name": "compressed_state_diffs",
          "ordinal": 17,
          "type_info": "Bytea"
        },
        {
          "name": "system_logs",
          "ordinal": 18,
          "type_info": "ByteaArray"
        }
      ],
      "nullable": [
        false,
        false,
        false,
        false,
        false,
        false,
        false,
        false,
        false,
        false,
        false,
        false,
        false,
        false,
        true,
        true,
        true,
        true,
        false
      ],
      "parameters": {
        "Left": [
          "Int8"
        ]
      }
    },
    "query": "SELECT number, l1_tx_count, l2_tx_count, timestamp, is_finished, fee_account_address, l2_to_l1_logs, l2_to_l1_messages, bloom, priority_ops_onchain_data, used_contract_hashes, base_fee_per_gas, l1_gas_price, l2_fair_gas_price, bootloader_code_hash, default_aa_code_hash, protocol_version, compressed_state_diffs, system_logs FROM l1_batches WHERE number = $1"
  },
  "c604ee1dd86ac154d67ddb339da5f65ca849887d6a1068623e874f9df00cfdd1": {
    "describe": {
      "columns": [],
      "nullable": [],
      "parameters": {
        "Left": [
          "Int8",
          "ByteaArray",
          "Int4Array",
          "VarcharArray",
          "JsonbArray",
          "Int8Array",
          "NumericArray"
        ]
      }
    },
    "query": "\n                        UPDATE transactions\n                            SET\n                                miniblock_number = $1,\n                                index_in_block = data_table.index_in_block,\n                                error = NULLIF(data_table.error, ''),\n                                in_mempool=FALSE,\n                                execution_info = execution_info || data_table.new_execution_info,\n                                refunded_gas = data_table.refunded_gas,\n                                effective_gas_price = data_table.effective_gas_price,\n                                updated_at = now()\n                        FROM\n                            (\n                                SELECT\n                                    UNNEST($2::bytea[]) AS hash,\n                                    UNNEST($3::integer[]) AS index_in_block,\n                                    UNNEST($4::varchar[]) AS error,\n                                    UNNEST($5::jsonb[]) AS new_execution_info,\n                                    UNNEST($6::bigint[]) as refunded_gas,\n                                    UNNEST($7::numeric[]) as effective_gas_price\n                            ) AS data_table\n                        WHERE transactions.hash = data_table.hash\n                    "
  },
  "c6109267f85f38edcd53f361cf2654f43fa45928e39324cfab8389453b4e7031": {
    "describe": {
      "columns": [
        {
          "name": "id",
          "ordinal": 0,
          "type_info": "Int4"
        },
        {
          "name": "eth_tx_id",
          "ordinal": 1,
          "type_info": "Int4"
        },
        {
          "name": "tx_hash",
          "ordinal": 2,
          "type_info": "Text"
        },
        {
          "name": "base_fee_per_gas",
          "ordinal": 3,
          "type_info": "Int8"
        },
        {
          "name": "priority_fee_per_gas",
          "ordinal": 4,
          "type_info": "Int8"
        },
        {
          "name": "signed_raw_tx",
          "ordinal": 5,
          "type_info": "Bytea"
        },
        {
          "name": "nonce",
          "ordinal": 6,
          "type_info": "Int8"
        }
      ],
      "nullable": [
        false,
        false,
        false,
        false,
        false,
        true,
        false
      ],
      "parameters": {
        "Left": []
      }
    },
    "query": "\n                SELECT \n                    eth_txs_history.id,\n                    eth_txs_history.eth_tx_id,\n                    eth_txs_history.tx_hash,\n                    eth_txs_history.base_fee_per_gas,\n                    eth_txs_history.priority_fee_per_gas,\n                    eth_txs_history.signed_raw_tx,\n                    eth_txs.nonce\n                FROM eth_txs_history \n                JOIN eth_txs ON eth_txs.id = eth_txs_history.eth_tx_id \n                WHERE eth_txs_history.sent_at_block IS NULL AND eth_txs.confirmed_eth_tx_history_id IS NULL\n                ORDER BY eth_txs_history.id DESC"
  },
  "c66b0e0867a1a634f984645ca576a6502b51b67aa0be2dae98e0e2adeb450963": {
    "describe": {
      "columns": [
        {
          "name": "id",
          "ordinal": 0,
          "type_info": "Int8"
        },
        {
          "name": "status",
          "ordinal": 1,
          "type_info": "Text"
        },
        {
          "name": "attempts",
          "ordinal": 2,
          "type_info": "Int4"
        }
      ],
      "nullable": [
        false,
        false,
        false
      ],
      "parameters": {
        "Left": [
          "Interval",
          "Int4"
        ]
      }
    },
    "query": "\n                UPDATE prover_jobs\n                SET status = 'queued', attempts = attempts + 1, updated_at = now(), processing_started_at = now()\n                WHERE (status = 'in_progress' AND  processing_started_at <= now() - $1::interval AND attempts < $2)\n                OR (status = 'in_gpu_proof' AND  processing_started_at <= now() - $1::interval AND attempts < $2)\n                OR (status = 'failed' AND attempts < $2)\n                RETURNING id, status, attempts\n                "
  },
  "c6aadc4ec78e30f5775f7a9f866ad02984b78de3e3d1f34c144a4057ff44ea6a": {
    "describe": {
      "columns": [
        {
          "name": "count",
          "ordinal": 0,
          "type_info": "Int8"
        }
      ],
      "nullable": [
        null
      ],
      "parameters": {
        "Left": []
      }
    },
    "query": "SELECT COUNT(*) FROM eth_txs WHERE has_failed = TRUE"
  },
  "c6cdc9ef18fe20ef530b653c0c24c674dd74aef3701bfb5c6db23d649115f1d4": {
    "describe": {
      "columns": [],
      "nullable": [],
      "parameters": {
        "Left": [
          "Time",
          "Int8"
        ]
      }
    },
    "query": "\n                UPDATE witness_inputs_fri\n                SET status = 'successful', updated_at = now(), time_taken = $1\n                WHERE l1_batch_number = $2\n               "
  },
  "c766f2ee9e3054ba337873ba5ebb26d4f1a43691664372152e5eb782391f9f68": {
    "describe": {
      "columns": [],
      "nullable": [],
      "parameters": {
        "Left": [
          "Int8Array"
        ]
      }
    },
    "query": "\n                UPDATE node_aggregation_witness_jobs\n                SET is_blob_cleaned=TRUE\n                WHERE l1_batch_number = ANY($1);\n            "
  },
  "c8125b30eb64eebfa4500dc623972bf8771a83b218bd18a51e633d4cf4bf8eb3": {
    "describe": {
      "columns": [
        {
          "name": "bytecode",
          "ordinal": 0,
          "type_info": "Bytea"
        }
      ],
      "nullable": [
        false
      ],
      "parameters": {
        "Left": [
          "Bytea",
          "Int8",
          "Bytea"
        ]
      }
    },
    "query": "\n                    SELECT bytecode FROM (\n                        SELECT * FROM storage_logs\n                        WHERE\n                            storage_logs.hashed_key = $1 AND\n                            storage_logs.miniblock_number <= $2\n                        ORDER BY\n                            storage_logs.miniblock_number DESC, storage_logs.operation_number DESC\n                        LIMIT 1\n                    ) t\n                    JOIN factory_deps ON value = factory_deps.bytecode_hash\n                    WHERE value != $3\n                "
  },
  "c849561f88c775f2cce4d59387916793ba1623a8a714b415375477e090d86bd3": {
    "describe": {
      "columns": [],
      "nullable": [],
      "parameters": {
        "Left": [
          "Int8",
          "Int4",
          "Int4"
        ]
      }
    },
    "query": "UPDATE eth_txs\n                SET gas_used = $1, confirmed_eth_tx_history_id = $2\n                WHERE id = $3"
  },
  "c881cd7018a9f714cdc3388936e363d49bd6ae52467d382d2f2250ab4f11acf9": {
    "describe": {
      "columns": [
        {
          "name": "address",
          "ordinal": 0,
          "type_info": "Bytea"
        },
        {
          "name": "key",
          "ordinal": 1,
          "type_info": "Bytea"
        }
      ],
      "nullable": [
        false,
        false
      ],
      "parameters": {
        "Left": [
          "Int8"
        ]
      }
    },
    "query": "SELECT address, key FROM protective_reads WHERE l1_batch_number = $1"
  },
  "c891770305cb3aba4021738e60567d977eac54435c871b5178de7c3c96d2f721": {
    "describe": {
      "columns": [
        {
          "name": "usd_price",
          "ordinal": 0,
          "type_info": "Numeric"
        },
        {
          "name": "usd_price_updated_at",
          "ordinal": 1,
          "type_info": "Timestamp"
        }
      ],
      "nullable": [
        true,
        true
      ],
      "parameters": {
        "Left": [
          "Bytea"
        ]
      }
    },
    "query": "SELECT usd_price, usd_price_updated_at FROM tokens WHERE l2_address = $1"
  },
  "c92a84c15a8641f73417a03de99a0fb7e07fd0da7b376e65b3ed61209e55a5fa": {
    "describe": {
      "columns": [],
      "nullable": [],
      "parameters": {
        "Left": [
          "Int8Array"
        ]
      }
    },
    "query": "UPDATE witness_inputs SET is_blob_cleaned = TRUE WHERE l1_batch_number = ANY($1)"
  },
  "ca8fa3521dab5ee985a837572e8625bd5b26bf79f58950698218b28110c29d1f": {
    "describe": {
      "columns": [],
      "nullable": [],
      "parameters": {
        "Left": [
          "Text",
          "Int4",
          "Int4",
          "Int2",
          "Text",
          "Text",
          "Int2"
        ]
      }
    },
    "query": "\n                    INSERT INTO gpu_prover_queue (instance_host, instance_port, queue_capacity, queue_free_slots, instance_status, specialized_prover_group_id, region, zone, num_gpu, created_at, updated_at)\n                    VALUES (cast($1::text as inet), $2, $3, $3, 'available', $4, $5, $6, $7, now(), now())\n                    ON CONFLICT(instance_host, instance_port, region, zone)\n                    DO UPDATE SET instance_status='available', queue_capacity=$3, queue_free_slots=$3, specialized_prover_group_id=$4, region=$5, zone=$6, num_gpu=$7, updated_at=now()"
  },
  "cc20350af9e837ae6b6160be65f88e6b675f62e207252f91f2ce7dcaaddb12b1": {
    "describe": {
      "columns": [],
      "nullable": [],
      "parameters": {
        "Left": [
          "Int4",
          "Int8",
          "Bytea",
          "Bytea",
          "Bytea",
          "Bytea",
          "Bytea",
          "Bytea",
          "Bytea",
          "Bytea"
        ]
      }
    },
    "query": "INSERT INTO protocol_versions (id, timestamp, recursion_scheduler_level_vk_hash, recursion_node_level_vk_hash, recursion_leaf_level_vk_hash, recursion_circuits_set_vks_hash, bootloader_code_hash, default_account_code_hash, verifier_address, upgrade_tx_hash, created_at) VALUES ($1, $2, $3, $4, $5, $6, $7, $8, $9, $10, now())"
  },
  "ce3666b149f7fc62a68139a8efb83ed149c7deace17b8968817941763e45a147": {
    "describe": {
      "columns": [],
      "nullable": [],
      "parameters": {
        "Left": [
          "Bytea",
          "Int8",
          "Bytea"
        ]
      }
    },
    "query": "\n                    DELETE FROM tokens \n                    WHERE l2_address IN\n                    (\n                        SELECT substring(key, 12, 20) FROM storage_logs \n                        WHERE storage_logs.address = $1 AND miniblock_number > $2 AND NOT EXISTS (\n                            SELECT 1 FROM storage_logs as s\n                            WHERE\n                                s.hashed_key = storage_logs.hashed_key AND\n                                (s.miniblock_number, s.operation_number) >= (storage_logs.miniblock_number, storage_logs.operation_number) AND\n                                s.value = $3\n                        )\n                    )\n                "
  },
  "cea77fbe02853a7a9b1f7b5ddf2957cb23212ae5ef0f889834d796c35b583542": {
    "describe": {
      "columns": [],
      "nullable": [],
      "parameters": {
        "Left": [
          "Int8"
        ]
      }
    },
    "query": "DELETE FROM miniblocks WHERE number > $1"
  },
  "cf9a49dd3ef67b3515e411fd0daadd667af9a4451390b3ef47fe9f902ee9f4e2": {
    "describe": {
      "columns": [],
      "nullable": [],
      "parameters": {
        "Left": [
          "Int8",
          "Text",
          "Jsonb",
          "Text"
        ]
      }
    },
    "query": "\n                UPDATE contract_verification_requests\n                SET status = 'failed', updated_at = now(), error = $2, compilation_errors = $3, panic_message = $4\n                WHERE id = $1\n                "
  },
  "cfd2ce8eb6997b7609090b4400e1bc42db577fdd3758248be69d3b5d9d132bf1": {
    "describe": {
      "columns": [
        {
          "name": "count!",
          "ordinal": 0,
          "type_info": "Int8"
        },
        {
          "name": "circuit_type!",
          "ordinal": 1,
          "type_info": "Text"
        },
        {
          "name": "status!",
          "ordinal": 2,
          "type_info": "Text"
        }
      ],
      "nullable": [
        null,
        false,
        false
      ],
      "parameters": {
        "Left": []
      }
    },
    "query": "\n                SELECT COUNT(*) as \"count!\", circuit_type as \"circuit_type!\", status as \"status!\"\n                FROM prover_jobs\n                WHERE status <> 'skipped' and status <> 'successful' \n                GROUP BY circuit_type, status\n                "
  },
  "d0ff67e7c59684a0e4409726544cf850dbdbb36d038ebbc6a1c5bf0e76b0358c": {
    "describe": {
      "columns": [
        {
          "name": "count!",
          "ordinal": 0,
          "type_info": "Int8"
        }
      ],
      "nullable": [
        null
      ],
      "parameters": {
        "Left": []
      }
    },
    "query": "SELECT COUNT(*) as \"count!\" FROM l1_batches"
  },
  "d11ff84327058721c3c36bc3371c3139f41e2a2255f64bbc5108c1876848d8bb": {
    "describe": {
      "columns": [],
      "nullable": [],
      "parameters": {
        "Left": [
          "Text",
          "Text",
          "Int4",
          "Int4",
          "Text",
          "Text"
        ]
      }
    },
    "query": "\n                UPDATE gpu_prover_queue\n                SET instance_status = $1, updated_at = now(), queue_free_slots = $4\n                WHERE instance_host = $2::text::inet\n                AND instance_port = $3\n                AND region = $5\n                AND zone = $6\n                "
  },
  "d12724ae2bda6214b68e19dc290281907383926abf5ad471eef89529908b2673": {
    "describe": {
      "columns": [
        {
          "name": "id",
          "ordinal": 0,
          "type_info": "Int8"
        },
        {
          "name": "l1_batch_number",
          "ordinal": 1,
          "type_info": "Int8"
        },
        {
          "name": "circuit_id",
          "ordinal": 2,
          "type_info": "Int2"
        },
        {
          "name": "aggregation_round",
          "ordinal": 3,
          "type_info": "Int2"
        },
        {
          "name": "sequence_number",
          "ordinal": 4,
          "type_info": "Int4"
        },
        {
          "name": "depth",
          "ordinal": 5,
          "type_info": "Int4"
        },
        {
          "name": "is_node_final_proof",
          "ordinal": 6,
          "type_info": "Bool"
        }
      ],
      "nullable": [
        false,
        false,
        false,
        false,
        false,
        false,
        false
      ],
      "parameters": {
        "Left": [
          "Int4Array",
          "Text"
        ]
      }
    },
    "query": "\n                UPDATE prover_jobs_fri\n                SET status = 'in_progress', attempts = attempts + 1,\n                    updated_at = now(), processing_started_at = now(),\n                    picked_by = $2\n                WHERE id = (\n                    SELECT id\n                    FROM prover_jobs_fri\n                    WHERE status = 'queued'\n                    AND protocol_version = ANY($1)\n                    ORDER BY aggregation_round DESC, l1_batch_number ASC, id ASC\n                    LIMIT 1\n                    FOR UPDATE\n                    SKIP LOCKED\n                )\n                RETURNING prover_jobs_fri.id, prover_jobs_fri.l1_batch_number, prover_jobs_fri.circuit_id,\n                prover_jobs_fri.aggregation_round, prover_jobs_fri.sequence_number, prover_jobs_fri.depth,\n                prover_jobs_fri.is_node_final_proof\n                "
  },
  "d1c82bd0b3c010569937ad7600760fa0c3aca7c9585bbf9598a5c0515b431b26": {
    "describe": {
      "columns": [
        {
          "name": "hashed_key",
          "ordinal": 0,
          "type_info": "Bytea"
        },
        {
          "name": "l1_batch_number",
          "ordinal": 1,
          "type_info": "Int8"
        },
        {
          "name": "index",
          "ordinal": 2,
          "type_info": "Int8"
        }
      ],
      "nullable": [
        false,
        false,
        false
      ],
      "parameters": {
        "Left": [
          "ByteaArray"
        ]
      }
    },
    "query": "SELECT hashed_key, l1_batch_number, index FROM initial_writes WHERE hashed_key = ANY($1::bytea[])"
  },
  "d6709f3ce8f08f988e10a0e0fb5c06db9488834a85066babaf3d56cf212b4ea0": {
    "describe": {
      "columns": [],
      "nullable": [],
      "parameters": {
        "Left": [
          "Bytea",
          "Varchar",
          "Varchar",
          "Int4"
        ]
      }
    },
    "query": "UPDATE tokens SET token_list_name = $2, token_list_symbol = $3,\n                token_list_decimals = $4, well_known = true, updated_at = now()\n                WHERE l1_address = $1\n                "
  },
  "d7060880fe56fd99af7b7ed3f4c7fb9d0858cee30f44c5197821aae83c6c9666": {
    "describe": {
      "columns": [
        {
          "name": "id",
          "ordinal": 0,
          "type_info": "Int4"
        }
      ],
      "nullable": [
        false
      ],
      "parameters": {
        "Left": [
          "Bytea",
          "Bytea",
          "Bytea",
          "Bytea"
        ]
      }
    },
    "query": "\n                SELECT id\n                FROM prover_protocol_versions\n                WHERE recursion_circuits_set_vks_hash = $1\n                AND recursion_leaf_level_vk_hash = $2\n                AND recursion_node_level_vk_hash = $3\n                AND recursion_scheduler_level_vk_hash = $4\n               "
  },
  "d8515595d34dca53e50bbd4ed396f6208e33f596195a5ed02fba9e8364ceb33c": {
    "describe": {
      "columns": [
        {
          "name": "bytecode",
          "ordinal": 0,
          "type_info": "Bytea"
        }
      ],
      "nullable": [
        false
      ],
      "parameters": {
        "Left": [
          "Bytea"
        ]
      }
    },
    "query": "SELECT bytecode FROM factory_deps WHERE bytecode_hash = $1"
  },
  "d8e0bb1a349523077356be101808340eab078979390af7d26c71489b5f303d1b": {
    "describe": {
      "columns": [],
      "nullable": [],
      "parameters": {
        "Left": [
          "Int8"
        ]
      }
    },
    "query": "UPDATE l1_batches SET skip_proof = TRUE WHERE number = $1"
  },
  "dc16d0fac093a52480b66dfcb5976fb01e6629e8c982c265f2af1d5000090572": {
    "describe": {
      "columns": [
        {
          "name": "count",
          "ordinal": 0,
          "type_info": "Int8"
        }
      ],
      "nullable": [
        null
      ],
      "parameters": {
        "Left": []
      }
    },
    "query": "SELECT COUNT(miniblocks.number) FROM miniblocks WHERE l1_batch_number IS NULL"
  },
  "dc751a25528a272bac17416f782fce3d0aee44b1ae25be0220718b356fda02e8": {
    "describe": {
      "columns": [
        {
          "name": "id",
          "ordinal": 0,
          "type_info": "Int8"
        },
        {
          "name": "status",
          "ordinal": 1,
          "type_info": "Text"
        },
        {
          "name": "attempts",
          "ordinal": 2,
          "type_info": "Int2"
        }
      ],
      "nullable": [
        false,
        false,
        false
      ],
      "parameters": {
        "Left": [
          "Interval",
          "Int2"
        ]
      }
    },
    "query": "\n                UPDATE node_aggregation_witness_jobs_fri\n                SET status = 'queued', attempts = attempts + 1, updated_at = now(), processing_started_at = now()\n                WHERE (status = 'in_progress' AND  processing_started_at <= now() - $1::interval AND attempts < $2)\n                OR (status = 'failed' AND attempts < $2)\n                RETURNING id, status, attempts\n                "
  },
  "dd330bc075a163974c59ec55ecfddd769d05801963b3e0e840e7f11e7bc6d3e9": {
    "describe": {
      "columns": [
        {
          "name": "l1_batch_number",
          "ordinal": 0,
          "type_info": "Int8"
        }
      ],
      "nullable": [
        false
      ],
      "parameters": {
        "Left": [
          "Int8"
        ]
      }
    },
    "query": "SELECT l1_batch_number FROM witness_inputs WHERE length(merkle_tree_paths) <> 0 ORDER BY l1_batch_number DESC LIMIT $1"
  },
  "dd8aa1c9d4dcea22c9a13cca5ae45e951cf963b0608046b88be40309d7379ec2": {
    "describe": {
      "columns": [],
      "nullable": [],
      "parameters": {
        "Left": [
          "Varchar",
          "Bytea"
        ]
      }
    },
    "query": "UPDATE transactions\n                    SET error = $1, updated_at = now()\n                    WHERE hash = $2"
  },
  "dd8f0bbabcd646457a9174a590c79a45d4f744624a74f79017eacbab6b4f9b0a": {
    "describe": {
      "columns": [
        {
          "name": "id",
          "ordinal": 0,
          "type_info": "Int4"
        }
      ],
      "nullable": [
        false
      ],
      "parameters": {
        "Left": []
      }
    },
    "query": "SELECT id FROM protocol_versions"
  },
  "ddb3b38be2b6038b63288961f46ba7d3bb7250caff1146e13c5ee77b6a994ffc": {
    "describe": {
      "columns": [
        {
          "name": "circuit_type",
          "ordinal": 0,
          "type_info": "Text"
        },
        {
          "name": "result",
          "ordinal": 1,
          "type_info": "Bytea"
        }
      ],
      "nullable": [
        false,
        true
      ],
      "parameters": {
        "Left": [
          "Int8",
          "Int4"
        ]
      }
    },
    "query": "\n                        SELECT circuit_type, result from prover_jobs\n                        WHERE l1_batch_number = $1 AND status = 'successful' AND aggregation_round = $2\n                        ORDER BY sequence_number ASC;\n                        "
  },
  "ddd8b105f5e5cf9db40b14ea47e4ba2b3875f89280019464be34f51605833f1b": {
    "describe": {
      "columns": [],
      "nullable": [],
      "parameters": {
        "Left": [
          "Text",
          "Text",
          "Int4",
          "Text"
        ]
      }
    },
    "query": "UPDATE gpu_prover_queue_fri SET instance_status = $1, updated_at = now() WHERE instance_host = $2::text::inet AND instance_port = $3 AND zone = $4\n                "
  },
  "de960625b0fa0b766aacab74473fcd0332a3f7dc356648452a6a63189a8b7cc3": {
    "describe": {
      "columns": [
        {
          "name": "protocol_version",
          "ordinal": 0,
          "type_info": "Int4"
        }
      ],
      "nullable": [
        true
      ],
      "parameters": {
        "Left": [
          "Int8"
        ]
      }
    },
    "query": "SELECT protocol_version FROM witness_inputs_fri WHERE l1_batch_number = $1"
  },
  "deaf3789ac968e299fe0e5a7f1c72494af8ecd664da9c901ec9c0c5e7c29bb65": {
    "describe": {
      "columns": [],
      "nullable": [],
      "parameters": {
        "Left": [
          "ByteaArray",
          "ByteaArray",
          "ByteaArray",
          "ByteaArray",
          "ByteaArray"
        ]
      }
    },
    "query": "INSERT INTO storage (hashed_key, address, key, value, tx_hash, created_at, updated_at) SELECT u.hashed_key, u.address, u.key, u.value, u.tx_hash, now(), now() FROM UNNEST ($1::bytea[], $2::bytea[], $3::bytea[], $4::bytea[], $5::bytea[]) AS u(hashed_key, address, key, value, tx_hash) ON CONFLICT (hashed_key) DO UPDATE SET tx_hash = excluded.tx_hash, value = excluded.value, updated_at = now()"
  },
  "df857ee85c600bd90687b2ed91517d91a5dc4de3cd6c15c34119ca52a3321828": {
    "describe": {
      "columns": [
        {
          "name": "l1_batch_number",
          "ordinal": 0,
          "type_info": "Int8"
        },
        {
          "name": "merkle_tree_paths",
          "ordinal": 1,
          "type_info": "Bytea"
        },
        {
          "name": "created_at",
          "ordinal": 2,
          "type_info": "Timestamp"
        },
        {
          "name": "updated_at",
          "ordinal": 3,
          "type_info": "Timestamp"
        },
        {
          "name": "status",
          "ordinal": 4,
          "type_info": "Text"
        },
        {
          "name": "time_taken",
          "ordinal": 5,
          "type_info": "Time"
        },
        {
          "name": "processing_started_at",
          "ordinal": 6,
          "type_info": "Timestamp"
        },
        {
          "name": "error",
          "ordinal": 7,
          "type_info": "Varchar"
        },
        {
          "name": "attempts",
          "ordinal": 8,
          "type_info": "Int4"
        },
        {
          "name": "merkel_tree_paths_blob_url",
          "ordinal": 9,
          "type_info": "Text"
        },
        {
          "name": "is_blob_cleaned",
          "ordinal": 10,
          "type_info": "Bool"
        },
        {
          "name": "protocol_version",
          "ordinal": 11,
          "type_info": "Int4"
        }
      ],
      "nullable": [
        false,
        true,
        false,
        false,
        false,
        false,
        true,
        true,
        false,
        true,
        false,
        true
      ],
      "parameters": {
        "Left": [
          "Interval",
          "Int4",
          "Int8",
          "Int4Array"
        ]
      }
    },
    "query": "\n                UPDATE witness_inputs\n                SET status = 'in_progress', attempts = attempts + 1,\n                    updated_at = now(), processing_started_at = now()\n                WHERE l1_batch_number = (\n                        SELECT l1_batch_number\n                        FROM witness_inputs\n                        WHERE l1_batch_number <= $3\n                        AND\n                        (   status = 'queued'\n                            OR (status = 'in_progress' AND processing_started_at < now() - $1::interval)\n                            OR (status = 'failed' AND attempts < $2)\n                        )\n                        AND protocol_version = ANY($4)\n                        ORDER BY l1_batch_number ASC\n                        LIMIT 1\n                        FOR UPDATE\n                        SKIP LOCKED\n                )\n                RETURNING witness_inputs.*\n               "
  },
  "e03756d19dfdf4cdffa81154e690dc7c36024dad5363e0c5440606a5a50eef53": {
    "describe": {
      "columns": [],
      "nullable": [],
      "parameters": {
        "Left": [
          "Bytea",
          "Bytea",
          "Bytea",
          "Bytea",
          "Bytea",
          "Bytea",
          "Bytea",
          "Bool",
          "Bytea",
          "Int8",
          "Bytea",
          "Bytea",
          "Bytea",
          "Bytea",
          "Int8"
        ]
      }
    },
    "query": "UPDATE l1_batches SET hash = $1, merkle_root_hash = $2, commitment = $3, compressed_repeated_writes = $4, compressed_initial_writes = $5, l2_l1_compressed_messages = $6, l2_l1_merkle_root = $7, zkporter_is_available = $8, parent_hash = $9, rollup_last_leaf_index = $10, aux_data_hash = $11, pass_through_data_hash = $12, meta_parameters_hash = $13, compressed_state_diffs = $14, updated_at = now() WHERE number = $15 AND hash IS NULL"
  },
  "e05a8c74653afc78c892ddfd08e60ab040d2b2f7c4b5ee110988eac2dd0dd90d": {
    "describe": {
      "columns": [
        {
          "name": "timestamp",
          "ordinal": 0,
          "type_info": "Int8"
        },
        {
          "name": "virtual_blocks",
          "ordinal": 1,
          "type_info": "Int8"
        }
      ],
      "nullable": [
        false,
        false
      ],
      "parameters": {
        "Left": [
          "Int8",
          "Int8"
        ]
      }
    },
    "query": "SELECT timestamp, virtual_blocks FROM miniblocks WHERE number BETWEEN $1 AND $2 ORDER BY number"
  },
  "e29d263f33257a37f391907b7ff588f416a0350b606f16f4779fa1d3bf4be08b": {
    "describe": {
      "columns": [
        {
          "name": "id",
          "ordinal": 0,
          "type_info": "Int4"
        },
        {
          "name": "eth_tx_id",
          "ordinal": 1,
          "type_info": "Int4"
        }
      ],
      "nullable": [
        false,
        false
      ],
      "parameters": {
        "Left": [
          "Text"
        ]
      }
    },
    "query": "UPDATE eth_txs_history\n                SET updated_at = now(), confirmed_at = now()\n                WHERE tx_hash = $1\n                RETURNING id, eth_tx_id"
  },
  "e409b39a5e62a3a4ec5d3b6aae4935c13b93129a22ffe6a0b68b5ade1f6082c8": {
    "describe": {
      "columns": [
        {
          "name": "number",
          "ordinal": 0,
          "type_info": "Int8"
        },
        {
          "name": "hash",
          "ordinal": 1,
          "type_info": "Bytea"
        }
      ],
      "nullable": [
        false,
        false
      ],
      "parameters": {
        "Left": [
          "Int8",
          "Int4",
          "Int8"
        ]
      }
    },
    "query": "SELECT number, hash FROM miniblocks WHERE number >= $1 and protocol_version = $2 ORDER BY number LIMIT $3"
  },
  "e626aa2efb6ba875a12f2b4e37b0ba8052810e73fa5e2d3280f747f7b89b956f": {
    "describe": {
      "columns": [],
      "nullable": [],
      "parameters": {
        "Left": [
          "Text",
          "Int8"
        ]
      }
    },
    "query": "UPDATE proof_generation_details SET status='generated', proof_blob_url = $1, updated_at = now() WHERE l1_batch_number = $2"
  },
  "e900682a160af90d532da47a1222fc1d7c9962ee8996dbd9b9bb63f13820cf2b": {
    "describe": {
      "columns": [],
      "nullable": [],
      "parameters": {
        "Left": [
          "ByteaArray"
        ]
      }
    },
    "query": "DELETE FROM transactions WHERE in_mempool = TRUE AND initiator_address = ANY($1)"
  },
  "e90688187953eb3c8f5ff4b25c4a6b838e6717c720643b441dece5079b441fc2": {
    "describe": {
      "columns": [],
      "nullable": [],
      "parameters": {
        "Left": []
      }
    },
    "query": "DELETE FROM eth_txs WHERE id >=\n                (SELECT MIN(id) FROM eth_txs WHERE has_failed = TRUE)"
  },
  "e9b03a0d79eb40a67eab9bdaac8447fc17922bea89bcc6a89eb8eadf147835fe": {
    "describe": {
      "columns": [],
      "nullable": [],
      "parameters": {
        "Left": [
          "Int8",
          "Text",
          "Int4"
        ]
      }
    },
    "query": "\n                    INSERT INTO scheduler_witness_jobs_fri\n                        (l1_batch_number, scheduler_partial_input_blob_url, protocol_version, status, created_at, updated_at)\n                    VALUES ($1, $2, $3, 'waiting_for_proofs', now(), now())\n                    ON CONFLICT(l1_batch_number)\n                    DO UPDATE SET updated_at=now()\n                    "
  },
  "ea17481cab38d370e06e7cf8598daa39faf4414152456aab89695e3133477d3e": {
    "describe": {
      "columns": [
        {
          "name": "hash",
          "ordinal": 0,
          "type_info": "Bytea"
        },
        {
          "name": "is_priority",
          "ordinal": 1,
          "type_info": "Bool"
        },
        {
          "name": "full_fee",
          "ordinal": 2,
          "type_info": "Numeric"
        },
        {
          "name": "layer_2_tip_fee",
          "ordinal": 3,
          "type_info": "Numeric"
        },
        {
          "name": "initiator_address",
          "ordinal": 4,
          "type_info": "Bytea"
        },
        {
          "name": "nonce",
          "ordinal": 5,
          "type_info": "Int8"
        },
        {
          "name": "signature",
          "ordinal": 6,
          "type_info": "Bytea"
        },
        {
          "name": "input",
          "ordinal": 7,
          "type_info": "Bytea"
        },
        {
          "name": "data",
          "ordinal": 8,
          "type_info": "Jsonb"
        },
        {
          "name": "received_at",
          "ordinal": 9,
          "type_info": "Timestamp"
        },
        {
          "name": "priority_op_id",
          "ordinal": 10,
          "type_info": "Int8"
        },
        {
          "name": "l1_batch_number",
          "ordinal": 11,
          "type_info": "Int8"
        },
        {
          "name": "index_in_block",
          "ordinal": 12,
          "type_info": "Int4"
        },
        {
          "name": "error",
          "ordinal": 13,
          "type_info": "Varchar"
        },
        {
          "name": "gas_limit",
          "ordinal": 14,
          "type_info": "Numeric"
        },
        {
          "name": "gas_per_storage_limit",
          "ordinal": 15,
          "type_info": "Numeric"
        },
        {
          "name": "gas_per_pubdata_limit",
          "ordinal": 16,
          "type_info": "Numeric"
        },
        {
          "name": "tx_format",
          "ordinal": 17,
          "type_info": "Int4"
        },
        {
          "name": "created_at",
          "ordinal": 18,
          "type_info": "Timestamp"
        },
        {
          "name": "updated_at",
          "ordinal": 19,
          "type_info": "Timestamp"
        },
        {
          "name": "execution_info",
          "ordinal": 20,
          "type_info": "Jsonb"
        },
        {
          "name": "contract_address",
          "ordinal": 21,
          "type_info": "Bytea"
        },
        {
          "name": "in_mempool",
          "ordinal": 22,
          "type_info": "Bool"
        },
        {
          "name": "l1_block_number",
          "ordinal": 23,
          "type_info": "Int4"
        },
        {
          "name": "value",
          "ordinal": 24,
          "type_info": "Numeric"
        },
        {
          "name": "paymaster",
          "ordinal": 25,
          "type_info": "Bytea"
        },
        {
          "name": "paymaster_input",
          "ordinal": 26,
          "type_info": "Bytea"
        },
        {
          "name": "max_fee_per_gas",
          "ordinal": 27,
          "type_info": "Numeric"
        },
        {
          "name": "max_priority_fee_per_gas",
          "ordinal": 28,
          "type_info": "Numeric"
        },
        {
          "name": "effective_gas_price",
          "ordinal": 29,
          "type_info": "Numeric"
        },
        {
          "name": "miniblock_number",
          "ordinal": 30,
          "type_info": "Int8"
        },
        {
          "name": "l1_batch_tx_index",
          "ordinal": 31,
          "type_info": "Int4"
        },
        {
          "name": "refunded_gas",
          "ordinal": 32,
          "type_info": "Int8"
        },
        {
          "name": "l1_tx_mint",
          "ordinal": 33,
          "type_info": "Numeric"
        },
        {
          "name": "l1_tx_refund_recipient",
          "ordinal": 34,
          "type_info": "Bytea"
        },
        {
          "name": "upgrade_id",
          "ordinal": 35,
          "type_info": "Int4"
        }
      ],
      "nullable": [
        false,
        false,
        true,
        true,
        false,
        true,
        true,
        true,
        false,
        false,
        true,
        true,
        true,
        true,
        true,
        true,
        true,
        true,
        false,
        false,
        false,
        true,
        false,
        true,
        false,
        false,
        false,
        true,
        true,
        true,
        true,
        true,
        false,
        true,
        true,
        true
      ],
      "parameters": {
        "Left": [
          "Bytea"
        ]
      }
    },
    "query": "\n                SELECT * FROM transactions\n                WHERE hash = $1\n            "
  },
  "eb95c3daeffd23d35d4e047e3bb8dc44e93492a6d41cf0fd1624d3ea4a2267c9": {
    "describe": {
      "columns": [],
      "nullable": [],
      "parameters": {
        "Left": [
          "Int8",
          "Int8"
        ]
      }
    },
    "query": "UPDATE l1_batches SET predicted_commit_gas_cost = $2, updated_at = now() WHERE number = $1"
  },
  "ebaf755d802edf69578fedf1633000b2a9de4a7d4aa52c7b6910c961ba8dcdd1": {
    "describe": {
      "columns": [
        {
          "name": "number",
          "ordinal": 0,
          "type_info": "Int8"
        },
        {
          "name": "timestamp",
          "ordinal": 1,
          "type_info": "Int8"
        },
        {
          "name": "is_finished",
          "ordinal": 2,
          "type_info": "Bool"
        },
        {
          "name": "l1_tx_count",
          "ordinal": 3,
          "type_info": "Int4"
        },
        {
          "name": "l2_tx_count",
          "ordinal": 4,
          "type_info": "Int4"
        },
        {
          "name": "fee_account_address",
          "ordinal": 5,
          "type_info": "Bytea"
        },
        {
          "name": "bloom",
          "ordinal": 6,
          "type_info": "Bytea"
        },
        {
          "name": "priority_ops_onchain_data",
          "ordinal": 7,
          "type_info": "ByteaArray"
        },
        {
          "name": "hash",
          "ordinal": 8,
          "type_info": "Bytea"
        },
        {
          "name": "parent_hash",
          "ordinal": 9,
          "type_info": "Bytea"
        },
        {
          "name": "commitment",
          "ordinal": 10,
          "type_info": "Bytea"
        },
        {
          "name": "compressed_write_logs",
          "ordinal": 11,
          "type_info": "Bytea"
        },
        {
          "name": "compressed_contracts",
          "ordinal": 12,
          "type_info": "Bytea"
        },
        {
          "name": "eth_prove_tx_id",
          "ordinal": 13,
          "type_info": "Int4"
        },
        {
          "name": "eth_commit_tx_id",
          "ordinal": 14,
          "type_info": "Int4"
        },
        {
          "name": "eth_execute_tx_id",
          "ordinal": 15,
          "type_info": "Int4"
        },
        {
          "name": "merkle_root_hash",
          "ordinal": 16,
          "type_info": "Bytea"
        },
        {
          "name": "l2_to_l1_logs",
          "ordinal": 17,
          "type_info": "ByteaArray"
        },
        {
          "name": "l2_to_l1_messages",
          "ordinal": 18,
          "type_info": "ByteaArray"
        },
        {
          "name": "used_contract_hashes",
          "ordinal": 19,
          "type_info": "Jsonb"
        },
        {
          "name": "compressed_initial_writes",
          "ordinal": 20,
          "type_info": "Bytea"
        },
        {
          "name": "compressed_repeated_writes",
          "ordinal": 21,
          "type_info": "Bytea"
        },
        {
          "name": "l2_l1_compressed_messages",
          "ordinal": 22,
          "type_info": "Bytea"
        },
        {
          "name": "l2_l1_merkle_root",
          "ordinal": 23,
          "type_info": "Bytea"
        },
        {
          "name": "l1_gas_price",
          "ordinal": 24,
          "type_info": "Int8"
        },
        {
          "name": "l2_fair_gas_price",
          "ordinal": 25,
          "type_info": "Int8"
        },
        {
          "name": "rollup_last_leaf_index",
          "ordinal": 26,
          "type_info": "Int8"
        },
        {
          "name": "zkporter_is_available",
          "ordinal": 27,
          "type_info": "Bool"
        },
        {
          "name": "bootloader_code_hash",
          "ordinal": 28,
          "type_info": "Bytea"
        },
        {
          "name": "default_aa_code_hash",
          "ordinal": 29,
          "type_info": "Bytea"
        },
        {
          "name": "base_fee_per_gas",
          "ordinal": 30,
          "type_info": "Numeric"
        },
        {
          "name": "aux_data_hash",
          "ordinal": 31,
          "type_info": "Bytea"
        },
        {
          "name": "pass_through_data_hash",
          "ordinal": 32,
          "type_info": "Bytea"
        },
        {
          "name": "meta_parameters_hash",
          "ordinal": 33,
          "type_info": "Bytea"
        },
        {
          "name": "protocol_version",
          "ordinal": 34,
          "type_info": "Int4"
        },
        {
          "name": "compressed_state_diffs",
          "ordinal": 35,
          "type_info": "Bytea"
        },
        {
          "name": "gas_per_pubdata_byte_in_block",
          "ordinal": 36,
          "type_info": "Int4"
        },
        {
          "name": "gas_per_pubdata_limit",
          "ordinal": 37,
          "type_info": "Int8"
        },
        {
          "name": "skip_proof",
          "ordinal": 38,
          "type_info": "Bool"
        },
        {
          "name": "system_logs",
          "ordinal": 39,
          "type_info": "ByteaArray"
        },
        {
          "name": "events_queue_commitment",
          "ordinal": 40,
          "type_info": "Bytea"
        },
        {
          "name": "bootloader_initial_content_commitment",
          "ordinal": 41,
          "type_info": "Bytea"
        }
      ],
      "nullable": [
        false,
        false,
        false,
        false,
        false,
        false,
        false,
        false,
        true,
        true,
        true,
        true,
        true,
        true,
        true,
        true,
        true,
        false,
        false,
        false,
        true,
        true,
        true,
        true,
        false,
        false,
        true,
        true,
        true,
        true,
        false,
        true,
        true,
        true,
        true,
        true,
        true,
        false,
        false,
        false,
        true,
        true
      ],
      "parameters": {
        "Left": [
          "Int8"
        ]
      }
    },
    "query": "SELECT number, timestamp, is_finished, l1_tx_count, l2_tx_count, fee_account_address, bloom, priority_ops_onchain_data, hash, parent_hash, commitment, compressed_write_logs, compressed_contracts, eth_prove_tx_id, eth_commit_tx_id, eth_execute_tx_id, merkle_root_hash, l2_to_l1_logs, l2_to_l1_messages, used_contract_hashes, compressed_initial_writes, compressed_repeated_writes, l2_l1_compressed_messages, l2_l1_merkle_root, l1_gas_price, l2_fair_gas_price, rollup_last_leaf_index, zkporter_is_available, bootloader_code_hash, default_aa_code_hash, base_fee_per_gas, aux_data_hash, pass_through_data_hash, meta_parameters_hash, protocol_version, compressed_state_diffs, gas_per_pubdata_byte_in_block, gas_per_pubdata_limit, skip_proof, system_logs, events_queue_commitment, bootloader_initial_content_commitment FROM l1_batches LEFT JOIN commitments ON commitments.l1_batch_number = l1_batches.number WHERE eth_commit_tx_id IS NOT NULL AND eth_prove_tx_id IS NULL ORDER BY number LIMIT $1"
  },
  "ed50c609371b4588964e29f8757c41973706710090a80eb025ec263ce3d019b4": {
    "describe": {
      "columns": [],
      "nullable": [],
      "parameters": {
        "Left": [
          "Text",
          "Int4",
          "Int2",
          "Text"
        ]
      }
    },
    "query": "INSERT INTO gpu_prover_queue_fri (instance_host, instance_port, instance_status, specialized_prover_group_id,  zone, created_at, updated_at) VALUES (cast($1::text as inet), $2, 'available', $3, $4, now(), now()) ON CONFLICT(instance_host, instance_port, zone) DO UPDATE SET instance_status='available', specialized_prover_group_id=$3, zone=$4, updated_at=now()"
  },
  "eda61fd8012aadc27a2952e96d4238bccb21ec47a17e326a7ae9182d5358d733": {
    "describe": {
      "columns": [
        {
          "name": "timestamp",
          "ordinal": 0,
          "type_info": "Int8"
        }
      ],
      "nullable": [
        false
      ],
      "parameters": {
        "Left": []
      }
    },
    "query": "SELECT timestamp FROM l1_batches WHERE eth_prove_tx_id IS NULL AND number > 0 ORDER BY number LIMIT 1"
  },
  "edc9e374698c57ba9f65f83f0e1945e4785d8b4bc95f46ed4d16c095e5511709": {
    "describe": {
      "columns": [],
      "nullable": [],
      "parameters": {
        "Left": [
          "Int8Array"
        ]
      }
    },
    "query": "\n                UPDATE leaf_aggregation_witness_jobs\n                SET is_blob_cleaned=TRUE\n                WHERE l1_batch_number = ANY($1);\n            "
  },
  "ee74b42d1a6a52784124751dae6c7eca3fd36f5a3bb26de56efc2b810da7033a": {
    "describe": {
      "columns": [
        {
          "name": "initial_bootloader_heap_content",
          "ordinal": 0,
          "type_info": "Jsonb"
        }
      ],
      "nullable": [
        false
      ],
      "parameters": {
        "Left": [
          "Int8"
        ]
      }
    },
    "query": "SELECT initial_bootloader_heap_content FROM l1_batches WHERE number = $1"
  },
  "ee7bd820bf35c5c714092494c386eccff25457cff6dc00eb81d9809eaeb95670": {
    "describe": {
      "columns": [
        {
          "name": "is_replaced!",
          "ordinal": 0,
          "type_info": "Bool"
        }
      ],
      "nullable": [
        null
      ],
      "parameters": {
        "Left": [
          "Bytea",
          "Bytea",
          "Int8",
          "Bytea",
          "Numeric",
          "Numeric",
          "Numeric",
          "Numeric",
          "Bytea",
          "Jsonb",
          "Int4",
          "Bytea",
          "Numeric",
          "Bytea",
          "Bytea",
          "Int8",
          "Int4",
          "Int4",
          "Timestamp"
        ]
      }
    },
    "query": "\n                INSERT INTO transactions\n                (\n                    hash,\n                    is_priority,\n                    initiator_address,\n                    nonce,\n                    signature,\n                    gas_limit,\n                    max_fee_per_gas,\n                    max_priority_fee_per_gas,\n                    gas_per_pubdata_limit,\n                    input,\n                    data,\n                    tx_format,\n                    contract_address,\n                    value,\n                    paymaster,\n                    paymaster_input,\n                    execution_info,\n                    received_at,\n                    created_at,\n                    updated_at\n                )\n                VALUES\n                    (\n                        $1, FALSE, $2, $3, $4, $5, $6, $7, $8, $9, $10, $11, $12, $13, $14, $15,\n                        jsonb_build_object('gas_used', $16::bigint, 'storage_writes', $17::int, 'contracts_used', $18::int),\n                        $19, now(), now()\n                    )\n                ON CONFLICT\n                    (initiator_address, nonce)\n                DO UPDATE\n                    SET hash=$1,\n                        signature=$4,\n                        gas_limit=$5,\n                        max_fee_per_gas=$6,\n                        max_priority_fee_per_gas=$7,\n                        gas_per_pubdata_limit=$8,\n                        input=$9,\n                        data=$10,\n                        tx_format=$11,\n                        contract_address=$12,\n                        value=$13,\n                        paymaster=$14,\n                        paymaster_input=$15,\n                        execution_info=jsonb_build_object('gas_used', $16::bigint, 'storage_writes', $17::int, 'contracts_used', $18::int),\n                        in_mempool=FALSE,\n                        received_at=$19,\n                        created_at=now(),\n                        updated_at=now(),\n                        error = NULL\n                    WHERE transactions.is_priority = FALSE AND transactions.miniblock_number IS NULL\n                    RETURNING (SELECT hash FROM transactions WHERE transactions.initiator_address = $2 AND transactions.nonce = $3) IS NOT NULL as \"is_replaced!\"\n                "
  },
  "ee87b42383cd6b4f1445e2aa152369fee31a7fea436db8b3b9925a60ac60cd1a": {
    "describe": {
      "columns": [
        {
          "name": "hash",
          "ordinal": 0,
          "type_info": "Bytea"
        },
        {
          "name": "is_priority",
          "ordinal": 1,
          "type_info": "Bool"
        },
        {
          "name": "full_fee",
          "ordinal": 2,
          "type_info": "Numeric"
        },
        {
          "name": "layer_2_tip_fee",
          "ordinal": 3,
          "type_info": "Numeric"
        },
        {
          "name": "initiator_address",
          "ordinal": 4,
          "type_info": "Bytea"
        },
        {
          "name": "nonce",
          "ordinal": 5,
          "type_info": "Int8"
        },
        {
          "name": "signature",
          "ordinal": 6,
          "type_info": "Bytea"
        },
        {
          "name": "input",
          "ordinal": 7,
          "type_info": "Bytea"
        },
        {
          "name": "data",
          "ordinal": 8,
          "type_info": "Jsonb"
        },
        {
          "name": "received_at",
          "ordinal": 9,
          "type_info": "Timestamp"
        },
        {
          "name": "priority_op_id",
          "ordinal": 10,
          "type_info": "Int8"
        },
        {
          "name": "l1_batch_number",
          "ordinal": 11,
          "type_info": "Int8"
        },
        {
          "name": "index_in_block",
          "ordinal": 12,
          "type_info": "Int4"
        },
        {
          "name": "error",
          "ordinal": 13,
          "type_info": "Varchar"
        },
        {
          "name": "gas_limit",
          "ordinal": 14,
          "type_info": "Numeric"
        },
        {
          "name": "gas_per_storage_limit",
          "ordinal": 15,
          "type_info": "Numeric"
        },
        {
          "name": "gas_per_pubdata_limit",
          "ordinal": 16,
          "type_info": "Numeric"
        },
        {
          "name": "tx_format",
          "ordinal": 17,
          "type_info": "Int4"
        },
        {
          "name": "created_at",
          "ordinal": 18,
          "type_info": "Timestamp"
        },
        {
          "name": "updated_at",
          "ordinal": 19,
          "type_info": "Timestamp"
        },
        {
          "name": "execution_info",
          "ordinal": 20,
          "type_info": "Jsonb"
        },
        {
          "name": "contract_address",
          "ordinal": 21,
          "type_info": "Bytea"
        },
        {
          "name": "in_mempool",
          "ordinal": 22,
          "type_info": "Bool"
        },
        {
          "name": "l1_block_number",
          "ordinal": 23,
          "type_info": "Int4"
        },
        {
          "name": "value",
          "ordinal": 24,
          "type_info": "Numeric"
        },
        {
          "name": "paymaster",
          "ordinal": 25,
          "type_info": "Bytea"
        },
        {
          "name": "paymaster_input",
          "ordinal": 26,
          "type_info": "Bytea"
        },
        {
          "name": "max_fee_per_gas",
          "ordinal": 27,
          "type_info": "Numeric"
        },
        {
          "name": "max_priority_fee_per_gas",
          "ordinal": 28,
          "type_info": "Numeric"
        },
        {
          "name": "effective_gas_price",
          "ordinal": 29,
          "type_info": "Numeric"
        },
        {
          "name": "miniblock_number",
          "ordinal": 30,
          "type_info": "Int8"
        },
        {
          "name": "l1_batch_tx_index",
          "ordinal": 31,
          "type_info": "Int4"
        },
        {
          "name": "refunded_gas",
          "ordinal": 32,
          "type_info": "Int8"
        },
        {
          "name": "l1_tx_mint",
          "ordinal": 33,
          "type_info": "Numeric"
        },
        {
          "name": "l1_tx_refund_recipient",
          "ordinal": 34,
          "type_info": "Bytea"
        },
        {
          "name": "upgrade_id",
          "ordinal": 35,
          "type_info": "Int4"
        }
      ],
      "nullable": [
        false,
        false,
        true,
        true,
        false,
        true,
        true,
        true,
        false,
        false,
        true,
        true,
        true,
        true,
        true,
        true,
        true,
        true,
        false,
        false,
        false,
        true,
        false,
        true,
        false,
        false,
        false,
        true,
        true,
        true,
        true,
        true,
        false,
        true,
        true,
        true
      ],
      "parameters": {
        "Left": [
          "Int8"
        ]
      }
    },
    "query": "SELECT * FROM transactions WHERE miniblock_number = $1 ORDER BY index_in_block"
  },
  "efc83e42f5d0238b8996a5b311746527289a5a002ff659531a076680127e8eb4": {
    "describe": {
      "columns": [
        {
          "name": "hash",
          "ordinal": 0,
          "type_info": "Bytea"
        }
      ],
      "nullable": [
        true
      ],
      "parameters": {
        "Left": [
          "Int8"
        ]
      }
    },
    "query": "SELECT hash FROM l1_batches WHERE number = $1"
  },
  "f0c83c517fdf9696a0acf288f061bd00a993e0b2379b667738b6876e2f588043": {
    "describe": {
      "columns": [
        {
          "name": "l1_batch_number",
          "ordinal": 0,
          "type_info": "Int8"
        }
      ],
      "nullable": [
        false
      ],
      "parameters": {
        "Left": []
      }
    },
    "query": "\n                UPDATE node_aggregation_witness_jobs\n                SET status='queued'\n                WHERE l1_batch_number IN\n                      (SELECT prover_jobs.l1_batch_number\n                       FROM prover_jobs\n                                JOIN node_aggregation_witness_jobs nawj ON prover_jobs.l1_batch_number = nawj.l1_batch_number\n                       WHERE nawj.status = 'waiting_for_proofs'\n                         AND prover_jobs.status = 'successful'\n                         AND prover_jobs.aggregation_round = 1\n                       GROUP BY prover_jobs.l1_batch_number, nawj.number_of_leaf_circuits\n                       HAVING COUNT(*) = nawj.number_of_leaf_circuits)\n                RETURNING l1_batch_number;\n            "
  },
  "f1defa140e20b9c250d3212602dc259c0a35598c2e69d1c42746a8fab6dd8d3e": {
    "describe": {
      "columns": [],
      "nullable": [],
      "parameters": {
        "Left": [
          "Text",
          "Int4",
          "Int4",
          "Text",
          "Text"
        ]
      }
    },
    "query": "\n                UPDATE gpu_prover_queue\n                SET instance_status = 'available', updated_at = now(), queue_free_slots = $3\n                WHERE instance_host = $1::text::inet\n                AND instance_port = $2\n                AND instance_status = 'full'\n                AND region = $4\n                AND zone = $5\n                "
  },
  "f4201e87c41568955a829ce1487917bc07cfe35987f7b3a971e4e4e465a4f859": {
    "describe": {
      "columns": [
        {
          "name": "number",
          "ordinal": 0,
          "type_info": "Int8"
        },
        {
          "name": "timestamp",
          "ordinal": 1,
          "type_info": "Int8"
        },
        {
          "name": "is_finished",
          "ordinal": 2,
          "type_info": "Bool"
        },
        {
          "name": "l1_tx_count",
          "ordinal": 3,
          "type_info": "Int4"
        },
        {
          "name": "l2_tx_count",
          "ordinal": 4,
          "type_info": "Int4"
        },
        {
          "name": "fee_account_address",
          "ordinal": 5,
          "type_info": "Bytea"
        },
        {
          "name": "bloom",
          "ordinal": 6,
          "type_info": "Bytea"
        },
        {
          "name": "priority_ops_onchain_data",
          "ordinal": 7,
          "type_info": "ByteaArray"
        },
        {
          "name": "hash",
          "ordinal": 8,
          "type_info": "Bytea"
        },
        {
          "name": "parent_hash",
          "ordinal": 9,
          "type_info": "Bytea"
        },
        {
          "name": "commitment",
          "ordinal": 10,
          "type_info": "Bytea"
        },
        {
          "name": "compressed_write_logs",
          "ordinal": 11,
          "type_info": "Bytea"
        },
        {
          "name": "compressed_contracts",
          "ordinal": 12,
          "type_info": "Bytea"
        },
        {
          "name": "eth_prove_tx_id",
          "ordinal": 13,
          "type_info": "Int4"
        },
        {
          "name": "eth_commit_tx_id",
          "ordinal": 14,
          "type_info": "Int4"
        },
        {
          "name": "eth_execute_tx_id",
          "ordinal": 15,
          "type_info": "Int4"
        },
        {
          "name": "merkle_root_hash",
          "ordinal": 16,
          "type_info": "Bytea"
        },
        {
          "name": "l2_to_l1_logs",
          "ordinal": 17,
          "type_info": "ByteaArray"
        },
        {
          "name": "l2_to_l1_messages",
          "ordinal": 18,
          "type_info": "ByteaArray"
        },
        {
          "name": "used_contract_hashes",
          "ordinal": 19,
          "type_info": "Jsonb"
        },
        {
          "name": "compressed_initial_writes",
          "ordinal": 20,
          "type_info": "Bytea"
        },
        {
          "name": "compressed_repeated_writes",
          "ordinal": 21,
          "type_info": "Bytea"
        },
        {
          "name": "l2_l1_compressed_messages",
          "ordinal": 22,
          "type_info": "Bytea"
        },
        {
          "name": "l2_l1_merkle_root",
          "ordinal": 23,
          "type_info": "Bytea"
        },
        {
          "name": "l1_gas_price",
          "ordinal": 24,
          "type_info": "Int8"
        },
        {
          "name": "l2_fair_gas_price",
          "ordinal": 25,
          "type_info": "Int8"
        },
        {
          "name": "rollup_last_leaf_index",
          "ordinal": 26,
          "type_info": "Int8"
        },
        {
          "name": "zkporter_is_available",
          "ordinal": 27,
          "type_info": "Bool"
        },
        {
          "name": "bootloader_code_hash",
          "ordinal": 28,
          "type_info": "Bytea"
        },
        {
          "name": "default_aa_code_hash",
          "ordinal": 29,
          "type_info": "Bytea"
        },
        {
          "name": "base_fee_per_gas",
          "ordinal": 30,
          "type_info": "Numeric"
        },
        {
          "name": "aux_data_hash",
          "ordinal": 31,
          "type_info": "Bytea"
        },
        {
          "name": "pass_through_data_hash",
          "ordinal": 32,
          "type_info": "Bytea"
        },
        {
          "name": "meta_parameters_hash",
          "ordinal": 33,
          "type_info": "Bytea"
        },
        {
          "name": "protocol_version",
          "ordinal": 34,
          "type_info": "Int4"
        },
        {
          "name": "compressed_state_diffs",
          "ordinal": 35,
          "type_info": "Bytea"
        },
        {
          "name": "gas_per_pubdata_byte_in_block",
          "ordinal": 36,
          "type_info": "Int4"
        },
        {
          "name": "gas_per_pubdata_limit",
          "ordinal": 37,
          "type_info": "Int8"
        },
        {
          "name": "skip_proof",
          "ordinal": 38,
          "type_info": "Bool"
        },
        {
          "name": "system_logs",
          "ordinal": 39,
          "type_info": "ByteaArray"
        },
        {
          "name": "events_queue_commitment",
          "ordinal": 40,
          "type_info": "Bytea"
        },
        {
          "name": "bootloader_initial_content_commitment",
          "ordinal": 41,
          "type_info": "Bytea"
        }
      ],
      "nullable": [
        false,
        false,
        false,
        false,
        false,
        false,
        false,
        false,
        true,
        true,
        true,
        true,
        true,
        true,
        true,
        true,
        true,
        false,
        false,
        false,
        true,
        true,
        true,
        true,
        false,
        false,
        true,
        true,
        true,
        true,
        false,
        true,
        true,
        true,
        true,
        true,
        true,
        false,
        false,
        false,
        true,
        true
      ],
      "parameters": {
        "Left": [
          "Bytea",
          "Bytea",
          "Int4",
          "Int8"
        ]
      }
    },
    "query": "SELECT number, l1_batches.timestamp, is_finished, l1_tx_count, l2_tx_count, fee_account_address, bloom, priority_ops_onchain_data, hash, parent_hash, commitment, compressed_write_logs, compressed_contracts, eth_prove_tx_id, eth_commit_tx_id, eth_execute_tx_id, merkle_root_hash, l2_to_l1_logs, l2_to_l1_messages, used_contract_hashes, compressed_initial_writes, compressed_repeated_writes, l2_l1_compressed_messages, l2_l1_merkle_root, l1_gas_price, l2_fair_gas_price, rollup_last_leaf_index, zkporter_is_available, l1_batches.bootloader_code_hash, l1_batches.default_aa_code_hash, base_fee_per_gas, aux_data_hash, pass_through_data_hash, meta_parameters_hash, protocol_version, compressed_state_diffs, gas_per_pubdata_byte_in_block, gas_per_pubdata_limit, skip_proof, system_logs, events_queue_commitment, bootloader_initial_content_commitment FROM l1_batches LEFT JOIN commitments ON commitments.l1_batch_number = l1_batches.number JOIN protocol_versions ON protocol_versions.id = l1_batches.protocol_version WHERE eth_commit_tx_id IS NULL AND number != 0 AND protocol_versions.bootloader_code_hash = $1 AND protocol_versions.default_account_code_hash = $2 AND commitment IS NOT NULL AND (protocol_versions.id = $3 OR protocol_versions.upgrade_tx_hash IS NULL) AND events_queue_commitment IS NOT NULL AND bootloader_initial_content_commitment IS NOT NULL\n            ORDER BY number LIMIT $4"
  },
  "f5e3c4b23fa0d0686b400b64c42cf78b2219f0cbcf1c9240b77e4132513e36ef": {
    "describe": {
      "columns": [
        {
          "name": "address",
          "ordinal": 0,
          "type_info": "Bytea"
        },
        {
          "name": "key",
          "ordinal": 1,
          "type_info": "Bytea"
        },
        {
          "name": "value",
          "ordinal": 2,
          "type_info": "Bytea"
        }
      ],
      "nullable": [
        false,
        false,
        false
      ],
      "parameters": {
        "Left": [
          "Int8"
        ]
      }
    },
    "query": "SELECT address, key, value FROM storage_logs WHERE miniblock_number BETWEEN (SELECT MIN(number) FROM miniblocks WHERE l1_batch_number = $1) AND (SELECT MAX(number) FROM miniblocks WHERE l1_batch_number = $1) ORDER BY miniblock_number, operation_number"
  },
  "f78960549e6201527454d060d5b483db032f4df80b4269a624f0309ed9a6a38e": {
    "describe": {
      "columns": [],
      "nullable": [],
      "parameters": {
        "Left": [
          "Text",
          "Int8"
        ]
      }
    },
    "query": "\n                UPDATE witness_inputs_fri SET status ='failed', error= $1, updated_at = now()\n                WHERE l1_batch_number = $2\n               "
  },
  "fa006dda8f56abb70afc5ba8b6da631747d17ebd03a37ddb72914c4ed2aeb2f5": {
    "describe": {
      "columns": [
        {
          "name": "trace",
          "ordinal": 0,
          "type_info": "Jsonb"
        }
      ],
      "nullable": [
        false
      ],
      "parameters": {
        "Left": [
          "Bytea"
        ]
      }
    },
    "query": "SELECT trace FROM transaction_traces WHERE tx_hash = $1"
  },
  "fa177254ba516ad1588f4f6960be96706d1f43c23ff1d57ba2bc7bc7148bdcac": {
    "describe": {
      "columns": [
        {
          "name": "number",
          "ordinal": 0,
          "type_info": "Int8"
        },
        {
          "name": "timestamp",
          "ordinal": 1,
          "type_info": "Int8"
        },
        {
          "name": "hash",
          "ordinal": 2,
          "type_info": "Bytea"
        },
        {
          "name": "l1_tx_count",
          "ordinal": 3,
          "type_info": "Int4"
        },
        {
          "name": "l2_tx_count",
          "ordinal": 4,
          "type_info": "Int4"
        },
        {
          "name": "base_fee_per_gas",
          "ordinal": 5,
          "type_info": "Numeric"
        },
        {
          "name": "l1_gas_price",
          "ordinal": 6,
          "type_info": "Int8"
        },
        {
          "name": "l2_fair_gas_price",
          "ordinal": 7,
          "type_info": "Int8"
        },
        {
          "name": "bootloader_code_hash",
          "ordinal": 8,
          "type_info": "Bytea"
        },
        {
          "name": "default_aa_code_hash",
          "ordinal": 9,
          "type_info": "Bytea"
        },
        {
          "name": "protocol_version",
          "ordinal": 10,
          "type_info": "Int4"
        },
        {
          "name": "virtual_blocks",
          "ordinal": 11,
          "type_info": "Int8"
        }
      ],
      "nullable": [
        false,
        false,
        false,
        false,
        false,
        false,
        false,
        false,
        true,
        true,
        true,
        false
      ],
      "parameters": {
        "Left": []
      }
    },
    "query": "SELECT number, timestamp, hash, l1_tx_count, l2_tx_count, base_fee_per_gas, l1_gas_price, l2_fair_gas_price, bootloader_code_hash, default_aa_code_hash, protocol_version, virtual_blocks\n            FROM miniblocks ORDER BY number DESC LIMIT 1"
  },
  "fa2b4316aaef09e96d93b70f96b129ed123951732e01d63f30b4b292d441ea39": {
    "describe": {
      "columns": [
        {
          "name": "l1_batch_number",
          "ordinal": 0,
          "type_info": "Int8"
        },
        {
          "name": "status",
          "ordinal": 1,
          "type_info": "Text"
        },
        {
          "name": "circuit_1_final_prover_job_id",
          "ordinal": 2,
          "type_info": "Int8"
        },
        {
          "name": "circuit_2_final_prover_job_id",
          "ordinal": 3,
          "type_info": "Int8"
        },
        {
          "name": "circuit_3_final_prover_job_id",
          "ordinal": 4,
          "type_info": "Int8"
        },
        {
          "name": "circuit_4_final_prover_job_id",
          "ordinal": 5,
          "type_info": "Int8"
        },
        {
          "name": "circuit_5_final_prover_job_id",
          "ordinal": 6,
          "type_info": "Int8"
        },
        {
          "name": "circuit_6_final_prover_job_id",
          "ordinal": 7,
          "type_info": "Int8"
        },
        {
          "name": "circuit_7_final_prover_job_id",
          "ordinal": 8,
          "type_info": "Int8"
        },
        {
          "name": "circuit_8_final_prover_job_id",
          "ordinal": 9,
          "type_info": "Int8"
        },
        {
          "name": "circuit_9_final_prover_job_id",
          "ordinal": 10,
          "type_info": "Int8"
        },
        {
          "name": "circuit_10_final_prover_job_id",
          "ordinal": 11,
          "type_info": "Int8"
        },
        {
          "name": "circuit_11_final_prover_job_id",
          "ordinal": 12,
          "type_info": "Int8"
        },
        {
          "name": "circuit_12_final_prover_job_id",
          "ordinal": 13,
          "type_info": "Int8"
        },
        {
          "name": "circuit_13_final_prover_job_id",
          "ordinal": 14,
          "type_info": "Int8"
        },
        {
          "name": "created_at",
          "ordinal": 15,
          "type_info": "Timestamp"
        },
        {
          "name": "updated_at",
          "ordinal": 16,
          "type_info": "Timestamp"
        }
      ],
      "nullable": [
        false,
        false,
        true,
        true,
        true,
        true,
        true,
        true,
        true,
        true,
        true,
        true,
        true,
        true,
        true,
        false,
        false
      ],
      "parameters": {
        "Left": [
          "Int8"
        ]
      }
    },
    "query": "\n                SELECT * FROM scheduler_dependency_tracker_fri\n                WHERE l1_batch_number = $1\n               "
  },
  "fa33d51f8627376832b11bb174354e65e645ee2fb81564a97725518f47ae6f57": {
    "describe": {
      "columns": [
        {
          "name": "number",
          "ordinal": 0,
          "type_info": "Int8"
        }
      ],
      "nullable": [
        null
      ],
      "parameters": {
        "Left": []
      }
    },
    "query": "SELECT MAX(number) as \"number\" FROM l1_batches"
  },
  "fa6ef06edd04d20ddbdf22a63092222e89bb84d6093b07bda16407811d9c33c0": {
    "describe": {
      "columns": [
        {
          "name": "id",
          "ordinal": 0,
          "type_info": "Int4"
        },
        {
          "name": "nonce",
          "ordinal": 1,
          "type_info": "Int8"
        },
        {
          "name": "raw_tx",
          "ordinal": 2,
          "type_info": "Bytea"
        },
        {
          "name": "contract_address",
          "ordinal": 3,
          "type_info": "Text"
        },
        {
          "name": "tx_type",
          "ordinal": 4,
          "type_info": "Text"
        },
        {
          "name": "gas_used",
          "ordinal": 5,
          "type_info": "Int8"
        },
        {
          "name": "created_at",
          "ordinal": 6,
          "type_info": "Timestamp"
        },
        {
          "name": "updated_at",
          "ordinal": 7,
          "type_info": "Timestamp"
        },
        {
          "name": "has_failed",
          "ordinal": 8,
          "type_info": "Bool"
        },
        {
          "name": "sent_at_block",
          "ordinal": 9,
          "type_info": "Int4"
        },
        {
          "name": "confirmed_eth_tx_history_id",
          "ordinal": 10,
          "type_info": "Int4"
        },
        {
          "name": "predicted_gas_cost",
          "ordinal": 11,
          "type_info": "Int8"
        }
      ],
      "nullable": [
        false,
        false,
        false,
        false,
        false,
        true,
        false,
        false,
        false,
        true,
        true,
        false
      ],
      "parameters": {
        "Left": [
          "Int4"
        ]
      }
    },
    "query": "SELECT * FROM eth_txs WHERE id = $1"
  },
  "fc52c356fd09d82da89a435d08398d9b773494491404b5c84fc14c1c1d374b59": {
    "describe": {
      "columns": [],
      "nullable": [],
      "parameters": {
        "Left": [
          "Int8"
        ]
      }
    },
    "query": "\n                UPDATE contract_verification_requests\n                SET status = 'successful', updated_at = now()\n                WHERE id = $1\n                "
  },
  "fd1dc8bf31a47b049faf4114ee6bd182b4fb6f7d6542739a593d4a274c05b8ab": {
    "describe": {
      "columns": [
        {
          "name": "number",
          "ordinal": 0,
          "type_info": "Int8"
        },
        {
          "name": "timestamp",
          "ordinal": 1,
          "type_info": "Int8"
        },
        {
          "name": "is_finished",
          "ordinal": 2,
          "type_info": "Bool"
        },
        {
          "name": "l1_tx_count",
          "ordinal": 3,
          "type_info": "Int4"
        },
        {
          "name": "l2_tx_count",
          "ordinal": 4,
          "type_info": "Int4"
        },
        {
          "name": "fee_account_address",
          "ordinal": 5,
          "type_info": "Bytea"
        },
        {
          "name": "bloom",
          "ordinal": 6,
          "type_info": "Bytea"
        },
        {
          "name": "priority_ops_onchain_data",
          "ordinal": 7,
          "type_info": "ByteaArray"
        },
        {
          "name": "hash",
          "ordinal": 8,
          "type_info": "Bytea"
        },
        {
          "name": "parent_hash",
          "ordinal": 9,
          "type_info": "Bytea"
        },
        {
          "name": "commitment",
          "ordinal": 10,
          "type_info": "Bytea"
        },
        {
          "name": "compressed_write_logs",
          "ordinal": 11,
          "type_info": "Bytea"
        },
        {
          "name": "compressed_contracts",
          "ordinal": 12,
          "type_info": "Bytea"
        },
        {
          "name": "eth_prove_tx_id",
          "ordinal": 13,
          "type_info": "Int4"
        },
        {
          "name": "eth_commit_tx_id",
          "ordinal": 14,
          "type_info": "Int4"
        },
        {
          "name": "eth_execute_tx_id",
          "ordinal": 15,
          "type_info": "Int4"
        },
        {
          "name": "merkle_root_hash",
          "ordinal": 16,
          "type_info": "Bytea"
        },
        {
          "name": "l2_to_l1_logs",
          "ordinal": 17,
          "type_info": "ByteaArray"
        },
        {
          "name": "l2_to_l1_messages",
          "ordinal": 18,
          "type_info": "ByteaArray"
        },
        {
          "name": "used_contract_hashes",
          "ordinal": 19,
          "type_info": "Jsonb"
        },
        {
          "name": "compressed_initial_writes",
          "ordinal": 20,
          "type_info": "Bytea"
        },
        {
          "name": "compressed_repeated_writes",
          "ordinal": 21,
          "type_info": "Bytea"
        },
        {
          "name": "l2_l1_compressed_messages",
          "ordinal": 22,
          "type_info": "Bytea"
        },
        {
          "name": "l2_l1_merkle_root",
          "ordinal": 23,
          "type_info": "Bytea"
        },
        {
          "name": "l1_gas_price",
          "ordinal": 24,
          "type_info": "Int8"
        },
        {
          "name": "l2_fair_gas_price",
          "ordinal": 25,
          "type_info": "Int8"
        },
        {
          "name": "rollup_last_leaf_index",
          "ordinal": 26,
          "type_info": "Int8"
        },
        {
          "name": "zkporter_is_available",
          "ordinal": 27,
          "type_info": "Bool"
        },
        {
          "name": "bootloader_code_hash",
          "ordinal": 28,
          "type_info": "Bytea"
        },
        {
          "name": "default_aa_code_hash",
          "ordinal": 29,
          "type_info": "Bytea"
        },
        {
          "name": "base_fee_per_gas",
          "ordinal": 30,
          "type_info": "Numeric"
        },
        {
          "name": "aux_data_hash",
          "ordinal": 31,
          "type_info": "Bytea"
        },
        {
          "name": "pass_through_data_hash",
          "ordinal": 32,
          "type_info": "Bytea"
        },
        {
          "name": "meta_parameters_hash",
          "ordinal": 33,
          "type_info": "Bytea"
        },
        {
          "name": "protocol_version",
          "ordinal": 34,
          "type_info": "Int4"
        },
        {
          "name": "system_logs",
          "ordinal": 35,
          "type_info": "ByteaArray"
        },
        {
          "name": "compressed_state_diffs",
          "ordinal": 36,
          "type_info": "Bytea"
        },
        {
          "name": "skip_proof",
          "ordinal": 37,
          "type_info": "Bool"
        },
        {
          "name": "gas_per_pubdata_byte_in_block",
          "ordinal": 38,
          "type_info": "Int4"
        },
        {
          "name": "gas_per_pubdata_limit",
          "ordinal": 39,
          "type_info": "Int8"
        },
        {
          "name": "events_queue_commitment",
          "ordinal": 40,
          "type_info": "Bytea"
        },
        {
          "name": "bootloader_initial_content_commitment",
          "ordinal": 41,
          "type_info": "Bytea"
        }
      ],
      "nullable": [
        false,
        false,
        false,
        false,
        false,
        false,
        false,
        false,
        true,
        true,
        true,
        true,
        true,
        true,
        true,
        true,
        true,
        false,
        false,
        false,
        true,
        true,
        true,
        true,
        false,
        false,
        true,
        true,
        true,
        true,
        false,
        true,
        true,
        true,
        true,
        false,
        true,
        false,
        true,
        false,
        true,
        true
      ],
      "parameters": {
        "Left": [
          "Int8"
        ]
      }
    },
    "query": "SELECT number, timestamp, is_finished, l1_tx_count, l2_tx_count, fee_account_address, bloom, priority_ops_onchain_data, hash, parent_hash, commitment, compressed_write_logs, compressed_contracts, eth_prove_tx_id, eth_commit_tx_id, eth_execute_tx_id, merkle_root_hash, l2_to_l1_logs, l2_to_l1_messages, used_contract_hashes, compressed_initial_writes, compressed_repeated_writes, l2_l1_compressed_messages, l2_l1_merkle_root, l1_gas_price, l2_fair_gas_price, rollup_last_leaf_index, zkporter_is_available, bootloader_code_hash, default_aa_code_hash, base_fee_per_gas, aux_data_hash, pass_through_data_hash, meta_parameters_hash, protocol_version, system_logs, compressed_state_diffs, skip_proof, \n                gas_per_pubdata_byte_in_block, gas_per_pubdata_limit, events_queue_commitment, bootloader_initial_content_commitment FROM l1_batches LEFT JOIN commitments ON commitments.l1_batch_number = l1_batches.number WHERE number = $1"
  },
  "ff7ff36b86b0e8d1cd7280aa447baef172cb054ffe7e1d742c59bf09b4f414cb": {
    "describe": {
      "columns": [
        {
          "name": "count!",
          "ordinal": 0,
          "type_info": "Int8"
        }
      ],
      "nullable": [
        null
      ],
      "parameters": {
        "Left": [
          "Int4"
        ]
      }
    },
    "query": "SELECT COUNT(*) as \"count!\" FROM prover_protocol_versions WHERE id = $1"
  },
  "ff9c6a53717f0455089e27018e069809891249555e7ee38393927b2b25555fea": {
    "describe": {
      "columns": [
        {
          "name": "number",
          "ordinal": 0,
          "type_info": "Int8"
        },
        {
          "name": "l1_tx_count",
          "ordinal": 1,
          "type_info": "Int4"
        },
        {
          "name": "l2_tx_count",
          "ordinal": 2,
          "type_info": "Int4"
        },
        {
          "name": "timestamp",
          "ordinal": 3,
          "type_info": "Int8"
        },
        {
          "name": "is_finished",
          "ordinal": 4,
          "type_info": "Bool"
        },
        {
          "name": "fee_account_address",
          "ordinal": 5,
          "type_info": "Bytea"
        },
        {
          "name": "l2_to_l1_logs",
          "ordinal": 6,
          "type_info": "ByteaArray"
        },
        {
          "name": "l2_to_l1_messages",
          "ordinal": 7,
          "type_info": "ByteaArray"
        },
        {
          "name": "bloom",
          "ordinal": 8,
          "type_info": "Bytea"
        },
        {
          "name": "priority_ops_onchain_data",
          "ordinal": 9,
          "type_info": "ByteaArray"
        },
        {
          "name": "used_contract_hashes",
          "ordinal": 10,
          "type_info": "Jsonb"
        },
        {
          "name": "base_fee_per_gas",
          "ordinal": 11,
          "type_info": "Numeric"
        },
        {
          "name": "l1_gas_price",
          "ordinal": 12,
          "type_info": "Int8"
        },
        {
          "name": "l2_fair_gas_price",
          "ordinal": 13,
          "type_info": "Int8"
        },
        {
          "name": "bootloader_code_hash",
          "ordinal": 14,
          "type_info": "Bytea"
        },
        {
          "name": "default_aa_code_hash",
          "ordinal": 15,
          "type_info": "Bytea"
        },
        {
          "name": "protocol_version",
          "ordinal": 16,
          "type_info": "Int4"
        },
        {
          "name": "compressed_state_diffs",
          "ordinal": 17,
          "type_info": "Bytea"
        },
        {
          "name": "system_logs",
          "ordinal": 18,
          "type_info": "ByteaArray"
        }
      ],
      "nullable": [
        false,
        false,
        false,
        false,
        false,
        false,
        false,
        false,
        false,
        false,
        false,
        false,
        false,
        false,
        true,
        true,
        true,
        true,
        false
      ],
      "parameters": {
        "Left": []
      }
    },
    "query": "SELECT number, l1_tx_count, l2_tx_count, timestamp, is_finished, fee_account_address, l2_to_l1_logs, l2_to_l1_messages, bloom, priority_ops_onchain_data, used_contract_hashes, base_fee_per_gas, l1_gas_price, l2_fair_gas_price, bootloader_code_hash, default_aa_code_hash, protocol_version, compressed_state_diffs, system_logs FROM l1_batches ORDER BY number DESC LIMIT 1"
  },
  "ffc30c35b713dbde170c0369d5b9f741523778a3f396bd6fa9bfd1705fb4c8ac": {
    "describe": {
      "columns": [],
      "nullable": [],
      "parameters": {
        "Left": [
          "Text",
          "Int8"
        ]
      }
    },
    "query": "UPDATE proof_compression_jobs_fri SET status = $1, updated_at = now() WHERE l1_batch_number = $2"
  }
}<|MERGE_RESOLUTION|>--- conflicted
+++ resolved
@@ -3411,88 +3411,7 @@
     },
     "query": "\n                    UPDATE transactions\n                    SET \n                        l1_batch_number = $3,\n                        l1_batch_tx_index = data_table.l1_batch_tx_index,\n                        updated_at = now()\n                    FROM\n                        (SELECT\n                                UNNEST($1::int[]) AS l1_batch_tx_index,\n                                UNNEST($2::bytea[]) AS hash\n                        ) AS data_table\n                    WHERE transactions.hash=data_table.hash \n                "
   },
-<<<<<<< HEAD
   "3ca30aa12fa9a72bf73f5baa8e0d326684ad687370ec6f615dce56df57ebdce4": {
-=======
-  "3d41f05e1d5c5a74e0605e66fe08e09f14b8bf0269e5dcde518aa08db92a3ea0": {
-    "describe": {
-      "columns": [],
-      "nullable": [],
-      "parameters": {
-        "Left": [
-          "Int8"
-        ]
-      }
-    },
-    "query": "DELETE FROM events WHERE miniblock_number > $1"
-  },
-  "3f6332706376ef4cadda96498872429b6ed28eca5402b03b1aa3b77b8262bccd": {
-    "describe": {
-      "columns": [],
-      "nullable": [],
-      "parameters": {
-        "Left": [
-          "Text"
-        ]
-      }
-    },
-    "query": "DELETE FROM compiler_versions WHERE compiler = $1"
-  },
-  "3f671298a05f3f69a8ffb2e36d5ae79c544145fc1c289dd9e0c060dca3ec6e21": {
-    "describe": {
-      "columns": [],
-      "nullable": [],
-      "parameters": {
-        "Left": [
-          "ByteaArray",
-          "ByteaArray"
-        ]
-      }
-    },
-    "query": "UPDATE storage SET value = u.value FROM UNNEST($1::bytea[], $2::bytea[]) AS u(key, value) WHERE u.key = hashed_key"
-  },
-  "400bb5f012b95f5b327a65bf8a55e61a9e41a8040f546d75b9b8aa6be45e78d5": {
-    "describe": {
-      "columns": [
-        {
-          "name": "number",
-          "ordinal": 0,
-          "type_info": "Int8"
-        },
-        {
-          "name": "hash",
-          "ordinal": 1,
-          "type_info": "Bytea"
-        }
-      ],
-      "nullable": [
-        false,
-        false
-      ],
-      "parameters": {
-        "Left": [
-          "Int4",
-          "Int8"
-        ]
-      }
-    },
-    "query": "SELECT number, hash FROM miniblocks WHERE protocol_version = $1 ORDER BY number DESC LIMIT $2"
-  },
-  "40a86f39a74ab22bdcd8b40446ea063c68bfb3e930e3150212474a657e82b38f": {
-    "describe": {
-      "columns": [],
-      "nullable": [],
-      "parameters": {
-        "Left": [
-          "Int8",
-          "Text"
-        ]
-      }
-    },
-    "query": "\n                    UPDATE scheduler_witness_jobs\n                        SET final_node_aggregations_blob_url = $2,\n                         status = 'waiting_for_proofs',\n                         updated_at = now()\n                    WHERE l1_batch_number = $1 AND status != 'queued'\n                    "
-  },
-  "430ffa460ea553cb46c25ebaf1442229cc94f10fd642366e0f827b94f5c0b9f7": {
->>>>>>> 73a1e8ff
     "describe": {
       "columns": [
         {
@@ -3769,20 +3688,6 @@
       }
     },
     "query": "DELETE FROM events WHERE miniblock_number > $1"
-  },
-  "3de5668eca2211f9701304e374100d45b359b1f7832d4a30b325fa679012c3e7": {
-    "describe": {
-      "columns": [],
-      "nullable": [],
-      "parameters": {
-        "Left": [
-          "Bytea",
-          "Numeric",
-          "Timestamp"
-        ]
-      }
-    },
-    "query": "UPDATE tokens SET market_volume = $2, market_volume_updated_at = $3, updated_at = now() WHERE l1_address = $1"
   },
   "3e982e4863eef38069e755e3f20602ef9eaae859d23d86c3f230ddea8805aea7": {
     "describe": {
@@ -6269,6 +6174,39 @@
     },
     "query": "\n                    SELECT id, circuit_input_blob_url FROM prover_jobs\n                    WHERE status='successful' AND is_blob_cleaned=FALSE\n                    AND circuit_input_blob_url is NOT NULL\n                    AND updated_at < NOW() - INTERVAL '30 days'\n                    LIMIT $1;\n                "
   },
+  "892ad2bed255401e020b4cf89c9e43e32c333dc6627e1e2d2535e13b73d1c508": {
+    "describe": {
+      "columns": [
+        {
+          "name": "id",
+          "ordinal": 0,
+          "type_info": "Int8"
+        },
+        {
+          "name": "status",
+          "ordinal": 1,
+          "type_info": "Text"
+        },
+        {
+          "name": "attempts",
+          "ordinal": 2,
+          "type_info": "Int2"
+        }
+      ],
+      "nullable": [
+        false,
+        false,
+        false
+      ],
+      "parameters": {
+        "Left": [
+          "Interval",
+          "Int2"
+        ]
+      }
+    },
+    "query": "\n                UPDATE prover_jobs_fri\n                SET status = 'queued', attempts = attempts + 1, updated_at = now(), processing_started_at = now()\n                WHERE (status = 'in_progress' AND  processing_started_at <= now() - $1::interval AND attempts < $2)\n                OR (status = 'in_gpu_proof' AND  processing_started_at <= now() - $1::interval AND attempts < $2)\n                OR (status = 'failed' AND attempts < $2)\n                RETURNING id, status, attempts\n                "
+  },
   "8996a1794585dfe0f9c16a11e113831a63d5d944bc8061d7caa25ea33f12b19d": {
     "describe": {
       "columns": [
@@ -6533,70 +6471,7 @@
           "type_info": "Int8"
         },
         {
-<<<<<<< HEAD
           "name": "circuit_id",
-=======
-          "name": "circuit_input_blob_url",
-          "ordinal": 1,
-          "type_info": "Text"
-        }
-      ],
-      "nullable": [
-        false,
-        true
-      ],
-      "parameters": {
-        "Left": [
-          "Int8"
-        ]
-      }
-    },
-    "query": "\n                    SELECT id, circuit_input_blob_url FROM prover_jobs\n                    WHERE status='successful' AND is_blob_cleaned=FALSE\n                    AND circuit_input_blob_url is NOT NULL\n                    AND updated_at < NOW() - INTERVAL '30 days'\n                    LIMIT $1;\n                "
-  },
-  "892ad2bed255401e020b4cf89c9e43e32c333dc6627e1e2d2535e13b73d1c508": {
-    "describe": {
-      "columns": [
-        {
-          "name": "id",
-          "ordinal": 0,
-          "type_info": "Int8"
-        },
-        {
-          "name": "status",
-          "ordinal": 1,
-          "type_info": "Text"
-        },
-        {
-          "name": "attempts",
-          "ordinal": 2,
-          "type_info": "Int2"
-        }
-      ],
-      "nullable": [
-        false,
-        false,
-        false
-      ],
-      "parameters": {
-        "Left": [
-          "Interval",
-          "Int2"
-        ]
-      }
-    },
-    "query": "\n                UPDATE prover_jobs_fri\n                SET status = 'queued', attempts = attempts + 1, updated_at = now(), processing_started_at = now()\n                WHERE (status = 'in_progress' AND  processing_started_at <= now() - $1::interval AND attempts < $2)\n                OR (status = 'in_gpu_proof' AND  processing_started_at <= now() - $1::interval AND attempts < $2)\n                OR (status = 'failed' AND attempts < $2)\n                RETURNING id, status, attempts\n                "
-  },
-  "8996a1794585dfe0f9c16a11e113831a63d5d944bc8061d7caa25ea33f12b19d": {
-    "describe": {
-      "columns": [
-        {
-          "name": "is_priority",
-          "ordinal": 0,
-          "type_info": "Bool"
-        },
-        {
-          "name": "initiator_address",
->>>>>>> 73a1e8ff
           "ordinal": 1,
           "type_info": "Int2"
         },
