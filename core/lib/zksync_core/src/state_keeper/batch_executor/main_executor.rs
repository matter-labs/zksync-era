use std::sync::Arc;

use async_trait::async_trait;
use multivm::{
    interface::{
        ExecutionResult, FinishedL1Batch, Halt, L1BatchEnv, L2BlockEnv, SystemEnv,
        VmExecutionResultAndLogs, VmInterface, VmInterfaceHistoryEnabled,
    },
    tracers::CallTracer,
    vm_latest::HistoryEnabled,
    MultiVMTracer, VmInstance,
};
use once_cell::sync::OnceCell;
<<<<<<< HEAD
use tokio::{
    runtime::Handle,
    sync::{mpsc, watch},
};
use zksync_state::{ReadStorage, StorageView, WriteStorage};
use zksync_types::{vm_trace::Call, Transaction, U256};
=======
use tokio::sync::{mpsc, watch};
use zksync_dal::{ConnectionPool, Core};
use zksync_state::{RocksdbStorage, StorageView, WriteStorage};
use zksync_types::{vm_trace::Call, Transaction};
>>>>>>> e26091a1
use zksync_utils::bytecode::CompressedBytecodeInfo;

use super::{BatchExecutor, BatchExecutorHandle, Command, TxExecutionResult};
use crate::{
    metrics::{InteractionType, TxStage, APP_METRICS},
    state_keeper::{
        metrics::{TxExecutionStage, BATCH_TIP_METRICS, EXECUTOR_METRICS, KEEPER_METRICS},
        state_keeper_storage::ReadStorageFactory,
        types::ExecutionMetricsForCriteria,
    },
};

/// The default implementation of [`BatchExecutor`].
/// Creates a "real" batch executor which maintains the VM (as opposed to the test builder which doesn't use the VM).
#[derive(Debug, Clone)]
pub struct MainBatchExecutor {
    storage_factory: Arc<dyn ReadStorageFactory>,
    save_call_traces: bool,
    upload_witness_inputs_to_gcs: bool,
    optional_bytecode_compression: bool,
}

impl MainBatchExecutor {
    pub fn new(
<<<<<<< HEAD
        storage_factory: Arc<dyn ReadStorageFactory>,
        max_allowed_tx_gas_limit: U256,
=======
        state_keeper_db_path: String,
        pool: ConnectionPool<Core>,
>>>>>>> e26091a1
        save_call_traces: bool,
        upload_witness_inputs_to_gcs: bool,
        optional_bytecode_compression: bool,
    ) -> Self {
        Self {
            storage_factory,
            save_call_traces,
            upload_witness_inputs_to_gcs,
            optional_bytecode_compression,
        }
    }
}

#[async_trait]
impl BatchExecutor for MainBatchExecutor {
    async fn init_batch(
        &mut self,
        l1_batch_params: L1BatchEnv,
        system_env: SystemEnv,
        stop_receiver: &watch::Receiver<bool>,
    ) -> Option<BatchExecutorHandle> {
        // Since we process `BatchExecutor` commands one-by-one (the next command is never enqueued
        // until a previous command is processed), capacity 1 is enough for the commands channel.
        let (commands_sender, commands_receiver) = mpsc::channel(1);
        let executor = CommandReceiver {
            save_call_traces: self.save_call_traces,
            optional_bytecode_compression: self.optional_bytecode_compression,
            commands: commands_receiver,
        };
        let upload_witness_inputs_to_gcs = self.upload_witness_inputs_to_gcs;

        let storage_factory = self.storage_factory.clone();
        let stop_receiver = stop_receiver.clone();
        let handle = tokio::task::spawn_blocking(move || {
            if let Some(storage) = Handle::current()
                .block_on(storage_factory.access_storage(&stop_receiver))
                .expect("failed getting access to state keeper storage")
            {
                executor.run(
                    storage,
                    l1_batch_params,
                    system_env,
                    upload_witness_inputs_to_gcs,
                );
            } else {
                tracing::info!("Interrupted while trying to access state keeper storage");
            }
        });
        Some(BatchExecutorHandle {
            handle,
            commands: commands_sender,
        })
    }
}

/// Implementation of the "primary" (non-test) batch executor.
/// Upon launch, it initializes the VM object with provided block context and properties, and keeps invoking the commands
/// sent to it one by one until the batch is finished.
///
/// One `CommandReceiver` can execute exactly one batch, so once the batch is sealed, a new `CommandReceiver` object must
/// be constructed.
#[derive(Debug)]
struct CommandReceiver {
    save_call_traces: bool,
    optional_bytecode_compression: bool,
    commands: mpsc::Receiver<Command>,
}

impl CommandReceiver {
    pub(super) fn run<S: ReadStorage>(
        mut self,
        secondary_storage: S,
        l1_batch_params: L1BatchEnv,
        system_env: SystemEnv,
        upload_witness_inputs_to_gcs: bool,
    ) {
        tracing::info!("Starting executing batch #{:?}", &l1_batch_params.number);

        let storage_view = StorageView::new(secondary_storage).to_rc_ptr();

        let mut vm = VmInstance::new(l1_batch_params, system_env, storage_view.clone());

        while let Some(cmd) = self.commands.blocking_recv() {
            match cmd {
                Command::ExecuteTx(tx, resp) => {
                    let result = self.execute_tx(&tx, &mut vm);
                    resp.send(result).unwrap();
                }
                Command::RollbackLastTx(resp) => {
                    self.rollback_last_tx(&mut vm);
                    resp.send(()).unwrap();
                }
                Command::StartNextMiniblock(l2_block_env, resp) => {
                    self.start_next_miniblock(l2_block_env, &mut vm);
                    resp.send(()).unwrap();
                }
                Command::FinishBatch(resp) => {
                    let vm_block_result = self.finish_batch(&mut vm);
                    let witness_block_state = if upload_witness_inputs_to_gcs {
                        Some(storage_view.borrow_mut().witness_block_state())
                    } else {
                        None
                    };
                    resp.send((vm_block_result, witness_block_state)).unwrap();

                    // `storage_view` cannot be accessed while borrowed by the VM,
                    // so this is the only point at which storage metrics can be obtained
                    let metrics = storage_view.as_ref().borrow_mut().metrics();
                    EXECUTOR_METRICS.batch_storage_interaction_duration[&InteractionType::GetValue]
                        .observe(metrics.time_spent_on_get_value);
                    EXECUTOR_METRICS.batch_storage_interaction_duration[&InteractionType::SetValue]
                        .observe(metrics.time_spent_on_set_value);
                    return;
                }
            }
        }
        // State keeper can exit because of stop signal, so it's OK to exit mid-batch.
        tracing::info!("State keeper exited with an unfinished batch");
    }

    fn execute_tx<S: WriteStorage>(
        &self,
        tx: &Transaction,
        vm: &mut VmInstance<S, HistoryEnabled>,
    ) -> TxExecutionResult {
        // Save pre-`execute_next_tx` VM snapshot.
        vm.make_snapshot();

        // Execute the transaction.
        let latency = KEEPER_METRICS.tx_execution_time[&TxExecutionStage::Execution].start();
        let (tx_result, compressed_bytecodes, call_tracer_result) =
            if self.optional_bytecode_compression {
                self.execute_tx_in_vm_with_optional_compression(tx, vm)
            } else {
                self.execute_tx_in_vm(tx, vm)
            };
        latency.observe();
        APP_METRICS.processed_txs[&TxStage::StateKeeper].inc();
        APP_METRICS.processed_l1_txs[&TxStage::StateKeeper].inc_by(tx.is_l1().into());

        if let ExecutionResult::Halt { reason } = tx_result.result {
            return match reason {
                Halt::BootloaderOutOfGas => TxExecutionResult::BootloaderOutOfGasForTx,
                _ => TxExecutionResult::RejectedByVm { reason },
            };
        }

        let tx_metrics = ExecutionMetricsForCriteria::new(Some(tx), &tx_result);
        let gas_remaining = vm.gas_remaining();

        TxExecutionResult::Success {
            tx_result: Box::new(tx_result),
            tx_metrics: Box::new(tx_metrics),
            compressed_bytecodes,
            call_tracer_result,
            gas_remaining,
        }
    }

    fn rollback_last_tx<S: WriteStorage>(&self, vm: &mut VmInstance<S, HistoryEnabled>) {
        let latency = KEEPER_METRICS.tx_execution_time[&TxExecutionStage::TxRollback].start();
        vm.rollback_to_the_latest_snapshot();
        latency.observe();
    }

    fn start_next_miniblock<S: WriteStorage>(
        &self,
        l2_block_env: L2BlockEnv,
        vm: &mut VmInstance<S, HistoryEnabled>,
    ) {
        vm.start_new_l2_block(l2_block_env);
    }

    fn finish_batch<S: WriteStorage>(
        &self,
        vm: &mut VmInstance<S, HistoryEnabled>,
    ) -> FinishedL1Batch {
        // The vm execution was paused right after the last transaction was executed.
        // There is some post-processing work that the VM needs to do before the block is fully processed.
        let result = vm.finish_batch();
        if result.block_tip_execution_result.result.is_failed() {
            panic!(
                "VM must not fail when finalizing block: {:#?}",
                result.block_tip_execution_result.result
            );
        }

        BATCH_TIP_METRICS.observe(&result.block_tip_execution_result);
        result
    }

    fn execute_tx_in_vm_with_optional_compression<S: WriteStorage>(
        &self,
        tx: &Transaction,
        vm: &mut VmInstance<S, HistoryEnabled>,
    ) -> (
        VmExecutionResultAndLogs,
        Vec<CompressedBytecodeInfo>,
        Vec<Call>,
    ) {
        // Note, that the space where we can put the calldata for compressing transactions
        // is limited and the transactions do not pay for taking it.
        // In order to not let the accounts spam the space of compressed bytecodes with bytecodes
        // that will not be published (e.g. due to out of gas), we use the following scheme:
        // We try to execute the transaction with compressed bytecodes.
        // If it fails and the compressed bytecodes have not been published,
        // it means that there is no sense in polluting the space of compressed bytecodes,
        // and so we re-execute the transaction, but without compression.

        // Saving the snapshot before executing
        vm.make_snapshot();

        let call_tracer_result = Arc::new(OnceCell::default());
        let tracer = if self.save_call_traces {
            vec![CallTracer::new(call_tracer_result.clone()).into_tracer_pointer()]
        } else {
            vec![]
        };

        if let (Ok(()), result) =
            vm.inspect_transaction_with_bytecode_compression(tracer.into(), tx.clone(), true)
        {
            let compressed_bytecodes = vm.get_last_tx_compressed_bytecodes();
            vm.pop_snapshot_no_rollback();

            let trace = Arc::try_unwrap(call_tracer_result)
                .unwrap()
                .take()
                .unwrap_or_default();
            return (result, compressed_bytecodes, trace);
        }
        vm.rollback_to_the_latest_snapshot();

        let call_tracer_result = Arc::new(OnceCell::default());
        let tracer = if self.save_call_traces {
            vec![CallTracer::new(call_tracer_result.clone()).into_tracer_pointer()]
        } else {
            vec![]
        };

        let result =
            vm.inspect_transaction_with_bytecode_compression(tracer.into(), tx.clone(), false);
        result
            .0
            .expect("Compression can't fail if we don't apply it");
        let compressed_bytecodes = vm.get_last_tx_compressed_bytecodes();

        // TODO implement tracer manager which will be responsible
        // for collecting result from all tracers and save it to the database
        let trace = Arc::try_unwrap(call_tracer_result)
            .unwrap()
            .take()
            .unwrap_or_default();
        (result.1, compressed_bytecodes, trace)
    }

    // Err when transaction is rejected.
    // `Ok(TxExecutionStatus::Success)` when the transaction succeeded
    // `Ok(TxExecutionStatus::Failure)` when the transaction failed.
    // Note that failed transactions are considered properly processed and are included in blocks
    fn execute_tx_in_vm<S: WriteStorage>(
        &self,
        tx: &Transaction,
        vm: &mut VmInstance<S, HistoryEnabled>,
    ) -> (
        VmExecutionResultAndLogs,
        Vec<CompressedBytecodeInfo>,
        Vec<Call>,
    ) {
        let call_tracer_result = Arc::new(OnceCell::default());
        let tracer = if self.save_call_traces {
            vec![CallTracer::new(call_tracer_result.clone()).into_tracer_pointer()]
        } else {
            vec![]
        };

        let (published_bytecodes, mut result) =
            vm.inspect_transaction_with_bytecode_compression(tracer.into(), tx.clone(), true);
        if published_bytecodes.is_ok() {
            let compressed_bytecodes = vm.get_last_tx_compressed_bytecodes();

            let trace = Arc::try_unwrap(call_tracer_result)
                .unwrap()
                .take()
                .unwrap_or_default();
            (result, compressed_bytecodes, trace)
        } else {
            // Transaction failed to publish bytecodes, we reject it so initiator doesn't pay fee.
            result.result = ExecutionResult::Halt {
                reason: Halt::FailedToPublishCompressedBytecodes,
            };
            (result, Default::default(), Default::default())
        }
    }
}<|MERGE_RESOLUTION|>--- conflicted
+++ resolved
@@ -11,19 +11,12 @@
     MultiVMTracer, VmInstance,
 };
 use once_cell::sync::OnceCell;
-<<<<<<< HEAD
 use tokio::{
     runtime::Handle,
     sync::{mpsc, watch},
 };
 use zksync_state::{ReadStorage, StorageView, WriteStorage};
-use zksync_types::{vm_trace::Call, Transaction, U256};
-=======
-use tokio::sync::{mpsc, watch};
-use zksync_dal::{ConnectionPool, Core};
-use zksync_state::{RocksdbStorage, StorageView, WriteStorage};
 use zksync_types::{vm_trace::Call, Transaction};
->>>>>>> e26091a1
 use zksync_utils::bytecode::CompressedBytecodeInfo;
 
 use super::{BatchExecutor, BatchExecutorHandle, Command, TxExecutionResult};
@@ -48,13 +41,7 @@
 
 impl MainBatchExecutor {
     pub fn new(
-<<<<<<< HEAD
         storage_factory: Arc<dyn ReadStorageFactory>,
-        max_allowed_tx_gas_limit: U256,
-=======
-        state_keeper_db_path: String,
-        pool: ConnectionPool<Core>,
->>>>>>> e26091a1
         save_call_traces: bool,
         upload_witness_inputs_to_gcs: bool,
         optional_bytecode_compression: bool,
