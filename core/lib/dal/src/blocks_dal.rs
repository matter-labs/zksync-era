--- conflicted
+++ resolved
@@ -396,9 +396,6 @@
         .await?;
         Ok(())
     }
-
-<<<<<<< HEAD
-=======
     /// Sets consensus-related fields for the specified miniblock.
     pub async fn set_miniblock_consensus_fields(
         &mut self,
@@ -419,32 +416,7 @@
         );
         Ok(())
     }
-
-    pub async fn update_hashes(
-        &mut self,
-        number_and_hashes: &[(MiniblockNumber, H256)],
-    ) -> sqlx::Result<()> {
-        let mut numbers = vec![];
-        let mut hashes = vec![];
-        for (number, hash) in number_and_hashes {
-            numbers.push(number.0 as i64);
-            hashes.push(hash.as_bytes().to_vec());
-        }
-
-        sqlx::query!(
-            "UPDATE miniblocks SET hash = u.hash   \
-            FROM UNNEST($1::bigint[], $2::bytea[]) AS u(number, hash) \
-            WHERE miniblocks.number = u.number
-        ",
-            &numbers,
-            &hashes
-        )
-        .execute(self.storage.conn())
-        .await?;
-        Ok(())
-    }
-
->>>>>>> 0ac4a4dd
+  
     pub async fn get_last_sealed_miniblock_header(
         &mut self,
     ) -> sqlx::Result<Option<MiniblockHeader>> {
