--- conflicted
+++ resolved
@@ -269,11 +269,7 @@
     pub l2_blocks_execution_data: Vec<L2BlockExecutionData>,
     pub l1_batch_env: L1BatchEnv,
     pub system_env: SystemEnv,
-<<<<<<< HEAD
-    pub used_contracts: Vec<(H256, Vec<u8>)>,
     pub pubdata_params: PubdataParams,
-=======
->>>>>>> 9d88373f
 }
 
 impl V1TeeVerifierInput {
@@ -283,11 +279,7 @@
         l2_blocks_execution_data: Vec<L2BlockExecutionData>,
         l1_batch_env: L1BatchEnv,
         system_env: SystemEnv,
-<<<<<<< HEAD
-        used_contracts: Vec<(H256, Vec<u8>)>,
         pubdata_params: PubdataParams,
-=======
->>>>>>> 9d88373f
     ) -> Self {
         V1TeeVerifierInput {
             vm_run_data,
@@ -295,11 +287,7 @@
             l2_blocks_execution_data,
             l1_batch_env,
             system_env,
-<<<<<<< HEAD
-            used_contracts,
             pubdata_params,
-=======
->>>>>>> 9d88373f
         }
     }
 }
