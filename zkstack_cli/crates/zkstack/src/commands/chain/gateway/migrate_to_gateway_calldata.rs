use std::{path::Path, sync::Arc};

use anyhow::Context;
use clap::Parser;
<<<<<<< HEAD
use ethers::providers::Middleware;
=======
use ethers::{
    abi::{encode, Token},
    prelude::Http,
    providers::{Middleware, Provider},
};
>>>>>>> a91b3490
use xshell::Shell;
use zkstack_cli_common::{ethereum::get_ethers_provider, forge::ForgeScriptArgs, logger};
use zkstack_cli_config::{traits::ReadConfig, GatewayConfig, ZkStackConfig, ZkStackConfigTrait};
use zksync_basic_types::{commitment::L2DACommitmentScheme, Address, H256, U256};
use zksync_system_constants::L2_BRIDGEHUB_ADDRESS;

use super::{
    gateway_common::{
        get_gateway_migration_state, GatewayMigrationProgressState, MigrationDirection,
    },
    messages::message_for_gateway_migration_progress_state,
};
use crate::{
    abi::{BridgehubAbi, ChainTypeManagerAbi, ValidatorTimelockAbi, ZkChainAbi},
    admin_functions::{
        admin_l1_l2_tx, enable_validator_via_gateway, finalize_migrate_to_gateway,
        set_da_validator_pair_via_gateway, AdminScriptMode, AdminScriptOutput,
    },
    commands::chain::{admin_call_builder::AdminCall, utils::display_admin_script_output},
    utils::{
        addresses::{apply_l1_to_l2_alias, precompute_chain_address_on_gateway},
        protocol_version::get_minor_protocol_version,
    },
};

#[derive(Parser, Debug)]
pub(crate) struct MigrateToGatewayParams {
    pub(crate) l1_rpc_url: String,
    pub(crate) l1_bridgehub_addr: Address,
    pub(crate) max_l1_gas_price: u64,
    pub(crate) l2_chain_id: u64,
    pub(crate) gateway_chain_id: u64,
    pub(crate) gateway_diamond_cut: Vec<u8>,
    pub(crate) gateway_rpc_url: String,
    pub(crate) new_sl_da_validator: Address,
    pub(crate) validator: Address,
    pub(crate) min_validator_balance: U256,
    pub(crate) refund_recipient: Option<Address>,
}

#[derive(Debug)]
pub(crate) struct MigrateToGatewayData {
    pub(crate) l1_provider: Arc<Provider<Http>>,
    pub(crate) gw_provider: Arc<Provider<Http>>,
    pub(crate) zk_chain_l1_address: Address,
    pub(crate) l1_zk_chain: ZkChainAbi<Provider<Http>>,
    pub(crate) protocol_version: U256,
    pub(crate) gw_validator_timelock_addr: Address,
    pub(crate) gw_validator_timelock: ValidatorTimelockAbi<Provider<Http>>,
    pub(crate) chain_admin_address: Address,
    pub(crate) zk_chain_gw_address: Address,
    pub(crate) refund_recipient: Address,
}

pub(crate) async fn get_migrate_to_gateway_calls(
    shell: &Shell,
    forge_args: &ForgeScriptArgs,
    foundry_contracts_path: &Path,
    params: &MigrateToGatewayParams,
) -> anyhow::Result<(Address, Vec<AdminCall>)> {
    let data = get_migrate_to_gateway_data(params, false).await?;
    let mut result = vec![];

    let finalize_migrate_to_gateway_output = finalize_migrate_to_gateway(
        shell,
        forge_args,
        foundry_contracts_path,
        crate::admin_functions::AdminScriptMode::OnlySave,
        params.l1_bridgehub_addr,
        params.max_l1_gas_price,
        params.l2_chain_id,
        params.gateway_chain_id,
        params.gateway_diamond_cut.clone().into(),
        data.refund_recipient,
        params.l1_rpc_url.clone(),
    )
    .await?;

    result.extend(finalize_migrate_to_gateway_output.calls);

    // Changing L2 DA validator while migrating to gateway is not recommended; we allow changing only the settlement layer one
    let (_, l2_da_validator) = data.l1_zk_chain.get_da_validator_pair().await?;
    if !l2_da_validator.is_zero() {
        let da_validator_encoding_result = check_permanent_rollup_and_set_da_validator_via_gateway(
            shell,
            forge_args,
            foundry_contracts_path,
            &data,
            params,
            l2_da_validator,
            crate::admin_functions::AdminScriptMode::OnlySave,
        )
        .await?;

        result.extend(da_validator_encoding_result.calls.into_iter());
    }

    let is_validator_enabled =
        if get_minor_protocol_version(data.protocol_version)?.is_pre_interop_fast_blocks() {
            // In previous versions, we need to check if the validator is enabled
            data.gw_validator_timelock
                .validators(params.l2_chain_id.into(), params.validator)
                .await?
        } else {
            data.gw_validator_timelock
                .has_role_for_chain_id(
                    params.l2_chain_id.into(),
                    data.gw_validator_timelock.committer_role().call().await?,
                    params.validator,
                )
                .await?
        };

    // 4. If validator is not yet present, please include.
    if !is_validator_enabled {
        let enable_validator_calls = enable_validator_via_gateway(
            shell,
            forge_args,
            foundry_contracts_path,
            crate::admin_functions::AdminScriptMode::OnlySave,
            params.l1_bridgehub_addr,
            params.max_l1_gas_price.into(),
            params.l2_chain_id,
            params.gateway_chain_id,
            params.validator,
            data.gw_validator_timelock_addr,
            data.refund_recipient,
            params.l1_rpc_url.clone(),
        )
        .await?;
        result.extend(enable_validator_calls.calls);
    }

    let current_validator_balance = data.gw_provider.get_balance(params.validator, None).await?;
    logger::info(format!(
        "Current balance of {:#?} = {}",
        params.validator, current_validator_balance
    ));
    if current_validator_balance < params.min_validator_balance {
        logger::info(format!(
            "Will send {} of the ZK Gateway base token",
            params.min_validator_balance - current_validator_balance
        ));
        let supply_validator_balance_calls = admin_l1_l2_tx(
            shell,
            forge_args,
            foundry_contracts_path,
            crate::admin_functions::AdminScriptMode::OnlySave,
            params.l1_bridgehub_addr,
            params.max_l1_gas_price,
            params.gateway_chain_id,
            params.validator,
            params.min_validator_balance - current_validator_balance,
            Default::default(),
            data.refund_recipient,
            params.l1_rpc_url.clone(),
        )
        .await?;
        result.extend(supply_validator_balance_calls.calls);
    }

    Ok((data.chain_admin_address, result))
}

pub(crate) async fn get_migrate_to_gateway_data(
    params: &MigrateToGatewayParams,
    skip_pre_migration_checks: bool,
) -> anyhow::Result<MigrateToGatewayData> {
    let refund_recipient = params.refund_recipient.unwrap_or(params.validator);

    let l1_provider = get_ethers_provider(&params.l1_rpc_url)?;
    let gw_provider = get_ethers_provider(&params.gateway_rpc_url)?;

    let l1_bridgehub = BridgehubAbi::new(params.l1_bridgehub_addr, l1_provider.clone());
    let gw_bridgehub = BridgehubAbi::new(L2_BRIDGEHUB_ADDRESS, gw_provider.clone());

    let current_settlement_layer = l1_bridgehub
        .settlement_layer(params.l2_chain_id.into())
        .await?;

    let zk_chain_l1_address = l1_bridgehub.get_zk_chain(params.l2_chain_id.into()).await?;

    if zk_chain_l1_address == Address::zero() {
        anyhow::bail!("Chain with id {} does not exist!", params.l2_chain_id);
    }

    // Checking whether the user has already done the migration
    if current_settlement_layer == U256::from(params.gateway_chain_id) && !skip_pre_migration_checks
    {
        // TODO(EVM-1001): it may happen that the user has started the migration, but it failed for some reason (e.g. the provided
        // diamond cut was not correct).
        // The recovery of the chain is not handled by the tool right now.
        anyhow::bail!("The chain is already on top of Gateway!");
    }

    let ctm_asset_id = l1_bridgehub
        .ctm_asset_id_from_chain_id(params.l2_chain_id.into())
        .await?;
    let ctm_gw_address = gw_bridgehub.ctm_asset_id_to_address(ctm_asset_id).await?;

    if ctm_gw_address == Address::zero() {
        anyhow::bail!("{} does not have a CTM deployed!", params.gateway_chain_id);
    }

    let l1_zk_chain = ZkChainAbi::new(zk_chain_l1_address, l1_provider.clone());
    let protocol_version = l1_zk_chain.get_protocol_version().await?;

    // Checking that the priority queue is empty
    let priority_queue_size = l1_zk_chain.get_priority_queue_size().await?;
    if !priority_queue_size.is_zero() && !skip_pre_migration_checks {
        anyhow::bail!(
            "{} priority queue has {} items! Please empty it before migrating to Gateway",
            params.l2_chain_id,
            priority_queue_size
        );
    }

    let gw_ctm = ChainTypeManagerAbi::new(ctm_gw_address, gw_provider.clone());
    let gw_ctm_protocol_version = gw_ctm.protocol_version().await?;
    if gw_ctm_protocol_version != protocol_version {
        // The migration would fail anyway since CTM has checks to ensure that the protocol version is the same
        anyhow::bail!("The protocol version of the CTM on Gateway ({gw_ctm_protocol_version}) does not match the protocol version of the chain ({protocol_version})");
    }

    let gw_validator_timelock_addr =
        if get_minor_protocol_version(protocol_version)?.is_pre_interop_fast_blocks() {
            gw_ctm.validator_timelock().await?
        } else {
            gw_ctm.validator_timelock_post_v29().await?
        };
    let gw_validator_timelock =
        ValidatorTimelockAbi::new(gw_validator_timelock_addr, gw_provider.clone());

    let chain_admin_address = l1_zk_chain.get_admin().await?;

    let zk_chain_gw_address = {
        let recorded_zk_chain_gw_address =
            gw_bridgehub.get_zk_chain(params.l2_chain_id.into()).await?;
        if recorded_zk_chain_gw_address == Address::zero() {
            precompute_chain_address_on_gateway(
                params.l2_chain_id,
                H256(
                    l1_bridgehub
                        .base_token_asset_id(params.l2_chain_id.into())
                        .await?,
                ),
                apply_l1_to_l2_alias(l1_zk_chain.get_admin().await?),
                protocol_version,
                params.gateway_diamond_cut.clone(),
                gw_ctm,
            )
            .await?
        } else {
            recorded_zk_chain_gw_address
        }
    };

    Ok(MigrateToGatewayData {
        l1_provider,
        gw_provider,
        zk_chain_l1_address,
        l1_zk_chain,
        protocol_version,
        gw_validator_timelock_addr,
        gw_validator_timelock,
        chain_admin_address,
        zk_chain_gw_address,
        refund_recipient,
<<<<<<< HEAD
        params.l1_rpc_url.clone(),
    )
    .await?;
    // Changing L2 DA validator while migrating to gateway is not recommended; we allow changing only the settlement layer one
    let (_, l2_da_validator_commitment_scheme) = l1_zk_chain.get_da_validator_pair().await?;

    let l2_da_validator_commitment_scheme =
        L2DACommitmentScheme::try_from(l2_da_validator_commitment_scheme)
            .map_err(|err| anyhow::format_err!("Failed to parse L2 DA commitment schema: {err}"))?;
    result.extend(finalize_migrate_to_gateway_output.calls);

=======
    })
}

pub(crate) async fn check_permanent_rollup_and_set_da_validator_via_gateway(
    shell: &Shell,
    forge_args: &ForgeScriptArgs,
    foundry_contracts_path: &Path,
    data: &MigrateToGatewayData,
    params: &MigrateToGatewayParams,
    l2_da_validator: Address,
    mode: AdminScriptMode,
) -> anyhow::Result<AdminScriptOutput> {
>>>>>>> a91b3490
    // Unfortunately, there is no getter for whether a chain is a permanent rollup, we have to
    // read storage here.
    let is_permanent_rollup_slot = data
        .l1_provider
        .get_storage_at(data.zk_chain_l1_address, H256::from_low_u64_be(57), None)
        .await?;
    if is_permanent_rollup_slot == H256::from_low_u64_be(1) {
        // TODO(EVM-1002): We should really check it on our own here, but it is hard with the current interfaces
        logger::warn("WARNING: Your chain is a permanent rollup! Ensure that the new settlement layer DA provider is compatible with Gateway RollupDAManager!");
    }

    let da_validator_encoding_result = set_da_validator_pair_via_gateway(
        shell,
        forge_args,
        foundry_contracts_path,
        mode,
        params.l1_bridgehub_addr,
        params.max_l1_gas_price.into(),
        params.l2_chain_id,
        params.gateway_chain_id,
        params.new_sl_da_validator,
<<<<<<< HEAD
        l2_da_validator_commitment_scheme,
        zk_chain_gw_address,
        refund_recipient,
=======
        l2_da_validator,
        data.zk_chain_gw_address,
        data.refund_recipient,
>>>>>>> a91b3490
        params.l1_rpc_url.clone(),
    )
    .await?;

    Ok(da_validator_encoding_result)
}

#[derive(Parser, Debug)]
pub struct MigrateToGatewayCalldataArgs {
    #[clap(long)]
    pub l1_rpc_url: String,
    #[clap(long)]
    pub l1_bridgehub_addr: Address,
    #[clap(long)]
    pub max_l1_gas_price: u64,
    #[clap(long)]
    pub l2_chain_id: u64,
    #[clap(long)]
    pub gateway_chain_id: u64,
    #[clap(long)]
    pub gateway_config_path: String,
    #[clap(long)]
    pub gateway_rpc_url: String,
    #[clap(long)]
    pub new_sl_da_validator: Address,
    #[clap(long)]
    pub validator: Address,
    #[clap(long)]
    pub min_validator_balance: u128,
    #[clap(long)]
    pub refund_recipient: Option<Address>,

    /// RPC URL of the chain being migrated (L2).
    #[clap(long)]
    pub l2_rpc_url: Option<String>,

    /// Whether to force providing the full migration calldata even if the chain
    /// isn't strictly ready for final calls.
    #[clap(long, default_missing_value = "true")]
    pub no_cross_check: Option<bool>,
}

impl MigrateToGatewayCalldataArgs {
    /// Converts into `MigrateToGatewayParams` by injecting the provided diamond cut.
    pub(crate) fn into_migrate_params(
        self,
        gateway_diamond_cut: Vec<u8>,
    ) -> MigrateToGatewayParams {
        MigrateToGatewayParams {
            l1_rpc_url: self.l1_rpc_url,
            l1_bridgehub_addr: self.l1_bridgehub_addr,
            max_l1_gas_price: self.max_l1_gas_price,
            l2_chain_id: self.l2_chain_id,
            gateway_chain_id: self.gateway_chain_id,
            gateway_diamond_cut,
            gateway_rpc_url: self.gateway_rpc_url,
            new_sl_da_validator: self.new_sl_da_validator,
            validator: self.validator,
            min_validator_balance: self.min_validator_balance.into(),
            refund_recipient: self.refund_recipient,
        }
    }
}

/// Produces the calldata necessary to perform (or continue) a migration to Gateway.
///
pub async fn run(shell: &Shell, params: MigrateToGatewayCalldataArgs) -> anyhow::Result<()> {
    let forge_args = Default::default();
    let contracts_foundry_path = ZkStackConfig::from_file(shell)?.path_to_foundry_scripts();

    let should_cross_check = !params.no_cross_check.unwrap_or_default();

    if should_cross_check {
        let state = get_gateway_migration_state(
            params.l1_rpc_url.clone(),
            params.l1_bridgehub_addr,
            params.l2_chain_id,
            params
                .l2_rpc_url
                .clone()
                .context("L2 RPC URL must be provided for cross checking")?,
            params.gateway_rpc_url.clone(),
            MigrationDirection::ToGateway,
        )
        .await?;

        match state {
            GatewayMigrationProgressState::ServerReady => {
                logger::info(
                    "The server is ready to start the migration. Preparing the calldata...",
                );
                // It is the expected case, it will be handled later in the file
            }
            GatewayMigrationProgressState::PendingManualFinalization
            | GatewayMigrationProgressState::AwaitingFinalization => {
                unreachable!("`GatewayMigrationProgressState::PendingManualFinalization` should not be returned for migration to Gateway")
            }
            GatewayMigrationProgressState::NotStarted
            | GatewayMigrationProgressState::NotificationSent
            | GatewayMigrationProgressState::NotificationReceived(_) => {
                anyhow::bail!(message_for_gateway_migration_progress_state(
                    state,
                    MigrationDirection::ToGateway,
                ));
            }
            GatewayMigrationProgressState::Finished => {
                logger::info(message_for_gateway_migration_progress_state(
                    state,
                    MigrationDirection::ToGateway,
                ));
            }
        }
    }

    let gateway_config = GatewayConfig::read(shell, &params.gateway_config_path)
        .context("Failed to read the gateway config path")?;

    let (admin_address, calls) = get_migrate_to_gateway_calls(
        shell,
        &forge_args,
        &contracts_foundry_path,
        &params.into_migrate_params(gateway_config.diamond_cut_data.0),
    )
    .await?;

    display_admin_script_output(AdminScriptOutput {
        admin_address,
        calls,
    });

    Ok(())
}<|MERGE_RESOLUTION|>--- conflicted
+++ resolved
@@ -2,15 +2,10 @@
 
 use anyhow::Context;
 use clap::Parser;
-<<<<<<< HEAD
-use ethers::providers::Middleware;
-=======
 use ethers::{
-    abi::{encode, Token},
     prelude::Http,
     providers::{Middleware, Provider},
 };
->>>>>>> a91b3490
 use xshell::Shell;
 use zkstack_cli_common::{ethereum::get_ethers_provider, forge::ForgeScriptArgs, logger};
 use zkstack_cli_config::{traits::ReadConfig, GatewayConfig, ZkStackConfig, ZkStackConfigTrait};
@@ -92,15 +87,18 @@
     result.extend(finalize_migrate_to_gateway_output.calls);
 
     // Changing L2 DA validator while migrating to gateway is not recommended; we allow changing only the settlement layer one
-    let (_, l2_da_validator) = data.l1_zk_chain.get_da_validator_pair().await?;
-    if !l2_da_validator.is_zero() {
+    let (_, l2_da_validator_commitment_scheme) = data.l1_zk_chain.get_da_validator_pair().await?;
+    let l2_da_validator_commitment_scheme =
+        L2DACommitmentScheme::try_from(l2_da_validator_commitment_scheme)
+            .map_err(|err| anyhow::format_err!("Failed to parse L2 DA commitment schema: {err}"))?;
+    if !l2_da_validator_commitment_scheme.is_none() {
         let da_validator_encoding_result = check_permanent_rollup_and_set_da_validator_via_gateway(
             shell,
             forge_args,
             foundry_contracts_path,
             &data,
             params,
-            l2_da_validator,
+            l2_da_validator_commitment_scheme,
             crate::admin_functions::AdminScriptMode::OnlySave,
         )
         .await?;
@@ -279,19 +277,6 @@
         chain_admin_address,
         zk_chain_gw_address,
         refund_recipient,
-<<<<<<< HEAD
-        params.l1_rpc_url.clone(),
-    )
-    .await?;
-    // Changing L2 DA validator while migrating to gateway is not recommended; we allow changing only the settlement layer one
-    let (_, l2_da_validator_commitment_scheme) = l1_zk_chain.get_da_validator_pair().await?;
-
-    let l2_da_validator_commitment_scheme =
-        L2DACommitmentScheme::try_from(l2_da_validator_commitment_scheme)
-            .map_err(|err| anyhow::format_err!("Failed to parse L2 DA commitment schema: {err}"))?;
-    result.extend(finalize_migrate_to_gateway_output.calls);
-
-=======
     })
 }
 
@@ -301,10 +286,9 @@
     foundry_contracts_path: &Path,
     data: &MigrateToGatewayData,
     params: &MigrateToGatewayParams,
-    l2_da_validator: Address,
+    l2_da_validator_commitment_scheme: L2DACommitmentScheme,
     mode: AdminScriptMode,
 ) -> anyhow::Result<AdminScriptOutput> {
->>>>>>> a91b3490
     // Unfortunately, there is no getter for whether a chain is a permanent rollup, we have to
     // read storage here.
     let is_permanent_rollup_slot = data
@@ -326,15 +310,9 @@
         params.l2_chain_id,
         params.gateway_chain_id,
         params.new_sl_da_validator,
-<<<<<<< HEAD
         l2_da_validator_commitment_scheme,
-        zk_chain_gw_address,
-        refund_recipient,
-=======
-        l2_da_validator,
         data.zk_chain_gw_address,
         data.refund_recipient,
->>>>>>> a91b3490
         params.l1_rpc_url.clone(),
     )
     .await?;
