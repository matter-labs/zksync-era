use anyhow::Context;
use common::{config::global_config, logger};
use xshell::Shell;

use crate::{
    commands::args::RunServerArgs,
<<<<<<< HEAD
    configs::{ChainConfig, EcosystemConfig},
    messages::{MSG_CHAIN_NOT_INITIALIZED, MSG_STARTING_SERVER},
=======
>>>>>>> 5cfcc24e
    server::{RunServer, ServerMode},
};
use config::{ChainConfig, EcosystemConfig};

pub fn run(shell: &Shell, args: RunServerArgs) -> anyhow::Result<()> {
    let ecosystem_config = EcosystemConfig::from_file(shell)?;

    let chain = global_config().chain_name.clone();
    let chain_config = ecosystem_config
        .load_chain(chain)
        .context(MSG_CHAIN_NOT_INITIALIZED)?;

    logger::info(MSG_STARTING_SERVER);
    run_server(args, &chain_config, shell)?;

    Ok(())
}

fn run_server(
    args: RunServerArgs,
    chain_config: &ChainConfig,
    shell: &Shell,
) -> anyhow::Result<()> {
    let server = RunServer::new(args.components.clone(), chain_config);
    let mode = if args.genesis {
        ServerMode::Genesis
    } else {
        ServerMode::Normal
    };
    server.run(shell, mode)
}<|MERGE_RESOLUTION|>--- conflicted
+++ resolved
@@ -4,11 +4,8 @@
 
 use crate::{
     commands::args::RunServerArgs,
-<<<<<<< HEAD
     configs::{ChainConfig, EcosystemConfig},
     messages::{MSG_CHAIN_NOT_INITIALIZED, MSG_STARTING_SERVER},
-=======
->>>>>>> 5cfcc24e
     server::{RunServer, ServerMode},
 };
 use config::{ChainConfig, EcosystemConfig};
