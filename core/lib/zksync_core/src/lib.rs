#![allow(clippy::upper_case_acronyms, clippy::derive_partial_eq_without_eq)]

use std::{
    net::Ipv4Addr,
    str::FromStr,
    sync::Arc,
    time::{Duration, Instant},
};

use anyhow::Context as _;
use api_server::tx_sender::master_pool_sink::MasterPoolSink;
use fee_model::{ApiFeeInputProvider, BatchFeeModelInputProvider, MainNodeFeeInputProvider};
use prometheus_exporter::PrometheusExporterConfig;
use prover_dal::Prover;
use temp_config_store::Secrets;
use tokio::{
    sync::{oneshot, watch},
    task::JoinHandle,
};
use zksync_circuit_breaker::{
    l1_txs::FailedL1TransactionChecker, replication_lag::ReplicationLagChecker,
    CircuitBreakerChecker, CircuitBreakers,
};
use zksync_commitment_generator::CommitmentGenerator;
use zksync_concurrency::{ctx, scope};
use zksync_config::{
    configs::{
        api::{MerkleTreeApiConfig, Web3JsonRpcConfig},
        chain::{
            CircuitBreakerConfig, L1BatchCommitDataGeneratorMode, MempoolConfig,
            OperationsManagerConfig, StateKeeperConfig,
        },
        consensus::ConsensusConfig,
        database::{MerkleTreeConfig, MerkleTreeMode},
        wallets,
        wallets::Wallets,
        ContractsConfig, GeneralConfig,
    },
    ApiConfig, DBConfig, EthWatchConfig, GenesisConfig, PostgresConfig,
};
use zksync_contracts::governance_contract;
use zksync_dal::{metrics::PostgresMetrics, ConnectionPool, Core, CoreDal};
use zksync_db_connection::healthcheck::ConnectionPoolHealthCheck;
use zksync_eth_client::{
    clients::{PKSigningClient, QueryClient},
    BoundEthInterface, EthInterface,
};
use zksync_eth_watch::{EthHttpQueryClient, EthWatch};
use zksync_health_check::{AppHealthCheck, HealthStatus, ReactiveHealthCheck};
use zksync_house_keeper::{
    blocks_state_reporter::L1BatchMetricsReporter, fri_gpu_prover_archiver::FriGpuProverArchiver,
    fri_proof_compressor_job_retry_manager::FriProofCompressorJobRetryManager,
    fri_proof_compressor_queue_monitor::FriProofCompressorStatsReporter,
    fri_prover_job_retry_manager::FriProverJobRetryManager,
    fri_prover_jobs_archiver::FriProverJobArchiver,
    fri_prover_queue_monitor::FriProverStatsReporter,
    fri_scheduler_circuit_queuer::SchedulerCircuitQueuer,
    fri_witness_generator_jobs_retry_manager::FriWitnessGeneratorJobRetryManager,
    fri_witness_generator_queue_monitor::FriWitnessGeneratorStatsReporter,
    periodic_job::PeriodicJob,
    waiting_to_queued_fri_witness_job_mover::WaitingToQueuedFriWitnessJobMover,
};
use zksync_object_store::{ObjectStore, ObjectStoreFactory};
use zksync_queued_job_processor::JobProcessor;
use zksync_shared_metrics::{InitStage, APP_METRICS};
use zksync_state::PostgresStorageCaches;
use zksync_types::{ethabi::Contract, fee_model::FeeModelConfig, Address, L2ChainId};

use crate::{
    api_server::{
        contract_verification,
        execution_sandbox::{VmConcurrencyBarrier, VmConcurrencyLimiter},
        healthcheck::HealthCheckHandle,
        tree::TreeApiHttpClient,
        tx_sender::{ApiContracts, TxSender, TxSenderBuilder, TxSenderConfig},
        web3::{self, mempool_cache::MempoolCache, state::InternalApiConfig, Namespace},
    },
    basic_witness_input_producer::BasicWitnessInputProducer,
    eth_sender::{
        l1_batch_commit_data_generator::{
            L1BatchCommitDataGenerator, RollupModeL1BatchCommitDataGenerator,
            ValidiumModeL1BatchCommitDataGenerator,
        },
        Aggregator, EthTxAggregator, EthTxManager,
    },
    genesis::GenesisParams,
    l1_gas_price::{
        GasAdjusterSingleton, PubdataPricing, RollupPubdataPricing, ValidiumPubdataPricing,
    },
    metadata_calculator::{MetadataCalculator, MetadataCalculatorConfig},
    state_keeper::{
        create_state_keeper, AsyncRocksdbCache, MempoolFetcher, MempoolGuard, OutputHandler,
        SequencerSealer, StateKeeperPersistence,
    },
    utils::ensure_l1_batch_commit_data_generation_mode,
};

pub mod api_server;
pub mod basic_witness_input_producer;
pub mod consensus;
pub mod consistency_checker;
pub mod db_pruner;
pub mod eth_sender;
pub mod fee_model;
pub mod gas_tracker;
pub mod genesis;
pub mod l1_gas_price;
pub mod metadata_calculator;
pub mod proof_data_handler;
pub mod proto;
pub mod reorg_detector;
pub mod state_keeper;
pub mod sync_layer;
pub mod temp_config_store;
pub mod utils;
pub mod vm_runner;

/// Inserts the initial information about zkSync tokens into the database.
pub async fn genesis_init(
    genesis_config: GenesisConfig,
    postgres_config: &PostgresConfig,
) -> anyhow::Result<()> {
    let db_url = postgres_config.master_url()?;
    let pool = ConnectionPool::<Core>::singleton(db_url)
        .build()
        .await
        .context("failed to build connection_pool")?;
    let mut storage = pool.connection().await.context("connection()")?;

    let params = GenesisParams::load_genesis_params(genesis_config)?;
    genesis::ensure_genesis_state(&mut storage, &params).await?;

    Ok(())
}

pub async fn is_genesis_needed(postgres_config: &PostgresConfig) -> bool {
    let db_url = postgres_config.master_url().unwrap();
    let pool = ConnectionPool::<Core>::singleton(db_url)
        .build()
        .await
        .expect("failed to build connection_pool");
    let mut storage = pool.connection().await.expect("connection()");
    storage.blocks_dal().is_genesis_needed().await.unwrap()
}

/// Sets up an interrupt handler and returns a future that resolves once an interrupt signal
/// is received.
pub fn setup_sigint_handler() -> oneshot::Receiver<()> {
    let (sigint_sender, sigint_receiver) = oneshot::channel();
    let mut sigint_sender = Some(sigint_sender);
    ctrlc::set_handler(move || {
        if let Some(sigint_sender) = sigint_sender.take() {
            sigint_sender.send(()).ok();
            // ^ The send fails if `sigint_receiver` is dropped. We're OK with this,
            // since at this point the node should be stopping anyway, or is not interested
            // in listening to interrupt signals.
        }
    })
    .expect("Error setting Ctrl+C handler");

    sigint_receiver
}

#[derive(Debug, Clone, Copy, PartialEq)]
pub enum Component {
    /// Public Web3 API running on HTTP server.
    HttpApi,
    /// Public Web3 API (including PubSub) running on WebSocket server.
    WsApi,
    /// REST API for contract verification.
    ContractVerificationApi,
    /// Metadata calculator.
    Tree,
    /// Merkle tree API.
    TreeApi,
    EthWatcher,
    /// Eth tx generator.
    EthTxAggregator,
    /// Manager for eth tx.
    EthTxManager,
    /// State keeper.
    StateKeeper,
    /// Produces input for basic witness generator and uploads it as bin encoded file (blob) to GCS.
    /// The blob is later used as input for Basic Witness Generators.
    BasicWitnessInputProducer,
    /// Component for housekeeping task such as cleaning blobs from GCS, reporting metrics etc.
    Housekeeper,
    /// Component for exposing APIs to prover for providing proof generation data and accepting proofs.
    ProofDataHandler,
    /// Component generating BFT consensus certificates for miniblocks.
    Consensus,
    /// Component generating commitment for L1 batches.
    CommitmentGenerator,
}

#[derive(Debug)]
pub struct Components(pub Vec<Component>);

impl FromStr for Components {
    type Err = String;

    fn from_str(s: &str) -> Result<Components, String> {
        match s {
            "api" => Ok(Components(vec![
                Component::HttpApi,
                Component::WsApi,
                Component::ContractVerificationApi,
            ])),
            "http_api" => Ok(Components(vec![Component::HttpApi])),
            "ws_api" => Ok(Components(vec![Component::WsApi])),
            "contract_verification_api" => Ok(Components(vec![Component::ContractVerificationApi])),
            "tree" => Ok(Components(vec![Component::Tree])),
            "tree_api" => Ok(Components(vec![Component::TreeApi])),
            "state_keeper" => Ok(Components(vec![Component::StateKeeper])),
            "housekeeper" => Ok(Components(vec![Component::Housekeeper])),
            "basic_witness_input_producer" => {
                Ok(Components(vec![Component::BasicWitnessInputProducer]))
            }
            "eth" => Ok(Components(vec![
                Component::EthWatcher,
                Component::EthTxAggregator,
                Component::EthTxManager,
            ])),
            "eth_watcher" => Ok(Components(vec![Component::EthWatcher])),
            "eth_tx_aggregator" => Ok(Components(vec![Component::EthTxAggregator])),
            "eth_tx_manager" => Ok(Components(vec![Component::EthTxManager])),
            "proof_data_handler" => Ok(Components(vec![Component::ProofDataHandler])),
            "consensus" => Ok(Components(vec![Component::Consensus])),
            "commitment_generator" => Ok(Components(vec![Component::CommitmentGenerator])),
            other => Err(format!("{} is not a valid component name", other)),
        }
    }
}

pub async fn initialize_components(
    configs: &GeneralConfig,
    wallets: &Wallets,
    genesis_config: &GenesisConfig,
    contracts_config: &ContractsConfig,
    components: &[Component],
    secrets: &Secrets,
    consensus_config: Option<ConsensusConfig>,
) -> anyhow::Result<(
    Vec<JoinHandle<anyhow::Result<()>>>,
    watch::Sender<bool>,
    HealthCheckHandle,
)> {
    tracing::info!("Starting the components: {components:?}");
    let l2_chain_id = genesis_config.l2_chain_id;
    let db_config = configs.db_config.clone().context("db_config")?;
    let postgres_config = configs.postgres_config.clone().context("postgres_config")?;

    if let Some(threshold) = postgres_config.slow_query_threshold() {
        ConnectionPool::<Core>::global_config().set_slow_query_threshold(threshold)?;
    }
    if let Some(threshold) = postgres_config.long_connection_threshold() {
        ConnectionPool::<Core>::global_config().set_long_connection_threshold(threshold)?;
    }

    let pool_size = postgres_config.max_connections()?;
    let pool_size_master = postgres_config
        .max_connections_master()
        .unwrap_or(pool_size);

    let connection_pool =
        ConnectionPool::<Core>::builder(postgres_config.master_url()?, pool_size_master)
            .build()
            .await
            .context("failed to build connection_pool")?;
    // We're most interested in setting acquire / statement timeouts for the API server, which puts the most load
    // on Postgres.
    let replica_connection_pool =
        ConnectionPool::<Core>::builder(postgres_config.replica_url()?, pool_size)
            .set_acquire_timeout(postgres_config.acquire_timeout())
            .set_statement_timeout(postgres_config.statement_timeout())
            .build()
            .await
            .context("failed to build replica_connection_pool")?;

    let health_check_config = configs
        .api_config
        .clone()
        .context("api_config")?
        .healthcheck;

    let app_health = Arc::new(AppHealthCheck::new(
        health_check_config.slow_time_limit(),
        health_check_config.hard_time_limit(),
    ));

    let eth = configs.eth.clone().context("eth")?;
    let circuit_breaker_config = configs
        .circuit_breaker_config
        .clone()
        .context("circuit_breaker_config")?;

    let circuit_breaker_checker = CircuitBreakerChecker::new(
        Arc::new(
            circuit_breakers_for_components(components, &postgres_config, &circuit_breaker_config)
                .await
                .context("circuit_breakers_for_components")?,
        ),
        circuit_breaker_config.sync_interval(),
    );
    circuit_breaker_checker.check().await.unwrap_or_else(|err| {
        panic!("Circuit breaker triggered: {}", err);
    });

    let query_client = QueryClient::new(&eth.web3_url).unwrap();
    let gas_adjuster_config = eth.gas_adjuster.context("gas_adjuster")?;
    let sender = eth.sender.as_ref().context("sender")?;
    let pubdata_pricing: Arc<dyn PubdataPricing> =
        match genesis_config.l1_batch_commit_data_generator_mode {
            L1BatchCommitDataGeneratorMode::Rollup => Arc::new(RollupPubdataPricing {}),
            L1BatchCommitDataGeneratorMode::Validium => Arc::new(ValidiumPubdataPricing {}),
        };

    let mut gas_adjuster = GasAdjusterSingleton::new(
        eth.web3_url.clone(),
        gas_adjuster_config,
        sender.pubdata_sending_mode,
        pubdata_pricing,
    );

    let (stop_sender, stop_receiver) = watch::channel(false);

    // Prometheus exporter and circuit breaker checker should run for every component configuration.
    let prom_config = configs
        .prometheus_config
        .clone()
        .context("prometheus_config")?;
    let prom_config = PrometheusExporterConfig::pull(prom_config.listener_port);

    let (prometheus_health_check, prometheus_health_updater) =
        ReactiveHealthCheck::new("prometheus_exporter");
    app_health.insert_component(prometheus_health_check)?;
    let prometheus_task = prom_config.run(stop_receiver.clone());
    let prometheus_task = tokio::spawn(async move {
        prometheus_health_updater.update(HealthStatus::Ready.into());
        let res = prometheus_task.await;
        drop(prometheus_health_updater);
        res
    });

    let mut task_futures: Vec<JoinHandle<anyhow::Result<()>>> = vec![
        prometheus_task,
        tokio::spawn(circuit_breaker_checker.run(stop_receiver.clone())),
    ];

    if components.contains(&Component::WsApi)
        || components.contains(&Component::HttpApi)
        || components.contains(&Component::ContractVerificationApi)
    {
        let api_config = configs.api_config.clone().context("api_config")?;
        let state_keeper_config = configs
            .state_keeper_config
            .clone()
            .context("state_keeper_config")?;
        let tx_sender_config = TxSenderConfig::new(
            &state_keeper_config,
            &api_config.web3_json_rpc,
            wallets
                .state_keeper
                .clone()
                .context("Fee account")?
                .fee_account
                .address(),
            l2_chain_id,
        );
        let internal_api_config =
            InternalApiConfig::new(&api_config.web3_json_rpc, contracts_config, genesis_config);

        // Lazily initialize storage caches only when they are needed (e.g., skip their initialization
        // if we only run the explorer APIs). This is required because the cache update task will
        // terminate immediately if storage caches are dropped, which will lead to the (unexpected)
        // program termination.
        let mut storage_caches = None;

        let mempool_cache = MempoolCache::new(api_config.web3_json_rpc.mempool_cache_size());
        let mempool_cache_update_task = mempool_cache.update_task(
            connection_pool.clone(),
            api_config.web3_json_rpc.mempool_cache_update_interval(),
        );
        task_futures.push(tokio::spawn(
            mempool_cache_update_task.run(stop_receiver.clone()),
        ));

        if components.contains(&Component::HttpApi) {
            storage_caches = Some(
                build_storage_caches(
                    &api_config.web3_json_rpc,
                    &replica_connection_pool,
                    &mut task_futures,
                    stop_receiver.clone(),
                )
                .context("build_storage_caches()")?,
            );

            let started_at = Instant::now();
            tracing::info!("Initializing HTTP API");
            let bounded_gas_adjuster = gas_adjuster
                .get_or_init()
                .await
                .context("gas_adjuster.get_or_init()")?;
            let batch_fee_input_provider = Arc::new(MainNodeFeeInputProvider::new(
                bounded_gas_adjuster,
                FeeModelConfig::from_state_keeper_config(&state_keeper_config),
            ));
            run_http_api(
                &mut task_futures,
                &app_health,
                &postgres_config,
                &tx_sender_config,
                &state_keeper_config,
                &internal_api_config,
                &api_config,
                connection_pool.clone(),
                replica_connection_pool.clone(),
                stop_receiver.clone(),
                batch_fee_input_provider,
                state_keeper_config.save_call_traces,
                storage_caches.clone().unwrap(),
                mempool_cache.clone(),
            )
            .await
            .context("run_http_api")?;

            let elapsed = started_at.elapsed();
            APP_METRICS.init_latency[&InitStage::HttpApi].set(elapsed);
            tracing::info!(
                "Initialized HTTP API on port {:?} in {elapsed:?}",
                api_config.web3_json_rpc.http_port
            );
        }

        if components.contains(&Component::WsApi) {
            let storage_caches = match storage_caches {
                Some(storage_caches) => storage_caches,
                None => build_storage_caches(
                    &configs.api_config.clone().context("api")?.web3_json_rpc,
                    &replica_connection_pool,
                    &mut task_futures,
                    stop_receiver.clone(),
                )
                .context("build_storage_caches()")?,
            };

            let started_at = Instant::now();
            tracing::info!("initializing WS API");
            let bounded_gas_adjuster = gas_adjuster
                .get_or_init()
                .await
                .context("gas_adjuster.get_or_init()")?;
            let batch_fee_input_provider = Arc::new(MainNodeFeeInputProvider::new(
                bounded_gas_adjuster,
                FeeModelConfig::from_state_keeper_config(&state_keeper_config),
            ));
            run_ws_api(
                &mut task_futures,
                &app_health,
                &postgres_config,
                &tx_sender_config,
                &state_keeper_config,
                &internal_api_config,
                &api_config,
                batch_fee_input_provider,
                connection_pool.clone(),
                replica_connection_pool.clone(),
                stop_receiver.clone(),
                storage_caches,
                mempool_cache,
            )
            .await
            .context("run_ws_api")?;

            let elapsed = started_at.elapsed();
            APP_METRICS.init_latency[&InitStage::WsApi].set(elapsed);
            tracing::info!(
                "Initialized WS API on port {} in {elapsed:?}",
                api_config.web3_json_rpc.ws_port
            );
        }

        if components.contains(&Component::ContractVerificationApi) {
            let started_at = Instant::now();
            tracing::info!("initializing contract verification REST API");
            task_futures.push(tokio::spawn(contract_verification::start_server(
                connection_pool.clone(),
                replica_connection_pool.clone(),
                configs
                    .contract_verifier
                    .clone()
                    .context("Contract verifier")?,
                stop_receiver.clone(),
            )));
            let elapsed = started_at.elapsed();
            APP_METRICS.init_latency[&InitStage::ContractVerificationApi].set(elapsed);
            tracing::info!("initialized contract verification REST API in {elapsed:?}");
        }
    }

    let object_store_config = configs
        .prover_config
        .clone()
        .context("Prover")?
        .object_store
        .clone()
        .context("object_store_config")?;
    let store_factory = ObjectStoreFactory::new(object_store_config);

    if components.contains(&Component::StateKeeper) {
        let started_at = Instant::now();
        tracing::info!("initializing State Keeper");
        let bounded_gas_adjuster = gas_adjuster
            .get_or_init()
            .await
            .context("gas_adjuster.get_or_init()")?;
        let state_keeper_config = configs
            .state_keeper_config
            .clone()
            .context("state_keeper_config")?;
        let batch_fee_input_provider = Arc::new(MainNodeFeeInputProvider::new(
            bounded_gas_adjuster,
            FeeModelConfig::from_state_keeper_config(&state_keeper_config),
        ));
        add_state_keeper_to_task_futures(
            &mut task_futures,
            &postgres_config,
            contracts_config,
            state_keeper_config,
            wallets
                .state_keeper
                .clone()
                .context("State keeper wallets")?,
            l2_chain_id,
            &db_config,
            &configs.mempool_config.clone().context("mempool_config")?,
            batch_fee_input_provider,
            stop_receiver.clone(),
        )
        .await
        .context("add_state_keeper_to_task_futures()")?;

        let elapsed = started_at.elapsed();
        APP_METRICS.init_latency[&InitStage::StateKeeper].set(elapsed);
        tracing::info!("initialized State Keeper in {elapsed:?}");
    }

    let diamond_proxy_addr = contracts_config.diamond_proxy_addr;
    let state_transition_manager_addr = genesis_config
        .shared_bridge
        .as_ref()
        .map(|a| a.state_transition_proxy_addr);

    if components.contains(&Component::Consensus) {
        let secrets = secrets.consensus.as_ref().context("Secrets are missing")?;
        let cfg = consensus::config::main_node(
            consensus_config
                .as_ref()
                .context("consensus component's config is missing")?,
            secrets,
        )?;
        let started_at = Instant::now();
        tracing::info!("initializing Consensus");
        let pool = connection_pool.clone();
        let mut stop_receiver = stop_receiver.clone();
        task_futures.push(tokio::spawn(async move {
            // We instantiate the root context here, since the consensus task is the only user of the
            // structured concurrency framework.
            // Note, however, that awaiting for the `stop_receiver` is related to the root context behavior,
            // not the consensus task itself. There may have been any number of tasks running in the root context,
            // but we only need to wait for stop signal once, and it will be propagated to all child contexts.
            let root_ctx = ctx::root();
            scope::run!(&root_ctx, |ctx, s| async move {
                s.spawn_bg(consensus::era::run_main_node(ctx, cfg, pool));
                let _ = stop_receiver.wait_for(|stop| *stop).await?;
                Ok(())
            })
            .await
        }));

        let elapsed = started_at.elapsed();
        APP_METRICS.init_latency[&InitStage::Consensus].set(elapsed);
        tracing::info!("initialized Consensus in {elapsed:?}");
    }

    if components.contains(&Component::EthWatcher) {
        let started_at = Instant::now();
        tracing::info!("initializing ETH-Watcher");
        let eth_watch_pool = ConnectionPool::<Core>::singleton(postgres_config.master_url()?)
            .build()
            .await
            .context("failed to build eth_watch_pool")?;
        let governance = (governance_contract(), contracts_config.governance_addr);
        let eth_watch_config = configs
            .eth
            .clone()
            .context("eth_config")?
            .watcher
            .context("watcher")?;
        task_futures.push(
            start_eth_watch(
                eth_watch_config,
                eth_watch_pool,
                Arc::new(query_client.clone()),
                diamond_proxy_addr,
                state_transition_manager_addr,
                governance,
                stop_receiver.clone(),
            )
            .await
            .context("start_eth_watch()")?,
        );
        let elapsed = started_at.elapsed();
        APP_METRICS.init_latency[&InitStage::EthWatcher].set(elapsed);
        tracing::info!("initialized ETH-Watcher in {elapsed:?}");
    }

    if components.contains(&Component::EthTxAggregator) {
        let started_at = Instant::now();
        tracing::info!("initializing ETH-TxAggregator");
        let eth_sender_pool = ConnectionPool::<Core>::singleton(postgres_config.master_url()?)
            .build()
            .await
            .context("failed to build eth_sender_pool")?;

        let eth_sender_wallets = wallets.eth_sender.clone().context("eth_sender")?;
        let operator_private_key = eth_sender_wallets.operator.private_key();
        let diamond_proxy_addr = contracts_config.diamond_proxy_addr;
        let default_priority_fee_per_gas = eth
            .gas_adjuster
            .as_ref()
            .context("gas_adjuster")?
            .default_priority_fee_per_gas;
        let l1_chain_id = genesis_config.l1_chain_id;
        let web3_url = &eth.web3_url;

        let eth_client = PKSigningClient::new_raw(
            operator_private_key,
            diamond_proxy_addr,
            default_priority_fee_per_gas,
            l1_chain_id,
            web3_url,
        );

        let l1_batch_commit_data_generator_mode =
            genesis_config.l1_batch_commit_data_generator_mode;
        ensure_l1_batch_commit_data_generation_mode(
            l1_batch_commit_data_generator_mode,
            contracts_config.diamond_proxy_addr,
            &eth_client,
        )
        .await?;

        let l1_batch_commit_data_generator: Arc<dyn L1BatchCommitDataGenerator> =
            match l1_batch_commit_data_generator_mode {
                L1BatchCommitDataGeneratorMode::Rollup => {
                    Arc::new(RollupModeL1BatchCommitDataGenerator {})
                }
                L1BatchCommitDataGeneratorMode::Validium => {
                    Arc::new(ValidiumModeL1BatchCommitDataGenerator {})
                }
            };

        let operator_blobs_address = eth_sender_wallets.blob_operator.map(|x| x.address());

        let sender_config = eth.sender.clone().context("eth_sender")?;
        let eth_tx_aggregator_actor = EthTxAggregator::new(
            eth_sender_pool,
            sender_config.clone(),
            Aggregator::new(
                sender_config.clone(),
                store_factory.create_store().await,
                operator_blobs_address.is_some(),
                l1_batch_commit_data_generator.clone(),
            ),
            Arc::new(eth_client),
            contracts_config.validator_timelock_addr,
            contracts_config.l1_multicall3_addr,
            diamond_proxy_addr,
            l2_chain_id,
            operator_blobs_address,
            l1_batch_commit_data_generator,
        )
        .await;
        task_futures.push(tokio::spawn(
            eth_tx_aggregator_actor.run(stop_receiver.clone()),
        ));
        let elapsed = started_at.elapsed();
        APP_METRICS.init_latency[&InitStage::EthTxAggregator].set(elapsed);
        tracing::info!("initialized ETH-TxAggregator in {elapsed:?}");
    }

    if components.contains(&Component::EthTxManager) {
        let started_at = Instant::now();
        tracing::info!("initializing ETH-TxManager");
        let eth_manager_pool = ConnectionPool::<Core>::singleton(postgres_config.master_url()?)
            .build()
            .await
            .context("failed to build eth_manager_pool")?;
        let eth_sender = configs.eth.clone().context("eth_sender_config")?;
        let eth_sender_wallets = wallets.eth_sender.clone().context("eth_sender")?;
        let operator_private_key = eth_sender_wallets.operator.private_key();
        let diamond_proxy_addr = contracts_config.diamond_proxy_addr;
        let default_priority_fee_per_gas = eth
            .gas_adjuster
            .as_ref()
            .context("gas_adjuster")?
            .default_priority_fee_per_gas;
        let l1_chain_id = genesis_config.l1_chain_id;
        let web3_url = &eth.web3_url;

        let eth_client = PKSigningClient::new_raw(
            operator_private_key,
            diamond_proxy_addr,
            default_priority_fee_per_gas,
            l1_chain_id,
            web3_url,
        );

        let eth_client_blobs = if let Some(blob_operator) = eth_sender_wallets.blob_operator {
            let operator_blob_private_key = blob_operator.private_key();
            Some(PKSigningClient::new_raw(
                operator_blob_private_key,
                diamond_proxy_addr,
                default_priority_fee_per_gas,
                l1_chain_id,
                web3_url,
            ))
        } else {
            None
        };

        let eth_tx_manager_actor = EthTxManager::new(
            eth_manager_pool,
            eth_sender.sender.clone().context("eth_sender")?,
            gas_adjuster
                .get_or_init()
                .await
                .context("gas_adjuster.get_or_init()")?,
            Arc::new(eth_client),
            eth_client_blobs.map(|c| Arc::new(c) as Arc<dyn BoundEthInterface>),
        );
        task_futures.extend([tokio::spawn(
            eth_tx_manager_actor.run(stop_receiver.clone()),
        )]);
        let elapsed = started_at.elapsed();
        APP_METRICS.init_latency[&InitStage::EthTxManager].set(elapsed);
        tracing::info!("initialized ETH-TxManager in {elapsed:?}");
    }

    add_trees_to_task_futures(
        configs,
        &mut task_futures,
        &app_health,
        components,
        &store_factory,
        stop_receiver.clone(),
    )
    .await
    .context("add_trees_to_task_futures()")?;

    if components.contains(&Component::BasicWitnessInputProducer) {
        let singleton_connection_pool =
            ConnectionPool::<Core>::singleton(postgres_config.master_url()?)
                .build()
                .await
                .context("failed to build singleton connection_pool")?;
        add_basic_witness_input_producer_to_task_futures(
            &mut task_futures,
            &singleton_connection_pool,
            &store_factory,
            l2_chain_id,
            stop_receiver.clone(),
        )
        .await
        .context("add_basic_witness_input_producer_to_task_futures()")?;
    }

    if components.contains(&Component::Housekeeper) {
        add_house_keeper_to_task_futures(configs, &mut task_futures, stop_receiver.clone())
            .await
            .context("add_house_keeper_to_task_futures()")?;
    }

    if components.contains(&Component::ProofDataHandler) {
        task_futures.push(tokio::spawn(proof_data_handler::run_server(
            configs
                .proof_data_handler_config
                .clone()
                .context("proof_data_handler_config")?,
            store_factory.create_store().await,
            connection_pool.clone(),
            stop_receiver.clone(),
        )));
    }

    if components.contains(&Component::CommitmentGenerator) {
        let commitment_generator_pool =
            ConnectionPool::<Core>::singleton(postgres_config.master_url()?)
                .build()
                .await
                .context("failed to build commitment_generator_pool")?;
        let commitment_generator = CommitmentGenerator::new(commitment_generator_pool);
        app_health.insert_component(commitment_generator.health_check())?;
        task_futures.push(tokio::spawn(
            commitment_generator.run(stop_receiver.clone()),
        ));
    }

    // Run healthcheck server for all components.
    let db_health_check = ConnectionPoolHealthCheck::new(replica_connection_pool);
    app_health.insert_custom_component(Arc::new(db_health_check))?;
    let health_check_handle =
        HealthCheckHandle::spawn_server(health_check_config.bind_addr(), app_health);

    if let Some(task) = gas_adjuster.run_if_initialized(stop_receiver.clone()) {
        task_futures.push(task);
    }

    Ok((task_futures, stop_sender, health_check_handle))
}

#[allow(clippy::too_many_arguments)]
async fn add_state_keeper_to_task_futures(
    task_futures: &mut Vec<JoinHandle<anyhow::Result<()>>>,
    postgres_config: &PostgresConfig,
    contracts_config: &ContractsConfig,
    state_keeper_config: StateKeeperConfig,
    state_keeper_wallets: wallets::StateKeeper,
    l2chain_id: L2ChainId,
    db_config: &DBConfig,
    mempool_config: &MempoolConfig,
    batch_fee_input_provider: Arc<dyn BatchFeeModelInputProvider>,
    stop_receiver: watch::Receiver<bool>,
) -> anyhow::Result<()> {
    let state_keeper_pool = ConnectionPool::<Core>::singleton(postgres_config.master_url()?)
        .build()
        .await
        .context("failed to build state_keeper_pool")?;
    let mempool = {
        let mut storage = state_keeper_pool
            .connection()
            .await
            .context("Access storage to build mempool")?;
        let mempool = MempoolGuard::from_storage(&mut storage, mempool_config.capacity).await;
        mempool.register_metrics();
        mempool
    };

    let miniblock_sealer_pool = ConnectionPool::<Core>::singleton(postgres_config.master_url()?)
        .build()
        .await
        .context("failed to build miniblock_sealer_pool")?;
    let (persistence, miniblock_sealer) = StateKeeperPersistence::new(
        miniblock_sealer_pool,
        contracts_config
            .l2_shared_bridge_addr
            .expect("`l2_shared_bridge_addr` config is missing"),
        state_keeper_config.l2_block_seal_queue_capacity,
    );
    task_futures.push(tokio::spawn(miniblock_sealer.run()));

    // One (potentially held long-term) connection for `AsyncCatchupTask` and another connection
    // to access `AsyncRocksdbCache` as a storage.
    let async_cache_pool = ConnectionPool::<Core>::builder(postgres_config.master_url()?, 2)
        .build()
        .await
        .context("failed to build async_cache_pool")?;
    let (async_cache, async_catchup_task) =
        AsyncRocksdbCache::new(async_cache_pool, db_config.state_keeper_db_path.clone());
    let state_keeper = create_state_keeper(
        state_keeper_config,
        state_keeper_wallets,
        async_cache,
        l2chain_id,
        mempool_config,
        state_keeper_pool,
        mempool.clone(),
        batch_fee_input_provider.clone(),
        OutputHandler::new(Box::new(persistence)),
        stop_receiver.clone(),
    )
    .await;

    let mut stop_receiver_clone = stop_receiver.clone();
    task_futures.push(tokio::task::spawn(async move {
        let result = async_catchup_task.run(stop_receiver_clone.clone()).await;
        stop_receiver_clone.changed().await?;
        result
    }));
    task_futures.push(tokio::spawn(state_keeper.run()));

    let mempool_fetcher_pool = ConnectionPool::<Core>::singleton(postgres_config.master_url()?)
        .build()
        .await
        .context("failed to build mempool_fetcher_pool")?;
    let mempool_fetcher = MempoolFetcher::new(
        mempool,
        batch_fee_input_provider,
        mempool_config,
        mempool_fetcher_pool,
    );
    let mempool_fetcher_handle = tokio::spawn(mempool_fetcher.run(stop_receiver));
    task_futures.push(mempool_fetcher_handle);
    Ok(())
}

pub async fn start_eth_watch(
    config: EthWatchConfig,
    pool: ConnectionPool<Core>,
    eth_gateway: Arc<dyn EthInterface>,
    diamond_proxy_addr: Address,
    state_transition_manager_addr: Option<Address>,
    governance: (Contract, Address),
    stop_receiver: watch::Receiver<bool>,
) -> anyhow::Result<JoinHandle<anyhow::Result<()>>> {
    let eth_client = EthHttpQueryClient::new(
        eth_gateway,
        diamond_proxy_addr,
        state_transition_manager_addr,
        governance.1,
        config.confirmations_for_eth_event,
    );

    let eth_watch = EthWatch::new(
        diamond_proxy_addr,
        state_transition_manager_addr,
        &governance.0,
        Box::new(eth_client),
        pool,
        config.poll_interval(),
    )
    .await?;

    Ok(tokio::spawn(eth_watch.run(stop_receiver)))
}

async fn add_trees_to_task_futures(
    configs: &GeneralConfig,
    task_futures: &mut Vec<JoinHandle<anyhow::Result<()>>>,
    app_health: &AppHealthCheck,
    components: &[Component],
    store_factory: &ObjectStoreFactory,
    stop_receiver: watch::Receiver<bool>,
) -> anyhow::Result<()> {
    if !components.contains(&Component::Tree) {
        anyhow::ensure!(
            !components.contains(&Component::TreeApi),
            "Merkle tree API cannot be started without a tree component"
        );
        return Ok(());
    }

    let db_config = configs.db_config.clone().context("db_config")?;
    let operation_config = configs
        .operations_manager_config
        .clone()
        .context("operations_manager_config")?;
    let api_config = configs
        .api_config
        .clone()
        .context("api_config")?
        .merkle_tree;
    let postgres_config = configs.postgres_config.clone().context("postgres_config")?;
    let api_config = components
        .contains(&Component::TreeApi)
        .then_some(&api_config);

    let object_store = match db_config.merkle_tree.mode {
        MerkleTreeMode::Lightweight => None,
        MerkleTreeMode::Full => Some(store_factory.create_store().await),
    };

    run_tree(
        task_futures,
        app_health,
        &postgres_config,
        &db_config.merkle_tree,
        api_config,
        &operation_config,
        object_store,
        stop_receiver,
    )
    .await
    .context("run_tree()")
}

#[allow(clippy::too_many_arguments)]
async fn run_tree(
    task_futures: &mut Vec<JoinHandle<anyhow::Result<()>>>,
    app_health: &AppHealthCheck,
    postgres_config: &PostgresConfig,
    merkle_tree_config: &MerkleTreeConfig,
    api_config: Option<&MerkleTreeApiConfig>,
    operation_manager: &OperationsManagerConfig,
    object_store: Option<Arc<dyn ObjectStore>>,
    stop_receiver: watch::Receiver<bool>,
) -> anyhow::Result<()> {
    let started_at = Instant::now();
    let mode_str = if matches!(merkle_tree_config.mode, MerkleTreeMode::Full) {
        "full"
    } else {
        "lightweight"
    };
    tracing::info!("Initializing Merkle tree in {mode_str} mode");

    let config = MetadataCalculatorConfig::for_main_node(merkle_tree_config, operation_manager);
    let pool = ConnectionPool::singleton(postgres_config.master_url()?)
        .build()
        .await
        .context("failed to build connection pool for Merkle tree")?;
    // The number of connections in a recovery pool is based on the mainnet recovery runs. It doesn't need
    // to be particularly accurate at this point, since the main node isn't expected to recover from a snapshot.
    let recovery_pool = ConnectionPool::builder(postgres_config.replica_url()?, 10)
        .build()
        .await
        .context("failed to build connection pool for Merkle tree recovery")?;
    let metadata_calculator = MetadataCalculator::new(config, object_store, pool)
        .await
        .context("failed initializing metadata_calculator")?
        .with_recovery_pool(recovery_pool);

    if let Some(api_config) = api_config {
        let address = (Ipv4Addr::UNSPECIFIED, api_config.port).into();
        let tree_reader = metadata_calculator.tree_reader();
        let stop_receiver = stop_receiver.clone();
        task_futures.push(tokio::spawn(async move {
            tree_reader
                .wait()
                .await
                .run_api_server(address, stop_receiver)
                .await
        }));
    }

    let tree_health_check = metadata_calculator.tree_health_check();
<<<<<<< HEAD
    app_health.insert_custom_component(Arc::new(tree_health_check));
=======
    app_health.insert_component(tree_health_check)?;
>>>>>>> 34179412
    let tree_task = tokio::spawn(metadata_calculator.run(stop_receiver));
    task_futures.push(tree_task);

    let elapsed = started_at.elapsed();
    APP_METRICS.init_latency[&InitStage::Tree].set(elapsed);
    tracing::info!("Initialized {mode_str} tree in {elapsed:?}");
    Ok(())
}

async fn add_basic_witness_input_producer_to_task_futures(
    task_futures: &mut Vec<JoinHandle<anyhow::Result<()>>>,
    connection_pool: &ConnectionPool<Core>,
    store_factory: &ObjectStoreFactory,
    l2_chain_id: L2ChainId,
    stop_receiver: watch::Receiver<bool>,
) -> anyhow::Result<()> {
    // Witness Generator won't be spawned with `ZKSYNC_LOCAL_SETUP` running.
    // BasicWitnessInputProducer shouldn't be producing input for it locally either.
    if std::env::var("ZKSYNC_LOCAL_SETUP") == Ok("true".to_owned()) {
        return Ok(());
    }
    let started_at = Instant::now();
    tracing::info!("initializing BasicWitnessInputProducer");
    let producer =
        BasicWitnessInputProducer::new(connection_pool.clone(), store_factory, l2_chain_id).await?;
    task_futures.push(tokio::spawn(producer.run(stop_receiver, None)));
    tracing::info!(
        "Initialized BasicWitnessInputProducer in {:?}",
        started_at.elapsed()
    );
    let elapsed = started_at.elapsed();
    APP_METRICS.init_latency[&InitStage::BasicWitnessInputProducer].set(elapsed);
    Ok(())
}

async fn add_house_keeper_to_task_futures(
    configs: &GeneralConfig,
    task_futures: &mut Vec<JoinHandle<anyhow::Result<()>>>,
    stop_receiver: watch::Receiver<bool>,
) -> anyhow::Result<()> {
    let house_keeper_config = configs
        .house_keeper_config
        .clone()
        .context("house_keeper_config")?;
    let postgres_config = configs.postgres_config.clone().context("postgres_config")?;
    let connection_pool = ConnectionPool::<Core>::builder(
        postgres_config.replica_url()?,
        postgres_config.max_connections()?,
    )
    .build()
    .await
    .context("failed to build a connection pool")?;

    let pool_for_metrics = connection_pool.clone();
    let mut stop_receiver_for_metrics = stop_receiver.clone();
    task_futures.push(tokio::spawn(async move {
        tokio::select! {
            () = PostgresMetrics::run_scraping(pool_for_metrics, Duration::from_secs(60)) => {
                tracing::warn!("Postgres metrics scraping unexpectedly stopped");
            }
            _ = stop_receiver_for_metrics.changed() => {
                tracing::info!("Stop signal received, Postgres metrics scraping is shutting down");
            }
        }
        Ok(())
    }));

    let l1_batch_metrics_reporter = L1BatchMetricsReporter::new(
        house_keeper_config.l1_batch_metrics_reporting_interval_ms,
        connection_pool.clone(),
    );

    let prover_connection_pool = ConnectionPool::<Prover>::builder(
        postgres_config.prover_url()?,
        postgres_config.max_connections()?,
    )
    .build()
    .await
    .context("failed to build a prover_connection_pool")?;
    let task = l1_batch_metrics_reporter.run(stop_receiver.clone());
    task_futures.push(tokio::spawn(task));

    // All FRI Prover related components are configured below.
    let fri_prover_config = configs.prover_config.clone().context("fri_prover_config")?;
    let fri_prover_job_retry_manager = FriProverJobRetryManager::new(
        fri_prover_config.max_attempts,
        fri_prover_config.proof_generation_timeout(),
        house_keeper_config.prover_job_retrying_interval_ms,
        prover_connection_pool.clone(),
    );
    let task = fri_prover_job_retry_manager.run(stop_receiver.clone());
    task_futures.push(tokio::spawn(task));

    let fri_witness_gen_config = configs
        .witness_generator
        .clone()
        .context("fri_witness_generator_config")?;
    let fri_witness_gen_job_retry_manager = FriWitnessGeneratorJobRetryManager::new(
        fri_witness_gen_config.max_attempts,
        fri_witness_gen_config.witness_generation_timeouts(),
        house_keeper_config.witness_generator_job_retrying_interval_ms,
        prover_connection_pool.clone(),
    );
    let task = fri_witness_gen_job_retry_manager.run(stop_receiver.clone());
    task_futures.push(tokio::spawn(task));

    let waiting_to_queued_fri_witness_job_mover = WaitingToQueuedFriWitnessJobMover::new(
        house_keeper_config.witness_job_moving_interval_ms,
        prover_connection_pool.clone(),
    );
    let task = waiting_to_queued_fri_witness_job_mover.run(stop_receiver.clone());
    task_futures.push(tokio::spawn(task));

    let scheduler_circuit_queuer = SchedulerCircuitQueuer::new(
        house_keeper_config.witness_job_moving_interval_ms,
        prover_connection_pool.clone(),
    );
    let task = scheduler_circuit_queuer.run(stop_receiver.clone());
    task_futures.push(tokio::spawn(task));

    let fri_witness_generator_stats_reporter = FriWitnessGeneratorStatsReporter::new(
        prover_connection_pool.clone(),
        house_keeper_config.witness_generator_stats_reporting_interval_ms,
    );
    let task = fri_witness_generator_stats_reporter.run(stop_receiver.clone());
    task_futures.push(tokio::spawn(task));

    // TODO(PLA-862): remove after fields become required
    if let Some((archiving_interval, archive_after)) =
        house_keeper_config.prover_job_archiver_params()
    {
        let fri_prover_jobs_archiver = FriProverJobArchiver::new(
            prover_connection_pool.clone(),
            archiving_interval,
            archive_after,
        );
        let task = fri_prover_jobs_archiver.run(stop_receiver.clone());
        task_futures.push(tokio::spawn(task));
    }

    if let Some((archiving_interval, archive_after)) =
        house_keeper_config.fri_gpu_prover_archiver_params()
    {
        let fri_gpu_prover_jobs_archiver = FriGpuProverArchiver::new(
            prover_connection_pool.clone(),
            archiving_interval,
            archive_after,
        );
        let task = fri_gpu_prover_jobs_archiver.run(stop_receiver.clone());
        task_futures.push(tokio::spawn(task));
    }

    let fri_prover_group_config = configs
        .prover_group_config
        .clone()
        .context("fri_prover_group_config")?;
    let fri_prover_stats_reporter = FriProverStatsReporter::new(
        house_keeper_config.prover_stats_reporting_interval_ms,
        prover_connection_pool.clone(),
        connection_pool.clone(),
        fri_prover_group_config,
    );
    let task = fri_prover_stats_reporter.run(stop_receiver.clone());
    task_futures.push(tokio::spawn(task));

    let proof_compressor_config = configs
        .proof_compressor_config
        .clone()
        .context("fri_proof_compressor_config")?;
    let fri_proof_compressor_stats_reporter = FriProofCompressorStatsReporter::new(
        house_keeper_config.proof_compressor_stats_reporting_interval_ms,
        prover_connection_pool.clone(),
    );
    let task = fri_proof_compressor_stats_reporter.run(stop_receiver.clone());
    task_futures.push(tokio::spawn(task));

    let fri_proof_compressor_retry_manager = FriProofCompressorJobRetryManager::new(
        proof_compressor_config.max_attempts,
        proof_compressor_config.generation_timeout(),
        house_keeper_config.proof_compressor_job_retrying_interval_ms,
        prover_connection_pool.clone(),
    );
    let task = fri_proof_compressor_retry_manager.run(stop_receiver);
    task_futures.push(tokio::spawn(task));
    Ok(())
}

fn build_storage_caches(
    rpc_config: &Web3JsonRpcConfig,
    replica_connection_pool: &ConnectionPool<Core>,
    task_futures: &mut Vec<JoinHandle<anyhow::Result<()>>>,
    stop_receiver: watch::Receiver<bool>,
) -> anyhow::Result<PostgresStorageCaches> {
    let factory_deps_capacity = rpc_config.factory_deps_cache_size() as u64;
    let initial_writes_capacity = rpc_config.initial_writes_cache_size() as u64;
    let values_capacity = rpc_config.latest_values_cache_size() as u64;
    let mut storage_caches =
        PostgresStorageCaches::new(factory_deps_capacity, initial_writes_capacity);

    if values_capacity > 0 {
        let values_cache_task = storage_caches
            .configure_storage_values_cache(values_capacity, replica_connection_pool.clone());
        task_futures.push(tokio::task::spawn(values_cache_task.run(stop_receiver)));
    }
    Ok(storage_caches)
}

async fn build_tx_sender(
    tx_sender_config: &TxSenderConfig,
    web3_json_config: &Web3JsonRpcConfig,
    state_keeper_config: &StateKeeperConfig,
    replica_pool: ConnectionPool<Core>,
    master_pool: ConnectionPool<Core>,
    batch_fee_model_input_provider: Arc<dyn BatchFeeModelInputProvider>,
    storage_caches: PostgresStorageCaches,
) -> (TxSender, VmConcurrencyBarrier) {
    let sequencer_sealer = SequencerSealer::new(state_keeper_config.clone());
    let master_pool_sink = MasterPoolSink::new(master_pool);
    let tx_sender_builder = TxSenderBuilder::new(
        tx_sender_config.clone(),
        replica_pool.clone(),
        Arc::new(master_pool_sink),
    )
    .with_sealer(Arc::new(sequencer_sealer));

    let max_concurrency = web3_json_config.vm_concurrency_limit();
    let (vm_concurrency_limiter, vm_barrier) = VmConcurrencyLimiter::new(max_concurrency);

    let batch_fee_input_provider =
        ApiFeeInputProvider::new(batch_fee_model_input_provider, replica_pool);

    let tx_sender = tx_sender_builder
        .build(
            Arc::new(batch_fee_input_provider),
            Arc::new(vm_concurrency_limiter),
            ApiContracts::load_from_disk(),
            storage_caches,
        )
        .await;
    (tx_sender, vm_barrier)
}

#[allow(clippy::too_many_arguments)]
async fn run_http_api(
    task_futures: &mut Vec<JoinHandle<anyhow::Result<()>>>,
    app_health: &AppHealthCheck,
    postgres_config: &PostgresConfig,
    tx_sender_config: &TxSenderConfig,
    state_keeper_config: &StateKeeperConfig,
    internal_api: &InternalApiConfig,
    api_config: &ApiConfig,
    master_connection_pool: ConnectionPool<Core>,
    replica_connection_pool: ConnectionPool<Core>,
    stop_receiver: watch::Receiver<bool>,
    batch_fee_model_input_provider: Arc<dyn BatchFeeModelInputProvider>,
    with_debug_namespace: bool,
    storage_caches: PostgresStorageCaches,
    mempool_cache: MempoolCache,
) -> anyhow::Result<()> {
    let (tx_sender, vm_barrier) = build_tx_sender(
        tx_sender_config,
        &api_config.web3_json_rpc,
        state_keeper_config,
        replica_connection_pool.clone(),
        master_connection_pool,
        batch_fee_model_input_provider,
        storage_caches,
    )
    .await;

    let mut namespaces = Namespace::DEFAULT.to_vec();
    if with_debug_namespace {
        namespaces.push(Namespace::Debug)
    }
    namespaces.push(Namespace::Snapshots);

    let updaters_pool = ConnectionPool::<Core>::builder(postgres_config.replica_url()?, 2)
        .build()
        .await
        .context("failed to build last_miniblock_pool")?;

    let mut api_builder =
        web3::ApiBuilder::jsonrpsee_backend(internal_api.clone(), replica_connection_pool)
            .http(api_config.web3_json_rpc.http_port)
            .with_updaters_pool(updaters_pool)
            .with_filter_limit(api_config.web3_json_rpc.filters_limit())
            .with_batch_request_size_limit(api_config.web3_json_rpc.max_batch_request_size())
            .with_response_body_size_limit(api_config.web3_json_rpc.max_response_body_size())
            .with_tx_sender(tx_sender)
            .with_vm_barrier(vm_barrier)
            .with_mempool_cache(mempool_cache)
            .enable_api_namespaces(namespaces);
    if let Some(tree_api_url) = api_config.web3_json_rpc.tree_api_url() {
        let tree_api = Arc::new(TreeApiHttpClient::new(tree_api_url));
        api_builder = api_builder.with_tree_api(tree_api.clone());
        app_health.insert_custom_component(tree_api)?;
    }

    let server_handles = api_builder
        .build()
        .context("failed to build HTTP API server")?
        .run(stop_receiver)
        .await?;
    task_futures.extend(server_handles.tasks);
    app_health.insert_component(server_handles.health_check)?;
    Ok(())
}

#[allow(clippy::too_many_arguments)]
async fn run_ws_api(
    task_futures: &mut Vec<JoinHandle<anyhow::Result<()>>>,
    app_health: &AppHealthCheck,
    postgres_config: &PostgresConfig,
    tx_sender_config: &TxSenderConfig,
    state_keeper_config: &StateKeeperConfig,
    internal_api: &InternalApiConfig,
    api_config: &ApiConfig,
    batch_fee_model_input_provider: Arc<dyn BatchFeeModelInputProvider>,
    master_connection_pool: ConnectionPool<Core>,
    replica_connection_pool: ConnectionPool<Core>,
    stop_receiver: watch::Receiver<bool>,
    storage_caches: PostgresStorageCaches,
    mempool_cache: MempoolCache,
) -> anyhow::Result<()> {
    let (tx_sender, vm_barrier) = build_tx_sender(
        tx_sender_config,
        &api_config.web3_json_rpc,
        state_keeper_config,
        replica_connection_pool.clone(),
        master_connection_pool,
        batch_fee_model_input_provider,
        storage_caches,
    )
    .await;
    let last_miniblock_pool = ConnectionPool::<Core>::singleton(postgres_config.replica_url()?)
        .build()
        .await
        .context("failed to build last_miniblock_pool")?;

    let mut namespaces = Namespace::DEFAULT.to_vec();
    namespaces.push(Namespace::Snapshots);

    let mut api_builder =
        web3::ApiBuilder::jsonrpsee_backend(internal_api.clone(), replica_connection_pool)
            .ws(api_config.web3_json_rpc.ws_port)
            .with_updaters_pool(last_miniblock_pool)
            .with_filter_limit(api_config.web3_json_rpc.filters_limit())
            .with_subscriptions_limit(api_config.web3_json_rpc.subscriptions_limit())
            .with_batch_request_size_limit(api_config.web3_json_rpc.max_batch_request_size())
            .with_response_body_size_limit(api_config.web3_json_rpc.max_response_body_size())
            .with_websocket_requests_per_minute_limit(
                api_config
                    .web3_json_rpc
                    .websocket_requests_per_minute_limit(),
            )
            .with_polling_interval(api_config.web3_json_rpc.pubsub_interval())
            .with_tx_sender(tx_sender)
            .with_vm_barrier(vm_barrier)
            .with_mempool_cache(mempool_cache)
            .enable_api_namespaces(namespaces);
    if let Some(tree_api_url) = api_config.web3_json_rpc.tree_api_url() {
        let tree_api = Arc::new(TreeApiHttpClient::new(tree_api_url));
        api_builder = api_builder.with_tree_api(tree_api.clone());
        app_health.insert_custom_component(tree_api)?;
    }

    let server_handles = api_builder
        .build()
        .context("failed to build WS API server")?
        .run(stop_receiver)
        .await?;
    task_futures.extend(server_handles.tasks);
    app_health.insert_component(server_handles.health_check)?;
    Ok(())
}

async fn circuit_breakers_for_components(
    components: &[Component],
    postgres_config: &PostgresConfig,
    circuit_breaker_config: &CircuitBreakerConfig,
) -> anyhow::Result<CircuitBreakers> {
    let circuit_breakers = CircuitBreakers::default();

    if components
        .iter()
        .any(|c| matches!(c, Component::EthTxAggregator | Component::EthTxManager))
    {
        let pool = ConnectionPool::<Core>::singleton(postgres_config.replica_url()?)
            .build()
            .await
            .context("failed to build a connection pool")?;
        circuit_breakers
            .insert(Box::new(FailedL1TransactionChecker { pool }))
            .await;
    }

    if components.iter().any(|c| {
        matches!(
            c,
            Component::HttpApi | Component::WsApi | Component::ContractVerificationApi
        )
    }) {
        let pool = ConnectionPool::<Core>::singleton(postgres_config.replica_url()?)
            .build()
            .await?;
        circuit_breakers
            .insert(Box::new(ReplicationLagChecker {
                pool,
                replication_lag_limit: circuit_breaker_config.replication_lag_limit(),
            }))
            .await;
    }
    Ok(circuit_breakers)
}<|MERGE_RESOLUTION|>--- conflicted
+++ resolved
@@ -1035,11 +1035,7 @@
     }
 
     let tree_health_check = metadata_calculator.tree_health_check();
-<<<<<<< HEAD
-    app_health.insert_custom_component(Arc::new(tree_health_check));
-=======
-    app_health.insert_component(tree_health_check)?;
->>>>>>> 34179412
+    app_health.insert_custom_component(Arc::new(tree_health_check))?;
     let tree_task = tokio::spawn(metadata_calculator.run(stop_receiver));
     task_futures.push(tree_task);
 
