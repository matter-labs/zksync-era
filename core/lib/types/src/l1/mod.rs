--- conflicted
+++ resolved
@@ -15,14 +15,8 @@
     l2::TransactionType,
     priority_op_onchain_data::{PriorityOpOnchainData, PriorityOpOnchainMetadata},
     tx::Execute,
-<<<<<<< HEAD
-    u256_to_address,
-    ExecuteTransactionCommon,
-    PRIORITY_OPERATION_L2_TX_TYPE, PROTOCOL_UPGRADE_TX_TYPE,
-=======
     u256_to_address, ExecuteTransactionCommon, PRIORITY_OPERATION_L2_TX_TYPE,
     PROTOCOL_UPGRADE_TX_TYPE,
->>>>>>> af17e9b0
 };
 
 pub mod error;
