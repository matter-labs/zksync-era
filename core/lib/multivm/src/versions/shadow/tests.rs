//! Unit tests from the `testonly` test suite.

use std::{collections::HashSet, fmt, rc::Rc};

use zksync_types::{writes::StateDiffRecord, StorageKey, Transaction, H256, U256};
use zksync_vm2::interface::Tracer;
use zksync_vm_interface::{
    utils::{CheckDivergence, DivergenceErrors},
    Call,
};

use super::ShadowedFastVm;
use crate::{
    interface::{
        pubdata::{PubdataBuilder, PubdataInput},
        storage::InMemoryStorage,
        utils::{ShadowMut, ShadowRef},
        CurrentExecutionState, L2BlockEnv, VmExecutionResultAndLogs,
    },
    versions::testonly::{TestedVm, TestedVmWithCallTracer},
    vm_fast,
};

impl<Tr> TestedVm for ShadowedFastVm<InMemoryStorage, Tr>
where
    Tr: Tracer + Default + fmt::Debug + 'static,
{
    type StateDump = ();

    fn dump_state(&self) -> Self::StateDump {
        // Do nothing
    }

    fn gas_remaining(&mut self) -> u32 {
        self.get_mut("gas_remaining", |r| match r {
            ShadowMut::Main(vm) => vm.gas_remaining(),
            ShadowMut::Shadow(vm) => vm.gas_remaining(),
        })
    }

    fn get_current_execution_state(&self) -> CurrentExecutionState {
        self.get_custom("current_execution_state", |r| match r {
            ShadowRef::Main(vm) => vm.get_current_execution_state(),
            ShadowRef::Shadow(vm) => vm.get_current_execution_state(),
        })
    }

    fn decommitted_hashes(&self) -> HashSet<U256> {
        self.get("decommitted_hashes", |r| match r {
            ShadowRef::Main(vm) => vm.decommitted_hashes(),
            ShadowRef::Shadow(vm) => TestedVm::decommitted_hashes(vm),
        })
    }

    fn finish_batch_with_state_diffs(
        &mut self,
        diffs: Vec<StateDiffRecord>,
        pubdata_builder: Rc<dyn PubdataBuilder>,
    ) -> VmExecutionResultAndLogs {
        self.get_custom_mut("finish_batch_with_state_diffs", |r| match r {
            ShadowMut::Main(vm) => {
                vm.finish_batch_with_state_diffs(diffs.clone(), pubdata_builder.clone())
            }
            ShadowMut::Shadow(vm) => {
                vm.finish_batch_with_state_diffs(diffs.clone(), pubdata_builder.clone())
            }
        })
    }

    fn finish_batch_without_pubdata(&mut self) -> VmExecutionResultAndLogs {
        self.get_custom_mut("finish_batch_without_pubdata", |r| match r {
            ShadowMut::Main(vm) => vm.finish_batch_without_pubdata(),
            ShadowMut::Shadow(vm) => vm.finish_batch_without_pubdata(),
        })
    }

    fn insert_bytecodes(&mut self, bytecodes: &[&[u8]]) {
        self.get_mut("insert_bytecodes", |r| match r {
            ShadowMut::Main(vm) => vm.insert_bytecodes(bytecodes),
            ShadowMut::Shadow(vm) => TestedVm::insert_bytecodes(vm, bytecodes),
        });
    }

    fn known_bytecode_hashes(&self) -> HashSet<U256> {
        self.get("known_bytecode_hashes", |r| match r {
            ShadowRef::Main(vm) => vm.known_bytecode_hashes(),
            ShadowRef::Shadow(vm) => vm.known_bytecode_hashes(),
        })
    }

    fn manually_decommit(&mut self, code_hash: H256) -> bool {
        self.get_mut("manually_decommit", |r| match r {
            ShadowMut::Main(vm) => vm.manually_decommit(code_hash),
            ShadowMut::Shadow(vm) => vm.manually_decommit(code_hash),
        })
    }

    fn verify_required_bootloader_heap(&self, cells: &[(u32, U256)]) {
        self.get("verify_required_bootloader_heap", |r| match r {
            ShadowRef::Main(vm) => vm.verify_required_bootloader_heap(cells),
            ShadowRef::Shadow(vm) => vm.verify_required_bootloader_heap(cells),
        });
    }

    fn write_to_bootloader_heap(&mut self, cells: &[(usize, U256)]) {
        self.get_mut("manually_decommit", |r| match r {
            ShadowMut::Main(vm) => vm.write_to_bootloader_heap(cells),
            ShadowMut::Shadow(vm) => TestedVm::write_to_bootloader_heap(vm, cells),
        });
    }

    fn read_storage(&mut self, key: StorageKey) -> U256 {
        self.get_mut("read_storage", |r| match r {
            ShadowMut::Main(vm) => vm.read_storage(key),
            ShadowMut::Shadow(vm) => vm.read_storage(key),
        })
    }

    fn last_l2_block_hash(&self) -> H256 {
        self.get("last_l2_block_hash", |r| match r {
            ShadowRef::Main(vm) => vm.last_l2_block_hash(),
            ShadowRef::Shadow(vm) => vm.last_l2_block_hash(),
        })
    }

    fn push_l2_block_unchecked(&mut self, block: L2BlockEnv) {
        self.get_mut("push_l2_block_unchecked", |r| match r {
            ShadowMut::Main(vm) => vm.push_l2_block_unchecked(block),
            ShadowMut::Shadow(vm) => vm.push_l2_block_unchecked(block),
        });
    }

    fn push_transaction_with_refund(&mut self, tx: Transaction, refund: u64) {
        self.get_mut("push_transaction_with_refund", |r| match r {
            ShadowMut::Main(vm) => vm.push_transaction_with_refund(tx.clone(), refund),
            ShadowMut::Shadow(vm) => vm.push_transaction_with_refund(tx.clone(), refund),
        });
    }

    fn pubdata_input(&self) -> PubdataInput {
        self.get("pubdata_input", |r| match r {
            ShadowRef::Main(vm) => vm.pubdata_input(),
            ShadowRef::Shadow(vm) => vm.pubdata_input(),
        })
    }
}

#[derive(Debug)]
struct ExecutionResultAndTraces {
    result: VmExecutionResultAndLogs,
    traces: Vec<Call>,
}

impl From<(VmExecutionResultAndLogs, Vec<Call>)> for ExecutionResultAndTraces {
    fn from((result, traces): (VmExecutionResultAndLogs, Vec<Call>)) -> Self {
        Self { result, traces }
    }
}

impl From<ExecutionResultAndTraces> for (VmExecutionResultAndLogs, Vec<Call>) {
    fn from(value: ExecutionResultAndTraces) -> Self {
        (value.result, value.traces)
    }
}

impl CheckDivergence for ExecutionResultAndTraces {
    fn check_divergence(&self, other: &Self) -> DivergenceErrors {
        let mut errors = self.result.check_divergence(&other.result);
        errors.extend(self.traces.check_divergence(&other.traces));
        errors
    }
}

impl TestedVmWithCallTracer for ShadowedFastVm<InMemoryStorage, vm_fast::CallTracer> {
    fn inspect_with_call_tracer(&mut self) -> (VmExecutionResultAndLogs, Vec<Call>) {
        self.get_custom_mut("inspect_with_call_tracer", |r| {
            ExecutionResultAndTraces::from(match r {
                ShadowMut::Main(vm) => vm.inspect_with_call_tracer(),
                ShadowMut::Shadow(vm) => vm.inspect_with_call_tracer(),
            })
        })
        .into()
    }
}

mod block_tip {
    use crate::versions::testonly::block_tip::*;

    #[test]
    fn dry_run_upper_bound() {
        test_dry_run_upper_bound::<super::ShadowedFastVm>();
    }
}

mod bootloader {
    use crate::versions::testonly::bootloader::*;

    #[test]
    fn dummy_bootloader() {
        test_dummy_bootloader::<super::ShadowedFastVm>();
    }

    #[test]
    fn bootloader_out_of_gas() {
        test_bootloader_out_of_gas::<super::ShadowedFastVm>();
    }
}

mod bytecode_publishing {
    use crate::versions::testonly::bytecode_publishing::*;

    #[test]
    fn bytecode_publishing() {
        test_bytecode_publishing::<super::ShadowedFastVm>();
    }
}

mod call_tracer {
    use crate::versions::testonly::call_tracer::*;

    #[test]
    fn basic_behavior() {
        test_basic_behavior::<super::ShadowedFastVm<_, _>>();
    }

    #[test]
    fn transfer() {
        test_transfer::<super::ShadowedFastVm<_, _>>();
    }

    #[test]
    fn reverted_tx() {
        test_reverted_tx::<super::ShadowedFastVm<_, _>>();
    }

    #[test]
    fn reverted_deployment() {
        test_reverted_deployment_tx::<super::ShadowedFastVm<_, _>>();
    }

    #[test]
    fn out_of_gas() {
        test_out_of_gas::<super::ShadowedFastVm<_, _>>();
    }

    #[test]
    fn recursive_tx() {
        test_recursive_tx::<super::ShadowedFastVm<_, _>>();
    }

    #[test]
    fn evm_to_eravm_call() {
        test_evm_to_eravm_call::<super::ShadowedFastVm<_, _>>();
    }

    #[test]
    fn evm_deployment_tx() {
        test_evm_deployment_tx::<super::ShadowedFastVm<_, _>>();
    }

    #[test]
    fn evm_deployment_from_contract() {
        test_evm_deployment_from_contract::<super::ShadowedFastVm<_, _>>();
    }
}

mod circuits {
    use crate::versions::testonly::circuits::*;

    #[test]
    fn circuits() {
        test_circuits::<super::ShadowedFastVm>();
    }
}

mod code_oracle {
    use crate::versions::testonly::code_oracle::*;

    #[test]
    fn code_oracle() {
        test_code_oracle::<super::ShadowedFastVm>();
    }

    #[test]
    fn code_oracle_big_bytecode() {
        test_code_oracle_big_bytecode::<super::ShadowedFastVm>();
    }

    #[test]
    fn refunds_in_code_oracle() {
        test_refunds_in_code_oracle::<super::ShadowedFastVm>();
    }
}

mod default_aa {
    use crate::versions::testonly::default_aa::*;

    #[test]
    fn default_aa_interaction() {
        test_default_aa_interaction::<super::ShadowedFastVm>();
    }

    #[test]
    fn permissive_aa_works() {
        test_permissive_aa_works::<super::ShadowedFastVm>();
    }
}

mod evm {
    use crate::versions::testonly::evm::*;

    #[test]
    fn evm_deployment_tx() {
        test_evm_deployment_tx::<super::ShadowedFastVm>();
    }

    #[test]
    fn evm_bytecode_decommit() {
        test_evm_bytecode_decommit::<super::ShadowedFastVm>();
    }

    #[test]
    fn real_emulator_basics() {
        test_real_emulator_basics::<super::ShadowedFastVm>();
    }

    #[test]
    fn real_emulator_code_hash() {
        test_real_emulator_code_hash::<super::ShadowedFastVm>();
    }

    #[test]
    fn real_emulator_block_info() {
        test_real_emulator_block_info::<super::ShadowedFastVm>();
    }

    #[test]
    fn real_emulator_msg_info() {
        test_real_emulator_msg_info::<super::ShadowedFastVm>();
    }

    #[test]
    fn real_emulator_gas_management() {
        test_real_emulator_gas_management::<super::ShadowedFastVm>();
    }

    #[test]
    fn real_emulator_recursion() {
        test_real_emulator_recursion::<super::ShadowedFastVm>();
    }

    #[test]
    fn real_emulator_deployment() {
        test_real_emulator_deployment::<super::ShadowedFastVm>();
    }

    #[test]
    fn real_emulator_create2_deployment() {
        test_create2_deployment_in_evm::<super::ShadowedFastVm>();
    }

    #[test]
    fn reusing_create_address() {
        test_reusing_create_address_in_evm::<super::ShadowedFastVm>();
    }

    #[test]
    fn reusing_create2_salt() {
        test_reusing_create2_salt_in_evm::<super::ShadowedFastVm>();
    }

    #[test]
    fn deployment_with_partial_reverts() {
        test_deployment_with_partial_reverts::<super::ShadowedFastVm>();
    }

    #[test]
    fn era_vm_deployment_after_evm_execution() {
        test_era_vm_deployment_after_evm_execution::<super::ShadowedFastVm>();
    }

    #[test]
    fn era_vm_deployment_after_evm_deployment() {
        test_era_vm_deployment_after_evm_deployment::<super::ShadowedFastVm>();
    }

    #[test]
    fn calling_era_contract_from_evm() {
        test_calling_era_contract_from_evm::<super::ShadowedFastVm>();
    }

    #[test]
    fn far_calls_from_evm_contract() {
        test_far_calls_from_evm_contract::<super::ShadowedFastVm>();
    }

    #[test]
    fn calling_sha256_precompile() {
        test_calling_sha256_precompile::<super::ShadowedFastVm>();
    }

    #[test]
    fn calling_ecrecover_precompile() {
        test_calling_ecrecover_precompile::<super::ShadowedFastVm>();
    }
}

mod mock_evm {
    use test_casing::{test_casing, Product};

    use crate::versions::testonly::mock_evm::*;

    #[test]
    fn tracing_evm_contract_deployment() {
        test_tracing_evm_contract_deployment::<super::ShadowedFastVm>();
    }

    #[test]
    fn mock_emulator_basics() {
        test_mock_emulator_basics::<super::ShadowedFastVm>();
    }

    #[test_casing(2, [false, true])]
    #[test]
    fn mock_emulator_with_payment(deploy_emulator: bool) {
        test_mock_emulator_with_payment::<super::ShadowedFastVm>(deploy_emulator);
    }

    #[test_casing(4, Product(([false, true], [false, true])))]
    #[test]
    fn mock_emulator_with_recursion(deploy_emulator: bool, is_external: bool) {
        test_mock_emulator_with_recursion::<super::ShadowedFastVm>(deploy_emulator, is_external);
    }

    #[test]
    fn calling_to_mock_emulator_from_native_contract() {
        test_calling_to_mock_emulator_from_native_contract::<super::ShadowedFastVm>();
    }

    #[test]
    fn mock_emulator_with_deployment() {
        test_mock_emulator_with_deployment::<super::ShadowedFastVm>(false);
    }

    #[test]
    fn mock_emulator_with_reverted_deployment() {
        test_mock_emulator_with_deployment::<super::ShadowedFastVm>(true);
    }

    #[test]
    fn mock_emulator_with_recursive_deployment() {
        test_mock_emulator_with_recursive_deployment::<super::ShadowedFastVm>();
    }

    #[test]
    fn mock_emulator_with_partial_reverts() {
        test_mock_emulator_with_partial_reverts::<super::ShadowedFastVm>();
    }

    #[test]
    fn mock_emulator_with_delegate_call() {
        test_mock_emulator_with_delegate_call::<super::ShadowedFastVm>();
    }

    #[test]
    fn mock_emulator_with_static_call() {
        test_mock_emulator_with_static_call::<super::ShadowedFastVm>();
    }
}

mod gas_limit {
    use crate::versions::testonly::gas_limit::*;

    #[test]
    fn tx_gas_limit_offset() {
        test_tx_gas_limit_offset::<super::ShadowedFastVm>();
    }
}

mod get_used_contracts {
    use crate::versions::testonly::get_used_contracts::*;

    #[test]
    fn get_used_contracts() {
        test_get_used_contracts::<super::ShadowedFastVm>();
    }

    #[test]
    fn get_used_contracts_with_far_call() {
        test_get_used_contracts_with_far_call::<super::ShadowedFastVm>();
    }

    #[test]
    fn get_used_contracts_with_out_of_gas_far_call() {
        test_get_used_contracts_with_out_of_gas_far_call::<super::ShadowedFastVm>();
    }
}

mod is_write_initial {
    use crate::versions::testonly::is_write_initial::*;

    #[test]
    fn is_write_initial_behaviour() {
        test_is_write_initial_behaviour::<super::ShadowedFastVm>();
    }
}

mod l1_messenger {
    use crate::versions::testonly::l1_messenger::*;

    #[test]
    fn rollup_da_output_hash_match() {
        test_rollup_da_output_hash_match::<super::ShadowedFastVm>();
    }
}

mod l1_tx_execution {
    use crate::versions::testonly::l1_tx_execution::*;

    #[test]
    fn l1_tx_execution() {
        test_l1_tx_execution::<super::ShadowedFastVm>();
    }

    #[test]
    fn l1_tx_execution_high_gas_limit() {
        test_l1_tx_execution_high_gas_limit::<super::ShadowedFastVm>();
    }
}

mod l2_blocks {
    use crate::versions::testonly::l2_blocks::*;

    #[test]
    fn l2_block_initialization_timestamp() {
        test_l2_block_initialization_timestamp::<super::ShadowedFastVm>();
    }

    #[test]
    fn l2_block_initialization_number_non_zero() {
        test_l2_block_initialization_number_non_zero::<super::ShadowedFastVm>();
    }

    #[test]
    fn l2_block_same_l2_block() {
        test_l2_block_same_l2_block::<super::ShadowedFastVm>();
    }

    #[test]
    fn l2_block_new_l2_block() {
        test_l2_block_new_l2_block::<super::ShadowedFastVm>();
    }

    #[test]
    fn l2_block_first_in_batch() {
        test_l2_block_first_in_batch::<super::ShadowedFastVm>();
    }
}

mod nonce_holder {
    use crate::versions::testonly::nonce_holder::*;

    #[test]
    fn nonce_holder() {
        test_nonce_holder::<super::ShadowedFastVm>();
    }
}

mod precompiles {
    use crate::versions::testonly::precompiles::*;

    #[test]
    fn keccak() {
        test_keccak::<super::ShadowedFastVm>();
    }

    #[test]
    fn sha256() {
        test_sha256::<super::ShadowedFastVm>();
    }

    #[test]
    fn ecrecover() {
        test_ecrecover::<super::ShadowedFastVm>();
    }
}

mod refunds {
    use crate::versions::testonly::refunds::*;

    #[test]
    fn predetermined_refunded_gas() {
        test_predetermined_refunded_gas::<super::ShadowedFastVm>();
    }

    #[test]
    fn negative_pubdata_for_transaction() {
        test_negative_pubdata_for_transaction::<super::ShadowedFastVm>();
    }
}

mod require_eip712 {
    use crate::versions::testonly::require_eip712::*;

    #[test]
    fn require_eip712() {
        test_require_eip712::<super::ShadowedFastVm>();
    }
}

mod rollbacks {
    use crate::versions::testonly::rollbacks::*;

    #[test]
    fn vm_rollbacks() {
        test_vm_rollbacks::<super::ShadowedFastVm>();
    }

    #[test]
    fn vm_loadnext_rollbacks() {
        test_vm_loadnext_rollbacks::<super::ShadowedFastVm>();
    }

    #[test]
    fn rollback_in_call_mode() {
        test_rollback_in_call_mode::<super::ShadowedFastVm>();
    }
}

mod secp256r1 {
    use crate::versions::testonly::secp256r1::*;

    #[test]
    fn secp256r1() {
        test_secp256r1::<super::ShadowedFastVm>();
    }
}

mod simple_execution {
    use crate::versions::testonly::simple_execution::*;

    #[test]
    fn estimate_fee() {
        test_estimate_fee::<super::ShadowedFastVm>();
    }

    #[test]
    fn simple_execute() {
        test_simple_execute::<super::ShadowedFastVm>();
    }

    #[test]
    fn create2_deployment_address() {
        test_create2_deployment_address::<super::ShadowedFastVm>();
    }

    #[test]
<<<<<<< HEAD
    fn transfer_to_self_with_low_gas_limit() {
        test_transfer_to_self_with_low_gas_limit::<super::ShadowedFastVm<_>>();
=======
    fn reusing_create_address() {
        test_reusing_create_address::<super::ShadowedFastVm>();
    }

    #[test]
    fn reusing_create2_salt() {
        test_reusing_create2_salt::<super::ShadowedFastVm>();
>>>>>>> 3e9fc0a5
    }
}

mod storage {
    use crate::versions::testonly::storage::*;

    #[test]
    fn storage_behavior() {
        test_storage_behavior::<super::ShadowedFastVm>();
    }

    #[test]
    fn transient_storage_behavior() {
        test_transient_storage_behavior::<super::ShadowedFastVm>();
    }
}

mod tracing_execution_error {
    use crate::versions::testonly::tracing_execution_error::*;

    #[test]
    fn tracing_of_execution_errors() {
        test_tracing_of_execution_errors::<super::ShadowedFastVm>();
    }
}

mod transfer {
    use crate::versions::testonly::transfer::*;

    #[test]
    fn send_and_transfer() {
        test_send_and_transfer::<super::ShadowedFastVm>();
    }

    #[test]
    fn reentrancy_protection_send_and_transfer() {
        test_reentrancy_protection_send_and_transfer::<super::ShadowedFastVm>();
    }
}

mod upgrade {
    use crate::versions::testonly::upgrade::*;

    #[test]
    fn protocol_upgrade_is_first() {
        test_protocol_upgrade_is_first::<super::ShadowedFastVm>();
    }

    #[test]
    fn force_deploy_upgrade() {
        test_force_deploy_upgrade::<super::ShadowedFastVm>();
    }

    #[test]
    fn complex_upgrader() {
        test_complex_upgrader::<super::ShadowedFastVm>();
    }
}<|MERGE_RESOLUTION|>--- conflicted
+++ resolved
@@ -655,18 +655,18 @@
     }
 
     #[test]
-<<<<<<< HEAD
+    fn reusing_create_address() {
+        test_reusing_create_address::<super::ShadowedFastVm>();
+    }
+
+    #[test]
+    fn reusing_create2_salt() {
+        test_reusing_create2_salt::<super::ShadowedFastVm>();
+    }
+
+    #[test]
     fn transfer_to_self_with_low_gas_limit() {
         test_transfer_to_self_with_low_gas_limit::<super::ShadowedFastVm<_>>();
-=======
-    fn reusing_create_address() {
-        test_reusing_create_address::<super::ShadowedFastVm>();
-    }
-
-    #[test]
-    fn reusing_create2_salt() {
-        test_reusing_create2_salt::<super::ShadowedFastVm>();
->>>>>>> 3e9fc0a5
     }
 }
 
