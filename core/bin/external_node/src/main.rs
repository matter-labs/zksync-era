--- conflicted
+++ resolved
@@ -318,13 +318,7 @@
     }
 
     let sk_handle = task::spawn(state_keeper.run());
-<<<<<<< HEAD
-    let fee_params_fetcher_handle =
-        tokio::spawn(fee_params_fetcher.clone().run(stop_receiver.clone()));
     let remote_diamond_proxy_addr = config.remote.user_facing_diamond_proxy;
-=======
-    let remote_diamond_proxy_addr = config.remote.diamond_proxy_addr;
->>>>>>> ca5049ec
     let diamond_proxy_addr = if let Some(addr) = config.optional.contracts_diamond_proxy_addr {
         anyhow::ensure!(
             addr == remote_diamond_proxy_addr,
@@ -636,7 +630,7 @@
              This is an experimental feature; do not use unless you know what you're doing"
         );
         let fetcher = TreeDataFetcher::new(main_node_client.clone(), connection_pool.clone())
-            .with_l1_data(eth_client.clone(), config.remote.diamond_proxy_addr)?;
+            .with_l1_data(eth_client.clone(), config.remote.user_facing_diamond_proxy)?;
         app_health.insert_component(fetcher.health_check())?;
         task_handles.push(tokio::spawn(fetcher.run(stop_receiver.clone())));
     }
