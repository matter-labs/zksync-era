--- conflicted
+++ resolved
@@ -141,10 +141,6 @@
         // Create test wallets
         tester = await Tester.init(ethClientWeb3Url, apiWeb3JsonRpcHttpUrl, baseTokenAddress);
         alice = tester.emptyWallet();
-<<<<<<< HEAD
-=======
-        logs = fs.createWriteStream(`revert_${fileConfig.chain}.log`, { flags: 'a' });
->>>>>>> 0ec2eab4
     });
 
     step('run server and execute some transactions', async () => {
