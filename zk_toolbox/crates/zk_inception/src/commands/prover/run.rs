use std::path::PathBuf;

use anyhow::{anyhow, Context};
use common::{check_prerequisites, cmd::Cmd, config::global_config, logger, GPU_PREREQUISITES};
<<<<<<< HEAD
use config::{get_link_to_prover, ChainConfig, EcosystemConfig};
use xshell::{cmd, Shell};

use super::args::run::{
    ProverComponent, ProverRunArgs, WitnessGeneratorArgs, WitnessGeneratorRound,
    WitnessVectorGeneratorArgs,
=======
use config::EcosystemConfig;
use xshell::{cmd, Shell};

use super::{
    args::run::{ProverComponent, ProverRunArgs},
    utils::get_link_to_prover,
>>>>>>> bcb176b8
};
use crate::messages::{
    MSG_BELLMAN_CUDA_DIR_ERR, MSG_CHAIN_NOT_FOUND_ERR, MSG_MISSING_COMPONENT_ERR,
    MSG_RUNNING_COMPRESSOR, MSG_RUNNING_COMPRESSOR_ERR, MSG_RUNNING_PROVER, MSG_RUNNING_PROVER_ERR,
    MSG_RUNNING_PROVER_GATEWAY, MSG_RUNNING_PROVER_GATEWAY_ERR, MSG_RUNNING_PROVER_JOB_MONITOR,
    MSG_RUNNING_PROVER_JOB_MONITOR_ERR, MSG_RUNNING_WITNESS_GENERATOR,
    MSG_RUNNING_WITNESS_GENERATOR_ERR, MSG_RUNNING_WITNESS_VECTOR_GENERATOR,
    MSG_RUNNING_WITNESS_VECTOR_GENERATOR_ERR,
};

pub(crate) async fn run(args: ProverRunArgs, shell: &Shell) -> anyhow::Result<()> {
    let args = args.fill_values_with_prompt()?;
    let ecosystem_config = EcosystemConfig::from_file(shell)?;
    let chain = ecosystem_config
        .load_chain(global_config().chain_name.clone())
        .expect(MSG_CHAIN_NOT_FOUND_ERR);

    let link_to_prover = get_link_to_prover(&ecosystem_config);
    shell.change_dir(link_to_prover.clone());

    let component = args.component.context(anyhow!(MSG_MISSING_COMPONENT_ERR))?;
    let in_docker = args.docker.unwrap_or(false);

    let application_args = component.get_application_args(in_docker)?;
    let additional_args = component.get_additional_args(in_docker, args, &chain)?;

    let (message, error) = match component {
        ProverComponent::WitnessGenerator => (
            MSG_RUNNING_WITNESS_GENERATOR,
            MSG_RUNNING_WITNESS_GENERATOR_ERR,
        ),
        ProverComponent::WitnessVectorGenerator => (
            MSG_RUNNING_WITNESS_VECTOR_GENERATOR,
            MSG_RUNNING_WITNESS_VECTOR_GENERATOR_ERR,
        ),
        ProverComponent::Prover => {
            if !in_docker {
                check_prerequisites(shell, &GPU_PREREQUISITES, false);
            }
            (MSG_RUNNING_PROVER, MSG_RUNNING_PROVER_ERR)
        }
        ProverComponent::Compressor => {
            if !in_docker {
                check_prerequisites(shell, &GPU_PREREQUISITES, false);
                shell.set_var(
                    "BELLMAN_CUDA_DIR",
                    ecosystem_config
                        .bellman_cuda_dir
                        .clone()
                        .expect(MSG_BELLMAN_CUDA_DIR_ERR),
                );
            }
            (MSG_RUNNING_COMPRESSOR, MSG_RUNNING_COMPRESSOR_ERR)
        }
        ProverComponent::ProverJobMonitor => (
            MSG_RUNNING_PROVER_JOB_MONITOR,
            MSG_RUNNING_PROVER_JOB_MONITOR_ERR,
        ),
        ProverComponent::Gateway => (MSG_RUNNING_PROVER_GATEWAY, MSG_RUNNING_PROVER_GATEWAY_ERR),
    };

    if in_docker {
        let path_to_configs = chain.configs.clone();
        let path_to_prover = get_link_to_prover(&ecosystem_config);
        run_dockerized_component(
            shell,
            component.image_name(),
            &application_args,
            &additional_args,
            message,
            error,
            &path_to_configs,
            &path_to_prover,
        )?
    } else {
        run_binary_component(
            shell,
            component.binary_name(),
            &application_args,
            &additional_args,
            message,
            error,
        )?
    }

    Ok(())
}

#[allow(clippy::too_many_arguments)]
fn run_dockerized_component(
    shell: &Shell,
    image_name: &str,
    application_args: &[String],
    args: &[String],
    message: &'static str,
    error: &'static str,
    path_to_configs: &PathBuf,
    path_to_prover: &PathBuf,
) -> anyhow::Result<()> {
    logger::info(message);

    let mut cmd = Cmd::new(cmd!(
        shell,
        "docker run --net=host -v {path_to_prover}/data/keys:/prover/data/keys -v {path_to_prover}/artifacts:/artifacts -v {path_to_configs}:/configs {application_args...} {image_name} {args...}"
    ));

    cmd = cmd.with_force_run();
    cmd.run().context(error)
}

fn run_binary_component(
    shell: &Shell,
    binary_name: &str,
    application_args: &[String],
    args: &[String],
    message: &'static str,
    error: &'static str,
) -> anyhow::Result<()> {
    logger::info(message);

    let mut cmd = Cmd::new(cmd!(
        shell,
        "cargo run {application_args...} --release --bin {binary_name} -- {args...}"
    ));
    cmd = cmd.with_force_run();
    cmd.run().context(error)
}<|MERGE_RESOLUTION|>--- conflicted
+++ resolved
@@ -2,21 +2,12 @@
 
 use anyhow::{anyhow, Context};
 use common::{check_prerequisites, cmd::Cmd, config::global_config, logger, GPU_PREREQUISITES};
-<<<<<<< HEAD
-use config::{get_link_to_prover, ChainConfig, EcosystemConfig};
-use xshell::{cmd, Shell};
-
-use super::args::run::{
-    ProverComponent, ProverRunArgs, WitnessGeneratorArgs, WitnessGeneratorRound,
-    WitnessVectorGeneratorArgs,
-=======
 use config::EcosystemConfig;
 use xshell::{cmd, Shell};
 
 use super::{
     args::run::{ProverComponent, ProverRunArgs},
     utils::get_link_to_prover,
->>>>>>> bcb176b8
 };
 use crate::messages::{
     MSG_BELLMAN_CUDA_DIR_ERR, MSG_CHAIN_NOT_FOUND_ERR, MSG_MISSING_COMPONENT_ERR,
