--- conflicted
+++ resolved
@@ -14,13 +14,8 @@
 use zksync_dal::{ConnectionPool, Core, CoreDal};
 use zksync_mempool::L2TxFilter;
 use zksync_types::{
-<<<<<<< HEAD
-    protocol_upgrade::ProtocolUpgradeTx, Address, L1BatchNumber, L2BlockNumber, L2ChainId,
-    ProtocolVersionId, Transaction, H256, U256,
-=======
     protocol_upgrade::ProtocolUpgradeTx, utils::display_timestamp, Address, L1BatchNumber,
-    L2ChainId, MiniblockNumber, ProtocolVersionId, Transaction, H256, U256,
->>>>>>> 13bfecc7
+    L2BlockNumber, L2ChainId, ProtocolVersionId, Transaction, H256, U256,
 };
 // TODO (SMA-1206): use seconds instead of milliseconds.
 use zksync_utils::time::millis_since_epoch;
@@ -375,15 +370,9 @@
             // system time, or if it is buggy. Thus, a one-time error could require no actions if L1 batches
             // are expected to be generated frequently.
             tracing::error!(
-<<<<<<< HEAD
                 "Previous L2 block timestamp {} is larger than the current timestamp {} for L2 block #{l2_block}",
-                extractors::display_timestamp(timestamp),
-                extractors::display_timestamp(current_timestamp)
-=======
-                "Previous miniblock timestamp {} is larger than the current timestamp {} for miniblock #{miniblock}",
                 display_timestamp(timestamp),
                 display_timestamp(current_timestamp)
->>>>>>> 13bfecc7
             );
         }
     }
