use num::{rational::Ratio, BigUint};
use sqlx::types::chrono::Utc;
use zksync_types::{
    tokens::{TokenInfo, TokenMetadata, TokenPrice},
    Address, MiniblockNumber, ACCOUNT_CODE_STORAGE_ADDRESS,
    FAILED_CONTRACT_DEPLOYMENT_BYTECODE_HASH,
};
use zksync_utils::ratio_to_big_decimal;

use crate::StorageProcessor;

// Precision of the USD price per token
pub(crate) const STORED_USD_PRICE_PRECISION: usize = 6;

#[derive(Debug)]
pub struct TokensDal<'a, 'c> {
    pub(crate) storage: &'a mut StorageProcessor<'c>,
}

impl TokensDal<'_, '_> {
    pub async fn add_tokens(&mut self, tokens: Vec<TokenInfo>) {
        {
            let mut copy = self
            .storage
            .conn()
            .copy_in_raw(
                "COPY tokens (l1_address, l2_address, name, symbol, decimals, well_known, created_at, updated_at)
                FROM STDIN WITH (DELIMITER '|')",
            )
            .await
            .unwrap();

            let mut bytes: Vec<u8> = Vec::new();
            let now = Utc::now().naive_utc().to_string();
            for TokenInfo {
                l1_address,
                l2_address,
                metadata:
                    TokenMetadata {
                        name,
                        symbol,
                        decimals,
                    },
            } in tokens
            {
                let l1_address_str = format!("\\\\x{}", hex::encode(l1_address.0));
                let l2_address_str = format!("\\\\x{}", hex::encode(l2_address.0));
                let row = format!(
                    "{}|{}|{}|{}|{}|FALSE|{}|{}\n",
                    l1_address_str, l2_address_str, name, symbol, decimals, now, now
                );
                bytes.extend_from_slice(row.as_bytes());
            }
            copy.send(bytes).await.unwrap();
            copy.finish().await.unwrap();
        }
    }

    pub async fn update_well_known_l1_token(
        &mut self,
        l1_address: &Address,
        metadata: TokenMetadata,
    ) {
        {
            sqlx::query!(
                r#"
                UPDATE tokens
                SET
                    token_list_name = $2,
                    token_list_symbol = $3,
                    token_list_decimals = $4,
                    well_known = TRUE,
                    updated_at = NOW()
                WHERE
                    l1_address = $1
                "#,
                l1_address.as_bytes(),
                metadata.name,
                metadata.symbol,
                metadata.decimals as i32,
            )
            .execute(self.storage.conn())
            .await
            .unwrap();
        }
    }

    pub(crate) async fn get_well_known_token_addresses(&mut self) -> Vec<(Address, Address)> {
        {
<<<<<<< HEAD
            let records = sqlx::query!("SELECT l1_address, l2_address FROM tokens")
                .fetch_all(self.storage.conn())
                .await
                .unwrap();
=======
            let records = sqlx::query!(
                r#"
                SELECT
                    l1_address,
                    l2_address
                FROM
                    tokens
                WHERE
                    well_known = TRUE
                "#
            )
            .fetch_all(self.storage.conn())
            .await
            .unwrap();
>>>>>>> c55a6582
            let addresses: Vec<(Address, Address)> = records
                .into_iter()
                .map(|record| {
                    (
                        Address::from_slice(&record.l1_address),
                        Address::from_slice(&record.l2_address),
                    )
                })
                .collect();
            addresses
        }
    }

    pub async fn get_all_l2_token_addresses(&mut self) -> Vec<Address> {
        {
            let records = sqlx::query!(
                r#"
                SELECT
                    l2_address
                FROM
                    tokens
                "#
            )
            .fetch_all(self.storage.conn())
            .await
            .unwrap();
            let addresses: Vec<Address> = records
                .into_iter()
                .map(|record| Address::from_slice(&record.l2_address))
                .collect();
            addresses
        }
    }

    pub async fn get_unknown_l1_token_addresses(&mut self) -> Vec<Address> {
        {
            let records = sqlx::query!(
                r#"
                SELECT
                    l1_address
                FROM
                    tokens
                WHERE
                    well_known = FALSE
                "#
            )
            .fetch_all(self.storage.conn())
            .await
            .unwrap();
            let addresses: Vec<Address> = records
                .into_iter()
                .map(|record| Address::from_slice(&record.l1_address))
                .collect();
            addresses
        }
    }

    pub async fn get_l1_tokens_by_volume(&mut self, min_volume: &Ratio<BigUint>) -> Vec<Address> {
        {
            let min_volume = ratio_to_big_decimal(min_volume, STORED_USD_PRICE_PRECISION);
            let records = sqlx::query!(
                r#"
                SELECT
                    l1_address
                FROM
                    tokens
                WHERE
                    market_volume > $1
                "#,
                min_volume
            )
            .fetch_all(self.storage.conn())
            .await
            .unwrap();
            let addresses: Vec<Address> = records
                .into_iter()
                .map(|record| Address::from_slice(&record.l1_address))
                .collect();
            addresses
        }
    }

    pub async fn set_l1_token_price(&mut self, l1_address: &Address, price: TokenPrice) {
        {
            sqlx::query!(
                r#"
                UPDATE tokens
                SET
                    usd_price = $2,
                    usd_price_updated_at = $3,
                    updated_at = NOW()
                WHERE
                    l1_address = $1
                "#,
                l1_address.as_bytes(),
                ratio_to_big_decimal(&price.usd_price, STORED_USD_PRICE_PRECISION),
                price.last_updated.naive_utc(),
            )
            .execute(self.storage.conn())
            .await
            .unwrap();
        }
    }

    pub async fn rollback_tokens(&mut self, block_number: MiniblockNumber) {
        {
            sqlx::query!(
                r#"
                DELETE FROM tokens
                WHERE
                    l2_address IN (
                        SELECT
                            SUBSTRING(key, 12, 20)
                        FROM
                            storage_logs
                        WHERE
                            storage_logs.address = $1
                            AND miniblock_number > $2
                            AND NOT EXISTS (
                                SELECT
                                    1
                                FROM
                                    storage_logs AS s
                                WHERE
                                    s.hashed_key = storage_logs.hashed_key
                                    AND (s.miniblock_number, s.operation_number) >= (storage_logs.miniblock_number, storage_logs.operation_number)
                                    AND s.value = $3
                            )
                    )
                "#,
                ACCOUNT_CODE_STORAGE_ADDRESS.as_bytes(),
                block_number.0 as i64,
                FAILED_CONTRACT_DEPLOYMENT_BYTECODE_HASH.as_bytes()
            )
            .execute(self.storage.conn())
            .await
            .unwrap();
        }
    }
}<|MERGE_RESOLUTION|>--- conflicted
+++ resolved
@@ -87,27 +87,10 @@
 
     pub(crate) async fn get_well_known_token_addresses(&mut self) -> Vec<(Address, Address)> {
         {
-<<<<<<< HEAD
             let records = sqlx::query!("SELECT l1_address, l2_address FROM tokens")
                 .fetch_all(self.storage.conn())
                 .await
                 .unwrap();
-=======
-            let records = sqlx::query!(
-                r#"
-                SELECT
-                    l1_address,
-                    l2_address
-                FROM
-                    tokens
-                WHERE
-                    well_known = TRUE
-                "#
-            )
-            .fetch_all(self.storage.conn())
-            .await
-            .unwrap();
->>>>>>> c55a6582
             let addresses: Vec<(Address, Address)> = records
                 .into_iter()
                 .map(|record| {
