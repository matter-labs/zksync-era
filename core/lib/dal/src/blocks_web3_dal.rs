--- conflicted
+++ resolved
@@ -312,14 +312,10 @@
                        (
                            SELECT MAX(number)
                            FROM miniblocks
-<<<<<<< HEAD
-                           WHERE eth_precommit_tx_id IS NOT NULL
-=======
                            JOIN eth_txs_history ON
                                     miniblocks.eth_precommit_tx_id = eth_txs_history.eth_tx_id
                             WHERE
                                     eth_txs_history.finality_status = 'finalized'
->>>>>>> 98022847
                        ),
                        (
                            SELECT MAX(number)
@@ -328,13 +324,8 @@
                             (
                                  SELECT number
                                  FROM l1_batches
-<<<<<<< HEAD
-                                          JOIN eth_txs ON l1_batches.eth_commit_tx_id = eth_txs.id
-                                 WHERE eth_txs.confirmed_eth_tx_history_id IS NOT NULL
-=======
                                           JOIN eth_txs_history ON l1_batches.eth_commit_tx_id = eth_txs_history.eth_tx_id
                                  WHERE eth_txs_history.finality_status = 'finalized'
->>>>>>> 98022847
                                  ORDER BY number DESC
                                  LIMIT 1
                             )
@@ -753,10 +744,7 @@
                 execute_tx_data.chain_id AS "execute_chain_id?",
                 precommit_tx.tx_hash AS "precommit_tx_hash?",
                 precommit_tx.confirmed_at AS "precommitted_at?",
-<<<<<<< HEAD
-=======
                 precommit_tx.finality_status AS "precommit_tx_finality_status?",
->>>>>>> 98022847
                 precommit_tx_data.chain_id AS "precommit_chain_id?",
                 miniblocks.l1_gas_price,
                 miniblocks.l2_fair_gas_price,
@@ -864,10 +852,7 @@
                 execute_tx_data.chain_id AS "execute_chain_id?",
                 precommit_tx.tx_hash AS "precommit_tx_hash?",
                 precommit_tx.confirmed_at AS "precommitted_at?",
-<<<<<<< HEAD
-=======
                 precommit_tx.finality_status AS "precommit_tx_finality_status?",
->>>>>>> 98022847
                 precommit_tx_data.chain_id AS "precommit_chain_id?",
                 mb.l1_gas_price,
                 mb.l2_fair_gas_price,
