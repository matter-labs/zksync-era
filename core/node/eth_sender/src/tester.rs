--- conflicted
+++ resolved
@@ -14,20 +14,13 @@
 use zksync_node_test_utils::{create_l1_batch, l1_batch_metadata_to_commitment_artifacts};
 use zksync_object_store::MockObjectStore;
 use zksync_types::{
-<<<<<<< HEAD
-    aggregated_operations::L1BatchAggregatedActionType, block::L1BatchHeader,
-    commitment::L1BatchCommitmentMode, eth_sender::EthTx, pubdata_da::PubdataSendingMode,
-    settlement::SettlementLayer, Address, L1BatchNumber, ProtocolVersion, ProtocolVersionId,
-    SLChainId, H256,
-=======
-    aggregated_operations::AggregatedActionType,
+    aggregated_operations::L1BatchAggregatedActionType,
     block::L1BatchHeader,
     commitment::L1BatchCommitmentMode,
     eth_sender::{EthTx, EthTxFinalityStatus},
     pubdata_da::PubdataSendingMode,
     settlement::SettlementLayer,
     Address, L1BatchNumber, ProtocolVersion, ProtocolVersionId, SLChainId, H256,
->>>>>>> d878cb20
 };
 
 use crate::{
