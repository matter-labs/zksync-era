--- conflicted
+++ resolved
@@ -48,11 +48,10 @@
     pub(crate) storage: &'a mut Connection<'c, Core>,
 }
 
-<<<<<<< HEAD
 pub struct L2ToL1Messages {
     l2_to_l1_messages: Vec<Vec<u8>>,
 } //
-=======
+
 #[derive(Debug, Clone)]
 pub struct TxForPrecommit {
     pub l1_batch_number: Option<L1BatchNumber>,
@@ -61,7 +60,6 @@
     pub tx_hash: H256,
     pub is_success: bool,
 }
->>>>>>> 411bbc7f
 
 impl BlocksDal<'_, '_> {
     pub async fn get_consistency_checker_last_processed_l1_batch(
