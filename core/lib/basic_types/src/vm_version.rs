#[derive(Debug, Clone, Copy)]
pub enum VmVersion {
    M5WithoutRefunds,
    M5WithRefunds,
    M6Initial,
    M6BugWithCompressionFixed,
    Vm1_3_2,
    VmVirtualBlocks,
    VmVirtualBlocksRefundsEnhancement,
    VmBoojumIntegration,
    Vm1_4_1,
    Vm1_4_2,
    Vm1_5_0SmallBootloaderMemory,
    Vm1_5_0IncreasedBootloaderMemory,
}

impl VmVersion {
    /// Returns the latest supported VM version.
    pub const fn latest() -> VmVersion {
<<<<<<< HEAD
        // kl to do delete local vm version
        Self::Vm1_5_0
=======
        Self::Vm1_5_0IncreasedBootloaderMemory
>>>>>>> 604925f6
    }
}<|MERGE_RESOLUTION|>--- conflicted
+++ resolved
@@ -17,11 +17,6 @@
 impl VmVersion {
     /// Returns the latest supported VM version.
     pub const fn latest() -> VmVersion {
-<<<<<<< HEAD
-        // kl to do delete local vm version
-        Self::Vm1_5_0
-=======
         Self::Vm1_5_0IncreasedBootloaderMemory
->>>>>>> 604925f6
     }
 }