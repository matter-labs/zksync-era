--- conflicted
+++ resolved
@@ -32,12 +32,8 @@
 zksync_base_token_adjuster.workspace = true
 zksync_node_framework.workspace = true
 zksync_shared_resources.workspace = true
-<<<<<<< HEAD
 smart-config.workspace = true
-=======
 kzg.workspace = true
->>>>>>> a8e59526
-
 anyhow.workspace = true
 async-trait.workspace = true
 tokio = { workspace = true, features = ["time"] }
