//! Dependency injection for circuit breakers.

use std::sync::Arc;

use zksync_config::configs::chain::CircuitBreakerConfig;
use zksync_node_framework::{
    resource, task::TaskKind, FromContext, IntoContext, Resource, StopReceiver, Task, TaskId,
    WiringError, WiringLayer,
};

use crate::{CircuitBreakerChecker, CircuitBreakers};

impl Resource<resource::Shared> for CircuitBreakers {
    fn name() -> String {
        "common/circuit_breakers".into()
    }
}

/// Wiring layer for circuit breaker checker
///
/// Expects other layers to insert different components' circuit breakers into
/// [`crate::CircuitBreakers`] collection using [`CircuitBreakersResource`].
/// The added task periodically runs checks for all inserted circuit breakers.
#[derive(Debug)]
pub struct CircuitBreakerCheckerLayer(pub CircuitBreakerConfig);

#[derive(Debug, FromContext)]
pub struct Input {
    #[context(default)]
    circuit_breakers: Arc<CircuitBreakers>,
}

#[derive(Debug, IntoContext)]
pub struct Output {
    #[context(task)]
    circuit_breaker_checker: CircuitBreakerChecker,
}

#[async_trait::async_trait]
impl WiringLayer for CircuitBreakerCheckerLayer {
    type Input = Input;
    type Output = Output;

    fn layer_name(&self) -> &'static str {
        "circuit_breaker_checker_layer"
    }

    async fn wire(self, input: Self::Input) -> Result<Self::Output, WiringError> {
        let circuit_breaker_checker =
<<<<<<< HEAD
            CircuitBreakerChecker::new(input.circuit_breakers.breakers, self.0.sync_interval);
=======
            CircuitBreakerChecker::new(input.circuit_breakers, self.0.sync_interval_ms);
>>>>>>> 7df662ba

        Ok(Output {
            circuit_breaker_checker,
        })
    }
}

#[async_trait::async_trait]
impl Task for CircuitBreakerChecker {
    fn kind(&self) -> TaskKind {
        TaskKind::UnconstrainedTask
    }

    fn id(&self) -> TaskId {
        "circuit_breaker_checker".into()
    }

    async fn run(mut self: Box<Self>, stop_receiver: StopReceiver) -> anyhow::Result<()> {
        (*self).run(stop_receiver.0).await
    }
}<|MERGE_RESOLUTION|>--- conflicted
+++ resolved
@@ -47,11 +47,7 @@
 
     async fn wire(self, input: Self::Input) -> Result<Self::Output, WiringError> {
         let circuit_breaker_checker =
-<<<<<<< HEAD
-            CircuitBreakerChecker::new(input.circuit_breakers.breakers, self.0.sync_interval);
-=======
-            CircuitBreakerChecker::new(input.circuit_breakers, self.0.sync_interval_ms);
->>>>>>> 7df662ba
+            CircuitBreakerChecker::new(input.circuit_breakers, self.0.sync_interval);
 
         Ok(Output {
             circuit_breaker_checker,
