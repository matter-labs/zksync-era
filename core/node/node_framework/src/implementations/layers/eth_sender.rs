use std::sync::Arc;

use anyhow::Context;
use zksync_circuit_breaker::l1_txs::FailedL1TransactionChecker;
use zksync_config::configs::{
<<<<<<< HEAD
    chain::NetworkConfig, eth_sender::ETHConfig, wallets, ContractsConfig,
=======
    chain::{L1BatchCommitDataGeneratorMode, NetworkConfig},
    eth_sender::ETHSenderConfig,
    ContractsConfig, ETHClientConfig,
};
use zksync_core::eth_sender::{
    l1_batch_commit_data_generator::{
        L1BatchCommitDataGenerator, RollupModeL1BatchCommitDataGenerator,
        ValidiumModeL1BatchCommitDataGenerator,
    },
    Aggregator, EthTxAggregator, EthTxManager,
>>>>>>> 132a1691
};
use zksync_eth_client::{clients::PKSigningClient, BoundEthInterface};
use zksync_types::L1ChainId;

use crate::{
    implementations::resources::{
        circuit_breakers::CircuitBreakersResource,
        eth_interface::BoundEthInterfaceResource,
        l1_tx_params::L1TxParamsResource,
        object_store::ObjectStoreResource,
        pools::{MasterPoolResource, ReplicaPoolResource},
    },
    service::{ServiceContext, StopReceiver},
    task::Task,
    wiring_layer::{WiringError, WiringLayer},
};

#[derive(Debug)]
pub struct EthSenderLayer {
    eth_sender_config: ETHConfig,
    contracts_config: ContractsConfig,
    network_config: NetworkConfig,
<<<<<<< HEAD
    l1chain_id: L1ChainId,
    wallets: wallets::EthSender,
=======
    l1_batch_commit_data_generator_mode: L1BatchCommitDataGeneratorMode,
>>>>>>> 132a1691
}

impl EthSenderLayer {
    pub fn new(
        eth_sender_config: ETHConfig,
        contracts_config: ContractsConfig,
        network_config: NetworkConfig,
<<<<<<< HEAD
        l1chain_id: L1ChainId,
        wallets: wallets::EthSender,
=======
        l1_batch_commit_data_generator_mode: L1BatchCommitDataGeneratorMode,
>>>>>>> 132a1691
    ) -> Self {
        Self {
            eth_sender_config,
            contracts_config,
            network_config,
<<<<<<< HEAD
            l1chain_id,
            wallets,
=======
            l1_batch_commit_data_generator_mode,
>>>>>>> 132a1691
        }
    }
}

#[async_trait::async_trait]
impl WiringLayer for EthSenderLayer {
    fn layer_name(&self) -> &'static str {
        "eth_sender_layer"
    }

    async fn wire(self: Box<Self>, mut context: ServiceContext<'_>) -> Result<(), WiringError> {
        // Get resources.
        let master_pool_resource = context.get_resource::<MasterPoolResource>().await?;
        let master_pool = master_pool_resource.get().await.unwrap();

        let replica_pool_resource = context.get_resource::<ReplicaPoolResource>().await?;
        let replica_pool = replica_pool_resource.get().await.unwrap();

        let eth_client = context.get_resource::<BoundEthInterfaceResource>().await?.0;

        let object_store = context.get_resource::<ObjectStoreResource>().await?.0;

        // Create and add tasks.

        let eth_client_blobs = self.wallets.blob_operator.and_then(|wallet| {
            wallet.private_key().map(|pk| {
                PKSigningClient::from_config(
                    &self.eth_sender_config,
                    &self.contracts_config,
                    self.l1chain_id,
                    pk,
                )
            })
        });
        let eth_client_blobs_addr = eth_client_blobs.clone().map(|k| k.sender_account());

<<<<<<< HEAD
        let config = self.eth_sender_config.sender.context("sender")?;
=======
        let l1_batch_commit_data_generator: Arc<dyn L1BatchCommitDataGenerator> =
            match self.l1_batch_commit_data_generator_mode {
                L1BatchCommitDataGeneratorMode::Rollup => {
                    Arc::new(RollupModeL1BatchCommitDataGenerator {})
                }
                L1BatchCommitDataGeneratorMode::Validium => {
                    Arc::new(ValidiumModeL1BatchCommitDataGenerator {})
                }
            };

>>>>>>> 132a1691
        let aggregator = Aggregator::new(
            config.clone(),
            object_store,
            eth_client_blobs_addr.is_some(),
<<<<<<< HEAD
=======
            self.eth_sender_config.sender.pubdata_sending_mode.into(),
            l1_batch_commit_data_generator.clone(),
>>>>>>> 132a1691
        );

        let eth_tx_aggregator_actor = EthTxAggregator::new(
            master_pool.clone(),
            config.clone(),
            aggregator,
            eth_client.clone(),
            self.contracts_config.validator_timelock_addr,
            self.contracts_config.l1_multicall3_addr,
            self.contracts_config.diamond_proxy_addr,
            self.network_config.zksync_network_id,
            eth_client_blobs_addr,
            l1_batch_commit_data_generator,
        )
        .await;

        context.add_task(Box::new(EthTxAggregatorTask {
            eth_tx_aggregator_actor,
        }));

        let gas_adjuster = context.get_resource::<L1TxParamsResource>().await?.0;

        let eth_tx_manager_actor = EthTxManager::new(
            master_pool,
            config,
            gas_adjuster,
            eth_client,
            eth_client_blobs.map(|c| Arc::new(c) as Arc<dyn BoundEthInterface>),
        );

        context.add_task(Box::new(EthTxManagerTask {
            eth_tx_manager_actor,
        }));

        // Insert circuit breaker.
        let CircuitBreakersResource { breakers } = context.get_resource_or_default().await;
        breakers
            .insert(Box::new(FailedL1TransactionChecker { pool: replica_pool }))
            .await;

        Ok(())
    }
}

#[derive(Debug)]
struct EthTxAggregatorTask {
    eth_tx_aggregator_actor: EthTxAggregator,
}

#[async_trait::async_trait]
impl Task for EthTxAggregatorTask {
    fn name(&self) -> &'static str {
        "eth_tx_aggregator"
    }

    async fn run(self: Box<Self>, stop_receiver: StopReceiver) -> anyhow::Result<()> {
        self.eth_tx_aggregator_actor.run(stop_receiver.0).await
    }
}

#[derive(Debug)]
struct EthTxManagerTask {
    eth_tx_manager_actor: EthTxManager,
}

#[async_trait::async_trait]
impl Task for EthTxManagerTask {
    fn name(&self) -> &'static str {
        "eth_tx_manager"
    }

    async fn run(self: Box<Self>, stop_receiver: StopReceiver) -> anyhow::Result<()> {
        self.eth_tx_manager_actor.run(stop_receiver.0).await
    }
}<|MERGE_RESOLUTION|>--- conflicted
+++ resolved
@@ -3,12 +3,9 @@
 use anyhow::Context;
 use zksync_circuit_breaker::l1_txs::FailedL1TransactionChecker;
 use zksync_config::configs::{
-<<<<<<< HEAD
-    chain::NetworkConfig, eth_sender::ETHConfig, wallets, ContractsConfig,
-=======
     chain::{L1BatchCommitDataGeneratorMode, NetworkConfig},
-    eth_sender::ETHSenderConfig,
-    ContractsConfig, ETHClientConfig,
+    eth_sender::ETHConfig,
+    wallets, ContractsConfig,
 };
 use zksync_core::eth_sender::{
     l1_batch_commit_data_generator::{
@@ -16,7 +13,6 @@
         ValidiumModeL1BatchCommitDataGenerator,
     },
     Aggregator, EthTxAggregator, EthTxManager,
->>>>>>> 132a1691
 };
 use zksync_eth_client::{clients::PKSigningClient, BoundEthInterface};
 use zksync_types::L1ChainId;
@@ -39,12 +35,9 @@
     eth_sender_config: ETHConfig,
     contracts_config: ContractsConfig,
     network_config: NetworkConfig,
-<<<<<<< HEAD
     l1chain_id: L1ChainId,
     wallets: wallets::EthSender,
-=======
     l1_batch_commit_data_generator_mode: L1BatchCommitDataGeneratorMode,
->>>>>>> 132a1691
 }
 
 impl EthSenderLayer {
@@ -52,23 +45,17 @@
         eth_sender_config: ETHConfig,
         contracts_config: ContractsConfig,
         network_config: NetworkConfig,
-<<<<<<< HEAD
         l1chain_id: L1ChainId,
         wallets: wallets::EthSender,
-=======
         l1_batch_commit_data_generator_mode: L1BatchCommitDataGeneratorMode,
->>>>>>> 132a1691
     ) -> Self {
         Self {
             eth_sender_config,
             contracts_config,
             network_config,
-<<<<<<< HEAD
             l1chain_id,
             wallets,
-=======
             l1_batch_commit_data_generator_mode,
->>>>>>> 132a1691
         }
     }
 }
@@ -105,9 +92,6 @@
         });
         let eth_client_blobs_addr = eth_client_blobs.clone().map(|k| k.sender_account());
 
-<<<<<<< HEAD
-        let config = self.eth_sender_config.sender.context("sender")?;
-=======
         let l1_batch_commit_data_generator: Arc<dyn L1BatchCommitDataGenerator> =
             match self.l1_batch_commit_data_generator_mode {
                 L1BatchCommitDataGeneratorMode::Rollup => {
@@ -118,16 +102,12 @@
                 }
             };
 
->>>>>>> 132a1691
+        let config = self.eth_sender_config.sender.context("sender")?;
         let aggregator = Aggregator::new(
             config.clone(),
             object_store,
             eth_client_blobs_addr.is_some(),
-<<<<<<< HEAD
-=======
-            self.eth_sender_config.sender.pubdata_sending_mode.into(),
             l1_batch_commit_data_generator.clone(),
->>>>>>> 132a1691
         );
 
         let eth_tx_aggregator_actor = EthTxAggregator::new(
