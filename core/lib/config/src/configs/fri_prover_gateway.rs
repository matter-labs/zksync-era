use std::time::Duration;

use smart_config::{metadata::TimeUnit, DescribeConfig, DeserializeConfig};

#[derive(Debug, Clone, PartialEq, DescribeConfig, DeserializeConfig)]
pub struct FriProverGatewayConfig {
    pub api_url: String,
    #[config(default_t = Duration::from_secs(1000), with = TimeUnit::Seconds)]
    pub api_poll_duration_secs: Duration,
    // Configurations for prometheus
    #[config(default_t = 3314)]
    pub prometheus_listener_port: u16,
<<<<<<< HEAD
=======
    pub prometheus_pushgateway_url: String,
    pub prometheus_push_interval_ms: Option<u64>,
    #[serde(default)]
    pub api_mode: ApiMode,
    #[serde(default)]
    pub port: Option<u16>,
>>>>>>> 108ca6a5
}

#[cfg(test)]
mod tests {
    use smart_config::{
        testing::{test, test_complete},
        Environment, Yaml,
    };

    use super::*;

    fn expected_config() -> FriProverGatewayConfig {
        FriProverGatewayConfig {
            api_url: "http://private-dns-for-server".to_string(),
            api_poll_duration_secs: Duration::from_secs(100),
            prometheus_listener_port: 3316,
        }
    }

    #[test]
    fn parsing_from_env() {
        let env = r#"
            FRI_PROVER_GATEWAY_API_URL="http://private-dns-for-server"
            FRI_PROVER_GATEWAY_API_POLL_DURATION_SECS="100"
            FRI_PROVER_GATEWAY_PROMETHEUS_LISTENER_PORT=3316
        "#;
        let env = Environment::from_dotenv("test.env", env)
            .unwrap()
            .strip_prefix("FRI_PROVER_GATEWAY_");

        let config: FriProverGatewayConfig = test_complete(env).unwrap();
        assert_eq!(config, expected_config());
    }

    #[test]
    fn parsing_from_yaml() {
        let yaml = r#"
          api_url: http://private-dns-for-server
          api_poll_duration_secs: 100
          prometheus_listener_port: 3316
        "#;
        let yaml = Yaml::new("test.yml", serde_yaml::from_str(yaml).unwrap()).unwrap();
        let config: FriProverGatewayConfig = test(yaml).unwrap();
        assert_eq!(config, expected_config());
    }
}

#[derive(Debug, Deserialize, Clone, PartialEq, Default)]
pub enum ApiMode {
    /// The legacy API mode, which is compatible with the old prover API.
    #[default]
    Legacy,
    /// The new API mode, which is compatible with the prover cluster API.
    ProverCluster,
}<|MERGE_RESOLUTION|>--- conflicted
+++ resolved
@@ -1,24 +1,24 @@
 use std::time::Duration;
 
-use smart_config::{metadata::TimeUnit, DescribeConfig, DeserializeConfig};
+use serde::Deserialize;
+use smart_config::{
+    de::{Serde, WellKnown},
+    metadata::TimeUnit,
+    DescribeConfig, DeserializeConfig,
+};
 
 #[derive(Debug, Clone, PartialEq, DescribeConfig, DeserializeConfig)]
 pub struct FriProverGatewayConfig {
     pub api_url: String,
     #[config(default_t = Duration::from_secs(1000), with = TimeUnit::Seconds)]
     pub api_poll_duration_secs: Duration,
+    #[config(default)]
+    pub api_mode: ApiMode,
+    pub port: Option<u16>,
+
     // Configurations for prometheus
     #[config(default_t = 3314)]
     pub prometheus_listener_port: u16,
-<<<<<<< HEAD
-=======
-    pub prometheus_pushgateway_url: String,
-    pub prometheus_push_interval_ms: Option<u64>,
-    #[serde(default)]
-    pub api_mode: ApiMode,
-    #[serde(default)]
-    pub port: Option<u16>,
->>>>>>> 108ca6a5
 }
 
 #[cfg(test)]
@@ -34,6 +34,8 @@
         FriProverGatewayConfig {
             api_url: "http://private-dns-for-server".to_string(),
             api_poll_duration_secs: Duration::from_secs(100),
+            api_mode: ApiMode::ProverCluster,
+            port: Some(8080),
             prometheus_listener_port: 3316,
         }
     }
@@ -43,6 +45,8 @@
         let env = r#"
             FRI_PROVER_GATEWAY_API_URL="http://private-dns-for-server"
             FRI_PROVER_GATEWAY_API_POLL_DURATION_SECS="100"
+            FRI_PROVER_GATEWAY_API_MODE=ProverCluster
+            FRI_PROVER_GATEWAY_PORT=8080
             FRI_PROVER_GATEWAY_PROMETHEUS_LISTENER_PORT=3316
         "#;
         let env = Environment::from_dotenv("test.env", env)
@@ -58,6 +62,8 @@
         let yaml = r#"
           api_url: http://private-dns-for-server
           api_poll_duration_secs: 100
+          api_mode: ProverCluster
+          port: 8080
           prometheus_listener_port: 3316
         "#;
         let yaml = Yaml::new("test.yml", serde_yaml::from_str(yaml).unwrap()).unwrap();
@@ -73,4 +79,9 @@
     Legacy,
     /// The new API mode, which is compatible with the prover cluster API.
     ProverCluster,
+}
+
+impl WellKnown for ApiMode {
+    type Deserializer = Serde![str];
+    const DE: Self::Deserializer = Serde![str];
 }