use std::{
    env, fmt,
    num::{NonZeroU32, NonZeroU64, NonZeroUsize},
    path::PathBuf,
    str::FromStr,
    time::Duration,
};

use anyhow::Context;
use serde::Deserialize;
use url::Url;
use zksync_basic_types::{Address, L1ChainId, L2ChainId};
use zksync_config::{
    configs::{
        api::{MaxResponseSize, MaxResponseSizeOverrides},
        chain::L1BatchCommitDataGeneratorMode,
        consensus::{ConsensusConfig, ConsensusSecrets},
    },
    metadata::DescribeConfig,
    ObjectStoreConfig,
};
use zksync_config_derive::DescribeConfig;
use zksync_core::{
    api_server::{
        tx_sender::TxSenderConfig,
        web3::{state::InternalApiConfig, Namespace},
    },
    temp_config_store::decode_yaml_repr,
};
#[cfg(test)]
use zksync_dal::{ConnectionPool, Core};
use zksync_protobuf_config::proto;
use zksync_snapshots_applier::SnapshotsApplierConfig;
use zksync_types::{api::BridgeAddresses, fee_model::FeeParams, ETHEREUM_ADDRESS};
use zksync_web3_decl::{
    client::L2Client,
    error::ClientRpcContext,
    jsonrpsee::{core::ClientError, http_client::HttpClientBuilder, types::error::ErrorCode},
    namespaces::{EnNamespaceClient, EthNamespaceClient, ZksNamespaceClient},
};

use self::command::print_config;

mod command;
pub(crate) mod observability;
#[cfg(test)]
mod tests;

const BYTES_IN_MEGABYTE: usize = 1_024 * 1_024;

/// This part of the external node config is fetched directly from the main node.
#[derive(Debug, Deserialize, Clone, PartialEq)]
pub(crate) struct RemoteENConfig {
    pub bridgehub_proxy_addr: Option<Address>,
    pub state_transition_proxy_addr: Option<Address>,
    pub transparent_proxy_admin_addr: Option<Address>,
    pub diamond_proxy_addr: Address,
    // While on L1 shared bridge and legacy bridge are different contracts with different addresses,
    // the `l2_erc20_bridge_addr` and `l2_shared_bridge_addr` are basically the same contract, but with
    // a different name, with names adapted only for consistency.
    pub l1_shared_bridge_proxy_addr: Option<Address>,
    pub l2_shared_bridge_addr: Option<Address>,
    pub l1_erc20_bridge_proxy_addr: Option<Address>,
    pub l2_erc20_bridge_addr: Option<Address>,
    pub l1_weth_bridge_addr: Option<Address>,
    pub l2_weth_bridge_addr: Option<Address>,
    pub l2_testnet_paymaster_addr: Option<Address>,
    pub l2_chain_id: L2ChainId,
    pub l1_chain_id: L1ChainId,
    pub base_token_addr: Address,
    pub max_pubdata_per_batch: u64,
    pub l1_batch_commit_data_generator_mode: L1BatchCommitDataGeneratorMode,
    pub dummy_verifier: bool,
}

impl RemoteENConfig {
    pub async fn fetch(client: &L2Client) -> anyhow::Result<Self> {
        let bridges = client
            .get_bridge_contracts()
            .rpc_context("get_bridge_contracts")
            .await?;
        let l2_testnet_paymaster_addr = client
            .get_testnet_paymaster()
            .rpc_context("get_testnet_paymaster")
            .await?;
        let genesis = client.genesis_config().rpc_context("genesis").await.ok();
        let ecosystem_contracts = client
            .get_ecosystem_contracts()
            .rpc_context("ecosystem_contracts")
            .await
            .ok();
        let diamond_proxy_addr = client
            .get_main_contract()
            .rpc_context("get_main_contract")
            .await?;
        let base_token_addr = match client.get_base_token_l1_address().await {
            Err(ClientError::Call(err))
                if [
                    ErrorCode::MethodNotFound.code(),
                    // This what `Web3Error::NotImplemented` gets
                    // `casted` into in the `api` server.
                    ErrorCode::InternalError.code(),
                ]
                .contains(&(err.code())) =>
            {
                // This is the fallback case for when the EN tries to interact
                // with a node that does not implement the `zks_baseTokenL1Address` endpoint.
                ETHEREUM_ADDRESS
            }
            response => response.context("Failed to fetch base token address")?,
        };
        let l2_chain_id = client.chain_id().rpc_context("chain_id").await?;
        let l2_chain_id = L2ChainId::try_from(l2_chain_id.as_u64())
            .map_err(|err| anyhow::anyhow!("invalid chain ID supplied by main node: {err}"))?;
        let l1_chain_id = client.l1_chain_id().rpc_context("l1_chain_id").await?;
        let l1_chain_id = L1ChainId(l1_chain_id.as_u64());

        let fee_params = client
            .get_fee_params()
            .rpc_context("get_fee_params")
            .await?;
        let max_pubdata_per_batch = match fee_params {
            FeeParams::V1(_) => {
                const MAX_V1_PUBDATA_PER_BATCH: u64 = 100_000;

                MAX_V1_PUBDATA_PER_BATCH
            }
            FeeParams::V2(params) => params.config.max_pubdata_per_batch,
        };

        // These two config variables should always have the same value.
        // TODO(EVM-578): double check and potentially forbid both of them being `None`.
        let l2_erc20_default_bridge = bridges
            .l2_erc20_default_bridge
            .or(bridges.l2_shared_default_bridge);
        let l2_erc20_shared_bridge = bridges
            .l2_shared_default_bridge
            .or(bridges.l2_erc20_default_bridge);

        if let (Some(legacy_addr), Some(shared_addr)) =
            (l2_erc20_default_bridge, l2_erc20_shared_bridge)
        {
            if legacy_addr != shared_addr {
                panic!("L2 erc20 bridge address and L2 shared bridge address are different.");
            }
        }

        Ok(Self {
            bridgehub_proxy_addr: ecosystem_contracts.as_ref().map(|a| a.bridgehub_proxy_addr),
            state_transition_proxy_addr: ecosystem_contracts
                .as_ref()
                .map(|a| a.state_transition_proxy_addr),
            transparent_proxy_admin_addr: ecosystem_contracts
                .as_ref()
                .map(|a| a.transparent_proxy_admin_addr),
            diamond_proxy_addr,
            l2_testnet_paymaster_addr,
            l1_erc20_bridge_proxy_addr: bridges.l1_erc20_default_bridge,
            l2_erc20_bridge_addr: l2_erc20_default_bridge,
            l1_shared_bridge_proxy_addr: bridges.l1_shared_default_bridge,
            l2_shared_bridge_addr: l2_erc20_shared_bridge,
            l1_weth_bridge_addr: bridges.l1_weth_bridge,
            l2_weth_bridge_addr: bridges.l2_weth_bridge,
            l2_chain_id,
            l1_chain_id,
            base_token_addr,
            max_pubdata_per_batch,
            l1_batch_commit_data_generator_mode: genesis
                .as_ref()
                .map(|a| a.l1_batch_commit_data_generator_mode)
                .unwrap_or_default(),
            dummy_verifier: genesis
                .as_ref()
                .map(|a| a.dummy_verifier)
                .unwrap_or_default(),
        })
    }

    #[cfg(test)]
    fn mock() -> Self {
        Self {
            bridgehub_proxy_addr: None,
            state_transition_proxy_addr: None,
            transparent_proxy_admin_addr: None,
            diamond_proxy_addr: Address::repeat_byte(1),
            l1_erc20_bridge_proxy_addr: Some(Address::repeat_byte(2)),
            l2_erc20_bridge_addr: Some(Address::repeat_byte(3)),
            l2_weth_bridge_addr: None,
            l2_testnet_paymaster_addr: None,
            l2_chain_id: L2ChainId::default(),
            l1_chain_id: L1ChainId(9),
            base_token_addr: Address::repeat_byte(4),
            l1_shared_bridge_proxy_addr: Some(Address::repeat_byte(5)),
            l1_weth_bridge_addr: None,
            l2_shared_bridge_addr: Some(Address::repeat_byte(6)),
            max_pubdata_per_batch: 1 << 17,
            l1_batch_commit_data_generator_mode: L1BatchCommitDataGeneratorMode::Rollup,
            dummy_verifier: true,
        }
    }
}

#[derive(Debug, Deserialize, Clone, PartialEq)]
pub(crate) enum BlockFetcher {
    ServerAPI,
    Consensus,
}

/// # Optional configuration
///
/// This part of the external node config is completely optional to provide.
/// It can tweak limits of the API, delay intervals of certain components, etc.
/// If any of the fields are not provided, the default values will be used.
#[derive(Debug, Clone, PartialEq, Deserialize, DescribeConfig)]
pub(crate) struct OptionalENConfig {
    // User-facing API limits
    /// Max possible limit of filters to be in the API state at once.
    #[serde(default = "OptionalENConfig::default_filters_limit")]
    pub filters_limit: usize,
    /// Max possible limit of subscriptions to be in the API state at once.
    #[serde(default = "OptionalENConfig::default_subscriptions_limit")]
    pub subscriptions_limit: usize,
    /// Max possible limit of entities to be requested via API at once.
    #[serde(default = "OptionalENConfig::default_req_entities_limit")]
    pub req_entities_limit: usize,
    /// Max possible size of an ABI-encoded transaction supplied to `eth_sendRawTransaction`.
    #[serde(
        alias = "max_tx_size",
        default = "OptionalENConfig::default_max_tx_size_bytes"
    )]
    pub max_tx_size_bytes: usize,
    /// Max number of cache misses during one VM execution. If the number of cache misses exceeds this value, the API server panics.
    /// This is a temporary solution to mitigate API request resulting in thousands of DB queries.
    pub vm_execution_cache_misses_limit: Option<usize>,
    /// Note: Deprecated option, no longer in use. Left to display a warning in case someone used them.
    pub transactions_per_sec_limit: Option<u32>,
    /// Limit for fee history block range.
    #[serde(default = "OptionalENConfig::default_fee_history_limit")]
    pub fee_history_limit: u64,
    /// Maximum number of requests in a single batch JSON RPC request.
    #[serde(default = "OptionalENConfig::default_max_batch_request_size")]
    pub max_batch_request_size: usize,
    /// Maximum response body size.
    #[serde(default = "OptionalENConfig::default_max_response_body_size_mb")]
    pub max_response_body_size_mb: usize,
    /// Method-specific overrides for the maximum response body size.
    #[serde(default = "MaxResponseSizeOverrides::empty")]
    max_response_body_size_overrides_mb: MaxResponseSizeOverrides,

    // Other API config settings
    /// Interval between polling DB for Web3 subscriptions.
    #[serde(
        alias = "pubsub_polling_interval",
        default = "OptionalENConfig::default_polling_interval"
    )]
    pubsub_polling_interval_ms: u64,
    /// Tx nonce: how far ahead from the committed nonce can it be.
    #[serde(default = "OptionalENConfig::default_max_nonce_ahead")]
    pub max_nonce_ahead: u32,
    /// Max number of VM instances to be concurrently spawned by the API server.
    /// This option can be tweaked down if the API server is running out of memory.
    #[serde(default = "OptionalENConfig::default_vm_concurrency_limit")]
    pub vm_concurrency_limit: usize,
    /// Smart contract bytecode cache size for the API server.
    #[serde(default = "OptionalENConfig::default_factory_deps_cache_size_mb")]
    factory_deps_cache_size_mb: usize,
    /// Initial writes cache size for the API server.
    #[serde(default = "OptionalENConfig::default_initial_writes_cache_size_mb")]
    initial_writes_cache_size_mb: usize,
    /// Latest values cache size. If set to 0, the latest values cache will be disabled.
    #[serde(default = "OptionalENConfig::default_latest_values_cache_size_mb")]
    latest_values_cache_size_mb: usize,
    /// Enabled JSON RPC API namespaces.
    api_namespaces: Option<Vec<Namespace>>,
    /// Whether to support HTTP methods that install filters and query filter changes.
    /// WS methods are unaffected.
    ///
    /// When to set this value to `true`:
    /// Filters are local to the specific node they were created at. Meaning if
    /// there are multiple nodes behind a load balancer the client cannot reliably
    /// query the previously created filter as the request might get routed to a
    /// different node.
    #[serde(default)]
    pub filters_disabled: bool,
    /// Polling period for mempool cache update - how often the mempool cache is updated from the database.
    #[serde(
        alias = "mempool_cache_update_interval",
        default = "OptionalENConfig::default_mempool_cache_update_interval"
    )]
    pub mempool_cache_update_interval_ms: u64,
    /// Maximum number of transactions to be stored in the mempool cache.
    #[serde(default = "OptionalENConfig::default_mempool_cache_size")]
    pub mempool_cache_size: usize,
    /// Enables extended tracing of RPC calls. This may negatively impact performance for nodes under high load
    /// (hundreds or thousands RPS).
    #[serde(default = "OptionalENConfig::default_extended_api_tracing")]
    pub extended_rpc_tracing: bool,

    // Health checks
    /// Time limit in milliseconds to mark a health check as slow and log the corresponding warning.
    /// If not specified, the default value in the health check crate will be used.
    healthcheck_slow_time_limit_ms: Option<u64>,
    /// Time limit in milliseconds to abort a health check and return "not ready" status for the corresponding component.
    /// If not specified, the default value in the health check crate will be used.
    healthcheck_hard_time_limit_ms: Option<u64>,

    // Gas estimation config
    /// The factor by which to scale the gas limit.
    #[serde(default = "OptionalENConfig::default_estimate_gas_scale_factor")]
    pub estimate_gas_scale_factor: f64,
    /// The max possible number of gas that `eth_estimateGas` is allowed to overestimate.
    #[serde(default = "OptionalENConfig::default_estimate_gas_acceptable_overestimation")]
    pub estimate_gas_acceptable_overestimation: u32,
    /// The multiplier to use when suggesting gas price. Should be higher than one,
    /// otherwise if the L1 prices soar, the suggested gas price won't be sufficient to be included in block.
    #[serde(default = "OptionalENConfig::default_gas_price_scale_factor")]
    pub gas_price_scale_factor: f64,

    // Merkle tree config
    /// Processing delay between processing L1 batches in the Merkle tree.
    #[serde(
        alias = "metadata_calculator_delay",
        default = "OptionalENConfig::default_merkle_tree_processing_delay_ms"
    )]
    merkle_tree_processing_delay_ms: u64,
    /// Maximum number of L1 batches to be processed by the Merkle tree at a time. L1 batches are processed in a bulk
    /// only if they are readily available (i.e., mostly during node catch-up). Increasing this value reduces the number
    /// of I/O operations at the cost of requiring more RAM (order of 100 MB / batch).
    #[serde(
        alias = "max_blocks_per_tree_batch",
        alias = "max_l1_batches_per_tree_iter",
        default = "OptionalENConfig::default_merkle_tree_max_l1_batches_per_iter"
    )]
    pub merkle_tree_max_l1_batches_per_iter: usize,
    /// Maximum number of files concurrently opened by Merkle tree RocksDB. Useful to fit into OS limits; can be used
    /// as a rudimentary way to control RAM usage of the tree.
    pub merkle_tree_max_open_files: Option<NonZeroU32>,
    /// Chunk size for multi-get operations. Can speed up loading data for the Merkle tree on some environments,
    /// but the effects vary wildly depending on the setup (e.g., the filesystem used).
    #[serde(default = "OptionalENConfig::default_merkle_tree_multi_get_chunk_size")]
    pub merkle_tree_multi_get_chunk_size: usize,
    /// Capacity of the block cache for the Merkle tree RocksDB. Reasonable values range from ~100 MiB to several GiB.
    #[serde(default = "OptionalENConfig::default_merkle_tree_block_cache_size_mb")]
    merkle_tree_block_cache_size_mb: usize,
    /// If specified, RocksDB indices and Bloom filters will be managed by the block cache, rather than
    /// being loaded entirely into RAM on the RocksDB initialization. The block cache capacity should be increased
    /// correspondingly; otherwise, RocksDB performance can significantly degrade.
    #[serde(default)]
    pub merkle_tree_include_indices_and_filters_in_block_cache: bool,
    /// Byte capacity of memtables (recent, non-persisted changes to RocksDB). Setting this to a reasonably
    /// large value (order of 512 MiB) is helpful for large DBs that experience write stalls.
    #[serde(default = "OptionalENConfig::default_merkle_tree_memtable_capacity_mb")]
    merkle_tree_memtable_capacity_mb: usize,
    /// Timeout to wait for the Merkle tree database to run compaction on stalled writes.
    #[serde(default = "OptionalENConfig::default_merkle_tree_stalled_writes_timeout_sec")]
    merkle_tree_stalled_writes_timeout_sec: u64,

    // Postgres config (new parameters)
    /// Threshold in milliseconds for the DB connection lifetime to denote it as long-living and log its details.
    /// If not specified, such logging will be disabled.
    database_long_connection_threshold_ms: Option<u64>,
    /// Threshold in milliseconds to denote a DB query as "slow" and log its details. If not specified, such logging will be disabled.
    database_slow_query_threshold_ms: Option<u64>,

    // Other config settings
    /// Port on which the Prometheus exporter server is listening. If not specified, the Prometheus exporter won't be started.
    pub prometheus_port: Option<u16>,
    /// Capacity of the queue for asynchronous miniblock sealing. Once this many miniblocks are queued,
    /// sealing will block until some of the miniblocks from the queue are processed.
    /// 0 means that sealing is synchronous; this is mostly useful for performance comparison, testing etc.
    #[serde(default = "OptionalENConfig::default_miniblock_seal_queue_capacity")]
    pub miniblock_seal_queue_capacity: usize,
    /// Configures whether to persist protective reads when persisting L1 batches in the state keeper.
    /// Protective reads are never required by full nodes so far, not until such a node runs a full Merkle tree
    /// (presumably, to participate in L1 batch proving).
    #[serde(default = "OptionalENConfig::default_protective_reads_persistence_enabled")]
    pub protective_reads_persistence_enabled: bool,
    /// Address of the L1 diamond proxy contract used by the consistency checker to match with the origin of logs emitted
    /// by commit transactions. If not set, it will not be verified.
    // This is intentionally not a part of `RemoteENConfig` because fetching this info from the main node would defeat
    // its purpose; the consistency checker assumes that the main node may provide false information.
    pub contracts_diamond_proxy_addr: Option<Address>,
    /// Number of requests per second allocated for the main node HTTP client.
    #[serde(default = "OptionalENConfig::default_main_node_rate_limit_rps")]
    pub main_node_rate_limit_rps: NonZeroUsize,

    #[serde(default = "OptionalENConfig::default_l1_batch_commit_data_generator_mode")]
    pub l1_batch_commit_data_generator_mode: L1BatchCommitDataGeneratorMode,
    /// Enables application-level snapshot recovery. Required to start a node that was recovered from a snapshot,
    /// or to initialize a node from a snapshot. Has no effect if a node that was initialized from a Postgres dump
    /// or was synced from genesis.
    ///
    /// This is an experimental and incomplete feature; do not use unless you know what you're doing.
    #[serde(default)]
    pub snapshots_recovery_enabled: bool,
    /// Maximum concurrency factor for the concurrent parts of snapshot recovery for Postgres. It may be useful to
    /// reduce this factor to about 5 if snapshot recovery overloads I/O capacity of the node. Conversely,
    /// if I/O capacity of your infra is high, you may increase concurrency to speed up Postgres recovery.
    #[serde(default = "OptionalENConfig::default_snapshots_recovery_postgres_max_concurrency")]
    pub snapshots_recovery_postgres_max_concurrency: NonZeroUsize,

    /// Enables pruning of the historical node state (Postgres and Merkle tree). The node will retain
    /// recent state and will continuously remove (prune) old enough parts of the state in the background.
    #[serde(default)]
    pub pruning_enabled: bool,
    /// Number of L1 batches pruned at a time.
    #[serde(default = "OptionalENConfig::default_pruning_chunk_size")]
    pub pruning_chunk_size: u32,
    /// Delta between soft- and hard-removing data from Postgres. Should be reasonably large (order of 60 seconds).
    #[serde(default = "OptionalENConfig::default_pruning_removal_delay_sec")]
    pruning_removal_delay_sec: NonZeroU64,
    /// If set, L1 batches will be pruned after the batch timestamp is this old. Note that an L1 batch
    /// may be temporarily retained for other reasons; e.g., a batch cannot be pruned until it is executed on L1,
    /// which happens roughly 24 hours after its generation on the mainnet. Thus, in practice this value can specify
    /// the retention period greater than that implicitly imposed by other criteria (e.g., 7 or 30 days).
    /// If set to 0, L1 batches will not be retained based on their timestamp.
    #[serde(default = "OptionalENConfig::default_pruning_data_retention_sec")]
    pruning_data_retention_sec: u64,
}

<<<<<<< HEAD
/// # Configuration of API component
#[derive(Debug, Clone, PartialEq, Deserialize, DescribeConfig)]
pub struct ApiComponentConfig {
    /// Address of the tree API used by this EN in case it does not have a
    /// local tree component running and in this case needs to send requests
    /// to some external tree API.
    pub tree_api_remote_url: Option<String>,
}

/// # Configuration of tree component
#[derive(Debug, Clone, PartialEq, Deserialize, DescribeConfig)]
pub struct TreeComponentConfig {
    /// Port to bind the tree API server to. If not specified, tree API won't be started.
    pub api_port: Option<u16>,
}

=======
>>>>>>> 82bf40e4
impl OptionalENConfig {
    const fn default_filters_limit() -> usize {
        10_000
    }

    const fn default_subscriptions_limit() -> usize {
        10_000
    }

    const fn default_req_entities_limit() -> usize {
        1_024
    }

    const fn default_max_tx_size_bytes() -> usize {
        1_000_000
    }

    const fn default_polling_interval() -> u64 {
        200
    }

    const fn default_estimate_gas_scale_factor() -> f64 {
        1.2
    }

    const fn default_estimate_gas_acceptable_overestimation() -> u32 {
        1_000
    }

    const fn default_gas_price_scale_factor() -> f64 {
        1.2
    }

    const fn default_max_nonce_ahead() -> u32 {
        50
    }

    const fn default_merkle_tree_processing_delay_ms() -> u64 {
        100
    }

    const fn default_merkle_tree_max_l1_batches_per_iter() -> usize {
        20
    }

    const fn default_vm_concurrency_limit() -> usize {
        // The default limit is large so that it does not create a bottleneck on its own.
        // VM execution can still be limited by Tokio runtime parallelism and/or the number
        // of DB connections in a pool.
        2_048
    }

    const fn default_factory_deps_cache_size_mb() -> usize {
        128
    }

    const fn default_initial_writes_cache_size_mb() -> usize {
        32
    }

    const fn default_latest_values_cache_size_mb() -> usize {
        128
    }

    const fn default_merkle_tree_multi_get_chunk_size() -> usize {
        500
    }

    const fn default_merkle_tree_block_cache_size_mb() -> usize {
        128
    }

    const fn default_merkle_tree_memtable_capacity_mb() -> usize {
        256
    }

    const fn default_merkle_tree_stalled_writes_timeout_sec() -> u64 {
        30
    }

    const fn default_fee_history_limit() -> u64 {
        1_024
    }

    const fn default_max_batch_request_size() -> usize {
        500 // The default limit is chosen to be reasonably permissive.
    }

    const fn default_max_response_body_size_mb() -> usize {
        10
    }

    const fn default_miniblock_seal_queue_capacity() -> usize {
        10
    }

    const fn default_protective_reads_persistence_enabled() -> bool {
        true
    }

    const fn default_mempool_cache_update_interval() -> u64 {
        50
    }

    const fn default_mempool_cache_size() -> usize {
        10_000
    }

    const fn default_extended_api_tracing() -> bool {
        true
    }

    fn default_main_node_rate_limit_rps() -> NonZeroUsize {
        NonZeroUsize::new(100).unwrap()
    }

    const fn default_l1_batch_commit_data_generator_mode() -> L1BatchCommitDataGeneratorMode {
        L1BatchCommitDataGeneratorMode::Rollup
    }

    fn default_snapshots_recovery_postgres_max_concurrency() -> NonZeroUsize {
        SnapshotsApplierConfig::default().max_concurrency
    }

    const fn default_pruning_chunk_size() -> u32 {
        10
    }

    fn default_pruning_removal_delay_sec() -> NonZeroU64 {
        NonZeroU64::new(60).unwrap()
    }

    fn default_pruning_data_retention_sec() -> u64 {
        3_600 // 1 hour
    }

    pub fn polling_interval(&self) -> Duration {
        Duration::from_millis(self.pubsub_polling_interval_ms)
    }

    pub fn merkle_tree_processing_delay(&self) -> Duration {
        Duration::from_millis(self.merkle_tree_processing_delay_ms)
    }

    /// Returns the size of factory dependencies cache in bytes.
    pub fn factory_deps_cache_size(&self) -> usize {
        self.factory_deps_cache_size_mb * BYTES_IN_MEGABYTE
    }

    /// Returns the size of initial writes cache in bytes.
    pub fn initial_writes_cache_size(&self) -> usize {
        self.initial_writes_cache_size_mb * BYTES_IN_MEGABYTE
    }

    /// Returns the size of latest values cache in bytes.
    pub fn latest_values_cache_size(&self) -> usize {
        self.latest_values_cache_size_mb * BYTES_IN_MEGABYTE
    }

    /// Returns the size of block cache for Merkle tree in bytes.
    pub fn merkle_tree_block_cache_size(&self) -> usize {
        self.merkle_tree_block_cache_size_mb * BYTES_IN_MEGABYTE
    }

    /// Returns the memtable capacity for Merkle tree in bytes.
    pub fn merkle_tree_memtable_capacity(&self) -> usize {
        self.merkle_tree_memtable_capacity_mb * BYTES_IN_MEGABYTE
    }

    /// Returns the timeout to wait for the Merkle tree database to run compaction on stalled writes.
    pub fn merkle_tree_stalled_writes_timeout(&self) -> Duration {
        Duration::from_secs(self.merkle_tree_stalled_writes_timeout_sec)
    }

    pub fn long_connection_threshold(&self) -> Option<Duration> {
        self.database_long_connection_threshold_ms
            .map(Duration::from_millis)
    }

    pub fn slow_query_threshold(&self) -> Option<Duration> {
        self.database_slow_query_threshold_ms
            .map(Duration::from_millis)
    }

    pub fn api_namespaces(&self) -> Vec<Namespace> {
        self.api_namespaces
            .clone()
            .unwrap_or_else(|| Namespace::DEFAULT.to_vec())
    }

    pub fn max_response_body_size(&self) -> MaxResponseSize {
        let scale = NonZeroUsize::new(BYTES_IN_MEGABYTE).unwrap();
        MaxResponseSize {
            global: self.max_response_body_size_mb * BYTES_IN_MEGABYTE,
            overrides: self.max_response_body_size_overrides_mb.scale(scale),
        }
    }

    pub fn healthcheck_slow_time_limit(&self) -> Option<Duration> {
        self.healthcheck_slow_time_limit_ms
            .map(Duration::from_millis)
    }

    pub fn healthcheck_hard_time_limit(&self) -> Option<Duration> {
        self.healthcheck_hard_time_limit_ms
            .map(Duration::from_millis)
    }

    pub fn mempool_cache_update_interval(&self) -> Duration {
        Duration::from_millis(self.mempool_cache_update_interval_ms)
    }

    pub fn pruning_removal_delay(&self) -> Duration {
        Duration::from_secs(self.pruning_removal_delay_sec.get())
    }

    pub fn pruning_data_retention(&self) -> Duration {
        Duration::from_secs(self.pruning_data_retention_sec)
    }

    #[cfg(test)]
    fn mock() -> Self {
        // Set all values to their defaults
        serde_json::from_str("{}").unwrap()
    }
}

/// # Required configuration
///
/// This part of the external node config is required for its operation.
#[derive(Debug, Deserialize, Clone, PartialEq, DescribeConfig)]
pub(crate) struct RequiredENConfig {
    /// Port on which the HTTP RPC server is listening.
    pub http_port: u16,
    /// Port on which the WebSocket RPC server is listening.
    pub ws_port: u16,
    /// Port on which the healthcheck REST server is listening.
    pub healthcheck_port: u16,
    /// Address of the Ethereum node API.
    // Intentionally private: use getter method as it manages the missing port.
    eth_client_url: String,
    /// Main node URL - used by external node to proxy transactions to, query state from, etc.
    // Intentionally private: use getter method as it manages the missing port.
    main_node_url: String,
    /// Path to the database data directory that serves state cache.
    pub state_cache_path: PathBuf,
    /// Fast SSD path. Used as a RocksDB dir for the Merkle tree (*new* implementation).
    pub merkle_tree_path: PathBuf,
}

impl RequiredENConfig {
    #[cfg(test)]
    fn mock(temp_dir: &tempfile::TempDir) -> Self {
        Self {
            http_port: 0,
            ws_port: 0,
            healthcheck_port: 0,
            eth_client_url: "unused".to_owned(), // L1 and L2 clients must be instantiated before accessing mocks
            main_node_url: "unused".to_owned(),
            state_cache_path: temp_dir.path().join("state_keeper_cache"),
            merkle_tree_path: temp_dir.path().join("tree"),
        }
    }

    pub fn main_node_url(&self) -> anyhow::Result<String> {
        Self::get_url(&self.main_node_url).context("Could not parse main node URL")
    }

    pub fn eth_client_url(&self) -> anyhow::Result<String> {
        Self::get_url(&self.eth_client_url).context("Could not parse L1 client URL")
    }

    fn get_url(url_str: &str) -> anyhow::Result<String> {
        let url = Url::parse(url_str).context("URL can not be parsed")?;
        format_url_with_port(&url)
    }
}

/// # Postgres database configuration
///
/// For historic reasons, these params do not use `EN_` prefix when read from env variables.
/// E.g., `database_url` is read from `DATABASE_URL`, *not* `EN_DATABASE_URL`.
#[derive(Debug, Clone, Deserialize, PartialEq, DescribeConfig)]
pub(crate) struct PostgresConfig {
    /// Postgres URL to connect to the database.
    pub database_url: String,
    /// Pool size of the main database connection pool. Reasonable values are around 50.
    pub database_pool_size: u32,
}

impl PostgresConfig {
    pub fn from_env() -> anyhow::Result<Self> {
        Ok(Self {
            database_url: env::var("DATABASE_URL")
                .context("DATABASE_URL env variable is not set")?,
            database_pool_size: env::var("DATABASE_POOL_SIZE")
                .context("DATABASE_POOL_SIZE env variable is not set")?
                .parse()
                .context("Unable to parse DATABASE_POOL_SIZE env variable")?,
        })
    }

    #[cfg(test)]
    fn mock(test_pool: &ConnectionPool<Core>) -> Self {
        Self {
            database_url: test_pool.database_url().to_owned(),
            database_pool_size: test_pool.max_size(),
        }
    }
}

/// Experimental part of the external node config. All parameters in this group can change or disappear without notice.
/// Eventually, parameters from this group generally end up in the optional group.
#[derive(Debug, Clone, Deserialize)]
pub(crate) struct ExperimentalENConfig {
    // State keeper cache config
    /// Block cache capacity of the state keeper RocksDB cache. The default value is 128 MB.
    #[serde(default = "ExperimentalENConfig::default_state_keeper_db_block_cache_capacity_mb")]
    state_keeper_db_block_cache_capacity_mb: usize,
    /// Maximum number of files concurrently opened by state keeper cache RocksDB. Useful to fit into OS limits; can be used
    /// as a rudimentary way to control RAM usage of the cache.
    pub state_keeper_db_max_open_files: Option<NonZeroU32>,
}

impl ExperimentalENConfig {
    const fn default_state_keeper_db_block_cache_capacity_mb() -> usize {
        128
    }

    #[cfg(test)]
    fn mock() -> Self {
        Self {
            state_keeper_db_block_cache_capacity_mb:
                Self::default_state_keeper_db_block_cache_capacity_mb(),
            state_keeper_db_max_open_files: None,
        }
    }

    /// Returns the size of block cache for the state keeper RocksDB cache in bytes.
    pub fn state_keeper_db_block_cache_capacity(&self) -> usize {
        self.state_keeper_db_block_cache_capacity_mb * BYTES_IN_MEGABYTE
    }
}

pub(crate) fn read_consensus_secrets() -> anyhow::Result<Option<ConsensusSecrets>> {
    let Ok(path) = env::var("EN_CONSENSUS_SECRETS_PATH") else {
        return Ok(None);
    };
    let cfg = std::fs::read_to_string(&path).context(path)?;
    Ok(Some(
        decode_yaml_repr::<proto::consensus::Secrets>(&cfg).context("failed decoding YAML")?,
    ))
}

pub(crate) fn read_consensus_config() -> anyhow::Result<Option<ConsensusConfig>> {
    let Ok(path) = env::var("EN_CONSENSUS_CONFIG_PATH") else {
        return Ok(None);
    };
    let cfg = std::fs::read_to_string(&path).context(path)?;
    Ok(Some(
        decode_yaml_repr::<proto::consensus::Config>(&cfg).context("failed decoding YAML")?,
    ))
}

/// Configuration for snapshot recovery. Loaded optionally, only if snapshot recovery is enabled.
#[derive(Debug)]
pub(crate) struct SnapshotsRecoveryConfig {
    pub snapshots_object_store: ObjectStoreConfig,
}

impl SnapshotsRecoveryConfig {
    pub fn new() -> anyhow::Result<Self> {
        let snapshots_object_store = envy::prefixed("EN_SNAPSHOTS_OBJECT_STORE_")
            .from_env::<ObjectStoreConfig>()
            .context("failed loading snapshot object store config from env variables")?;
        Ok(Self {
            snapshots_object_store,
        })
    }
}

#[derive(Debug, Clone, PartialEq, Deserialize)]
pub struct ApiComponentConfig {
    /// Address of the tree API used by this EN in case it does not have a
    /// local tree component running and in this case needs to send requests
    /// to some external tree API.
    pub tree_api_remote_url: Option<String>,
}

#[derive(Debug, Clone, PartialEq, Deserialize)]
pub struct TreeComponentConfig {
    pub api_port: Option<u16>,
}

/// External Node Config contains all the configuration required for the EN operation.
/// It is split into three parts: required, optional and remote for easier navigation.
#[derive(Debug, Clone)]
pub(crate) struct ExternalNodeConfig {
    pub required: RequiredENConfig,
    pub postgres: PostgresConfig,
    pub optional: OptionalENConfig,
    pub remote: RemoteENConfig,
    pub experimental: ExperimentalENConfig,
    pub consensus: Option<ConsensusConfig>,
    pub api_component: ApiComponentConfig,
    pub tree_component: TreeComponentConfig,
}

impl ExternalNodeConfig {
    pub fn print_help(filter: Option<&str>) {
        println!(
            "Configuration is supplied to the node as environment variables. The name of an env variable is obtained \
             by converting the parameter name to upper case and replacing '.' chars with '_' and prepending `EN_` \
             (other than for `database_url` and `database_pool_size` params, which do not have such a prefix). \
             For example, `prometheus_port` parameter is mapped to the `EN_PROMETHEUS_PORT` env var.\n"
        );
        print_config(RequiredENConfig::describe_config(), "", filter);
        print_config(OptionalENConfig::describe_config(), "", filter);
        print_config(PostgresConfig::describe_config(), "", filter);
        print_config(ApiComponentConfig::describe_config(), "api.", filter);
        print_config(TreeComponentConfig::describe_config(), "tree.", filter);
    }

    /// Loads config from the environment variables and
    /// fetches contracts addresses from the main node.
    pub async fn collect() -> anyhow::Result<Self> {
        let required = envy::prefixed("EN_")
            .from_env::<RequiredENConfig>()
            .context("could not load external node config (required params)")?;
        let optional = envy::prefixed("EN_")
            .from_env::<OptionalENConfig>()
            .context("could not load external node config (optional params)")?;
        let experimental = envy::prefixed("EN_EXPERIMENTAL_")
            .from_env::<ExperimentalENConfig>()
            .context("could not load external node config (experimental params)")?;

        let api_component_config = envy::prefixed("EN_API_")
            .from_env::<ApiComponentConfig>()
            .context("could not load external node config (API component params)")?;
        let tree_component_config = envy::prefixed("EN_TREE_")
            .from_env::<TreeComponentConfig>()
            .context("could not load external node config (tree component params)")?;

        let client = L2Client::http(&required.main_node_url()?)
            .context("Unable to build HTTP client for main node")?
            .build();
        let remote = RemoteENConfig::fetch(&client)
            .await
            .context("Unable to fetch required config values from the main node")?;
        // We can query them from main node, but it's better to set them explicitly
        // as well to avoid connecting to wrong environment variables unintentionally.
        let eth_chain_id = HttpClientBuilder::default()
            .build(required.eth_client_url()?)
            .expect("Unable to build HTTP client for L1 client")
            .chain_id()
            .await
            .context("Unable to check L1 chain ID through the configured L1 client")?;

        let l2_chain_id: L2ChainId = env_var("EN_L2_CHAIN_ID")?;
        let l1_chain_id: u64 = env_var("EN_L1_CHAIN_ID")?;
        if l2_chain_id != remote.l2_chain_id {
            anyhow::bail!(
                "Configured L2 chain id doesn't match the one from main node.
                Make sure your configuration is correct and you are corrected to the right main node.
                Main node L2 chain id: {:?}. Local config value: {:?}",
                remote.l2_chain_id, l2_chain_id
            );
        }
        if l1_chain_id != remote.l1_chain_id.0 {
            anyhow::bail!(
                "Configured L1 chain id doesn't match the one from main node.
                Make sure your configuration is correct and you are corrected to the right main node.
                Main node L1 chain id: {}. Local config value: {}",
                remote.l1_chain_id.0, l1_chain_id
            );
        }
        if l1_chain_id != eth_chain_id.as_u64() {
            anyhow::bail!(
                "Configured L1 chain id doesn't match the one from eth node.
                Make sure your configuration is correct and you are corrected to the right eth node.
                Eth node chain id: {}. Local config value: {}",
                eth_chain_id,
                l1_chain_id
            );
        }

        let postgres = PostgresConfig::from_env()?;

        Ok(Self {
            remote,
            postgres,
            required,
            optional,
            experimental,
            consensus: read_consensus_config().context("read_consensus_config()")?,
            tree_component: tree_component_config,
            api_component: api_component_config,
        })
    }

    #[cfg(test)]
    pub(crate) fn mock(temp_dir: &tempfile::TempDir, test_pool: &ConnectionPool<Core>) -> Self {
        Self {
            required: RequiredENConfig::mock(temp_dir),
            postgres: PostgresConfig::mock(test_pool),
            optional: OptionalENConfig::mock(),
            remote: RemoteENConfig::mock(),
            experimental: ExperimentalENConfig::mock(),
            consensus: None,
            api_component: ApiComponentConfig {
                tree_api_remote_url: None,
            },
            tree_component: TreeComponentConfig { api_port: None },
        }
    }
}

fn env_var<T>(name: &str) -> anyhow::Result<T>
where
    T: FromStr,
    T::Err: fmt::Display,
{
    env::var(name)
        .with_context(|| format!("`{name}` env variable is not set"))?
        .parse()
        .map_err(|err| anyhow::anyhow!("unable to parse `{name}` env variable: {err}"))
}

impl From<ExternalNodeConfig> for InternalApiConfig {
    fn from(config: ExternalNodeConfig) -> Self {
        Self {
            l1_chain_id: config.remote.l1_chain_id,
            l2_chain_id: config.remote.l2_chain_id,
            max_tx_size: config.optional.max_tx_size_bytes,
            estimate_gas_scale_factor: config.optional.estimate_gas_scale_factor,
            estimate_gas_acceptable_overestimation: config
                .optional
                .estimate_gas_acceptable_overestimation,
            bridge_addresses: BridgeAddresses {
                l1_erc20_default_bridge: config.remote.l1_erc20_bridge_proxy_addr,
                l2_erc20_default_bridge: config.remote.l2_erc20_bridge_addr,
                l1_shared_default_bridge: config.remote.l1_shared_bridge_proxy_addr,
                l2_shared_default_bridge: config.remote.l2_shared_bridge_addr,
                l1_weth_bridge: config.remote.l1_weth_bridge_addr,
                l2_weth_bridge: config.remote.l2_weth_bridge_addr,
            },
            bridgehub_proxy_addr: config.remote.bridgehub_proxy_addr,
            state_transition_proxy_addr: config.remote.state_transition_proxy_addr,
            transparent_proxy_admin_addr: config.remote.transparent_proxy_admin_addr,
            diamond_proxy_addr: config.remote.diamond_proxy_addr,
            l2_testnet_paymaster_addr: config.remote.l2_testnet_paymaster_addr,
            req_entities_limit: config.optional.req_entities_limit,
            fee_history_limit: config.optional.fee_history_limit,
            base_token_address: Some(config.remote.base_token_addr),
            filters_disabled: config.optional.filters_disabled,
            dummy_verifier: config.remote.dummy_verifier,
            l1_batch_commit_data_generator_mode: config.remote.l1_batch_commit_data_generator_mode,
        }
    }
}

impl From<ExternalNodeConfig> for TxSenderConfig {
    fn from(config: ExternalNodeConfig) -> Self {
        Self {
            // Fee account address does not matter for the EN operation, since
            // actual fee distribution is handled my the main node.
            fee_account_addr: "0xfee0000000000000000000000000000000000000"
                .parse()
                .unwrap(),
            gas_price_scale_factor: config.optional.gas_price_scale_factor,
            max_nonce_ahead: config.optional.max_nonce_ahead,
            vm_execution_cache_misses_limit: config.optional.vm_execution_cache_misses_limit,
            // We set these values to the maximum since we don't know the actual values
            // and they will be enforced by the main node anyway.
            max_allowed_l2_tx_gas_limit: u64::MAX,
            validation_computational_gas_limit: u32::MAX,
            chain_id: config.remote.l2_chain_id,
            max_pubdata_per_batch: config.remote.max_pubdata_per_batch,
            // Does not matter for EN.
            whitelisted_tokens_for_aa: Default::default(),
        }
    }
}

/// Converts the URL into a String with port provided,
/// even if it's the default one.
///
/// `url` library does not contain required functionality, yet the library we use for RPC
/// requires the port to always explicitly be set.
fn format_url_with_port(url: &Url) -> anyhow::Result<String> {
    let scheme = url.scheme();
    let host = url.host_str().context("No host in the URL")?;
    let port_str = match url.port_or_known_default() {
        Some(port) => format!(":{port}"),
        None => String::new(),
    };
    let path = url.path();
    let query_str = url.query().map(|q| format!("?{}", q)).unwrap_or_default();

    Ok(format!(
        "{scheme}://{host}{port}{path}{query_str}",
        scheme = scheme,
        host = host,
        port = port_str,
        path = path,
        query_str = query_str
    ))
}<|MERGE_RESOLUTION|>--- conflicted
+++ resolved
@@ -418,25 +418,6 @@
     pruning_data_retention_sec: u64,
 }
 
-<<<<<<< HEAD
-/// # Configuration of API component
-#[derive(Debug, Clone, PartialEq, Deserialize, DescribeConfig)]
-pub struct ApiComponentConfig {
-    /// Address of the tree API used by this EN in case it does not have a
-    /// local tree component running and in this case needs to send requests
-    /// to some external tree API.
-    pub tree_api_remote_url: Option<String>,
-}
-
-/// # Configuration of tree component
-#[derive(Debug, Clone, PartialEq, Deserialize, DescribeConfig)]
-pub struct TreeComponentConfig {
-    /// Port to bind the tree API server to. If not specified, tree API won't be started.
-    pub api_port: Option<u16>,
-}
-
-=======
->>>>>>> 82bf40e4
 impl OptionalENConfig {
     const fn default_filters_limit() -> usize {
         10_000
@@ -818,7 +799,8 @@
     }
 }
 
-#[derive(Debug, Clone, PartialEq, Deserialize)]
+/// # Configuration of API component
+#[derive(Debug, Clone, PartialEq, Deserialize, DescribeConfig)]
 pub struct ApiComponentConfig {
     /// Address of the tree API used by this EN in case it does not have a
     /// local tree component running and in this case needs to send requests
@@ -826,8 +808,10 @@
     pub tree_api_remote_url: Option<String>,
 }
 
-#[derive(Debug, Clone, PartialEq, Deserialize)]
+/// # Configuration of tree component
+#[derive(Debug, Clone, PartialEq, Deserialize, DescribeConfig)]
 pub struct TreeComponentConfig {
+    /// Port to bind the tree API server to. If not specified, tree API won't be started.
     pub api_port: Option<u16>,
 }
 
