//! Tests for metadata calculator snapshot recovery.

use std::{path::PathBuf, time::Duration};

use assert_matches::assert_matches;
use tempfile::TempDir;
use test_casing::test_casing;
use tokio::sync::mpsc;
use zksync_config::configs::{
    chain::OperationsManagerConfig,
    database::{MerkleTreeConfig, MerkleTreeMode},
};
use zksync_health_check::{CheckHealth, ReactiveHealthCheck};
use zksync_merkle_tree::{domain::ZkSyncTree, TreeInstruction};
use zksync_types::{L1BatchNumber, L2ChainId, StorageLog};
use zksync_utils::h256_to_u256;

use super::*;
use crate::{
    genesis::{ensure_genesis_state, GenesisParams},
    metadata_calculator::{
        helpers::create_db,
        tests::{
            extend_db_state, extend_db_state_from_l1_batch, gen_storage_logs, run_calculator,
            setup_calculator,
        },
        MetadataCalculator, MetadataCalculatorConfig,
    },
    utils::testonly::prepare_recovery_snapshot,
};

#[test]
fn calculating_hashed_key_ranges_with_single_chunk() {
    let mut ranges = AsyncTreeRecovery::hashed_key_ranges(1);
    let full_range = ranges.next().unwrap();
    assert_eq!(full_range, H256::zero()..=H256([0xff; 32]));
}

#[test]
fn calculating_hashed_key_ranges_for_256_chunks() {
    let ranges = AsyncTreeRecovery::hashed_key_ranges(256);
    let mut start = H256::zero();
    let mut end = H256([0xff; 32]);

    for (i, range) in ranges.enumerate() {
        let i = u8::try_from(i).unwrap();
        start.0[0] = i;
        end.0[0] = i;
        assert_eq!(range, start..=end);
    }
}

#[test_casing(5, [3, 7, 23, 100, 255])]
fn calculating_hashed_key_ranges_for_arbitrary_chunks(chunk_count: usize) {
    let ranges: Vec<_> = AsyncTreeRecovery::hashed_key_ranges(chunk_count).collect();
    assert_eq!(ranges.len(), chunk_count);

    for window in ranges.windows(2) {
        let [prev_range, range] = window else {
            unreachable!();
        };
        assert_eq!(
            h256_to_u256(*range.start()),
            h256_to_u256(*prev_range.end()) + 1
        );
    }
    assert_eq!(*ranges.first().unwrap().start(), H256::zero());
    assert_eq!(*ranges.last().unwrap().end(), H256([0xff; 32]));
}

#[test]
fn calculating_chunk_count() {
    let mut snapshot = SnapshotParameters {
        miniblock: MiniblockNumber(1),
        log_count: 160_000_000,
        expected_root_hash: H256::zero(),
    };
    assert_eq!(snapshot.chunk_count(), 800);

    snapshot.log_count += 1;
    assert_eq!(snapshot.chunk_count(), 801);

    snapshot.log_count = 100;
    assert_eq!(snapshot.chunk_count(), 1);
}

async fn create_tree_recovery(path: PathBuf, l1_batch: L1BatchNumber) -> AsyncTreeRecovery {
    let db = create_db(
        path,
        0,
        16 << 20,       // 16 MiB,
        Duration::ZERO, // writes should never be stalled in tests
        500,
    )
    .await;
    AsyncTreeRecovery::new(db, l1_batch.0.into(), MerkleTreeMode::Full)
}

#[tokio::test]
async fn basic_recovery_workflow() {
    let pool = ConnectionPool::test_pool().await;
    let temp_dir = TempDir::new().expect("failed get temporary directory for RocksDB");
    let snapshot_recovery = prepare_recovery_snapshot_with_genesis(&pool, &temp_dir).await;
    let snapshot = SnapshotParameters::new(&pool, &snapshot_recovery)
        .await
        .unwrap();

    assert!(snapshot.log_count > 200);

    let (_stop_sender, stop_receiver) = watch::channel(false);
    for chunk_count in [1, 4, 9, 16, 60, 256] {
        println!("Recovering tree with {chunk_count} chunks");

        let tree_path = temp_dir.path().join(format!("recovery-{chunk_count}"));
        let tree = create_tree_recovery(tree_path, L1BatchNumber(1)).await;
        let (health_check, health_updater) = ReactiveHealthCheck::new("tree");
        let recovery_options = RecoveryOptions {
            chunk_count,
            concurrency_limit: 1,
            events: Box::new(RecoveryHealthUpdater::new(&health_updater)),
        };
        let tree = tree
            .recover(snapshot, recovery_options, &pool, &stop_receiver)
            .await
            .unwrap()
            .expect("Tree recovery unexpectedly aborted");

        assert_eq!(tree.root_hash(), snapshot_recovery.l1_batch_root_hash);
        let health = health_check.check_health().await;
        assert_matches!(health.status(), HealthStatus::Ready);
    }
}

async fn prepare_recovery_snapshot_with_genesis(
    pool: &ConnectionPool,
    temp_dir: &TempDir,
) -> SnapshotRecoveryStatus {
    let mut storage = pool.access_storage().await.unwrap();
    ensure_genesis_state(&mut storage, L2ChainId::from(270), &GenesisParams::mock())
        .await
        .unwrap();
    let mut logs = gen_storage_logs(100..300, 1).pop().unwrap();

    // Add all logs from the genesis L1 batch to `logs` so that they cover all state keys.
    let genesis_logs = storage
        .storage_logs_dal()
        .get_touched_slots_for_l1_batch(L1BatchNumber(0))
        .await;
    let genesis_logs = genesis_logs
        .into_iter()
        .map(|(key, value)| StorageLog::new_write_log(key, value));
    logs.extend(genesis_logs);
    extend_db_state(&mut storage, vec![logs]).await;
    drop(storage);

    // Ensure that metadata for L1 batch #1 is present in the DB.
    let (calculator, _) = setup_calculator(&temp_dir.path().join("init"), pool).await;
    let l1_batch_root_hash = run_calculator(calculator, pool.clone()).await;

    SnapshotRecoveryStatus {
        l1_batch_number: L1BatchNumber(1),
        l1_batch_root_hash,
        miniblock_number: MiniblockNumber(1),
        miniblock_root_hash: H256::zero(), // not used
        last_finished_chunk_id: Some(0),
        total_chunk_count: 1,
    }
}

#[derive(Debug)]
struct TestEventListener {
    expected_recovered_chunks: usize,
    stop_threshold: usize,
    processed_chunk_count: AtomicUsize,
    stop_sender: watch::Sender<bool>,
}

impl TestEventListener {
    fn new(stop_threshold: usize, stop_sender: watch::Sender<bool>) -> Self {
        Self {
            expected_recovered_chunks: 0,
            stop_threshold,
            processed_chunk_count: AtomicUsize::new(0),
            stop_sender,
        }
    }

    fn expect_recovered_chunks(mut self, count: usize) -> Self {
        self.expected_recovered_chunks = count;
        self
    }
}

#[async_trait]
impl HandleRecoveryEvent for TestEventListener {
    fn recovery_started(&mut self, _chunk_count: usize, recovered_chunk_count: usize) {
        assert_eq!(recovered_chunk_count, self.expected_recovered_chunks);
    }

    async fn chunk_recovered(&self) {
        let processed_chunk_count = self.processed_chunk_count.fetch_add(1, Ordering::SeqCst) + 1;
        if processed_chunk_count >= self.stop_threshold {
            self.stop_sender.send_replace(true);
        }
    }
}

#[test_casing(3, [5, 7, 8])]
#[tokio::test]
async fn recovery_fault_tolerance(chunk_count: usize) {
    let pool = ConnectionPool::test_pool().await;
    let temp_dir = TempDir::new().expect("failed get temporary directory for RocksDB");
    let snapshot_recovery = prepare_recovery_snapshot_with_genesis(&pool, &temp_dir).await;

    let tree_path = temp_dir.path().join("recovery");
    let tree = create_tree_recovery(tree_path.clone(), L1BatchNumber(1)).await;
    let (stop_sender, stop_receiver) = watch::channel(false);
    let recovery_options = RecoveryOptions {
        chunk_count,
        concurrency_limit: 1,
        events: Box::new(TestEventListener::new(1, stop_sender)),
    };
    let snapshot = SnapshotParameters::new(&pool, &snapshot_recovery)
        .await
        .unwrap();
    assert!(tree
        .recover(snapshot, recovery_options, &pool, &stop_receiver)
        .await
        .unwrap()
        .is_none());

    // Emulate a restart and recover 2 more chunks.
    let mut tree = create_tree_recovery(tree_path.clone(), L1BatchNumber(1)).await;
    assert_ne!(tree.root_hash().await, snapshot_recovery.l1_batch_root_hash);
    let (stop_sender, stop_receiver) = watch::channel(false);
    let recovery_options = RecoveryOptions {
        chunk_count,
        concurrency_limit: 1,
        events: Box::new(TestEventListener::new(2, stop_sender).expect_recovered_chunks(1)),
    };
    assert!(tree
        .recover(snapshot, recovery_options, &pool, &stop_receiver)
        .await
        .unwrap()
        .is_none());

    // Emulate another restart and recover remaining chunks.
    let mut tree = create_tree_recovery(tree_path.clone(), L1BatchNumber(1)).await;
    assert_ne!(tree.root_hash().await, snapshot_recovery.l1_batch_root_hash);
    let (stop_sender, stop_receiver) = watch::channel(false);
    let recovery_options = RecoveryOptions {
        chunk_count,
        concurrency_limit: 1,
        events: Box::new(
            TestEventListener::new(usize::MAX, stop_sender).expect_recovered_chunks(3),
        ),
    };
    let tree = tree
        .recover(snapshot, recovery_options, &pool, &stop_receiver)
        .await
        .unwrap()
        .expect("Tree recovery unexpectedly aborted");
    assert_eq!(tree.root_hash(), snapshot_recovery.l1_batch_root_hash);
}

#[derive(Debug)]
enum RecoveryWorkflowCase {
    Stop,
    CreateBatch,
}

impl RecoveryWorkflowCase {
    const ALL: [Self; 2] = [Self::Stop, Self::CreateBatch];
}

#[test_casing(2, RecoveryWorkflowCase::ALL)]
#[tokio::test]
async fn entire_recovery_workflow(case: RecoveryWorkflowCase) {
    let pool = ConnectionPool::test_pool().await;
    // Emulate the recovered view of Postgres. Unlike with previous tests, we don't perform genesis.
    let snapshot_logs = gen_storage_logs(100..300, 1).pop().unwrap();
    let mut storage = pool.access_storage().await.unwrap();
    let snapshot_recovery = prepare_recovery_snapshot(&mut storage, 23, &snapshot_logs).await;

    let temp_dir = TempDir::new().expect("failed get temporary directory for RocksDB");
    let merkle_tree_config = MerkleTreeConfig {
        path: temp_dir.path().to_str().unwrap().to_owned(),
        ..MerkleTreeConfig::default()
    };
    let calculator_config = MetadataCalculatorConfig::for_main_node(
        &merkle_tree_config,
        &OperationsManagerConfig { delay_interval: 50 },
    );
    let mut calculator = MetadataCalculator::new(calculator_config, None).await;
    let (delay_sx, mut delay_rx) = mpsc::unbounded_channel();
    calculator.delayer.delay_notifier = delay_sx;

    let (stop_sender, stop_receiver) = watch::channel(false);
    let tree_reader = calculator.tree_reader();
    let calculator_task = tokio::spawn(calculator.run(pool.clone(), stop_receiver));

    match case {
        // Wait until the tree is fully initialized and stop the calculator.
        RecoveryWorkflowCase::Stop => {
            let tree_info = tree_reader.await.info().await;
            assert_eq!(tree_info.root_hash, snapshot_recovery.l1_batch_root_hash);
            assert_eq!(tree_info.leaf_count, 200);
            assert_eq!(
                tree_info.next_l1_batch_number,
                snapshot_recovery.l1_batch_number + 1
            );
        }

        // Emulate state keeper adding a new L1 batch to Postgres.
        RecoveryWorkflowCase::CreateBatch => {
            tree_reader.await;

            let mut storage = storage.start_transaction().await.unwrap();
            let mut new_logs = gen_storage_logs(500..600, 1).pop().unwrap();
            // Logs must be sorted by `log.key` to match their enum index assignment
            new_logs.sort_unstable_by_key(|log| log.key);

            extend_db_state_from_l1_batch(
                &mut storage,
                snapshot_recovery.l1_batch_number + 1,
                [new_logs.clone()],
            )
            .await;
            storage.commit().await.unwrap();

            // Wait until the inserted L1 batch is processed by the calculator.
            let new_root_hash = loop {
                let (next_l1_batch, root_hash) = delay_rx.recv().await.unwrap();
                if next_l1_batch == snapshot_recovery.l1_batch_number + 2 {
                    break root_hash;
                }
            };

            let all_tree_instructions: Vec<_> = snapshot_logs
                .iter()
                .chain(&new_logs)
                .enumerate()
                .map(|(i, log)| TreeInstruction::write(log.key, i as u64 + 1, log.value))
                .collect();
            let expected_new_root_hash =
                ZkSyncTree::process_genesis_batch(&all_tree_instructions).root_hash;
            assert_ne!(expected_new_root_hash, snapshot_recovery.l1_batch_root_hash);
            assert_eq!(new_root_hash, expected_new_root_hash);
        }
    }

    stop_sender.send_replace(true);
    calculator_task.await.expect("calculator panicked").unwrap();
<<<<<<< HEAD
}

/// Prepares a recovery snapshot without performing genesis.
async fn prepare_clean_recovery_snapshot(
    storage: &mut StorageProcessor<'_>,
    snapshot_logs: &[StorageLog],
) -> SnapshotRecoveryStatus {
    let written_keys: Vec<_> = snapshot_logs.iter().map(|log| log.key).collect();
    let tree_instructions: Vec<_> = snapshot_logs
        .iter()
        .enumerate()
        .map(|(i, log)| TreeInstruction::write(log.key, i as u64 + 1, log.value))
        .collect();
    let l1_batch_root_hash = ZkSyncTree::process_genesis_batch(&tree_instructions).root_hash;

    storage
        .protocol_versions_dal()
        .save_protocol_version_with_tx(ProtocolVersion::default())
        .await;
    // TODO (PLA-596): Don't insert L1 batches / miniblocks once the relevant foreign keys are removed
    let miniblock = MiniblockHeader {
        number: MiniblockNumber(23),
        timestamp: 23,
        hash: H256::zero(),
        l1_tx_count: 0,
        l2_tx_count: 0,
        base_fee_per_gas: 100,
        batch_fee_input: BatchFeeInput::l1_pegged(100, 100),
        gas_per_pubdata_limit: 100,
        base_system_contracts_hashes: Default::default(),
        protocol_version: Some(ProtocolVersionId::latest()),
        virtual_blocks: 0,
    };
    storage
        .blocks_dal()
        .insert_miniblock(&miniblock)
        .await
        .unwrap();
    let l1_batch = L1BatchHeader::new(
        L1BatchNumber(23),
        23,
        Default::default(),
        Default::default(),
        ProtocolVersionId::latest(),
    );
    storage
        .blocks_dal()
        .insert_l1_batch(&l1_batch, &[], Default::default(), &[], &[], 0)
        .await
        .unwrap();

    storage
        .storage_logs_dedup_dal()
        .insert_initial_writes(l1_batch.number, &written_keys)
        .await;
    storage
        .storage_logs_dal()
        .insert_storage_logs(miniblock.number, &[(H256::zero(), snapshot_logs.to_vec())])
        .await;

    let snapshot_recovery = SnapshotRecoveryStatus {
        l1_batch_number: l1_batch.number,
        l1_batch_root_hash,
        miniblock_number: miniblock.number,
        miniblock_root_hash: H256::zero(), // not used
        last_finished_chunk_id: None,
        total_chunk_count: 100,
    };
    storage
        .snapshot_recovery_dal()
        .set_applied_snapshot_status(&snapshot_recovery)
        .await
        .unwrap();
    snapshot_recovery
=======
>>>>>>> 0b7cd0b5
}<|MERGE_RESOLUTION|>--- conflicted
+++ resolved
@@ -351,81 +351,4 @@
 
     stop_sender.send_replace(true);
     calculator_task.await.expect("calculator panicked").unwrap();
-<<<<<<< HEAD
-}
-
-/// Prepares a recovery snapshot without performing genesis.
-async fn prepare_clean_recovery_snapshot(
-    storage: &mut StorageProcessor<'_>,
-    snapshot_logs: &[StorageLog],
-) -> SnapshotRecoveryStatus {
-    let written_keys: Vec<_> = snapshot_logs.iter().map(|log| log.key).collect();
-    let tree_instructions: Vec<_> = snapshot_logs
-        .iter()
-        .enumerate()
-        .map(|(i, log)| TreeInstruction::write(log.key, i as u64 + 1, log.value))
-        .collect();
-    let l1_batch_root_hash = ZkSyncTree::process_genesis_batch(&tree_instructions).root_hash;
-
-    storage
-        .protocol_versions_dal()
-        .save_protocol_version_with_tx(ProtocolVersion::default())
-        .await;
-    // TODO (PLA-596): Don't insert L1 batches / miniblocks once the relevant foreign keys are removed
-    let miniblock = MiniblockHeader {
-        number: MiniblockNumber(23),
-        timestamp: 23,
-        hash: H256::zero(),
-        l1_tx_count: 0,
-        l2_tx_count: 0,
-        base_fee_per_gas: 100,
-        batch_fee_input: BatchFeeInput::l1_pegged(100, 100),
-        gas_per_pubdata_limit: 100,
-        base_system_contracts_hashes: Default::default(),
-        protocol_version: Some(ProtocolVersionId::latest()),
-        virtual_blocks: 0,
-    };
-    storage
-        .blocks_dal()
-        .insert_miniblock(&miniblock)
-        .await
-        .unwrap();
-    let l1_batch = L1BatchHeader::new(
-        L1BatchNumber(23),
-        23,
-        Default::default(),
-        Default::default(),
-        ProtocolVersionId::latest(),
-    );
-    storage
-        .blocks_dal()
-        .insert_l1_batch(&l1_batch, &[], Default::default(), &[], &[], 0)
-        .await
-        .unwrap();
-
-    storage
-        .storage_logs_dedup_dal()
-        .insert_initial_writes(l1_batch.number, &written_keys)
-        .await;
-    storage
-        .storage_logs_dal()
-        .insert_storage_logs(miniblock.number, &[(H256::zero(), snapshot_logs.to_vec())])
-        .await;
-
-    let snapshot_recovery = SnapshotRecoveryStatus {
-        l1_batch_number: l1_batch.number,
-        l1_batch_root_hash,
-        miniblock_number: miniblock.number,
-        miniblock_root_hash: H256::zero(), // not used
-        last_finished_chunk_id: None,
-        total_chunk_count: 100,
-    };
-    storage
-        .snapshot_recovery_dal()
-        .set_applied_snapshot_status(&snapshot_recovery)
-        .await
-        .unwrap();
-    snapshot_recovery
-=======
->>>>>>> 0b7cd0b5
 }