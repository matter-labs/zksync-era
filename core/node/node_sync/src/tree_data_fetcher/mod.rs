//! Fetcher responsible for getting Merkle tree outputs from the main node.

use std::time::Duration;

use anyhow::Context as _;
use serde::Serialize;
#[cfg(test)]
use tokio::sync::mpsc;
use tokio::sync::watch;
use zksync_dal::{ConnectionPool, Core, CoreDal, DalError};
use zksync_health_check::{Health, HealthStatus, HealthUpdater, ReactiveHealthCheck};
use zksync_types::{block::L1BatchTreeData, Address, L1BatchNumber};
use zksync_web3_decl::{
    client::{DynClient, L1, L2},
    error::EnrichedClientError,
};

use self::{
    metrics::{ProcessingStage, TreeDataFetcherMetrics, METRICS},
    provider::{L1DataProvider, MissingData, TreeDataProvider},
};

mod metrics;
mod provider;
#[cfg(test)]
mod tests;

#[derive(Debug, thiserror::Error)]
pub(crate) enum TreeDataFetcherError {
    #[error("error fetching data from main node")]
    Rpc(#[from] EnrichedClientError),
    #[error("internal error")]
    Internal(#[from] anyhow::Error),
}

impl From<DalError> for TreeDataFetcherError {
    fn from(err: DalError) -> Self {
        Self::Internal(err.generalize())
    }
}

impl TreeDataFetcherError {
    fn is_transient(&self) -> bool {
        match self {
            Self::Rpc(err) => err.is_transient(),
            Self::Internal(_) => false,
        }
    }
}

type TreeDataFetcherResult<T> = Result<T, TreeDataFetcherError>;

#[derive(Debug, Serialize)]
#[serde(untagged)]
enum TreeDataFetcherHealth {
    Ready {
        #[serde(skip_serializing_if = "Option::is_none")]
        last_updated_l1_batch: Option<L1BatchNumber>,
    },
    Affected {
        error: String,
    },
}

impl From<TreeDataFetcherHealth> for Health {
    fn from(health: TreeDataFetcherHealth) -> Self {
        let status = match health {
            TreeDataFetcherHealth::Ready { .. } => HealthStatus::Ready,
            TreeDataFetcherHealth::Affected { .. } => HealthStatus::Affected,
        };
        Self::from(status).with_details(health)
    }
}

#[derive(Debug)]
enum StepOutcome {
    UpdatedBatch(L1BatchNumber),
    NoProgress,
    RemoteHashMissing,
}

/// Component fetching tree data (i.e., state root hashes for L1 batches) from external sources, such as
/// the main node, and persisting this data to Postgres.
///
/// # Overview
///
/// This component allows a node to operate w/o a Merkle tree or w/o waiting the tree to catch up.
/// It can be operated together with Metadata calculator or instead of it. In the first case, Metadata calculator
/// (which is generally expected to be slower) will check that data returned by the main node is correct
/// (i.e., "trust but verify" trust model). Additionally, the persisted data will be checked against L1 commitment transactions
/// by Consistency checker.
#[derive(Debug)]
pub struct TreeDataFetcher {
    data_provider: Box<dyn TreeDataProvider>,
    pool: ConnectionPool<Core>,
    metrics: &'static TreeDataFetcherMetrics,
    health_updater: HealthUpdater,
    poll_interval: Duration,
    #[cfg(test)]
    updates_sender: mpsc::UnboundedSender<L1BatchNumber>,
}

impl TreeDataFetcher {
    const DEFAULT_POLL_INTERVAL: Duration = Duration::from_millis(100);

    /// Creates a new fetcher connected to the main node.
    pub fn new(client: Box<DynClient<L2>>, pool: ConnectionPool<Core>) -> Self {
        Self {
            data_provider: Box::new(client.for_component("tree_data_fetcher")),
            pool,
            metrics: &METRICS,
            health_updater: ReactiveHealthCheck::new("tree_data_fetcher").1,
            poll_interval: Self::DEFAULT_POLL_INTERVAL,
            #[cfg(test)]
            updates_sender: mpsc::unbounded_channel().0,
        }
    }

    /// Attempts to fetch root hashes from L1 (namely, `BlockCommit` events emitted by the diamond proxy) if possible.
    /// The main node will still be used as a fallback in case communicating with L1 fails, or for newer batches,
    /// which may not be committed on L1.
    pub fn with_l1_data(
        mut self,
        eth_client: Box<DynClient<L1>>,
        diamond_proxy_address: Address,
    ) -> anyhow::Result<Self> {
        let l1_provider = L1DataProvider::new(
            self.pool.clone(),
            eth_client.for_component("tree_data_fetcher"),
            diamond_proxy_address,
        )?;
        self.data_provider = Box::new(l1_provider.with_fallback(self.data_provider));
        Ok(self)
    }

    /// Returns a health check for this fetcher.
    pub fn health_check(&self) -> ReactiveHealthCheck {
        self.health_updater.subscribe()
    }

    async fn get_batch_to_fetch(&self) -> anyhow::Result<Option<L1BatchNumber>> {
        let mut storage = self.pool.connection_tagged("tree_data_fetcher").await?;
        // Fetch data in a readonly transaction to have a consistent view of the storage
        let mut storage = storage.start_transaction().await?;

        let last_l1_batch = storage.blocks_dal().get_sealed_l1_batch_number().await?;
        let Some(last_l1_batch) = last_l1_batch else {
            tracing::debug!("No L1 batches in the database yet; cannot progress");
            return Ok(None);
        };

        let last_l1_batch_with_tree_data = storage
            .blocks_dal()
            .get_last_l1_batch_number_with_tree_data()
            .await?;
        let l1_batch_to_fetch = if let Some(batch) = last_l1_batch_with_tree_data {
            batch + 1
        } else {
            let earliest_l1_batch = storage.blocks_dal().get_earliest_l1_batch_number().await?;
            let earliest_l1_batch =
                earliest_l1_batch.context("all L1 batches disappeared from Postgres")?;
            tracing::debug!("No L1 batches with metadata present in the storage; will fetch the earliest batch #{earliest_l1_batch}");
            earliest_l1_batch
        };
        Ok(if l1_batch_to_fetch <= last_l1_batch {
            Some(l1_batch_to_fetch)
        } else {
            None
        })
    }

<<<<<<< HEAD
    async fn get_rollup_last_leaf_index(
        storage: &mut Connection<'_, Core>,
        mut l1_batch_number: L1BatchNumber,
    ) -> anyhow::Result<u64> {
        // With overwhelming probability, there's at least one initial write in an L1 batch,
        // so this loop will execute for 1 iteration.
        loop {
            let maybe_index = storage
                .storage_logs_dedup_dal()
                .max_enumeration_index_for_l1_batch(l1_batch_number)
                .await?;
            if let Some(index) = maybe_index {
                return Ok(index + 1);
            }
            tracing::warn!(
                "No initial writes in L1 batch #{l1_batch_number}; trying the previous batch"
            );
            l1_batch_number -= 1;
        }
    }

    async fn step(&mut self) -> Result<StepOutcome, TreeDataFetcherError> {
=======
    async fn step(&self) -> Result<StepOutcome, TreeDataFetcherError> {
>>>>>>> 2fc9a6cd
        let Some(l1_batch_to_fetch) = self.get_batch_to_fetch().await? else {
            return Ok(StepOutcome::NoProgress);
        };

        tracing::debug!("Fetching tree data for L1 batch #{l1_batch_to_fetch} from main node");
        let stage_latency = self.metrics.stage_latency[&ProcessingStage::Fetch].start();
        let root_hash_result = self.data_provider.batch_details(l1_batch_to_fetch).await?;
        stage_latency.observe();
        let root_hash = match root_hash_result {
            Ok(hash) => hash,
            Err(MissingData::Batch) => {
                let err = anyhow::anyhow!(
                    "L1 batch #{l1_batch_to_fetch} is sealed locally, but is not present on the main node, \
                     which is assumed to store batch info indefinitely"
                );
                return Err(err.into());
            }
            Err(MissingData::RootHash) => {
                tracing::debug!(
                    "L1 batch #{l1_batch_to_fetch} does not have root hash computed on the main node"
                );
                return Ok(StepOutcome::RemoteHashMissing);
            }
        };

        let stage_latency = self.metrics.stage_latency[&ProcessingStage::Persistence].start();
        let mut storage = self.pool.connection_tagged("tree_data_fetcher").await?;
        let rollup_last_leaf_index = storage
            .storage_logs_dedup_dal()
            .max_enumeration_index_by_l1_batch(l1_batch_to_fetch)
            .await?
            .unwrap_or(0)
            + 1;
        let tree_data = L1BatchTreeData {
            hash: root_hash,
            rollup_last_leaf_index,
        };
        storage
            .blocks_dal()
            .save_l1_batch_tree_data(l1_batch_to_fetch, &tree_data)
            .await?;
        stage_latency.observe();
        tracing::debug!("Updated L1 batch #{l1_batch_to_fetch} with tree data: {tree_data:?}");
        Ok(StepOutcome::UpdatedBatch(l1_batch_to_fetch))
    }

    fn update_health(&self, last_updated_l1_batch: Option<L1BatchNumber>) {
        let health = TreeDataFetcherHealth::Ready {
            last_updated_l1_batch,
        };
        self.health_updater.update(health.into());
    }

    /// Runs this component until a fatal error occurs or a stop signal is received. Transient errors
    /// (e.g., no network connection) are handled gracefully by retrying after a delay.
    pub async fn run(mut self, mut stop_receiver: watch::Receiver<bool>) -> anyhow::Result<()> {
        self.metrics.observe_info(&self);
        self.health_updater
            .update(Health::from(HealthStatus::Ready));
        let mut last_updated_l1_batch = None;

        while !*stop_receiver.borrow_and_update() {
            let step_outcome = self.step().await;
            self.metrics.observe_step_outcome(step_outcome.as_ref());
            let need_to_sleep = match step_outcome {
                Ok(StepOutcome::UpdatedBatch(batch_number)) => {
                    #[cfg(test)]
                    self.updates_sender.send(batch_number).ok();

                    last_updated_l1_batch = Some(batch_number);
                    self.update_health(last_updated_l1_batch);
                    false
                }
                Ok(StepOutcome::NoProgress | StepOutcome::RemoteHashMissing) => {
                    // Update health status even if no progress was made to timely clear a previously set
                    // "affected" health.
                    self.update_health(last_updated_l1_batch);
                    true
                }
                Err(err) if err.is_transient() => {
                    tracing::warn!(
                        "Transient error in tree data fetcher, will retry after a delay: {err:?}"
                    );
                    let health = TreeDataFetcherHealth::Affected {
                        error: err.to_string(),
                    };
                    self.health_updater.update(health.into());
                    true
                }
                Err(err) => {
                    tracing::error!("Fatal error in tree data fetcher: {err:?}");
                    return Err(err.into());
                }
            };

            if need_to_sleep
                && tokio::time::timeout(self.poll_interval, stop_receiver.changed())
                    .await
                    .is_ok()
            {
                break;
            }
        }
        tracing::info!("Stop signal received; tree data fetcher is shutting down");
        Ok(())
    }
}<|MERGE_RESOLUTION|>--- conflicted
+++ resolved
@@ -169,32 +169,7 @@
         })
     }
 
-<<<<<<< HEAD
-    async fn get_rollup_last_leaf_index(
-        storage: &mut Connection<'_, Core>,
-        mut l1_batch_number: L1BatchNumber,
-    ) -> anyhow::Result<u64> {
-        // With overwhelming probability, there's at least one initial write in an L1 batch,
-        // so this loop will execute for 1 iteration.
-        loop {
-            let maybe_index = storage
-                .storage_logs_dedup_dal()
-                .max_enumeration_index_for_l1_batch(l1_batch_number)
-                .await?;
-            if let Some(index) = maybe_index {
-                return Ok(index + 1);
-            }
-            tracing::warn!(
-                "No initial writes in L1 batch #{l1_batch_number}; trying the previous batch"
-            );
-            l1_batch_number -= 1;
-        }
-    }
-
     async fn step(&mut self) -> Result<StepOutcome, TreeDataFetcherError> {
-=======
-    async fn step(&self) -> Result<StepOutcome, TreeDataFetcherError> {
->>>>>>> 2fc9a6cd
         let Some(l1_batch_to_fetch) = self.get_batch_to_fetch().await? else {
             return Ok(StepOutcome::NoProgress);
         };
