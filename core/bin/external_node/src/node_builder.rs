//! This module provides a "builder" for the external node,
//! as well as an interface to run the node with the specified components.

use std::time::Duration;

use anyhow::{bail, Context as _};
use zksync_block_reverter::{
    node::{BlockReverterLayer, UnconditionalRevertLayer},
    NodeRole,
};
use zksync_commitment_generator::node::CommitmentGeneratorLayer;
use zksync_config::{
    configs::{
        api::{HealthCheckConfig, MerkleTreeApiConfig},
        chain::TimestampAsserterConfig,
        database::MerkleTreeMode,
        DataAvailabilitySecrets, DatabaseSecrets,
    },
    DAClientConfig, PostgresConfig,
};
use zksync_consistency_checker::node::ConsistencyCheckerLayer;
use zksync_da_clients::node::{
    AvailWiringLayer, CelestiaWiringLayer, EigenWiringLayer, NoDAClientWiringLayer,
    ObjectStorageClientWiringLayer,
};
use zksync_dal::node::{PoolsLayer, PostgresMetricsLayer};
use zksync_eth_client::node::BridgeAddressesUpdaterLayer;
use zksync_gateway_migrator::node::SettlementLayerData;
use zksync_logs_bloom_backfill::node::LogsBloomBackfillLayer;
use zksync_metadata_calculator::{
    node::{MetadataCalculatorLayer, TreeApiClientLayer, TreeApiServerLayer},
    MerkleTreeReaderConfig, MetadataCalculatorConfig, MetadataCalculatorRecoveryConfig,
};
use zksync_node_api_server::{
    node::{
        HealthCheckLayer, MempoolCacheLayer, PostgresStorageCachesConfig, ProxySinkLayer,
        TxSenderLayer, Web3ServerLayer, Web3ServerOptionalConfig,
    },
    web3::{state::InternalApiConfigBase, Namespace},
};
use zksync_node_consensus::node::ExternalNodeConsensusLayer;
use zksync_node_db_pruner::node::PruningLayer;
use zksync_node_fee_model::node::MainNodeFeeParamsFetcherLayer;
use zksync_node_framework::service::{ZkStackService, ZkStackServiceBuilder};
use zksync_node_storage_init::{
    node::{external_node_strategy::ExternalNodeInitStrategyLayer, NodeStorageInitializerLayer},
    SnapshotRecoveryConfig,
};
use zksync_node_sync::node::{
    BatchStatusUpdaterLayer, DataAvailabilityFetcherLayer, ExternalIOLayer, SyncStateUpdaterLayer,
    TreeDataFetcherLayer, ValidateChainIdsLayer,
};
use zksync_reorg_detector::node::ReorgDetectorLayer;
use zksync_state::RocksdbStorageOptions;
use zksync_state_keeper::node::{MainBatchExecutorLayer, OutputHandlerLayer, StateKeeperLayer};
use zksync_types::L1BatchNumber;
use zksync_vlog::node::{PrometheusExporterLayer, SigintHandlerLayer};
use zksync_web3_decl::node::{MainNodeClientLayer, QueryEthClientLayer};

use crate::{
    config::{ExternalNodeConfig, RemoteENConfig},
    metrics::framework::ExternalNodeMetricsLayer,
    Component,
};

/// Builder for the external node.
#[derive(Debug)]
pub(crate) struct ExternalNodeBuilder<R = RemoteENConfig> {
    pub(crate) node: ZkStackServiceBuilder,
    config: ExternalNodeConfig<R>,
}

impl<R> ExternalNodeBuilder<R> {
    #[cfg(test)]
    pub fn new(config: ExternalNodeConfig<R>) -> anyhow::Result<Self> {
        Ok(Self {
            node: ZkStackServiceBuilder::new().context("Cannot create ZkStackServiceBuilder")?,
            config,
        })
    }

    pub fn on_runtime(runtime: tokio::runtime::Runtime, config: ExternalNodeConfig<R>) -> Self {
        Self {
            node: ZkStackServiceBuilder::on_runtime(runtime),
            config,
        }
    }

    fn add_sigint_handler_layer(mut self) -> anyhow::Result<Self> {
        self.node.add_layer(SigintHandlerLayer);
        Ok(self)
    }

    fn add_pools_layer(mut self) -> anyhow::Result<Self> {
        // Note: the EN config doesn't currently support specifying configuration for replicas,
        // so we reuse the master configuration for that purpose.
        // Settings unconditionally set to `None` are either not supported by the EN configuration layer
        // or are not used in the context of the external node.
        let default_config = PostgresConfig::default();
        let config = PostgresConfig {
            max_connections: Some(self.config.postgres.max_connections),
            max_connections_master: Some(self.config.postgres.max_connections),
            long_connection_threshold_ms: self
                .config
                .optional
                .long_connection_threshold()
                .unwrap_or(default_config.long_connection_threshold_ms),
            slow_query_threshold_ms: self
                .config
                .optional
                .slow_query_threshold()
                .unwrap_or(default_config.slow_query_threshold_ms),
            ..default_config
        };
        let secrets = DatabaseSecrets {
            server_url: Some(self.config.postgres.database_url()),
            server_replica_url: Some(self.config.postgres.database_url()),
            prover_url: None,
        };
        let pools_layer = PoolsLayer::empty(config, secrets)
            .with_master(true)
            .with_replica(true);
        self.node.add_layer(pools_layer);
        Ok(self)
    }

    fn add_postgres_layer(mut self) -> anyhow::Result<Self> {
        self.node.add_layer(PostgresMetricsLayer);
        Ok(self)
    }

    fn add_external_node_metrics_layer(mut self) -> anyhow::Result<Self> {
        self.node.add_layer(ExternalNodeMetricsLayer {
            l1_chain_id: self.config.required.l1_chain_id,
            sl_chain_id: self
                .config
                .required
                .gateway_chain_id
                .unwrap_or(self.config.required.l1_chain_id.into()),
            l2_chain_id: self.config.required.l2_chain_id,
            postgres_pool_size: self.config.postgres.max_connections,
        });
        Ok(self)
    }

<<<<<<< HEAD
    fn add_settlement_layer_data(mut self) -> anyhow::Result<Self> {
        self.node.add_layer(SettlementLayerData::new(
            zksync_gateway_migrator::node::ENConfig {
                l1_specific_contracts: self.config.l1_specific_contracts(),
                l1_chain_contracts: self.config.l1_settelment_contracts(),
                l2_contracts: self.config.l2_contracts(),
                chain_id: self.config.required.l2_chain_id,
                gateway_rpc_url: self.config.optional.gateway_url.clone(),
            },
        ));
=======
    fn add_settlement_layer_client_layer(mut self) -> anyhow::Result<Self> {
        let query_eth_client_layer = SettlementLayerClientLayer::new(
            self.config.required.eth_client_url.clone(),
            self.config.optional.gateway_url.clone(),
        );
        self.node.add_layer(query_eth_client_layer);
>>>>>>> 5e4bf514
        Ok(self)
    }

    fn add_main_node_client_layer(mut self) -> anyhow::Result<Self> {
        let layer = MainNodeClientLayer::new(
            self.config.required.main_node_url.clone(),
            self.config.optional.main_node_rate_limit_rps,
            self.config.required.l2_chain_id,
        );
        self.node.add_layer(layer);
        Ok(self)
    }

    fn add_healthcheck_layer(mut self) -> anyhow::Result<Self> {
        let healthcheck_config = HealthCheckConfig {
            port: self.config.required.healthcheck_port,
            slow_time_limit_ms: self.config.optional.healthcheck_slow_time_limit(),
            hard_time_limit_ms: self.config.optional.healthcheck_hard_time_limit(),
        };
        self.node.add_layer(HealthCheckLayer(healthcheck_config));
        Ok(self)
    }

    fn add_prometheus_exporter_layer(mut self) -> anyhow::Result<Self> {
        if let Some(prom_config) = self.config.prometheus.clone() {
            self.node.add_layer(PrometheusExporterLayer(prom_config));
        } else {
            tracing::info!("No configuration for prometheus exporter, skipping");
        }
        Ok(self)
    }

    fn add_query_eth_client_layer(mut self) -> anyhow::Result<Self> {
        let query_eth_client_layer = QueryEthClientLayer::new(
            self.config.required.l1_chain_id,
            self.config.required.eth_client_url.clone(),
        );
        self.node.add_layer(query_eth_client_layer);
        Ok(self)
    }

    fn add_state_keeper_layer(mut self) -> anyhow::Result<Self> {
        // While optional bytecode compression may be disabled on the main node, there are batches where
        // optional bytecode compression was enabled. To process these batches (and also for the case where
        // compression will become optional on the sequencer again), EN has to allow txs without bytecode
        // compression.
        const OPTIONAL_BYTECODE_COMPRESSION: bool = true;

        let persistence_layer =
            OutputHandlerLayer::new(self.config.optional.l2_block_seal_queue_capacity)
                .with_pre_insert_txs(true) // EN requires txs to be pre-inserted.
                .with_protective_reads_persistence_enabled(
                    self.config.optional.protective_reads_persistence_enabled,
                );

        let io_layer = ExternalIOLayer::new(self.config.required.l2_chain_id);

        // We only need call traces on the external node if the `debug_` namespace is enabled.
        let save_call_traces = self
            .config
            .optional
            .api_namespaces()
            .contains(&Namespace::Debug);
        let main_node_batch_executor_builder_layer =
            MainBatchExecutorLayer::new(save_call_traces, OPTIONAL_BYTECODE_COMPRESSION);

        let rocksdb_options = RocksdbStorageOptions {
            block_cache_capacity: self
                .config
                .experimental
                .state_keeper_db_block_cache_capacity(),
            max_open_files: self.config.experimental.state_keeper_db_max_open_files,
        };
        let state_keeper_layer = StateKeeperLayer::new(
            self.config.required.state_cache_path.clone(),
            rocksdb_options,
        );
        self.node
            .add_layer(io_layer)
            .add_layer(persistence_layer)
            .add_layer(main_node_batch_executor_builder_layer)
            .add_layer(state_keeper_layer);
        Ok(self)
    }

    fn add_consensus_layer(mut self) -> anyhow::Result<Self> {
        let config = self.config.consensus.clone();
        let secrets = self.config.consensus_secrets.clone();
        let layer = ExternalNodeConsensusLayer {
            build_version: crate::metadata::SERVER_VERSION
                .parse()
                .context("CRATE_VERSION.parse()")?,
            config,
            secrets: Some(secrets),
        };
        self.node.add_layer(layer);
        Ok(self)
    }

    fn add_pruning_layer(mut self) -> anyhow::Result<Self> {
        if self.config.optional.pruning_enabled {
            let layer = PruningLayer::new(
                self.config.optional.pruning_removal_delay(),
                self.config.optional.pruning_chunk_size,
                self.config.optional.pruning_data_retention(),
            );
            self.node.add_layer(layer);
        } else {
            tracing::info!("Pruning is disabled");
        }
        Ok(self)
    }

    fn add_validate_chain_ids_layer(mut self) -> anyhow::Result<Self> {
        let layer = ValidateChainIdsLayer::new(
            self.config.required.l1_chain_id,
            self.config.required.l2_chain_id,
        );
        self.node.add_layer(layer);
        Ok(self)
    }

    fn add_consistency_checker_layer(mut self) -> anyhow::Result<Self> {
        let max_batches_to_recheck = 10; // TODO (BFT-97): Make it a part of a proper EN config
        let layer = ConsistencyCheckerLayer::new(max_batches_to_recheck);
        self.node.add_layer(layer);
        Ok(self)
    }

    fn add_commitment_generator_layer(mut self) -> anyhow::Result<Self> {
        let layer = CommitmentGeneratorLayer::default().with_max_parallelism(
            self.config
                .experimental
                .commitment_generator_max_parallelism,
        );
        self.node.add_layer(layer);
        Ok(self)
    }

    fn add_batch_status_updater_layer(mut self) -> anyhow::Result<Self> {
        self.node.add_layer(BatchStatusUpdaterLayer);
        Ok(self)
    }

    fn add_tree_data_fetcher_layer(mut self) -> anyhow::Result<Self> {
        self.node.add_layer(TreeDataFetcherLayer);
        Ok(self)
    }

    fn add_da_client_layer(mut self) -> anyhow::Result<Self> {
        let (da_client_config, da_client_secrets) = self.config.data_availability.clone();

        let da_client_config = da_client_config.context("DA client config is missing")?;

        if matches!(da_client_config, DAClientConfig::NoDA) {
            self.node.add_layer(NoDAClientWiringLayer);
            return Ok(self);
        }

        if let DAClientConfig::ObjectStore(config) = da_client_config {
            self.node
                .add_layer(ObjectStorageClientWiringLayer::new(config));
            return Ok(self);
        }

        let da_client_secrets = da_client_secrets.context("DA client secrets are missing")?;
        match (da_client_config, da_client_secrets) {
            (DAClientConfig::Avail(config), DataAvailabilitySecrets::Avail(secret)) => {
                self.node.add_layer(AvailWiringLayer::new(config, secret));
            }
            (DAClientConfig::Celestia(config), DataAvailabilitySecrets::Celestia(secret)) => {
                self.node
                    .add_layer(CelestiaWiringLayer::new(config, secret));
            }
            (DAClientConfig::Eigen(mut config), DataAvailabilitySecrets::Eigen(secret)) => {
                if config.eigenda_eth_rpc.is_none() {
                    config.eigenda_eth_rpc = Some(self.config.required.eth_client_url.clone());
                }

                self.node.add_layer(EigenWiringLayer::new(config, secret));
            }
            _ => bail!("invalid pair of da_client and da_secrets"),
        }

        Ok(self)
    }

    fn add_data_availability_fetcher_layer(mut self) -> anyhow::Result<Self> {
        self.node.add_layer(DataAvailabilityFetcherLayer);
        Ok(self)
    }

    fn add_sync_state_updater_layer(mut self) -> anyhow::Result<Self> {
        // This layer may be used as a fallback for EN API if API server runs without the core component.
        self.node.add_layer(SyncStateUpdaterLayer);
        Ok(self)
    }

    fn add_metadata_calculator_layer(mut self, with_tree_api: bool) -> anyhow::Result<Self> {
        let metadata_calculator_config = MetadataCalculatorConfig {
            db_path: self.config.required.merkle_tree_path.clone(),
            max_open_files: self.config.optional.merkle_tree_max_open_files,
            mode: MerkleTreeMode::Lightweight,
            delay_interval: self.config.optional.merkle_tree_processing_delay(),
            max_l1_batches_per_iter: self.config.optional.merkle_tree_max_l1_batches_per_iter,
            multi_get_chunk_size: self.config.optional.merkle_tree_multi_get_chunk_size,
            block_cache_capacity: self.config.optional.merkle_tree_block_cache_size(),
            include_indices_and_filters_in_block_cache: self
                .config
                .optional
                .merkle_tree_include_indices_and_filters_in_block_cache,
            memtable_capacity: self.config.optional.merkle_tree_memtable_capacity(),
            stalled_writes_timeout: self.config.optional.merkle_tree_stalled_writes_timeout(),
            sealed_batches_have_protective_reads: self
                .config
                .optional
                .protective_reads_persistence_enabled,
            recovery: MetadataCalculatorRecoveryConfig {
                desired_chunk_size: self.config.experimental.snapshots_recovery_tree_chunk_size,
                parallel_persistence_buffer: self
                    .config
                    .experimental
                    .snapshots_recovery_tree_parallel_persistence_buffer,
            },
        };

        // Configure basic tree layer.
        let mut layer = MetadataCalculatorLayer::new(metadata_calculator_config);

        // Add tree API if needed.
        if with_tree_api {
            let merkle_tree_api_config = MerkleTreeApiConfig {
                port: self
                    .config
                    .tree_component
                    .api_port
                    .context("should contain tree api port")?,
            };
            layer = layer.with_tree_api_config(merkle_tree_api_config);
        }

        // Add stale keys repair task if requested.
        if self.config.optional.merkle_tree_repair_stale_keys {
            layer = layer.with_stale_keys_repair();
        }

        // Add tree pruning if needed.
        if self.config.optional.pruning_enabled {
            layer = layer.with_pruning_config(self.config.optional.pruning_removal_delay());
        }

        self.node.add_layer(layer);
        Ok(self)
    }

    fn add_isolated_tree_api_layer(mut self) -> anyhow::Result<Self> {
        let reader_config = MerkleTreeReaderConfig {
            db_path: self.config.required.merkle_tree_path.clone(),
            max_open_files: self.config.optional.merkle_tree_max_open_files,
            multi_get_chunk_size: self.config.optional.merkle_tree_multi_get_chunk_size,
            block_cache_capacity: self.config.optional.merkle_tree_block_cache_size(),
            include_indices_and_filters_in_block_cache: self
                .config
                .optional
                .merkle_tree_include_indices_and_filters_in_block_cache,
        };
        let api_config = MerkleTreeApiConfig {
            port: self
                .config
                .tree_component
                .api_port
                .context("should contain tree api port")?,
        };
        self.node
            .add_layer(TreeApiServerLayer::new(reader_config, api_config));
        Ok(self)
    }

    fn add_mempool_cache_layer(mut self) -> anyhow::Result<Self> {
        self.node.add_layer(MempoolCacheLayer::new(
            self.config.optional.mempool_cache_size,
            self.config.optional.mempool_cache_update_interval(),
        ));
        Ok(self)
    }

    fn add_tree_api_client_layer(mut self) -> anyhow::Result<Self> {
        self.node.add_layer(TreeApiClientLayer::http(
            self.config.api_component.tree_api_remote_url.clone(),
        ));
        Ok(self)
    }

    fn add_main_node_fee_params_fetcher_layer(mut self) -> anyhow::Result<Self> {
        self.node.add_layer(MainNodeFeeParamsFetcherLayer);
        Ok(self)
    }

    fn add_logs_bloom_backfill_layer(mut self) -> anyhow::Result<Self> {
        self.node.add_layer(LogsBloomBackfillLayer);
        Ok(self)
    }

    fn add_bridge_addresses_updater_layer(mut self) -> anyhow::Result<Self> {
        self.node.add_layer(BridgeAddressesUpdaterLayer {
            refresh_interval: self.config.optional.bridge_addresses_refresh_interval(),
        });
        Ok(self)
    }

    fn add_reorg_detector_layer(mut self) -> anyhow::Result<Self> {
        self.node.add_layer(ReorgDetectorLayer);
        Ok(self)
    }

    fn add_block_reverter_layer(mut self) -> anyhow::Result<Self> {
        let mut layer = BlockReverterLayer::new(NodeRole::External);
        // Reverting executed batches is more-or-less safe for external nodes.
        layer
            .allow_rolling_back_executed_batches()
            .enable_rolling_back_postgres()
            .enable_rolling_back_merkle_tree(self.config.required.merkle_tree_path.clone())
            .enable_rolling_back_state_keeper_cache(self.config.required.state_cache_path.clone());
        self.node.add_layer(layer);
        Ok(self)
    }

    fn add_unconditional_revert_layer(mut self, l1_batch: L1BatchNumber) -> anyhow::Result<Self> {
        let layer = UnconditionalRevertLayer::new(l1_batch);
        self.node.add_layer(layer);
        Ok(self)
    }

    /// This layer will make sure that the database is initialized correctly,
    /// e.g.:
    /// - genesis or snapshot recovery will be performed if it's required.
    /// - we perform the storage rollback if required (e.g. if reorg is detected).
    ///
    /// Depending on the `kind` provided, either a task or a precondition will be added.
    ///
    /// *Important*: the task should be added by at most one component, because
    /// it assumes unique control over the database. Multiple components adding this
    /// layer in a distributed mode may result in the database corruption.
    ///
    /// This task works in pair with precondition, which must be present in every component:
    /// the precondition will prevent node from starting until the database is initialized.
    fn add_storage_initialization_layer(mut self, kind: LayerKind) -> anyhow::Result<Self> {
        let config = &self.config;
        let snapshot_recovery_config =
            config
                .optional
                .snapshots_recovery_enabled
                .then_some(SnapshotRecoveryConfig {
                    snapshot_l1_batch_override: config.experimental.snapshots_recovery_l1_batch,
                    drop_storage_key_preimages: config
                        .experimental
                        .snapshots_recovery_drop_storage_key_preimages,
                    object_store_config: config.optional.snapshots_recovery_object_store.clone(),
                });
        self.node.add_layer(ExternalNodeInitStrategyLayer {
            l2_chain_id: self.config.required.l2_chain_id,
            max_postgres_concurrency: self
                .config
                .optional
                .snapshots_recovery_postgres_max_concurrency,
            snapshot_recovery_config,
        });
        let mut layer = NodeStorageInitializerLayer::new();
        if matches!(kind, LayerKind::Precondition) {
            layer = layer.as_precondition();
        }
        self.node.add_layer(layer);
        Ok(self)
    }

    pub fn build_for_revert(mut self, l1_batch: L1BatchNumber) -> anyhow::Result<ZkStackService> {
        self = self
            .add_pools_layer()?
            .add_block_reverter_layer()?
            .add_unconditional_revert_layer(l1_batch)?;
        Ok(self.node.build())
    }
}

/// Layers that depend on the remote configuration.
impl ExternalNodeBuilder {
    fn web3_api_optional_config(&self) -> Web3ServerOptionalConfig {
        // The refresh interval should be several times lower than the pruning removal delay, so that
        // soft-pruning will timely propagate to the API server.
        let pruning_info_refresh_interval = self.config.optional.pruning_removal_delay() / 5;

        Web3ServerOptionalConfig {
            namespaces: Some(self.config.optional.api_namespaces()),
            filters_limit: Some(self.config.optional.filters_limit),
            subscriptions_limit: Some(self.config.optional.subscriptions_limit),
            batch_request_size_limit: Some(self.config.optional.max_batch_request_size),
            response_body_size_limit: Some(self.config.optional.max_response_body_size()),
            with_extended_tracing: self.config.optional.extended_rpc_tracing,
            pruning_info_refresh_interval: Some(pruning_info_refresh_interval),
            polling_interval: Some(self.config.optional.polling_interval()),
            websocket_requests_per_minute_limit: None, // To be set by WS server layer method if required.
            replication_lag_limit: None,               // TODO: Support replication lag limit
        }
    }

    fn add_settlement_layer_data(mut self) -> anyhow::Result<Self> {
        self.node.add_layer(SettlementLayerData::new(
            zksync_gateway_migrator::node::ENConfig {
                l1_specific_contracts: self.config.l1_specific_contracts(),
                l1_chain_contracts: self.config.l1_settelment_contracts(),
                l2_contracts: self.config.l2_contracts(),
                chain_id: self.config.required.l2_chain_id,
                gateway_rpc_url: self.config.optional.gateway_url.clone(),
            },
        ));
        Ok(self)
    }

    fn add_tx_sender_layer(mut self) -> anyhow::Result<Self> {
        let postgres_storage_config = PostgresStorageCachesConfig {
            factory_deps_cache_size: self.config.optional.factory_deps_cache_size() as u64,
            initial_writes_cache_size: self.config.optional.initial_writes_cache_size() as u64,
            latest_values_cache_size: self.config.optional.latest_values_cache_size() as u64,
            latest_values_max_block_lag: 20, // reasonable default
        };
        let max_vm_concurrency = self.config.optional.vm_concurrency_limit;
        let tx_sender_layer = TxSenderLayer::new(
            postgres_storage_config,
            max_vm_concurrency,
            (&self.config).into(),
            TimestampAsserterConfig {
                min_time_till_end_sec: Duration::from_secs(
                    self.config
                        .optional
                        .timestamp_asserter_min_time_till_end_sec
                        .into(),
                ),
            },
        )
        .with_whitelisted_tokens_for_aa_cache(true);

        self.node.add_layer(ProxySinkLayer);
        self.node.add_layer(tx_sender_layer);
        Ok(self)
    }

    fn add_http_web3_api_layer(mut self) -> anyhow::Result<Self> {
        let optional_config = self.web3_api_optional_config();
        let internal_api_config_base: InternalApiConfigBase = (&self.config).into();

        self.node.add_layer(Web3ServerLayer::http(
            self.config.required.http_port,
            internal_api_config_base,
            optional_config,
        ));

        Ok(self)
    }

    fn add_ws_web3_api_layer(mut self) -> anyhow::Result<Self> {
        // TODO: Support websocket requests per minute limit
        let optional_config = self.web3_api_optional_config();
        let internal_api_config_base: InternalApiConfigBase = (&self.config).into();

        self.node.add_layer(Web3ServerLayer::ws(
            self.config.required.ws_port,
            internal_api_config_base,
            optional_config,
        ));

        Ok(self)
    }

    pub fn build(mut self, mut components: Vec<Component>) -> anyhow::Result<ZkStackService> {
        // Add "base" layers
        self = self
            .add_sigint_handler_layer()?
            .add_healthcheck_layer()?
            .add_prometheus_exporter_layer()?
            .add_pools_layer()?
            .add_main_node_client_layer()?
            .add_query_eth_client_layer()?
            .add_settlement_layer_data()?
            .add_reorg_detector_layer()?;

        // Add layers that must run only on a single component.
        if components.contains(&Component::Core) {
            // Core is a singleton & mandatory component,
            // so until we have a dedicated component for "auxiliary" tasks,
            // it's responsible for things like metrics.
            self = self
                .add_postgres_layer()?
                .add_external_node_metrics_layer()?;
            // We assign the storage initialization to the core, as it's considered to be
            // the "main" component.
            self = self
                .add_block_reverter_layer()?
                .add_storage_initialization_layer(LayerKind::Task)?;
        }

        // Add preconditions for all the components.
        self = self
            .add_validate_chain_ids_layer()?
            .add_storage_initialization_layer(LayerKind::Precondition)?;

        // Sort the components, so that the components they may depend on each other are added in the correct order.
        components.sort_unstable_by_key(|component| match component {
            // API consumes the resources provided by other layers (multiple ones), so it has to come the last.
            Component::HttpApi | Component::WsApi => 1,
            // Default priority.
            _ => 0,
        });

        for component in &components {
            match component {
                Component::HttpApi => {
                    self = self
                        .add_sync_state_updater_layer()?
                        .add_bridge_addresses_updater_layer()?
                        .add_mempool_cache_layer()?
                        .add_tree_api_client_layer()?
                        .add_main_node_fee_params_fetcher_layer()?
                        .add_tx_sender_layer()?
                        .add_http_web3_api_layer()?;
                }
                Component::WsApi => {
                    self = self
                        .add_sync_state_updater_layer()?
                        .add_bridge_addresses_updater_layer()?
                        .add_mempool_cache_layer()?
                        .add_tree_api_client_layer()?
                        .add_main_node_fee_params_fetcher_layer()?
                        .add_tx_sender_layer()?
                        .add_ws_web3_api_layer()?;
                }
                Component::Tree => {
                    // Right now, distributed mode for EN is not fully supported, e.g. there are some
                    // issues with reorg detection and snapshot recovery.
                    // So we require the core component to be present, e.g. forcing the EN to run in a monolithic mode.
                    anyhow::ensure!(
                        components.contains(&Component::Core),
                        "Tree must run on the same machine as Core"
                    );
                    let with_tree_api = components.contains(&Component::TreeApi);
                    self = self.add_metadata_calculator_layer(with_tree_api)?;
                }
                Component::TreeApi => {
                    if components.contains(&Component::Tree) {
                        // Do nothing, will be handled by the `Tree` component.
                    } else {
                        self = self.add_isolated_tree_api_layer()?;
                    }
                }
                Component::TreeFetcher => {
                    self = self.add_tree_data_fetcher_layer()?;
                }
                Component::DataAvailabilityFetcher => {
                    self = self
                        .add_da_client_layer()?
                        .add_data_availability_fetcher_layer()?;
                }
                Component::Core => {
                    // Main tasks
                    self = self
                        .add_state_keeper_layer()?
                        .add_consensus_layer()?
                        .add_pruning_layer()?
                        .add_consistency_checker_layer()?
                        .add_commitment_generator_layer()?
                        .add_batch_status_updater_layer()?
                        .add_logs_bloom_backfill_layer()?;
                }
            }
        }

        Ok(self.node.build())
    }
}

/// Marker for layers that can add either a task or a precondition.
#[derive(Debug)]
enum LayerKind {
    Task,
    Precondition,
}<|MERGE_RESOLUTION|>--- conflicted
+++ resolved
@@ -140,28 +140,6 @@
             l2_chain_id: self.config.required.l2_chain_id,
             postgres_pool_size: self.config.postgres.max_connections,
         });
-        Ok(self)
-    }
-
-<<<<<<< HEAD
-    fn add_settlement_layer_data(mut self) -> anyhow::Result<Self> {
-        self.node.add_layer(SettlementLayerData::new(
-            zksync_gateway_migrator::node::ENConfig {
-                l1_specific_contracts: self.config.l1_specific_contracts(),
-                l1_chain_contracts: self.config.l1_settelment_contracts(),
-                l2_contracts: self.config.l2_contracts(),
-                chain_id: self.config.required.l2_chain_id,
-                gateway_rpc_url: self.config.optional.gateway_url.clone(),
-            },
-        ));
-=======
-    fn add_settlement_layer_client_layer(mut self) -> anyhow::Result<Self> {
-        let query_eth_client_layer = SettlementLayerClientLayer::new(
-            self.config.required.eth_client_url.clone(),
-            self.config.optional.gateway_url.clone(),
-        );
-        self.node.add_layer(query_eth_client_layer);
->>>>>>> 5e4bf514
         Ok(self)
     }
 
