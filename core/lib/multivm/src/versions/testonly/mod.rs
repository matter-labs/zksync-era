//! Reusable tests and tooling for low-level VM testing.
//!
//! # How it works
//!
//! - [`TestedVm`] defines test-specific VM extensions. It's currently implemented for the latest legacy VM
//!   (`vm_latest`) and the fast VM (`vm_fast`).
//! - Submodules of this module define test functions generic by `TestedVm`. Specific VM versions implement `TestedVm`
//!   and can create tests based on these test functions with minimum amount of boilerplate code.
//! - Tests use [`VmTester`] built using [`VmTesterBuilder`] to create a VM instance. This allows to set up storage for the VM,
//!   custom [`SystemEnv`] / [`L1BatchEnv`], deployed contracts, pre-funded accounts etc.

use std::{collections::HashSet, rc::Rc};

use once_cell::sync::Lazy;
use zksync_contracts::{
    read_bootloader_code, read_zbin_bytecode, BaseSystemContracts, SystemContractCode,
};
use zksync_types::{
    block::L2BlockHasher, bytecode::BytecodeHash, fee_model::BatchFeeInput, get_code_key,
    get_is_account_key, h256_to_u256, u256_to_h256, utils::storage_key_for_eth_balance, Address,
    L1BatchNumber, L2BlockNumber, L2ChainId, ProtocolVersionId, U256,
};
use zksync_vm_interface::{
    pubdata::PubdataBuilder, L1BatchEnv, L2BlockEnv, SystemEnv, TxExecutionMode,
};

pub(super) use self::tester::{
    validation_params, TestedVm, TestedVmForValidation, VmTester, VmTesterBuilder,
};
use crate::{
    interface::storage::InMemoryStorage, pubdata_builders::RollupPubdataBuilder,
    vm_latest::constants::BATCH_COMPUTATIONAL_GAS_LIMIT,
};

pub(super) mod account_validation_rules;
pub(super) mod block_tip;
pub(super) mod bootloader;
pub(super) mod bytecode_publishing;
pub(super) mod circuits;
pub(super) mod code_oracle;
pub(super) mod default_aa;
pub(super) mod evm_emulator;
pub(super) mod gas_limit;
pub(super) mod get_used_contracts;
pub(super) mod is_write_initial;
pub(super) mod l1_messenger;
pub(super) mod l1_tx_execution;
pub(super) mod l2_blocks;
pub(super) mod nonce_holder;
pub(super) mod precompiles;
pub(super) mod refunds;
pub(super) mod require_eip712;
pub(super) mod rollbacks;
pub(super) mod secp256r1;
pub(super) mod simple_execution;
pub(super) mod storage;
mod tester;
pub(super) mod tracing_execution_error;
pub(super) mod transfer;
pub(super) mod upgrade;

static BASE_SYSTEM_CONTRACTS: Lazy<BaseSystemContracts> =
    Lazy::new(BaseSystemContracts::load_from_disk);

fn get_empty_storage() -> InMemoryStorage {
    InMemoryStorage::with_system_contracts()
}

pub(crate) fn read_max_depth_contract() -> Vec<u8> {
    read_zbin_bytecode(
        "core/tests/ts-integration/contracts/zkasm/artifacts/deep_stak.zkasm/deep_stak.zkasm.zbin",
    )
}

<<<<<<< HEAD
pub(crate) fn read_simple_transfer_contract() -> Vec<u8> {
    read_bytecode(
        "etc/contracts-test-data/artifacts-zk/contracts/simple-transfer/simple-transfer.sol/SimpleTransfer.json",
    )
}

pub(crate) fn read_validation_test_contract() -> Vec<u8> {
    let path = "etc/contracts-test-data/artifacts-zk/contracts/custom-account/validation-rule-breaker.sol/ValidationRuleBreaker.json";
    read_bytecode(path)
}

=======
>>>>>>> 00badcaa
pub(crate) fn get_bootloader(test: &str) -> SystemContractCode {
    let bootloader_code = read_bootloader_code(test);
    let bootloader_hash = BytecodeHash::for_bytecode(&bootloader_code).value();
    SystemContractCode {
        code: bootloader_code,
        hash: bootloader_hash,
    }
}

pub(crate) fn filter_out_base_system_contracts(all_bytecode_hashes: &mut HashSet<U256>) {
    all_bytecode_hashes.remove(&h256_to_u256(BASE_SYSTEM_CONTRACTS.default_aa.hash));
    if let Some(evm_emulator) = &BASE_SYSTEM_CONTRACTS.evm_emulator {
        all_bytecode_hashes.remove(&h256_to_u256(evm_emulator.hash));
    }
}

pub(super) fn default_system_env() -> SystemEnv {
    SystemEnv {
        zk_porter_available: false,
        version: ProtocolVersionId::latest(),
        base_system_smart_contracts: BaseSystemContracts::playground(),
        bootloader_gas_limit: BATCH_COMPUTATIONAL_GAS_LIMIT,
        execution_mode: TxExecutionMode::VerifyExecute,
        default_validation_computational_gas_limit: BATCH_COMPUTATIONAL_GAS_LIMIT,
        chain_id: L2ChainId::from(270),
    }
}

pub(super) fn default_l1_batch(number: L1BatchNumber) -> L1BatchEnv {
    // Add a bias to the timestamp to make it more realistic / "random".
    let timestamp = 1_700_000_000 + u64::from(number.0);
    L1BatchEnv {
        previous_batch_hash: None,
        number,
        timestamp,
        fee_input: BatchFeeInput::l1_pegged(
            50_000_000_000, // 50 gwei
            250_000_000,    // 0.25 gwei
        ),
        fee_account: Address::repeat_byte(1),
        enforced_base_fee: None,
        first_l2_block: L2BlockEnv {
            number: 1,
            timestamp,
            prev_block_hash: L2BlockHasher::legacy_hash(L2BlockNumber(0)),
            max_virtual_blocks_to_create: 100,
        },
    }
}

pub(super) fn default_pubdata_builder() -> Rc<dyn PubdataBuilder> {
    Rc::new(RollupPubdataBuilder::new(Address::zero()))
}

pub(super) fn make_address_rich(storage: &mut InMemoryStorage, address: Address) {
    let key = storage_key_for_eth_balance(&address);
    storage.set_value(key, u256_to_h256(U256::from(10_u64.pow(19))));
}

#[derive(Debug, Clone)]
pub(super) struct ContractToDeploy {
    bytecode: Vec<u8>,
    address: Address,
    is_account: bool,
    is_funded: bool,
}

impl ContractToDeploy {
    pub fn new(bytecode: Vec<u8>, address: Address) -> Self {
        Self {
            bytecode,
            address,
            is_account: false,
            is_funded: false,
        }
    }

    pub fn account(bytecode: Vec<u8>, address: Address) -> Self {
        Self {
            bytecode,
            address,
            is_account: true,
            is_funded: false,
        }
    }

    #[must_use]
    pub fn funded(mut self) -> Self {
        self.is_funded = true;
        self
    }

    pub fn insert(&self, storage: &mut InMemoryStorage) {
        let deployer_code_key = get_code_key(&self.address);
        let bytecode_hash = BytecodeHash::for_bytecode(&self.bytecode).value();
        storage.set_value(deployer_code_key, bytecode_hash);
        if self.is_account {
            let is_account_key = get_is_account_key(&self.address);
            storage.set_value(is_account_key, u256_to_h256(1_u32.into()));
        }
        storage.store_factory_dep(bytecode_hash, self.bytecode.clone());

        if self.is_funded {
            make_address_rich(storage, self.address);
        }
    }

    /// Inserts the contracts into the test environment, bypassing the deployer system contract.
    pub fn insert_all(contracts: &[Self], storage: &mut InMemoryStorage) {
        for contract in contracts {
            contract.insert(storage);
        }
    }
}<|MERGE_RESOLUTION|>--- conflicted
+++ resolved
@@ -72,20 +72,6 @@
     )
 }
 
-<<<<<<< HEAD
-pub(crate) fn read_simple_transfer_contract() -> Vec<u8> {
-    read_bytecode(
-        "etc/contracts-test-data/artifacts-zk/contracts/simple-transfer/simple-transfer.sol/SimpleTransfer.json",
-    )
-}
-
-pub(crate) fn read_validation_test_contract() -> Vec<u8> {
-    let path = "etc/contracts-test-data/artifacts-zk/contracts/custom-account/validation-rule-breaker.sol/ValidationRuleBreaker.json";
-    read_bytecode(path)
-}
-
-=======
->>>>>>> 00badcaa
 pub(crate) fn get_bootloader(test: &str) -> SystemContractCode {
     let bootloader_code = read_bootloader_code(test);
     let bootloader_hash = BytecodeHash::for_bytecode(&bootloader_code).value();
