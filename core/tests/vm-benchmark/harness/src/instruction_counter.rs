use std::{cell::RefCell, rc::Rc};

use zksync_multivm::{
    interface::{dyn_tracers::vm_1_5_0::DynTracer, tracer::TracerExecutionStatus},
    vm_latest::{BootloaderState, HistoryMode, SimpleMemory, VmTracer, ZkSyncVmState},
};
use zksync_state::WriteStorage;

pub struct InstructionCounter {
    count: usize,
    output: Rc<RefCell<usize>>,
}

/// A tracer that counts the number of instructions executed by the VM.
impl InstructionCounter {
<<<<<<< HEAD
    #[allow(dead_code)] // FIXME: should be fixed shortly
=======
    #[allow(dead_code)] // FIXME
>>>>>>> 4c67c2c0
    pub fn new(output: Rc<RefCell<usize>>) -> Self {
        Self { count: 0, output }
    }
}

impl<S: WriteStorage, H: HistoryMode> VmTracer<S, H> for InstructionCounter {
    fn finish_cycle(
        &mut self,
        _state: &mut ZkSyncVmState<S, H>,
        _bootloader_state: &mut BootloaderState,
    ) -> TracerExecutionStatus {
        self.count += 1;
        TracerExecutionStatus::Continue
    }

    fn after_vm_execution(
        &mut self,
        _state: &mut ZkSyncVmState<S, H>,
        _bootloader_state: &BootloaderState,
        _stop_reason: zksync_multivm::interface::tracer::VmExecutionStopReason,
    ) {
        *self.output.borrow_mut() = self.count;
    }
}

impl<S: WriteStorage, H: HistoryMode> DynTracer<S, SimpleMemory<H>> for InstructionCounter {}<|MERGE_RESOLUTION|>--- conflicted
+++ resolved
@@ -13,11 +13,7 @@
 
 /// A tracer that counts the number of instructions executed by the VM.
 impl InstructionCounter {
-<<<<<<< HEAD
-    #[allow(dead_code)] // FIXME: should be fixed shortly
-=======
     #[allow(dead_code)] // FIXME
->>>>>>> 4c67c2c0
     pub fn new(output: Rc<RefCell<usize>>) -> Self {
         Self { count: 0, output }
     }
