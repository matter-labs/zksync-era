--- conflicted
+++ resolved
@@ -267,7 +267,6 @@
 #bellman = { package = "zksync_bellman", git = "https://github.com/matter-labs/zksync-crypto", branch = "main" }
 bellman = { package = "zksync_bellman", version = "=0.32.1" }
 
-<<<<<<< HEAD
 #zk_os_forward_system = { package = "forward_system", git = "https://github.com/matter-labs/zksync-os", branch = "main", features = ["no_print"] }
 #zk_ee = { package = "zk_ee", git = "https://github.com/matter-labs/zksync-os", branch = "main" }
 #zk_os_basic_system = { package = "basic_system", git = "https://github.com/matter-labs/zksync-os", branch = "main" }
@@ -276,27 +275,12 @@
 zk_ee = { package = "zk_ee", path = "../../zksync-os/zk_ee" }
 zk_os_basic_system = { package = "basic_system", path = "../../zksync-os//basic_system" }
 zk_os_evm_interpreter = { package = "evm_interpreter", path = "../../zksync-os//evm_interpreter", features = ["evm-compatibility"] }
-=======
-# NOTE: before we have versioning in place, we use pinned versions of zksync-os and airbender repos
-# when updating, make sure the following is consistent:
-# * zksync-os revision here
-# * zksync-airbender revision here
-# * zksync-airbender revision in zkos_prover/Cargo.toml
-# * app.bin and app_logging_enabled.bin in root of this repo
-# * binaries used in SNARK wrapping
-# * L1 verifier
-#
-#zk_os_forward_system = { package = "forward_system", path="../../zk_ee/forward_system" }
-#zk_ee = { package = "zk_ee", path="../../zk_ee/zk_ee" }
-#zk_os_basic_system = { package = "basic_system", path="../../zk_ee/basic_system"}
-#zk_os_evm_interpreter = { package = "evm_interpreter", path="../../zk_ee/evm_interpreter" }
->>>>>>> a8338fbc
-
-
-zk_os_forward_system = { package = "forward_system", git = "https://github.com/matter-labs/zksync-os", rev = "3246224672077ce39d0555c55773a68fef6153a3", features = ["evm-compatibility", "unlimited_native"] }
-zk_ee = { package = "zk_ee", git = "https://github.com/matter-labs/zksync-os", rev = "3246224672077ce39d0555c55773a68fef6153a3"}
-zk_os_basic_system = { package = "basic_system", git = "https://github.com/matter-labs/zksync-os", rev = "3246224672077ce39d0555c55773a68fef6153a3"}
-zk_os_evm_interpreter = { package = "evm_interpreter", git = "https://github.com/matter-labs/zksync-os", rev = "3246224672077ce39d0555c55773a68fef6153a3", features = ["evm-compatibility"] }
+
+
+#zk_os_forward_system = { package = "forward_system", git = "https://github.com/matter-labs/zksync-os", rev = "3246224672077ce39d0555c55773a68fef6153a3", features = ["evm-compatibility", "unlimited_native"] }
+#zk_ee = { package = "zk_ee", git = "https://github.com/matter-labs/zksync-os", rev = "3246224672077ce39d0555c55773a68fef6153a3"}
+#zk_os_basic_system = { package = "basic_system", git = "https://github.com/matter-labs/zksync-os", rev = "3246224672077ce39d0555c55773a68fef6153a3"}
+#zk_os_evm_interpreter = { package = "evm_interpreter", git = "https://github.com/matter-labs/zksync-os", rev = "3246224672077ce39d0555c55773a68fef6153a3", features = ["evm-compatibility"] }
 
 # only used for verifinfg proofs
 air-compiler-cli = { package = "cli", git = "https://github.com/matter-labs/zksync-airbender.git", tag="0.0.5" }
