use std::collections::VecDeque;

use zksync_contracts::BaseSystemContractsHashes;
use zksync_multivm::{
    interface::{Call, FinishedL1Batch, VmExecutionMetrics, VmExecutionResultAndLogs},
    utils::{
        get_batch_base_fee, get_max_batch_gas_limit, get_max_gas_per_pubdata_byte,
        StorageWritesDeduplicator,
    },
};
use zksync_types::{
    block::{build_bloom, L2BlockHeader},
    commitment::PubdataParams,
    fee_model::BatchFeeInput,
    Address, BloomInput, L1BatchNumber, L2BlockNumber, ProtocolVersionId, Transaction, H256,
};

pub(crate) use self::{committed_updates::CommittedUpdates, l2_block_updates::L2BlockUpdates};
use super::{
    io::{BatchInitParams, IoCursor, L2BlockParams},
    metrics::{BATCH_TIP_METRICS, UPDATES_MANAGER_METRICS},
};
use crate::metrics::{L2BlockSealStage, L2_BLOCK_METRICS};

pub mod committed_updates;
pub mod l2_block_updates;

/// Most of the information needed to seal the l1 batch / L2 block is contained within the VM.
///
/// Things that are not captured there are accumulated externally.
/// `L2BlockUpdates` keeps updates for the pending L2 block.
/// `L1BatchUpdates` keeps updates for the already sealed L2 blocks of the pending L1 batch.
/// `UpdatesManager` manages the state of both of these accumulators to be consistent
/// and provides information about the pending state of the current L1 batch.
#[derive(Debug)]
pub struct UpdatesManager {
    // immutable
    l1_batch_number: L1BatchNumber,
    l1_batch_timestamp: u64,
    fee_account_address: Address,
    batch_fee_input: BatchFeeInput,
    base_fee_per_gas: u64,
    base_system_contract_hashes: BaseSystemContractsHashes,
    protocol_version: ProtocolVersionId,
    pubdata_params: PubdataParams,
<<<<<<< HEAD
=======
    pubdata_limit: Option<u64>,
    next_l2_block_params: Option<L2BlockParams>,
>>>>>>> d1946042
    previous_batch_protocol_version: ProtocolVersionId,
    previous_batch_timestamp: u64,
    sync_block_data_and_header_persistence: bool,

    // committed state
    committed_updates: CommittedUpdates,
    last_committed_l2_block_number: L2BlockNumber,
    last_committed_l2_block_timestamp: Option<u64>,
    last_committed_l2_block_hash: H256,

    // pending state
    pending_l2_blocks: VecDeque<L2BlockUpdates>,
    storage_writes_deduplicator: StorageWritesDeduplicator,
    next_l2_block_params: Option<L2BlockParams>,
}

impl UpdatesManager {
    pub(crate) fn new(
        batch_init_params: &BatchInitParams,
        previous_batch_protocol_version: ProtocolVersionId,
        previous_batch_timestamp: u64,
        previous_block_timestamp: Option<u64>,
        sync_block_data_and_header_persistence: bool,
    ) -> Self {
        let protocol_version = batch_init_params.system_env.version;
        let mut storage_writes_deduplicator = StorageWritesDeduplicator::new();
        storage_writes_deduplicator.make_snapshot();
        Self {
            l1_batch_number: batch_init_params.l1_batch_env.number,
            l1_batch_timestamp: batch_init_params.l1_batch_env.timestamp,
            fee_account_address: batch_init_params.l1_batch_env.fee_account,
            batch_fee_input: batch_init_params.l1_batch_env.fee_input,
            base_fee_per_gas: get_batch_base_fee(
                &batch_init_params.l1_batch_env,
                protocol_version.into(),
            ),
            base_system_contract_hashes: batch_init_params
                .system_env
                .base_system_smart_contracts
                .hashes(),
            protocol_version,
            pubdata_params: batch_init_params.pubdata_params,
            previous_batch_protocol_version,
            previous_batch_timestamp,
            sync_block_data_and_header_persistence,
            committed_updates: CommittedUpdates::new(),
            last_committed_l2_block_number: L2BlockNumber(
                batch_init_params.l1_batch_env.first_l2_block.number,
            ) - 1,
            last_committed_l2_block_timestamp: previous_block_timestamp,
            last_committed_l2_block_hash: batch_init_params
                .l1_batch_env
                .first_l2_block
                .prev_block_hash,
            pending_l2_blocks: VecDeque::from([L2BlockUpdates::new(
                batch_init_params.timestamp_ms,
                L2BlockNumber(batch_init_params.l1_batch_env.first_l2_block.number),
                batch_init_params
                    .l1_batch_env
                    .first_l2_block
                    .prev_block_hash,
                batch_init_params
                    .l1_batch_env
                    .first_l2_block
                    .max_virtual_blocks_to_create,
                protocol_version,
<<<<<<< HEAD
            )]),
            storage_writes_deduplicator,
=======
            ),
            storage_writes_deduplicator: StorageWritesDeduplicator::new(),
            pubdata_params: batch_init_params.pubdata_params,
            pubdata_limit: batch_init_params.pubdata_limit,
>>>>>>> d1946042
            next_l2_block_params: None,
        }
    }

    pub(crate) fn next_l2_block_timestamp_ms_mut(&mut self) -> Option<&mut u64> {
        self.next_l2_block_params
            .as_mut()
            .map(|params| params.timestamp_ms_mut())
    }

    pub(crate) fn get_next_or_current_l2_block_timestamp(&mut self) -> u64 {
        if let Some(next_l2_block_params) = self.next_l2_block_params {
            next_l2_block_params.timestamp()
        } else {
            self.last_pending_l2_block().timestamp()
        }
    }

    pub(crate) fn has_next_block_params(&self) -> bool {
        self.next_l2_block_params.is_some()
    }

    pub(crate) fn io_cursor(&self) -> IoCursor {
        if let Some(last) = self.pending_l2_blocks.back() {
            IoCursor {
                next_l2_block: last.number + 1,
                prev_l2_block_hash: last.get_l2_block_hash(),
                prev_l2_block_timestamp: last.timestamp(),
                l1_batch: self.l1_batch_number,
                prev_l1_batch_timestamp: self.previous_batch_timestamp(),
            }
        } else {
            IoCursor {
                next_l2_block: self.last_committed_l2_block_number + 1,
                prev_l2_block_hash: self.last_committed_l2_block_hash,
                prev_l2_block_timestamp: self.last_committed_l2_block_timestamp.unwrap(),
                l1_batch: self.l1_batch_number,
                prev_l1_batch_timestamp: self.previous_batch_timestamp(),
            }
        }
    }

    pub(crate) fn seal_l2_block_command(
        &self,
        l2_legacy_shared_bridge_addr: Option<Address>,
        pre_insert_txs: bool,
    ) -> L2BlockSealCommand {
        let l2_block = self.last_pending_l2_block().clone();
        let tx_count_in_last_block = l2_block.executed_transactions.len();
        L2BlockSealCommand {
            l1_batch_number: self.l1_batch_number(),
            l2_block,
            first_tx_index: self.pending_executed_transactions_len() - tx_count_in_last_block,
            fee_account_address: self.fee_account_address,
            fee_input: self.batch_fee_input,
            base_fee_per_gas: self.base_fee_per_gas,
            base_system_contracts_hashes: self.base_system_contract_hashes,
            protocol_version: Some(self.protocol_version),
            l2_legacy_shared_bridge_addr,
            pre_insert_txs,
            pubdata_params: self.pubdata_params,
            insert_header: self.sync_block_data_and_header_persistence
                || (tx_count_in_last_block == 0),
        }
    }

    pub fn extend_from_executed_transaction(
        &mut self,
        tx: Transaction,
        tx_execution_result: VmExecutionResultAndLogs,
        execution_metrics: VmExecutionMetrics,
        call_traces: Vec<Call>,
    ) {
        let latency = UPDATES_MANAGER_METRICS
            .extend_from_executed_transaction
            .start();
        self.storage_writes_deduplicator
            .apply(&tx_execution_result.logs.storage_logs);
        self.last_pending_l2_block_mut()
            .extend_from_executed_transaction(
                tx,
                tx_execution_result,
                execution_metrics,
                call_traces,
            );
        latency.observe();
    }

    pub fn finish_batch(&mut self, finished_batch: FinishedL1Batch) {
        let latency = UPDATES_MANAGER_METRICS.finish_batch.start();
        assert!(
            self.committed_updates.finished.is_none(),
            "Cannot finish already finished batch"
        );

        let result = &finished_batch.block_tip_execution_result;
        let batch_tip_execution_metrics = result.get_execution_metrics();

        let before = self.storage_writes_deduplicator.metrics();
        self.storage_writes_deduplicator
            .apply(&result.logs.storage_logs);
        let after = self.storage_writes_deduplicator.metrics();
        BATCH_TIP_METRICS.observe_writes_metrics(&before, &after, self.protocol_version());

        self.last_pending_l2_block_mut()
            .extend_from_fictive_transaction(result.clone(), batch_tip_execution_metrics);
        self.committed_updates.finished = Some(finished_batch);

        latency.observe();
    }

    /// Pushes a new L2 block with the specified timestamp into this manager.
    pub fn push_l2_block(&mut self) {
        let next_l2_block_params = self
            .next_l2_block_params
            .take()
            .expect("next l2 block params cannot be empty");

        let cursor = self.io_cursor();
        let new_l2_block_updates = L2BlockUpdates::new(
            next_l2_block_params.timestamp_ms(),
            cursor.next_l2_block,
            cursor.prev_l2_block_hash,
            next_l2_block_params.virtual_blocks(),
            self.protocol_version,
        );
        self.pending_l2_blocks.push_back(new_l2_block_updates);
        self.storage_writes_deduplicator.make_snapshot();
    }

    pub fn set_next_l2_block_params(&mut self, l2_block_params: L2BlockParams) {
        assert!(
            self.next_l2_block_params.is_none(),
            "next_l2_block_params cannot be set twice"
        );
        self.next_l2_block_params = Some(l2_block_params);
    }

    pub fn reset_next_l2_block_params(&mut self) {
        assert!(self.next_l2_block_params.is_some());
        self.next_l2_block_params = None;
    }

    pub(crate) fn pending_executed_transactions_len(&self) -> usize {
        self.committed_updates.executed_transaction_hashes.len()
            + self
                .pending_l2_blocks
                .iter()
                .map(|b| b.executed_transactions.len())
                .sum::<usize>()
    }

    pub(crate) fn pending_l1_transactions_len(&self) -> usize {
        self.committed_updates.l1_tx_count
            + self
                .pending_l2_blocks
                .iter()
                .map(|b| b.l1_tx_count)
                .sum::<usize>()
    }

    pub(crate) fn pending_execution_metrics(&self) -> VmExecutionMetrics {
        self.committed_updates.block_execution_metrics
            + self
                .pending_l2_blocks
                .iter()
                .fold(VmExecutionMetrics::default(), |sum, b| {
                    sum + b.block_execution_metrics
                })
    }

    pub(crate) fn pending_txs_encoding_size(&self) -> usize {
        self.committed_updates.txs_encoding_size
            + self
                .pending_l2_blocks
                .iter()
                .map(|b| b.txs_encoding_size)
                .sum::<usize>()
    }

    pub(crate) fn header_for_first_pending_block(&self) -> L2BlockHeader {
        let block = self.first_pending_l2_block();
        let progress = L2_BLOCK_METRICS.start(
            L2BlockSealStage::CalculateLogsBloom,
            !block.executed_transactions.is_empty(),
        );
        let iter = block.events.iter().flat_map(|event| {
            event
                .indexed_topics
                .iter()
                .map(|topic| BloomInput::Raw(topic.as_bytes()))
                .chain([BloomInput::Raw(event.address.as_bytes())])
        });
        let logs_bloom = build_bloom(iter);
        progress.observe(Some(block.events.len()));
        let definite_vm_version = self.protocol_version().into();
        L2BlockHeader {
            number: block.number,
            timestamp: block.timestamp(),
            hash: block.get_l2_block_hash(),
            l1_tx_count: block.l1_tx_count as u16,
            l2_tx_count: (block.executed_transactions.len() - block.l1_tx_count) as u16,
            fee_account_address: self.fee_account_address,
            base_fee_per_gas: self.base_fee_per_gas,
            batch_fee_input: self.batch_fee_input,
            base_system_contracts_hashes: self.base_system_contract_hashes(),
            protocol_version: Some(self.protocol_version()),
            gas_per_pubdata_limit: get_max_gas_per_pubdata_byte(definite_vm_version),
            virtual_blocks: block.virtual_blocks,
            gas_limit: get_max_batch_gas_limit(definite_vm_version),
            logs_bloom,
            pubdata_params: self.pubdata_params,
        }
    }

    pub fn last_pending_l2_block(&self) -> &L2BlockUpdates {
        self.pending_l2_blocks.back().unwrap()
    }

    pub fn last_pending_l2_block_checked(&self) -> Option<&L2BlockUpdates> {
        self.pending_l2_blocks.back()
    }

    pub fn last_pending_l2_block_mut(&mut self) -> &mut L2BlockUpdates {
        self.pending_l2_blocks.back_mut().unwrap()
    }

    pub fn next_l2_block_number(&self) -> L2BlockNumber {
        if let Some(b) = self.pending_l2_blocks.back() {
            b.number + 1
        } else {
            self.last_committed_l2_block_number + 1
        }
    }

    pub fn is_in_first_pending_block_state(&self) -> bool {
        self.committed_updates
            .executed_transaction_hashes
            .is_empty()
            && self.pending_l2_blocks.len() == 1
    }

    pub fn number_of_pending_blocks(&self) -> usize {
        self.pending_l2_blocks.len()
    }

    pub fn first_pending_l2_block(&self) -> &L2BlockUpdates {
        self.pending_l2_blocks.front().unwrap()
    }

    pub fn pop_last_pending_block(&mut self) {
        self.pending_l2_blocks.pop_back();
        self.storage_writes_deduplicator
            .rollback_to_latest_snapshot_popping();
    }

    pub fn commit_pending_block(&mut self) {
        let block = self.pending_l2_blocks.pop_front().unwrap();
        self.last_committed_l2_block_number = block.number;
        self.last_committed_l2_block_hash = block.get_l2_block_hash();
        self.last_committed_l2_block_timestamp = Some(block.timestamp());
        self.committed_updates.extend_from_sealed_l2_block(block);
        self.storage_writes_deduplicator
            .pop_front_snapshot_no_rollback();
    }
}

// Simple getters
impl UpdatesManager {
    pub fn protocol_version(&self) -> ProtocolVersionId {
        self.protocol_version
    }

    pub fn previous_batch_protocol_version(&self) -> ProtocolVersionId {
        self.previous_batch_protocol_version
    }

    pub fn previous_batch_timestamp(&self) -> u64 {
        self.previous_batch_timestamp
    }

    pub fn l1_batch_number(&self) -> L1BatchNumber {
        self.l1_batch_number
    }

    pub fn l1_batch_timestamp(&self) -> u64 {
        self.l1_batch_timestamp
    }

    pub fn base_system_contract_hashes(&self) -> BaseSystemContractsHashes {
        self.base_system_contract_hashes
    }

    pub fn batch_fee_input(&self) -> BatchFeeInput {
        self.batch_fee_input
    }

    pub fn fee_account_address(&self) -> Address {
        self.fee_account_address
    }

    pub fn committed_updates(&self) -> &CommittedUpdates {
        &self.committed_updates
    }

    pub fn storage_writes_deduplicator(&self) -> &StorageWritesDeduplicator {
        &self.storage_writes_deduplicator
    }

    pub fn storage_writes_deduplicator_mut(&mut self) -> &mut StorageWritesDeduplicator {
        &mut self.storage_writes_deduplicator
    }

    pub fn sync_block_data_and_header_persistence(&self) -> bool {
        self.sync_block_data_and_header_persistence
    }

    pub fn pubdata_limit(&self) -> Option<u64> {
        self.pubdata_limit
    }
}

/// Command to seal an L2 block containing all necessary data for it.
#[derive(Debug)]
pub struct L2BlockSealCommand {
    pub l1_batch_number: L1BatchNumber,
    pub l2_block: L2BlockUpdates,
    pub first_tx_index: usize,
    pub fee_account_address: Address,
    pub fee_input: BatchFeeInput,
    pub base_fee_per_gas: u64,
    pub base_system_contracts_hashes: BaseSystemContractsHashes,
    pub protocol_version: Option<ProtocolVersionId>,
    pub l2_legacy_shared_bridge_addr: Option<Address>,
    /// Whether transactions should be pre-inserted to DB.
    /// Should be set to `true` for EN's IO as EN doesn't store transactions in DB
    /// before they are included into L2 blocks.
    pub pre_insert_txs: bool,
    pub pubdata_params: PubdataParams,
    pub insert_header: bool,
}

#[cfg(test)]
mod tests {
    use super::*;
    use crate::tests::{create_execution_result, create_transaction, create_updates_manager};

    #[test]
    fn apply_l2_block() {
        // Init accumulators.
        let mut updates_manager = create_updates_manager();
        assert_eq!(updates_manager.pending_executed_transactions_len(), 0);

        // Apply tx.
        let tx = create_transaction(10, 100);
        updates_manager.extend_from_executed_transaction(
            tx,
            create_execution_result([]),
            VmExecutionMetrics::default(),
            vec![],
        );

        // Check that only pending state is updated.
        assert_eq!(updates_manager.pending_executed_transactions_len(), 1);
        assert_eq!(
            updates_manager
                .last_pending_l2_block()
                .executed_transactions
                .len(),
            1
        );
        assert_eq!(
            updates_manager
                .committed_updates
                .executed_transaction_hashes
                .len(),
            0
        );

        // Seal an L2 block.
        updates_manager.commit_pending_block();

        // Check that L1 batch updates are the same with the pending state
        // and L2 block updates are empty.
        assert_eq!(updates_manager.pending_executed_transactions_len(), 1);
        assert!(updates_manager.last_pending_l2_block_checked().is_none());
        assert_eq!(
            updates_manager
                .committed_updates
                .executed_transaction_hashes
                .len(),
            1
        );
    }
}<|MERGE_RESOLUTION|>--- conflicted
+++ resolved
@@ -43,11 +43,7 @@
     base_system_contract_hashes: BaseSystemContractsHashes,
     protocol_version: ProtocolVersionId,
     pubdata_params: PubdataParams,
-<<<<<<< HEAD
-=======
     pubdata_limit: Option<u64>,
-    next_l2_block_params: Option<L2BlockParams>,
->>>>>>> d1946042
     previous_batch_protocol_version: ProtocolVersionId,
     previous_batch_timestamp: u64,
     sync_block_data_and_header_persistence: bool,
@@ -90,6 +86,7 @@
                 .hashes(),
             protocol_version,
             pubdata_params: batch_init_params.pubdata_params,
+            pubdata_limit: batch_init_params.pubdata_limit,
             previous_batch_protocol_version,
             previous_batch_timestamp,
             sync_block_data_and_header_persistence,
@@ -114,15 +111,8 @@
                     .first_l2_block
                     .max_virtual_blocks_to_create,
                 protocol_version,
-<<<<<<< HEAD
             )]),
             storage_writes_deduplicator,
-=======
-            ),
-            storage_writes_deduplicator: StorageWritesDeduplicator::new(),
-            pubdata_params: batch_init_params.pubdata_params,
-            pubdata_limit: batch_init_params.pubdata_limit,
->>>>>>> d1946042
             next_l2_block_params: None,
         }
     }
