--- conflicted
+++ resolved
@@ -4,10 +4,6 @@
 };
 
 use anyhow::Context as _;
-<<<<<<< HEAD
-use tokio::{runtime::Handle, sync::mpsc};
-use zksync_dal::{ConnectionPool, Server, ServerDals, StorageProcessor};
-=======
 use tokio::{
     runtime::Handle,
     sync::{
@@ -15,8 +11,7 @@
         watch,
     },
 };
-use zksync_dal::{ConnectionPool, StorageProcessor};
->>>>>>> ab532bbe
+use zksync_dal::{ConnectionPool, Server, ServerDals, StorageProcessor};
 use zksync_types::{L1BatchNumber, MiniblockNumber, StorageKey, StorageValue, H256};
 
 use self::metrics::{Method, ValuesUpdateStage, CACHE_METRICS, STORAGE_METRICS};
@@ -155,12 +150,7 @@
         &self,
         from_miniblock: MiniblockNumber,
         to_miniblock: MiniblockNumber,
-<<<<<<< HEAD
-        rt_handle: &Handle,
         connection: &mut StorageProcessor<'_, Server>,
-=======
-        connection: &mut StorageProcessor<'_>,
->>>>>>> ab532bbe
     ) -> anyhow::Result<()> {
         const MAX_MINIBLOCKS_LAG: u32 = 5;
 
@@ -305,14 +295,8 @@
     pub fn configure_storage_values_cache(
         &mut self,
         capacity: u64,
-<<<<<<< HEAD
         connection_pool: ConnectionPool<Server>,
-        rt_handle: Handle,
-    ) -> impl FnOnce() -> anyhow::Result<()> + Send {
-=======
-        connection_pool: ConnectionPool,
     ) -> PostgresStorageCachesTask {
->>>>>>> ab532bbe
         assert!(
             capacity > 0,
             "Storage values cache capacity must be positive"
