--- conflicted
+++ resolved
@@ -327,11 +327,7 @@
         let started_at = Instant::now();
         loop {
             assert!(
-<<<<<<< HEAD
-                started_at.elapsed() <= Duration::from_secs(10),
-=======
                 started_at.elapsed() < Duration::from_secs(10),
->>>>>>> b82e2e47
                 "Timeout waiting for catch up"
             );
 
