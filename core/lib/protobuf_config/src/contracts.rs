--- conflicted
+++ resolved
@@ -120,13 +120,13 @@
                 .transpose()
                 .context("base_token_addr")?,
             l2_native_token_vault_proxy_addr: l2
-                .native_token_vault_addr
+                .l2_native_token_vault_proxy_addr
                 .as_ref()
                 .map(|x| parse_h160(x))
                 .transpose()
                 .context("l2_native_token_vault_proxy_addr")?,
             l2_da_validator_addr: l2
-                .da_validator_addr
+                .l2_da_validator_addr
                 .as_ref()
                 .map(|x| parse_h160(x))
                 .transpose()
@@ -172,17 +172,13 @@
             }),
             l2: Some(proto::L2 {
                 testnet_paymaster_addr: this.l2_testnet_paymaster_addr.map(|a| format!("{:?}", a)),
-                native_token_vault_addr: this
+                l2_native_token_vault_proxy_addr: this
                     .l2_native_token_vault_proxy_addr
                     .map(|a| format!("{:?}", a)),
-<<<<<<< HEAD
-                da_validator_addr: this.l2_da_validator_addr.map(|a| format!("{:?}", a)),
-=======
                 l2_da_validator_addr: this.l2_da_validator_addr.map(|a| format!("{:?}", a)),
                 l2_legacy_shared_bridge_addr: this
                     .l2_legacy_shared_bridge_addr
                     .map(|a| format!("{:?}", a)),
->>>>>>> dec82dbf
             }),
             bridges: Some(proto::Bridges {
                 shared: Some(proto::Bridge {
