--- conflicted
+++ resolved
@@ -1,22 +1,12 @@
-<<<<<<< HEAD
-use sqlx::types::chrono::Utc;
-use sqlx::Row;
-
 use std::{collections::HashMap, ops, time::Instant};
 
-pub use crate::models::storage_log::StorageTreeEntry;
-use crate::{instrument::InstrumentExt, StorageProcessor};
-=======
-use std::{collections::HashMap, time::Instant};
-
 use sqlx::{types::chrono::Utc, Row};
->>>>>>> dd9b308b
 use zksync_types::{
     get_code_key, AccountTreeId, Address, L1BatchNumber, MiniblockNumber, StorageKey, StorageLog,
     FAILED_CONTRACT_DEPLOYMENT_BYTECODE_HASH, H256, U256,
 };
 
-use crate::{instrument::InstrumentExt, StorageProcessor};
+use crate::{instrument::InstrumentExt, models::storage_log::StorageTreeEntry, StorageProcessor};
 
 #[derive(Debug)]
 pub struct StorageLogsDal<'a, 'c> {
@@ -612,16 +602,14 @@
         ProtocolVersion, ProtocolVersionId,
     };
 
-<<<<<<< HEAD
+    use super::*;
+    use crate::{tests::create_miniblock_header, ConnectionPool};
+
     fn u256_to_h256_reversed(value: U256) -> H256 {
         let mut bytes = [0_u8; 32];
         value.to_little_endian(&mut bytes);
         H256(bytes)
     }
-=======
-    use super::*;
-    use crate::{tests::create_miniblock_header, ConnectionPool};
->>>>>>> dd9b308b
 
     async fn insert_miniblock(conn: &mut StorageProcessor<'_>, number: u32, logs: Vec<StorageLog>) {
         let mut header = L1BatchHeader::new(
