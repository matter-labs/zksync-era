use std::{env, num::ParseIntError, str::FromStr};

use anyhow::Context;
use zksync_basic_types::{url::SensitiveUrl, H160};
use zksync_config::{
    configs::{
        da_client::{
            avail::{
                AvailClientConfig, AvailSecrets, AVAIL_FULL_CLIENT_NAME,
                AVAIL_GAS_RELAY_CLIENT_NAME,
            },
            celestia::CelestiaSecrets,
            eigenv1m0::EigenSecretsV1M0,
<<<<<<< HEAD
            eigenv2m1::EigenSecretsV2M1,
            DAClientConfig, AVAIL_CLIENT_CONFIG_NAME, CELESTIA_CLIENT_CONFIG_NAME,
            EIGENV1M0_CLIENT_CONFIG_NAME, EIGENV2M1_CLIENT_CONFIG_NAME, NO_DA_CLIENT_CONFIG_NAME,
=======
            eigenv2m0::EigenSecretsV2M0,
            DAClientConfig, AVAIL_CLIENT_CONFIG_NAME, CELESTIA_CLIENT_CONFIG_NAME,
            EIGENV1M0_CLIENT_CONFIG_NAME, EIGENV2M0_CLIENT_CONFIG_NAME, NO_DA_CLIENT_CONFIG_NAME,
>>>>>>> 08a55734
            OBJECT_STORE_CLIENT_CONFIG_NAME,
        },
        secrets::DataAvailabilitySecrets,
        AvailConfig,
    },
<<<<<<< HEAD
    EigenConfigV1M0, EigenConfigV2M1,
=======
    EigenConfigV1M0, EigenConfigV2M0,
>>>>>>> 08a55734
};

use crate::{envy_load, FromEnv};

pub fn da_client_config_from_env(prefix: &str) -> anyhow::Result<DAClientConfig> {
    let client_tag = env::var(format!("{}CLIENT", prefix))?;
    let config = match client_tag.as_str() {
        AVAIL_CLIENT_CONFIG_NAME => DAClientConfig::Avail(AvailConfig {
            bridge_api_url: env::var(format!("{}BRIDGE_API_URL", prefix))?,
            timeout_ms: env::var(format!("{}TIMEOUT_MS", prefix))?.parse()?,
            config: match env::var(format!("{}AVAIL_CLIENT_TYPE", prefix))?.as_str() {
                AVAIL_FULL_CLIENT_NAME => {
                    AvailClientConfig::FullClient(envy_load("da_avail_full_client", prefix)?)
                }
                AVAIL_GAS_RELAY_CLIENT_NAME => {
                    AvailClientConfig::GasRelay(envy_load("da_avail_gas_relay", prefix)?)
                }
                _ => anyhow::bail!("Unknown Avail DA client type"),
            },
        }),
        CELESTIA_CLIENT_CONFIG_NAME => {
            DAClientConfig::Celestia(envy_load("da_celestia_config", prefix)?)
        }
        EIGENV1M0_CLIENT_CONFIG_NAME => DAClientConfig::EigenV1M0(EigenConfigV1M0 {
            disperser_rpc: env::var(format!("{}DISPERSER_RPC", prefix))?,
            settlement_layer_confirmation_depth: env::var(format!(
                "{}SETTLEMENT_LAYER_CONFIRMATION_DEPTH",
                prefix
            ))?
            .parse()?,
            eigenda_eth_rpc: match env::var(format!("{}EIGENDA_ETH_RPC", prefix)) {
                // Use a specific L1 RPC URL for the EigenDA client.
                Ok(url) => Some(SensitiveUrl::from_str(&url)?),
                // Err means that the environment variable is not set.
                // Use zkSync default L1 RPC for the EigenDA client.
                Err(_) => None,
            },
            eigenda_svc_manager_address: H160::from_str(&env::var(format!(
                "{}EIGENDA_SVC_MANAGER_ADDRESS",
                prefix
            ))?)?,
            wait_for_finalization: env::var(format!("{}WAIT_FOR_FINALIZATION", prefix))?.parse()?,
            authenticated: env::var(format!("{}AUTHENTICATED", prefix))?.parse()?,
            points_source: match env::var(format!("{}POINTS_SOURCE", prefix))?.as_str() {
                "Path" => zksync_config::configs::da_client::eigenv1m0::PointsSource::Path(
                    env::var(format!("{}POINTS_PATH", prefix))?,
                ),
                "Url" => zksync_config::configs::da_client::eigenv1m0::PointsSource::Url((
                    env::var(format!("{}POINTS_LINK_G1", prefix))?,
                    env::var(format!("{}POINTS_LINK_G2", prefix))?,
                )),
                _ => anyhow::bail!("Unknown Eigen points type"),
            },
            custom_quorum_numbers: match env::var(format!("{}CUSTOM_QUORUM_NUMBERS", prefix)) {
                Ok(numbers) => numbers
                    .split(',')
                    .map(|s| s.parse().map_err(|e: ParseIntError| anyhow::anyhow!(e)))
                    .collect::<anyhow::Result<Vec<_>>>()?,
                Err(_) => vec![],
            },
        }),
<<<<<<< HEAD
        EIGENV2M1_CLIENT_CONFIG_NAME => DAClientConfig::EigenV2M1(EigenConfigV2M1 {
=======
        EIGENV2M0_CLIENT_CONFIG_NAME => DAClientConfig::EigenV2M0(EigenConfigV2M0 {
>>>>>>> 08a55734
            disperser_rpc: env::var(format!("{}DISPERSER_RPC", prefix))?,
            eigenda_eth_rpc: match env::var(format!("{}EIGENDA_ETH_RPC", prefix)) {
                // Use a specific L1 RPC URL for the EigenDA client.
                Ok(url) => Some(SensitiveUrl::from_str(&url)?),
                // Err means that the environment variable is not set.
                // Use zkSync default L1 RPC for the EigenDA client.
                Err(_) => None,
            },
            authenticated: env::var(format!("{}AUTHENTICATED", prefix))?.parse()?,
            eigenda_cert_and_blob_verifier_addr: H160::from_str(&env::var(format!(
                "{}EIGENDA_CERT_AND_BLOB_VERIFIER_ADDR",
                prefix
            ))?)?,
            cert_verifier_addr: H160::from_str(&env::var(format!(
                "{}CERT_VERIFIER_ADDR",
                prefix
            ))?)?,
            blob_version: env::var(format!("{}BLOB_VERSION", prefix))?.parse()?,
            polynomial_form: match env::var(format!("{}POLYNOMIAL_FORM", prefix))?.as_str() {
<<<<<<< HEAD
                "Coeff" => zksync_config::configs::da_client::eigenv2m1::PolynomialForm::Coeff,
                "Poly" => zksync_config::configs::da_client::eigenv2m1::PolynomialForm::Eval,
=======
                "Coeff" => zksync_config::configs::da_client::eigenv2m0::PolynomialForm::Coeff,
                "Poly" => zksync_config::configs::da_client::eigenv2m0::PolynomialForm::Eval,
>>>>>>> 08a55734
                _ => anyhow::bail!("Unknown polynomial form"),
            },
        }),
        OBJECT_STORE_CLIENT_CONFIG_NAME => {
            DAClientConfig::ObjectStore(envy_load("da_object_store", prefix)?)
        }
        NO_DA_CLIENT_CONFIG_NAME => DAClientConfig::NoDA,
        _ => anyhow::bail!("Unknown DA client name: {}", client_tag),
    };

    Ok(config)
}

impl FromEnv for DAClientConfig {
    fn from_env() -> anyhow::Result<Self> {
        da_client_config_from_env("DA_")
    }
}

pub fn da_client_secrets_from_env(prefix: &str) -> anyhow::Result<DataAvailabilitySecrets> {
    let client_tag = env::var(format!("{}CLIENT", prefix))?;
    let secrets = match client_tag.as_str() {
        AVAIL_CLIENT_CONFIG_NAME => {
            let seed_phrase: Option<zksync_basic_types::secrets::SeedPhrase> =
                env::var(format!("{}SECRETS_SEED_PHRASE", prefix))
                    .ok()
                    .map(Into::into);
            let gas_relay_api_key: Option<zksync_basic_types::secrets::APIKey> =
                env::var(format!("{}SECRETS_GAS_RELAY_API_KEY", prefix))
                    .ok()
                    .map(Into::into);
            if seed_phrase.is_none() && gas_relay_api_key.is_none() {
                anyhow::bail!("No secrets provided for Avail DA client");
            }
            DataAvailabilitySecrets::Avail(AvailSecrets {
                seed_phrase,
                gas_relay_api_key,
            })
        }
        CELESTIA_CLIENT_CONFIG_NAME => {
            let private_key = env::var(format!("{}SECRETS_PRIVATE_KEY", prefix))
                .context("Celestia private key not found")?
                .into();
            DataAvailabilitySecrets::Celestia(CelestiaSecrets { private_key })
        }
        EIGENV1M0_CLIENT_CONFIG_NAME => {
            let private_key = env::var(format!("{}SECRETS_PRIVATE_KEY", prefix))
                .context("Eigen private key not found")?
                .into();
            DataAvailabilitySecrets::EigenV1M0(EigenSecretsV1M0 { private_key })
        }
<<<<<<< HEAD
        EIGENV2M1_CLIENT_CONFIG_NAME => {
            let private_key = env::var(format!("{}SECRETS_PRIVATE_KEY", prefix))
                .context("Eigen private key not found")?
                .into();
            DataAvailabilitySecrets::EigenV2M1(EigenSecretsV2M1 { private_key })
=======
        EIGENV2M0_CLIENT_CONFIG_NAME => {
            let private_key = env::var(format!("{}SECRETS_PRIVATE_KEY", prefix))
                .context("Eigen private key not found")?
                .into();
            DataAvailabilitySecrets::EigenV2M0(EigenSecretsV2M0 { private_key })
>>>>>>> 08a55734
        }

        _ => anyhow::bail!("Unknown DA client name: {}", client_tag),
    };

    Ok(secrets)
}

impl FromEnv for DataAvailabilitySecrets {
    fn from_env() -> anyhow::Result<Self> {
        da_client_secrets_from_env("DA_")
    }
}

#[cfg(test)]
mod tests {
    use std::str::FromStr;

    use zksync_basic_types::url::SensitiveUrl;
    use zksync_config::{
        configs::{
            da_client::{
                avail::{AvailClientConfig, AvailDefaultConfig},
                eigenv1m0::PointsSource,
                DAClientConfig::{self, ObjectStore},
            },
            object_store::ObjectStoreMode::GCS,
        },
<<<<<<< HEAD
        AvailConfig, CelestiaConfig, EigenConfigV1M0, EigenConfigV2M1, ObjectStoreConfig,
=======
        AvailConfig, CelestiaConfig, EigenConfigV2M0, ObjectStoreConfig,
>>>>>>> 08a55734
    };

    use super::*;
    use crate::test_utils::EnvMutex;

    static MUTEX: EnvMutex = EnvMutex::new();

    fn expected_object_store_da_client_config(url: String, max_retries: u16) -> DAClientConfig {
        ObjectStore(ObjectStoreConfig {
            mode: GCS {
                bucket_base_url: url,
            },
            max_retries,
            local_mirror_path: None,
        })
    }

    #[test]
    fn from_env_object_store() {
        let mut lock = MUTEX.lock();
        let config = r#"
            DA_CLIENT="ObjectStore"

            DA_BUCKET_BASE_URL="sometestpath"
            DA_MODE="GCS"
            DA_MAX_RETRIES="5"
        "#;
        lock.set_env(config);
        let actual = DAClientConfig::from_env().unwrap();
        assert_eq!(
            actual,
            expected_object_store_da_client_config("sometestpath".to_string(), 5)
        );
    }

    fn expected_avail_da_layer_config(
        api_node_url: &str,
        bridge_api_url: &str,
        app_id: u32,
        timeout_ms: usize,
    ) -> DAClientConfig {
        DAClientConfig::Avail(AvailConfig {
            bridge_api_url: bridge_api_url.to_string(),
            timeout_ms,
            config: AvailClientConfig::FullClient(AvailDefaultConfig {
                api_node_url: api_node_url.to_string(),
                app_id,
                finality_state: None,
                dispatch_timeout_ms: None,
            }),
        })
    }

    #[test]
    fn from_env_avail_client() {
        let mut lock = MUTEX.lock();
        let config = r#"
            DA_CLIENT="Avail"
            DA_AVAIL_CLIENT_TYPE="FullClient"

            DA_BRIDGE_API_URL="localhost:54321"
            DA_TIMEOUT_MS="2000"

            DA_API_NODE_URL="localhost:12345"
            DA_APP_ID="1"
        "#;

        lock.set_env(config);

        let actual = DAClientConfig::from_env().unwrap();
        assert_eq!(
            actual,
            expected_avail_da_layer_config(
                "localhost:12345",
                "localhost:54321",
                "1".parse::<u32>().unwrap(),
                "2000".parse::<usize>().unwrap(),
            )
        );
    }

    #[test]
    fn from_env_avail_secrets() {
        let mut lock = MUTEX.lock();
        let config = r#"
            DA_CLIENT="Avail"
            DA_SECRETS_SEED_PHRASE="bottom drive obey lake curtain smoke basket hold race lonely fit walk"
        "#;

        lock.set_env(config);

        let (actual_seed, actual_key) = match DataAvailabilitySecrets::from_env().unwrap() {
            DataAvailabilitySecrets::Avail(avail) => (avail.seed_phrase, avail.gas_relay_api_key),
            _ => {
                panic!("Avail config expected")
            }
        };
        assert_eq!(
            (actual_seed.unwrap(), actual_key),
            (
                "bottom drive obey lake curtain smoke basket hold race lonely fit walk".into(),
                None
            )
        );
    }

    fn expected_celestia_da_layer_config(
        api_node_url: &str,
        namespace: &str,
        chain_id: &str,
        timeout_ms: u64,
    ) -> DAClientConfig {
        DAClientConfig::Celestia(CelestiaConfig {
            api_node_url: api_node_url.to_string(),
            namespace: namespace.to_string(),
            chain_id: chain_id.to_string(),
            timeout_ms,
        })
    }

    #[test]
    fn from_env_celestia_client() {
        let mut lock = MUTEX.lock();
        let config = r#"
            DA_CLIENT="Celestia"
            DA_API_NODE_URL="localhost:12345"
            DA_NAMESPACE="0x1234567890abcdef"
            DA_CHAIN_ID="mocha-4"
            DA_TIMEOUT_MS="7000"
        "#;
        lock.set_env(config);

        let actual = DAClientConfig::from_env().unwrap();
        assert_eq!(
            actual,
            expected_celestia_da_layer_config(
                "localhost:12345",
                "0x1234567890abcdef",
                "mocha-4",
                7000
            )
        );
    }

    #[test]
<<<<<<< HEAD
    fn from_env_eigenv1m0_client() {
        let mut lock = MUTEX.lock();
        let config = r#"
            DA_CLIENT="EigenV1M0"
            DA_DISPERSER_RPC="http://localhost:8080"
            DA_SETTLEMENT_LAYER_CONFIRMATION_DEPTH=0
            DA_EIGENDA_ETH_RPC="http://localhost:8545"
            DA_EIGENDA_SVC_MANAGER_ADDRESS="0x0000000000000000000000000000000000000123"
            DA_WAIT_FOR_FINALIZATION=true
            DA_AUTHENTICATED=false
            DA_POINTS_SOURCE="Path"
            DA_POINTS_PATH="resources"
            DA_CUSTOM_QUORUM_NUMBERS="2"
        "#;
        lock.set_env(config);
        let actual = DAClientConfig::from_env().unwrap();
        assert_eq!(
            actual,
            DAClientConfig::EigenV1M0(EigenConfigV1M0 {
                disperser_rpc: "http://localhost:8080".to_string(),
                settlement_layer_confirmation_depth: 0,
                eigenda_eth_rpc: Some(SensitiveUrl::from_str("http://localhost:8545").unwrap()),
                eigenda_svc_manager_address: "0x0000000000000000000000000000000000000123"
                    .parse()
                    .unwrap(),
                wait_for_finalization: true,
                authenticated: false,
                points_source: PointsSource::Path("resources".to_string()),
                custom_quorum_numbers: vec![2],
            })
        );
    }

    #[test]
    fn from_env_eigenv2m1_client() {
=======
    fn from_env_eigenv2m0_client() {
>>>>>>> 08a55734
        let mut lock = MUTEX.lock();
        let config = r#"
            DA_CLIENT="EigenV2M0"
            DA_DISPERSER_RPC="http://localhost:8080"
            DA_EIGENDA_ETH_RPC="http://localhost:8545"
            DA_AUTHENTICATED=false
            DA_EIGENDA_CERT_AND_BLOB_VERIFIER_ADDR="0x0000000000000000000000000000000000001234"
            DA_CERT_VERIFIER_ADDR="0x0000000000000000000000000000000000012345"
            DA_BLOB_VERSION="0"
            DA_POLYNOMIAL_FORM="Coeff"
        "#;
        lock.set_env(config);

        let actual = DAClientConfig::from_env().unwrap();
        assert_eq!(
            actual,
<<<<<<< HEAD
            DAClientConfig::EigenV2M1(EigenConfigV2M1 {
=======
            DAClientConfig::EigenV2M0(EigenConfigV2M0 {
>>>>>>> 08a55734
                disperser_rpc: "http://localhost:8080".to_string(),
                eigenda_eth_rpc: Some(SensitiveUrl::from_str("http://localhost:8545").unwrap()),
                authenticated: false,
                eigenda_cert_and_blob_verifier_addr: "0x0000000000000000000000000000000000001234"
                    .parse()
                    .unwrap(),
                cert_verifier_addr: "0x0000000000000000000000000000000000012345"
                    .parse()
                    .unwrap(),
                blob_version: 0,
                polynomial_form:
<<<<<<< HEAD
                    zksync_config::configs::da_client::eigenv2m1::PolynomialForm::Coeff,
=======
                    zksync_config::configs::da_client::eigenv2m0::PolynomialForm::Coeff,
            })
        );
    }

    #[test]
    fn from_env_eigenv1m0_client() {
        let mut lock = MUTEX.lock();
        let config = r#"
            DA_CLIENT="EigenV1M0"
            DA_DISPERSER_RPC="http://localhost:8080"
            DA_SETTLEMENT_LAYER_CONFIRMATION_DEPTH=0
            DA_EIGENDA_ETH_RPC="http://localhost:8545"
            DA_EIGENDA_SVC_MANAGER_ADDRESS="0x0000000000000000000000000000000000000123"
            DA_WAIT_FOR_FINALIZATION=true
            DA_AUTHENTICATED=false
            DA_POINTS_SOURCE="Path"
            DA_POINTS_PATH="resources"
            DA_CUSTOM_QUORUM_NUMBERS="2"
        "#;
        lock.set_env(config);

        let actual = DAClientConfig::from_env().unwrap();
        assert_eq!(
            actual,
            DAClientConfig::EigenV1M0(EigenConfigV1M0 {
                disperser_rpc: "http://localhost:8080".to_string(),
                settlement_layer_confirmation_depth: 0,
                eigenda_eth_rpc: Some(SensitiveUrl::from_str("http://localhost:8545").unwrap()),
                eigenda_svc_manager_address: "0x0000000000000000000000000000000000000123"
                    .parse()
                    .unwrap(),
                wait_for_finalization: true,
                authenticated: false,
                points_source: PointsSource::Path("resources".to_string()),
                custom_quorum_numbers: vec![2],
>>>>>>> 08a55734
            })
        );
    }

    #[test]
    fn from_env_celestia_secrets() {
        let mut lock = MUTEX.lock();
        let config = r#"
            DA_CLIENT="Celestia"
            DA_SECRETS_PRIVATE_KEY="f55baf7c0e4e33b1d78fbf52f069c426bc36cff1aceb9bc8f45d14c07f034d73"
        "#;

        lock.set_env(config);

        let DataAvailabilitySecrets::Celestia(actual) =
            DataAvailabilitySecrets::from_env().unwrap()
        else {
            panic!("expected Celestia config")
        };
        assert_eq!(
            actual.private_key,
            "f55baf7c0e4e33b1d78fbf52f069c426bc36cff1aceb9bc8f45d14c07f034d73".into()
        );
    }
}<|MERGE_RESOLUTION|>--- conflicted
+++ resolved
@@ -11,25 +11,15 @@
             },
             celestia::CelestiaSecrets,
             eigenv1m0::EigenSecretsV1M0,
-<<<<<<< HEAD
-            eigenv2m1::EigenSecretsV2M1,
+            eigenv2m0::EigenSecretsV2M0,eigenv2m1::EigenSecretsV2M1,
             DAClientConfig, AVAIL_CLIENT_CONFIG_NAME, CELESTIA_CLIENT_CONFIG_NAME,
-            EIGENV1M0_CLIENT_CONFIG_NAME, EIGENV2M1_CLIENT_CONFIG_NAME, NO_DA_CLIENT_CONFIG_NAME,
-=======
-            eigenv2m0::EigenSecretsV2M0,
-            DAClientConfig, AVAIL_CLIENT_CONFIG_NAME, CELESTIA_CLIENT_CONFIG_NAME,
-            EIGENV1M0_CLIENT_CONFIG_NAME, EIGENV2M0_CLIENT_CONFIG_NAME, NO_DA_CLIENT_CONFIG_NAME,
->>>>>>> 08a55734
+            EIGENV1M0_CLIENT_CONFIG_NAME, EIGENV2M0_CLIENT_CONFIG_NAME, EIGENV2M1_CLIENT_CONFIG_NAME, NO_DA_CLIENT_CONFIG_NAME,
             OBJECT_STORE_CLIENT_CONFIG_NAME,
         },
         secrets::DataAvailabilitySecrets,
         AvailConfig,
     },
-<<<<<<< HEAD
-    EigenConfigV1M0, EigenConfigV2M1,
-=======
-    EigenConfigV1M0, EigenConfigV2M0,
->>>>>>> 08a55734
+    EigenConfigV1M0, EigenConfigV2M0, EigenConfigV2M1,
 };
 
 use crate::{envy_load, FromEnv};
@@ -91,11 +81,28 @@
                 Err(_) => vec![],
             },
         }),
-<<<<<<< HEAD
+        EIGENV2M0_CLIENT_CONFIG_NAME => DAClientConfig::EigenV2M0(EigenConfigV2M0 {
+            disperser_rpc: env::var(format!("{}DISPERSER_RPC", prefix))?,
+            eigenda_eth_rpc: match env::var(format!("{}EIGENDA_ETH_RPC", prefix)) {
+                // Use a specific L1 RPC URL for the EigenDA client.
+                Ok(url) => Some(SensitiveUrl::from_str(&url)?),
+                // Err means that the environment variable is not set.
+                // Use zkSync default L1 RPC for the EigenDA client.
+                Err(_) => None,
+            },
+            authenticated: env::var(format!("{}AUTHENTICATED", prefix))?.parse()?,
+            cert_verifier_addr: H160::from_str(&env::var(format!(
+                "{}CERT_VERIFIER_ADDR",
+                prefix
+            ))?)?,
+            blob_version: env::var(format!("{}BLOB_VERSION", prefix))?.parse()?,
+            polynomial_form: match env::var(format!("{}POLYNOMIAL_FORM", prefix))?.as_str() {
+                "Coeff" => zksync_config::configs::da_client::eigenv2m0::PolynomialForm::Coeff,
+                "Poly" => zksync_config::configs::da_client::eigenv2m0::PolynomialForm::Eval,
+                _ => anyhow::bail!("Unknown polynomial form"),
+            },
+        }),
         EIGENV2M1_CLIENT_CONFIG_NAME => DAClientConfig::EigenV2M1(EigenConfigV2M1 {
-=======
-        EIGENV2M0_CLIENT_CONFIG_NAME => DAClientConfig::EigenV2M0(EigenConfigV2M0 {
->>>>>>> 08a55734
             disperser_rpc: env::var(format!("{}DISPERSER_RPC", prefix))?,
             eigenda_eth_rpc: match env::var(format!("{}EIGENDA_ETH_RPC", prefix)) {
                 // Use a specific L1 RPC URL for the EigenDA client.
@@ -115,13 +122,8 @@
             ))?)?,
             blob_version: env::var(format!("{}BLOB_VERSION", prefix))?.parse()?,
             polynomial_form: match env::var(format!("{}POLYNOMIAL_FORM", prefix))?.as_str() {
-<<<<<<< HEAD
                 "Coeff" => zksync_config::configs::da_client::eigenv2m1::PolynomialForm::Coeff,
                 "Poly" => zksync_config::configs::da_client::eigenv2m1::PolynomialForm::Eval,
-=======
-                "Coeff" => zksync_config::configs::da_client::eigenv2m0::PolynomialForm::Coeff,
-                "Poly" => zksync_config::configs::da_client::eigenv2m0::PolynomialForm::Eval,
->>>>>>> 08a55734
                 _ => anyhow::bail!("Unknown polynomial form"),
             },
         }),
@@ -173,19 +175,17 @@
                 .into();
             DataAvailabilitySecrets::EigenV1M0(EigenSecretsV1M0 { private_key })
         }
-<<<<<<< HEAD
+        EIGENV2M0_CLIENT_CONFIG_NAME => {
+            let private_key = env::var(format!("{}SECRETS_PRIVATE_KEY", prefix))
+                .context("Eigen private key not found")?
+                .into();
+            DataAvailabilitySecrets::EigenV2M0(EigenSecretsV2M0 { private_key })
+        }
         EIGENV2M1_CLIENT_CONFIG_NAME => {
             let private_key = env::var(format!("{}SECRETS_PRIVATE_KEY", prefix))
                 .context("Eigen private key not found")?
                 .into();
             DataAvailabilitySecrets::EigenV2M1(EigenSecretsV2M1 { private_key })
-=======
-        EIGENV2M0_CLIENT_CONFIG_NAME => {
-            let private_key = env::var(format!("{}SECRETS_PRIVATE_KEY", prefix))
-                .context("Eigen private key not found")?
-                .into();
-            DataAvailabilitySecrets::EigenV2M0(EigenSecretsV2M0 { private_key })
->>>>>>> 08a55734
         }
 
         _ => anyhow::bail!("Unknown DA client name: {}", client_tag),
@@ -214,11 +214,7 @@
             },
             object_store::ObjectStoreMode::GCS,
         },
-<<<<<<< HEAD
-        AvailConfig, CelestiaConfig, EigenConfigV1M0, EigenConfigV2M1, ObjectStoreConfig,
-=======
-        AvailConfig, CelestiaConfig, EigenConfigV2M0, ObjectStoreConfig,
->>>>>>> 08a55734
+        AvailConfig, CelestiaConfig, EigenConfigV1M0,EigenConfigV2M0, EigenConfigV2M1, ObjectStoreConfig,
     };
 
     use super::*;
@@ -364,7 +360,6 @@
     }
 
     #[test]
-<<<<<<< HEAD
     fn from_env_eigenv1m0_client() {
         let mut lock = MUTEX.lock();
         let config = r#"
@@ -399,13 +394,41 @@
     }
 
     #[test]
+    fn from_env_eigenv2m0_client() {
+        let mut lock = MUTEX.lock();
+        let config = r#"
+            DA_CLIENT="EigenV2M0"
+            DA_DISPERSER_RPC="http://localhost:8080"
+            DA_EIGENDA_ETH_RPC="http://localhost:8545"
+            DA_AUTHENTICATED=false
+            DA_CERT_VERIFIER_ADDR="0x0000000000000000000000000000000000012345"
+            DA_BLOB_VERSION="0"
+            DA_POLYNOMIAL_FORM="Coeff"
+        "#;
+        lock.set_env(config);
+
+        let actual = DAClientConfig::from_env().unwrap();
+        assert_eq!(
+            actual,
+            DAClientConfig::EigenV2M0(EigenConfigV2M0 {
+                disperser_rpc: "http://localhost:8080".to_string(),
+                eigenda_eth_rpc: Some(SensitiveUrl::from_str("http://localhost:8545").unwrap()),
+                authenticated: false,
+                cert_verifier_addr: "0x0000000000000000000000000000000000012345"
+                    .parse()
+                    .unwrap(),
+                blob_version: 0,
+                polynomial_form:
+                    zksync_config::configs::da_client::eigenv2m1::PolynomialForm::Coeff,
+            })
+        );
+    }
+
+    #[test]
     fn from_env_eigenv2m1_client() {
-=======
-    fn from_env_eigenv2m0_client() {
->>>>>>> 08a55734
-        let mut lock = MUTEX.lock();
-        let config = r#"
-            DA_CLIENT="EigenV2M0"
+        let mut lock = MUTEX.lock();
+        let config = r#"
+            DA_CLIENT="EigenV2M1"
             DA_DISPERSER_RPC="http://localhost:8080"
             DA_EIGENDA_ETH_RPC="http://localhost:8545"
             DA_AUTHENTICATED=false
@@ -419,11 +442,7 @@
         let actual = DAClientConfig::from_env().unwrap();
         assert_eq!(
             actual,
-<<<<<<< HEAD
             DAClientConfig::EigenV2M1(EigenConfigV2M1 {
-=======
-            DAClientConfig::EigenV2M0(EigenConfigV2M0 {
->>>>>>> 08a55734
                 disperser_rpc: "http://localhost:8080".to_string(),
                 eigenda_eth_rpc: Some(SensitiveUrl::from_str("http://localhost:8545").unwrap()),
                 authenticated: false,
@@ -435,46 +454,7 @@
                     .unwrap(),
                 blob_version: 0,
                 polynomial_form:
-<<<<<<< HEAD
                     zksync_config::configs::da_client::eigenv2m1::PolynomialForm::Coeff,
-=======
-                    zksync_config::configs::da_client::eigenv2m0::PolynomialForm::Coeff,
-            })
-        );
-    }
-
-    #[test]
-    fn from_env_eigenv1m0_client() {
-        let mut lock = MUTEX.lock();
-        let config = r#"
-            DA_CLIENT="EigenV1M0"
-            DA_DISPERSER_RPC="http://localhost:8080"
-            DA_SETTLEMENT_LAYER_CONFIRMATION_DEPTH=0
-            DA_EIGENDA_ETH_RPC="http://localhost:8545"
-            DA_EIGENDA_SVC_MANAGER_ADDRESS="0x0000000000000000000000000000000000000123"
-            DA_WAIT_FOR_FINALIZATION=true
-            DA_AUTHENTICATED=false
-            DA_POINTS_SOURCE="Path"
-            DA_POINTS_PATH="resources"
-            DA_CUSTOM_QUORUM_NUMBERS="2"
-        "#;
-        lock.set_env(config);
-
-        let actual = DAClientConfig::from_env().unwrap();
-        assert_eq!(
-            actual,
-            DAClientConfig::EigenV1M0(EigenConfigV1M0 {
-                disperser_rpc: "http://localhost:8080".to_string(),
-                settlement_layer_confirmation_depth: 0,
-                eigenda_eth_rpc: Some(SensitiveUrl::from_str("http://localhost:8545").unwrap()),
-                eigenda_svc_manager_address: "0x0000000000000000000000000000000000000123"
-                    .parse()
-                    .unwrap(),
-                wait_for_finalization: true,
-                authenticated: false,
-                points_source: PointsSource::Path("resources".to_string()),
-                custom_quorum_numbers: vec![2],
->>>>>>> 08a55734
             })
         );
     }
