<<<<<<< HEAD
use zksync_test_contracts::{DeployContractsTx, TestContract, TxType};

use super::{tester::VmTesterBuilder, TestedVm};
=======
use zksync_test_account::TxType;

use super::{default_pubdata_builder, read_test_contract, tester::VmTesterBuilder, TestedVm};
>>>>>>> 474d1738
use crate::{
    interface::{InspectExecutionMode, TxExecutionMode, VmEvent, VmInterfaceExt},
    utils::bytecode,
};

pub(crate) fn test_bytecode_publishing<VM: TestedVm>() {
    // In this test, we aim to ensure that the contents of the compressed bytecodes
    // are included as part of the L2->L1 long messages
    let mut vm = VmTesterBuilder::new()
        .with_empty_in_memory_storage()
        .with_execution_mode(TxExecutionMode::VerifyExecute)
        .with_rich_accounts(1)
        .build::<VM>();

    let counter = TestContract::counter().bytecode;
    let account = &mut vm.rich_accounts[0];

    let compressed_bytecode = bytecode::compress(counter.to_vec()).unwrap().compressed;

<<<<<<< HEAD
    let DeployContractsTx { tx, .. } = account.get_deploy_tx(counter, None, TxType::L2);
    vm.vm.push_transaction(tx);
    let result = vm.vm.execute(VmExecutionMode::OneTx);
=======
    let tx = account.get_deploy_tx(&counter, None, TxType::L2).tx;
    assert_eq!(tx.execute.factory_deps.len(), 1); // The deployed bytecode is the only dependency
    let push_result = vm.vm.push_transaction(tx);
    assert_eq!(push_result.compressed_bytecodes.len(), 1);
    assert_eq!(push_result.compressed_bytecodes[0].original, counter);
    assert_eq!(
        push_result.compressed_bytecodes[0].compressed,
        compressed_bytecode
    );

    let result = vm.vm.execute(InspectExecutionMode::OneTx);
>>>>>>> 474d1738
    assert!(!result.result.is_failed(), "Transaction wasn't successful");

    vm.vm.finish_batch(default_pubdata_builder());

    let state = vm.vm.get_current_execution_state();
    let long_messages = VmEvent::extract_long_l2_to_l1_messages(&state.events);
    assert!(
        long_messages.contains(&compressed_bytecode),
        "Bytecode not published"
    );
}<|MERGE_RESOLUTION|>--- conflicted
+++ resolved
@@ -1,12 +1,6 @@
-<<<<<<< HEAD
-use zksync_test_contracts::{DeployContractsTx, TestContract, TxType};
+use zksync_test_contracts::{TestContract, TxType};
 
-use super::{tester::VmTesterBuilder, TestedVm};
-=======
-use zksync_test_account::TxType;
-
-use super::{default_pubdata_builder, read_test_contract, tester::VmTesterBuilder, TestedVm};
->>>>>>> 474d1738
+use super::{default_pubdata_builder, tester::VmTesterBuilder, TestedVm};
 use crate::{
     interface::{InspectExecutionMode, TxExecutionMode, VmEvent, VmInterfaceExt},
     utils::bytecode,
@@ -26,12 +20,7 @@
 
     let compressed_bytecode = bytecode::compress(counter.to_vec()).unwrap().compressed;
 
-<<<<<<< HEAD
-    let DeployContractsTx { tx, .. } = account.get_deploy_tx(counter, None, TxType::L2);
-    vm.vm.push_transaction(tx);
-    let result = vm.vm.execute(VmExecutionMode::OneTx);
-=======
-    let tx = account.get_deploy_tx(&counter, None, TxType::L2).tx;
+    let tx = account.get_deploy_tx(counter, None, TxType::L2).tx;
     assert_eq!(tx.execute.factory_deps.len(), 1); // The deployed bytecode is the only dependency
     let push_result = vm.vm.push_transaction(tx);
     assert_eq!(push_result.compressed_bytecodes.len(), 1);
@@ -42,7 +31,6 @@
     );
 
     let result = vm.vm.execute(InspectExecutionMode::OneTx);
->>>>>>> 474d1738
     assert!(!result.result.is_failed(), "Transaction wasn't successful");
 
     vm.vm.finish_batch(default_pubdata_builder());
