--- conflicted
+++ resolved
@@ -37,12 +37,8 @@
     pub diamond_init_max_pubdata_per_batch: u64,
     pub diamond_init_minimal_l2_gas_price: u64,
     pub diamond_init_priority_tx_max_pubdata: u64,
-<<<<<<< HEAD
     pub expected_validium_l2_da_validator: Address,
-=======
-    pub expected_rollup_l2_da_validator: Option<Address>,
-    pub expected_validium_l2_da_validator: Option<Address>,
->>>>>>> dc0d02e9
+
 
     // Probably gonna need it to add new chains
     pub force_deployments_data: Bytes,
