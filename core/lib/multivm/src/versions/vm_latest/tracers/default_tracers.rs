--- conflicted
+++ resolved
@@ -4,10 +4,7 @@
 };
 
 use zk_evm_1_4_1::{
-<<<<<<< HEAD
     aux_structures::Timestamp,
-=======
->>>>>>> dec608d5
     tracing::{
         AfterDecodingData, AfterExecutionData, BeforeExecutionData, Tracer, VmLocalStateData,
     },
