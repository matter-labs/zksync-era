--- conflicted
+++ resolved
@@ -21,11 +21,8 @@
 pub mod create;
 pub mod deploy_l2_contracts;
 pub mod deploy_paymaster;
-<<<<<<< HEAD
+mod enable_evm_emulator;
 pub mod gateway_upgrade;
-=======
-mod enable_evm_emulator;
->>>>>>> ea18999a
 pub mod genesis;
 pub mod init;
 mod migrate_from_gateway;
@@ -75,7 +72,6 @@
     DeployPaymaster(ForgeScriptArgs),
     /// Update Token Multiplier Setter address on L1
     UpdateTokenMultiplierSetter(ForgeScriptArgs),
-<<<<<<< HEAD
     /// Prepare chain to be an eligible gateway
     ConvertToGateway(ForgeScriptArgs),
     /// Migrate chain to gateway
@@ -84,10 +80,8 @@
     MigrateFromGateway(MigrateFromGatewayArgs),
     /// Upgrade to the protocol version that supports Gateway
     GatewayUpgrade(GatewayUpgradeArgs),
-=======
     /// Enable EVM emulation on chain (Not supported yet)
     EnableEvmEmulator(ForgeScriptArgs),
->>>>>>> ea18999a
 }
 
 pub(crate) async fn run(shell: &Shell, args: ChainCommands) -> anyhow::Result<()> {
@@ -117,13 +111,10 @@
         ChainCommands::UpdateTokenMultiplierSetter(args) => {
             set_token_multiplier_setter::run(args, shell).await
         }
-<<<<<<< HEAD
         ChainCommands::ConvertToGateway(args) => convert_to_gateway::run(args, shell).await,
         ChainCommands::MigrateToGateway(args) => migrate_to_gateway::run(args, shell).await,
         ChainCommands::MigrateFromGateway(args) => migrate_from_gateway::run(args, shell).await,
         ChainCommands::GatewayUpgrade(args) => gateway_upgrade::run(args, shell).await,
-=======
         ChainCommands::EnableEvmEmulator(args) => enable_evm_emulator::run(args, shell).await,
->>>>>>> ea18999a
     }
 }