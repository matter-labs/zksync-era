--- conflicted
+++ resolved
@@ -4,13 +4,8 @@
 use crate::{
     commands::args::WaitArgs,
     messages::{
-<<<<<<< HEAD
-        MSG_SERVER_ADDITIONAL_ARGS_HELP, MSG_SERVER_COMPONENTS_HELP, MSG_SERVER_GENESIS_HELP,
-        MSG_SERVER_L1_RECOVERY_HELP, MSG_SERVER_URING_HELP,
-=======
         MSG_SERVER_ADDITIONAL_ARGS_HELP, MSG_SERVER_COMMAND_HELP, MSG_SERVER_COMPONENTS_HELP,
-        MSG_SERVER_GENESIS_HELP, MSG_SERVER_URING_HELP,
->>>>>>> 6ddd5608
+        MSG_SERVER_GENESIS_HELP, MSG_SERVER_L1_RECOVERY_HELP, MSG_SERVER_URING_HELP,
     },
 };
 
@@ -45,19 +40,8 @@
     pub components: Option<Vec<String>>,
     #[arg(long, help = MSG_SERVER_GENESIS_HELP)]
     pub genesis: bool,
-<<<<<<< HEAD
     #[clap(long, help = MSG_SERVER_L1_RECOVERY_HELP)]
     pub l1_recovery: bool,
-    #[arg(
-        long, short,
-        trailing_var_arg = true,
-        allow_hyphen_values = true,
-        hide = false,
-        help = MSG_SERVER_ADDITIONAL_ARGS_HELP
-    )]
-    additional_args: Vec<String>,
-=======
->>>>>>> 6ddd5608
     #[clap(help = MSG_SERVER_URING_HELP, long, default_missing_value = "true")]
     pub uring: bool,
     #[clap(long, help = MSG_SERVER_COMMAND_HELP)]
