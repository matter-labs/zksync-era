--- conflicted
+++ resolved
@@ -92,17 +92,10 @@
     pub pubdata_costs: Option<Vec<i32>>,
 }
 
-<<<<<<< HEAD
-/// Data needed to execute a miniblock in the VM.
+/// Data needed to execute an L2 block in the VM.
 #[derive(Debug, PartialEq, Clone)]
-pub struct MiniblockExecutionData {
-    pub number: MiniblockNumber,
-=======
-/// Data needed to execute an L2 block in the VM.
-#[derive(Debug)]
 pub struct L2BlockExecutionData {
     pub number: L2BlockNumber,
->>>>>>> a44fac97
     pub timestamp: u64,
     pub prev_block_hash: H256,
     pub virtual_blocks: u32,
