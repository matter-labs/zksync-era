--- conflicted
+++ resolved
@@ -363,11 +363,7 @@
 
       - name: Setup attester committee for the consensus chain
         run: |
-<<<<<<< HEAD
-          ci_run zkstack consensus set-attester-committee --chain consensus &> ${{ env.INTEGRATION_TESTS_LOGS_DIR }}/consensus.log 
-=======
-          ci_run zk_inception consensus set-attester-committee --chain consensus --from-genesis &> ${{ env.INTEGRATION_TESTS_LOGS_DIR }}/consensus.log 
->>>>>>> 61055142
+          ci_run zkstack consensus set-attester-committee --chain consensus --from-genesis &> ${{ env.INTEGRATION_TESTS_LOGS_DIR }}/consensus.log 
 
       - name: Run integration tests
         run: |
