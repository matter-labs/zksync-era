name: Workflow template for CI jobs for Core Components
on:
  workflow_call:

env:
  CLICOLOR: 1

jobs:
  lint:
    name: lint
    uses: ./.github/workflows/ci-core-lint-reusable.yml

  build:
    runs-on: [matterlabs-ci-runner-high-performance]
    steps:
      - uses: actions/checkout@a5ac7e51b41094c92402da3b24376905380afc29 # v4
        with:
          submodules: "recursive"
          fetch-depth: 0

      - name: Setup environment
        run: |
          echo ZKSYNC_HOME=$(pwd) >> $GITHUB_ENV
          echo $(pwd)/bin >> $GITHUB_PATH
          echo IN_DOCKER=1 >> .env

      - name: Start services
        run: |
          ci_localnet_up
          ci_run sccache --start-server

      - name: Build
        run: |
          ci_run bash -c "cd zk_toolbox && cargo build --release"

      # Compress with tar to avoid permission loss
      # https://github.com/actions/upload-artifact?tab=readme-ov-file#permission-loss
      - name: Tar zk_toolbox binaries
        run: |
          tar -C ./zk_toolbox/target/release -cvf zk_toolbox.tar zk_inception zk_supervisor

      - name: Upload zk_toolbox binaries
        uses: actions/upload-artifact@v4
        with:
          name: zk_toolbox
          path: zk_toolbox.tar
          compression-level: 0

  tests:
    runs-on: [matterlabs-ci-runner-high-performance]
    needs: [build]
    steps:
      - uses: actions/checkout@a5ac7e51b41094c92402da3b24376905380afc29 # v4
        with:
          submodules: "recursive"
          fetch-depth: 0


      - name: Setup environment
        run: |
          echo ZKSYNC_HOME=$(pwd) >> $GITHUB_ENV
          echo $(pwd)/bin >> $GITHUB_PATH
          echo IN_DOCKER=1 >> .env

      - name: Start services
        run: |
          ci_localnet_up
          ci_run sccache --start-server

      - name: Build zk_toolbox
        run: ci_run bash -c "./bin/zkt"

      - name: Initialize ecosystem
        run: |
          ci_run git config --global --add safe.directory /usr/src/zksync
          ci_run git config --global --add safe.directory /usr/src/zksync/contracts/system-contracts
          ci_run git config --global --add safe.directory /usr/src/zksync/contracts

          ci_run zk_inception ecosystem init --deploy-paymaster --deploy-erc20 \
          --deploy-ecosystem --l1-rpc-url=http://localhost:8545 \
          --server-db-url=postgres://postgres:notsecurepassword@localhost:5432 \
          --server-db-name=zksync_server_localhost_era \
          --prover-db-url=postgres://postgres:notsecurepassword@localhost:5432 \
          --prover-db-name=zksync_prover_localhost_era \
          --ignore-prerequisites --verbose \
          --observability=false

      - name: Read Custom Token address and set as environment variable
        run: |
          address=$(awk -F": " '/tokens:/ {found_tokens=1} found_tokens && /DAI:/ {found_dai=1} found_dai && /address:/ {print $2; exit}' ./configs/erc20.yaml)
          echo "address=$address"
          echo "address=$address" >> $GITHUB_ENV
  
      - name: Create and initialize Validium chain
        run: |
          ci_run zk_inception chain create \
          --chain-name chain_validium \
          --chain-id sequential \
          --prover-mode no-proofs \
          --wallet-creation localhost \
          --l1-batch-commit-data-generator-mode validium \
          --base-token-address 0x0000000000000000000000000000000000000001 \
          --base-token-price-nominator 1 \
          --base-token-price-denominator 1 \
          --set-as-default false \
          --ignore-prerequisites

          ci_run zk_inception chain init \
          --deploy-paymaster \
          --l1-rpc-url=http://localhost:8545 \
          --server-db-url=postgres://postgres:notsecurepassword@localhost:5432 \
          --server-db-name=zksync_server_localhost_validium \
          --prover-db-url=postgres://postgres:notsecurepassword@localhost:5432 \
          --prover-db-name=zksync_prover_localhost_validium \
          --port-offset 2000 \
          --chain chain_validium

      - name: Create and initialize chain with Custom Token
        run: |
          ci_run zk_inception chain create \
          --chain-name chain_custom_token \
          --chain-id sequential \
          --prover-mode no-proofs \
          --wallet-creation localhost \
          --l1-batch-commit-data-generator-mode rollup \
          --base-token-address ${{ env.address }} \
          --base-token-price-nominator 3 \
          --base-token-price-denominator 2 \
          --set-as-default false \
          --ignore-prerequisites

<<<<<<< HEAD
          ci_run zk_inception chain init \
          --deploy-paymaster \
          --l1-rpc-url=http://localhost:8545 \
          --server-db-url=postgres://postgres:notsecurepassword@localhost:5432 \
          --server-db-name=zksync_server_localhost_custom_token \
          --prover-db-url=postgres://postgres:notsecurepassword@localhost:5432 \
          --prover-db-name=zksync_prover_localhost_custom_token \
          --port-offset 3000 \
          --chain chain_custom_token

      - name: Build test dependencies
        run: |
          ci_run zk_supervisor test build

      - name: Run servers
=======
      - name: Run server
>>>>>>> 180f787a
        run: |
          ci_run zk_inception server --ignore-prerequisites --chain era &> server_rollup.log &
          ci_run zk_inception server --ignore-prerequisites --chain chain_validium &> server_validium.log &
          ci_run zk_inception server --ignore-prerequisites --chain chain_custom_token &> server_custom_token.log &
          ci_run sleep 5

      - name: Run integration tests
        run: |
          ci_run zk_supervisor test integration --no-deps --ignore-prerequisites --chain era &> integration_rollup.log &
          PID1=$!

          ci_run zk_supervisor test integration --no-deps --ignore-prerequisites --chain chain_validium &> integration_validium.log &
          PID2=$!

          ci_run zk_supervisor test integration --no-deps --ignore-prerequisites --chain chain_custom_token &> integration_custom_token.log &
          PID3=$!

          wait $PID1
          wait $PID2
          wait $PID3

      - name: Init external nodes
        run: |
          ci_run zk_inception external-node configs --db-url=postgres://postgres:notsecurepassword@localhost:5432 \
          --db-name=zksync_en_localhost_era_rollup --l1-rpc-url=http://localhost:8545 --chain era
          ci_run zk_inception external-node init --ignore-prerequisites --chain era 
          
          ci_run zk_inception external-node configs --db-url=postgres://postgres:notsecurepassword@localhost:5432 \
          --db-name=zksync_en_localhost_era_validium1 --l1-rpc-url=http://localhost:8545 --chain chain_validium
          ci_run zk_inception external-node init --ignore-prerequisites --chain chain_validium

          ci_run zk_inception external-node configs --db-url=postgres://postgres:notsecurepassword@localhost:5432 \
          --db-name=zksync_en_localhost_era_custom_token --l1-rpc-url=http://localhost:8545 --chain chain_custom_token
          ci_run zk_inception external-node init --ignore-prerequisites --chain chain_custom_token

      - name: Run recovery tests (from snapshot)
        run: |
          ci_run zk_supervisor test recovery --snapshot --no-deps --ignore-prerequisites --verbose --chain era &> recovery_snap_rollup.log &
          PID1=$!
          
          ci_run zk_supervisor test recovery --snapshot --no-deps --ignore-prerequisites --verbose --chain chain_validium &> recovery_snap_validium.log &
          PID2=$!
          
          ci_run zk_supervisor test recovery --snapshot --no-deps --ignore-prerequisites --verbose --chain chain_custom_token &> recovery_snap_custom_token.log &
          PID3=$!

          wait $PID1
          wait $PID2
          wait $PID3

      - name: Run recovery tests (from genesis)
        run: |
          ci_run zk_supervisor test recovery --no-deps --no-kill --ignore-prerequisites --verbose --chain era &> recovery_gen_rollup.log &
          PID1=$!

          ci_run zk_supervisor test recovery --no-deps --no-kill --ignore-prerequisites --verbose --chain chain_validium &> recovery_gen_validium.log &
          PID2=$!

          ci_run zk_supervisor test recovery --no-deps --no-kill --ignore-prerequisites --verbose --chain chain_custom_token &> recovery_gen_custom_token.log &
          PID3=$!

          wait $PID1
          wait $PID2
          wait $PID3

      - name: Run external node server
        run: |
          ci_run zk_inception external-node run --ignore-prerequisites --chain era &> external_node_rollup.log &
          ci_run zk_inception external-node run --ignore-prerequisites --chain chain_validium &> external_node_validium.log &
          ci_run zk_inception external-node run --ignore-prerequisites --chain chain_custom_token &> external_node_custom_token.log &
          ci_run sleep 5

      - name: Run integration tests en
        run: |
          ci_run zk_supervisor test integration --no-deps --ignore-prerequisites --external-node --chain era &> integration_en_rollup.log &
          PID1=$!

          ci_run zk_supervisor test integration --no-deps --ignore-prerequisites --external-node --chain chain_validium &> integration_en_validium.log &
          PID2=$!

          ci_run zk_supervisor test integration --no-deps --ignore-prerequisites --external-node --chain chain_custom_token &> integration_en_cusotm_token.log &
          PID3=$!

          wait $PID1
          wait $PID2
          wait $PID3

      - name: Run revert tests (external node)
        run: |
          ci_run killall -INT zksync_server
          ci_run killall -INT zksync_external_node
          
          ci_run zk_supervisor test revert --no-deps --no-kill --ignore-prerequisites --chain chain_validium &> revert_validium.log &
          PID1=$!

          ci_run zk_supervisor test revert --no-deps --no-kill --external-node --ignore-prerequisites --chain era &> revert_rollup.log &
          PID2=$!

          ci_run zk_supervisor test revert --no-deps --no-kill --external-node --ignore-prerequisites --chain chain_custom_token &> revert_custom_token.log &
          PID3=$!
          
          wait $PID1
          wait $PID2
          wait $PID3


      # Upgrade tests should run last, because as soon as they 
      # finish the bootloader will be different
      # TODO make upgrade tests safe to run multiple times
      - name: Run upgrade test
        run: |
          ci_run zk_supervisor test upgrade --no-deps --chain era

      - name: Show server_rollup.log logs
        if: always()
        run: ci_run cat server_rollup.log || true

      - name: Show server_validium.log logs
        if: always()
        run: ci_run cat server_validium.log || true

      - name: Show server_custom_token.log logs
        if: always()
        run: ci_run cat server_custom_token.log || true

      - name: Show external_node_rollup.log logs
        if: always()
        run: ci_run cat external_node_rollup.log || true

      - name: Show external_node_validium.log logs
        if: always()
        run: ci_run cat external_node_validium.log || true

      - name: Show external_node_custom_token.log logs
        if: always()
        run: ci_run cat external_node_custom_token.log || true

      - name: Show integration_rollup.log logs
        if: always()
        run: ci_run cat integration_rollup.log || true

      - name: Show integration_validium.log logs
        if: always()
        run: ci_run cat integration_validium.log || true

      - name: Show integration_custom_token.log logs
        if: always()
        run: ci_run cat integration_custom_token.log || true

      - name: Show recovery_snap_rollup.log logs
        if: always()
        run: ci_run cat recovery_snap_rollup.log || true

      - name: Show recovery_snap_validium.log logs
        if: always()
        run: ci_run cat recovery_snap_validium.log || true

      - name: Show recovery_snap_custom_token.log logs
        if: always()
        run: ci_run cat recovery_snap_custom_token.log || true

      - name: Show recovery_gen_rollup.log logs
        if: always()
        run: ci_run cat recovery_gen_rollup.log || true

      - name: Show recovery_gen_validium.log logs
        if: always()
        run: ci_run cat recovery_gen_validium.log || true

      - name: Show recovery_gen_custom_token.log logs
        if: always()
        run: ci_run cat recovery_gen_custom_token.log || true

      - name: Show integration_en_rollup.log logs
        if: always()
        run: ci_run cat integration_en_rollup.log || true

      - name: Show integration_en_validium.log logs
        if: always()
        run: ci_run cat integration_en_validium.log || true

      - name: Show integration_en_custom_token.log logs
        if: always()
        run: ci_run cat integration_en_custom_token.log || true

      - name: Show revert_rollup.log logs
        if: always()
        run: ci_run cat revert_rollup.log || true

      - name: Show revert_validium.log logs
        if: always()
        run: ci_run cat revert_validium.log || true

      - name: Show revert_custom_token.log logs
        if: always()
        run: ci_run cat revert_custom_token.log || true

      - name: Show revert_main.log logs
        if: always()
        run: |
          ci_run cat core/tests/revert-test/era_revert_main.log || true
          ci_run cat core/tests/revert-test/chain_validium_revert_main.log || true
          ci_run cat core/tests/revert-test/chain_custom_token_revert_main.log || true

      - name: Show revert_ext.log logs
        if: always()
        run: |
          ci_run cat core/tests/revert-test/era_revert_ext.log || true
          ci_run cat core/tests/revert-test/chain_validium_revert_ext.log || true
          ci_run cat core/tests/revert-test/chain_validium_custom_token_ext.log || true<|MERGE_RESOLUTION|>--- conflicted
+++ resolved
@@ -129,7 +129,6 @@
           --set-as-default false \
           --ignore-prerequisites
 
-<<<<<<< HEAD
           ci_run zk_inception chain init \
           --deploy-paymaster \
           --l1-rpc-url=http://localhost:8545 \
@@ -145,9 +144,6 @@
           ci_run zk_supervisor test build
 
       - name: Run servers
-=======
-      - name: Run server
->>>>>>> 180f787a
         run: |
           ci_run zk_inception server --ignore-prerequisites --chain era &> server_rollup.log &
           ci_run zk_inception server --ignore-prerequisites --chain chain_validium &> server_validium.log &
