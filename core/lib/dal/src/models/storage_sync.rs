--- conflicted
+++ resolved
@@ -4,16 +4,9 @@
 use zksync_db_connection::error::SqlxContext;
 use zksync_types::{
     api::en,
-<<<<<<< HEAD
-    commitment::{PubdataParams, PubdataType},
-    parse_h160, parse_h256, parse_h256_opt,
-    settlement::SettlementLayer,
-    Address, InteropRoot, L1BatchNumber, L2BlockNumber, ProtocolVersionId, Transaction, H256,
-=======
     commitment::{L2DACommitmentScheme, PubdataParams, PubdataType},
     parse_h160, parse_h256, parse_h256_opt, Address, InteropRoot, L1BatchNumber, L2BlockNumber,
     ProtocolVersionId, Transaction, H256,
->>>>>>> d013f677
 };
 
 use crate::{
