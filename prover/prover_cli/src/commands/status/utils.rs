--- conflicted
+++ resolved
@@ -72,18 +72,6 @@
     }
 }
 
-<<<<<<< HEAD
-impl From<ProverJobStatus> for Status {
-    fn from(status: ProverJobStatus) -> Self {
-        match status {
-            ProverJobStatus::Queued => Status::Queued,
-            ProverJobStatus::InProgress(_) => Status::InProgress,
-            ProverJobStatus::Successful(_) => Status::Successful,
-            ProverJobStatus::Failed(_) => Status::InProgress,
-            ProverJobStatus::Skipped => Status::Custom("Skipped ⏩".to_owned()),
-            ProverJobStatus::Ignored => Status::Custom("Ignored ⏩".to_owned()),
-            ProverJobStatus::InGPUProof => Status::Custom("In GPU Proof ⚡️".to_owned()),
-=======
 impl From<Vec<WitnessJobStatus>> for Status {
     fn from(status_vector: Vec<WitnessJobStatus>) -> Self {
         if status_vector.is_empty() {
@@ -105,8 +93,47 @@
             Status::Successful
         } else {
             Status::InProgress
->>>>>>> d6bc776c
-        }
+        }
+    }
+}
+
+impl From<Vec<LeafWitnessGeneratorJobInfo>> for Status {
+    fn from(leaf_info_vector: Vec<LeafWitnessGeneratorJobInfo>) -> Self {
+        leaf_info_vector
+            .iter()
+            .map(|s| s.status.clone())
+            .collect::<Vec<WitnessJobStatus>>()
+            .into()
+    }
+}
+
+impl From<Vec<NodeWitnessGeneratorJobInfo>> for Status {
+    fn from(node_info_vector: Vec<NodeWitnessGeneratorJobInfo>) -> Self {
+        node_info_vector
+            .iter()
+            .map(|s| s.status.clone())
+            .collect::<Vec<WitnessJobStatus>>()
+            .into()
+    }
+}
+
+impl From<Vec<RecursionTipWitnessGeneratorJobInfo>> for Status {
+    fn from(scheduler_info_vector: Vec<RecursionTipWitnessGeneratorJobInfo>) -> Self {
+        scheduler_info_vector
+            .iter()
+            .map(|s| s.status.clone())
+            .collect::<Vec<WitnessJobStatus>>()
+            .into()
+    }
+}
+
+impl From<Vec<SchedulerWitnessGeneratorJobInfo>> for Status {
+    fn from(scheduler_info_vector: Vec<SchedulerWitnessGeneratorJobInfo>) -> Self {
+        scheduler_info_vector
+            .iter()
+            .map(|s| s.status.clone())
+            .collect::<Vec<WitnessJobStatus>>()
+            .into()
     }
 }
 
