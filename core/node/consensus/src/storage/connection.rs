use anyhow::Context as _;
use zksync_concurrency::{ctx, error::Wrap as _, time};
use zksync_consensus_crypto::keccak256::Keccak256;
use zksync_consensus_roles::{attester, attester::BatchNumber, validator};
use zksync_consensus_storage::{self as storage, BatchStoreState};
use zksync_dal::{consensus_dal, consensus_dal::Payload, Core, CoreDal, DalError};
use zksync_l1_contract_interface::i_executor::structures::StoredBatchInfo;
use zksync_node_sync::{fetcher::IoCursorExt as _, ActionQueueSender, SyncState};
use zksync_state_keeper::io::common::IoCursor;
use zksync_types::{commitment::L1BatchWithMetadata, L1BatchNumber};

use super::{InsertCertificateError, PayloadQueue};
use crate::config;

/// Context-aware `zksync_dal::ConnectionPool<Core>` wrapper.
#[derive(Debug, Clone)]
pub(crate) struct ConnectionPool(pub(crate) zksync_dal::ConnectionPool<Core>);

impl ConnectionPool {
    /// Wrapper for `connection_tagged()`.
    pub(crate) async fn connection<'a>(&'a self, ctx: &ctx::Ctx) -> ctx::Result<Connection<'a>> {
        Ok(Connection(
            ctx.wait(self.0.connection_tagged("consensus"))
                .await?
                .map_err(DalError::generalize)?,
        ))
    }

    /// Waits for the `number` L2 block.
    #[tracing::instrument(skip_all)]
    pub async fn wait_for_payload(
        &self,
        ctx: &ctx::Ctx,
        number: validator::BlockNumber,
    ) -> ctx::Result<Payload> {
        const POLL_INTERVAL: time::Duration = time::Duration::milliseconds(50);
        loop {
            if let Some(payload) = self
                .connection(ctx)
                .await
                .wrap("connection()")?
                .payload(ctx, number)
                .await
                .with_wrap(|| format!("payload({number})"))?
            {
                return Ok(payload);
            }
            ctx.sleep(POLL_INTERVAL).await?;
        }
    }

    /// Waits for the `number` L1 batch hash.
    #[tracing::instrument(skip_all)]
    pub async fn wait_for_batch_hash(
        &self,
        ctx: &ctx::Ctx,
        number: attester::BatchNumber,
    ) -> ctx::Result<attester::BatchHash> {
        const POLL_INTERVAL: time::Duration = time::Duration::milliseconds(500);
        loop {
            if let Some(hash) = self
                .connection(ctx)
                .await
                .wrap("connection()")?
                .batch_hash(ctx, number)
                .await
                .with_wrap(|| format!("batch_hash({number})"))?
            {
                return Ok(hash);
            }
            ctx.sleep(POLL_INTERVAL).await?;
        }
    }
}

/// Context-aware `zksync_dal::Connection<Core>` wrapper.
pub(crate) struct Connection<'a>(pub(crate) zksync_dal::Connection<'a, Core>);

impl<'a> Connection<'a> {
    /// Wrapper for `start_transaction()`.
    pub async fn start_transaction<'b, 'c: 'b>(
        &'c mut self,
        ctx: &ctx::Ctx,
    ) -> ctx::Result<Connection<'b>> {
        Ok(Connection(
            ctx.wait(self.0.start_transaction())
                .await?
                .context("sqlx")?,
        ))
    }

    /// Wrapper for `commit()`.
    pub async fn commit(self, ctx: &ctx::Ctx) -> ctx::Result<()> {
        Ok(ctx.wait(self.0.commit()).await?.context("sqlx")?)
    }

    /// Wrapper for `consensus_dal().block_payload()`.
    pub async fn payload(
        &mut self,
        ctx: &ctx::Ctx,
        number: validator::BlockNumber,
    ) -> ctx::Result<Option<Payload>> {
        Ok(ctx
            .wait(self.0.consensus_dal().block_payload(number))
            .await?
            .map_err(DalError::generalize)?)
    }

    /// Wrapper for `consensus_dal().block_payloads()`.
    pub async fn payloads(
        &mut self,
        ctx: &ctx::Ctx,
        numbers: std::ops::Range<validator::BlockNumber>,
    ) -> ctx::Result<Vec<Payload>> {
        Ok(ctx
            .wait(self.0.consensus_dal().block_payloads(numbers))
            .await?
            .map_err(DalError::generalize)?)
    }

    /// Wrapper for `consensus_dal().block_certificate()`.
    pub async fn block_certificate(
        &mut self,
        ctx: &ctx::Ctx,
        number: validator::BlockNumber,
    ) -> ctx::Result<Option<validator::CommitQC>> {
        Ok(ctx
            .wait(self.0.consensus_dal().block_certificate(number))
            .await??)
    }

    /// Wrapper for `consensus_dal().insert_block_certificate()`.
    #[tracing::instrument(skip_all, fields(l2_block = %cert.message.proposal.number))]
    pub async fn insert_block_certificate(
        &mut self,
        ctx: &ctx::Ctx,
        cert: &validator::CommitQC,
    ) -> Result<(), InsertCertificateError> {
        Ok(ctx
            .wait(self.0.consensus_dal().insert_block_certificate(cert))
            .await??)
    }

    /// Wrapper for `consensus_dal().insert_batch_certificate()`,
    /// which additionally verifies that the batch hash matches the stored batch.
    #[tracing::instrument(skip_all, fields(l1_batch = %cert.message.number))]
    pub async fn insert_batch_certificate(
        &mut self,
        ctx: &ctx::Ctx,
        cert: &attester::BatchQC,
    ) -> Result<(), InsertCertificateError> {
        use consensus_dal::InsertCertificateError as E;
        let want_hash = self
            .batch_hash(ctx, cert.message.number)
            .await
            .wrap("batch_hash()")?
            .ok_or(E::MissingPayload)?;
        if want_hash != cert.message.hash {
            return Err(E::PayloadMismatch.into());
        }
        Ok(ctx
            .wait(self.0.consensus_dal().insert_batch_certificate(cert))
            .await?
            .map_err(E::Other)?)
    }

    /// Wrapper for `consensus_dal().insert_batch_committee()`.
    pub async fn insert_batch_committee(
        &mut self,
        ctx: &ctx::Ctx,
        number: BatchNumber,
        committee: consensus_dal::AttesterCommittee,
    ) -> ctx::Result<()> {
        ctx.wait(
            self.0
                .consensus_dal()
                .insert_batch_committee(number, committee),
        )
        .await??;
        Ok(())
    }

    /// Wrapper for `consensus_dal().replica_state()`.
    pub async fn replica_state(&mut self, ctx: &ctx::Ctx) -> ctx::Result<storage::ReplicaState> {
        Ok(ctx
            .wait(self.0.consensus_dal().replica_state())
            .await?
            .map_err(DalError::generalize)?)
    }

    /// Wrapper for `consensus_dal().set_replica_state()`.
    pub async fn set_replica_state(
        &mut self,
        ctx: &ctx::Ctx,
        state: &storage::ReplicaState,
    ) -> ctx::Result<()> {
        Ok(ctx
            .wait(self.0.consensus_dal().set_replica_state(state))
            .await?
            .context("sqlx")?)
    }

    /// Wrapper for `consensus_dal().batch_hash()`.
    pub async fn batch_hash(
        &mut self,
        ctx: &ctx::Ctx,
        number: attester::BatchNumber,
    ) -> ctx::Result<Option<attester::BatchHash>> {
        let n = L1BatchNumber(number.0.try_into().context("overflow")?);
        let Some(meta) = ctx
            .wait(self.0.blocks_dal().get_l1_batch_metadata(n))
            .await?
            .context("get_l1_batch_metadata()")?
        else {
            return Ok(None);
        };
        Ok(Some(attester::BatchHash(Keccak256::from_bytes(
            StoredBatchInfo::from(&meta).hash().0,
        ))))
    }

    /// Wrapper for `blocks_dal().get_l1_batch_metadata()`.
    pub async fn batch(
        &mut self,
        ctx: &ctx::Ctx,
        number: L1BatchNumber,
    ) -> ctx::Result<Option<L1BatchWithMetadata>> {
        Ok(ctx
            .wait(self.0.blocks_dal().get_l1_batch_metadata(number))
            .await?
            .context("get_l1_batch_metadata()")?)
    }

    /// Wrapper for `FetcherCursor::new()`.
    pub async fn new_payload_queue(
        &mut self,
        ctx: &ctx::Ctx,
        actions: ActionQueueSender,
        sync_state: SyncState,
    ) -> ctx::Result<PayloadQueue> {
        Ok(PayloadQueue {
            inner: ctx.wait(IoCursor::for_fetcher(&mut self.0)).await??,
            actions,
            sync_state,
        })
    }

    /// Wrapper for `consensus_dal().genesis()`.
    pub async fn genesis(&mut self, ctx: &ctx::Ctx) -> ctx::Result<Option<validator::Genesis>> {
        Ok(ctx
            .wait(self.0.consensus_dal().genesis())
            .await?
            .map_err(DalError::generalize)?)
    }

    /// Wrapper for `consensus_dal().try_update_genesis()`.
    pub async fn try_update_genesis(
        &mut self,
        ctx: &ctx::Ctx,
        genesis: &validator::Genesis,
    ) -> ctx::Result<()> {
        Ok(ctx
            .wait(self.0.consensus_dal().try_update_genesis(genesis))
            .await??)
    }

    /// Wrapper for `consensus_dal().next_block()`.
    #[tracing::instrument(skip_all)]
    async fn next_block(&mut self, ctx: &ctx::Ctx) -> ctx::Result<validator::BlockNumber> {
        Ok(ctx.wait(self.0.consensus_dal().next_block()).await??)
    }

    /// Wrapper for `consensus_dal().block_certificates_range()`.
    #[tracing::instrument(skip_all)]
    pub(crate) async fn block_certificates_range(
        &mut self,
        ctx: &ctx::Ctx,
    ) -> ctx::Result<storage::BlockStoreState> {
        Ok(ctx
            .wait(self.0.consensus_dal().block_certificates_range())
            .await??)
    }

    /// (Re)initializes consensus genesis to start at the last L2 block in storage.
    /// Noop if `spec` matches the current genesis.
    pub(crate) async fn adjust_genesis(
        &mut self,
        ctx: &ctx::Ctx,
        spec: &config::GenesisSpec,
    ) -> ctx::Result<()> {
        let mut txn = self
            .start_transaction(ctx)
            .await
            .wrap("start_transaction()")?;

        let old = txn.genesis(ctx).await.wrap("genesis()")?;
        if let Some(old) = &old {
            if &config::GenesisSpec::from_genesis(old) == spec {
                // Hard fork is not needed.
                return Ok(());
            }
        }

        tracing::info!("Performing a hard fork of consensus.");
        let genesis = validator::GenesisRaw {
            chain_id: spec.chain_id,
            fork_number: old
                .as_ref()
                .map_or(validator::ForkNumber(0), |old| old.fork_number.next()),
            first_block: txn.next_block(ctx).await.context("next_block()")?,
            protocol_version: spec.protocol_version,
            validators: spec.validators.clone(),
            attesters: spec.attesters.clone(),
            leader_selection: spec.leader_selection.clone(),
        }
        .with_hash();

        txn.try_update_genesis(ctx, &genesis)
            .await
            .wrap("try_update_genesis()")?;
        txn.commit(ctx).await.wrap("commit()")?;
        Ok(())
    }

    /// Fetches a block from storage.
    pub(crate) async fn block(
        &mut self,
        ctx: &ctx::Ctx,
        number: validator::BlockNumber,
    ) -> ctx::Result<Option<validator::FinalBlock>> {
        let Some(justification) = self
            .block_certificate(ctx, number)
            .await
            .wrap("block_certificate()")?
        else {
            return Ok(None);
        };

        let payload = self
            .payload(ctx, number)
            .await
            .wrap("payload()")?
            .context("L2 block disappeared from storage")?;

        Ok(Some(validator::FinalBlock {
            payload: payload.encode(),
            justification,
        }))
    }

    /// Wrapper for `blocks_dal().get_sealed_l1_batch_number()`.
    #[tracing::instrument(skip_all)]
    pub async fn get_last_batch_number(
        &mut self,
        ctx: &ctx::Ctx,
    ) -> ctx::Result<Option<attester::BatchNumber>> {
        Ok(ctx
            .wait(self.0.blocks_dal().get_sealed_l1_batch_number())
            .await?
            .context("get_sealed_l1_batch_number()")?
            .map(|nr| attester::BatchNumber(nr.0 as u64)))
    }

<<<<<<< HEAD
    /// Wrapper for `consensus_dal().next_batch_to_extract_committee()`.
    pub async fn next_batch_to_extract_committee(
        &mut self,
        ctx: &ctx::Ctx,
    ) -> ctx::Result<attester::BatchNumber> {
        Ok(ctx
            .wait(self.0.consensus_dal().next_batch_to_extract_committee())
            .await?
            .context("next_batch_to_extract_committee()")?)
    }

    /// Wrapper for `consensus_dal().get_last_batch_certificate_number()`.
    pub async fn get_last_batch_certificate_number(
        &mut self,
        ctx: &ctx::Ctx,
    ) -> ctx::Result<Option<attester::BatchNumber>> {
        Ok(ctx
            .wait(self.0.consensus_dal().get_last_batch_certificate_number())
            .await?
            .context("get_last_batch_certificate_number()")?)
    }

    /// Wrapper for `consensus_dal().batch_certificate()`.
    pub async fn batch_certificate(
        &mut self,
        ctx: &ctx::Ctx,
        number: attester::BatchNumber,
    ) -> ctx::Result<Option<attester::BatchQC>> {
        Ok(ctx
            .wait(self.0.consensus_dal().batch_certificate(number))
            .await?
            .context("batch_certificate()")?)
    }

    /// Wrapper for `consensus_dal().batch_committees()`.
    pub async fn batch_committee(
        &mut self,
        ctx: &ctx::Ctx,
        batch_number: attester::BatchNumber,
    ) -> ctx::Result<Option<consensus_dal::AttesterCommittee>> {
        Ok(ctx
            .wait(self.0.consensus_dal().batch_committee(batch_number))
            .await?
            .context("batch_committees()")?)
    }

=======
>>>>>>> f9ef00e7
    /// Wrapper for `blocks_dal().get_l2_block_range_of_l1_batch()`.
    pub async fn get_l2_block_range_of_l1_batch(
        &mut self,
        ctx: &ctx::Ctx,
        number: attester::BatchNumber,
    ) -> ctx::Result<Option<(validator::BlockNumber, validator::BlockNumber)>> {
        let number = L1BatchNumber(number.0.try_into().context("number")?);

        let range = ctx
            .wait(self.0.blocks_dal().get_l2_block_range_of_l1_batch(number))
            .await?
            .context("get_l2_block_range_of_l1_batch()")?;

        Ok(range.map(|(min, max)| {
            let min = validator::BlockNumber(min.0 as u64);
            let max = validator::BlockNumber(max.0 as u64);
            (min, max)
        }))
    }

    /// Construct the [attester::SyncBatch] for a given batch number.
    pub async fn get_batch(
        &mut self,
        ctx: &ctx::Ctx,
        number: attester::BatchNumber,
    ) -> ctx::Result<Option<attester::SyncBatch>> {
        let Some((min, max)) = self
            .get_l2_block_range_of_l1_batch(ctx, number)
            .await
            .context("get_l2_block_range_of_l1_batch()")?
        else {
            return Ok(None);
        };

        let payloads = self.payloads(ctx, min..max).await.wrap("payloads()")?;
        let payloads = payloads.into_iter().map(|p| p.encode()).collect();

        // TODO: Fill out the proof when we have the stateless L1 batch validation story finished.
        // It is supposed to be a Merkle proof that the rolling hash of the batch has been included
        // in the L1 system contract state tree. It is *not* the Ethereum state root hash, so producing
        // it can be done without an L1 client, which is only required for validation.
        let batch = attester::SyncBatch {
            number,
            payloads,
            proof: Vec::new(),
        };

        Ok(Some(batch))
    }

    /// Construct the [storage::BatchStoreState] which contains the earliest batch and the last available [attester::SyncBatch].
    #[tracing::instrument(skip_all)]
    pub async fn batches_range(&mut self, ctx: &ctx::Ctx) -> ctx::Result<storage::BatchStoreState> {
        let first = self
            .0
            .blocks_dal()
            .get_earliest_l1_batch_number()
            .await
            .context("get_earliest_l1_batch_number()")?;

        let first = if first.is_some() {
            first
        } else {
            self.0
                .snapshot_recovery_dal()
                .get_applied_snapshot_status()
                .await
                .context("get_earliest_l1_batch_number()")?
                .map(|s| s.l1_batch_number)
        };

        // TODO: In the future when we start filling in the `SyncBatch::proof` field,
        // we can only run `get_batch` expecting `Some` result on numbers where the
        // L1 state root hash is already available, so that we can produce some
        // Merkle proof that the rolling hash of the L2 blocks in the batch has
        // been included in the L1 state tree. At that point we probably can't
        // call `get_last_batch_number` here, but something that indicates that
        // the hashes/commitments on the L1 batch are ready and the thing has
        // been included in L1; that potentially requires an API client as well.
        let last = self
            .get_last_batch_number(ctx)
            .await
            .context("get_last_batch_number()")?;

        Ok(BatchStoreState {
            first: first
                .map(|n| attester::BatchNumber(n.0 as u64))
                .unwrap_or(attester::BatchNumber(0)),
            last,
        })
    }

    /// Wrapper for `consensus_dal().attestation_status()`.
    pub async fn attestation_status(
        &mut self,
        ctx: &ctx::Ctx,
    ) -> ctx::Result<Option<consensus_dal::AttestationStatus>> {
        Ok(ctx
            .wait(self.0.consensus_dal().attestation_status())
            .await?
            .context("attestation_status()")?)
    }
}<|MERGE_RESOLUTION|>--- conflicted
+++ resolved
@@ -361,7 +361,6 @@
             .map(|nr| attester::BatchNumber(nr.0 as u64)))
     }
 
-<<<<<<< HEAD
     /// Wrapper for `consensus_dal().next_batch_to_extract_committee()`.
     pub async fn next_batch_to_extract_committee(
         &mut self,
@@ -372,44 +371,6 @@
             .await?
             .context("next_batch_to_extract_committee()")?)
     }
-
-    /// Wrapper for `consensus_dal().get_last_batch_certificate_number()`.
-    pub async fn get_last_batch_certificate_number(
-        &mut self,
-        ctx: &ctx::Ctx,
-    ) -> ctx::Result<Option<attester::BatchNumber>> {
-        Ok(ctx
-            .wait(self.0.consensus_dal().get_last_batch_certificate_number())
-            .await?
-            .context("get_last_batch_certificate_number()")?)
-    }
-
-    /// Wrapper for `consensus_dal().batch_certificate()`.
-    pub async fn batch_certificate(
-        &mut self,
-        ctx: &ctx::Ctx,
-        number: attester::BatchNumber,
-    ) -> ctx::Result<Option<attester::BatchQC>> {
-        Ok(ctx
-            .wait(self.0.consensus_dal().batch_certificate(number))
-            .await?
-            .context("batch_certificate()")?)
-    }
-
-    /// Wrapper for `consensus_dal().batch_committees()`.
-    pub async fn batch_committee(
-        &mut self,
-        ctx: &ctx::Ctx,
-        batch_number: attester::BatchNumber,
-    ) -> ctx::Result<Option<consensus_dal::AttesterCommittee>> {
-        Ok(ctx
-            .wait(self.0.consensus_dal().batch_committee(batch_number))
-            .await?
-            .context("batch_committees()")?)
-    }
-
-=======
->>>>>>> f9ef00e7
     /// Wrapper for `blocks_dal().get_l2_block_range_of_l1_batch()`.
     pub async fn get_l2_block_range_of_l1_batch(
         &mut self,
