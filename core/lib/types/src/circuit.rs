use std::ops::Add;

use serde::{Deserialize, Serialize};

/// Holds information about number of cycles used per circuit type.
#[derive(Debug, Clone, Copy, PartialEq, Eq, Default)]
pub struct CircuitCycleStatistic {
    pub main_vm_cycles: u32,
    pub ram_permutation_cycles: u32,
    pub storage_application_cycles: u32,
    pub storage_sorter_cycles: u32,
    pub code_decommitter_cycles: u32,
    pub code_decommitter_sorter_cycles: u32,
    pub log_demuxer_cycles: u32,
    pub events_sorter_cycles: u32,
    pub keccak256_cycles: u32,
    pub ecrecover_cycles: u32,
    pub sha256_cycles: u32,
    pub secp256k1_verify_cycles: u32,
}

impl CircuitCycleStatistic {
    pub fn new() -> Self {
        Self::default()
    }
}

/// Holds information about number of circuits used per circuit type.
#[derive(Debug, Clone, Copy, Default, PartialEq, Serialize, Deserialize)]
pub struct CircuitStatistic {
    pub main_vm: f32,
    pub ram_permutation: f32,
    pub storage_application: f32,
    pub storage_sorter: f32,
    pub code_decommitter: f32,
    pub code_decommitter_sorter: f32,
    pub log_demuxer: f32,
    pub events_sorter: f32,
    pub keccak256: f32,
    pub ecrecover: f32,
    pub sha256: f32,
<<<<<<< HEAD
=======
    #[serde(default)]
>>>>>>> 76f38c91
    pub secp256k1_verify: f32,
}

impl CircuitStatistic {
    /// Rounds up numbers and adds them.
    pub fn total(&self) -> usize {
        self.main_vm.ceil() as usize
            + self.ram_permutation.ceil() as usize
            + self.storage_application.ceil() as usize
            + self.storage_sorter.ceil() as usize
            + self.code_decommitter.ceil() as usize
            + self.code_decommitter_sorter.ceil() as usize
            + self.log_demuxer.ceil() as usize
            + self.events_sorter.ceil() as usize
            + self.keccak256.ceil() as usize
            + self.ecrecover.ceil() as usize
            + self.sha256.ceil() as usize
            + self.secp256k1_verify.ceil() as usize
    }

    /// Adds numbers.
    pub fn total_f32(&self) -> f32 {
        self.main_vm
            + self.ram_permutation
            + self.storage_application
            + self.storage_sorter
            + self.code_decommitter
            + self.code_decommitter_sorter
            + self.log_demuxer
            + self.events_sorter
            + self.keccak256
            + self.ecrecover
            + self.sha256
            + self.secp256k1_verify
    }
}

impl Add for CircuitStatistic {
    type Output = CircuitStatistic;

    fn add(self, other: CircuitStatistic) -> CircuitStatistic {
        CircuitStatistic {
            main_vm: self.main_vm + other.main_vm,
            ram_permutation: self.ram_permutation + other.ram_permutation,
            storage_application: self.storage_application + other.storage_application,
            storage_sorter: self.storage_sorter + other.storage_sorter,
            code_decommitter: self.code_decommitter + other.code_decommitter,
            code_decommitter_sorter: self.code_decommitter_sorter + other.code_decommitter_sorter,
            log_demuxer: self.log_demuxer + other.log_demuxer,
            events_sorter: self.events_sorter + other.events_sorter,
            keccak256: self.keccak256 + other.keccak256,
            ecrecover: self.ecrecover + other.ecrecover,
            sha256: self.sha256 + other.sha256,
            secp256k1_verify: self.secp256k1_verify + other.secp256k1_verify,
        }
    }
}<|MERGE_RESOLUTION|>--- conflicted
+++ resolved
@@ -39,10 +39,7 @@
     pub keccak256: f32,
     pub ecrecover: f32,
     pub sha256: f32,
-<<<<<<< HEAD
-=======
     #[serde(default)]
->>>>>>> 76f38c91
     pub secp256k1_verify: f32,
 }
 
