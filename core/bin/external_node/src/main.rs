--- conflicted
+++ resolved
@@ -14,638 +14,6 @@
 #[cfg(test)]
 mod tests;
 
-<<<<<<< HEAD
-/// Creates the state keeper configured to work in the external node mode.
-#[allow(clippy::too_many_arguments)]
-async fn build_state_keeper(
-    action_queue: ActionQueue,
-    state_keeper_db_path: String,
-    config: &ExternalNodeConfig,
-    connection_pool: ConnectionPool<Core>,
-    main_node_client: Box<DynClient<L2>>,
-    output_handler: OutputHandler,
-    stop_receiver: watch::Receiver<bool>,
-    chain_id: L2ChainId,
-    task_handles: &mut Vec<JoinHandle<anyhow::Result<()>>>,
-) -> anyhow::Result<ZkSyncStateKeeper> {
-    // We only need call traces on the external node if the `debug_` namespace is enabled.
-    let save_call_traces = config.optional.api_namespaces().contains(&Namespace::Debug);
-
-    let cache_options = RocksdbStorageOptions {
-        block_cache_capacity: config.experimental.state_keeper_db_block_cache_capacity(),
-        max_open_files: config.experimental.state_keeper_db_max_open_files,
-    };
-    let (storage_factory, task) =
-        AsyncRocksdbCache::new(connection_pool.clone(), state_keeper_db_path, cache_options);
-    let mut stop_receiver_clone = stop_receiver.clone();
-    task_handles.push(tokio::spawn(async move {
-        let result = task.run(stop_receiver_clone.clone()).await;
-        stop_receiver_clone.changed().await?;
-        result
-    }));
-    let batch_executor: Box<dyn BatchExecutor> =
-        Box::new(MainBatchExecutor::new(save_call_traces, true));
-
-    let io = ExternalIO::new(
-        connection_pool,
-        action_queue,
-        Box::new(main_node_client.for_component("external_io")),
-        chain_id,
-    )
-    .context("Failed initializing I/O for external node state keeper")?;
-
-    Ok(ZkSyncStateKeeper::new(
-        stop_receiver,
-        Box::new(io),
-        batch_executor,
-        output_handler,
-        Arc::new(NoopSealer),
-        Arc::new(storage_factory),
-    ))
-}
-
-async fn run_tree(
-    task_futures: &mut Vec<JoinHandle<anyhow::Result<()>>>,
-    config: &ExternalNodeConfig,
-    api_config: Option<&MerkleTreeApiConfig>,
-    app_health: &AppHealthCheck,
-    stop_receiver: watch::Receiver<bool>,
-    tree_pool: ConnectionPool<Core>,
-) -> anyhow::Result<Arc<dyn TreeApiClient>> {
-    let metadata_calculator_config = MetadataCalculatorConfig {
-        db_path: config.required.merkle_tree_path.clone(),
-        max_open_files: config.optional.merkle_tree_max_open_files,
-        mode: MerkleTreeMode::Lightweight,
-        delay_interval: config.optional.merkle_tree_processing_delay(),
-        max_l1_batches_per_iter: config.optional.merkle_tree_max_l1_batches_per_iter,
-        multi_get_chunk_size: config.optional.merkle_tree_multi_get_chunk_size,
-        block_cache_capacity: config.optional.merkle_tree_block_cache_size(),
-        include_indices_and_filters_in_block_cache: config
-            .optional
-            .merkle_tree_include_indices_and_filters_in_block_cache,
-        memtable_capacity: config.optional.merkle_tree_memtable_capacity(),
-        stalled_writes_timeout: config.optional.merkle_tree_stalled_writes_timeout(),
-        sealed_batches_have_protective_reads: config.optional.protective_reads_persistence_enabled,
-        recovery: MetadataCalculatorRecoveryConfig {
-            desired_chunk_size: config.experimental.snapshots_recovery_tree_chunk_size,
-            parallel_persistence_buffer: config
-                .experimental
-                .snapshots_recovery_tree_parallel_persistence_buffer,
-        },
-    };
-
-    let max_concurrency = config
-        .optional
-        .snapshots_recovery_postgres_max_concurrency
-        .get();
-    let max_concurrency = u32::try_from(max_concurrency).with_context(|| {
-        format!("snapshot recovery max concurrency ({max_concurrency}) is too large")
-    })?;
-    let recovery_pool = ConnectionPool::builder(
-        tree_pool.database_url().clone(),
-        max_concurrency.min(config.postgres.max_connections),
-    )
-    .build()
-    .await
-    .context("failed creating DB pool for Merkle tree recovery")?;
-
-    let mut metadata_calculator =
-        MetadataCalculator::new(metadata_calculator_config, None, tree_pool)
-            .await
-            .context("failed initializing metadata calculator")?
-            .with_recovery_pool(recovery_pool);
-
-    let tree_reader = Arc::new(metadata_calculator.tree_reader());
-    app_health.insert_custom_component(Arc::new(metadata_calculator.tree_health_check()))?;
-
-    if config.optional.pruning_enabled {
-        tracing::warn!("Proceeding with node state pruning for the Merkle tree. This is an experimental feature; use at your own risk");
-
-        let pruning_task =
-            metadata_calculator.pruning_task(config.optional.pruning_removal_delay() / 2);
-        app_health.insert_component(pruning_task.health_check())?;
-        let pruning_task_handle = tokio::spawn(pruning_task.run(stop_receiver.clone()));
-        task_futures.push(pruning_task_handle);
-    }
-
-    if let Some(api_config) = api_config {
-        let address = (Ipv4Addr::UNSPECIFIED, api_config.port).into();
-        let tree_reader = metadata_calculator.tree_reader();
-        let mut stop_receiver = stop_receiver.clone();
-        task_futures.push(tokio::spawn(async move {
-            if let Some(reader) = tree_reader.wait().await {
-                reader.run_api_server(address, stop_receiver).await
-            } else {
-                // Tree is dropped before initialized, e.g. because the node is getting shut down.
-                // We don't want to treat this as an error since it could mask the real shutdown cause in logs etc.
-                tracing::warn!(
-                    "Tree is dropped before initialized, not starting the tree API server"
-                );
-                stop_receiver.changed().await?;
-                Ok(())
-            }
-        }));
-    }
-
-    let tree_handle = task::spawn(metadata_calculator.run(stop_receiver));
-
-    task_futures.push(tree_handle);
-    Ok(tree_reader)
-}
-
-#[allow(clippy::too_many_arguments)]
-async fn run_core(
-    config: &ExternalNodeConfig,
-    connection_pool: ConnectionPool<Core>,
-    main_node_client: Box<DynClient<L2>>,
-    eth_client: Box<DynClient<L1>>,
-    task_handles: &mut Vec<JoinHandle<anyhow::Result<()>>>,
-    app_health: &AppHealthCheck,
-    stop_receiver: watch::Receiver<bool>,
-    singleton_pool_builder: &ConnectionPoolBuilder<Core>,
-) -> anyhow::Result<SyncState> {
-    // Create components.
-    let sync_state = SyncState::default();
-    app_health.insert_custom_component(Arc::new(sync_state.clone()))?;
-    let (action_queue_sender, action_queue) = ActionQueue::new();
-
-    let (persistence, miniblock_sealer) = StateKeeperPersistence::new(
-        connection_pool.clone(),
-        config
-            .remote
-            .l2_shared_bridge_addr
-            .expect("L2 shared bridge address is not set"),
-        config.optional.l2_block_seal_queue_capacity,
-    );
-    task_handles.push(tokio::spawn(miniblock_sealer.run()));
-
-    let mut persistence = persistence.with_tx_insertion();
-    if !config.optional.protective_reads_persistence_enabled {
-        // **Important:** Disabling protective reads persistence is only sound if the node will never
-        // run a full Merkle tree.
-        tracing::warn!("Disabling persisting protective reads; this should be safe, but is considered an experimental option at the moment");
-        persistence = persistence.without_protective_reads();
-    }
-    let tree_writes_persistence = TreeWritesPersistence::new(connection_pool.clone());
-
-    let output_handler = OutputHandler::new(Box::new(persistence))
-        .with_handler(Box::new(tree_writes_persistence))
-        .with_handler(Box::new(sync_state.clone()));
-    let state_keeper = build_state_keeper(
-        action_queue,
-        config.required.state_cache_path.clone(),
-        config,
-        connection_pool.clone(),
-        main_node_client.clone(),
-        output_handler,
-        stop_receiver.clone(),
-        config.required.l2_chain_id,
-        task_handles,
-    )
-    .await?;
-
-    task_handles.push(tokio::spawn({
-        let config = config.consensus.clone();
-        let secrets =
-            config::read_consensus_secrets().context("config::read_consensus_secrets()")?;
-        let cfg = match (config, secrets) {
-            (Some(cfg), Some(secrets)) => Some((cfg, secrets)),
-            (Some(_), None) => {
-                anyhow::bail!("Consensus config is specified, but secrets are missing")
-            }
-            (None, _) => {
-                // Secrets may be unconditionally embedded in some environments, but they are unused
-                // unless a consensus config is provided.
-                None
-            }
-        };
-
-        let pool = connection_pool.clone();
-        let sync_state = sync_state.clone();
-        let main_node_client = main_node_client.clone();
-        let mut stop_receiver = stop_receiver.clone();
-        async move {
-            // We instantiate the root context here, since the consensus task is the only user of the
-            // structured concurrency framework.
-            // Note, however, that awaiting for the `stop_receiver` is related to the root context behavior,
-            // not the consensus task itself. There may have been any number of tasks running in the root context,
-            // but we only need to wait for stop signal once, and it will be propagated to all child contexts.
-            let ctx = ctx::root();
-            scope::run!(&ctx, |ctx, s| async move {
-                s.spawn_bg(consensus::era::run_external_node(
-                    ctx,
-                    cfg,
-                    pool,
-                    sync_state,
-                    main_node_client,
-                    action_queue_sender,
-                ));
-                ctx.wait(stop_receiver.wait_for(|stop| *stop)).await??;
-                Ok(())
-            })
-            .await
-            .context("consensus actor")
-        }
-    }));
-
-    if config.optional.pruning_enabled {
-        tracing::warn!("Proceeding with node state pruning for Postgres. This is an experimental feature; use at your own risk");
-
-        let minimum_l1_batch_age = config.optional.pruning_data_retention();
-        tracing::info!(
-            "Configured pruning of batches after they become {minimum_l1_batch_age:?} old"
-        );
-        let db_pruner = DbPruner::new(
-            DbPrunerConfig {
-                removal_delay: config.optional.pruning_removal_delay(),
-                pruned_batch_chunk_size: config.optional.pruning_chunk_size,
-                minimum_l1_batch_age,
-            },
-            connection_pool.clone(),
-        );
-        app_health.insert_component(db_pruner.health_check())?;
-        task_handles.push(tokio::spawn(db_pruner.run(stop_receiver.clone())));
-    }
-
-    let sk_handle = task::spawn(state_keeper.run());
-    let remote_diamond_proxy_addr = config.remote.diamond_proxy_addr;
-    let diamond_proxy_addr = if let Some(addr) = config.optional.contracts_diamond_proxy_addr {
-        anyhow::ensure!(
-            addr == remote_diamond_proxy_addr,
-            "Diamond proxy address {addr:?} specified in config doesn't match one returned \
-            by main node ({remote_diamond_proxy_addr:?})"
-        );
-        addr
-    } else {
-        tracing::info!(
-            "Diamond proxy address is not specified in config; will use address \
-            returned by main node: {remote_diamond_proxy_addr:?}"
-        );
-        remote_diamond_proxy_addr
-    };
-
-    // Run validation asynchronously: the node starting shouldn't depend on Ethereum client availability,
-    // and the impact of a failed async check is reasonably low (the commitment mode is only used in consistency checker).
-    let validation_task = L1BatchCommitmentModeValidationTask::new(
-        diamond_proxy_addr,
-        config.optional.l1_batch_commit_data_generator_mode,
-        eth_client.clone(),
-    );
-    task_handles.push(tokio::spawn(validation_task.run(stop_receiver.clone())));
-
-    let consistency_checker = ConsistencyChecker::new(
-        eth_client,
-        10, // TODO (BFT-97): Make it a part of a proper EN config
-        singleton_pool_builder
-            .build()
-            .await
-            .context("failed to build connection pool for ConsistencyChecker")?,
-        config.optional.l1_batch_commit_data_generator_mode,
-    )
-    .context("cannot initialize consistency checker")?
-    .with_diamond_proxy_addr(diamond_proxy_addr);
-
-    app_health.insert_component(consistency_checker.health_check().clone())?;
-    let consistency_checker_handle = tokio::spawn(consistency_checker.run(stop_receiver.clone()));
-
-    let batch_status_updater = BatchStatusUpdater::new(
-        main_node_client.clone(),
-        singleton_pool_builder
-            .build()
-            .await
-            .context("failed to build a connection pool for BatchStatusUpdater")?,
-    );
-    app_health.insert_component(batch_status_updater.health_check())?;
-
-    let mut commitment_generator = CommitmentGenerator::new(
-        connection_pool.clone(),
-        config.optional.l1_batch_commit_data_generator_mode,
-    );
-    if let Some(parallelism) = config.experimental.commitment_generator_max_parallelism {
-        commitment_generator.set_max_parallelism(parallelism);
-    }
-    app_health.insert_component(commitment_generator.health_check())?;
-    let commitment_generator_handle = tokio::spawn(commitment_generator.run(stop_receiver.clone()));
-
-    let updater_handle = task::spawn(batch_status_updater.run(stop_receiver.clone()));
-
-    task_handles.extend([
-        sk_handle,
-        consistency_checker_handle,
-        commitment_generator_handle,
-        updater_handle,
-    ]);
-
-    Ok(sync_state)
-}
-
-#[allow(clippy::too_many_arguments)]
-async fn run_api(
-    task_handles: &mut Vec<JoinHandle<anyhow::Result<()>>>,
-    config: &ExternalNodeConfig,
-    app_health: &AppHealthCheck,
-    connection_pool: ConnectionPool<Core>,
-    stop_receiver: watch::Receiver<bool>,
-    sync_state: SyncState,
-    tree_reader: Option<Arc<dyn TreeApiClient>>,
-    main_node_client: Box<DynClient<L2>>,
-    singleton_pool_builder: &ConnectionPoolBuilder<Core>,
-    fee_params_fetcher: Arc<MainNodeFeeParamsFetcher>,
-    components: &HashSet<Component>,
-) -> anyhow::Result<()> {
-    let tree_reader = match tree_reader {
-        Some(tree_reader) => {
-            if let Some(url) = &config.api_component.tree_api_remote_url {
-                tracing::warn!(
-                    "Tree component is run locally; the specified tree API URL {url} is ignored"
-                );
-            }
-            Some(tree_reader)
-        }
-        None => config
-            .api_component
-            .tree_api_remote_url
-            .as_ref()
-            .map(|url| Arc::new(TreeApiHttpClient::new(url)) as Arc<dyn TreeApiClient>),
-    };
-    if tree_reader.is_none() {
-        tracing::info!(
-            "Tree reader is not set; `zks_getProof` RPC method will be unavailable. To enable, \
-             either specify `tree_api_url` for the API component, or run the tree in the same process as API"
-        );
-    }
-
-    let tx_proxy = TxProxy::new(main_node_client.clone());
-    let proxy_cache_updater_pool = singleton_pool_builder
-        .build()
-        .await
-        .context("failed to build a proxy_cache_updater_pool")?;
-    task_handles.push(tokio::spawn(
-        tx_proxy
-            .account_nonce_sweeper_task(proxy_cache_updater_pool.clone())
-            .run(stop_receiver.clone()),
-    ));
-
-    let fee_params_fetcher_handle =
-        tokio::spawn(fee_params_fetcher.clone().run(stop_receiver.clone()));
-    task_handles.push(fee_params_fetcher_handle);
-
-    let tx_sender_builder =
-        TxSenderBuilder::new(config.into(), connection_pool.clone(), Arc::new(tx_proxy));
-
-    let max_concurrency = config.optional.vm_concurrency_limit;
-    let (vm_concurrency_limiter, vm_barrier) = VmConcurrencyLimiter::new(max_concurrency);
-    let mut storage_caches = PostgresStorageCaches::new(
-        config.optional.factory_deps_cache_size() as u64,
-        config.optional.initial_writes_cache_size() as u64,
-    );
-    let latest_values_cache_size = config.optional.latest_values_cache_size() as u64;
-    let cache_update_handle = (latest_values_cache_size > 0).then(|| {
-        task::spawn(
-            storage_caches
-                .configure_storage_values_cache(latest_values_cache_size, connection_pool.clone())
-                .run(stop_receiver.clone()),
-        )
-    });
-    task_handles.extend(cache_update_handle);
-
-    let whitelisted_tokens_for_aa_cache = Arc::new(RwLock::new(Vec::new()));
-    let whitelisted_tokens_for_aa_cache_clone = whitelisted_tokens_for_aa_cache.clone();
-    let mut stop_receiver_for_task = stop_receiver.clone();
-    task_handles.push(task::spawn(async move {
-        while !*stop_receiver_for_task.borrow_and_update() {
-            match main_node_client.whitelisted_tokens_for_aa().await {
-                Ok(tokens) => {
-                    *whitelisted_tokens_for_aa_cache_clone.write().await = tokens;
-                }
-                Err(jsonrpsee::core::client::Error::Call(error))
-                    if error.code() == jsonrpsee::types::error::METHOD_NOT_FOUND_CODE =>
-                {
-                    // Method is not supported by the main node, do nothing.
-                }
-                Err(err) => {
-                    tracing::error!("Failed to query `whitelisted_tokens_for_aa`, error: {err:?}");
-                }
-            }
-
-            // Error here corresponds to a timeout w/o `stop_receiver` changed; we're OK with this.
-            tokio::time::timeout(Duration::from_secs(60), stop_receiver_for_task.changed())
-                .await
-                .ok();
-        }
-        Ok(())
-    }));
-
-    let tx_sender = tx_sender_builder
-        .with_whitelisted_tokens_for_aa(whitelisted_tokens_for_aa_cache)
-        .build(
-            fee_params_fetcher,
-            Arc::new(vm_concurrency_limiter),
-            ApiContracts::load_from_disk().await?, // TODO (BFT-138): Allow to dynamically reload API contracts
-            storage_caches,
-        );
-
-    let mempool_cache = MempoolCache::new(config.optional.mempool_cache_size);
-    let mempool_cache_update_task = mempool_cache.update_task(
-        connection_pool.clone(),
-        config.optional.mempool_cache_update_interval(),
-    );
-    task_handles.push(tokio::spawn(
-        mempool_cache_update_task.run(stop_receiver.clone()),
-    ));
-
-    // The refresh interval should be several times lower than the pruning removal delay, so that
-    // soft-pruning will timely propagate to the API server.
-    let pruning_info_refresh_interval = config.optional.pruning_removal_delay() / 5;
-
-    if components.contains(&Component::HttpApi) {
-        let mut builder = ApiBuilder::jsonrpsee_backend(config.into(), connection_pool.clone())
-            .http(config.required.http_port)
-            .with_filter_limit(config.optional.filters_limit)
-            .with_batch_request_size_limit(config.optional.max_batch_request_size)
-            .with_response_body_size_limit(config.optional.max_response_body_size())
-            .with_pruning_info_refresh_interval(pruning_info_refresh_interval)
-            .with_tx_sender(tx_sender.clone())
-            .with_vm_barrier(vm_barrier.clone())
-            .with_sync_state(sync_state.clone())
-            .with_mempool_cache(mempool_cache.clone())
-            .with_extended_tracing(config.optional.extended_rpc_tracing)
-            .enable_api_namespaces(config.optional.api_namespaces());
-        if let Some(tree_reader) = &tree_reader {
-            builder = builder.with_tree_api(tree_reader.clone());
-        }
-
-        let http_server_handles = builder
-            .build()
-            .context("failed to build HTTP JSON-RPC server")?
-            .run(stop_receiver.clone())
-            .await
-            .context("Failed initializing HTTP JSON-RPC server")?;
-        app_health.insert_component(http_server_handles.health_check)?;
-        task_handles.extend(http_server_handles.tasks);
-    }
-
-    if components.contains(&Component::WsApi) {
-        let mut builder = ApiBuilder::jsonrpsee_backend(config.into(), connection_pool.clone())
-            .ws(config.required.ws_port)
-            .with_filter_limit(config.optional.filters_limit)
-            .with_subscriptions_limit(config.optional.subscriptions_limit)
-            .with_batch_request_size_limit(config.optional.max_batch_request_size)
-            .with_response_body_size_limit(config.optional.max_response_body_size())
-            .with_polling_interval(config.optional.polling_interval())
-            .with_pruning_info_refresh_interval(pruning_info_refresh_interval)
-            .with_tx_sender(tx_sender)
-            .with_vm_barrier(vm_barrier)
-            .with_sync_state(sync_state)
-            .with_mempool_cache(mempool_cache)
-            .with_extended_tracing(config.optional.extended_rpc_tracing)
-            .enable_api_namespaces(config.optional.api_namespaces());
-        if let Some(tree_reader) = tree_reader {
-            builder = builder.with_tree_api(tree_reader);
-        }
-
-        let ws_server_handles = builder
-            .build()
-            .context("failed to build WS JSON-RPC server")?
-            .run(stop_receiver.clone())
-            .await
-            .context("Failed initializing WS JSON-RPC server")?;
-        app_health.insert_component(ws_server_handles.health_check)?;
-        task_handles.extend(ws_server_handles.tasks);
-    }
-
-    Ok(())
-}
-
-#[allow(clippy::too_many_arguments)]
-async fn init_tasks(
-    config: &ExternalNodeConfig,
-    connection_pool: ConnectionPool<Core>,
-    singleton_pool_builder: ConnectionPoolBuilder<Core>,
-    main_node_client: Box<DynClient<L2>>,
-    eth_client: Box<DynClient<L1>>,
-    task_handles: &mut Vec<JoinHandle<anyhow::Result<()>>>,
-    app_health: &AppHealthCheck,
-    stop_receiver: watch::Receiver<bool>,
-    components: &HashSet<Component>,
-) -> anyhow::Result<()> {
-    let protocol_version_update_task =
-        EN_METRICS.run_protocol_version_updates(connection_pool.clone(), stop_receiver.clone());
-    task_handles.push(tokio::spawn(protocol_version_update_task));
-
-    // Run the components.
-    let tree_pool = singleton_pool_builder
-        .build()
-        .await
-        .context("failed to build a tree_pool")?;
-
-    if !components.contains(&Component::Tree) {
-        anyhow::ensure!(
-            !components.contains(&Component::TreeApi),
-            "Merkle tree API cannot be started without a tree component"
-        );
-    }
-    // Create a tree reader. If the list of requested components has the tree itself, then
-    // we can get this tree's reader and use it right away. Otherwise, if configuration has
-    // specified address of another instance hosting tree API, create a tree reader to that
-    // remote API. A tree reader is necessary for `zks_getProof` method to work.
-    let tree_reader: Option<Arc<dyn TreeApiClient>> = if components.contains(&Component::Tree) {
-        let tree_api_config = if components.contains(&Component::TreeApi) {
-            Some(MerkleTreeApiConfig {
-                port: config
-                    .tree_component
-                    .api_port
-                    .context("should contain tree api port")?,
-            })
-        } else {
-            None
-        };
-        Some(
-            run_tree(
-                task_handles,
-                config,
-                tree_api_config.as_ref(),
-                app_health,
-                stop_receiver.clone(),
-                tree_pool,
-            )
-            .await?,
-        )
-    } else {
-        None
-    };
-
-    if components.contains(&Component::TreeFetcher) {
-        tracing::warn!(
-            "Running tree data fetcher (allows a node to operate w/o a Merkle tree or w/o waiting the tree to catch up). \
-             This is an experimental feature; do not use unless you know what you're doing"
-        );
-        let fetcher = TreeDataFetcher::new(main_node_client.clone(), connection_pool.clone())
-            .with_l1_data(eth_client.clone(), config.remote.diamond_proxy_addr)?;
-        app_health.insert_component(fetcher.health_check())?;
-        task_handles.push(tokio::spawn(fetcher.run(stop_receiver.clone())));
-    }
-
-    let sync_state = if components.contains(&Component::Core) {
-        run_core(
-            config,
-            connection_pool.clone(),
-            main_node_client.clone(),
-            eth_client,
-            task_handles,
-            app_health,
-            stop_receiver.clone(),
-            &singleton_pool_builder,
-        )
-        .await?
-    } else {
-        let sync_state = SyncState::default();
-
-        task_handles.push(tokio::spawn(sync_state.clone().run_updater(
-            connection_pool.clone(),
-            main_node_client.clone(),
-            stop_receiver.clone(),
-        )));
-
-        sync_state
-    };
-
-    if components.contains(&Component::HttpApi) || components.contains(&Component::WsApi) {
-        let fee_params_fetcher = Arc::new(MainNodeFeeParamsFetcher::new(main_node_client.clone()));
-        run_api(
-            task_handles,
-            config,
-            app_health,
-            connection_pool,
-            stop_receiver.clone(),
-            sync_state,
-            tree_reader,
-            main_node_client,
-            &singleton_pool_builder,
-            fee_params_fetcher.clone(),
-            components,
-        )
-        .await?;
-    }
-
-    Ok(())
-}
-
-async fn shutdown_components(
-    tasks: ManagedTasks,
-    healthcheck_handle: HealthCheckHandle,
-) -> anyhow::Result<()> {
-    task::spawn_blocking(RocksDB::await_rocksdb_termination)
-        .await
-        .context("error waiting for RocksDB instances to drop")?;
-    // Increase timeout because of complicated graceful shutdown procedure for API servers.
-    tasks.complete(Duration::from_secs(30)).await;
-    healthcheck_handle.stop().await;
-    Ok(())
-}
-
-=======
->>>>>>> 8d31ebce
 #[derive(Debug, Clone, clap::Subcommand)]
 enum Command {
     /// Generates consensus secret keys to use in the secrets file.
