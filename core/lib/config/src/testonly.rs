--- conflicted
+++ resolved
@@ -425,12 +425,9 @@
             pubdata_sending_mode: PubdataSendingMode::Calldata,
             tx_aggregation_paused: false,
             tx_aggregation_only_prove_and_execute: false,
-<<<<<<< HEAD
             time_in_mempool_in_l1_blocks_cap: self.sample(rng),
-=======
             ignore_db_nonce: None,
             priority_tree_start_index: self.sample(rng),
->>>>>>> dfe03d31
         }
     }
 }
