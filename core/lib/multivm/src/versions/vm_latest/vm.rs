use crate::HistoryMode;
use zksync_state::{StoragePtr, WriteStorage};
use zksync_types::l2_to_l1_log::{SystemL2ToL1Log, UserL2ToL1Log};
use zksync_types::{event::extract_l2tol1logs_from_l1_messenger, Transaction};
use zksync_utils::bytecode::CompressedBytecodeInfo;

use crate::vm_latest::old_vm::events::merge_events;
use crate::vm_latest::old_vm::history_recorder::HistoryEnabled;

use crate::interface::{
    BootloaderMemory, CurrentExecutionState, L1BatchEnv, L2BlockEnv, SystemEnv, VmExecutionMode,
    VmExecutionResultAndLogs, VmInterfaceHistoryEnabled,
};
use crate::interface::{BytecodeCompressionError, VmInterface};
use crate::vm_latest::bootloader_state::BootloaderState;
use crate::vm_latest::tracers::dispatcher::TracerDispatcher;

use crate::vm_latest::types::internals::{new_vm_state, VmSnapshot, ZkSyncVmState};

/// Main entry point for Virtual Machine integration.
/// The instance should process only one l1 batch
#[derive(Debug)]
pub struct Vm<S: WriteStorage, H: HistoryMode> {
    pub(crate) bootloader_state: BootloaderState,
    // Current state and oracles of virtual machine
    pub(crate) state: ZkSyncVmState<S, H::VmVirtualBlocksRefundsEnhancement>,
    pub(crate) storage: StoragePtr<S>,
    pub(crate) system_env: SystemEnv,
    pub(crate) batch_env: L1BatchEnv,
    // Snapshots for the current run
    pub(crate) snapshots: Vec<VmSnapshot>,
    _phantom: std::marker::PhantomData<H>,
}

/// Public interface for VM
impl<S: WriteStorage, H: HistoryMode> VmInterface<S, H> for Vm<S, H> {
    type TracerDispatcher = TracerDispatcher<S, H::VmVirtualBlocksRefundsEnhancement>;

    fn new(batch_env: L1BatchEnv, system_env: SystemEnv, storage: StoragePtr<S>) -> Self {
        let (state, bootloader_state) = new_vm_state(storage.clone(), &system_env, &batch_env);
        Self {
            bootloader_state,
            state,
            storage,
            system_env,
            batch_env,
            snapshots: vec![],
            _phantom: Default::default(),
        }
    }

    /// Push tx into memory for the future execution
    fn push_transaction(&mut self, tx: Transaction) {
        self.push_transaction_with_compression(tx, true);
    }

    /// Execute VM with custom tracers.
    fn inspect(
        &mut self,
        tracer: Self::TracerDispatcher,
        execution_mode: VmExecutionMode,
    ) -> VmExecutionResultAndLogs {
        self.inspect_inner(tracer, execution_mode)
    }

    /// Get current state of bootloader memory.
    fn get_bootloader_memory(&self) -> BootloaderMemory {
        self.bootloader_state.bootloader_memory()
    }

    /// Get compressed bytecodes of the last executed transaction
    fn get_last_tx_compressed_bytecodes(&self) -> Vec<CompressedBytecodeInfo> {
        self.bootloader_state.get_last_tx_compressed_bytecodes()
    }

    fn start_new_l2_block(&mut self, l2_block_env: L2BlockEnv) {
        self.bootloader_state.start_new_l2_block(l2_block_env);
    }

    /// Get current state of virtual machine.
    /// This method should be used only after the batch execution.
    /// Otherwise it can panic.
<<<<<<< HEAD
    fn get_current_execution_state(&self) -> CurrentExecutionState {
        let (_full_history, raw_events, l1_messages) = self.state.event_sink.flatten();
        let events = merge_events(raw_events)
=======
    pub fn get_current_execution_state(&self) -> CurrentExecutionState {
        let (deduplicated_events_logs, raw_events, l1_messages) = self.state.event_sink.flatten();
        let events: Vec<_> = merge_events(raw_events)
>>>>>>> e76d346d
            .into_iter()
            .map(|e| e.into_vm_event(self.batch_env.number))
            .collect();

        let user_l2_to_l1_logs = extract_l2tol1logs_from_l1_messenger(&events);
        let system_logs = l1_messages
            .into_iter()
            .map(|log| SystemL2ToL1Log(log.into()))
            .collect();
        let total_log_queries = self.state.event_sink.get_log_queries()
            + self
                .state
                .precompiles_processor
                .get_timestamp_history()
                .len()
            + self.state.storage.get_final_log_queries().len();

        CurrentExecutionState {
            events,
            storage_log_queries: self.state.storage.get_final_log_queries(),
            used_contract_hashes: self.get_used_contracts(),
            user_l2_to_l1_logs: user_l2_to_l1_logs
                .into_iter()
                .map(|log| UserL2ToL1Log(log.into()))
                .collect(),
            system_logs,
            total_log_queries,
            cycles_used: self.state.local_state.monotonic_cycle_counter,
            deduplicated_events_logs,
            storage_refunds: self.state.storage.returned_refunds.inner().clone(),
        }
    }

    /// Execute transaction with optional bytecode compression.

    /// Inspect transaction with optional bytecode compression.
    fn inspect_transaction_with_bytecode_compression(
        &mut self,
        tracer: Self::TracerDispatcher,
        tx: Transaction,
        with_compression: bool,
    ) -> Result<VmExecutionResultAndLogs, BytecodeCompressionError> {
        self.push_transaction_with_compression(tx, with_compression);
        let result = self.inspect_inner(tracer, VmExecutionMode::OneTx);
        if self.has_unpublished_bytecodes() {
            Err(BytecodeCompressionError::BytecodeCompressionFailed)
        } else {
            Ok(result)
        }
    }
}

/// Methods of vm, which required some history manipullations
impl<S: WriteStorage> VmInterfaceHistoryEnabled<S> for Vm<S, HistoryEnabled> {
    /// Create snapshot of current vm state and push it into the memory
    fn make_snapshot(&mut self) {
        self.make_snapshot_inner()
    }

    /// Rollback vm state to the latest snapshot and destroy the snapshot
    fn rollback_to_the_latest_snapshot(&mut self) {
        let snapshot = self
            .snapshots
            .pop()
            .expect("Snapshot should be created before rolling it back");
        self.rollback_to_snapshot(snapshot);
    }

    /// Pop the latest snapshot from the memory and destroy it
    fn pop_snapshot_no_rollback(&mut self) {
        self.snapshots
            .pop()
            .expect("Snapshot should be created before rolling it back");
    }
}<|MERGE_RESOLUTION|>--- conflicted
+++ resolved
@@ -80,15 +80,9 @@
     /// Get current state of virtual machine.
     /// This method should be used only after the batch execution.
     /// Otherwise it can panic.
-<<<<<<< HEAD
     fn get_current_execution_state(&self) -> CurrentExecutionState {
-        let (_full_history, raw_events, l1_messages) = self.state.event_sink.flatten();
-        let events = merge_events(raw_events)
-=======
-    pub fn get_current_execution_state(&self) -> CurrentExecutionState {
         let (deduplicated_events_logs, raw_events, l1_messages) = self.state.event_sink.flatten();
         let events: Vec<_> = merge_events(raw_events)
->>>>>>> e76d346d
             .into_iter()
             .map(|e| e.into_vm_event(self.batch_env.number))
             .collect();
