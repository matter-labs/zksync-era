--- conflicted
+++ resolved
@@ -63,15 +63,10 @@
             --chain gateway --update-submodules false
 
 mkdir -p ./zruns
+
 zkstack chain gateway convert-to-gateway --chain gateway --ignore-prerequisites
-<<<<<<< HEAD
-=======
 zkstack dev config-writer --path etc/env/file_based/overrides/tests/gateway.yaml --chain gateway
 zkstack server --ignore-prerequisites --chain gateway &> ./zruns/gateway.log &
-
->>>>>>> d8b9c5df
-
-zkstack server --ignore-prerequisites --chain gateway &> ./zruns/gateway.log & 
 zkstack server wait --ignore-prerequisites --verbose --chain gateway
 
 sleep 10
@@ -80,13 +75,8 @@
 zkstack chain gateway migrate-to-gateway --chain validium --gateway-chain-name gateway
 
 zkstack server --ignore-prerequisites --chain era &> ./zruns/era.log &
+zkstack server --ignore-prerequisites --chain validium &> ./zruns/validium.log & 
 zkstack server wait --ignore-prerequisites --verbose --chain era
-
-<<<<<<< HEAD
-zkstack server --ignore-prerequisites --chain validium &> ./zruns/validium.log & 
-=======
-zkstack server wait --ignore-prerequisites --verbose --chain era
->>>>>>> d8b9c5df
 zkstack server wait --ignore-prerequisites --verbose --chain validium
 
 # Runs interop integration test between era-validium in parallel
