--- conflicted
+++ resolved
@@ -1,13 +1,6 @@
 use clap::{command, Parser, Subcommand};
 
-<<<<<<< HEAD
-use crate::{
-    commands::{self, get_file_info},
-    errors::CLIErrors,
-};
-=======
 use crate::commands::{self, get_file_info};
->>>>>>> 3fd6d653
 
 pub const VERSION_STRING: &str = env!("CARGO_PKG_VERSION");
 
