--- conflicted
+++ resolved
@@ -505,7 +505,6 @@
         Ok(self)
     }
 
-<<<<<<< HEAD
     fn add_vm_runner_bwip_layer(mut self) -> anyhow::Result<Self> {
         let basic_witness_input_producer_config =
             try_load_config!(self.configs.basic_witness_input_producer_config);
@@ -513,12 +512,14 @@
             basic_witness_input_producer_config,
             self.genesis_config.l2_chain_id,
         ));
-=======
+
+        Ok(self)
+    }
+
     fn add_base_token_ratio_persister_layer(mut self) -> anyhow::Result<Self> {
         let config = try_load_config!(self.configs.base_token_adjuster);
         self.node
             .add_layer(BaseTokenRatioPersisterLayer::new(config));
->>>>>>> 39709f58
 
         Ok(self)
     }
@@ -613,13 +614,11 @@
                 Component::VmRunnerProtectiveReads => {
                     self = self.add_vm_runner_protective_reads_layer()?;
                 }
-<<<<<<< HEAD
+                Component::BaseTokenRatioPersister => {
+                    self = self.add_base_token_ratio_persister_layer()?;
+                }
                 Component::VmRunnerBwip => {
                     self = self.add_vm_runner_bwip_layer()?;
-=======
-                Component::BaseTokenRatioPersister => {
-                    self = self.add_base_token_ratio_persister_layer()?;
->>>>>>> 39709f58
                 }
             }
         }
