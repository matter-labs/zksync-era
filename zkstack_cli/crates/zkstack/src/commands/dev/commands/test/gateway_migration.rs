use xshell::{cmd, Shell};
use zkstack_cli_common::{cmd::Cmd, logger, spinner::Spinner};
use zkstack_cli_config::{ChainConfig, ZkStackConfig, ZkStackConfigTrait};

use super::utils::install_and_build_dependencies;
use crate::commands::dev::{
    commands::test::args::gateway_migration::GatewayMigrationArgs,
    messages::{MSG_GATEWAY_UPGRADE_TEST_RUN_INFO, MSG_GATEWAY_UPGRADE_TEST_RUN_SUCCESS},
};

const GATEWAY_SWITCH_TESTS_PATH: &str = "core/tests/gateway-migration-test";

pub fn run(shell: &Shell, args: GatewayMigrationArgs) -> anyhow::Result<()> {
    let chain_config = ZkStackConfig::current_chain(shell)?;
<<<<<<< HEAD
=======
    shell.change_dir(chain_config.link_to_code().join(GATEWAY_SWITCH_TESTS_PATH));

>>>>>>> 64e367dc
    logger::info(MSG_GATEWAY_UPGRADE_TEST_RUN_INFO);

    if !args.no_deps {
        install_and_build_dependencies(shell, &chain_config.link_to_code())?;
    }

    shell.change_dir(chain_config.link_to_code.join(GATEWAY_SWITCH_TESTS_PATH));
    run_test(
        shell,
        &chain_config,
        args.direction.to_gateway,
        args.gateway_chain,
    )?;
    logger::outro(MSG_GATEWAY_UPGRADE_TEST_RUN_SUCCESS);

    Ok(())
}

fn run_test(
    shell: &Shell,
    chain_config: &ChainConfig,
    to_gateway: bool,
    gateway_chain: Option<String>,
) -> anyhow::Result<()> {
    Spinner::new(MSG_GATEWAY_UPGRADE_TEST_RUN_INFO).freeze();
    let direction = if to_gateway { "TO" } else { "FROM" };
    let mut cmd = Cmd::new(cmd!(shell, "yarn mocha tests/migration.test.ts"))
        .env("CHAIN_NAME", &chain_config.name)
        .env("DIRECTION", direction);
    if let Some(chain) = gateway_chain {
        cmd = cmd.env("GATEWAY_CHAIN", chain);
    }
    cmd.with_force_run().run()?;

    Ok(())
}<|MERGE_RESOLUTION|>--- conflicted
+++ resolved
@@ -12,18 +12,14 @@
 
 pub fn run(shell: &Shell, args: GatewayMigrationArgs) -> anyhow::Result<()> {
     let chain_config = ZkStackConfig::current_chain(shell)?;
-<<<<<<< HEAD
-=======
-    shell.change_dir(chain_config.link_to_code().join(GATEWAY_SWITCH_TESTS_PATH));
 
->>>>>>> 64e367dc
     logger::info(MSG_GATEWAY_UPGRADE_TEST_RUN_INFO);
 
     if !args.no_deps {
         install_and_build_dependencies(shell, &chain_config.link_to_code())?;
     }
 
-    shell.change_dir(chain_config.link_to_code.join(GATEWAY_SWITCH_TESTS_PATH));
+    shell.change_dir(chain_config.link_to_code().join(GATEWAY_SWITCH_TESTS_PATH));
     run_test(
         shell,
         &chain_config,
