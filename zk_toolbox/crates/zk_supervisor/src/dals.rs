<<<<<<< HEAD
use anyhow::Context as _;
use common::config::global_config;
=======
use anyhow::{anyhow, Context};
>>>>>>> 3b69e37e
use config::{EcosystemConfig, SecretsConfig};
use url::Url;
use xshell::Shell;

use crate::{
    commands::database::args::DalUrls,
    messages::{MSG_CHAIN_NOT_FOUND_ERR, MSG_DATABASE_MUST_BE_PRESENTED},
};

pub const CORE_DAL_PATH: &str = "core/lib/dal";
pub const PROVER_DAL_PATH: &str = "prover/crates/lib/prover_dal";

#[derive(Debug, Clone)]
pub struct SelectedDals {
    pub prover: bool,
    pub core: bool,
}

impl SelectedDals {
    /// Returns true if no databases are selected
    pub fn none(&self) -> bool {
        !self.prover && !self.core
    }
}

#[derive(Debug, Clone)]
pub struct Dal {
    pub path: String,
    pub url: Url,
}

pub fn get_dals(
    shell: &Shell,
    selected_dals: &SelectedDals,
    urls: &DalUrls,
) -> anyhow::Result<Vec<Dal>> {
    let mut dals = vec![];

    if selected_dals.prover {
        dals.push(get_prover_dal(shell, urls.prover.clone())?);
    }
    if selected_dals.core {
        dals.push(get_core_dal(shell, urls.core.clone())?);
    }

    Ok(dals)
}

pub fn get_prover_dal(shell: &Shell, url: Option<String>) -> anyhow::Result<Dal> {
    let url = if let Some(url) = url {
        Url::parse(&url)?
    } else {
        let secrets = get_secrets(shell)?;
        secrets
            .database
            .as_ref()
            .context(MSG_DATABASE_MUST_BE_PRESENTED)?
            .prover_url()?
            .expose_url()
            .clone()
    };

    Ok(Dal {
        path: PROVER_DAL_PATH.to_string(),
        url,
    })
}

pub fn get_core_dal(shell: &Shell, url: Option<String>) -> anyhow::Result<Dal> {
    let url = if let Some(url) = url {
        Url::parse(&url)?
    } else {
        let secrets = get_secrets(shell)?;
        secrets
            .database
            .as_ref()
            .context(MSG_DATABASE_MUST_BE_PRESENTED)?
            .master_url()?
            .expose_url()
            .clone()
    };

    Ok(Dal {
        path: CORE_DAL_PATH.to_string(),
        url,
    })
}

fn get_secrets(shell: &Shell) -> anyhow::Result<SecretsConfig> {
    let ecosystem_config = EcosystemConfig::from_file(shell)?;
    let chain_config = ecosystem_config
<<<<<<< HEAD
        .load_chain(global_config().chain_name.clone())
        .context(MSG_CHAIN_NOT_FOUND_ERR)?;
=======
        .load_current_chain()
        .ok_or(anyhow!(MSG_CHAIN_NOT_FOUND_ERR))?;
>>>>>>> 3b69e37e
    let secrets = chain_config.get_secrets_config()?;

    Ok(secrets)
}<|MERGE_RESOLUTION|>--- conflicted
+++ resolved
@@ -1,9 +1,4 @@
-<<<<<<< HEAD
 use anyhow::Context as _;
-use common::config::global_config;
-=======
-use anyhow::{anyhow, Context};
->>>>>>> 3b69e37e
 use config::{EcosystemConfig, SecretsConfig};
 use url::Url;
 use xshell::Shell;
@@ -95,13 +90,8 @@
 fn get_secrets(shell: &Shell) -> anyhow::Result<SecretsConfig> {
     let ecosystem_config = EcosystemConfig::from_file(shell)?;
     let chain_config = ecosystem_config
-<<<<<<< HEAD
-        .load_chain(global_config().chain_name.clone())
+        .load_current_chain()
         .context(MSG_CHAIN_NOT_FOUND_ERR)?;
-=======
-        .load_current_chain()
-        .ok_or(anyhow!(MSG_CHAIN_NOT_FOUND_ERR))?;
->>>>>>> 3b69e37e
     let secrets = chain_config.get_secrets_config()?;
 
     Ok(secrets)
