use std::{
    collections::HashMap,
    convert::{Into, TryInto},
    ops,
};

use anyhow::Context as _;
use bigdecimal::{BigDecimal, FromPrimitive, ToPrimitive};
use zksync_types::{
    aggregated_operations::AggregatedActionType,
    block::{BlockGasCount, L1BatchHeader, L1BatchTreeData, MiniblockHeader},
    circuit::CircuitStatistic,
    commitment::{L1BatchCommitmentArtifacts, L1BatchWithMetadata},
    zk_evm_types::LogQuery,
    Address, L1BatchNumber, MiniblockNumber, ProtocolVersionId, H256, U256,
};

use crate::{
    instrument::InstrumentExt,
    models::storage_block::{StorageL1Batch, StorageL1BatchHeader, StorageMiniblockHeader},
    StorageProcessor,
};

#[derive(Debug)]
pub struct BlocksDal<'a, 'c> {
    pub(crate) storage: &'a mut StorageProcessor<'c>,
}

impl BlocksDal<'_, '_> {
    pub async fn is_genesis_needed(&mut self) -> sqlx::Result<bool> {
        let count = sqlx::query!(
            r#"
            SELECT
                COUNT(*) AS "count!"
            FROM
                l1_batches
            "#
        )
        .fetch_one(self.storage.conn())
        .await?
        .count;
        Ok(count == 0)
    }

    pub async fn get_sealed_l1_batch_number(&mut self) -> sqlx::Result<Option<L1BatchNumber>> {
        let row = sqlx::query!(
            r#"
            SELECT
                MAX(number) AS "number"
            FROM
                l1_batches
            "#
        )
        .instrument("get_sealed_block_number")
        .report_latency()
        .fetch_one(self.storage)
        .await?;

        Ok(row.number.map(|num| L1BatchNumber(num as u32)))
    }

    pub async fn get_sealed_miniblock_number(&mut self) -> sqlx::Result<Option<MiniblockNumber>> {
        let row = sqlx::query!(
            r#"
            SELECT
                MAX(number) AS "number"
            FROM
                miniblocks
            "#
        )
        .instrument("get_sealed_miniblock_number")
        .report_latency()
        .fetch_one(self.storage)
        .await?;

        Ok(row.number.map(|number| MiniblockNumber(number as u32)))
    }

    /// Returns the number of the earliest L1 batch present in the DB, or `None` if there are no L1 batches.
    pub async fn get_earliest_l1_batch_number(&mut self) -> sqlx::Result<Option<L1BatchNumber>> {
        let row = sqlx::query!(
            r#"
            SELECT
                MIN(number) AS "number"
            FROM
                l1_batches
            "#
        )
        .instrument("get_earliest_l1_batch_number")
        .report_latency()
        .fetch_one(self.storage)
        .await?;

        Ok(row.number.map(|num| L1BatchNumber(num as u32)))
    }

    pub async fn get_last_l1_batch_number_with_metadata(
        &mut self,
    ) -> sqlx::Result<Option<L1BatchNumber>> {
        let row = sqlx::query!(
            r#"
            SELECT
                MAX(number) AS "number"
            FROM
                l1_batches
            WHERE
                hash IS NOT NULL
            "#
        )
        .instrument("get_last_block_number_with_metadata")
        .report_latency()
        .fetch_one(self.storage)
        .await?;

        Ok(row.number.map(|num| L1BatchNumber(num as u32)))
    }

    pub async fn get_next_l1_batch_ready_for_commitment_generation(
        &mut self,
    ) -> sqlx::Result<Option<L1BatchNumber>> {
        let row = sqlx::query!(
            r#"
            SELECT
                number
            FROM
                l1_batches
            WHERE
                hash IS NOT NULL
                AND commitment IS NULL
            ORDER BY
                number
            LIMIT
                1
            "#
        )
        .instrument("get_next_l1_batch_ready_for_commitment_generation")
        .report_latency()
        .fetch_optional(self.storage)
        .await?;

        Ok(row.map(|row| L1BatchNumber(row.number as u32)))
    }

    /// Returns the number of the earliest L1 batch with metadata (= state hash) present in the DB,
    /// or `None` if there are no such L1 batches.
    pub async fn get_earliest_l1_batch_number_with_metadata(
        &mut self,
    ) -> sqlx::Result<Option<L1BatchNumber>> {
        let row = sqlx::query!(
            r#"
            SELECT
                MIN(number) AS "number"
            FROM
                l1_batches
            WHERE
                hash IS NOT NULL
            "#
        )
        .instrument("get_earliest_l1_batch_number_with_metadata")
        .report_latency()
        .fetch_one(self.storage)
        .await?;

        Ok(row.number.map(|num| L1BatchNumber(num as u32)))
    }

    pub async fn get_l1_batches_for_eth_tx_id(
        &mut self,
        eth_tx_id: u32,
    ) -> sqlx::Result<Vec<L1BatchHeader>> {
        let l1_batches = sqlx::query_as!(
            StorageL1BatchHeader,
            r#"
            SELECT
                number,
                l1_tx_count,
                l2_tx_count,
                timestamp,
                l2_to_l1_logs,
                l2_to_l1_messages,
                bloom,
                priority_ops_onchain_data,
                used_contract_hashes,
                bootloader_code_hash,
                default_aa_code_hash,
                protocol_version,
                system_logs,
                compressed_state_diffs,
                pubdata_input
            FROM
                l1_batches
            WHERE
                eth_commit_tx_id = $1
                OR eth_prove_tx_id = $1
                OR eth_execute_tx_id = $1
            "#,
            eth_tx_id as i32
        )
        .instrument("get_l1_batches_for_eth_tx_id")
        .with_arg("eth_tx_id", &eth_tx_id)
        .fetch_all(self.storage)
        .await?;

        Ok(l1_batches.into_iter().map(Into::into).collect())
    }

    pub async fn get_storage_l1_batch(
        &mut self,
        number: L1BatchNumber,
    ) -> sqlx::Result<Option<StorageL1Batch>> {
        sqlx::query_as!(
            StorageL1Batch,
            r#"
            SELECT
                number,
                timestamp,
                l1_tx_count,
                l2_tx_count,
                bloom,
                priority_ops_onchain_data,
                hash,
                commitment,
                eth_prove_tx_id,
                eth_commit_tx_id,
                eth_execute_tx_id,
                merkle_root_hash,
                l2_to_l1_logs,
                l2_to_l1_messages,
                used_contract_hashes,
                compressed_initial_writes,
                compressed_repeated_writes,
                l2_l1_merkle_root,
                rollup_last_leaf_index,
                zkporter_is_available,
                bootloader_code_hash,
                default_aa_code_hash,
                aux_data_hash,
                pass_through_data_hash,
                meta_parameters_hash,
                protocol_version,
                system_logs,
                compressed_state_diffs,
                events_queue_commitment,
                bootloader_initial_content_commitment,
                pubdata_input
            FROM
                l1_batches
                LEFT JOIN commitments ON commitments.l1_batch_number = l1_batches.number
            WHERE
                number = $1
            "#,
            i64::from(number.0)
        )
        .instrument("get_storage_l1_batch")
        .with_arg("number", &number)
        .fetch_optional(self.storage)
        .await
    }

    pub async fn get_l1_batch_header(
        &mut self,
        number: L1BatchNumber,
    ) -> sqlx::Result<Option<L1BatchHeader>> {
        Ok(sqlx::query_as!(
            StorageL1BatchHeader,
            r#"
            SELECT
                number,
                l1_tx_count,
                l2_tx_count,
                timestamp,
                l2_to_l1_logs,
                l2_to_l1_messages,
                bloom,
                priority_ops_onchain_data,
                used_contract_hashes,
                bootloader_code_hash,
                default_aa_code_hash,
                protocol_version,
                compressed_state_diffs,
                system_logs,
                pubdata_input
            FROM
                l1_batches
            WHERE
                number = $1
            "#,
            i64::from(number.0)
        )
        .instrument("get_l1_batch_header")
        .with_arg("number", &number)
        .fetch_optional(self.storage)
        .await?
        .map(Into::into))
    }

    /// Returns initial bootloader heap content for the specified L1 batch.
    pub async fn get_initial_bootloader_heap(
        &mut self,
        number: L1BatchNumber,
    ) -> anyhow::Result<Option<Vec<(usize, U256)>>> {
        let Some(row) = sqlx::query!(
            r#"
            SELECT
                initial_bootloader_heap_content
            FROM
                l1_batches
            WHERE
                number = $1
            "#,
            i64::from(number.0)
        )
        .instrument("get_initial_bootloader_heap")
        .report_latency()
        .with_arg("number", &number)
        .fetch_optional(self.storage)
        .await?
        else {
            return Ok(None);
        };

        let heap = serde_json::from_value(row.initial_bootloader_heap_content)
            .context("invalid value for initial_bootloader_heap_content in the DB")?;
        Ok(Some(heap))
    }

    pub async fn get_storage_refunds(
        &mut self,
        number: L1BatchNumber,
    ) -> anyhow::Result<Option<Vec<u32>>> {
        let Some(row) = sqlx::query!(
            r#"
            SELECT
                storage_refunds
            FROM
                l1_batches
            WHERE
                number = $1
            "#,
            i64::from(number.0)
        )
        .instrument("get_storage_refunds")
        .report_latency()
        .with_arg("number", &number)
        .fetch_optional(self.storage)
        .await?
        else {
            return Ok(None);
        };
        let Some(storage_refunds) = row.storage_refunds else {
            return Ok(None);
        };

        let storage_refunds: Vec<_> = storage_refunds.into_iter().map(|n| n as u32).collect();
        Ok(Some(storage_refunds))
    }

    pub async fn get_events_queue(
        &mut self,
        number: L1BatchNumber,
    ) -> anyhow::Result<Option<Vec<LogQuery>>> {
        let Some(row) = sqlx::query!(
            r#"
            SELECT
                serialized_events_queue_bytea,
                serialized_events_queue
            FROM
                events_queue
            WHERE
                l1_batch_number = $1
            "#,
            i64::from(number.0)
        )
        .instrument("get_events_queue")
        .report_latency()
        .with_arg("number", &number)
        .fetch_optional(self.storage)
        .await?
        else {
            return Ok(None);
        };

        let events = if let Some(serialized_events_queue_bytea) = row.serialized_events_queue_bytea
        {
            bincode::deserialize(&serialized_events_queue_bytea)
                .context("invalid value for serialized_events_queue_bytea in the DB")?
        } else {
            serde_json::from_value(row.serialized_events_queue)
                .context("invalid value for serialized_events_queue in the DB")?
        };
        Ok(Some(events))
    }

    pub async fn set_eth_tx_id(
        &mut self,
        number_range: ops::RangeInclusive<L1BatchNumber>,
        eth_tx_id: u32,
        aggregation_type: AggregatedActionType,
    ) -> sqlx::Result<()> {
        match aggregation_type {
            AggregatedActionType::Commit => {
                sqlx::query!(
                    r#"
                    UPDATE l1_batches
                    SET
                        eth_commit_tx_id = $1,
                        updated_at = NOW()
                    WHERE
                        number BETWEEN $2 AND $3
                    "#,
                    eth_tx_id as i32,
                    i64::from(number_range.start().0),
                    i64::from(number_range.end().0)
                )
                .execute(self.storage.conn())
                .await?;
            }
            AggregatedActionType::PublishProofOnchain => {
                sqlx::query!(
                    r#"
                    UPDATE l1_batches
                    SET
                        eth_prove_tx_id = $1,
                        updated_at = NOW()
                    WHERE
                        number BETWEEN $2 AND $3
                    "#,
                    eth_tx_id as i32,
                    i64::from(number_range.start().0),
                    i64::from(number_range.end().0)
                )
                .execute(self.storage.conn())
                .await?;
            }
            AggregatedActionType::Execute => {
                sqlx::query!(
                    r#"
                    UPDATE l1_batches
                    SET
                        eth_execute_tx_id = $1,
                        updated_at = NOW()
                    WHERE
                        number BETWEEN $2 AND $3
                    "#,
                    eth_tx_id as i32,
                    i64::from(number_range.start().0),
                    i64::from(number_range.end().0)
                )
                .execute(self.storage.conn())
                .await?;
            }
        }
        Ok(())
    }

    pub async fn insert_l1_batch(
        &mut self,
        header: &L1BatchHeader,
        initial_bootloader_contents: &[(usize, U256)],
        predicted_block_gas: BlockGasCount,
        events_queue: &[LogQuery],
        storage_refunds: &[u32],
        predicted_circuits_by_type: CircuitStatistic, // predicted number of circuits for each circuit type
    ) -> anyhow::Result<()> {
        let priority_onchain_data: Vec<Vec<u8>> = header
            .priority_ops_onchain_data
            .iter()
            .map(|data| data.clone().into())
            .collect();
        let l2_to_l1_logs: Vec<_> = header
            .l2_to_l1_logs
            .iter()
            .map(|log| log.0.to_bytes().to_vec())
            .collect();
        let system_logs = header
            .system_logs
            .iter()
            .map(|log| log.0.to_bytes().to_vec())
            .collect::<Vec<Vec<u8>>>();
        let pubdata_input = header.pubdata_input.clone();

        // Serialization should always succeed.
        let initial_bootloader_contents = serde_json::to_value(initial_bootloader_contents)
            .expect("failed to serialize initial_bootloader_contents to JSON value");
        // Serialization should always succeed.
        let used_contract_hashes = serde_json::to_value(&header.used_contract_hashes)
            .expect("failed to serialize used_contract_hashes to JSON value");
        let storage_refunds: Vec<_> = storage_refunds.iter().copied().map(i64::from).collect();

        let mut transaction = self.storage.start_transaction().await?;
        sqlx::query!(
            r#"
            INSERT INTO
                l1_batches (
                    number,
                    l1_tx_count,
                    l2_tx_count,
                    timestamp,
                    l2_to_l1_logs,
                    l2_to_l1_messages,
                    bloom,
                    priority_ops_onchain_data,
                    predicted_commit_gas_cost,
                    predicted_prove_gas_cost,
                    predicted_execute_gas_cost,
                    initial_bootloader_heap_content,
                    used_contract_hashes,
                    bootloader_code_hash,
                    default_aa_code_hash,
                    protocol_version,
                    system_logs,
                    storage_refunds,
                    pubdata_input,
                    predicted_circuits_by_type,
                    created_at,
                    updated_at
                )
            VALUES
                (
                    $1,
                    $2,
                    $3,
                    $4,
                    $5,
                    $6,
                    $7,
                    $8,
                    $9,
                    $10,
                    $11,
                    $12,
                    $13,
                    $14,
                    $15,
                    $16,
                    $17,
                    $18,
                    $19,
                    $20,
                    NOW(),
                    NOW()
                )
            "#,
            i64::from(header.number.0),
            i32::from(header.l1_tx_count),
            i32::from(header.l2_tx_count),
            header.timestamp as i64,
            &l2_to_l1_logs,
            &header.l2_to_l1_messages,
            header.bloom.as_bytes(),
            &priority_onchain_data,
            i64::from(predicted_block_gas.commit),
            i64::from(predicted_block_gas.prove),
            i64::from(predicted_block_gas.execute),
            initial_bootloader_contents,
            used_contract_hashes,
            header.base_system_contracts_hashes.bootloader.as_bytes(),
            header.base_system_contracts_hashes.default_aa.as_bytes(),
            header.protocol_version.map(|v| v as i32),
            &system_logs,
            &storage_refunds,
            pubdata_input,
            serde_json::to_value(predicted_circuits_by_type).unwrap(),
        )
        .execute(transaction.conn())
        .await?;

        let events_queue =
            bincode::serialize(events_queue).expect("failed to serialize events_queue to bytes");
        sqlx::query!(
            r#"
            INSERT INTO
                events_queue (l1_batch_number, serialized_events_queue, serialized_events_queue_bytea)
            VALUES
                ($1, '{}', $2)
            "#,
<<<<<<< HEAD
            i64::from(header.number.0),
            events_queue
=======
            header.number.0 as i64,
            &events_queue
>>>>>>> 702e7395
        )
        .execute(transaction.conn())
        .await?;
        transaction.commit().await?;

        Ok(())
    }

    pub async fn insert_miniblock(
        &mut self,
        miniblock_header: &MiniblockHeader,
    ) -> anyhow::Result<()> {
        let base_fee_per_gas = BigDecimal::from_u64(miniblock_header.base_fee_per_gas)
            .context("base_fee_per_gas should fit in u64")?;

        sqlx::query!(
            r#"
            INSERT INTO
                miniblocks (
                    number,
                    timestamp,
                    hash,
                    l1_tx_count,
                    l2_tx_count,
                    fee_account_address,
                    base_fee_per_gas,
                    l1_gas_price,
                    l2_fair_gas_price,
                    gas_per_pubdata_limit,
                    bootloader_code_hash,
                    default_aa_code_hash,
                    protocol_version,
                    virtual_blocks,
                    fair_pubdata_price,
                    created_at,
                    updated_at
                )
            VALUES
                ($1, $2, $3, $4, $5, $6, $7, $8, $9, $10, $11, $12, $13, $14, $15, NOW(), NOW())
            "#,
            i64::from(miniblock_header.number.0),
            miniblock_header.timestamp as i64,
            miniblock_header.hash.as_bytes(),
            i32::from(miniblock_header.l1_tx_count),
            i32::from(miniblock_header.l2_tx_count),
            miniblock_header.fee_account_address.as_bytes(),
            base_fee_per_gas,
            miniblock_header.batch_fee_input.l1_gas_price() as i64,
            miniblock_header.batch_fee_input.fair_l2_gas_price() as i64,
            miniblock_header.gas_per_pubdata_limit as i64,
            miniblock_header
                .base_system_contracts_hashes
                .bootloader
                .as_bytes(),
            miniblock_header
                .base_system_contracts_hashes
                .default_aa
                .as_bytes(),
            miniblock_header.protocol_version.map(|v| v as i32),
            i64::from(miniblock_header.virtual_blocks),
            miniblock_header.batch_fee_input.fair_pubdata_price() as i64,
        )
        .execute(self.storage.conn())
        .await?;
        Ok(())
    }

    pub async fn get_last_sealed_miniblock_header(
        &mut self,
    ) -> sqlx::Result<Option<MiniblockHeader>> {
        let header = sqlx::query_as!(
            StorageMiniblockHeader,
            r#"
            SELECT
                number,
                timestamp,
                hash,
                l1_tx_count,
                l2_tx_count,
                fee_account_address AS "fee_account_address!",
                base_fee_per_gas,
                l1_gas_price,
                l2_fair_gas_price,
                gas_per_pubdata_limit,
                bootloader_code_hash,
                default_aa_code_hash,
                protocol_version,
                virtual_blocks,
                fair_pubdata_price
            FROM
                miniblocks
            ORDER BY
                number DESC
            LIMIT
                1
            "#,
        )
        .fetch_optional(self.storage.conn())
        .await?;

        let Some(header) = header else {
            return Ok(None);
        };
        let mut header = MiniblockHeader::from(header);
        // FIXME (PLA-728): remove after 2nd phase of `fee_account_address` migration
        #[allow(deprecated)]
        self.maybe_load_fee_address(&mut header.fee_account_address, header.number)
            .await?;

        Ok(Some(header))
    }

    pub async fn get_miniblock_header(
        &mut self,
        miniblock_number: MiniblockNumber,
    ) -> sqlx::Result<Option<MiniblockHeader>> {
        let header = sqlx::query_as!(
            StorageMiniblockHeader,
            r#"
            SELECT
                number,
                timestamp,
                hash,
                l1_tx_count,
                l2_tx_count,
                fee_account_address AS "fee_account_address!",
                base_fee_per_gas,
                l1_gas_price,
                l2_fair_gas_price,
                gas_per_pubdata_limit,
                bootloader_code_hash,
                default_aa_code_hash,
                protocol_version,
                virtual_blocks,
                fair_pubdata_price
            FROM
                miniblocks
            WHERE
                number = $1
            "#,
            i64::from(miniblock_number.0),
        )
        .fetch_optional(self.storage.conn())
        .await?;

        let Some(header) = header else {
            return Ok(None);
        };
        let mut header = MiniblockHeader::from(header);
        // FIXME (PLA-728): remove after 2nd phase of `fee_account_address` migration
        #[allow(deprecated)]
        self.maybe_load_fee_address(&mut header.fee_account_address, header.number)
            .await?;

        Ok(Some(header))
    }

    pub async fn mark_miniblocks_as_executed_in_l1_batch(
        &mut self,
        l1_batch_number: L1BatchNumber,
    ) -> sqlx::Result<()> {
        sqlx::query!(
            r#"
            UPDATE miniblocks
            SET
                l1_batch_number = $1
            WHERE
                l1_batch_number IS NULL
            "#,
            l1_batch_number.0 as i32,
        )
        .execute(self.storage.conn())
        .await?;
        Ok(())
    }

    pub async fn save_l1_batch_tree_data(
        &mut self,
        number: L1BatchNumber,
        tree_data: &L1BatchTreeData,
    ) -> anyhow::Result<()> {
        let update_result = sqlx::query!(
            r#"
            UPDATE l1_batches
            SET
                hash = $1,
                merkle_root_hash = $1,
                rollup_last_leaf_index = $2,
                updated_at = NOW()
            WHERE
                number = $3
                AND hash IS NULL
            "#,
            tree_data.hash.as_bytes(),
            tree_data.rollup_last_leaf_index as i64,
            i64::from(number.0),
        )
        .instrument("save_batch_tree_data")
        .with_arg("number", &number)
        .report_latency()
        .execute(self.storage)
        .await?;

        if update_result.rows_affected() == 0 {
            tracing::debug!("L1 batch #{number}: tree data wasn't updated as it's already present");

            // Batch was already processed. Verify that existing hash matches
            let matched: i64 = sqlx::query!(
                r#"
                SELECT
                    COUNT(*) AS "count!"
                FROM
                    l1_batches
                WHERE
                    number = $1
                    AND hash = $2
                "#,
                i64::from(number.0),
                tree_data.hash.as_bytes(),
            )
            .instrument("get_matching_batch_hash")
            .with_arg("number", &number)
            .report_latency()
            .fetch_one(self.storage)
            .await?
            .count;

            anyhow::ensure!(
                matched == 1,
                "Root hash verification failed. Hash for L1 batch #{} does not match the expected value \
                 (expected root hash: {:?})",
                number,
                tree_data.hash,
            );
        }
        Ok(())
    }

    pub async fn save_l1_batch_commitment_artifacts(
        &mut self,
        number: L1BatchNumber,
        commitment_artifacts: &L1BatchCommitmentArtifacts,
    ) -> anyhow::Result<()> {
        let mut transaction = self.storage.start_transaction().await?;

        let update_result = sqlx::query!(
            r#"
            UPDATE l1_batches
            SET
                commitment = $1,
                aux_data_hash = $2,
                pass_through_data_hash = $3,
                meta_parameters_hash = $4,
                l2_l1_merkle_root = $5,
                zkporter_is_available = $6,
                compressed_state_diffs = $7,
                compressed_initial_writes = $8,
                compressed_repeated_writes = $9,
                updated_at = NOW()
            WHERE
                number = $10
                AND commitment IS NULL
            "#,
            commitment_artifacts.commitment_hash.commitment.as_bytes(),
            commitment_artifacts.commitment_hash.aux_output.as_bytes(),
            commitment_artifacts
                .commitment_hash
                .pass_through_data
                .as_bytes(),
            commitment_artifacts
                .commitment_hash
                .meta_parameters
                .as_bytes(),
            commitment_artifacts.l2_l1_merkle_root.as_bytes(),
            commitment_artifacts.zkporter_is_available,
            commitment_artifacts.compressed_state_diffs,
            commitment_artifacts.compressed_initial_writes,
            commitment_artifacts.compressed_repeated_writes,
            i64::from(number.0),
        )
        .instrument("save_l1_batch_commitment_artifacts")
        .with_arg("number", &number)
        .report_latency()
        .execute(&mut transaction)
        .await?;
        if update_result.rows_affected() == 0 {
            tracing::debug!(
                "L1 batch #{number}: commitment info wasn't updated as it's already present"
            );

            // Batch was already processed. Verify that existing commitment matches
            let matched: i64 = sqlx::query!(
                r#"
                SELECT
                    COUNT(*) AS "count!"
                FROM
                    l1_batches
                WHERE
                    number = $1
                    AND commitment = $2
                "#,
                i64::from(number.0),
                commitment_artifacts.commitment_hash.commitment.as_bytes(),
            )
            .instrument("get_matching_batch_commitment")
            .with_arg("number", &number)
            .report_latency()
            .fetch_one(&mut transaction)
            .await?
            .count;

            anyhow::ensure!(
                matched == 1,
                "Commitment verification failed. Commitment for L1 batch #{} does not match the expected value \
                 (expected commitment: {:?})",
                number,
                commitment_artifacts.commitment_hash.commitment
            );
        }

        sqlx::query!(
            r#"
            INSERT INTO
                commitments (l1_batch_number, events_queue_commitment, bootloader_initial_content_commitment)
            VALUES
                ($1, $2, $3)
            ON CONFLICT (l1_batch_number) DO NOTHING
            "#,
            i64::from(number.0),
            commitment_artifacts.aux_commitments.map(|a| a.events_queue_commitment.0.to_vec()),
            commitment_artifacts.aux_commitments
                .map(|a| a.bootloader_initial_content_commitment.0.to_vec()),
        )
        .instrument("save_batch_aux_commitments")
        .with_arg("number", &number)
        .report_latency()
        .execute(&mut transaction)
        .await?;

        transaction.commit().await?;
        Ok(())
    }

    pub async fn get_last_committed_to_eth_l1_batch(
        &mut self,
    ) -> anyhow::Result<Option<L1BatchWithMetadata>> {
        // We can get 0 block for the first transaction
        let block = sqlx::query_as!(
            StorageL1Batch,
            r#"
            SELECT
                number,
                timestamp,
                l1_tx_count,
                l2_tx_count,
                bloom,
                priority_ops_onchain_data,
                hash,
                commitment,
                eth_prove_tx_id,
                eth_commit_tx_id,
                eth_execute_tx_id,
                merkle_root_hash,
                l2_to_l1_logs,
                l2_to_l1_messages,
                used_contract_hashes,
                compressed_initial_writes,
                compressed_repeated_writes,
                l2_l1_merkle_root,
                rollup_last_leaf_index,
                zkporter_is_available,
                bootloader_code_hash,
                default_aa_code_hash,
                aux_data_hash,
                pass_through_data_hash,
                meta_parameters_hash,
                protocol_version,
                compressed_state_diffs,
                system_logs,
                events_queue_commitment,
                bootloader_initial_content_commitment,
                pubdata_input
            FROM
                l1_batches
                LEFT JOIN commitments ON commitments.l1_batch_number = l1_batches.number
            WHERE
                number = 0
                OR eth_commit_tx_id IS NOT NULL
                AND commitment IS NOT NULL
            ORDER BY
                number DESC
            LIMIT
                1
            "#,
        )
        .instrument("get_last_committed_to_eth_l1_batch")
        .fetch_one(self.storage)
        .await?;
        // genesis block is first generated without commitment, we should wait for the tree to set it.
        if block.commitment.is_none() {
            return Ok(None);
        }

        self.get_l1_batch_with_metadata(block)
            .await
            .context("get_l1_batch_with_metadata()")
    }

    /// Returns the number of the last L1 batch for which an Ethereum commit tx was sent and confirmed.
    pub async fn get_number_of_last_l1_batch_committed_on_eth(
        &mut self,
    ) -> Result<Option<L1BatchNumber>, sqlx::Error> {
        Ok(sqlx::query!(
            r#"
            SELECT
                number
            FROM
                l1_batches
                LEFT JOIN eth_txs_history AS commit_tx ON (l1_batches.eth_commit_tx_id = commit_tx.eth_tx_id)
            WHERE
                commit_tx.confirmed_at IS NOT NULL
            ORDER BY
                number DESC
            LIMIT
                1
            "#
        )
        .fetch_optional(self.storage.conn())
        .await?
        .map(|row| L1BatchNumber(row.number as u32)))
    }

    /// Returns the number of the last L1 batch for which an Ethereum prove tx exists in the database.
    pub async fn get_last_l1_batch_with_prove_tx(&mut self) -> sqlx::Result<L1BatchNumber> {
        let row = sqlx::query!(
            r#"
            SELECT
                COALESCE(MAX(number), 0) AS "number!"
            FROM
                l1_batches
            WHERE
                eth_prove_tx_id IS NOT NULL
            "#
        )
        .fetch_one(self.storage.conn())
        .await?;

        Ok(L1BatchNumber(row.number as u32))
    }

    pub async fn get_eth_commit_tx_id(
        &mut self,
        l1_batch_number: L1BatchNumber,
    ) -> sqlx::Result<Option<u64>> {
        let row = sqlx::query!(
            r#"
            SELECT
                eth_commit_tx_id
            FROM
                l1_batches
            WHERE
                number = $1
            "#,
            i64::from(l1_batch_number.0)
        )
        .fetch_optional(self.storage.conn())
        .await?;

        Ok(row.and_then(|row| row.eth_commit_tx_id.map(|n| n as u64)))
    }

    /// Returns the number of the last L1 batch for which an Ethereum prove tx was sent and confirmed.
    pub async fn get_number_of_last_l1_batch_proven_on_eth(
        &mut self,
    ) -> sqlx::Result<Option<L1BatchNumber>> {
        Ok(sqlx::query!(
            r#"
            SELECT
                number
            FROM
                l1_batches
                LEFT JOIN eth_txs_history AS prove_tx ON (l1_batches.eth_prove_tx_id = prove_tx.eth_tx_id)
            WHERE
                prove_tx.confirmed_at IS NOT NULL
            ORDER BY
                number DESC
            LIMIT
                1
            "#
        )
        .fetch_optional(self.storage.conn())
        .await?
        .map(|record| L1BatchNumber(record.number as u32)))
    }

    /// Returns the number of the last L1 batch for which an Ethereum execute tx was sent and confirmed.
    pub async fn get_number_of_last_l1_batch_executed_on_eth(
        &mut self,
    ) -> sqlx::Result<Option<L1BatchNumber>> {
        Ok(sqlx::query!(
            r#"
            SELECT
                number
            FROM
                l1_batches
                LEFT JOIN eth_txs_history AS execute_tx ON (l1_batches.eth_execute_tx_id = execute_tx.eth_tx_id)
            WHERE
                execute_tx.confirmed_at IS NOT NULL
            ORDER BY
                number DESC
            LIMIT
                1
            "#
        )
        .fetch_optional(self.storage.conn())
        .await?
        .map(|row| L1BatchNumber(row.number as u32)))
    }

    /// This method returns batches that are confirmed on L1. That is, it doesn't wait for the proofs to be generated.
    ///
    /// # Params:
    /// * `commited_tx_confirmed`: whether to look for ready proofs only for txs for which
    ///   respective commit transactions have been confirmed by the network.
    pub async fn get_ready_for_dummy_proof_l1_batches(
        &mut self,
        limit: usize,
    ) -> anyhow::Result<Vec<L1BatchWithMetadata>> {
        let raw_batches = sqlx::query_as!(
            StorageL1Batch,
            r#"
            SELECT
                number,
                timestamp,
                l1_tx_count,
                l2_tx_count,
                bloom,
                priority_ops_onchain_data,
                hash,
                commitment,
                eth_prove_tx_id,
                eth_commit_tx_id,
                eth_execute_tx_id,
                merkle_root_hash,
                l2_to_l1_logs,
                l2_to_l1_messages,
                used_contract_hashes,
                compressed_initial_writes,
                compressed_repeated_writes,
                l2_l1_merkle_root,
                rollup_last_leaf_index,
                zkporter_is_available,
                bootloader_code_hash,
                default_aa_code_hash,
                aux_data_hash,
                pass_through_data_hash,
                meta_parameters_hash,
                protocol_version,
                compressed_state_diffs,
                system_logs,
                events_queue_commitment,
                bootloader_initial_content_commitment,
                pubdata_input
            FROM
                l1_batches
                LEFT JOIN commitments ON commitments.l1_batch_number = l1_batches.number
            WHERE
                eth_commit_tx_id IS NOT NULL
                AND eth_prove_tx_id IS NULL
            ORDER BY
                number
            LIMIT
                $1
            "#,
            limit as i32
        )
        .instrument("get_ready_for_dummy_proof_l1_batches")
        .with_arg("limit", &limit)
        .fetch_all(self.storage)
        .await?;

        self.map_l1_batches(raw_batches)
            .await
            .context("map_l1_batches()")
    }

    async fn map_l1_batches(
        &mut self,
        raw_batches: Vec<StorageL1Batch>,
    ) -> anyhow::Result<Vec<L1BatchWithMetadata>> {
        let mut l1_batches = Vec::with_capacity(raw_batches.len());
        for raw_batch in raw_batches {
            let block = self
                .get_l1_batch_with_metadata(raw_batch)
                .await
                .context("get_l1_batch_with_metadata()")?
                .context("Block should be complete")?;
            l1_batches.push(block);
        }
        Ok(l1_batches)
    }

    pub async fn set_skip_proof_for_l1_batch(
        &mut self,
        l1_batch_number: L1BatchNumber,
    ) -> sqlx::Result<()> {
        sqlx::query!(
            r#"
            UPDATE l1_batches
            SET
                skip_proof = TRUE
            WHERE
                number = $1
            "#,
            i64::from(l1_batch_number.0)
        )
        .execute(self.storage.conn())
        .await?;
        Ok(())
    }

    /// This method returns batches that are committed on L1 and witness jobs for them are skipped.
    pub async fn get_skipped_for_proof_l1_batches(
        &mut self,
        limit: usize,
    ) -> anyhow::Result<Vec<L1BatchWithMetadata>> {
        let last_proved_block_number = self
            .get_last_l1_batch_with_prove_tx()
            .await
            .context("get_last_l1_batch_with_prove_tx()")?;
        // Witness jobs can be processed out of order, so `WHERE l1_batches.number - row_number = $1`
        // is used to avoid having gaps in the list of blocks to send dummy proofs for.
        let raw_batches = sqlx::query_as!(
            StorageL1Batch,
            r#"
            SELECT
                number,
                timestamp,
                l1_tx_count,
                l2_tx_count,
                bloom,
                priority_ops_onchain_data,
                hash,
                commitment,
                eth_prove_tx_id,
                eth_commit_tx_id,
                eth_execute_tx_id,
                merkle_root_hash,
                l2_to_l1_logs,
                l2_to_l1_messages,
                used_contract_hashes,
                compressed_initial_writes,
                compressed_repeated_writes,
                l2_l1_merkle_root,
                rollup_last_leaf_index,
                zkporter_is_available,
                bootloader_code_hash,
                default_aa_code_hash,
                aux_data_hash,
                pass_through_data_hash,
                meta_parameters_hash,
                system_logs,
                compressed_state_diffs,
                protocol_version,
                events_queue_commitment,
                bootloader_initial_content_commitment,
                pubdata_input
            FROM
                (
                    SELECT
                        l1_batches.*,
                        ROW_NUMBER() OVER (
                            ORDER BY
                                number ASC
                        ) AS ROW_NUMBER
                    FROM
                        l1_batches
                    WHERE
                        eth_commit_tx_id IS NOT NULL
                        AND l1_batches.skip_proof = TRUE
                        AND l1_batches.number > $1
                    ORDER BY
                        number
                    LIMIT
                        $2
                ) inn
                LEFT JOIN commitments ON commitments.l1_batch_number = inn.number
            WHERE
                number - ROW_NUMBER = $1
            "#,
            last_proved_block_number.0 as i32,
            limit as i32
        )
        .instrument("get_skipped_for_proof_l1_batches")
        .with_arg("limit", &limit)
        .fetch_all(self.storage)
        .await?;

        self.map_l1_batches(raw_batches)
            .await
            .context("map_l1_batches()")
    }

    pub async fn get_ready_for_execute_l1_batches(
        &mut self,
        limit: usize,
        max_l1_batch_timestamp_millis: Option<u64>,
    ) -> anyhow::Result<Vec<L1BatchWithMetadata>> {
        let raw_batches = match max_l1_batch_timestamp_millis {
            None => {
                sqlx::query_as!(
                    StorageL1Batch,
                    r#"
                    SELECT
                        number,
                        timestamp,
                        l1_tx_count,
                        l2_tx_count,
                        bloom,
                        priority_ops_onchain_data,
                        hash,
                        commitment,
                        eth_prove_tx_id,
                        eth_commit_tx_id,
                        eth_execute_tx_id,
                        merkle_root_hash,
                        l2_to_l1_logs,
                        l2_to_l1_messages,
                        used_contract_hashes,
                        compressed_initial_writes,
                        compressed_repeated_writes,
                        l2_l1_merkle_root,
                        rollup_last_leaf_index,
                        zkporter_is_available,
                        bootloader_code_hash,
                        default_aa_code_hash,
                        aux_data_hash,
                        pass_through_data_hash,
                        meta_parameters_hash,
                        protocol_version,
                        compressed_state_diffs,
                        system_logs,
                        events_queue_commitment,
                        bootloader_initial_content_commitment,
                        pubdata_input
                    FROM
                        l1_batches
                        LEFT JOIN commitments ON commitments.l1_batch_number = l1_batches.number
                    WHERE
                        eth_prove_tx_id IS NOT NULL
                        AND eth_execute_tx_id IS NULL
                    ORDER BY
                        number
                    LIMIT
                        $1
                    "#,
                    limit as i32,
                )
                .instrument("get_ready_for_execute_l1_batches/no_max_timestamp")
                .with_arg("limit", &limit)
                .fetch_all(self.storage)
                .await?
            }

            Some(max_l1_batch_timestamp_millis) => {
                // Do not lose the precision here, otherwise we can skip some L1 batches.
                // Mostly needed for tests.
                let max_l1_batch_timestamp_seconds = max_l1_batch_timestamp_millis as f64 / 1_000.0;
                self.raw_ready_for_execute_l1_batches(max_l1_batch_timestamp_seconds, limit)
                    .await
                    .context("raw_ready_for_execute_l1_batches()")?
            }
        };

        self.map_l1_batches(raw_batches)
            .await
            .context("map_l1_batches()")
    }

    async fn raw_ready_for_execute_l1_batches(
        &mut self,
        max_l1_batch_timestamp_seconds: f64,
        limit: usize,
    ) -> anyhow::Result<Vec<StorageL1Batch>> {
        // We need to find the first L1 batch that is supposed to be executed.
        // Here we ignore the time delay, so we just take the first L1 batch that is ready for execution.
        let row = sqlx::query!(
            r#"
            SELECT
                number
            FROM
                l1_batches
            WHERE
                eth_prove_tx_id IS NOT NULL
                AND eth_execute_tx_id IS NULL
            ORDER BY
                number
            LIMIT
                1
            "#
        )
        .fetch_optional(self.storage.conn())
        .await?;

        let Some(row) = row else { return Ok(vec![]) };
        let expected_started_point = row.number;

        // After Postgres 12->14 upgrade this field is now f64
        let max_l1_batch_timestamp_seconds_bd =
            BigDecimal::from_f64(max_l1_batch_timestamp_seconds)
                .context("Failed to convert f64 to BigDecimal")?;

        // Find the last L1 batch that is ready for execution.
        let row = sqlx::query!(
            r#"
            SELECT
                MAX(l1_batches.number)
            FROM
                l1_batches
                JOIN eth_txs ON (l1_batches.eth_commit_tx_id = eth_txs.id)
                JOIN eth_txs_history AS commit_tx ON (eth_txs.confirmed_eth_tx_history_id = commit_tx.id)
            WHERE
                commit_tx.confirmed_at IS NOT NULL
                AND eth_prove_tx_id IS NOT NULL
                AND eth_execute_tx_id IS NULL
                AND EXTRACT(
                    epoch
                    FROM
                        commit_tx.confirmed_at
                ) < $1
            "#,
            max_l1_batch_timestamp_seconds_bd,
        )
        .fetch_one(self.storage.conn())
        .await?;

        Ok(if let Some(max_ready_to_send_block) = row.max {
            // If we found at least one ready to execute batch then we can simply return all blocks between
            // the expected started point and the max ready to send block because we send them to the L1 sequentially.
            assert!(max_ready_to_send_block >= expected_started_point);
            sqlx::query_as!(
                StorageL1Batch,
                r#"
                SELECT
                    number,
                    timestamp,
                    l1_tx_count,
                    l2_tx_count,
                    bloom,
                    priority_ops_onchain_data,
                    hash,
                    commitment,
                    eth_prove_tx_id,
                    eth_commit_tx_id,
                    eth_execute_tx_id,
                    merkle_root_hash,
                    l2_to_l1_logs,
                    l2_to_l1_messages,
                    used_contract_hashes,
                    compressed_initial_writes,
                    compressed_repeated_writes,
                    l2_l1_merkle_root,
                    rollup_last_leaf_index,
                    zkporter_is_available,
                    bootloader_code_hash,
                    default_aa_code_hash,
                    aux_data_hash,
                    pass_through_data_hash,
                    meta_parameters_hash,
                    protocol_version,
                    compressed_state_diffs,
                    system_logs,
                    events_queue_commitment,
                    bootloader_initial_content_commitment,
                    pubdata_input
                FROM
                    l1_batches
                    LEFT JOIN commitments ON commitments.l1_batch_number = l1_batches.number
                WHERE
                    number BETWEEN $1 AND $2
                ORDER BY
                    number
                LIMIT
                    $3
                "#,
                expected_started_point as i32,
                max_ready_to_send_block,
                limit as i32,
            )
            .instrument("get_ready_for_execute_l1_batches")
            .with_arg(
                "numbers",
                &(expected_started_point..=max_ready_to_send_block),
            )
            .with_arg("limit", &limit)
            .fetch_all(self.storage)
            .await?
        } else {
            vec![]
        })
    }

    pub async fn pre_boojum_get_ready_for_commit_l1_batches(
        &mut self,
        limit: usize,
        bootloader_hash: H256,
        default_aa_hash: H256,
        protocol_version_id: ProtocolVersionId,
    ) -> anyhow::Result<Vec<L1BatchWithMetadata>> {
        let raw_batches = sqlx::query_as!(
            StorageL1Batch,
            r#"
            SELECT
                number,
                l1_batches.timestamp,
                l1_tx_count,
                l2_tx_count,
                bloom,
                priority_ops_onchain_data,
                hash,
                commitment,
                eth_prove_tx_id,
                eth_commit_tx_id,
                eth_execute_tx_id,
                merkle_root_hash,
                l2_to_l1_logs,
                l2_to_l1_messages,
                used_contract_hashes,
                compressed_initial_writes,
                compressed_repeated_writes,
                l2_l1_merkle_root,
                rollup_last_leaf_index,
                zkporter_is_available,
                l1_batches.bootloader_code_hash,
                l1_batches.default_aa_code_hash,
                aux_data_hash,
                pass_through_data_hash,
                meta_parameters_hash,
                protocol_version,
                compressed_state_diffs,
                system_logs,
                events_queue_commitment,
                bootloader_initial_content_commitment,
                pubdata_input
            FROM
                l1_batches
                LEFT JOIN commitments ON commitments.l1_batch_number = l1_batches.number
                JOIN protocol_versions ON protocol_versions.id = l1_batches.protocol_version
            WHERE
                eth_commit_tx_id IS NULL
                AND number != 0
                AND protocol_versions.bootloader_code_hash = $1
                AND protocol_versions.default_account_code_hash = $2
                AND commitment IS NOT NULL
                AND (
                    protocol_versions.id = $3
                    OR protocol_versions.upgrade_tx_hash IS NULL
                )
            ORDER BY
                number
            LIMIT
                $4
            "#,
            bootloader_hash.as_bytes(),
            default_aa_hash.as_bytes(),
            protocol_version_id as i32,
            limit as i64,
        )
        .instrument("get_ready_for_commit_l1_batches")
        .with_arg("limit", &limit)
        .with_arg("bootloader_hash", &bootloader_hash)
        .with_arg("default_aa_hash", &default_aa_hash)
        .with_arg("protocol_version_id", &protocol_version_id)
        .fetch_all(self.storage)
        .await?;

        self.map_l1_batches(raw_batches)
            .await
            .context("map_l1_batches()")
    }

    pub async fn get_ready_for_commit_l1_batches(
        &mut self,
        limit: usize,
        bootloader_hash: H256,
        default_aa_hash: H256,
        protocol_version_id: ProtocolVersionId,
    ) -> anyhow::Result<Vec<L1BatchWithMetadata>> {
        let raw_batches = sqlx::query_as!(
            StorageL1Batch,
            r#"
            SELECT
                number,
                l1_batches.timestamp,
                l1_tx_count,
                l2_tx_count,
                bloom,
                priority_ops_onchain_data,
                hash,
                commitment,
                eth_prove_tx_id,
                eth_commit_tx_id,
                eth_execute_tx_id,
                merkle_root_hash,
                l2_to_l1_logs,
                l2_to_l1_messages,
                used_contract_hashes,
                compressed_initial_writes,
                compressed_repeated_writes,
                l2_l1_merkle_root,
                rollup_last_leaf_index,
                zkporter_is_available,
                l1_batches.bootloader_code_hash,
                l1_batches.default_aa_code_hash,
                aux_data_hash,
                pass_through_data_hash,
                meta_parameters_hash,
                protocol_version,
                compressed_state_diffs,
                system_logs,
                events_queue_commitment,
                bootloader_initial_content_commitment,
                pubdata_input
            FROM
                l1_batches
                LEFT JOIN commitments ON commitments.l1_batch_number = l1_batches.number
                JOIN protocol_versions ON protocol_versions.id = l1_batches.protocol_version
            WHERE
                eth_commit_tx_id IS NULL
                AND number != 0
                AND protocol_versions.bootloader_code_hash = $1
                AND protocol_versions.default_account_code_hash = $2
                AND commitment IS NOT NULL
                AND (
                    protocol_versions.id = $3
                    OR protocol_versions.upgrade_tx_hash IS NULL
                )
                AND events_queue_commitment IS NOT NULL
                AND bootloader_initial_content_commitment IS NOT NULL
            ORDER BY
                number
            LIMIT
                $4
            "#,
            bootloader_hash.as_bytes(),
            default_aa_hash.as_bytes(),
            protocol_version_id as i32,
            limit as i64,
        )
        .instrument("get_ready_for_commit_l1_batches")
        .with_arg("limit", &limit)
        .with_arg("bootloader_hash", &bootloader_hash)
        .with_arg("default_aa_hash", &default_aa_hash)
        .with_arg("protocol_version_id", &protocol_version_id)
        .fetch_all(self.storage)
        .await?;

        self.map_l1_batches(raw_batches)
            .await
            .context("map_l1_batches()")
    }

    pub async fn get_l1_batch_state_root(
        &mut self,
        number: L1BatchNumber,
    ) -> sqlx::Result<Option<H256>> {
        Ok(sqlx::query!(
            r#"
            SELECT
                hash
            FROM
                l1_batches
            WHERE
                number = $1
            "#,
            i64::from(number.0)
        )
        .fetch_optional(self.storage.conn())
        .await?
        .and_then(|row| row.hash)
        .map(|hash| H256::from_slice(&hash)))
    }

    pub async fn get_l1_batch_state_root_and_timestamp(
        &mut self,
        number: L1BatchNumber,
    ) -> Result<Option<(H256, u64)>, sqlx::Error> {
        let Some(row) = sqlx::query!(
            r#"
            SELECT
                timestamp,
                hash
            FROM
                l1_batches
            WHERE
                number = $1
            "#,
            i64::from(number.0)
        )
        .fetch_optional(self.storage.conn())
        .await?
        else {
            return Ok(None);
        };
        let Some(hash) = row.hash else {
            return Ok(None);
        };
        Ok(Some((H256::from_slice(&hash), row.timestamp as u64)))
    }

    pub async fn get_l1_batch_metadata(
        &mut self,
        number: L1BatchNumber,
    ) -> anyhow::Result<Option<L1BatchWithMetadata>> {
        let Some(l1_batch) = self
            .get_storage_l1_batch(number)
            .await
            .context("get_storage_l1_batch()")?
        else {
            return Ok(None);
        };
        self.get_l1_batch_with_metadata(l1_batch)
            .await
            .context("get_l1_batch_with_metadata")
    }

    pub async fn get_l1_batch_tree_data(
        &mut self,
        number: L1BatchNumber,
    ) -> anyhow::Result<Option<L1BatchTreeData>> {
        let row = sqlx::query!(
            r#"
            SELECT
                hash,
                rollup_last_leaf_index
            FROM
                l1_batches
            WHERE
                number = $1
            "#,
            i64::from(number.0)
        )
        .fetch_optional(self.storage.conn())
        .await?;
        Ok(row.and_then(|row| {
            Some(L1BatchTreeData {
                hash: H256::from_slice(&row.hash?),
                rollup_last_leaf_index: row.rollup_last_leaf_index? as u64,
            })
        }))
    }

    pub async fn get_l1_batch_with_metadata(
        &mut self,
        storage_batch: StorageL1Batch,
    ) -> anyhow::Result<Option<L1BatchWithMetadata>> {
        let unsorted_factory_deps = self
            .get_l1_batch_factory_deps(L1BatchNumber(storage_batch.number as u32))
            .await
            .context("get_l1_batch_factory_deps()")?;
        let header: L1BatchHeader = storage_batch.clone().into();
        let Ok(metadata) = storage_batch.try_into() else {
            return Ok(None);
        };
        let raw_published_bytecode_hashes = self
            .storage
            .events_dal()
            .get_l1_batch_raw_published_bytecode_hashes(header.number)
            .await?;

        Ok(Some(L1BatchWithMetadata::new(
            header,
            metadata,
            unsorted_factory_deps,
            &raw_published_bytecode_hashes,
        )))
    }

    pub async fn get_l1_batch_factory_deps(
        &mut self,
        l1_batch_number: L1BatchNumber,
    ) -> sqlx::Result<HashMap<H256, Vec<u8>>> {
        Ok(sqlx::query!(
            r#"
            SELECT
                bytecode_hash,
                bytecode
            FROM
                factory_deps
                INNER JOIN miniblocks ON miniblocks.number = factory_deps.miniblock_number
            WHERE
                miniblocks.l1_batch_number = $1
            "#,
            i64::from(l1_batch_number.0)
        )
        .fetch_all(self.storage.conn())
        .await?
        .into_iter()
        .map(|row| (H256::from_slice(&row.bytecode_hash), row.bytecode))
        .collect())
    }

    pub async fn delete_initial_writes(
        &mut self,
        last_batch_to_keep: L1BatchNumber,
    ) -> sqlx::Result<()> {
        self.delete_initial_writes_inner(Some(last_batch_to_keep))
            .await
    }

    pub async fn delete_initial_writes_inner(
        &mut self,
        last_batch_to_keep: Option<L1BatchNumber>,
    ) -> sqlx::Result<()> {
        let block_number = last_batch_to_keep.map_or(-1, |number| i64::from(number.0));
        sqlx::query!(
            r#"
            DELETE FROM initial_writes
            WHERE
                l1_batch_number > $1
            "#,
            block_number
        )
        .execute(self.storage.conn())
        .await?;
        Ok(())
    }
    /// Deletes all L1 batches from the storage so that the specified batch number is the last one left.
    pub async fn delete_l1_batches(
        &mut self,
        last_batch_to_keep: L1BatchNumber,
    ) -> sqlx::Result<()> {
        self.delete_l1_batches_inner(Some(last_batch_to_keep)).await
    }

    async fn delete_l1_batches_inner(
        &mut self,
        last_batch_to_keep: Option<L1BatchNumber>,
    ) -> sqlx::Result<()> {
        let block_number = last_batch_to_keep.map_or(-1, |number| i64::from(number.0));
        sqlx::query!(
            r#"
            DELETE FROM l1_batches
            WHERE
                number > $1
            "#,
            block_number
        )
        .execute(self.storage.conn())
        .await?;
        Ok(())
    }

    /// Deletes all miniblocks from the storage so that the specified miniblock number is the last one left.
    pub async fn delete_miniblocks(
        &mut self,
        last_miniblock_to_keep: MiniblockNumber,
    ) -> sqlx::Result<()> {
        self.delete_miniblocks_inner(Some(last_miniblock_to_keep))
            .await
    }

    async fn delete_miniblocks_inner(
        &mut self,
        last_miniblock_to_keep: Option<MiniblockNumber>,
    ) -> sqlx::Result<()> {
        let block_number = last_miniblock_to_keep.map_or(-1, |number| i64::from(number.0));
        sqlx::query!(
            r#"
            DELETE FROM miniblocks
            WHERE
                number > $1
            "#,
            block_number
        )
        .execute(self.storage.conn())
        .await?;
        Ok(())
    }

    /// Returns sum of predicted gas costs on the given L1 batch range.
    /// Panics if the sum doesn't fit into `u32`.
    pub async fn get_l1_batches_predicted_gas(
        &mut self,
        number_range: ops::RangeInclusive<L1BatchNumber>,
        op_type: AggregatedActionType,
    ) -> anyhow::Result<u32> {
        #[derive(Debug)]
        struct SumRow {
            sum: BigDecimal,
        }

        let start = i64::from(number_range.start().0);
        let end = i64::from(number_range.end().0);
        let query = match_query_as!(
            SumRow,
            [
                "SELECT COALESCE(SUM(", _, r#"), 0) AS "sum!" FROM l1_batches WHERE number BETWEEN $1 AND $2"#
            ],
            match (op_type) {
                AggregatedActionType::Commit => ("predicted_commit_gas_cost"; start, end),
                AggregatedActionType::PublishProofOnchain => ("predicted_prove_gas_cost"; start, end),
                AggregatedActionType::Execute => ("predicted_execute_gas_cost"; start, end),
            }
        );

        query
            .fetch_one(self.storage.conn())
            .await?
            .sum
            .to_u32()
            .context("Sum of predicted gas costs should fit into u32")
    }

    pub async fn get_miniblock_range_of_l1_batch(
        &mut self,
        l1_batch_number: L1BatchNumber,
    ) -> sqlx::Result<Option<(MiniblockNumber, MiniblockNumber)>> {
        let row = sqlx::query!(
            r#"
            SELECT
                MIN(miniblocks.number) AS "min?",
                MAX(miniblocks.number) AS "max?"
            FROM
                miniblocks
            WHERE
                l1_batch_number = $1
            "#,
            i64::from(l1_batch_number.0)
        )
        .fetch_one(self.storage.conn())
        .await?;
        let Some(min) = row.min else { return Ok(None) };
        let Some(max) = row.max else { return Ok(None) };
        Ok(Some((
            MiniblockNumber(min as u32),
            MiniblockNumber(max as u32),
        )))
    }

    /// Returns `true` if there exists a non-sealed batch (i.e. there is one+ stored miniblock that isn't assigned
    /// to any batch yet).
    pub async fn pending_batch_exists(&mut self) -> sqlx::Result<bool> {
        let count = sqlx::query_scalar!(
            "SELECT COUNT(miniblocks.number) FROM miniblocks WHERE l1_batch_number IS NULL"
        )
        .fetch_one(self.storage.conn())
        .await?
        .unwrap_or(0);

        Ok(count != 0)
    }

    // methods used for measuring Eth tx stage transition latencies
    // and emitting metrics base on these measured data
    pub async fn oldest_uncommitted_batch_timestamp(&mut self) -> sqlx::Result<Option<u64>> {
        Ok(sqlx::query!(
            r#"
            SELECT
                timestamp
            FROM
                l1_batches
            WHERE
                eth_commit_tx_id IS NULL
                AND number > 0
            ORDER BY
                number
            LIMIT
                1
            "#,
        )
        .fetch_optional(self.storage.conn())
        .await?
        .map(|row| row.timestamp as u64))
    }

    pub async fn oldest_unproved_batch_timestamp(&mut self) -> sqlx::Result<Option<u64>> {
        Ok(sqlx::query!(
            r#"
            SELECT
                timestamp
            FROM
                l1_batches
            WHERE
                eth_prove_tx_id IS NULL
                AND number > 0
            ORDER BY
                number
            LIMIT
                1
            "#,
        )
        .fetch_optional(self.storage.conn())
        .await?
        .map(|row| row.timestamp as u64))
    }

    pub async fn oldest_unexecuted_batch_timestamp(&mut self) -> Result<Option<u64>, sqlx::Error> {
        Ok(sqlx::query!(
            r#"
            SELECT
                timestamp
            FROM
                l1_batches
            WHERE
                eth_execute_tx_id IS NULL
                AND number > 0
            ORDER BY
                number
            LIMIT
                1
            "#,
        )
        .fetch_optional(self.storage.conn())
        .await?
        .map(|row| row.timestamp as u64))
    }

    pub async fn get_batch_protocol_version_id(
        &mut self,
        l1_batch_number: L1BatchNumber,
    ) -> anyhow::Result<Option<ProtocolVersionId>> {
        let Some(row) = sqlx::query!(
            r#"
            SELECT
                protocol_version
            FROM
                l1_batches
            WHERE
                number = $1
            "#,
            i64::from(l1_batch_number.0)
        )
        .fetch_optional(self.storage.conn())
        .await?
        else {
            return Ok(None);
        };
        let Some(v) = row.protocol_version else {
            return Ok(None);
        };
        Ok(Some((v as u16).try_into()?))
    }

    pub async fn get_miniblock_protocol_version_id(
        &mut self,
        miniblock_number: MiniblockNumber,
    ) -> anyhow::Result<Option<ProtocolVersionId>> {
        let Some(row) = sqlx::query!(
            r#"
            SELECT
                protocol_version
            FROM
                miniblocks
            WHERE
                number = $1
            "#,
            i64::from(miniblock_number.0)
        )
        .fetch_optional(self.storage.conn())
        .await?
        else {
            return Ok(None);
        };
        let Some(v) = row.protocol_version else {
            return Ok(None);
        };
        Ok(Some((v as u16).try_into()?))
    }

    pub async fn get_miniblock_timestamp(
        &mut self,
        miniblock_number: MiniblockNumber,
    ) -> sqlx::Result<Option<u64>> {
        Ok(sqlx::query!(
            r#"
            SELECT
                timestamp
            FROM
                miniblocks
            WHERE
                number = $1
            "#,
            i64::from(miniblock_number.0)
        )
        .fetch_optional(self.storage.conn())
        .await?
        .map(|row| row.timestamp as u64))
    }

    pub async fn set_protocol_version_for_pending_miniblocks(
        &mut self,
        id: ProtocolVersionId,
    ) -> sqlx::Result<()> {
        sqlx::query!(
            r#"
            UPDATE miniblocks
            SET
                protocol_version = $1
            WHERE
                l1_batch_number IS NULL
            "#,
            id as i32,
        )
        .execute(self.storage.conn())
        .await?;
        Ok(())
    }

    pub async fn get_fee_address_for_miniblock(
        &mut self,
        number: MiniblockNumber,
    ) -> sqlx::Result<Option<Address>> {
        let Some(mut fee_account_address) = self.raw_fee_address_for_miniblock(number).await?
        else {
            return Ok(None);
        };

        // FIXME (PLA-728): remove after 2nd phase of `fee_account_address` migration
        #[allow(deprecated)]
        self.maybe_load_fee_address(&mut fee_account_address, number)
            .await?;
        Ok(Some(fee_account_address))
    }

    async fn raw_fee_address_for_miniblock(
        &mut self,
        number: MiniblockNumber,
    ) -> sqlx::Result<Option<Address>> {
        let Some(row) = sqlx::query!(
            r#"
            SELECT
                fee_account_address
            FROM
                miniblocks
            WHERE
                number = $1
            "#,
            number.0 as i32
        )
        .fetch_optional(self.storage.conn())
        .await?
        else {
            return Ok(None);
        };

        Ok(Some(Address::from_slice(&row.fee_account_address)))
    }

    pub async fn get_virtual_blocks_for_miniblock(
        &mut self,
        miniblock_number: MiniblockNumber,
    ) -> sqlx::Result<Option<u32>> {
        Ok(sqlx::query!(
            r#"
            SELECT
                virtual_blocks
            FROM
                miniblocks
            WHERE
                number = $1
            "#,
            miniblock_number.0 as i32
        )
        .fetch_optional(self.storage.conn())
        .await?
        .map(|row| row.virtual_blocks as u32))
    }
}

/// Temporary methods for migrating `fee_account_address`.
#[deprecated(note = "will be removed after the fee address migration is complete")]
impl BlocksDal<'_, '_> {
    pub(crate) async fn maybe_load_fee_address(
        &mut self,
        fee_address: &mut Address,
        miniblock_number: MiniblockNumber,
    ) -> sqlx::Result<()> {
        if *fee_address != Address::default() {
            return Ok(());
        }

        // This clause should be triggered only for non-migrated miniblock rows. After `fee_account_address`
        // is filled for all miniblocks, it won't be called; thus, `fee_account_address` column could be removed
        // from `l1_batches` even with this code present.
        let Some(row) = sqlx::query!(
            r#"
            SELECT
                l1_batches.fee_account_address
            FROM
                l1_batches
                INNER JOIN miniblocks ON miniblocks.l1_batch_number = l1_batches.number
            WHERE
                miniblocks.number = $1
            "#,
            miniblock_number.0 as i32
        )
        .fetch_optional(self.storage.conn())
        .await?
        else {
            return Ok(());
        };

        *fee_address = Address::from_slice(&row.fee_account_address);
        Ok(())
    }

    /// Checks whether `fee_account_address` is migrated for the specified miniblock. Returns
    /// `Ok(None)` if the miniblock doesn't exist.
    pub async fn is_fee_address_migrated(
        &mut self,
        number: MiniblockNumber,
    ) -> sqlx::Result<Option<bool>> {
        Ok(self
            .raw_fee_address_for_miniblock(number)
            .await?
            .map(|address| address != Address::default()))
    }

    /// Copies `fee_account_address` for pending miniblocks (ones without an associated L1 batch)
    /// from the last L1 batch. Returns the number of affected rows.
    pub async fn copy_fee_account_address_for_pending_miniblocks(&mut self) -> sqlx::Result<u64> {
        let execution_result = sqlx::query!(
            r#"
            UPDATE miniblocks
            SET
                fee_account_address = (
                    SELECT
                        l1_batches.fee_account_address
                    FROM
                        l1_batches
                    ORDER BY
                        l1_batches.number DESC
                    LIMIT
                        1
                )
            WHERE
                l1_batch_number IS NULL
                AND fee_account_address = '\x0000000000000000000000000000000000000000'::bytea
            "#
        )
        .execute(self.storage.conn())
        .await?;

        Ok(execution_result.rows_affected())
    }

    pub async fn check_l1_batches_have_fee_account_address(&mut self) -> sqlx::Result<bool> {
        let count = sqlx::query_scalar!(
            r#"
            SELECT COUNT(*)
            FROM information_schema.columns
            WHERE table_name = 'l1_batches' AND column_name = 'fee_account_address'
            "#
        )
        .fetch_one(self.storage.conn())
        .await?
        .unwrap_or(0);

        Ok(count > 0)
    }

    /// Copies `fee_account_address` for miniblocks in the given range from the L1 batch they belong to.
    /// Returns the number of affected rows.
    pub async fn copy_fee_account_address_for_miniblocks(
        &mut self,
        numbers: ops::RangeInclusive<MiniblockNumber>,
    ) -> sqlx::Result<u64> {
        let execution_result = sqlx::query!(
            r#"
            UPDATE miniblocks
            SET
                fee_account_address = l1_batches.fee_account_address
            FROM
                l1_batches
            WHERE
                l1_batches.number = miniblocks.l1_batch_number
                AND miniblocks.number BETWEEN $1 AND $2
                AND miniblocks.fee_account_address = '\x0000000000000000000000000000000000000000'::bytea
            "#,
            i64::from(numbers.start().0),
            i64::from(numbers.end().0)
        )
        .execute(self.storage.conn())
        .await?;

        Ok(execution_result.rows_affected())
    }

    /// Sets `fee_account_address` for an L1 batch. Should only be used in tests.
    pub async fn set_l1_batch_fee_address(
        &mut self,
        l1_batch: L1BatchNumber,
        fee_account_address: Address,
    ) -> sqlx::Result<()> {
        sqlx::query!(
            r#"
            UPDATE l1_batches
            SET
                fee_account_address = $1::bytea
            WHERE
                number = $2
            "#,
            fee_account_address.as_bytes(),
            i64::from(l1_batch.0)
        )
        .execute(self.storage.conn())
        .await?;
        Ok(())
    }
}

/// These methods should only be used for tests.
impl BlocksDal<'_, '_> {
    // The actual l1 batch hash is only set by the metadata calculator.
    pub async fn set_l1_batch_hash(
        &mut self,
        batch_num: L1BatchNumber,
        hash: H256,
    ) -> sqlx::Result<()> {
        sqlx::query!(
            r#"
            UPDATE l1_batches
            SET
                hash = $1
            WHERE
                number = $2
            "#,
            hash.as_bytes(),
            i64::from(batch_num.0)
        )
        .execute(self.storage.conn())
        .await?;
        Ok(())
    }

    pub async fn insert_mock_l1_batch(&mut self, header: &L1BatchHeader) -> anyhow::Result<()> {
        self.insert_l1_batch(
            header,
            &[],
            Default::default(),
            &[],
            &[],
            Default::default(),
        )
        .await
    }

    /// Deletes all miniblocks and L1 batches, including the genesis ones. Should only be used in tests.
    pub async fn delete_genesis(&mut self) -> anyhow::Result<()> {
        self.delete_miniblocks_inner(None)
            .await
            .context("delete_miniblocks_inner()")?;
        self.delete_l1_batches_inner(None)
            .await
            .context("delete_l1_batches_inner()")?;
        self.delete_initial_writes_inner(None)
            .await
            .context("delete_initial_writes_inner()")?;
        Ok(())
    }
}

#[cfg(test)]
mod tests {
    use zksync_contracts::BaseSystemContractsHashes;
    use zksync_types::{
        l2_to_l1_log::{L2ToL1Log, UserL2ToL1Log},
        Address, ProtocolVersion, ProtocolVersionId,
    };

    use super::*;
    use crate::{tests::create_miniblock_header, ConnectionPool};

    #[tokio::test]
    async fn loading_l1_batch_header() {
        let pool = ConnectionPool::test_pool().await;
        let mut conn = pool.access_storage().await.unwrap();
        conn.protocol_versions_dal()
            .save_protocol_version_with_tx(ProtocolVersion::default())
            .await;

        let mut header = L1BatchHeader::new(
            L1BatchNumber(1),
            100,
            BaseSystemContractsHashes {
                bootloader: H256::repeat_byte(1),
                default_aa: H256::repeat_byte(42),
            },
            ProtocolVersionId::latest(),
        );
        header.l1_tx_count = 3;
        header.l2_tx_count = 5;
        header.l2_to_l1_logs.push(UserL2ToL1Log(L2ToL1Log {
            shard_id: 0,
            is_service: false,
            tx_number_in_block: 2,
            sender: Address::repeat_byte(2),
            key: H256::repeat_byte(3),
            value: H256::zero(),
        }));
        header.l2_to_l1_messages.push(vec![22; 22]);
        header.l2_to_l1_messages.push(vec![33; 33]);

        conn.blocks_dal()
            .insert_mock_l1_batch(&header)
            .await
            .unwrap();

        let loaded_header = conn
            .blocks_dal()
            .get_l1_batch_header(L1BatchNumber(1))
            .await
            .unwrap()
            .unwrap();
        assert_eq!(loaded_header.number, header.number);
        assert_eq!(loaded_header.timestamp, header.timestamp);
        assert_eq!(loaded_header.l1_tx_count, header.l1_tx_count);
        assert_eq!(loaded_header.l2_tx_count, header.l2_tx_count);
        assert_eq!(loaded_header.l2_to_l1_logs, header.l2_to_l1_logs);
        assert_eq!(loaded_header.l2_to_l1_messages, header.l2_to_l1_messages);

        assert!(conn
            .blocks_dal()
            .get_l1_batch_header(L1BatchNumber(2))
            .await
            .unwrap()
            .is_none());
    }

    #[tokio::test]
    async fn getting_predicted_gas() {
        let pool = ConnectionPool::test_pool().await;
        let mut conn = pool.access_storage().await.unwrap();
        conn.protocol_versions_dal()
            .save_protocol_version_with_tx(ProtocolVersion::default())
            .await;
        let mut header = L1BatchHeader::new(
            L1BatchNumber(1),
            100,
            BaseSystemContractsHashes::default(),
            ProtocolVersionId::default(),
        );
        let mut predicted_gas = BlockGasCount {
            commit: 2,
            prove: 3,
            execute: 10,
        };
        conn.blocks_dal()
            .insert_l1_batch(&header, &[], predicted_gas, &[], &[], Default::default())
            .await
            .unwrap();

        header.number = L1BatchNumber(2);
        header.timestamp += 100;
        predicted_gas += predicted_gas;
        conn.blocks_dal()
            .insert_l1_batch(&header, &[], predicted_gas, &[], &[], Default::default())
            .await
            .unwrap();

        let action_types_and_predicted_gas = [
            (AggregatedActionType::Execute, 10),
            (AggregatedActionType::Commit, 2),
            (AggregatedActionType::PublishProofOnchain, 3),
        ];
        for (action_type, expected_gas) in action_types_and_predicted_gas {
            let gas = conn
                .blocks_dal()
                .get_l1_batches_predicted_gas(L1BatchNumber(1)..=L1BatchNumber(1), action_type)
                .await
                .unwrap();
            assert_eq!(gas, expected_gas);

            let gas = conn
                .blocks_dal()
                .get_l1_batches_predicted_gas(L1BatchNumber(2)..=L1BatchNumber(2), action_type)
                .await
                .unwrap();
            assert_eq!(gas, 2 * expected_gas);

            let gas = conn
                .blocks_dal()
                .get_l1_batches_predicted_gas(L1BatchNumber(1)..=L1BatchNumber(2), action_type)
                .await
                .unwrap();
            assert_eq!(gas, 3 * expected_gas);
        }
    }

    #[allow(deprecated)] // that's the whole point
    #[tokio::test]
    async fn checking_fee_account_address_in_l1_batches() {
        let pool = ConnectionPool::test_pool().await;
        let mut conn = pool.access_storage().await.unwrap();
        assert!(conn
            .blocks_dal()
            .check_l1_batches_have_fee_account_address()
            .await
            .unwrap());
    }

    #[allow(deprecated)] // that's the whole point
    #[tokio::test]
    async fn ensuring_fee_account_address_for_miniblocks() {
        let pool = ConnectionPool::test_pool().await;
        let mut conn = pool.access_storage().await.unwrap();
        conn.protocol_versions_dal()
            .save_protocol_version_with_tx(ProtocolVersion::default())
            .await;

        for number in [1, 2] {
            let l1_batch = L1BatchHeader::new(
                L1BatchNumber(number),
                100,
                BaseSystemContractsHashes {
                    bootloader: H256::repeat_byte(1),
                    default_aa: H256::repeat_byte(42),
                },
                ProtocolVersionId::latest(),
            );
            let miniblock = MiniblockHeader {
                fee_account_address: Address::default(),
                ..create_miniblock_header(number)
            };
            conn.blocks_dal()
                .insert_miniblock(&miniblock)
                .await
                .unwrap();
            conn.blocks_dal()
                .insert_mock_l1_batch(&l1_batch)
                .await
                .unwrap();
            conn.blocks_dal()
                .mark_miniblocks_as_executed_in_l1_batch(L1BatchNumber(number))
                .await
                .unwrap();

            assert_eq!(
                conn.blocks_dal()
                    .is_fee_address_migrated(miniblock.number)
                    .await
                    .unwrap(),
                Some(false)
            );
        }

        // Manually set `fee_account_address` for the inserted L1 batches.
        conn.blocks_dal()
            .set_l1_batch_fee_address(L1BatchNumber(1), Address::repeat_byte(0x23))
            .await
            .unwrap();
        conn.blocks_dal()
            .set_l1_batch_fee_address(L1BatchNumber(2), Address::repeat_byte(0x42))
            .await
            .unwrap();

        // Add a pending miniblock.
        let miniblock = MiniblockHeader {
            fee_account_address: Address::default(),
            ..create_miniblock_header(3)
        };
        conn.blocks_dal()
            .insert_miniblock(&miniblock)
            .await
            .unwrap();

        let rows_affected = conn
            .blocks_dal()
            .copy_fee_account_address_for_miniblocks(MiniblockNumber(0)..=MiniblockNumber(100))
            .await
            .unwrap();

        assert_eq!(rows_affected, 2);
        let first_miniblock_addr = conn
            .blocks_dal()
            .raw_fee_address_for_miniblock(MiniblockNumber(1))
            .await
            .unwrap()
            .expect("No fee address for block #1");
        assert_eq!(first_miniblock_addr, Address::repeat_byte(0x23));
        let second_miniblock_addr = conn
            .blocks_dal()
            .raw_fee_address_for_miniblock(MiniblockNumber(2))
            .await
            .unwrap()
            .expect("No fee address for block #1");
        assert_eq!(second_miniblock_addr, Address::repeat_byte(0x42));
        // The pending miniblock should not be affected.
        let pending_miniblock_addr = conn
            .blocks_dal()
            .raw_fee_address_for_miniblock(MiniblockNumber(3))
            .await
            .unwrap()
            .expect("No fee address for block #3");
        assert_eq!(pending_miniblock_addr, Address::default());
        assert_eq!(
            conn.blocks_dal()
                .is_fee_address_migrated(MiniblockNumber(3))
                .await
                .unwrap(),
            Some(false)
        );

        let rows_affected = conn
            .blocks_dal()
            .copy_fee_account_address_for_pending_miniblocks()
            .await
            .unwrap();
        assert_eq!(rows_affected, 1);

        let pending_miniblock_addr = conn
            .blocks_dal()
            .raw_fee_address_for_miniblock(MiniblockNumber(3))
            .await
            .unwrap()
            .expect("No fee address for block #3");
        assert_eq!(pending_miniblock_addr, Address::repeat_byte(0x42));

        for number in 1..=3 {
            assert_eq!(
                conn.blocks_dal()
                    .is_fee_address_migrated(MiniblockNumber(number))
                    .await
                    .unwrap(),
                Some(true)
            );
        }
    }
}<|MERGE_RESOLUTION|>--- conflicted
+++ resolved
@@ -574,13 +574,8 @@
             VALUES
                 ($1, '{}', $2)
             "#,
-<<<<<<< HEAD
             i64::from(header.number.0),
-            events_queue
-=======
-            header.number.0 as i64,
             &events_queue
->>>>>>> 702e7395
         )
         .execute(transaction.conn())
         .await?;
