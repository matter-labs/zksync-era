--- conflicted
+++ resolved
@@ -41,15 +41,7 @@
     estimate_gas_scale_factor: 1.3
     estimate_gas_acceptable_overestimation: 5000
     max_tx_size: 1000000
-<<<<<<< HEAD
-    api_namespaces: [ en,eth,net,web3,zks,pubsub,debug ]
-    max_response_body_size_overrides:
-      - method: eth_getTransactionReceipt # no size specified, meaning no size limit
-      - method: zks_getProof
-        size_mb: 64
-=======
     api_namespaces: [en,eth,net,web3,zks,pubsub,debug]
->>>>>>> be238ccb
 state_keeper:
   transaction_slots: 8192
   max_allowed_l2_tx_gas_limit: 15000000000
@@ -112,13 +104,8 @@
     aggregated_block_execute_deadline: 10
     timestamp_criteria_max_allowed_lag: 30
     max_eth_tx_data_size: 120000
-<<<<<<< HEAD
-    aggregated_proof_sizes: [ 1 ]
-    max_aggregated_tx_gas: 4000000
-=======
     aggregated_proof_sizes: [1]
     max_aggregated_tx_gas: 15000000
->>>>>>> be238ccb
     max_acceptable_priority_fee_in_gwei: 100000000000
     pubdata_sending_mode: BLOBS
   gas_adjuster:
