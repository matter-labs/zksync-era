use std::{collections::HashSet, net::Ipv4Addr, str::FromStr, sync::Arc, time::Duration};

use anyhow::Context as _;
use clap::Parser;
use metrics::EN_METRICS;
use prometheus_exporter::PrometheusExporterConfig;
use tokio::{
    sync::{oneshot, watch, RwLock},
    task::{self, JoinHandle},
};
use zksync_concurrency::{ctx, scope};
use zksync_config::configs::{
    api::MerkleTreeApiConfig, chain::L1BatchCommitDataGeneratorMode, database::MerkleTreeMode,
};
use zksync_core::{
    api_server::{
        execution_sandbox::VmConcurrencyLimiter,
        healthcheck::HealthCheckHandle,
        tree::{TreeApiClient, TreeApiHttpClient},
        tx_sender::{proxy::TxProxy, ApiContracts, TxSenderBuilder},
        web3::{mempool_cache::MempoolCache, ApiBuilder, Namespace},
    },
    block_reverter::{BlockReverter, BlockReverterFlags, L1ExecutedBatchesRevert, NodeRole},
    commitment_generator::CommitmentGenerator,
    consensus,
    consistency_checker::ConsistencyChecker,
    db_pruner::{
        prune_conditions::{
            L1BatchExistsCondition, L1BatchOlderThanPruneCondition,
            NextL1BatchHasMetadataCondition, NextL1BatchWasExecutedCondition,
        },
        DbPruner, DbPrunerConfig,
    },
    eth_sender::l1_batch_commit_data_generator::{
        L1BatchCommitDataGenerator, RollupModeL1BatchCommitDataGenerator,
        ValidiumModeL1BatchCommitDataGenerator,
    },
    l1_gas_price::MainNodeFeeParamsFetcher,
    metadata_calculator::{MetadataCalculator, MetadataCalculatorConfig},
    reorg_detector::{self, ReorgDetector},
    setup_sigint_handler,
    state_keeper::{
        seal_criteria::NoopSealer, AsyncRocksdbCache, BatchExecutor, MainBatchExecutor,
        OutputHandler, StateKeeperPersistence, ZkSyncStateKeeper,
    },
    sync_layer::{
        batch_status_updater::BatchStatusUpdater, external_io::ExternalIO, ActionQueue, SyncState,
    },
    utils::ensure_l1_batch_commit_data_generation_mode,
};
use zksync_dal::{metrics::PostgresMetrics, ConnectionPool, Core, CoreDal};
use zksync_db_connection::{
    connection_pool::ConnectionPoolBuilder, healthcheck::ConnectionPoolHealthCheck,
};
use zksync_eth_client::{clients::QueryClient, EthInterface};
use zksync_health_check::{AppHealthCheck, HealthStatus, ReactiveHealthCheck};
use zksync_state::PostgresStorageCaches;
use zksync_storage::RocksDB;
use zksync_types::L2ChainId;
use zksync_utils::wait_for_tasks::ManagedTasks;
use zksync_web3_decl::{
    client::{BoxedL2Client, L2Client},
    jsonrpsee,
    namespaces::EnNamespaceClient,
};

use crate::{
    config::{observability::observability_config_from_env, ExternalNodeConfig},
    helpers::MainNodeHealthCheck,
    init::ensure_storage_initialized,
    metrics::RUST_METRICS,
};

mod config;
mod helpers;
mod init;
mod metadata;
mod metrics;
#[cfg(test)]
mod tests;
mod version_sync_task;

/// Creates the state keeper configured to work in the external node mode.
#[allow(clippy::too_many_arguments)]
async fn build_state_keeper(
    action_queue: ActionQueue,
    state_keeper_db_path: String,
    config: &ExternalNodeConfig,
    connection_pool: ConnectionPool<Core>,
    main_node_client: BoxedL2Client,
    output_handler: OutputHandler,
    stop_receiver: watch::Receiver<bool>,
    chain_id: L2ChainId,
    task_handles: &mut Vec<task::JoinHandle<anyhow::Result<()>>>,
) -> anyhow::Result<ZkSyncStateKeeper> {
    // We only need call traces on the external node if the `debug_` namespace is enabled.
    let save_call_traces = config.optional.api_namespaces().contains(&Namespace::Debug);

    let (storage_factory, task) = AsyncRocksdbCache::new(
        connection_pool.clone(),
        state_keeper_db_path,
        config.optional.enum_index_migration_chunk_size,
    );
    let mut stop_receiver_clone = stop_receiver.clone();
    task_handles.push(tokio::task::spawn(async move {
        let result = task.run(stop_receiver_clone.clone()).await;
        stop_receiver_clone.changed().await?;
        result
    }));
    let batch_executor_base: Box<dyn BatchExecutor> = Box::new(MainBatchExecutor::new(
        Arc::new(storage_factory),
        save_call_traces,
        true,
    ));

    let io = ExternalIO::new(
        connection_pool,
        action_queue,
        Box::new(main_node_client.for_component("external_io")),
        chain_id,
    )
    .await
    .context("Failed initializing I/O for external node state keeper")?;

    Ok(ZkSyncStateKeeper::new(
        stop_receiver,
        Box::new(io),
        batch_executor_base,
        output_handler,
        Arc::new(NoopSealer),
    ))
}

async fn run_tree(
    task_futures: &mut Vec<JoinHandle<anyhow::Result<()>>>,
    config: &ExternalNodeConfig,
    api_config: Option<&MerkleTreeApiConfig>,
    app_health: &AppHealthCheck,
    stop_receiver: watch::Receiver<bool>,
    tree_pool: ConnectionPool<Core>,
) -> anyhow::Result<Arc<dyn TreeApiClient>> {
    let metadata_calculator_config = MetadataCalculatorConfig {
        db_path: config.required.merkle_tree_path.clone(),
        max_open_files: config.optional.merkle_tree_max_open_files,
        mode: MerkleTreeMode::Lightweight,
        delay_interval: config.optional.metadata_calculator_delay(),
        max_l1_batches_per_iter: config.optional.max_l1_batches_per_tree_iter,
        multi_get_chunk_size: config.optional.merkle_tree_multi_get_chunk_size,
        block_cache_capacity: config.optional.merkle_tree_block_cache_size(),
        include_indices_and_filters_in_block_cache: config
            .optional
            .merkle_tree_include_indices_and_filters_in_block_cache,
        memtable_capacity: config.optional.merkle_tree_memtable_capacity(),
        stalled_writes_timeout: config.optional.merkle_tree_stalled_writes_timeout(),
    };
    let metadata_calculator = MetadataCalculator::new(metadata_calculator_config, None)
        .await
        .context("failed initializing metadata calculator")?;
    let tree_reader = Arc::new(metadata_calculator.tree_reader());
    app_health.insert_component(metadata_calculator.tree_health_check());

    if let Some(api_config) = api_config {
        let address = (Ipv4Addr::UNSPECIFIED, api_config.port).into();
        let tree_reader = metadata_calculator.tree_reader();
        let stop_receiver = stop_receiver.clone();
        task_futures.push(tokio::spawn(async move {
            tree_reader
                .wait()
                .await
                .run_api_server(address, stop_receiver)
                .await
        }));
    }

    let tree_handle = task::spawn(metadata_calculator.run(tree_pool, stop_receiver));

    task_futures.push(tree_handle);
    Ok(tree_reader)
}

#[allow(clippy::too_many_arguments)]
async fn run_core(
    config: &ExternalNodeConfig,
    connection_pool: ConnectionPool<Core>,
    main_node_client: BoxedL2Client,
    eth_client: Arc<dyn EthInterface>,
    task_handles: &mut Vec<task::JoinHandle<anyhow::Result<()>>>,
    app_health: &AppHealthCheck,
    stop_receiver: watch::Receiver<bool>,
    fee_params_fetcher: Arc<MainNodeFeeParamsFetcher>,
    singleton_pool_builder: &ConnectionPoolBuilder<Core>,
) -> anyhow::Result<SyncState> {
    // Create components.
    let sync_state = SyncState::default();
    app_health.insert_custom_component(Arc::new(sync_state.clone()));
    let (action_queue_sender, action_queue) = ActionQueue::new();

    let (persistence, miniblock_sealer) = StateKeeperPersistence::new(
        connection_pool.clone(),
        config.remote.l2_erc20_bridge_addr,
        config.optional.miniblock_seal_queue_capacity,
    );
    task_handles.push(tokio::spawn(miniblock_sealer.run()));

    let mut persistence = persistence.with_tx_insertion();
    if !config.optional.protective_reads_persistence_enabled {
        // **Important:** Disabling protective reads persistence is only sound if the node will never
        // run a full Merkle tree.
        tracing::warn!("Disabling persisting protective reads; this should be safe, but is considered an experimental option at the moment");
        persistence = persistence.without_protective_reads();
    }

    let output_handler =
        OutputHandler::new(Box::new(persistence)).with_handler(Box::new(sync_state.clone()));
    let state_keeper = build_state_keeper(
        action_queue,
        config.required.state_cache_path.clone(),
        config,
        connection_pool.clone(),
        main_node_client.clone(),
        output_handler,
        stop_receiver.clone(),
        config.remote.l2_chain_id,
        task_handles,
    )
    .await?;

    task_handles.push(tokio::spawn({
        let config = config.consensus.clone();
        let secrets =
            config::read_consensus_secrets().context("config::read_consensus_secrets()")?;
        let cfg = match (config, secrets) {
            (Some(cfg), Some(secrets)) => Some((cfg, secrets)),
            (Some(_), None) => {
                anyhow::bail!("Consensus config is specified, but secrets are missing")
            }
            (None, _) => {
                // Secrets may be unconditionally embedded in some environments, but they are unused
                // unless a consensus config is provided.
                None
            }
        };

        let pool = connection_pool.clone();
        let sync_state = sync_state.clone();
        let main_node_client = main_node_client.clone();
        let mut stop_receiver = stop_receiver.clone();
        async move {
            // We instantiate the root context here, since the consensus task is the only user of the
            // structured concurrency framework.
            // Note, however, that awaiting for the `stop_receiver` is related to the root context behavior,
            // not the consensus task itself. There may have been any number of tasks running in the root context,
            // but we only need to wait for stop signal once, and it will be propagated to all child contexts.
            let ctx = ctx::root();
            scope::run!(&ctx, |ctx, s| async move {
                s.spawn_bg(consensus::era::run_fetcher(
                    ctx,
                    cfg,
                    pool,
                    sync_state,
                    main_node_client,
                    action_queue_sender,
                ));
                ctx.wait(stop_receiver.wait_for(|stop| *stop)).await??;
                Ok(())
            })
            .await
            .context("consensus actor")
        }
    }));

<<<<<<< HEAD
=======
    if let Some(data_retention_hours) = config.optional.pruning_data_retention_hours {
        let l1_batch_age_to_prune = Duration::from_secs(3600 * data_retention_hours);
        tracing::info!(
            "Configured pruning of batches after they become {l1_batch_age_to_prune:?} old"
        );
        let db_pruner = DbPruner::new(
            DbPrunerConfig {
                // don't change this value without adjusting API server pruning info cache max age
                soft_and_hard_pruning_time_delta: Duration::from_secs(60),
                pruned_batch_chunk_size: config.optional.pruning_chunk_size,
                next_iterations_delay: Duration::from_secs(30),
            },
            vec![
                Arc::new(L1BatchExistsCondition {
                    conn: connection_pool.clone(),
                }),
                Arc::new(NextL1BatchHasMetadataCondition {
                    conn: connection_pool.clone(),
                }),
                Arc::new(NextL1BatchWasExecutedCondition {
                    conn: connection_pool.clone(),
                }),
                Arc::new(L1BatchOlderThanPruneCondition {
                    minimal_age: l1_batch_age_to_prune,
                    conn: connection_pool.clone(),
                }),
            ],
        )?;
        task_handles.push(tokio::spawn(
            db_pruner.run(connection_pool.clone(), stop_receiver.clone()),
        ));
    }

    let reorg_detector = ReorgDetector::new(main_node_client.clone(), connection_pool.clone());
    app_health.insert_component(reorg_detector.health_check().clone());
    task_handles.push(tokio::spawn({
        let stop = stop_receiver.clone();
        async move {
            reorg_detector
                .run(stop)
                .await
                .context("reorg_detector.run()")
        }
    }));

>>>>>>> cea6578f
    let sk_handle = task::spawn(state_keeper.run());
    let fee_params_fetcher_handle =
        tokio::spawn(fee_params_fetcher.clone().run(stop_receiver.clone()));
    let remote_diamond_proxy_addr = config.remote.diamond_proxy_addr;
    let diamond_proxy_addr = if let Some(addr) = config.optional.contracts_diamond_proxy_addr {
        anyhow::ensure!(
            addr == remote_diamond_proxy_addr,
            "Diamond proxy address {addr:?} specified in config doesn't match one returned \
            by main node ({remote_diamond_proxy_addr:?})"
        );
        addr
    } else {
        tracing::info!(
            "Diamond proxy address is not specified in config; will use address \
            returned by main node: {remote_diamond_proxy_addr:?}"
        );
        remote_diamond_proxy_addr
    };

    ensure_l1_batch_commit_data_generation_mode(
        config.optional.l1_batch_commit_data_generator_mode,
        diamond_proxy_addr,
        eth_client.as_ref(),
    )
    .await?;

    let l1_batch_commit_data_generator: Arc<dyn L1BatchCommitDataGenerator> = match config
        .optional
        .l1_batch_commit_data_generator_mode
    {
        L1BatchCommitDataGeneratorMode::Rollup => Arc::new(RollupModeL1BatchCommitDataGenerator {}),
        L1BatchCommitDataGeneratorMode::Validium => {
            Arc::new(ValidiumModeL1BatchCommitDataGenerator {})
        }
    };

    let consistency_checker = ConsistencyChecker::new(
        eth_client,
        10, // TODO (BFT-97): Make it a part of a proper EN config
        singleton_pool_builder
            .build()
            .await
            .context("failed to build connection pool for ConsistencyChecker")?,
        l1_batch_commit_data_generator,
    )
    .context("cannot initialize consistency checker")?
    .with_diamond_proxy_addr(diamond_proxy_addr);

    app_health.insert_component(consistency_checker.health_check().clone());
    let consistency_checker_handle = tokio::spawn(consistency_checker.run(stop_receiver.clone()));

    let batch_status_updater = BatchStatusUpdater::new(
        main_node_client.clone(),
        singleton_pool_builder
            .build()
            .await
            .context("failed to build a connection pool for BatchStatusUpdater")?,
    );
    app_health.insert_component(batch_status_updater.health_check());

    let commitment_generator_pool = singleton_pool_builder
        .build()
        .await
        .context("failed to build a commitment_generator_pool")?;
    let commitment_generator = CommitmentGenerator::new(commitment_generator_pool);
    app_health.insert_component(commitment_generator.health_check());
    let commitment_generator_handle = tokio::spawn(commitment_generator.run(stop_receiver.clone()));

    let updater_handle = task::spawn(batch_status_updater.run(stop_receiver.clone()));

    task_handles.extend([
        sk_handle,
        fee_params_fetcher_handle,
        consistency_checker_handle,
        commitment_generator_handle,
        updater_handle,
    ]);

    Ok(sync_state)
}

#[allow(clippy::too_many_arguments)]
async fn run_api(
    task_handles: &mut Vec<JoinHandle<anyhow::Result<()>>>,
    config: &ExternalNodeConfig,
    app_health: &AppHealthCheck,
    connection_pool: ConnectionPool<Core>,
    stop_receiver: watch::Receiver<bool>,
    sync_state: SyncState,
    tree_reader: Option<Arc<dyn TreeApiClient>>,
    main_node_client: BoxedL2Client,
    singleton_pool_builder: ConnectionPoolBuilder<Core>,
    fee_params_fetcher: Arc<MainNodeFeeParamsFetcher>,
    components: &HashSet<Component>,
) -> anyhow::Result<()> {
    let tree_reader = match tree_reader {
        Some(tree_reader) => {
            if let Some(url) = &config.api_component.tree_api_url {
                tracing::warn!(
                    "Tree component is run locally; the specified tree API URL {url} is ignored"
                );
            }
            Some(tree_reader)
        }
        None => config
            .api_component
            .tree_api_url
            .as_ref()
            .map(|url| Arc::new(TreeApiHttpClient::new(url)) as Arc<dyn TreeApiClient>),
    };
    if tree_reader.is_none() {
        tracing::info!(
            "Tree reader is not set; `zks_getProof` RPC method will be unavailable. To enable, \
             either specify `tree_api_url` for the API component, or run the tree in the same process as API"
        );
    }

    let tx_proxy = TxProxy::new(main_node_client.clone());
    let proxy_cache_updater_pool = singleton_pool_builder
        .build()
        .await
        .context("failed to build a proxy_cache_updater_pool")?;
    task_handles.push(tokio::spawn(tx_proxy.run_account_nonce_sweeper(
        proxy_cache_updater_pool.clone(),
        stop_receiver.clone(),
    )));

    let tx_sender_builder = TxSenderBuilder::new(
        config.clone().into(),
        connection_pool.clone(),
        Arc::new(tx_proxy),
    );

    if config.optional.transactions_per_sec_limit.is_some() {
        tracing::warn!("`transactions_per_sec_limit` option is deprecated and ignored");
    };

    let max_concurrency = config.optional.vm_concurrency_limit;
    let (vm_concurrency_limiter, vm_barrier) = VmConcurrencyLimiter::new(max_concurrency);
    let mut storage_caches = PostgresStorageCaches::new(
        config.optional.factory_deps_cache_size() as u64,
        config.optional.initial_writes_cache_size() as u64,
    );
    let latest_values_cache_size = config.optional.latest_values_cache_size() as u64;
    let cache_update_handle = (latest_values_cache_size > 0).then(|| {
        task::spawn(
            storage_caches
                .configure_storage_values_cache(latest_values_cache_size, connection_pool.clone())
                .run(stop_receiver.clone()),
        )
    });
    task_handles.extend(cache_update_handle);

    let whitelisted_tokens_for_aa_cache = Arc::new(RwLock::new(Vec::new()));
    let whitelisted_tokens_for_aa_cache_clone = whitelisted_tokens_for_aa_cache.clone();
    let mut stop_receiver_for_task = stop_receiver.clone();
    task_handles.push(task::spawn(async move {
        while !*stop_receiver_for_task.borrow_and_update() {
            match main_node_client.whitelisted_tokens_for_aa().await {
                Ok(tokens) => {
                    *whitelisted_tokens_for_aa_cache_clone.write().await = tokens;
                }
                Err(jsonrpsee::core::client::Error::Call(error))
                    if error.code() == jsonrpsee::types::error::METHOD_NOT_FOUND_CODE =>
                {
                    // Method is not supported by the main node, do nothing.
                }
                Err(err) => {
                    tracing::error!("Failed to query `whitelisted_tokens_for_aa`, error: {err:?}");
                }
            }

            // Error here corresponds to a timeout w/o `stop_receiver` changed; we're OK with this.
            tokio::time::timeout(Duration::from_secs(60), stop_receiver_for_task.changed())
                .await
                .ok();
        }
        Ok(())
    }));

    let tx_sender = tx_sender_builder
        .with_whitelisted_tokens_for_aa(whitelisted_tokens_for_aa_cache)
        .build(
            fee_params_fetcher,
            Arc::new(vm_concurrency_limiter),
            ApiContracts::load_from_disk(), // TODO (BFT-138): Allow to dynamically reload API contracts
            storage_caches,
        )
        .await;

    let mempool_cache = MempoolCache::new(config.optional.mempool_cache_size);
    let mempool_cache_update_task = mempool_cache.update_task(
        connection_pool.clone(),
        config.optional.mempool_cache_update_interval(),
    );
    task_handles.push(tokio::spawn(
        mempool_cache_update_task.run(stop_receiver.clone()),
    ));

    if components.contains(&Component::HttpApi) {
        let mut builder =
            ApiBuilder::jsonrpsee_backend(config.clone().into(), connection_pool.clone())
                .http(config.required.http_port)
                .with_filter_limit(config.optional.filters_limit)
                .with_batch_request_size_limit(config.optional.max_batch_request_size)
                .with_response_body_size_limit(config.optional.max_response_body_size())
                .with_tx_sender(tx_sender.clone())
                .with_vm_barrier(vm_barrier.clone())
                .with_sync_state(sync_state.clone())
                .with_mempool_cache(mempool_cache.clone())
                .enable_api_namespaces(config.optional.api_namespaces());
        if let Some(tree_reader) = &tree_reader {
            builder = builder.with_tree_api(tree_reader.clone());
        }

        let http_server_handles = builder
            .build()
            .context("failed to build HTTP JSON-RPC server")?
            .run(stop_receiver.clone())
            .await
            .context("Failed initializing HTTP JSON-RPC server")?;
        app_health.insert_component(http_server_handles.health_check);
        task_handles.extend(http_server_handles.tasks);
    }

    if components.contains(&Component::WsApi) {
        let mut builder =
            ApiBuilder::jsonrpsee_backend(config.clone().into(), connection_pool.clone())
                .ws(config.required.ws_port)
                .with_filter_limit(config.optional.filters_limit)
                .with_subscriptions_limit(config.optional.subscriptions_limit)
                .with_batch_request_size_limit(config.optional.max_batch_request_size)
                .with_response_body_size_limit(config.optional.max_response_body_size())
                .with_polling_interval(config.optional.polling_interval())
                .with_tx_sender(tx_sender)
                .with_vm_barrier(vm_barrier)
                .with_sync_state(sync_state)
                .with_mempool_cache(mempool_cache)
                .enable_api_namespaces(config.optional.api_namespaces());
        if let Some(tree_reader) = tree_reader {
            builder = builder.with_tree_api(tree_reader);
        }

        let ws_server_handles = builder
            .build()
            .context("failed to build WS JSON-RPC server")?
            .run(stop_receiver.clone())
            .await
            .context("Failed initializing WS JSON-RPC server")?;
        app_health.insert_component(ws_server_handles.health_check);
        task_handles.extend(ws_server_handles.tasks);
    }

    Ok(())
}

#[allow(clippy::too_many_arguments)]
async fn init_tasks(
    config: &ExternalNodeConfig,
    connection_pool: ConnectionPool<Core>,
    main_node_client: BoxedL2Client,
    eth_client: Arc<dyn EthInterface>,
    task_handles: &mut Vec<JoinHandle<anyhow::Result<()>>>,
    app_health: &AppHealthCheck,
    stop_receiver: watch::Receiver<bool>,
    components: &HashSet<Component>,
) -> anyhow::Result<()> {
    let protocol_version_update_task =
        EN_METRICS.run_protocol_version_updates(connection_pool.clone(), stop_receiver.clone());
    task_handles.push(tokio::spawn(protocol_version_update_task));
    let singleton_pool_builder = ConnectionPool::singleton(&config.postgres.database_url);

    // Run the components.
    let tree_pool = singleton_pool_builder
        .build()
        .await
        .context("failed to build a tree_pool")?;

    if !components.contains(&Component::Tree) {
        anyhow::ensure!(
            !components.contains(&Component::TreeApi),
            "Merkle tree API cannot be started without a tree component"
        );
    }
    // Create a tree reader. If the list of requested components has the tree itself, then
    // we can get this tree's reader and use it right away. Otherwise, if configuration has
    // specified address of another instance hosting tree API, create a tree reader to that
    // remote API. A tree reader is necessary for `zks_getProof` method to work.
    let tree_reader: Option<Arc<dyn TreeApiClient>> = if components.contains(&Component::Tree) {
        let tree_api_config = if components.contains(&Component::TreeApi) {
            Some(MerkleTreeApiConfig {
                port: config
                    .tree_component
                    .api_port
                    .context("should contain tree api port")?,
            })
        } else {
            None
        };
        Some(
            run_tree(
                task_handles,
                config,
                tree_api_config.as_ref(),
                app_health,
                stop_receiver.clone(),
                tree_pool,
            )
            .await?,
        )
    } else {
        None
    };

    let fee_params_fetcher = Arc::new(MainNodeFeeParamsFetcher::new(main_node_client.clone()));

    let sync_state = if components.contains(&Component::Core) {
        run_core(
            config,
            connection_pool.clone(),
            main_node_client.clone(),
            eth_client,
            task_handles,
            app_health,
            stop_receiver.clone(),
            fee_params_fetcher.clone(),
            &singleton_pool_builder,
        )
        .await?
    } else {
        let sync_state = SyncState::default();

        task_handles.push(tokio::spawn(sync_state.clone().run_updater(
            connection_pool.clone(),
            main_node_client.clone(),
            stop_receiver.clone(),
        )));

        sync_state
    };

    if components.contains(&Component::HttpApi) || components.contains(&Component::WsApi) {
        run_api(
            task_handles,
            config,
            app_health,
            connection_pool,
            stop_receiver.clone(),
            sync_state,
            tree_reader,
            main_node_client,
            singleton_pool_builder,
            fee_params_fetcher.clone(),
            components,
        )
        .await?;
    }

    if let Some(port) = config.optional.prometheus_port {
        let (prometheus_health_check, prometheus_health_updater) =
            ReactiveHealthCheck::new("prometheus_exporter");
        app_health.insert_component(prometheus_health_check);
        task_handles.push(tokio::spawn(async move {
            prometheus_health_updater.update(HealthStatus::Ready.into());
            let result = PrometheusExporterConfig::pull(port)
                .run(stop_receiver)
                .await;
            drop(prometheus_health_updater);
            result
        }));
    }

    Ok(())
}

async fn shutdown_components(
    stop_sender: watch::Sender<bool>,
    tasks: ManagedTasks,
    healthcheck_handle: HealthCheckHandle,
) -> anyhow::Result<()> {
    stop_sender.send(true).ok();
    task::spawn_blocking(RocksDB::await_rocksdb_termination)
        .await
        .context("error waiting for RocksDB instances to drop")?;
    // Increase timeout because of complicated graceful shutdown procedure for API servers.
    tasks.complete(Duration::from_secs(30)).await;
    healthcheck_handle.stop().await;
    Ok(())
}

/// External node for zkSync Era.
#[derive(Debug, Parser)]
#[command(author = "Matter Labs", version)]
struct Cli {
    /// Revert the pending L1 batch and exit.
    #[arg(long)]
    revert_pending_l1_batch: bool,
    /// Enables consensus-based syncing instead of JSON-RPC based one. This is an experimental and incomplete feature;
    /// do not use unless you know what you're doing.
    #[arg(long)]
    enable_consensus: bool,

    /// Comma-separated list of components to launch.
    #[arg(long, default_value = "all")]
    components: ComponentsToRun,
}

#[derive(Debug, Clone, Copy, PartialEq, Hash, Eq)]
pub enum Component {
    HttpApi,
    WsApi,
    Tree,
    TreeApi,
    Core,
}

impl Component {
    fn components_from_str(s: &str) -> anyhow::Result<&[Component]> {
        match s {
            "api" => Ok(&[Component::HttpApi, Component::WsApi]),
            "http_api" => Ok(&[Component::HttpApi]),
            "ws_api" => Ok(&[Component::WsApi]),
            "tree" => Ok(&[Component::Tree]),
            "tree_api" => Ok(&[Component::TreeApi]),
            "core" => Ok(&[Component::Core]),
            "all" => Ok(&[
                Component::HttpApi,
                Component::WsApi,
                Component::Tree,
                Component::Core,
            ]),
            other => Err(anyhow::anyhow!("{other} is not a valid component name")),
        }
    }
}

#[derive(Debug, Clone)]
struct ComponentsToRun(HashSet<Component>);

impl FromStr for ComponentsToRun {
    type Err = anyhow::Error;

    fn from_str(s: &str) -> Result<Self, Self::Err> {
        let components = s
            .split(',')
            .try_fold(HashSet::new(), |mut acc, component_str| {
                let components = Component::components_from_str(component_str.trim())?;
                acc.extend(components);
                Ok::<_, Self::Err>(acc)
            })?;
        Ok(Self(components))
    }
}

#[tokio::main]
async fn main() -> anyhow::Result<()> {
    // Initial setup.
    let opt = Cli::parse();

    let observability_config =
        observability_config_from_env().context("ObservabilityConfig::from_env()")?;
    let log_format: vlog::LogFormat = observability_config
        .log_format
        .parse()
        .context("Invalid log format")?;

    let mut builder = vlog::ObservabilityBuilder::new().with_log_format(log_format);
    if let Some(sentry_url) = &observability_config.sentry_url {
        builder = builder
            .with_sentry_url(sentry_url)
            .expect("Invalid Sentry URL")
            .with_sentry_environment(observability_config.sentry_environment);
    }
    let _guard = builder.build();

    // Report whether sentry is running after the logging subsystem was initialized.
    if let Some(sentry_url) = observability_config.sentry_url {
        tracing::info!("Sentry configured with URL: {sentry_url}");
    } else {
        tracing::info!("No sentry URL was provided");
    }

    let mut config = ExternalNodeConfig::collect()
        .await
        .context("Failed to load external node config")?;
    if !opt.enable_consensus {
        config.consensus = None;
    }
    if let Some(threshold) = config.optional.slow_query_threshold() {
        ConnectionPool::<Core>::global_config().set_slow_query_threshold(threshold)?;
    }
    if let Some(threshold) = config.optional.long_connection_threshold() {
        ConnectionPool::<Core>::global_config().set_long_connection_threshold(threshold)?;
    }

    RUST_METRICS.initialize();
    EN_METRICS.observe_config(&config);

    let connection_pool = ConnectionPool::<Core>::builder(
        &config.postgres.database_url,
        config.postgres.max_connections,
    )
    .build()
    .await
    .context("failed to build a connection_pool")?;

    let main_node_url = config
        .required
        .main_node_url()
        .expect("Main node URL is incorrect");
    tracing::info!("Main node URL is: {main_node_url}");
    let main_node_client = L2Client::http(&main_node_url)
        .context("Failed creating JSON-RPC client for main node")?
        .with_allowed_requests_per_second(config.optional.main_node_rate_limit_rps)
        .build();
    let main_node_client = BoxedL2Client::new(main_node_client);

    let eth_client_url = config
        .required
        .eth_client_url()
        .context("L1 client URL is incorrect")?;
    let eth_client = Arc::new(QueryClient::new(&eth_client_url)?);

    run_node(
        (),
        &opt,
        &config,
        connection_pool,
        main_node_client,
        eth_client,
    )
    .await
}

/// Environment for the node encapsulating its interactions. Used in EN tests to mock signal sending etc.
trait NodeEnvironment {
    /// Sets the SIGINT handler, returning a future that will resolve when a signal is sent.
    fn setup_sigint_handler(&mut self) -> oneshot::Receiver<()>;

    /// Sets the application health of the node.
    fn set_app_health(&mut self, health: Arc<AppHealthCheck>);
}

impl NodeEnvironment for () {
    fn setup_sigint_handler(&mut self) -> oneshot::Receiver<()> {
        setup_sigint_handler()
    }

    fn set_app_health(&mut self, _health: Arc<AppHealthCheck>) {
        // Do nothing
    }
}

async fn run_node(
    mut env: impl NodeEnvironment,
    opt: &Cli,
    config: &ExternalNodeConfig,
    connection_pool: ConnectionPool<Core>,
    main_node_client: BoxedL2Client,
    eth_client: Arc<dyn EthInterface>,
) -> anyhow::Result<()> {
    tracing::warn!("The external node is in the alpha phase, and should be used with caution.");
    tracing::info!("Started the external node");
    let (stop_sender, stop_receiver) = watch::channel(false);

    let app_health = Arc::new(AppHealthCheck::new(
        config.optional.healthcheck_slow_time_limit(),
        config.optional.healthcheck_hard_time_limit(),
    ));
    app_health.insert_custom_component(Arc::new(MainNodeHealthCheck::from(
        main_node_client.clone(),
    )));
    app_health.insert_custom_component(Arc::new(ConnectionPoolHealthCheck::new(
        connection_pool.clone(),
    )));

    // Start the health check server early into the node lifecycle so that its health can be monitored from the very start.
    let healthcheck_handle = HealthCheckHandle::spawn_server(
        ([0, 0, 0, 0], config.required.healthcheck_port).into(),
        app_health.clone(),
    );
    // Start scraping Postgres metrics before store initialization as well.
    let pool_for_metrics = connection_pool.clone();
    let mut stop_receiver_for_metrics = stop_receiver.clone();
    let metrics_task = tokio::spawn(async move {
        tokio::select! {
            () = PostgresMetrics::run_scraping(pool_for_metrics, Duration::from_secs(60)) => {
                tracing::warn!("Postgres metrics scraping unexpectedly stopped");
            }
            _ = stop_receiver_for_metrics.changed() => {
                tracing::info!("Stop signal received, Postgres metrics scraping is shutting down");
            }
        }
        Ok(())
    });

    let version_sync_task_pool = connection_pool.clone();
    let version_sync_task_main_node_client = main_node_client.clone();
    let mut stop_receiver_for_version_sync = stop_receiver.clone();
    let version_sync_task = tokio::spawn(async move {
        version_sync_task::sync_versions(
            version_sync_task_pool,
            version_sync_task_main_node_client,
        )
        .await?;

        stop_receiver_for_version_sync.changed().await.ok();
        Ok(())
    });
    let mut task_handles = vec![metrics_task, version_sync_task];

    // Make sure that the node storage is initialized either via genesis or snapshot recovery.
    ensure_storage_initialized(
        &connection_pool,
        main_node_client.clone(),
        &app_health,
        config.remote.l2_chain_id,
        config.optional.snapshots_recovery_enabled,
    )
    .await?;
    let sigint_receiver = env.setup_sigint_handler();

    // Revert the storage if needed.
    let reverter = BlockReverter::new(
        NodeRole::External,
        config.required.state_cache_path.clone(),
        config.required.merkle_tree_path.clone(),
        None,
        connection_pool.clone(),
        L1ExecutedBatchesRevert::Allowed,
    );

    let mut reorg_detector = ReorgDetector::new(main_node_client.clone(), connection_pool.clone());
    // We're checking for the reorg in the beginning because we expect that if reorg is detected during
    // the node lifecycle, the node will exit the same way as it does with any other critical error,
    // and would restart. Then, on the 2nd launch reorg would be detected here, then processed and the node
    // will be able to operate normally afterwards.
    match reorg_detector.check_consistency().await {
        Ok(()) => {}
        Err(reorg_detector::Error::ReorgDetected(last_correct_l1_batch)) => {
            tracing::info!("Rolling back to l1 batch number {last_correct_l1_batch}");
            reverter
                .rollback_db(last_correct_l1_batch, BlockReverterFlags::all())
                .await;
            tracing::info!("Rollback successfully completed");
        }
        Err(err) => return Err(err).context("reorg_detector.check_consistency()"),
    }
    if opt.revert_pending_l1_batch {
        tracing::info!("Rolling pending L1 batch back..");
        let mut connection = connection_pool.connection().await?;
        let sealed_l1_batch_number = connection
            .blocks_dal()
            .get_sealed_l1_batch_number()
            .await?
            .context(
                "Cannot roll back pending L1 batch since there are no L1 batches in Postgres",
            )?;
        drop(connection);

        tracing::info!("Rolling back to l1 batch number {sealed_l1_batch_number}");
        reverter
            .rollback_db(sealed_l1_batch_number, BlockReverterFlags::all())
            .await;
        tracing::info!("Rollback successfully completed");
    }

    app_health.insert_component(reorg_detector.health_check().clone());
    task_handles.push(tokio::spawn({
        let stop = stop_receiver.clone();
        async move {
            reorg_detector
                .run(stop)
                .await
                .context("reorg_detector.run()")
        }
    }));

    init_tasks(
        config,
        connection_pool,
        main_node_client,
        eth_client,
        &mut task_handles,
        &app_health,
        stop_receiver.clone(),
        &opt.components.0,
    )
    .await
    .context("init_tasks")?;

    env.set_app_health(app_health);

    let mut tasks = ManagedTasks::new(task_handles);
    tokio::select! {
        _ = tasks.wait_single() => {},
        _ = sigint_receiver => {
            tracing::info!("Stop signal received, shutting down");
        },
    };

    // Reaching this point means that either some actor exited unexpectedly or we received a stop signal.
    // Broadcast the stop signal to all actors and exit.
    shutdown_components(stop_sender, tasks, healthcheck_handle).await?;
    tracing::info!("Stopped");
    Ok(())
}<|MERGE_RESOLUTION|>--- conflicted
+++ resolved
@@ -269,8 +269,6 @@
         }
     }));
 
-<<<<<<< HEAD
-=======
     if let Some(data_retention_hours) = config.optional.pruning_data_retention_hours {
         let l1_batch_age_to_prune = Duration::from_secs(3600 * data_retention_hours);
         tracing::info!(
@@ -316,7 +314,6 @@
         }
     }));
 
->>>>>>> cea6578f
     let sk_handle = task::spawn(state_keeper.run());
     let fee_params_fetcher_handle =
         tokio::spawn(fee_params_fetcher.clone().run(stop_receiver.clone()));
