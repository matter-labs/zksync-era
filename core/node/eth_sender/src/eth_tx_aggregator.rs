use std::collections::HashMap;

use tokio::sync::watch;
use zksync_config::configs::eth_sender::{PrecommitParams, SenderConfig};
use zksync_contracts::BaseSystemContractsHashes;
use zksync_dal::{Connection, ConnectionPool, Core, CoreDal};
use zksync_eth_client::{BoundEthInterface, CallFunctionArgs, ContractCallError, EthInterface};
use zksync_health_check::{Health, HealthStatus, HealthUpdater, ReactiveHealthCheck};
use zksync_l1_contract_interface::{
    i_executor::{
        commit::kzg::{KzgInfo, ZK_SYNC_BYTES_PER_BLOB},
        methods::{CommitBatches, PrecommitBatches},
    },
    multicall3::{Multicall3Call, Multicall3Result},
    Tokenizable, Tokenize,
};
use zksync_shared_metrics::L1Stage;
use zksync_types::{
    aggregated_operations::{
        AggregatedActionType, L1BatchAggregatedActionType, L2BlockAggregatedActionType,
    },
    commitment::{L1BatchWithMetadata, SerializeCommitment},
    eth_sender::{EthTx, EthTxBlobSidecar, EthTxBlobSidecarV1, SidecarBlobV1},
    ethabi::{Function, Token},
    l2_to_l1_log::UserL2ToL1Log,
    protocol_version::{L1VerifierConfig, PACKED_SEMVER_MINOR_MASK},
    pubdata_da::PubdataSendingMode,
    server_notification::GatewayMigrationState,
    settlement::SettlementLayer,
    web3::{contract::Error as Web3ContractError, CallRequest},
    Address, L2ChainId, ProtocolVersionId, SLChainId, H256, U256,
};

use super::aggregated_operations::{
    AggregatedOperation, L1BatchAggregatedOperation, L2BlockAggregatedOperation,
};
use crate::{
    aggregator::OperationSkippingRestrictions,
    health::{EthTxAggregatorHealthDetails, EthTxDetails},
    metrics::{PubdataKind, METRICS},
    publish_criterion::L1GasCriterion,
    zksync_functions::ZkSyncFunctions,
    Aggregator, EthSenderError,
};

#[derive(Debug)]
pub struct DAValidatorPair {
    l1_validator: Address,
    l2_validator: Address,
}

/// Data queried from L1 using multicall contract.
#[derive(Debug)]
#[allow(dead_code)]
pub struct MulticallData {
    pub base_system_contracts_hashes: BaseSystemContractsHashes,
    pub verifier_address: Address,
    pub chain_protocol_version_id: ProtocolVersionId,
    /// The latest validator timelock that is stored on the StateTransitionManager (ChainTypeManager).
    /// For a smoother upgrade process, if the `stm_protocol_version_id` is the same as `chain_protocol_version_id`,
    /// we will use the validator timelock from the CTM. This removes the need to immediately set the correct
    /// validator timelock in the config. However, it is expected that it will be done eventually.
    pub stm_validator_timelock_address: Address,
    pub stm_protocol_version_id: ProtocolVersionId,
    pub da_validator_pair: DAValidatorPair,
}

/// The component is responsible for aggregating l1 batches into eth_txs.
///
/// Such as CommitBlocks, PublishProofBlocksOnchain and ExecuteBlock
/// These eth_txs will be used as a queue for generating signed txs and send them later
#[derive(Debug)]
pub struct EthTxAggregator {
    aggregator: Aggregator,
    eth_client: Box<dyn BoundEthInterface>,
    config: SenderConfig,
    config_timelock_contract_address: Address,
    l1_multicall3_address: Address,
    pub(super) state_transition_chain_contract: Address,
    state_transition_manager_address: Address,
    functions: ZkSyncFunctions,
    rollup_chain_id: L2ChainId,
    /// If set to `Some` node is operating in the 4844 mode with two operator
    /// addresses at play: the main one and the custom address for sending commit
    /// transactions. The `Some` then contains client for this custom operator address.
    eth_client_blobs: Option<Box<dyn BoundEthInterface>>,
    pool: ConnectionPool<Core>,
    sl_chain_id: SLChainId,
    health_updater: HealthUpdater,
    priority_tree_start_index: Option<usize>,
    settlement_layer: Option<SettlementLayer>,
    initial_pending_nonces: HashMap<Address, u64>,
    needs_to_check_precommit: bool,
}

struct TxData {
    calldata: Vec<u8>,
    sidecar: Option<EthTxBlobSidecar>,
}

const FFLONK_VERIFIER_TYPE: i32 = 1;

impl EthTxAggregator {
    #[allow(clippy::too_many_arguments)]
    pub async fn new(
        pool: ConnectionPool<Core>,
        config: SenderConfig,
        aggregator: Aggregator,
        eth_client: Box<dyn BoundEthInterface>,
        eth_client_blobs: Option<Box<dyn BoundEthInterface>>,
        config_timelock_contract_address: Address,
        state_transition_manager_address: Address,
        l1_multicall3_address: Address,
        state_transition_chain_contract: Address,
        rollup_chain_id: L2ChainId,
        settlement_layer: Option<SettlementLayer>,
    ) -> Self {
        let eth_client = eth_client.for_component("eth_tx_aggregator");
        let eth_client_blobs = eth_client_blobs.map(|c| c.for_component("eth_tx_aggregator"));

        let functions = ZkSyncFunctions::default();

        let mut initial_pending_nonces = HashMap::new();
        for client in eth_client_blobs.iter().chain(std::iter::once(&eth_client)) {
            let address = client.sender_account();
            let nonce = client.pending_nonce().await.unwrap().as_u64();

            initial_pending_nonces.insert(address, nonce);
        }

        let sl_chain_id = (*eth_client).as_ref().fetch_chain_id().await.unwrap();

        Self {
            config,
            aggregator,
            eth_client,
            config_timelock_contract_address,
            state_transition_manager_address,
            l1_multicall3_address,
            state_transition_chain_contract,
            functions,
            rollup_chain_id,
            eth_client_blobs,
            pool,
            sl_chain_id,
            health_updater: ReactiveHealthCheck::new("eth_tx_aggregator").1,
            priority_tree_start_index: None,
            settlement_layer,
            initial_pending_nonces,
            needs_to_check_precommit: true,
        }
    }

    pub async fn run(mut self, stop_receiver: watch::Receiver<bool>) -> anyhow::Result<()> {
        self.health_updater
            .update(Health::from(HealthStatus::Ready));

        tracing::info!(
            "Initialized eth_tx_aggregator with is_pre_fflonk_verifier: {:?}",
            self.config.is_verifier_pre_fflonk
        );

        let pool = self.pool.clone();
        loop {
            let mut storage = pool.connection_tagged("eth_sender").await.unwrap();

            if *stop_receiver.borrow() {
                tracing::info!("Stop request received, eth_tx_aggregator is shutting down");
                break;
            }

            if let Err(err) = self.loop_iteration(&mut storage).await {
                // Web3 API request failures can cause this,
                // and anything more important is already properly reported.
                tracing::warn!("eth_sender error {err:?}");
            }

            tokio::time::sleep(self.config.aggregate_tx_poll_period).await;
        }
        Ok(())
    }

    pub(super) async fn get_multicall_data(&mut self) -> Result<MulticallData, EthSenderError> {
        let (calldata, evm_emulator_hash_requested) = self.generate_calldata_for_multicall();
        let args = CallFunctionArgs::new(&self.functions.aggregate3.name, calldata).for_contract(
            self.l1_multicall3_address,
            &self.functions.multicall_contract,
        );
        let aggregate3_result: Token = args.call((*self.eth_client).as_ref()).await?;
        self.parse_multicall_data(aggregate3_result, evm_emulator_hash_requested)
    }

    // Multicall's aggregate function accepts 1 argument - arrays of different contract calls.
    // The role of the method below is to tokenize input for multicall, which is actually a vector of tokens.
    // Each token describes a specific contract call.
    pub(super) fn generate_calldata_for_multicall(&self) -> (Vec<Token>, bool) {
        const ALLOW_FAILURE: bool = false;

        // First zksync contract call
        let get_l2_bootloader_hash_input = self
            .functions
            .get_l2_bootloader_bytecode_hash
            .encode_input(&[])
            .unwrap();
        let get_bootloader_hash_call = Multicall3Call {
            target: self.state_transition_chain_contract,
            allow_failure: ALLOW_FAILURE,
            calldata: get_l2_bootloader_hash_input,
        };

        // Second zksync contract call
        let get_l2_default_aa_hash_input = self
            .functions
            .get_l2_default_account_bytecode_hash
            .encode_input(&[])
            .unwrap();
        let get_default_aa_hash_call = Multicall3Call {
            target: self.state_transition_chain_contract,
            allow_failure: ALLOW_FAILURE,
            calldata: get_l2_default_aa_hash_input,
        };

        // Third zksync contract call
        let get_verifier_params_input = self
            .functions
            .get_verifier_params
            .encode_input(&[])
            .unwrap();
        let get_verifier_params_call = Multicall3Call {
            target: self.state_transition_chain_contract,
            allow_failure: ALLOW_FAILURE,
            calldata: get_verifier_params_input,
        };

        // Fourth zksync contract call
        let get_verifier_input = self.functions.get_verifier.encode_input(&[]).unwrap();
        let get_verifier_call = Multicall3Call {
            target: self.state_transition_chain_contract,
            allow_failure: ALLOW_FAILURE,
            calldata: get_verifier_input,
        };

        // Fifth zksync contract call
        let get_protocol_version_input = self
            .functions
            .get_protocol_version
            .encode_input(&[])
            .unwrap();
        let get_protocol_version_call = Multicall3Call {
            target: self.state_transition_chain_contract,
            allow_failure: ALLOW_FAILURE,
            calldata: get_protocol_version_input,
        };

        let get_stm_protocol_version_input = self
            .functions
            .state_transition_manager_contract
            .function("protocolVersion")
            .unwrap()
            .encode_input(&[])
            .unwrap();
        let get_stm_protocol_version_call = Multicall3Call {
            target: self.state_transition_manager_address,
            allow_failure: ALLOW_FAILURE,
            calldata: get_stm_protocol_version_input,
        };

        let get_stm_validator_timelock_input = self
            .functions
            .state_transition_manager_contract
            .function("validatorTimelock")
            .unwrap()
            .encode_input(&[])
            .unwrap();
        let get_stm_validator_timelock_call = Multicall3Call {
            target: self.state_transition_manager_address,
            allow_failure: ALLOW_FAILURE,
            calldata: get_stm_validator_timelock_input,
        };

        let get_da_validator_pair_input = self
            .functions
            .get_da_validator_pair
            .encode_input(&[])
            .unwrap();

        let get_da_validator_pair_call = Multicall3Call {
            target: self.state_transition_chain_contract,
            allow_failure: ALLOW_FAILURE,
            calldata: get_da_validator_pair_input,
        };

        let mut token_vec = vec![
            get_bootloader_hash_call.into_token(),
            get_default_aa_hash_call.into_token(),
            get_verifier_params_call.into_token(),
            get_verifier_call.into_token(),
            get_protocol_version_call.into_token(),
            get_stm_protocol_version_call.into_token(),
            get_stm_validator_timelock_call.into_token(),
            get_da_validator_pair_call.into_token(),
        ];

        let mut evm_emulator_hash_requested = false;
        let get_l2_evm_emulator_hash_input = self
            .functions
            .get_evm_emulator_bytecode_hash
            .as_ref()
            .and_then(|f| f.encode_input(&[]).ok());
        if let Some(input) = get_l2_evm_emulator_hash_input {
            let call = Multicall3Call {
                target: self.state_transition_chain_contract,
                allow_failure: ALLOW_FAILURE,
                calldata: input,
            };
            token_vec.insert(2, call.into_token());
            evm_emulator_hash_requested = true;
        }

        (token_vec, evm_emulator_hash_requested)
    }

    // The role of the method below is to de-tokenize multicall call's result, which is actually a token.
    // This token is an array of tuples like `(bool, bytes)`, that contain the status and result for each contract call.
    pub(super) fn parse_multicall_data(
        &self,
        token: Token,
        evm_emulator_hash_requested: bool,
    ) -> Result<MulticallData, EthSenderError> {
        let parse_error = |tokens: &[Token]| {
            Err(EthSenderError::Parse(Web3ContractError::InvalidOutputType(
                format!("Failed to parse multicall token: {:?}", tokens),
            )))
        };

        if let Token::Array(call_results) = token {
            let number_of_calls = if evm_emulator_hash_requested { 9 } else { 8 };
            // 8 or 9 calls are aggregated in multicall
            if call_results.len() != number_of_calls {
                return parse_error(&call_results);
            }
            let mut call_results_iterator = call_results.into_iter();

            let multicall3_bootloader =
                Multicall3Result::from_token(call_results_iterator.next().unwrap())?.return_data;

            if multicall3_bootloader.len() != 32 {
                return Err(EthSenderError::Parse(Web3ContractError::InvalidOutputType(
                    format!(
                        "multicall3 bootloader hash data is not of the len of 32: {:?}",
                        multicall3_bootloader
                    ),
                )));
            }
            let bootloader = H256::from_slice(&multicall3_bootloader);

            let multicall3_default_aa =
                Multicall3Result::from_token(call_results_iterator.next().unwrap())?.return_data;
            if multicall3_default_aa.len() != 32 {
                return Err(EthSenderError::Parse(Web3ContractError::InvalidOutputType(
                    format!(
                        "multicall3 default aa hash data is not of the len of 32: {:?}",
                        multicall3_default_aa
                    ),
                )));
            }
            let default_aa = H256::from_slice(&multicall3_default_aa);

            let evm_emulator = if evm_emulator_hash_requested {
                let multicall3_evm_emulator =
                    Multicall3Result::from_token(call_results_iterator.next().unwrap())?
                        .return_data;
                if multicall3_evm_emulator.len() != 32 {
                    return Err(EthSenderError::Parse(Web3ContractError::InvalidOutputType(
                        format!(
                            "multicall3 EVM emulator hash data is not of the len of 32: {:?}",
                            multicall3_evm_emulator
                        ),
                    )));
                }
                Some(H256::from_slice(&multicall3_evm_emulator))
            } else {
                None
            };

            let base_system_contracts_hashes = BaseSystemContractsHashes {
                bootloader,
                default_aa,
                evm_emulator,
            };

            call_results_iterator.next().unwrap(); // FIXME: why is this value requested?

            let verifier_address =
                Self::parse_address(call_results_iterator.next().unwrap(), "verifier address")?;

            let chain_protocol_version_id = Self::parse_protocol_version(
                call_results_iterator.next().unwrap(),
                "contract protocol version",
            )?;
            let stm_protocol_version_id = Self::parse_protocol_version(
                call_results_iterator.next().unwrap(),
                "STM protocol version",
            )?;
            let stm_validator_timelock_address = Self::parse_address(
                call_results_iterator.next().unwrap(),
                "STM validator timelock address",
            )?;

            let da_validator_pair = Self::parse_da_validator_pair(
                call_results_iterator.next().unwrap(),
                "contract DA validator pair",
            )?;

            return Ok(MulticallData {
                base_system_contracts_hashes,
                verifier_address,
                chain_protocol_version_id,
                stm_protocol_version_id,
                stm_validator_timelock_address,
                da_validator_pair,
            });
        }
        parse_error(&[token])
    }

    fn parse_protocol_version(
        data: Token,
        name: &'static str,
    ) -> Result<ProtocolVersionId, EthSenderError> {
        let multicall_data = Multicall3Result::from_token(data)?.return_data;
        if multicall_data.len() != 32 {
            return Err(EthSenderError::Parse(Web3ContractError::InvalidOutputType(
                format!(
                    "multicall3 {name} data is not of the len of 32: {:?}",
                    multicall_data
                ),
            )));
        }

        let protocol_version = U256::from_big_endian(&multicall_data);
        // In case the protocol version is smaller than `PACKED_SEMVER_MINOR_MASK`, it will mean that it is
        // equal to the `protocol_version_id` value, since it the interface from before the semver was supported.
        let protocol_version_id = if protocol_version < U256::from(PACKED_SEMVER_MINOR_MASK) {
            ProtocolVersionId::try_from(protocol_version.as_u32() as u16).unwrap()
        } else {
            ProtocolVersionId::try_from_packed_semver(protocol_version).unwrap()
        };

        Ok(protocol_version_id)
    }

    fn parse_address(data: Token, name: &'static str) -> Result<Address, EthSenderError> {
        let multicall_data = Multicall3Result::from_token(data)?.return_data;
        if multicall_data.len() != 32 {
            return Err(EthSenderError::Parse(Web3ContractError::InvalidOutputType(
                format!(
                    "multicall3 {name} data is not of the len of 32: {:?}",
                    multicall_data
                ),
            )));
        }

        Ok(Address::from_slice(&multicall_data[12..]))
    }

    fn parse_da_validator_pair(
        data: Token,
        name: &'static str,
    ) -> Result<DAValidatorPair, EthSenderError> {
        // In the first word of the output, the L1 DA validator is present
        const L1_DA_VALIDATOR_OFFSET: usize = 12;
        // In the second word of the output, the L2 DA validator is present
        const L2_DA_VALIDATOR_OFFSET: usize = 32 + 12;

        let multicall_data = Multicall3Result::from_token(data)?.return_data;
        if multicall_data.len() != 64 {
            return Err(EthSenderError::Parse(Web3ContractError::InvalidOutputType(
                format!(
                    "multicall3 {name} data is not of the len of 32: {:?}",
                    multicall_data
                ),
            )));
        }

        let pair = DAValidatorPair {
            l1_validator: Address::from_slice(&multicall_data[L1_DA_VALIDATOR_OFFSET..32]),
            l2_validator: Address::from_slice(&multicall_data[L2_DA_VALIDATOR_OFFSET..64]),
        };

        Ok(pair)
    }

    fn timelock_contract_address(
        &self,
        chain_protocol_version_id: ProtocolVersionId,
        stm_protocol_version_id: ProtocolVersionId,
        stm_validator_timelock_address: Address,
    ) -> Address {
        // For chains before v26 (gateway) we use the timelock address from config.
        // After that, the timelock address can be fetched from STM as it is the valid one
        // for versions starting from v26 and is not expected to change in the near future.
        if chain_protocol_version_id < ProtocolVersionId::gateway_upgrade() {
            self.config_timelock_contract_address
        } else {
            assert!(
                chain_protocol_version_id <= stm_protocol_version_id,
                "Chain upgraded before STM"
            );

            stm_validator_timelock_address
        }
    }

    /// Loads current verifier config on L1
    async fn get_snark_wrapper_vk_hash(
        &mut self,
        verifier_address: Address,
    ) -> Result<H256, EthSenderError> {
        let get_vk_hash = &self.functions.verification_key_hash;

        let vk_hash: H256 = CallFunctionArgs::new(&get_vk_hash.name, ())
            .for_contract(verifier_address, &self.functions.verifier_contract)
            .call((*self.eth_client).as_ref())
            .await?;
        Ok(vk_hash)
    }

    /// Returns whether there is a pending gateway upgrade.
    /// During gateway upgrade, the signature of the `executeBatches` function on `ValidatorTimelock` will change.
    /// This means that transactions that were created before the upgrade but were sent right after it
    /// will fail, which we want to avoid.
    async fn is_pending_gateway_upgrade(
        storage: &mut Connection<'_, Core>,
        chain_protocol_version: ProtocolVersionId,
    ) -> bool {
        // If the gateway protocol version is present in the DB, and its timestamp is larger than `now`, it means that
        // the upgrade process on the server has begun.
        // However, if the protocol version on the contract is lower than the `gateway_upgrade`, it means that the upgrade has
        // not yet completed.

        if storage
            .blocks_dal()
            .pending_protocol_version()
            .await
            .unwrap()
            < ProtocolVersionId::gateway_upgrade()
        {
            return false;
        }

        chain_protocol_version < ProtocolVersionId::gateway_upgrade()
    }

    async fn get_fflonk_snark_wrapper_vk_hash(
        &mut self,
        verifier_address: Address,
    ) -> Result<Option<H256>, EthSenderError> {
        let get_vk_hash = &self.functions.verification_key_hash;
        // We are getting function separately to get the second function with the same name, but
        // overriden one
        let function = self
            .functions
            .verifier_contract
            .functions_by_name(&get_vk_hash.name)
            .map_err(|x| EthSenderError::ContractCall(ContractCallError::Function(x)))?
            .get(1);

        if let Some(function) = function {
            let vk_hash: Option<H256> =
                CallFunctionArgs::new(&get_vk_hash.name, U256::from(FFLONK_VERIFIER_TYPE))
                    .for_contract(verifier_address, &self.functions.verifier_contract)
                    .call_with_function((*self.eth_client).as_ref(), function.clone())
                    .await
                    .ok();
            Ok(vk_hash)
        } else {
            Ok(None)
        }
    }

    #[tracing::instrument(skip_all, name = "EthTxAggregator::loop_iteration")]
    async fn loop_iteration(
        &mut self,
        storage: &mut Connection<'_, Core>,
    ) -> Result<(), EthSenderError> {
        let gateway_migration_state = self.gateway_status(storage).await;
        let MulticallData {
            base_system_contracts_hashes,
            verifier_address,
            chain_protocol_version_id,
            stm_protocol_version_id,
            stm_validator_timelock_address,
            da_validator_pair,
        } = self.get_multicall_data().await.map_err(|err| {
            tracing::error!("Failed to get multicall data {err:?}");
            err
        })?;

        let snark_wrapper_vk_hash = self
            .get_snark_wrapper_vk_hash(verifier_address)
            .await
            .map_err(|err| {
                tracing::error!("Failed to get VK hash from the Verifier {err:?}");
                err
            })?;
        let fflonk_snark_wrapper_vk_hash = self
            .get_fflonk_snark_wrapper_vk_hash(verifier_address)
            .await
            .map_err(|err| {
                tracing::error!("Failed to get FFLONK VK hash from the Verifier {err:?}");
                err
            })?;

        let l1_verifier_config = L1VerifierConfig {
            snark_wrapper_vk_hash,
            fflonk_snark_wrapper_vk_hash,
        };

        let priority_tree_start_index =
            if let Some(priority_tree_start_index) = self.priority_tree_start_index {
                Some(priority_tree_start_index)
            } else {
                self.priority_tree_start_index =
                    get_priority_tree_start_index(self.eth_client.as_ref()).await?;
                self.priority_tree_start_index
            };
        let commit_restriction = self
            .config
            .tx_aggregation_only_prove_and_execute
            .then_some("tx_aggregation_only_prove_and_execute=true");

        let mut op_restrictions = OperationSkippingRestrictions {
            commit_restriction,
            prove_restriction: None,
            execute_restriction: Self::is_pending_gateway_upgrade(
                storage,
                chain_protocol_version_id,
            )
            .await
            .then_some("there is a pending gateway upgrade"),
            // For precommit operations, we could safely use the commit restriction.
            precommit_restriction: commit_restriction,
        };

        // When migrating to or from gateway, the DA validator pair will be reset and so the chain should not
        // send new commit transactions before the da validator pair is updated
        if da_validator_pair.l1_validator == Address::zero()
            || da_validator_pair.l2_validator == Address::zero()
        {
            let reason = Some("DA validator pair is not set on the settlement layer");
            op_restrictions.commit_restriction = reason;
            // We only disable commit operations, the rest are allowed
        }

        if self.config.tx_aggregation_paused {
            let reason = Some("tx aggregation is paused");
            op_restrictions.commit_restriction = reason;
            op_restrictions.prove_restriction = reason;
            op_restrictions.execute_restriction = reason;
            op_restrictions.precommit_restriction = reason;
        }
        let is_gateway = self.is_gateway();

        if gateway_migration_state == GatewayMigrationState::InProgress {
            let reason = Some("Gateway migration started");
            op_restrictions.commit_restriction = reason;
            op_restrictions.prove_restriction = reason;
            op_restrictions.execute_restriction = reason;
        }

        if gateway_migration_state == GatewayMigrationState::InProgress {
            let reason = Some("Gateway migration started");
            op_restrictions.commit_restriction = reason;
            op_restrictions.precommit_restriction = reason;
            // For the migration from gateway to L1, we need to wait for all blocks to be executed
            if let None | Some(SettlementLayer::L1(_)) = self.settlement_layer {
                op_restrictions.prove_restriction = reason;
                op_restrictions.execute_restriction = reason;
            }
        }

        let precommit_params = self.precommit_params(storage).await?;

        if let Some(agg_op) = self
            .aggregator
            .get_next_ready_operation(
                storage,
                base_system_contracts_hashes,
                chain_protocol_version_id,
                l1_verifier_config,
                op_restrictions,
                priority_tree_start_index,
<<<<<<< HEAD
                is_gateway, //
=======
                precommit_params.as_ref(),
>>>>>>> 25058353
            )
            .await?
        {
            let tx = self
                .save_eth_tx(
                    storage,
                    &agg_op,
                    self.timelock_contract_address(
                        chain_protocol_version_id,
                        stm_protocol_version_id,
                        stm_validator_timelock_address,
                    ),
                    chain_protocol_version_id,
                    is_gateway,
                )
                .await?;
            Self::report_eth_tx_saving(storage, &agg_op, &tx).await;

            self.health_updater.update(
                EthTxAggregatorHealthDetails {
                    last_saved_tx: EthTxDetails::new(&tx, None),
                }
                .into(),
            );
        }

        if precommit_params.is_some() {
            // If we are using precommit operations,
            // we need to set the final precommit operation for l1 batches
            self.set_final_precommit_operation(storage).await?;
        }
        Ok(())
    }

    /// If we need to disable precommit operations, we can't do it straight away,
    /// we have to fully precommit the last batch with precommit txs.
    /// But we only need it for one batch, so after this one batch we have to return to execution without precommit operations.
    async fn precommit_params(
        &mut self,
        storage: &mut Connection<'_, Core>,
    ) -> Result<Option<PrecommitParams>, EthSenderError> {
        if let Some(params) = self.config.precommit_params.clone() {
            return Ok(Some(params));
        }

        if !self.needs_to_check_precommit {
            return Ok(None);
        }

        let Some(last_committed) = storage
            .blocks_dal()
            .get_number_of_last_l1_batch_committed_on_eth()
            .await?
        else {
            return Ok(None);
        };

        let needs_to_precommit = storage
            .blocks_dal()
            .any_precommit_txs_after_batch(last_committed)
            .await?;

        if needs_to_precommit {
            Ok(Some(PrecommitParams::fast_precommit()))
        } else {
            self.needs_to_check_precommit = false;
            Ok(None)
        }
    }

    /// The server is doing precommits based on the txs.
    /// That means, that the last fictive l2 block will never be included into precommit txs and it's the only way how the miniblock will have no txs.
    /// So we have to check if the last 2 rolling txs hashes for miniblocks are equal and if yes, we can set the final precommit tx id for the batch,
    /// and that will mean we can commit the batch.
    async fn set_final_precommit_operation(
        &mut self,
        storage: &mut Connection<'_, Core>,
    ) -> Result<(), EthSenderError> {
        let l2_blocks_by_batch = storage
            .blocks_dal()
            .get_last_l2_block_rolling_txs_hashes_by_batches()
            .await?;
        for (batch_number, l2_block) in l2_blocks_by_batch {
            if l2_block.len() != 2 {
                // We expect exactly 2 miniblocks for each batch. If not we will wait for the next iteration
                continue;
            }
            // l2_blocks[0] is the newest, l2_blocks[1] is previous (because of DESC order)
            if l2_block[0].rolling_txs_hash == l2_block[1].rolling_txs_hash {
                if let Some(eth_tx_id) = l2_block[1].precommit_eth_tx_id {
                    storage
                        .blocks_dal()
                        .set_eth_tx_id_for_l1_batches(
                            batch_number..=batch_number,
                            eth_tx_id as u32,
                            AggregatedActionType::L2Block(L2BlockAggregatedActionType::Precommit),
                        )
                        .await?
                }
            }
        }
        Ok(())
    }

    async fn report_eth_tx_saving(
        storage: &mut Connection<'_, Core>,
        aggregated_op: &AggregatedOperation,
        tx: &EthTx,
    ) {
        match aggregated_op {
            AggregatedOperation::L1Batch(aggregated_op) => {
                let l1_batch_number_range = aggregated_op.l1_batch_range();
                tracing::info!(
                    "eth_tx with ID {} for op {} was saved for L1 batches {l1_batch_number_range:?}",
                    tx.id,
                    aggregated_op.get_action_caption()
                );

                if let L1BatchAggregatedOperation::Commit(_, l1_batches, _, _) = aggregated_op {
                    for batch in l1_batches {
                        METRICS.pubdata_size[&PubdataKind::StateDiffs]
                            .observe(batch.metadata.state_diffs_compressed.len());
                        METRICS.pubdata_size[&PubdataKind::UserL2ToL1Logs].observe(
                            batch.header.l2_to_l1_logs.len() * UserL2ToL1Log::SERIALIZED_SIZE,
                        );
                        METRICS.pubdata_size[&PubdataKind::LongL2ToL1Messages]
                            .observe(batch.header.l2_to_l1_messages.iter().map(Vec::len).sum());
                        METRICS.pubdata_size[&PubdataKind::RawPublishedBytecodes]
                            .observe(batch.raw_published_factory_deps.iter().map(Vec::len).sum());
                    }
                }

                let range_size =
                    l1_batch_number_range.end().0 - l1_batch_number_range.start().0 + 1;
                METRICS.block_range_size[&aggregated_op.get_action_type().into()]
                    .observe(range_size.into());
                METRICS
                    .track_eth_tx_metrics(storage, L1Stage::Saved, tx)
                    .await;
            }
            AggregatedOperation::L2Block(op) => {
                let l2_block_number_range = op.l2_blocks_range();
                tracing::info!(
                    "eth_tx with ID {} for op {} was saved for L2 block {l2_block_number_range:?}",
                    tx.id,
                    op.get_action_caption(),
                );

                let range_size =
                    l2_block_number_range.end().0 - l2_block_number_range.start().0 + 1;
                METRICS.l2_blocks_range_size[&op.get_action_type().into()]
                    .observe(range_size.into());
            }
        }
    }

    fn encode_aggregated_op(
        &self,
        op: &AggregatedOperation,
        chain_protocol_version_id: ProtocolVersionId,
    ) -> TxData {
        match op {
            AggregatedOperation::L1Batch(op) => {
                let protocol_version = op.protocol_version();

                let mut args = if protocol_version.is_pre_v29_interop() {
                    vec![Token::Uint(self.rollup_chain_id.as_u64().into())]
                } else {
                    vec![Token::Address(self.state_transition_chain_contract)]
                };

                let (calldata, sidecar) = match op {
                    L1BatchAggregatedOperation::Commit(
                        last_committed_l1_batch,
                        l1_batches,
                        pubdata_da,
                        commitment_mode,
                    ) => {
                        let commit_batches = CommitBatches {
                            last_committed_l1_batch,
                            l1_batches,
                            pubdata_da: *pubdata_da,
                            mode: *commitment_mode,
                        };
                        let commit_data_base = commit_batches.into_tokens();

                        args.extend(commit_data_base);
                        let commit_data = args;
                        let encoding_fn = if protocol_version.is_pre_gateway() {
                            &self.functions.post_shared_bridge_commit
                        } else if protocol_version.is_pre_v29_interop() {
                            &self.functions.post_v26_gateway_commit
                        } else {
                            &self.functions.post_v29_interop_commit
                        };

                        let l1_batch_for_sidecar = if PubdataSendingMode::Blobs == *pubdata_da {
                            Some(l1_batches[0].clone())
                        } else {
                            None
                        };

                        Self::encode_commit_data(encoding_fn, &commit_data, l1_batch_for_sidecar)
                    }
                    L1BatchAggregatedOperation::PublishProofOnchain(op) => {
                        args.extend(op.conditional_into_tokens(self.config.is_verifier_pre_fflonk));
                        let encoding_fn = if protocol_version.is_pre_gateway() {
                            &self.functions.post_shared_bridge_prove
                        } else if protocol_version.is_pre_v29_interop() {
                            &self.functions.post_v26_gateway_prove
                        } else {
                            &self.functions.post_v29_timelock_interop_prove
                        };
                        let calldata = encoding_fn
                            .encode_input(&args)
                            .expect("Failed to encode prove transaction data");
                        (calldata, None)
                    }
                    L1BatchAggregatedOperation::Execute(op) => {
                        args.extend(op.encode_for_eth_tx(chain_protocol_version_id));
                        let encoding_fn = if protocol_version.is_pre_gateway()
                            && chain_protocol_version_id.is_pre_gateway()
                        {
                            &self.functions.post_shared_bridge_execute
                        } else if protocol_version.is_pre_v29_interop() {
                            &self.functions.post_v26_gateway_execute
                        } else {
                            &self.functions.post_v29_interop_execute
                        };

                        let calldata = encoding_fn
                            .encode_input(&args)
                            .expect("Failed to encode execute transaction data");
                        (calldata, None)
                    }
                };
                TxData { calldata, sidecar }
            }
            AggregatedOperation::L2Block(op) => match op {
                L2BlockAggregatedOperation::Precommit {
                    l1_batch: l1_batch_number,
                    last_l2_block,
                    txs,
                    ..
                } => {
                    let mut args = vec![Token::Address(self.state_transition_chain_contract)];

                    let precommit_batches = PrecommitBatches {
                        txs,
                        last_l2_block: *last_l2_block,
                        l1_batch_number: *l1_batch_number,
                    };
                    let precommit_data_base = precommit_batches.into_tokens();

                    args.extend(precommit_data_base);
                    let encoding_fn = &self.functions.post_v29_interop_precommit;

                    let calldata = encoding_fn
                        .encode_input(&args)
                        .expect("Failed to encode execute transaction data");
                    TxData {
                        calldata,
                        sidecar: None,
                    }
                }
            },
        }
    }

    fn encode_commit_data(
        commit_fn: &Function,
        commit_payload: &[Token],
        l1_batch: Option<L1BatchWithMetadata>,
    ) -> (Vec<u8>, Option<EthTxBlobSidecar>) {
        let calldata = commit_fn
            .encode_input(commit_payload)
            .expect("Failed to encode commit transaction data");

        let sidecar = match l1_batch {
            None => None,
            Some(l1_batch) => {
                let sidecar = l1_batch
                    .header
                    .pubdata_input
                    .clone()
                    .unwrap()
                    .chunks(ZK_SYNC_BYTES_PER_BLOB)
                    .map(|blob| {
                        let kzg_info = KzgInfo::new(blob);
                        SidecarBlobV1 {
                            blob: kzg_info.blob.to_vec(),
                            commitment: kzg_info.kzg_commitment.to_vec(),
                            proof: kzg_info.blob_proof.to_vec(),
                            versioned_hash: kzg_info.versioned_hash.to_vec(),
                        }
                    })
                    .collect::<Vec<SidecarBlobV1>>();

                let eth_tx_blob_sidecar = EthTxBlobSidecarV1 { blobs: sidecar };
                Some(eth_tx_blob_sidecar.into())
            }
        };

        (calldata, sidecar)
    }

    pub(super) async fn save_eth_tx(
        &self,
        storage: &mut Connection<'_, Core>,
        aggregated_op: &AggregatedOperation,
        timelock_contract_address: Address,
        chain_protocol_version_id: ProtocolVersionId,
        is_gateway: bool,
    ) -> Result<EthTx, EthSenderError> {
        let mut transaction = storage.start_transaction().await.unwrap();
        let op_type = aggregated_op.get_action_type();
        // We may be using a custom sender for commit transactions, so use this
        // var whatever it actually is: a `None` for single-addr operator or `Some`
        // for multi-addr operator in 4844 mode.
        let sender_addr = match (op_type, is_gateway) {
            (AggregatedActionType::L1Batch(L1BatchAggregatedActionType::Commit), false) => self
                .eth_client_blobs
                .as_ref()
                .map(|c| (c.sender_account()))
                .unwrap_or_else(|| self.eth_client.sender_account()),
            (_, _) => self.eth_client.sender_account(),
        };
        let nonce = self.get_next_nonce(&mut transaction, sender_addr).await?;
        let encoded_aggregated_op =
            self.encode_aggregated_op(aggregated_op, chain_protocol_version_id);

        let eth_tx_predicted_gas = match aggregated_op {
            AggregatedOperation::L2Block(op) => match op {
                L2BlockAggregatedOperation::Precommit { txs, .. } => {
                    L1GasCriterion::total_precommit_gas_amount(is_gateway, txs.len())
                }
            },
            AggregatedOperation::L1Batch(agg_op) => {
                let l1_batch_number_range = agg_op.l1_batch_range();
                match agg_op.get_action_type() {
                    L1BatchAggregatedActionType::Execute => {
                        L1GasCriterion::total_execute_gas_amount(
                            &mut transaction,
                            l1_batch_number_range.clone(),
                            is_gateway,
                        )
                        .await
                    }
                    L1BatchAggregatedActionType::PublishProofOnchain => {
                        L1GasCriterion::total_proof_gas_amount(is_gateway)
                    }
                    L1BatchAggregatedActionType::Commit => {
                        L1GasCriterion::total_commit_validium_gas_amount(
                            l1_batch_number_range.clone(),
                            is_gateway,
                        )
                    }
                }
            }
        };

        let mut eth_tx = transaction
            .eth_sender_dal()
            .save_eth_tx(
                nonce,
                encoded_aggregated_op.calldata,
                op_type,
                timelock_contract_address,
                Some(eth_tx_predicted_gas),
                Some(sender_addr),
                encoded_aggregated_op.sidecar,
                is_gateway,
            )
            .await
            .unwrap();

        transaction
            .eth_sender_dal()
            .set_chain_id(eth_tx.id, self.sl_chain_id.0)
            .await
            .unwrap();
        eth_tx.chain_id = Some(self.sl_chain_id);
        match aggregated_op {
            AggregatedOperation::L2Block(agg_op) => {
                transaction
                    .blocks_dal()
                    .set_eth_tx_id_for_l2_blocks(
                        agg_op.l2_blocks_range(),
                        eth_tx.id,
                        agg_op.get_action_type(),
                    )
                    .await
                    .unwrap();
            }
            AggregatedOperation::L1Batch(agg_op) => {
                transaction
                    .blocks_dal()
                    .set_eth_tx_id_for_l1_batches(
                        agg_op.l1_batch_range(),
                        eth_tx.id,
                        aggregated_op.get_action_type(),
                    )
                    .await
                    .unwrap();
            }
        }
        transaction.commit().await.unwrap();
        Ok(eth_tx)
    }

    // Just because we block all operations during gateway migration,
    // this function should not be called when the settlement layer is unknown
    fn is_gateway(&self) -> bool {
        self.settlement_layer
            .as_ref()
            .map(|sl| sl.is_gateway())
            .unwrap_or(false)
    }

    async fn get_next_nonce(
        &self,
        storage: &mut Connection<'_, Core>,
        from_addr: Address,
    ) -> Result<u64, EthSenderError> {
        let is_gateway = self.is_gateway();
        let db_nonce = storage
            .eth_sender_dal()
            .get_next_nonce(from_addr, is_gateway)
            .await
            .unwrap()
            .unwrap_or(0);
        // Between server starts we can execute some txs using operator account or remove some txs from the database
        // At the start we have to consider this fact and get the max nonce.
        let l1_nonce = self.initial_pending_nonces[&from_addr];
        tracing::info!(
            "Next nonce from db: {}, nonce from L1: {} for address: {:?}",
            db_nonce,
            l1_nonce,
            from_addr
        );
        Ok(db_nonce.max(l1_nonce))
    }

    /// Returns the health check for eth tx aggregator.
    pub fn health_check(&self) -> ReactiveHealthCheck {
        self.health_updater.subscribe()
    }

    async fn gateway_status(&self, storage: &mut Connection<'_, Core>) -> GatewayMigrationState {
        let notification = storage
            .server_notifications_dal()
            .get_latest_gateway_migration_notification()
            .await
            .unwrap();

        GatewayMigrationState::from_sl_and_notification(self.settlement_layer, notification)
    }
}

async fn query_contract(
    l1_client: &dyn BoundEthInterface,
    method_name: &str,
    params: &[Token],
) -> Result<Token, EthSenderError> {
    let data = l1_client
        .contract()
        .function(method_name)
        .unwrap()
        .encode_input(params)
        .unwrap();

    let eth_interface: &dyn EthInterface = AsRef::<dyn EthInterface>::as_ref(l1_client);

    let result = eth_interface
        .call_contract_function(
            CallRequest {
                data: Some(data.into()),
                to: Some(l1_client.contract_addr()),
                ..CallRequest::default()
            },
            None,
        )
        .await?;
    Ok(l1_client
        .contract()
        .function(method_name)
        .unwrap()
        .decode_output(&result.0)
        .unwrap()[0]
        .clone())
}

async fn get_priority_tree_start_index(
    l1_client: &dyn BoundEthInterface,
) -> Result<Option<usize>, EthSenderError> {
    let packed_semver = query_contract(l1_client, "getProtocolVersion", &[])
        .await?
        .into_uint()
        .unwrap();

    // We always expect the provided version to be correct, so we panic if it is not
    let version = ProtocolVersionId::try_from_packed_semver(packed_semver).unwrap();

    // For pre-gateway versions the index is not supported.
    if version.is_pre_gateway() {
        return Ok(None);
    }

    let priority_tree_start_index = query_contract(l1_client, "getPriorityTreeStartIndex", &[])
        .await?
        .into_uint()
        .unwrap();

    Ok(Some(priority_tree_start_index.as_usize()))
}<|MERGE_RESOLUTION|>--- conflicted
+++ resolved
@@ -691,11 +691,8 @@
                 l1_verifier_config,
                 op_restrictions,
                 priority_tree_start_index,
-<<<<<<< HEAD
+                precommit_params.as_ref(),
                 is_gateway, //
-=======
-                precommit_params.as_ref(),
->>>>>>> 25058353
             )
             .await?
         {
