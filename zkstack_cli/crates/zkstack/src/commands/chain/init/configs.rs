--- conflicted
+++ resolved
@@ -71,26 +71,12 @@
     let consensus_keys = generate_consensus_keys();
     set_genesis_specs(&mut general_config, chain_config, &consensus_keys)?;
 
-<<<<<<< HEAD
-    general_config.consensus_config = Some(consensus_config);
-    if let Some(validium_config) = init_args.validium_config.clone() {
-        match validium_config {
-            ValidiumType::NoDA => {
-                general_config.da_client_config = None;
-            }
-            ValidiumType::Avail((avail_config, avail_secrets)) => {
-                general_config.da_client_config = Some(avail_config.into());
-                secrets.data_availability = Some(DataAvailabilitySecrets::Avail(avail_secrets));
-            }
-            ValidiumType::EigenDA => {} // This is left blank to be able to define the config by file instead of giving it via CLI
-=======
     match &init_args.validium_config {
-        None | Some(ValidiumType::NoDA) => {
+        None | Some(ValidiumType::NoDA) | Some(ValidiumType::EigenDA) => {
             general_config.remove("da_client");
         }
         Some(ValidiumType::Avail((avail_config, _))) => {
             general_config.insert_yaml("da_client.avail", avail_config)?;
->>>>>>> a075b229
         }
     }
     general_config.save().await?;
