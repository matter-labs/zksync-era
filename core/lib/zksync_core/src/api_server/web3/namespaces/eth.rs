use zksync_system_constants::DEFAULT_L2_TX_GAS_PER_PUBDATA_BYTE;
use zksync_types::{
    api::{
        BlockId, BlockNumber, GetLogsFilter, Transaction, TransactionId, TransactionReceipt,
        TransactionVariant,
    },
    l2::{L2Tx, TransactionType},
    transaction_request::CallRequest,
    utils::decompose_full_nonce,
    web3,
    web3::types::{FeeHistory, SyncInfo, SyncState},
    AccountTreeId, Bytes, MiniblockNumber, StorageKey, H256, L2_ETH_TOKEN_ADDRESS, U256,
};
use zksync_utils::u256_to_h256;
use zksync_web3_decl::{
    error::Web3Error,
    types::{Address, Block, Filter, FilterChanges, Log, U64},
};

use crate::api_server::web3::{
    backend_jsonrpsee::internal_error,
    metrics::{BlockCallObserver, API_METRICS},
    state::RpcState,
    TypedFilter,
};

pub const EVENT_TOPIC_NUMBER_LIMIT: usize = 4;
pub const PROTOCOL_VERSION: &str = "zks/1";

#[derive(Debug)]
pub struct EthNamespace {
    state: RpcState,
}

impl EthNamespace {
    pub fn new(state: RpcState) -> Self {
        Self { state }
    }

    #[tracing::instrument(skip(self))]
    pub async fn get_block_number_impl(&self) -> Result<U64, Web3Error> {
        const METHOD_NAME: &str = "get_block_number";

        let method_latency = API_METRICS.start_call(METHOD_NAME);
        let mut storage = self
            .state
            .connection_pool
            .access_storage_tagged("api")
            .await
            .map_err(|err| internal_error(METHOD_NAME, err))?;
        let block_number = storage
            .blocks_dal()
            .get_sealed_miniblock_number()
            .await
            .map_err(|err| internal_error(METHOD_NAME, err))?
            .ok_or(Web3Error::NoBlock)?;

        method_latency.observe();
        Ok(block_number.0.into())
    }

    #[tracing::instrument(skip(self, request, block_id))]
    pub async fn call_impl(
        &self,
        request: CallRequest,
        block_id: Option<BlockId>,
    ) -> Result<Bytes, Web3Error> {
        const METHOD_NAME: &str = "call";

        let block_id = block_id.unwrap_or(BlockId::Number(BlockNumber::Pending));
        let method_latency = API_METRICS.start_block_call(METHOD_NAME, block_id);
        let mut connection = self
            .state
            .connection_pool
            .access_storage_tagged("api")
            .await
<<<<<<< HEAD
            .unwrap();
        let block_args = BlockArgs::new(&mut connection, block_id)
            .await
            .map_err(|err| internal_error("eth_call", err))?
            .ok_or(Web3Error::NoBlock)?;
=======
            .map_err(|err| internal_error(METHOD_NAME, err))?;
        let block_args = self
            .state
            .resolve_block_args(&mut connection, block_id, METHOD_NAME)
            .await?;
>>>>>>> dec608d5

        drop(connection);

        let tx = L2Tx::from_request(request.into(), self.state.api_config.max_tx_size)?;

        let call_result = self.state.tx_sender.eth_call(block_args, tx).await;
        let res_bytes = call_result
            .map_err(|err| Web3Error::SubmitTransactionError(err.to_string(), err.data()))?;

        let block_diff = self
            .state
            .last_sealed_miniblock
            .diff_with_block_args(&block_args);
        method_latency.observe(block_diff);
        Ok(res_bytes.into())
    }

    #[tracing::instrument(skip(self, request, _block))]
    pub async fn estimate_gas_impl(
        &self,
        request: CallRequest,
        _block: Option<BlockNumber>,
    ) -> Result<U256, Web3Error> {
        const METHOD_NAME: &str = "estimate_gas";

        let method_latency = API_METRICS.start_call(METHOD_NAME);
        let mut request_with_gas_per_pubdata_overridden = request;
        self.state
            .set_nonce_for_call_request(&mut request_with_gas_per_pubdata_overridden)
            .await?;

        if let Some(ref mut eip712_meta) = request_with_gas_per_pubdata_overridden.eip712_meta {
            if eip712_meta.gas_per_pubdata == U256::zero() {
                eip712_meta.gas_per_pubdata = DEFAULT_L2_TX_GAS_PER_PUBDATA_BYTE.into();
            }
        }

        let is_eip712 = request_with_gas_per_pubdata_overridden
            .eip712_meta
            .is_some();

        let mut tx: L2Tx = L2Tx::from_request(
            request_with_gas_per_pubdata_overridden.into(),
            self.state.api_config.max_tx_size,
        )?;

        // The user may not include the proper transaction type during the estimation of
        // the gas fee. However, it is needed for the bootloader checks to pass properly.
        if is_eip712 {
            tx.common_data.transaction_type = TransactionType::EIP712Transaction;
        }

        // When we're estimating fee, we are trying to deduce values related to fee, so we should
        // not consider provided ones.

        tx.common_data.fee.max_fee_per_gas = self.state.tx_sender.gas_price().await.into();
        tx.common_data.fee.max_priority_fee_per_gas = tx.common_data.fee.max_fee_per_gas;

        // Modify the l1 gas price with the scale factor
        let scale_factor = self.state.api_config.estimate_gas_scale_factor;
        let acceptable_overestimation =
            self.state.api_config.estimate_gas_acceptable_overestimation;

        let fee = self
            .state
            .tx_sender
            .get_txs_fee_in_wei(tx.into(), scale_factor, acceptable_overestimation)
            .await
            .map_err(|err| Web3Error::SubmitTransactionError(err.to_string(), err.data()))?;

        method_latency.observe();
        Ok(fee.gas_limit)
    }

    #[tracing::instrument(skip(self))]
    pub async fn gas_price_impl(&self) -> Result<U256, Web3Error> {
        const METHOD_NAME: &str = "gas_price";

        let method_latency = API_METRICS.start_call(METHOD_NAME);
        let price = self.state.tx_sender.gas_price().await;
        method_latency.observe();
        Ok(price.into())
    }

    #[tracing::instrument(skip(self))]
    pub async fn get_balance_impl(
        &self,
        address: Address,
        block_id: Option<BlockId>,
    ) -> Result<U256, Web3Error> {
        const METHOD_NAME: &str = "get_balance";

        let block_id = block_id.unwrap_or(BlockId::Number(BlockNumber::Pending));
        let method_latency = API_METRICS.start_block_call(METHOD_NAME, block_id);
        let mut connection = self
            .state
            .connection_pool
            .access_storage_tagged("api")
            .await
            .map_err(|err| internal_error(METHOD_NAME, err))?;
        let block_number = self
            .state
            .resolve_block(&mut connection, block_id, METHOD_NAME)
            .await?;
        let balance = connection
            .storage_web3_dal()
            .standard_token_historical_balance(
                AccountTreeId::new(L2_ETH_TOKEN_ADDRESS),
                AccountTreeId::new(address),
                block_number,
            )
            .await
            .map_err(|err| internal_error(METHOD_NAME, err))?;
        self.report_latency_with_block_id(method_latency, block_number);

        Ok(balance)
    }

    fn report_latency_with_block_id(
        &self,
        observer: BlockCallObserver<'_>,
        block_number: MiniblockNumber,
    ) {
        let block_diff = self.state.last_sealed_miniblock.diff(block_number);
        observer.observe(block_diff);
    }

    #[tracing::instrument(skip(self, filter))]
    pub async fn get_logs_impl(&self, mut filter: Filter) -> Result<Vec<Log>, Web3Error> {
        const METHOD_NAME: &str = "get_logs";

        let method_latency = API_METRICS.start_call(METHOD_NAME);
        self.state.resolve_filter_block_hash(&mut filter).await?;
        let (from_block, to_block) = self.state.resolve_filter_block_range(&filter).await?;

        filter.to_block = Some(BlockNumber::Number(to_block.0.into()));
        let changes = self
            .filter_changes(&mut TypedFilter::Events(filter, from_block))
            .await?;
        method_latency.observe();
        Ok(match changes {
            FilterChanges::Logs(list) => list,
            _ => unreachable!("Unexpected `FilterChanges` type, expected `Logs`"),
        })
    }

    pub async fn get_filter_logs_impl(&self, idx: U256) -> Result<FilterChanges, Web3Error> {
        const METHOD_NAME: &str = "get_filter_logs";

        let method_latency = API_METRICS.start_call(METHOD_NAME);
        // We clone the filter to not hold the filter lock for an extended period of time.
        let maybe_filter = self
            .state
            .installed_filters
            .lock()
            .await
            .get_and_update_stats(idx);

        let Some(TypedFilter::Events(filter, _)) = maybe_filter else {
            return Err(Web3Error::FilterNotFound);
        };

        let from_block = self
            .state
            .resolve_filter_block_number(filter.from_block)
            .await?;
        let logs = self
            .filter_changes(&mut TypedFilter::Events(filter, from_block))
            .await?;

        // We are not updating the filter, since that is the purpose of `get_filter_changes` method,
        // which is getting changes happened from the last poll and moving the cursor forward.

        method_latency.observe();
        Ok(logs)
    }

    #[tracing::instrument(skip(self))]
    pub async fn get_block_impl(
        &self,
        block_id: BlockId,
        full_transactions: bool,
    ) -> Result<Option<Block<TransactionVariant>>, Web3Error> {
        let method_name = if full_transactions {
            "get_block_with_txs"
        } else {
            "get_block"
        };
        let method_latency = API_METRICS.start_block_call(method_name, block_id);

        self.state.start_info.ensure_not_pruned(block_id)?;
        let block = self
            .state
            .connection_pool
            .access_storage_tagged("api")
            .await
            .map_err(|err| internal_error(method_name, err))?
            .blocks_web3_dal()
            .get_block_by_web3_block_id(
                block_id,
                full_transactions,
                self.state.api_config.l2_chain_id,
            )
            .await
            .map_err(|err| internal_error(method_name, err));

        if let Ok(Some(block)) = &block {
            let block_number = MiniblockNumber(block.number.as_u32());
            self.report_latency_with_block_id(method_latency, block_number);
        } else {
            method_latency.observe_without_diff();
        }
        block
    }

    #[tracing::instrument(skip(self))]
    pub async fn get_block_transaction_count_impl(
        &self,
        block_id: BlockId,
    ) -> Result<Option<U256>, Web3Error> {
        const METHOD_NAME: &str = "get_block_transaction_count";

        let method_latency = API_METRICS.start_block_call(METHOD_NAME, block_id);
        self.state.start_info.ensure_not_pruned(block_id)?;
        let tx_count = self
            .state
            .connection_pool
            .access_storage_tagged("api")
            .await
            .map_err(|err| internal_error(METHOD_NAME, err))?
            .blocks_web3_dal()
            .get_block_tx_count(block_id)
            .await
            .map_err(|err| internal_error(METHOD_NAME, err));

        if let Ok(Some((block_number, _))) = &tx_count {
            self.report_latency_with_block_id(method_latency, *block_number);
        } else {
            method_latency.observe_without_diff();
        }
        Ok(tx_count?.map(|(_, count)| count))
    }

    #[tracing::instrument(skip(self))]
    pub async fn get_code_impl(
        &self,
        address: Address,
        block_id: Option<BlockId>,
    ) -> Result<Bytes, Web3Error> {
        const METHOD_NAME: &str = "get_code";

        let block_id = block_id.unwrap_or(BlockId::Number(BlockNumber::Pending));
        let method_latency = API_METRICS.start_block_call(METHOD_NAME, block_id);
        let mut connection = self
            .state
            .connection_pool
            .access_storage_tagged("api")
            .await
            .unwrap();
        let block_number = self
            .state
            .resolve_block(&mut connection, block_id, METHOD_NAME)
            .await?;
        let contract_code = connection
            .storage_web3_dal()
            .get_contract_code_unchecked(address, block_number)
            .await
            .map_err(|err| internal_error(METHOD_NAME, err))?;

        self.report_latency_with_block_id(method_latency, block_number);
        Ok(contract_code.unwrap_or_default().into())
    }

    #[tracing::instrument(skip(self))]
    pub fn chain_id_impl(&self) -> U64 {
        self.state.api_config.l2_chain_id.as_u64().into()
    }

    #[tracing::instrument(skip(self))]
    pub async fn get_storage_at_impl(
        &self,
        address: Address,
        idx: U256,
        block_id: Option<BlockId>,
    ) -> Result<H256, Web3Error> {
        const METHOD_NAME: &str = "get_storage_at";

        let block_id = block_id.unwrap_or(BlockId::Number(BlockNumber::Pending));
        let method_latency = API_METRICS.start_block_call(METHOD_NAME, block_id);
        let storage_key = StorageKey::new(AccountTreeId::new(address), u256_to_h256(idx));
        let mut connection = self
            .state
            .connection_pool
            .access_storage_tagged("api")
            .await
            .unwrap();
        let block_number = self
            .state
            .resolve_block(&mut connection, block_id, METHOD_NAME)
            .await?;
        let value = connection
            .storage_web3_dal()
            .get_historical_value_unchecked(&storage_key, block_number)
            .await
            .map_err(|err| internal_error(METHOD_NAME, err))?;

        self.report_latency_with_block_id(method_latency, block_number);
        Ok(value)
    }

    /// Account nonce.
    #[tracing::instrument(skip(self))]
    pub async fn get_transaction_count_impl(
        &self,
        address: Address,
        block_id: Option<BlockId>,
    ) -> Result<U256, Web3Error> {
        let block_id = block_id.unwrap_or(BlockId::Number(BlockNumber::Pending));
        let method_name = match block_id {
            BlockId::Number(BlockNumber::Pending) => "get_pending_transaction_count",
            _ => "get_historical_transaction_count",
        };
        let method_latency = API_METRICS.start_block_call(method_name, block_id);

        let mut connection = self
            .state
            .connection_pool
            .access_storage_tagged("api")
            .await
            .unwrap();

        let block_number = self
            .state
            .resolve_block(&mut connection, block_id, method_name)
            .await?;
        let full_nonce = connection
            .storage_web3_dal()
            .get_address_historical_nonce(address, block_number)
            .await
            .map_err(|err| internal_error(method_name, err))?;

        // TODO (SMA-1612): currently account nonce is returning always, but later we will
        //  return account nonce for account abstraction and deployment nonce for non account abstraction.
        //  Strip off deployer nonce part.
        let (mut account_nonce, _) = decompose_full_nonce(full_nonce);

        if matches!(block_id, BlockId::Number(BlockNumber::Pending)) {
            let account_nonce_u64 = u64::try_from(account_nonce)
                .map_err(|err| internal_error(method_name, anyhow::anyhow!(err)))?;
            account_nonce = connection
                .transactions_web3_dal()
                .next_nonce_by_initiator_account(address, account_nonce_u64)
                .await
                .map_err(|err| internal_error(method_name, err))?;
        }

        let block_diff = self.state.last_sealed_miniblock.diff(block_number);
        method_latency.observe(block_diff);
        Ok(account_nonce)
    }

    #[tracing::instrument(skip(self))]
    pub async fn get_transaction_impl(
        &self,
        id: TransactionId,
    ) -> Result<Option<Transaction>, Web3Error> {
        const METHOD_NAME: &str = "get_transaction";

        let method_latency = API_METRICS.start_call(METHOD_NAME);
        let mut transaction = self
            .state
            .connection_pool
            .access_storage_tagged("api")
            .await
            .unwrap()
            .transactions_web3_dal()
            .get_transaction(id, self.state.api_config.l2_chain_id)
            .await
            .map_err(|err| internal_error(METHOD_NAME, err));

        if let Some(proxy) = &self.state.tx_sender.0.proxy {
            // We're running an external node - check the proxy cache in
            // case the transaction was proxied but not yet synced back to us
            if let Ok(Some(tx)) = &transaction {
                // If the transaction is already in the db, remove it from cache
                proxy.forget_tx(tx.hash).await
            } else {
                if let TransactionId::Hash(hash) = id {
                    // If the transaction is not in the db, check the cache
                    if let Some(tx) = proxy.find_tx(hash).await {
                        transaction = Ok(Some(tx.into()));
                    }
                }
                if !matches!(transaction, Ok(Some(_))) {
                    // If the transaction is not in the db or cache, query main node
                    transaction = proxy
                        .request_tx(id)
                        .await
                        .map_err(|err| internal_error(METHOD_NAME, err));
                }
            }
        }

        method_latency.observe();
        transaction
    }

    #[tracing::instrument(skip(self))]
    pub async fn get_transaction_receipt_impl(
        &self,
        hash: H256,
    ) -> Result<Option<TransactionReceipt>, Web3Error> {
        const METHOD_NAME: &str = "get_transaction_receipt";

        let method_latency = API_METRICS.start_call(METHOD_NAME);
        let receipt = self
            .state
            .connection_pool
            .access_storage_tagged("api")
            .await
            .unwrap()
            .transactions_web3_dal()
            .get_transaction_receipt(hash)
            .await
            .map_err(|err| internal_error(METHOD_NAME, err));

        method_latency.observe();
        receipt
    }

    #[tracing::instrument(skip(self))]
    pub async fn new_block_filter_impl(&self) -> Result<U256, Web3Error> {
        const METHOD_NAME: &str = "new_block_filter";

        let method_latency = API_METRICS.start_call(METHOD_NAME);
        let mut storage = self
            .state
            .connection_pool
            .access_storage_tagged("api")
            .await
            .map_err(|err| internal_error(METHOD_NAME, err))?;
        let last_block_number = storage
            .blocks_dal()
            .get_sealed_miniblock_number()
            .await
            .map_err(|err| internal_error(METHOD_NAME, err))?;
        let next_block_number = match last_block_number {
            Some(number) => number + 1,
            // If we don't have miniblocks in the storage, use the first projected miniblock number as the cursor
            None => self.state.start_info.first_miniblock,
        };
        drop(storage);

        let idx = self
            .state
            .installed_filters
            .lock()
            .await
            .add(TypedFilter::Blocks(next_block_number));
        method_latency.observe();
        Ok(idx)
    }

    #[tracing::instrument(skip(self, filter))]
    pub async fn new_filter_impl(&self, mut filter: Filter) -> Result<U256, Web3Error> {
        const METHOD_NAME: &str = "new_filter";

        let method_latency = API_METRICS.start_call(METHOD_NAME);
        if let Some(topics) = filter.topics.as_ref() {
            if topics.len() > EVENT_TOPIC_NUMBER_LIMIT {
                return Err(Web3Error::TooManyTopics);
            }
        }

        self.state.resolve_filter_block_hash(&mut filter).await?;
        let from_block = self.state.get_filter_from_block(&filter).await?;
        let idx = self
            .state
            .installed_filters
            .lock()
            .await
            .add(TypedFilter::Events(filter, from_block));
        method_latency.observe();
        Ok(idx)
    }

    #[tracing::instrument(skip(self))]
    pub async fn new_pending_transaction_filter_impl(&self) -> U256 {
        const METHOD_NAME: &str = "new_pending_transaction_filter";

        let method_latency = API_METRICS.start_call(METHOD_NAME);
        let idx = self
            .state
            .installed_filters
            .lock()
            .await
            .add(TypedFilter::PendingTransactions(
                chrono::Utc::now().naive_utc(),
            ));
        method_latency.observe();
        idx
    }

    #[tracing::instrument(skip(self))]
    pub async fn get_filter_changes_impl(&self, idx: U256) -> Result<FilterChanges, Web3Error> {
        const METHOD_NAME: &str = "get_filter_changes";

        let method_latency = API_METRICS.start_call(METHOD_NAME);
        let mut filter = self
            .state
            .installed_filters
            .lock()
            .await
            .get_and_update_stats(idx)
            .ok_or(Web3Error::FilterNotFound)?;

        let result = match self.filter_changes(&mut filter).await {
            Ok(changes) => {
                self.state
                    .installed_filters
                    .lock()
                    .await
                    .update(idx, filter);
                Ok(changes)
            }
            Err(Web3Error::LogsLimitExceeded(..)) => {
                // The filter was not being polled for a long time, so we remove it.
                self.state.installed_filters.lock().await.remove(idx);
                Err(Web3Error::FilterNotFound)
            }
            Err(err) => Err(err),
        };
        method_latency.observe();
        result
    }

    #[tracing::instrument(skip(self))]
    pub async fn uninstall_filter_impl(&self, idx: U256) -> bool {
        const METHOD_NAME: &str = "uninstall_filter";

        let method_latency = API_METRICS.start_call(METHOD_NAME);
        let removed = self.state.installed_filters.lock().await.remove(idx);
        method_latency.observe();
        removed
    }

    #[tracing::instrument(skip(self))]
    pub fn protocol_version(&self) -> String {
        // TODO (SMA-838): Versioning of our protocol
        PROTOCOL_VERSION.to_string()
    }

    #[tracing::instrument(skip(self, tx_bytes))]
    pub async fn send_raw_transaction_impl(&self, tx_bytes: Bytes) -> Result<H256, Web3Error> {
        const METHOD_NAME: &str = "send_raw_transaction";

        let method_latency = API_METRICS.start_call(METHOD_NAME);
        let (mut tx, hash) = self.state.parse_transaction_bytes(&tx_bytes.0)?;
        tx.set_input(tx_bytes.0, hash);

        let submit_result = self.state.tx_sender.submit_tx(tx).await;
        let submit_result = submit_result.map(|_| hash).map_err(|err| {
            tracing::debug!("Send raw transaction error: {err}");
            API_METRICS.submit_tx_error[&err.prom_error_code()].inc();
            Web3Error::SubmitTransactionError(err.to_string(), err.data())
        });

        method_latency.observe();
        submit_result
    }

    #[tracing::instrument(skip(self))]
    pub fn accounts_impl(&self) -> Vec<Address> {
        Vec::new()
    }

    #[tracing::instrument(skip(self))]
    pub fn syncing_impl(&self) -> SyncState {
        if let Some(state) = &self.state.sync_state {
            // Node supports syncing process (i.e. not the main node).
            if state.is_synced() {
                SyncState::NotSyncing
            } else {
                SyncState::Syncing(SyncInfo {
                    starting_block: 0u64.into(), // We always start syncing from genesis right now.
                    current_block: state.get_local_block().0.into(),
                    highest_block: state.get_main_node_block().0.into(),
                })
            }
        } else {
            // If there is no sync state, then the node is the main node and it's always synced.
            SyncState::NotSyncing
        }
    }

    #[tracing::instrument(skip(self))]
    pub async fn fee_history_impl(
        &self,
        block_count: U64,
        newest_block: BlockNumber,
        reward_percentiles: Vec<f32>,
    ) -> Result<FeeHistory, Web3Error> {
        const METHOD_NAME: &str = "fee_history";

        let method_latency =
            API_METRICS.start_block_call(METHOD_NAME, BlockId::Number(newest_block));
        // Limit `block_count`.
        let block_count = block_count
            .as_u64()
            .min(self.state.api_config.fee_history_limit)
            .max(1);

        let mut connection = self
            .state
            .connection_pool
            .access_storage_tagged("api")
            .await
            .unwrap();
        let newest_miniblock = self
            .state
            .resolve_block(&mut connection, BlockId::Number(newest_block), METHOD_NAME)
            .await?;

        let mut base_fee_per_gas = connection
            .blocks_web3_dal()
            .get_fee_history(newest_miniblock, block_count)
            .await
            .map_err(|err| internal_error(METHOD_NAME, err))?;
        // DAL method returns fees in DESC order while we need ASC.
        base_fee_per_gas.reverse();

        let oldest_block = newest_miniblock.0 + 1 - base_fee_per_gas.len() as u32;
        // We do not store gas used ratio for blocks, returns array of zeroes as a placeholder.
        let gas_used_ratio = vec![0.0; base_fee_per_gas.len()];
        // Effective priority gas price is currently 0.
        let reward = Some(vec![
            vec![U256::zero(); reward_percentiles.len()];
            base_fee_per_gas.len()
        ]);

        // `base_fee_per_gas` for next miniblock cannot be calculated, appending last fee as a placeholder.
        base_fee_per_gas.push(*base_fee_per_gas.last().unwrap());

        self.report_latency_with_block_id(method_latency, newest_miniblock);
        Ok(FeeHistory {
            oldest_block: web3::types::BlockNumber::Number(oldest_block.into()),
            base_fee_per_gas,
            gas_used_ratio,
            reward,
        })
    }

    #[tracing::instrument(skip(self, typed_filter))]
    async fn filter_changes(
        &self,
        typed_filter: &mut TypedFilter,
    ) -> Result<FilterChanges, Web3Error> {
        const METHOD_NAME: &str = "filter_changes";

        let res = match typed_filter {
            TypedFilter::Blocks(from_block) => {
                let mut conn = self
                    .state
                    .connection_pool
                    .access_storage_tagged("api")
                    .await
                    .map_err(|err| internal_error(METHOD_NAME, err))?;
                let (block_hashes, last_block_number) = conn
                    .blocks_web3_dal()
                    .get_block_hashes_since(*from_block, self.state.api_config.req_entities_limit)
                    .await
                    .map_err(|err| internal_error(METHOD_NAME, err))?;

                *from_block = match last_block_number {
                    Some(last_block_number) => last_block_number + 1,
                    None => *from_block,
                };

                FilterChanges::Hashes(block_hashes)
            }

            TypedFilter::PendingTransactions(from_timestamp_excluded) => {
                let mut conn = self
                    .state
                    .connection_pool
                    .access_storage_tagged("api")
                    .await
                    .map_err(|err| internal_error(METHOD_NAME, err))?;
                let (tx_hashes, last_timestamp) = conn
                    .transactions_web3_dal()
                    .get_pending_txs_hashes_after(
                        *from_timestamp_excluded,
                        Some(self.state.api_config.req_entities_limit),
                    )
                    .await
                    .map_err(|err| internal_error(METHOD_NAME, err))?;

                *from_timestamp_excluded = last_timestamp.unwrap_or(*from_timestamp_excluded);

                FilterChanges::Hashes(tx_hashes)
            }

            TypedFilter::Events(filter, from_block) => {
                let addresses = if let Some(addresses) = &filter.address {
                    addresses.0.clone()
                } else {
                    vec![]
                };
                let topics = if let Some(topics) = &filter.topics {
                    if topics.len() > EVENT_TOPIC_NUMBER_LIMIT {
                        return Err(Web3Error::TooManyTopics);
                    }
                    let topics_by_idx = topics.iter().enumerate().filter_map(|(idx, topics)| {
                        Some((idx as u32 + 1, topics.as_ref()?.0.clone()))
                    });
                    topics_by_idx.collect::<Vec<_>>()
                } else {
                    vec![]
                };

                let mut to_block = self
                    .state
                    .resolve_filter_block_number(filter.to_block)
                    .await?;

                if matches!(filter.to_block, Some(BlockNumber::Number(_))) {
                    to_block = to_block.min(
                        self.state
                            .resolve_filter_block_number(Some(BlockNumber::Latest))
                            .await?,
                    );
                }

                let get_logs_filter = GetLogsFilter {
                    from_block: *from_block,
                    to_block,
                    addresses,
                    topics,
                };

                let mut storage = self
                    .state
                    .connection_pool
                    .access_storage_tagged("api")
                    .await
                    .map_err(|err| internal_error(METHOD_NAME, err))?;

                // Check if there is more than one block in range and there are more than `req_entities_limit` logs that satisfies filter.
                // In this case we should return error and suggest requesting logs with smaller block range.
                if *from_block != to_block {
                    if let Some(miniblock_number) = storage
                        .events_web3_dal()
                        .get_log_block_number(
                            &get_logs_filter,
                            self.state.api_config.req_entities_limit,
                        )
                        .await
                        .map_err(|err| internal_error(METHOD_NAME, err))?
                    {
                        return Err(Web3Error::LogsLimitExceeded(
                            self.state.api_config.req_entities_limit,
                            from_block.0,
                            miniblock_number.0 - 1,
                        ));
                    }
                }

                let logs = storage
                    .events_web3_dal()
                    .get_logs(get_logs_filter, i32::MAX as usize)
                    .await
                    .map_err(|err| internal_error(METHOD_NAME, err))?;
                *from_block = to_block + 1;
                FilterChanges::Logs(logs)
            }
        };

        Ok(res)
    }
}

// Bogus methods.
// They are moved into a separate `impl` block so they don't make the actual implementation noisy.
// This `impl` block contains methods that we *have* to implement for compliance, but don't really
// make sense in terms of L2.
impl EthNamespace {
    pub fn coinbase_impl(&self) -> Address {
        // There is no coinbase account.
        Address::default()
    }

    pub fn compilers_impl(&self) -> Vec<String> {
        // This node doesn't support compilation.
        Vec::new()
    }

    pub fn uncle_count_impl(&self, _block: BlockId) -> Option<U256> {
        // We don't have uncles in zkSync.
        Some(0.into())
    }

    pub fn hashrate_impl(&self) -> U256 {
        // zkSync is not a PoW chain.
        U256::zero()
    }

    pub fn mining_impl(&self) -> bool {
        // zkSync is not a PoW chain.
        false
    }

    // List of methods that are not supported at all:
    //
    // - `sign`.
    // - `submit_hashrate`.
    // - `submit_work`.
    // - `compile_lll`.
    // - `compile_solidity`.
    // - `compile_serpent`.
}<|MERGE_RESOLUTION|>--- conflicted
+++ resolved
@@ -74,19 +74,11 @@
             .connection_pool
             .access_storage_tagged("api")
             .await
-<<<<<<< HEAD
-            .unwrap();
-        let block_args = BlockArgs::new(&mut connection, block_id)
-            .await
-            .map_err(|err| internal_error("eth_call", err))?
-            .ok_or(Web3Error::NoBlock)?;
-=======
             .map_err(|err| internal_error(METHOD_NAME, err))?;
         let block_args = self
             .state
             .resolve_block_args(&mut connection, block_id, METHOD_NAME)
             .await?;
->>>>>>> dec608d5
 
         drop(connection);
 
