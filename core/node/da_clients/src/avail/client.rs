--- conflicted
+++ resolved
@@ -278,11 +278,10 @@
         Some(RawAvailClient::MAX_BLOB_SIZE)
     }
 
-<<<<<<< HEAD
     fn client_type(&self) -> ClientType {
         ClientType::Avail
     }
-=======
+
     async fn balance(&self) -> Result<u64, DAError> {
         match self.sdk_client.as_ref() {
             AvailClientMode::Default(client) => {
@@ -320,5 +319,4 @@
         leaf: bridge_api_response.leaf?,
         leaf_index: bridge_api_response.leaf_index?,
     })
->>>>>>> a1714330
 }