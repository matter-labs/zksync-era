--- conflicted
+++ resolved
@@ -14,15 +14,10 @@
 use zksync_dal::{ConnectionPool, CoreDal};
 use zksync_multivm::interface::{L1BatchEnv, L2BlockEnv, SystemEnv, TxExecutionMode};
 use zksync_object_store::MockObjectStore;
-<<<<<<< HEAD
-use zksync_prover_interface::{api::SubmitTeeProofRequest, inputs::WitnessInputMerklePaths};
-use zksync_tee_verifier::TeeVerifierInput;
-=======
 use zksync_prover_interface::{
     api::SubmitTeeProofRequest,
-    inputs::{PrepareBasicCircuitsJob, TeeVerifierInput, V1TeeVerifierInput},
+    inputs::{TeeVerifierInput, V1TeeVerifierInput, WitnessInputMerklePaths},
 };
->>>>>>> f8df34d9
 use zksync_types::{commitment::L1BatchCommitmentMode, L1BatchNumber, H256};
 
 use crate::create_proof_processing_router;
@@ -38,13 +33,8 @@
     // prepare a sample mocked TEE verifier input
 
     let batch_number = L1BatchNumber::from(1);
-<<<<<<< HEAD
-    let tvi = TeeVerifierInput::new(
+    let tvi = V1TeeVerifierInput::new(
         WitnessInputMerklePaths::new(0),
-=======
-    let tvi = V1TeeVerifierInput::new(
-        PrepareBasicCircuitsJob::new(0),
->>>>>>> f8df34d9
         vec![],
         L1BatchEnv {
             previous_batch_hash: Some(H256([1; 32])),
