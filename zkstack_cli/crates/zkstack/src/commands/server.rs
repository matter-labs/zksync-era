--- conflicted
+++ resolved
@@ -10,10 +10,6 @@
     traits::FileConfigWithDefaultName, ChainConfig, ContractsConfig, EcosystemConfig,
     WalletsConfig, GENERAL_FILE, GENESIS_FILE, SECRETS_FILE,
 };
-<<<<<<< HEAD
-use xshell::Shell;
-=======
->>>>>>> a8489270
 use zksync_config::configs::gateway::GatewayChainConfig;
 
 use crate::{
@@ -69,11 +65,7 @@
     let gateway_config = chain_config.get_gateway_chain_config().ok();
     let mut gateway_contracts = None;
     if let Some(gateway_config) = gateway_config {
-<<<<<<< HEAD
-        gateway_contracts = if gateway_config.settlement_layer != 0_u64 {
-=======
         gateway_contracts = if gateway_config.gateway_chain_id.0 != 0_u64 {
->>>>>>> a8489270
             Some(GatewayChainConfig::get_path_with_base_path(
                 &chain_config.configs,
             ))
