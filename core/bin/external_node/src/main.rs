use anyhow::Context;
use clap::Parser;
use tokio::{sync::watch, task, time::sleep};

use std::{sync::Arc, time::Duration};

use futures::FutureExt;
use prometheus_exporter::PrometheusExporterConfig;
use zksync_basic_types::{Address, L2ChainId};
use zksync_core::{
    api_server::{
        execution_sandbox::VmConcurrencyLimiter,
        healthcheck::HealthCheckHandle,
        tx_sender::{ApiContracts, TxSenderBuilder},
        web3::{ApiBuilder, Namespace},
    },
    block_reverter::{BlockReverter, BlockReverterFlags, L1ExecutedBatchesRevert},
    consistency_checker::ConsistencyChecker,
    l1_gas_price::MainNodeGasPriceFetcher,
    metadata_calculator::{
        MetadataCalculator, MetadataCalculatorConfig, MetadataCalculatorModeConfig,
    },
    reorg_detector::ReorgDetector,
    setup_sigint_handler,
    state_keeper::{L1BatchExecutorBuilder, MainBatchExecutorBuilder, ZkSyncStateKeeper},
    sync_layer::{
        batch_status_updater::BatchStatusUpdater, external_io::ExternalIO,
        fetcher::MainNodeFetcherCursor, genesis::perform_genesis_if_needed, ActionQueue,
        MainNodeClient, SyncState,
    },
};
use zksync_dal::{connection::DbVariant, healthcheck::ConnectionPoolHealthCheck, ConnectionPool};
use zksync_health_check::CheckHealth;
use zksync_state::PostgresStorageCaches;
use zksync_storage::RocksDB;
use zksync_utils::wait_for_tasks::wait_for_tasks;

mod config;

use crate::config::ExternalNodeConfig;

/// Creates the state keeper configured to work in the external node mode.
#[allow(clippy::too_many_arguments)]
async fn build_state_keeper(
    action_queue: ActionQueue,
    state_keeper_db_path: String,
    config: &ExternalNodeConfig,
    connection_pool: ConnectionPool,
    sync_state: SyncState,
    l2_erc20_bridge_addr: Address,
    stop_receiver: watch::Receiver<bool>,
    chain_id: L2ChainId,
) -> ZkSyncStateKeeper {
    // These config values are used on the main node, and depending on these values certain transactions can
    // be *rejected* (that is, not included into the block). However, external node only mirrors what the main
    // node has already executed, so we can safely set these values to the maximum possible values - if the main
    // node has already executed the transaction, then the external node must execute it too.
    let max_allowed_l2_tx_gas_limit = u32::MAX.into();
    let validation_computational_gas_limit = u32::MAX;
    // We only need call traces on the external node if the `debug_` namespace is enabled.
    let save_call_traces = config.optional.api_namespaces().contains(&Namespace::Debug);

    let batch_executor_base: Box<dyn L1BatchExecutorBuilder> =
        Box::new(MainBatchExecutorBuilder::new(
            state_keeper_db_path,
            connection_pool.clone(),
            max_allowed_l2_tx_gas_limit,
            save_call_traces,
            false,
            config.optional.enum_index_migration_chunk_size,
        ));

    let main_node_url = config.required.main_node_url().unwrap();
    let main_node_client = <dyn MainNodeClient>::json_rpc(&main_node_url)
        .expect("Failed creating JSON-RPC client for main node");
    let io = ExternalIO::new(
        connection_pool,
        action_queue,
        sync_state,
        Box::new(main_node_client),
        l2_erc20_bridge_addr,
        validation_computational_gas_limit,
        chain_id,
    )
    .await;
    io.recalculate_miniblock_hashes().await;

    ZkSyncStateKeeper::without_sealer(stop_receiver, Box::new(io), batch_executor_base)
}

async fn init_tasks(
    config: ExternalNodeConfig,
    connection_pool: ConnectionPool,
    stop_receiver: watch::Receiver<bool>,
) -> anyhow::Result<(
    Vec<task::JoinHandle<anyhow::Result<()>>>,
    tokio::task::JoinHandle<anyhow::Result<()>>,
    HealthCheckHandle,
)> {
    let main_node_url = config
        .required
        .main_node_url()
        .expect("Main node URL is incorrect");
<<<<<<< HEAD
=======
    let (stop_sender, stop_receiver) = watch::channel(false);
>>>>>>> 0f15919c
    let mut healthchecks: Vec<Box<dyn CheckHealth>> = Vec::new();
    // Create components.
    let gas_adjuster = Arc::new(MainNodeGasPriceFetcher::new(&main_node_url));

    let sync_state = SyncState::new();
    let (action_queue_sender, action_queue) = ActionQueue::new();
    let state_keeper = build_state_keeper(
        action_queue,
        config.required.state_cache_path.clone(),
        &config,
        connection_pool.clone(),
        sync_state.clone(),
        config.remote.l2_erc20_bridge_addr,
        stop_receiver.clone(),
        config.remote.l2_chain_id,
    )
    .await;

    let main_node_client = <dyn MainNodeClient>::json_rpc(&main_node_url)
        .context("Failed creating JSON-RPC client for main node")?;
    let singleton_pool_builder = ConnectionPool::singleton(DbVariant::Master);
    let fetcher_cursor = {
        let pool = singleton_pool_builder
            .build()
            .await
            .context("failed to build a connection pool for `MainNodeFetcher`")?;
        let mut storage = pool.access_storage_tagged("sync_layer").await?;
        MainNodeFetcherCursor::new(&mut storage)
            .await
            .context("failed to load `MainNodeFetcher` cursor from Postgres")?
    };
    let fetcher = fetcher_cursor.into_fetcher(
        Box::new(main_node_client),
        action_queue_sender,
        sync_state.clone(),
        stop_receiver.clone(),
    );

    let metadata_calculator = MetadataCalculator::new(&MetadataCalculatorConfig {
        db_path: &config.required.merkle_tree_path,
        mode: MetadataCalculatorModeConfig::Lightweight,
        delay_interval: config.optional.metadata_calculator_delay(),
        max_l1_batches_per_iter: config.optional.max_l1_batches_per_tree_iter,
        multi_get_chunk_size: config.optional.merkle_tree_multi_get_chunk_size,
        block_cache_capacity: config.optional.merkle_tree_block_cache_size(),
        memtable_capacity: config.optional.merkle_tree_memtable_capacity(),
        stalled_writes_timeout: config.optional.merkle_tree_stalled_writes_timeout(),
    })
    .await;
    healthchecks.push(Box::new(metadata_calculator.tree_health_check()));

    let consistency_checker = ConsistencyChecker::new(
        &config
            .required
            .eth_client_url()
            .context("L1 client URL is incorrect")?,
        10, // TODO (BFT-97): Make it a part of a proper EN config
        singleton_pool_builder
            .build()
            .await
            .context("failed to build connection pool for ConsistencyChecker")?,
    );

    let batch_status_updater = BatchStatusUpdater::new(
        &main_node_url,
        singleton_pool_builder
            .build()
            .await
            .context("failed to build a connection pool for BatchStatusUpdater")?,
    )
    .await;

    // Run the components.
    let tree_stop_receiver = stop_receiver.clone();
    let tree_pool = singleton_pool_builder
        .build()
        .await
        .context("failed to build a tree_pool")?;
    // todo: PLA-335
    let prover_tree_pool = ConnectionPool::singleton(DbVariant::Prover)
        .build()
        .await
        .context("failed to build a prover_tree_pool")?;
    let tree_handle =
        task::spawn(metadata_calculator.run(tree_pool, prover_tree_pool, tree_stop_receiver));

    let consistency_checker_handle = tokio::spawn(consistency_checker.run(stop_receiver.clone()));

    let updater_handle = task::spawn(batch_status_updater.run(stop_receiver.clone()));
    let sk_handle = task::spawn(state_keeper.run());
    let fetcher_handle = tokio::spawn(fetcher.run());
    let gas_adjuster_handle = tokio::spawn(gas_adjuster.clone().run(stop_receiver.clone()));

    let (tx_sender, vm_barrier, cache_update_handle) = {
        let mut tx_sender_builder =
            TxSenderBuilder::new(config.clone().into(), connection_pool.clone())
                .with_main_connection_pool(connection_pool.clone())
                .with_tx_proxy(&main_node_url);

        // Add rate limiter if enabled.
        if let Some(tps_limit) = config.optional.transactions_per_sec_limit {
            tx_sender_builder = tx_sender_builder.with_rate_limiter(tps_limit);
        };

        let max_concurrency = config.optional.vm_concurrency_limit;
        let (vm_concurrency_limiter, vm_barrier) = VmConcurrencyLimiter::new(max_concurrency);
        let mut storage_caches = PostgresStorageCaches::new(
            config.optional.factory_deps_cache_size() as u64,
            config.optional.initial_writes_cache_size() as u64,
        );
        let latest_values_cache_size = config.optional.latest_values_cache_size() as u64;
        let cache_update_handle = (latest_values_cache_size > 0).then(|| {
            task::spawn_blocking(storage_caches.configure_storage_values_cache(
                latest_values_cache_size,
                connection_pool.clone(),
                tokio::runtime::Handle::current(),
            ))
        });

        let tx_sender = tx_sender_builder
            .build(
                gas_adjuster,
                Arc::new(vm_concurrency_limiter),
                ApiContracts::load_from_disk(), // TODO (BFT-138): Allow to dynamically reload API contracts
                storage_caches,
            )
            .await;
        (tx_sender, vm_barrier, cache_update_handle)
    };

    let http_server_handles =
        ApiBuilder::jsonrpc_backend(config.clone().into(), connection_pool.clone())
            .http(config.required.http_port)
            .with_filter_limit(config.optional.filters_limit)
            .with_batch_request_size_limit(config.optional.max_batch_request_size)
            .with_response_body_size_limit(config.optional.max_response_body_size())
            .with_threads(config.required.threads_per_server)
            .with_tx_sender(tx_sender.clone(), vm_barrier.clone())
            .with_sync_state(sync_state.clone())
            .enable_api_namespaces(config.optional.api_namespaces())
            .build(stop_receiver.clone())
            .await
            .context("Failed initializing HTTP JSON-RPC server")?;

    let ws_server_handles =
        ApiBuilder::jsonrpc_backend(config.clone().into(), connection_pool.clone())
            .ws(config.required.ws_port)
            .with_filter_limit(config.optional.filters_limit)
            .with_subscriptions_limit(config.optional.subscriptions_limit)
            .with_batch_request_size_limit(config.optional.max_batch_request_size)
            .with_response_body_size_limit(config.optional.max_response_body_size())
            .with_polling_interval(config.optional.polling_interval())
            .with_threads(config.required.threads_per_server)
            .with_tx_sender(tx_sender, vm_barrier)
            .with_sync_state(sync_state)
            .enable_api_namespaces(config.optional.api_namespaces())
            .build(stop_receiver.clone())
            .await
            .context("Failed initializing WS JSON-RPC server")?;

    healthchecks.push(Box::new(ws_server_handles.health_check));
    healthchecks.push(Box::new(http_server_handles.health_check));
    healthchecks.push(Box::new(ConnectionPoolHealthCheck::new(connection_pool)));
    let healthcheck_handle = HealthCheckHandle::spawn_server(
        ([0, 0, 0, 0], config.required.healthcheck_port).into(),
        healthchecks,
    );

    let mut task_handles = vec![];
    if let Some(port) = config.optional.prometheus_port {
        let prometheus_task = PrometheusExporterConfig::pull(port).run(stop_receiver.clone());
        task_handles.push(tokio::spawn(prometheus_task));
    }
    task_handles.extend(http_server_handles.tasks);
    task_handles.extend(ws_server_handles.tasks);
    task_handles.extend(cache_update_handle);
    task_handles.extend([
        sk_handle,
        fetcher_handle,
        updater_handle,
        tree_handle,
        gas_adjuster_handle,
    ]);

    Ok((task_handles, consistency_checker_handle, healthcheck_handle))
}

async fn shutdown_components(
    stop_sender: &watch::Sender<bool>,
    healthcheck_handle: HealthCheckHandle,
) {
    stop_sender.send(true).ok();
    task::spawn_blocking(RocksDB::await_rocksdb_termination)
        .await
        .unwrap();
    // Sleep for some time to let components gracefully stop.
    sleep(Duration::from_secs(10)).await;
    healthcheck_handle.stop().await;
}

#[derive(Debug, Parser)]
#[structopt(author = "Matter Labs", version)]
struct Cli {
    #[arg(long)]
    revert_pending_l1_batch: bool,
}

#[tokio::main]
async fn main() -> anyhow::Result<()> {
    // Initial setup.
    let opt = Cli::parse();

    #[allow(deprecated)] // TODO (QIT-21): Use centralized configuration approach.
    let log_format = vlog::log_format_from_env();
    #[allow(deprecated)] // TODO (QIT-21): Use centralized configuration approach.
    let sentry_url = vlog::sentry_url_from_env();
    #[allow(deprecated)] // TODO (QIT-21): Use centralized configuration approach.
    let environment = vlog::environment_from_env();

    let mut builder = vlog::ObservabilityBuilder::new().with_log_format(log_format);
    if let Some(sentry_url) = &sentry_url {
        builder = builder
            .with_sentry_url(sentry_url)
            .expect("Invalid Sentry URL")
            .with_sentry_environment(environment);
    }
    let _guard = builder.build();

    // Report whether sentry is running after the logging subsystem was initialized.
    if let Some(sentry_url) = sentry_url {
        tracing::info!("Sentry configured with URL: {sentry_url}");
    } else {
        tracing::info!("No sentry URL was provided");
    }

    let config = ExternalNodeConfig::collect()
        .await
        .context("Failed to load external node config")?;
    let main_node_url = config
        .required
        .main_node_url()
        .context("Main node URL is incorrect")?;

    let connection_pool = ConnectionPool::builder(DbVariant::Master)
        .build()
        .await
        .context("failed to build a connection_pool")?;

    if opt.revert_pending_l1_batch {
        tracing::info!("Rolling pending L1 batch back..");
        let reverter = BlockReverter::new(
            config.required.state_cache_path,
            config.required.merkle_tree_path,
            None,
            connection_pool.clone(),
            L1ExecutedBatchesRevert::Allowed,
        );

        let mut connection = connection_pool.access_storage().await.unwrap();
        let sealed_l1_batch_number = connection
            .blocks_dal()
            .get_sealed_l1_batch_number()
            .await
            .unwrap();
        drop(connection);

        tracing::info!("Rolling back to l1 batch number {sealed_l1_batch_number}");
        reverter
            .rollback_db(sealed_l1_batch_number, BlockReverterFlags::all())
            .await;
        tracing::info!(
            "Rollback successfully completed, the node has to restart to continue working"
        );
        return Ok(());
    }

    let mut sigint_receiver = setup_sigint_handler().fuse();

    tracing::warn!("The external node is in the alpha phase, and should be used with caution.");

    tracing::info!("Started the external node");
    tracing::info!("Main node URL is: {}", main_node_url);

    // Make sure that genesis is performed.
    let main_node_client = <dyn MainNodeClient>::json_rpc(&main_node_url)
        .context("Failed creating JSON-RPC client for main node")?;
    perform_genesis_if_needed(
        &mut connection_pool.access_storage().await.unwrap(),
        config.remote.l2_chain_id,
        &main_node_client,
    )
    .await
    .context("Performing genesis failed")?;

    let (stop_sender, stop_receiver) = watch::channel::<bool>(false);

    let (task_handles, consistency_checker_handle, health_check_handle) = init_tasks(
        config.clone(),
        connection_pool.clone(),
        stop_receiver.clone(),
    )
    .await
    .context("init_tasks")?;

    let reorg_detector = ReorgDetector::new(&main_node_url, connection_pool.clone(), stop_receiver);
    let mut reorg_detector_handle = tokio::spawn(reorg_detector.run());

    let particular_crypto_alerts = None;
    let graceful_shutdown = None::<futures::future::Ready<()>>;
    let tasks_allowed_to_finish = false;

    let mut consistency_checker_handle = consistency_checker_handle.fuse();
    let wait_for_tasks = wait_for_tasks(
        task_handles,
        particular_crypto_alerts,
        graceful_shutdown,
        tasks_allowed_to_finish,
    )
    .fuse();

    tokio::pin!(wait_for_tasks);

    loop {
        tokio::select! {
            _ = &mut wait_for_tasks => {
                tracing::info!("Tasks have stopped, shutting down");
            },
            _ = &mut sigint_receiver => {
                tracing::info!("Stop signal received, shutting down");
                stop_sender.send(true).ok();
            },
            consistency_checker = &mut consistency_checker_handle => {
                // Consistency checker exited, but the reorg detector may still
                // be doing its thing. Signal it that things should be stop but
                // carry on the loop execution until the reorg checker actually stops.
                match consistency_checker {
                    Ok(Ok(())) => tracing::info!("Consistency Checker has stopped"),
                    Ok(Err(error)) => tracing::error!("Consistency checker has stopped with {error}"),
                    Err(error) => tracing::error!("Consistency checker handle has failed with {error}"),
                }
                stop_sender.send(true).ok();
            },
            last_correct_batch = &mut reorg_detector_handle => {
                if let Ok(last_correct_batch) = last_correct_batch {
                    if let Some(last_correct_batch) = last_correct_batch {
                        tracing::info!("Performing rollback to block {}", last_correct_batch);
                        shutdown_components(&stop_sender, health_check_handle).await;
                        let reverter = BlockReverter::new(
                            config.required.state_cache_path,
                            config.required.merkle_tree_path,
                            None,
                            connection_pool,
                            L1ExecutedBatchesRevert::Allowed,
                        );
                        reverter
                            .rollback_db(last_correct_batch, BlockReverterFlags::all())
                            .await;
                        tracing::info!("Rollback successfully completed, the node has to restart to continue working");
                    }
                } else {
                    tracing::error!("Reorg detector actor failed");
                }
                break
            }
        }
    }

    Ok(())
}<|MERGE_RESOLUTION|>--- conflicted
+++ resolved
@@ -101,10 +101,7 @@
         .required
         .main_node_url()
         .expect("Main node URL is incorrect");
-<<<<<<< HEAD
-=======
-    let (stop_sender, stop_receiver) = watch::channel(false);
->>>>>>> 0f15919c
+  
     let mut healthchecks: Vec<Box<dyn CheckHealth>> = Vec::new();
     // Create components.
     let gas_adjuster = Arc::new(MainNodeGasPriceFetcher::new(&main_node_url));
