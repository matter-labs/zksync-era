--- conflicted
+++ resolved
@@ -16,9 +16,6 @@
 #[cfg(feature = "observability_ext")]
 mod observability_ext;
 pub mod sources;
-<<<<<<< HEAD
-mod utils;
-=======
 #[cfg(test)]
 mod tests;
->>>>>>> 5e4bf514
+mod utils;