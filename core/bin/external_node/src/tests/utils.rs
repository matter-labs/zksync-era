use std::sync::Arc;

use tempfile::TempDir;
use tokio::sync::oneshot;
use zksync_dal::{ConnectionPool, Core, CoreDal};
use zksync_eth_client::clients::MockSettlementLayer;
use zksync_health_check::AppHealthCheck;
use zksync_node_genesis::{insert_genesis_batch, GenesisParams};
use zksync_types::{
    api, block::L2BlockHeader, ethabi, Address, L2BlockNumber, ProtocolVersionId, H256,
};
use zksync_web3_decl::client::{MockClient, L1};

use super::*;

pub(super) fn block_details_base(hash: H256) -> api::BlockDetailsBase {
    api::BlockDetailsBase {
        timestamp: 0,
        l1_tx_count: 0,
        l2_tx_count: 0,
        root_hash: Some(hash),
        status: api::BlockStatus::Sealed,
        commit_tx_hash: None,
        committed_at: None,
        commit_tx_finality: None,
        commit_chain_id: None,
        prove_tx_hash: None,
        prove_tx_finality: None,
        proven_at: None,
        prove_chain_id: None,
        execute_tx_hash: None,
        execute_tx_finality: None,
        executed_at: None,
        execute_chain_id: None,
        precommit_tx_hash: None,
<<<<<<< HEAD
=======
        precommit_tx_finality: None,
>>>>>>> 98022847
        precommitted_at: None,
        precommit_chain_id: None,
        l1_gas_price: 0,
        l2_fair_gas_price: 0,
        fair_pubdata_price: None,
        base_system_contracts_hashes: Default::default(),
    }
}

pub(super) fn spawn_node(
    node_fn: impl FnOnce() -> anyhow::Result<()> + Send + 'static,
) -> JoinHandle<anyhow::Result<()>> {
    tokio::task::spawn_blocking(|| std::thread::spawn(node_fn).join().unwrap())
}

#[derive(Debug)]
pub(super) struct TestEnvironment {
    pub(super) sigint_receiver: oneshot::Receiver<()>,
    pub(super) app_health_sender: oneshot::Sender<Arc<AppHealthCheck>>,
    pub(super) components: ComponentsToRun,
    pub(super) config: ExternalNodeConfig,
    pub(super) genesis_root_hash: H256,
    pub(super) genesis_l2_block: L2BlockHeader,
}

impl TestEnvironment {
    pub async fn with_genesis_block(
        temp_dir: &TempDir,
        connection_pool: &ConnectionPool<Core>,
        components_str: &str,
    ) -> (Self, TestEnvironmentHandles) {
        // Simplest case to mock: the EN already has a genesis L1 batch / L2 block, and it's the only L1 batch / L2 block
        // in the network.
        let mut storage = connection_pool.connection().await.unwrap();
        let genesis_needed = storage.blocks_dal().is_genesis_needed().await.unwrap();
        let genesis_root_hash = if genesis_needed {
            insert_genesis_batch(&mut storage, &GenesisParams::mock())
                .await
                .unwrap()
                .root_hash
        } else {
            storage
                .blocks_dal()
                .get_l1_batch_state_root(L1BatchNumber(0))
                .await
                .unwrap()
                .expect("no genesis batch root hash")
        };
        let genesis_l2_block = storage
            .blocks_dal()
            .get_l2_block_header(L2BlockNumber(0))
            .await
            .unwrap()
            .expect("No genesis L2 block");
        drop(storage);

        let components: ComponentsToRun = components_str.parse().unwrap();
        let mut config = ExternalNodeConfig::mock(temp_dir, connection_pool);
        if components.0.contains(&Component::TreeApi) {
            config.tree_component.api_port = Some(0);
        }

        // Generate channels to control the node.
        let (sigint_sender, sigint_receiver) = oneshot::channel();
        let (app_health_sender, app_health_receiver) = oneshot::channel();
        let this = Self {
            sigint_receiver,
            app_health_sender,
            components,
            config,
            genesis_root_hash,
            genesis_l2_block,
        };
        let handles = TestEnvironmentHandles {
            sigint_sender,
            app_health_receiver,
        };

        (this, handles)
    }

    pub(super) fn spawn_node(self, l2_client: MockClient<L2>) -> JoinHandle<anyhow::Result<()>> {
        let eth_client = mock_eth_client(
            self.config.l1_diamond_proxy_address(),
            self.config.remote.l1_bridgehub_proxy_addr.unwrap(),
        );

        spawn_node(move || {
            let mut node = ExternalNodeBuilder::new(self.config)?;
            inject_test_layers(
                &mut node,
                self.sigint_receiver,
                self.app_health_sender,
                eth_client,
                l2_client,
            );

            let node = node.build(self.components.0.into_iter().collect())?;
            node.run(())?;
            Ok(())
        })
    }
}

#[derive(Debug)]
pub(super) struct TestEnvironmentHandles {
    pub(super) sigint_sender: oneshot::Sender<()>,
    pub(super) app_health_receiver: oneshot::Receiver<Arc<AppHealthCheck>>,
}

// The returned components have the fully implemented health check life cycle (i.e., signal their shutdown).
pub(super) fn expected_health_components(components: &ComponentsToRun) -> Vec<&'static str> {
    let mut output = vec!["reorg_detector"];
    if components.0.contains(&Component::Core) {
        output.extend(["consistency_checker", "commitment_generator"]);
    }
    if components.0.contains(&Component::Tree) {
        output.push("tree");
    }
    if components.0.contains(&Component::HttpApi) {
        output.push("http_api");
    }
    if components.0.contains(&Component::WsApi) {
        output.push("ws_api");
    }
    output
}

pub(super) fn mock_eth_client(
    diamond_proxy_addr: Address,
    bridgehub_addres: Address,
) -> MockClient<L1> {
    let chain_type_manager = Address::repeat_byte(16);
    let message_root_proxy_addr = Address::repeat_byte(17);
    let mock = MockSettlementLayer::builder().with_call_handler(move |call, _| {
        tracing::info!("L1 call: {call:?}");
        if call.to == Some(diamond_proxy_addr) {
            let packed_semver = ProtocolVersionId::latest().into_packed_semver_with_patch(0);
            let call_signature = &call.data.as_ref().unwrap().0[..4];
            let contract = zksync_contracts::hyperchain_contract();
            let pricing_mode_sig = contract
                .function("getPubdataPricingMode")
                .unwrap()
                .short_signature();
            let protocol_version_sig = contract
                .function("getProtocolVersion")
                .unwrap()
                .short_signature();
            let settlement_layer_sig = contract
                .function("getSettlementLayer")
                .unwrap()
                .short_signature();
            match call_signature {
                sig if sig == pricing_mode_sig => {
                    return ethabi::Token::Uint(0.into()); // "rollup" mode encoding
                }
                sig if sig == protocol_version_sig => return ethabi::Token::Uint(packed_semver),
                sig if sig == settlement_layer_sig => return ethabi::Token::Uint(0.into()),
                _ => { /* unknown call; panic below */ }
            }
        } else if call.to == Some(bridgehub_addres) {
            let call_signature = &call.data.as_ref().unwrap().0[..4];
            let contract = zksync_contracts::bridgehub_contract();
            let get_zk_chains = contract.function("getZKChain").unwrap().short_signature();
            let chain_type_manager_sig = contract
                .function("chainTypeManager")
                .unwrap()
                .short_signature();
            let message_root_sig = contract.function("messageRoot").unwrap().short_signature();

            match call_signature {
                sig if sig == get_zk_chains => {
                    return ethabi::Token::Address(diamond_proxy_addr);
                }
                sig if sig == chain_type_manager_sig => {
                    return ethabi::Token::Address(chain_type_manager);
                }
                sig if sig == message_root_sig => {
                    return ethabi::Token::Address(message_root_proxy_addr);
                }
                _ => {}
            }
        } else if call.to == Some(chain_type_manager) {
            return ethabi::Token::Address(Address::random());
        }

        panic!("Unexpected L1 call: {call:?}");
    });
    mock.build().into_client()
}

/// Creates a mock L2 client with the genesis block information.
pub(super) fn mock_l2_client(env: &TestEnvironment) -> MockClient<L2> {
    let genesis_root_hash = env.genesis_root_hash;
    let genesis_l2_block_hash = env.genesis_l2_block.hash;

    MockClient::builder(L2::default())
        .method("eth_chainId", || Ok(U64::from(270)))
        .method("zks_L1ChainId", || Ok(U64::from(9)))
        .method("zks_L1BatchNumber", || Ok(U64::from(0)))
        .method("zks_getL1BatchDetails", move |number: L1BatchNumber| {
            assert_eq!(number, L1BatchNumber(0));
            Ok(api::L1BatchDetails {
                number: L1BatchNumber(0),
                base: utils::block_details_base(genesis_root_hash),
            })
        })
        .method("eth_blockNumber", || Ok(U64::from(0)))
        .method(
            "eth_getBlockByNumber",
            move |number: api::BlockNumber, _with_txs: bool| {
                assert_eq!(number, api::BlockNumber::Number(0.into()));
                Ok(api::Block::<api::TransactionVariant> {
                    hash: genesis_l2_block_hash,
                    ..api::Block::default()
                })
            },
        )
        .method("zks_getFeeParams", || Ok(FeeParams::sensible_v1_default()))
        .method("en_whitelistedTokensForAA", || Ok([] as [Address; 0]))
        .build()
}

/// Creates a mock L2 client that will mimic request timeouts on block info requests.
pub(super) fn mock_l2_client_hanging() -> MockClient<L2> {
    MockClient::builder(L2::default())
        .method("eth_chainId", || Ok(U64::from(270)))
        .method("zks_L1ChainId", || Ok(U64::from(9)))
        .method("zks_L1BatchNumber", || {
            Err::<(), _>(ClientError::RequestTimeout)
        })
        .method("eth_blockNumber", || {
            Err::<(), _>(ClientError::RequestTimeout)
        })
        .method("zks_getFeeParams", || Ok(FeeParams::sensible_v1_default()))
        .method("en_whitelistedTokensForAA", || Ok([] as [Address; 0]))
        .build()
}<|MERGE_RESOLUTION|>--- conflicted
+++ resolved
@@ -33,10 +33,7 @@
         executed_at: None,
         execute_chain_id: None,
         precommit_tx_hash: None,
-<<<<<<< HEAD
-=======
         precommit_tx_finality: None,
->>>>>>> 98022847
         precommitted_at: None,
         precommit_chain_id: None,
         l1_gas_price: 0,
