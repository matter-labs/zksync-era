use std::{
    collections::{HashMap, HashSet},
    net::Ipv4Addr,
    num::NonZeroUsize,
    slice,
};

use assert_matches::assert_matches;
use async_trait::async_trait;
use tokio::sync::watch;
use zksync_config::{
<<<<<<< HEAD
    configs::{api::Web3JsonRpcConfig, chain::StateKeeperConfig, ContractsConfig},
=======
    configs::{
        api::Web3JsonRpcConfig,
        chain::{NetworkConfig, StateKeeperConfig},
        AllContractsConfig as ContractsConfig,
    },
>>>>>>> d1bac66e
    GenesisConfig,
};
use zksync_contracts::BaseSystemContracts;
use zksync_dal::{Connection, ConnectionPool, CoreDal};
use zksync_multivm::interface::{
    tracer::ValidationTraces, TransactionExecutionMetrics, TransactionExecutionResult, VmEvent,
};
use zksync_node_genesis::{insert_genesis_batch, mock_genesis_config, GenesisParams};
use zksync_node_test_utils::{
    create_l1_batch, create_l1_batch_metadata, create_l2_block, create_l2_transaction,
    l1_batch_metadata_to_commitment_artifacts, prepare_recovery_snapshot,
};
use zksync_system_constants::{
    SYSTEM_CONTEXT_ADDRESS, SYSTEM_CONTEXT_CURRENT_L2_BLOCK_INFO_POSITION,
};
use zksync_types::{
    api,
    block::{pack_block_info, L2BlockHasher, L2BlockHeader, UnsealedL1BatchHeader},
    bytecode::{
        testonly::{PADDED_EVM_BYTECODE, PROCESSED_EVM_BYTECODE},
        BytecodeHash,
    },
    fee_model::{BatchFeeInput, FeeParams},
    get_deployer_key, get_nonce_key,
    storage::get_code_key,
    system_contracts::get_system_smart_contracts,
    tokens::{TokenInfo, TokenMetadata},
    tx::IncludedTxLocation,
    u256_to_h256,
    utils::{storage_key_for_eth_balance, storage_key_for_standard_token_balance},
    AccountTreeId, Address, L1BatchNumber, Nonce, StorageKey, StorageLog, H256, U256, U64,
};
use zksync_vm_executor::oneshot::MockOneshotExecutor;
use zksync_web3_decl::{
    client::{Client, DynClient, L2},
    jsonrpsee::{
        core::{client::ClientT, params::BatchRequestBuilder, ClientError},
        http_client::HttpClient,
        rpc_params,
        types::{
            error::{ErrorCode, INVALID_PARAMS_CODE, OVERSIZED_RESPONSE_CODE},
            ErrorObjectOwned,
        },
    },
    namespaces::{EnNamespaceClient, EthNamespaceClient, ZksNamespaceClient},
};

use super::*;
use crate::{
    testonly::{mock_execute_transaction, store_custom_l2_block},
    tx_sender::SandboxExecutorOptions,
    web3::testonly::TestServerBuilder,
};

mod debug;
mod filters;
mod snapshots;
mod unstable;
mod vm;
mod ws;

const TEST_TIMEOUT: Duration = Duration::from_secs(90);
const POLL_INTERVAL: Duration = Duration::from_millis(50);

#[tokio::test]
async fn setting_response_size_limits() {
    let mut rpc_module = RpcModule::new(());
    rpc_module
        .register_method("test_limited", |params, _ctx, _ext| {
            let response_size: usize = params.one()?;
            Ok::<_, ErrorObjectOwned>("!".repeat(response_size))
        })
        .unwrap();
    rpc_module
        .register_method("test_unlimited", |params, _ctx, _ext| {
            let response_size: usize = params.one()?;
            Ok::<_, ErrorObjectOwned>("!".repeat(response_size))
        })
        .unwrap();
    let overrides = MaxResponseSizeOverrides::from_iter([("test_unlimited", NonZeroUsize::MAX)]);
    let methods = ApiServer::override_method_response_sizes(rpc_module, &overrides).unwrap();

    let server = ServerBuilder::default()
        .max_response_body_size(1_024)
        .http_only()
        .build((Ipv4Addr::LOCALHOST, 0))
        .await
        .unwrap();
    let local_addr = server.local_addr().unwrap();
    let server_handle = server.start(methods);
    let client = <HttpClient>::builder()
        .build(format!("http://{local_addr}/"))
        .unwrap();

    // Test both methods without hitting the global limit.
    let response: String = client
        .request("test_limited", rpc_params![1])
        .await
        .unwrap();
    assert_eq!(response, "!");
    let response: String = client
        .request("test_unlimited", rpc_params![1])
        .await
        .unwrap();
    assert_eq!(response, "!");

    // Hit the global limit and test that the overridden method is not affected by it.
    let response: String = client
        .request("test_unlimited", rpc_params![10_000])
        .await
        .unwrap();
    assert_eq!(response.len(), 10_000);
    let err = client
        .request::<String, _>("test_limited", rpc_params![10_000])
        .await
        .unwrap_err();
    assert_matches!(
        err,
        ClientError::Call(err) if err.code() == OVERSIZED_RESPONSE_CODE
    );

    server_handle.stop().ok();
}

#[async_trait]
trait HttpTest: Send + Sync {
    /// Prepares the storage before the server is started. The default implementation performs genesis.
    fn storage_initialization(&self) -> StorageInitialization {
        StorageInitialization::genesis()
    }

    fn transaction_executor(&self) -> MockOneshotExecutor {
        MockOneshotExecutor::default()
    }

    /// Allows to override sandbox executor options.
    fn executor_options(&self) -> Option<SandboxExecutorOptions> {
        None
    }

    fn method_tracer(&self) -> Arc<MethodTracer> {
        Arc::default()
    }

    async fn test(&self, client: &DynClient<L2>, pool: &ConnectionPool<Core>)
        -> anyhow::Result<()>;

    /// Overrides the `filters_disabled` configuration parameter for HTTP server startup
    fn filters_disabled(&self) -> bool {
        false
    }
}

/// Storage initialization strategy.
#[derive(Debug)]
enum StorageInitialization {
    Genesis {
        evm_emulator: bool,
    },
    Recovery {
        logs: Vec<StorageLog>,
        factory_deps: HashMap<H256, Vec<u8>>,
    },
}

impl StorageInitialization {
    const SNAPSHOT_RECOVERY_BATCH: L1BatchNumber = L1BatchNumber(23);
    const SNAPSHOT_RECOVERY_BLOCK: L2BlockNumber = L2BlockNumber(23);

    const fn genesis() -> Self {
        Self::Genesis {
            evm_emulator: false,
        }
    }

    const fn genesis_with_evm() -> Self {
        Self::Genesis { evm_emulator: true }
    }

    fn empty_recovery() -> Self {
        Self::Recovery {
            logs: vec![],
            factory_deps: HashMap::new(),
        }
    }

    async fn prepare_storage(self, storage: &mut Connection<'_, Core>) -> anyhow::Result<()> {
        match self {
            Self::Genesis { evm_emulator } => {
                let config = mock_genesis_config();
                let base_system_contracts = BaseSystemContracts::load_from_disk();
                assert!(config.evm_emulator_hash.is_some());

                let params = GenesisParams::from_genesis_config(
                    config,
                    base_system_contracts,
                    get_system_smart_contracts(),
                )
                .unwrap();

                if storage.blocks_dal().is_genesis_needed().await? {
                    insert_genesis_batch(storage, &params).await?;
                }
                if evm_emulator {
                    // Enable EVM contract deployment in `ContractDeployer` storage.
                    let contract_types_storage_key = get_deployer_key(H256::from_low_u64_be(1));
                    let contract_types_log = StorageLog::new_write_log(
                        contract_types_storage_key,
                        H256::from_low_u64_be(1),
                    );
                    storage
                        .storage_logs_dal()
                        .append_storage_logs(L2BlockNumber(0), &[contract_types_log])
                        .await?;
                }
            }
            Self::Recovery {
                mut logs,
                factory_deps,
            } => {
                let l2_block_info_key = StorageKey::new(
                    AccountTreeId::new(SYSTEM_CONTEXT_ADDRESS),
                    SYSTEM_CONTEXT_CURRENT_L2_BLOCK_INFO_POSITION,
                );
                let block_info = pack_block_info(
                    Self::SNAPSHOT_RECOVERY_BLOCK.0.into(),
                    Self::SNAPSHOT_RECOVERY_BLOCK.0.into(),
                );
                logs.push(StorageLog::new_write_log(
                    l2_block_info_key,
                    u256_to_h256(block_info),
                ));

                prepare_recovery_snapshot(
                    storage,
                    Self::SNAPSHOT_RECOVERY_BATCH,
                    Self::SNAPSHOT_RECOVERY_BLOCK,
                    &logs,
                )
                .await;
                storage
                    .factory_deps_dal()
                    .insert_factory_deps(Self::SNAPSHOT_RECOVERY_BLOCK, &factory_deps)
                    .await?;

                // Insert the next L1 batch in the storage so that the API server doesn't hang up.
                store_l2_block(storage, Self::SNAPSHOT_RECOVERY_BLOCK + 1, &[]).await?;
                seal_l1_batch(storage, Self::SNAPSHOT_RECOVERY_BATCH + 1).await?;
            }
        }
        Ok(())
    }
}

async fn test_http_server(test: impl HttpTest) {
    let pool = ConnectionPool::<Core>::test_pool().await;
    let mut storage = pool.connection().await.unwrap();
    test.storage_initialization()
        .prepare_storage(&mut storage)
        .await
        .expect("Failed preparing storage for test");
    drop(storage);

    let (stop_sender, stop_receiver) = watch::channel(false);
    let contracts_config = ContractsConfig::for_tests();
    let web3_config = Web3JsonRpcConfig::for_tests();
    let genesis = GenesisConfig::for_tests();
    let mut api_config = InternalApiConfig::new(
        &web3_config,
        &contracts_config.settlement_layer_specific_contracts(),
        &contracts_config.l1_specific_contracts(),
        &contracts_config.l2_contracts(),
        &genesis,
        false,
    );
    api_config.filters_disabled = test.filters_disabled();
    let mut server_builder = TestServerBuilder::new(pool.clone(), api_config)
        .with_tx_executor(test.transaction_executor())
        .with_method_tracer(test.method_tracer());
    if let Some(executor_options) = test.executor_options() {
        server_builder = server_builder.with_executor_options(executor_options);
    }
    let mut server_handles = server_builder.build_http(stop_receiver).await;

    let local_addr = server_handles.wait_until_ready().await;
    let client = Client::http(format!("http://{local_addr}/").parse().unwrap())
        .unwrap()
        .build();
    test.test(&client, &pool).await.unwrap();

    stop_sender.send_replace(true);
    server_handles.shutdown().await;
}

fn assert_logs_match(actual_logs: &[api::Log], expected_logs: &[&VmEvent]) {
    assert_eq!(
        actual_logs.len(),
        expected_logs.len(),
        "expected: {expected_logs:?}, actual: {actual_logs:?}"
    );
    for (actual_log, &expected_log) in actual_logs.iter().zip(expected_logs) {
        assert_eq!(
            actual_log.address, expected_log.address,
            "expected: {expected_logs:?}, actual: {actual_logs:?}"
        );
        assert_eq!(
            actual_log.topics, expected_log.indexed_topics,
            "expected: {expected_logs:?}, actual: {actual_logs:?}"
        );
        assert_eq!(
            actual_log.data.0, expected_log.value,
            "expected: {expected_logs:?}, actual: {actual_logs:?}"
        );
    }
}

/// Stores L2 block and returns the L2 block header.
async fn store_l2_block(
    storage: &mut Connection<'_, Core>,
    number: L2BlockNumber,
    transaction_results: &[TransactionExecutionResult],
) -> anyhow::Result<L2BlockHeader> {
    let header = create_l2_block(number.0);
    store_custom_l2_block(storage, &header, transaction_results).await?;
    Ok(header)
}

async fn open_l1_batch(
    storage: &mut Connection<'_, Core>,
    number: L1BatchNumber,
    batch_fee_input: BatchFeeInput,
) -> anyhow::Result<UnsealedL1BatchHeader> {
    let mut header = create_l1_batch(number.0);
    header.batch_fee_input = batch_fee_input;
    let header = header.to_unsealed_header();
    storage.blocks_dal().insert_l1_batch(header.clone()).await?;
    Ok(header)
}

async fn seal_l1_batch(
    storage: &mut Connection<'_, Core>,
    number: L1BatchNumber,
) -> anyhow::Result<()> {
    let header = create_l1_batch(number.0);
    storage.blocks_dal().insert_mock_l1_batch(&header).await?;
    storage
        .blocks_dal()
        .mark_l2_blocks_as_executed_in_l1_batch(number)
        .await?;
    let metadata = create_l1_batch_metadata(number.0);
    storage
        .blocks_dal()
        .save_l1_batch_tree_data(number, &metadata.tree_data())
        .await?;
    storage
        .blocks_dal()
        .save_l1_batch_commitment_artifacts(
            number,
            &l1_batch_metadata_to_commitment_artifacts(&metadata),
        )
        .await?;
    Ok(())
}

async fn store_events(
    storage: &mut Connection<'_, Core>,
    l2_block_number: u32,
    start_idx: u32,
) -> anyhow::Result<(IncludedTxLocation, Vec<VmEvent>)> {
    let new_l2_block = create_l2_block(l2_block_number);
    let l1_batch_number = L1BatchNumber(l2_block_number);
    storage.blocks_dal().insert_l2_block(&new_l2_block).await?;
    let tx_location = IncludedTxLocation {
        tx_hash: H256::repeat_byte(1),
        tx_index_in_l2_block: 0,
    };
    let events = vec![
        // Matches address, doesn't match topics
        VmEvent {
            location: (l1_batch_number, start_idx),
            address: Address::repeat_byte(23),
            indexed_topics: vec![],
            value: start_idx.to_le_bytes().to_vec(),
        },
        // Doesn't match address, matches topics
        VmEvent {
            location: (l1_batch_number, start_idx + 1),
            address: Address::zero(),
            indexed_topics: vec![H256::repeat_byte(42)],
            value: (start_idx + 1).to_le_bytes().to_vec(),
        },
        // Doesn't match address or topics
        VmEvent {
            location: (l1_batch_number, start_idx + 2),
            address: Address::zero(),
            indexed_topics: vec![H256::repeat_byte(1), H256::repeat_byte(42)],
            value: (start_idx + 2).to_le_bytes().to_vec(),
        },
        // Matches both address and topics
        VmEvent {
            location: (l1_batch_number, start_idx + 3),
            address: Address::repeat_byte(23),
            indexed_topics: vec![H256::repeat_byte(42), H256::repeat_byte(111)],
            value: (start_idx + 3).to_le_bytes().to_vec(),
        },
    ];
    storage
        .events_dal()
        .save_events(
            L2BlockNumber(l2_block_number),
            &[(tx_location, events.iter().collect())],
        )
        .await?;
    Ok((tx_location, events))
}

fn scaled_sensible_fee_input(scale: f64) -> BatchFeeInput {
    FeeParams::sensible_v1_default().scale(scale, scale)
}

#[derive(Debug)]
struct HttpServerBasicsTest;

#[async_trait]
impl HttpTest for HttpServerBasicsTest {
    async fn test(
        &self,
        client: &DynClient<L2>,
        _pool: &ConnectionPool<Core>,
    ) -> anyhow::Result<()> {
        let block_number = client.get_block_number().await?;
        assert_eq!(block_number, U64::from(0));

        let l1_batch_number = client.get_l1_batch_number().await?;
        assert_eq!(l1_batch_number, U64::from(0));

        let genesis_l1_batch = client
            .get_l1_batch_details(L1BatchNumber(0))
            .await?
            .context("No genesis L1 batch")?;
        assert!(genesis_l1_batch.base.root_hash.is_some());
        Ok(())
    }
}

#[tokio::test]
async fn http_server_basics() {
    test_http_server(HttpServerBasicsTest).await;
}

#[derive(Debug)]
struct BlockMethodsWithSnapshotRecovery;

#[async_trait]
impl HttpTest for BlockMethodsWithSnapshotRecovery {
    fn storage_initialization(&self) -> StorageInitialization {
        StorageInitialization::empty_recovery()
    }

    async fn test(
        &self,
        client: &DynClient<L2>,
        _pool: &ConnectionPool<Core>,
    ) -> anyhow::Result<()> {
        let block = client.get_block_by_number(1_000.into(), false).await?;
        assert!(block.is_none());

        let expected_block_number = StorageInitialization::SNAPSHOT_RECOVERY_BLOCK + 1;
        let block_number = client.get_block_number().await?;
        assert_eq!(block_number, expected_block_number.0.into());

        for block_number in [api::BlockNumber::Latest, expected_block_number.0.into()] {
            let block = client
                .get_block_by_number(block_number, false)
                .await?
                .context("no latest block")?;
            assert_eq!(block.number, expected_block_number.0.into());
        }

        for number in [0, 1, StorageInitialization::SNAPSHOT_RECOVERY_BLOCK.0] {
            let error = client
                .get_block_details(L2BlockNumber(number))
                .await
                .unwrap_err();
            assert_pruned_block_error(&error, expected_block_number);
            let error = client
                .get_raw_block_transactions(L2BlockNumber(number))
                .await
                .unwrap_err();
            assert_pruned_block_error(&error, expected_block_number);

            let error = client
                .get_block_transaction_count_by_number(number.into())
                .await
                .unwrap_err();
            assert_pruned_block_error(&error, expected_block_number);
            let error = client
                .get_block_by_number(number.into(), false)
                .await
                .unwrap_err();
            assert_pruned_block_error(&error, expected_block_number);
        }

        Ok(())
    }
}

fn assert_pruned_block_error(error: &ClientError, first_retained_block: L2BlockNumber) {
    if let ClientError::Call(error) = error {
        assert_eq!(error.code(), ErrorCode::InvalidParams.code());
        assert!(
            error
                .message()
                .contains(&format!("first retained block is {first_retained_block}")),
            "{error:?}"
        );
        assert!(error.data().is_none(), "{error:?}");
    } else {
        panic!("Unexpected error: {error:?}");
    }
}

#[tokio::test]
async fn block_methods_with_snapshot_recovery() {
    test_http_server(BlockMethodsWithSnapshotRecovery).await;
}

#[derive(Debug)]
struct L1BatchMethodsWithSnapshotRecovery;

#[async_trait]
impl HttpTest for L1BatchMethodsWithSnapshotRecovery {
    fn storage_initialization(&self) -> StorageInitialization {
        StorageInitialization::empty_recovery()
    }

    async fn test(
        &self,
        client: &DynClient<L2>,
        _pool: &ConnectionPool<Core>,
    ) -> anyhow::Result<()> {
        let l2_block_number = StorageInitialization::SNAPSHOT_RECOVERY_BLOCK + 1;
        let l1_batch_number = StorageInitialization::SNAPSHOT_RECOVERY_BATCH + 1;
        assert_eq!(
            client.get_l1_batch_number().await?,
            l1_batch_number.0.into()
        );

        // `get_l2_block_range` method
        let l2_block_range = client
            .get_l2_block_range(l1_batch_number)
            .await?
            .context("no range for sealed L1 batch")?;
        assert_eq!(l2_block_range.0, l2_block_number.0.into());
        assert_eq!(l2_block_range.1, l2_block_number.0.into());

        let l2_block_range_for_future_batch =
            client.get_l2_block_range(l1_batch_number + 1).await?;
        assert_eq!(l2_block_range_for_future_batch, None);

        let error = client
            .get_l2_block_range(l1_batch_number - 1)
            .await
            .unwrap_err();
        assert_pruned_l1_batch_error(&error, l1_batch_number);

        // `get_l1_batch_details` method
        let details = client
            .get_l1_batch_details(l1_batch_number)
            .await?
            .context("no details for sealed L1 batch")?;
        assert_eq!(details.number, l1_batch_number);

        let details_for_future_batch = client.get_l1_batch_details(l1_batch_number + 1).await?;
        assert!(
            details_for_future_batch.is_none(),
            "{details_for_future_batch:?}"
        );

        let error = client
            .get_l1_batch_details(l1_batch_number - 1)
            .await
            .unwrap_err();
        assert_pruned_l1_batch_error(&error, l1_batch_number);

        Ok(())
    }
}

fn assert_pruned_l1_batch_error(error: &ClientError, first_retained_l1_batch: L1BatchNumber) {
    if let ClientError::Call(error) = error {
        assert_eq!(error.code(), ErrorCode::InvalidParams.code());
        assert!(
            error.message().contains(&format!(
                "first retained L1 batch is {first_retained_l1_batch}"
            )),
            "{error:?}"
        );
        assert!(error.data().is_none(), "{error:?}");
    } else {
        panic!("Unexpected error: {error:?}");
    }
}

#[tokio::test]
async fn l1_batch_methods_with_snapshot_recovery() {
    test_http_server(L1BatchMethodsWithSnapshotRecovery).await;
}

#[derive(Debug)]
struct StorageAccessWithSnapshotRecovery;

#[async_trait]
impl HttpTest for StorageAccessWithSnapshotRecovery {
    fn storage_initialization(&self) -> StorageInitialization {
        let address = Address::repeat_byte(1);
        let code_key = get_code_key(&address);
        let code_hash = BytecodeHash::for_bytecode(&[0; 32]).value();
        let balance_key = storage_key_for_eth_balance(&address);
        let logs = vec![
            StorageLog::new_write_log(code_key, code_hash),
            StorageLog::new_write_log(balance_key, H256::from_low_u64_be(123)),
            StorageLog::new_write_log(
                StorageKey::new(AccountTreeId::new(address), H256::zero()),
                H256::repeat_byte(0xff),
            ),
        ];
        let factory_deps = [(code_hash, b"code".to_vec())].into();
        StorageInitialization::Recovery { logs, factory_deps }
    }

    async fn test(
        &self,
        client: &DynClient<L2>,
        _pool: &ConnectionPool<Core>,
    ) -> anyhow::Result<()> {
        let address = Address::repeat_byte(1);
        let first_local_l2_block = StorageInitialization::SNAPSHOT_RECOVERY_BLOCK + 1;
        for number in [0, 1, first_local_l2_block.0 - 1] {
            let number = api::BlockIdVariant::BlockNumber(number.into());
            let error = client.get_code(address, Some(number)).await.unwrap_err();
            assert_pruned_block_error(&error, first_local_l2_block);
            let error = client.get_balance(address, Some(number)).await.unwrap_err();
            assert_pruned_block_error(&error, first_local_l2_block);
            let error = client
                .get_storage_at(address, 0.into(), Some(number))
                .await
                .unwrap_err();
            assert_pruned_block_error(&error, first_local_l2_block);
        }

        for number in [api::BlockNumber::Latest, first_local_l2_block.0.into()] {
            let number = api::BlockIdVariant::BlockNumber(number);
            let code = client.get_code(address, Some(number)).await?;
            assert_eq!(code.0, b"code");
            let balance = client.get_balance(address, Some(number)).await?;
            assert_eq!(balance, 123.into());
            let storage_value = client
                .get_storage_at(address, 0.into(), Some(number))
                .await?;
            assert_eq!(storage_value, H256::repeat_byte(0xff));
        }
        Ok(())
    }
}

#[tokio::test]
async fn storage_access_with_snapshot_recovery() {
    test_http_server(StorageAccessWithSnapshotRecovery).await;
}

#[derive(Debug)]
struct TransactionCountTest;

#[async_trait]
impl HttpTest for TransactionCountTest {
    async fn test(
        &self,
        client: &DynClient<L2>,
        pool: &ConnectionPool<Core>,
    ) -> anyhow::Result<()> {
        let test_address = Address::repeat_byte(11);
        let mut storage = pool.connection().await?;
        let mut l2_block_number = L2BlockNumber(0);
        for nonce in [0, 1] {
            let mut committed_tx = create_l2_transaction(10, 200);
            committed_tx.common_data.initiator_address = test_address;
            committed_tx.common_data.nonce = Nonce(nonce);
            l2_block_number += 1;
            store_l2_block(
                &mut storage,
                l2_block_number,
                &[mock_execute_transaction(committed_tx.into())],
            )
            .await?;
            let nonce_log = StorageLog::new_write_log(
                get_nonce_key(&test_address),
                H256::from_low_u64_be((nonce + 1).into()),
            );
            storage
                .storage_logs_dal()
                .insert_storage_logs(l2_block_number, &[nonce_log])
                .await?;
        }

        let pending_count = client.get_transaction_count(test_address, None).await?;
        assert_eq!(pending_count, 2.into());

        let mut pending_tx = create_l2_transaction(10, 200);
        pending_tx.common_data.initiator_address = test_address;
        pending_tx.common_data.nonce = Nonce(2);
        storage
            .transactions_dal()
            .insert_transaction_l2(
                &pending_tx,
                TransactionExecutionMetrics::default(),
                ValidationTraces::default(),
            )
            .await
            .unwrap();

        let pending_count = client.get_transaction_count(test_address, None).await?;
        assert_eq!(pending_count, 3.into());

        let latest_block_numbers = [api::BlockNumber::Latest, l2_block_number.0.into()];
        for number in latest_block_numbers {
            let number = api::BlockIdVariant::BlockNumber(number);
            let latest_count = client
                .get_transaction_count(test_address, Some(number))
                .await?;
            assert_eq!(latest_count, 2.into());
        }

        let earliest_block_numbers = [api::BlockNumber::Earliest, 0.into()];
        for number in earliest_block_numbers {
            let number = api::BlockIdVariant::BlockNumber(number);
            let historic_count = client
                .get_transaction_count(test_address, Some(number))
                .await?;
            assert_eq!(historic_count, 0.into());
        }

        let number = api::BlockIdVariant::BlockNumber(1.into());
        let historic_count = client
            .get_transaction_count(test_address, Some(number))
            .await?;
        assert_eq!(historic_count, 1.into());

        let number = api::BlockIdVariant::BlockNumber(100.into());
        let error = client
            .get_transaction_count(test_address, Some(number))
            .await
            .unwrap_err();
        if let ClientError::Call(error) = error {
            assert_eq!(error.code(), ErrorCode::InvalidParams.code());
        } else {
            panic!("Unexpected error: {error:?}");
        }
        Ok(())
    }
}

#[tokio::test]
async fn getting_transaction_count_for_account() {
    test_http_server(TransactionCountTest).await;
}

#[derive(Debug)]
struct TransactionCountAfterSnapshotRecoveryTest;

#[async_trait]
impl HttpTest for TransactionCountAfterSnapshotRecoveryTest {
    fn storage_initialization(&self) -> StorageInitialization {
        let test_address = Address::repeat_byte(11);
        let nonce_log =
            StorageLog::new_write_log(get_nonce_key(&test_address), H256::from_low_u64_be(3));
        StorageInitialization::Recovery {
            logs: vec![nonce_log],
            factory_deps: HashMap::new(),
        }
    }

    async fn test(
        &self,
        client: &DynClient<L2>,
        pool: &ConnectionPool<Core>,
    ) -> anyhow::Result<()> {
        let test_address = Address::repeat_byte(11);
        let pending_count = client.get_transaction_count(test_address, None).await?;
        assert_eq!(pending_count, 3.into());

        let mut pending_tx = create_l2_transaction(10, 200);
        pending_tx.common_data.initiator_address = test_address;
        pending_tx.common_data.nonce = Nonce(3);
        let mut storage = pool.connection().await?;
        storage
            .transactions_dal()
            .insert_transaction_l2(
                &pending_tx,
                TransactionExecutionMetrics::default(),
                ValidationTraces::default(),
            )
            .await
            .unwrap();

        let pending_count = client.get_transaction_count(test_address, None).await?;
        assert_eq!(pending_count, 4.into());

        let pruned_block_numbers = [
            api::BlockNumber::Earliest,
            0.into(),
            StorageInitialization::SNAPSHOT_RECOVERY_BLOCK.0.into(),
        ];
        for number in pruned_block_numbers {
            let number = api::BlockIdVariant::BlockNumber(number);
            let error = client
                .get_transaction_count(test_address, Some(number))
                .await
                .unwrap_err();
            assert_pruned_block_error(&error, StorageInitialization::SNAPSHOT_RECOVERY_BLOCK + 1);
        }

        let latest_l2_block_number = StorageInitialization::SNAPSHOT_RECOVERY_BLOCK + 1;
        let latest_block_numbers = [api::BlockNumber::Latest, latest_l2_block_number.0.into()];
        for number in latest_block_numbers {
            let number = api::BlockIdVariant::BlockNumber(number);
            let latest_count = client
                .get_transaction_count(test_address, Some(number))
                .await?;
            assert_eq!(latest_count, 3.into());
        }
        Ok(())
    }
}

#[tokio::test]
async fn getting_transaction_count_for_account_after_snapshot_recovery() {
    test_http_server(TransactionCountAfterSnapshotRecoveryTest).await;
}

#[derive(Debug)]
struct TransactionReceiptsTest;

#[async_trait]
impl HttpTest for TransactionReceiptsTest {
    async fn test(
        &self,
        client: &DynClient<L2>,
        pool: &ConnectionPool<Core>,
    ) -> anyhow::Result<()> {
        let mut storage = pool.connection().await?;
        let l2_block_number = L2BlockNumber(1);

        let tx1 = create_l2_transaction(10, 200);
        let tx2 = create_l2_transaction(10, 200);
        let tx_results = vec![
            mock_execute_transaction(tx1.clone().into()),
            mock_execute_transaction(tx2.clone().into()),
        ];
        store_l2_block(&mut storage, l2_block_number, &tx_results).await?;

        let mut expected_receipts = Vec::new();
        for tx in &tx_results {
            expected_receipts.push(
                client
                    .get_transaction_receipt(tx.hash)
                    .await?
                    .context("no receipt")?,
            );
        }
        for (tx_result, receipt) in tx_results.iter().zip(&expected_receipts) {
            assert_eq!(tx_result.hash, receipt.transaction_hash);
        }

        let receipts = client
            .get_block_receipts(api::BlockId::Number(l2_block_number.0.into()))
            .await?
            .context("no receipts")?;
        assert_eq!(receipts.len(), 2);
        for (receipt, expected_receipt) in receipts.iter().zip(&expected_receipts) {
            assert_eq!(receipt, expected_receipt);
        }

        // Check receipts for a missing block.
        let receipts = client
            .get_block_receipts(api::BlockId::Number(100.into()))
            .await?;
        assert!(receipts.is_none());

        Ok(())
    }
}

#[tokio::test]
async fn transaction_receipts() {
    test_http_server(TransactionReceiptsTest).await;
}

#[derive(Debug)]
struct AllAccountBalancesTest;

impl AllAccountBalancesTest {
    const ADDRESS: Address = Address::repeat_byte(0x11);
}

#[async_trait]
impl HttpTest for AllAccountBalancesTest {
    async fn test(
        &self,
        client: &DynClient<L2>,
        pool: &ConnectionPool<Core>,
    ) -> anyhow::Result<()> {
        let balances = client.get_all_account_balances(Self::ADDRESS).await?;
        assert_eq!(balances, HashMap::new());

        let mut storage = pool.connection().await?;
        store_l2_block(&mut storage, L2BlockNumber(1), &[]).await?;

        let eth_balance_key = storage_key_for_eth_balance(&Self::ADDRESS);
        let eth_balance = U256::one() << 64;
        let eth_balance_log = StorageLog::new_write_log(eth_balance_key, u256_to_h256(eth_balance));
        storage
            .storage_logs_dal()
            .insert_storage_logs(L2BlockNumber(1), &[eth_balance_log])
            .await?;
        // Create a custom token, but don't set balance for it yet.
        let custom_token = TokenInfo {
            l1_address: Address::repeat_byte(0xfe),
            l2_address: Address::repeat_byte(0xfe),
            metadata: TokenMetadata::default(Address::repeat_byte(0xfe)),
        };
        storage
            .tokens_dal()
            .add_tokens(slice::from_ref(&custom_token))
            .await?;

        let balances = client.get_all_account_balances(Self::ADDRESS).await?;
        assert_eq!(balances, HashMap::from([(Address::zero(), eth_balance)]));

        store_l2_block(&mut storage, L2BlockNumber(2), &[]).await?;
        let token_balance_key = storage_key_for_standard_token_balance(
            AccountTreeId::new(custom_token.l2_address),
            &Self::ADDRESS,
        );
        let token_balance = 123.into();
        let token_balance_log =
            StorageLog::new_write_log(token_balance_key, u256_to_h256(token_balance));
        storage
            .storage_logs_dal()
            .insert_storage_logs(L2BlockNumber(2), &[token_balance_log])
            .await?;

        let balances = client.get_all_account_balances(Self::ADDRESS).await?;
        assert_eq!(
            balances,
            HashMap::from([
                (Address::zero(), eth_balance),
                (custom_token.l2_address, token_balance),
            ])
        );
        Ok(())
    }
}

#[tokio::test]
async fn getting_all_account_balances() {
    test_http_server(AllAccountBalancesTest).await;
}

#[derive(Debug, Default)]
struct RpcCallsTracingTest {
    tracer: Arc<MethodTracer>,
}

#[async_trait]
impl HttpTest for RpcCallsTracingTest {
    fn method_tracer(&self) -> Arc<MethodTracer> {
        self.tracer.clone()
    }

    async fn test(
        &self,
        client: &DynClient<L2>,
        _pool: &ConnectionPool<Core>,
    ) -> anyhow::Result<()> {
        let block_number = client.get_block_number().await?;
        assert_eq!(block_number, U64::from(0));

        let calls = self.tracer.recorded_calls().take();
        assert_eq!(calls.len(), 1);
        assert!(calls[0].error_code.is_none());
        assert_eq!(calls[0].metadata.name, "eth_blockNumber");
        assert_eq!(calls[0].metadata.block_id, None);
        assert_eq!(calls[0].metadata.block_diff, None);

        client
            .get_block_by_number(api::BlockNumber::Latest, false)
            .await?;

        let calls = self.tracer.recorded_calls().take();
        assert_eq!(calls.len(), 1);
        assert!(calls[0].error_code.is_none());
        assert_eq!(calls[0].metadata.name, "eth_getBlockByNumber");
        assert_eq!(
            calls[0].metadata.block_id,
            Some(api::BlockId::Number(api::BlockNumber::Latest))
        );
        assert_eq!(calls[0].metadata.block_diff, Some(0));

        let block_number = api::BlockNumber::Number(1.into());
        client.get_block_by_number(block_number, false).await?;

        let calls = self.tracer.recorded_calls().take();
        assert_eq!(calls.len(), 1);
        assert!(calls[0].error_code.is_none());
        assert_eq!(calls[0].metadata.name, "eth_getBlockByNumber");
        assert_eq!(
            calls[0].metadata.block_id,
            Some(api::BlockId::Number(block_number))
        );
        assert_eq!(calls[0].metadata.block_diff, None);

        // Check protocol-level errors.
        ClientT::request::<serde_json::Value, _>(&client, "eth_unknownMethod", rpc_params![])
            .await
            .unwrap_err();

        let calls = self.tracer.recorded_calls().take();
        assert_eq!(calls.len(), 1);
        assert_eq!(calls[0].error_code, Some(ErrorCode::MethodNotFound.code()));
        assert!(!calls[0].metadata.has_app_error);

        ClientT::request::<serde_json::Value, _>(&client, "eth_getBlockByNumber", rpc_params![0])
            .await
            .unwrap_err();

        let calls = self.tracer.recorded_calls().take();
        assert_eq!(calls.len(), 1);
        assert_eq!(calls[0].error_code, Some(ErrorCode::InvalidParams.code()));
        assert!(!calls[0].metadata.has_app_error);

        // Check app-level error.
        ClientT::request::<serde_json::Value, _>(
            &client,
            "eth_getFilterLogs",
            rpc_params![U256::from(1)],
        )
        .await
        .unwrap_err();

        let calls = self.tracer.recorded_calls().take();
        assert_eq!(calls.len(), 1);
        assert_eq!(calls[0].error_code, Some(ErrorCode::InvalidParams.code()));
        assert!(calls[0].metadata.has_app_error);

        // Check batch RPC request.
        let mut batch = BatchRequestBuilder::new();
        batch.insert("eth_blockNumber", rpc_params![])?;
        batch.insert("zks_L1BatchNumber", rpc_params![])?;
        let response = ClientT::batch_request::<U64>(&client, batch).await?;
        for response_part in response {
            assert_eq!(response_part.unwrap(), U64::from(0));
        }

        let calls = self.tracer.recorded_calls().take();
        assert_eq!(calls.len(), 2);
        let call_names: HashSet<_> = calls.iter().map(|call| call.metadata.name).collect();
        assert_eq!(
            call_names,
            HashSet::from(["eth_blockNumber", "zks_L1BatchNumber"])
        );

        Ok(())
    }
}

#[tokio::test]
async fn tracing_rpc_calls() {
    test_http_server(RpcCallsTracingTest::default()).await;
}

#[derive(Debug, Default)]
struct GenesisConfigTest;

#[async_trait]
impl HttpTest for GenesisConfigTest {
    async fn test(
        &self,
        client: &DynClient<L2>,
        _pool: &ConnectionPool<Core>,
    ) -> anyhow::Result<()> {
        // It's enough to check that we fill all fields and deserialization is correct.
        // Mocking values is not suitable since they will always change
        client.genesis_config().await.unwrap();
        Ok(())
    }
}

#[tokio::test]
async fn tracing_genesis_config() {
    test_http_server(GenesisConfigTest).await;
}

#[derive(Debug)]
struct GetBytecodeTest;

impl GetBytecodeTest {
    async fn insert_evm_bytecode(
        connection: &mut Connection<'_, Core>,
        at_block: L2BlockNumber,
        address: Address,
    ) -> anyhow::Result<()> {
        let evm_bytecode_hash =
            BytecodeHash::for_evm_bytecode(PROCESSED_EVM_BYTECODE.len(), PADDED_EVM_BYTECODE)
                .value();
        let code_log = StorageLog::new_write_log(get_code_key(&address), evm_bytecode_hash);
        connection
            .storage_logs_dal()
            .append_storage_logs(at_block, &[code_log])
            .await?;

        let factory_deps = HashMap::from([(evm_bytecode_hash, PADDED_EVM_BYTECODE.to_vec())]);
        connection
            .factory_deps_dal()
            .insert_factory_deps(at_block, &factory_deps)
            .await?;
        Ok(())
    }
}

#[async_trait]
impl HttpTest for GetBytecodeTest {
    async fn test(
        &self,
        client: &DynClient<L2>,
        pool: &ConnectionPool<Core>,
    ) -> anyhow::Result<()> {
        let genesis_evm_address = Address::repeat_byte(1);
        let mut connection = pool.connection().await?;
        Self::insert_evm_bytecode(&mut connection, L2BlockNumber(0), genesis_evm_address).await?;

        for contract in get_system_smart_contracts() {
            let bytecode = client
                .get_code(*contract.account_id.address(), None)
                .await?;
            assert_eq!(bytecode.0, contract.bytecode);
        }

        let bytecode = client.get_code(genesis_evm_address, None).await?;
        assert_eq!(bytecode.0, PROCESSED_EVM_BYTECODE);

        let latest_block_variants = [
            api::BlockNumber::Pending,
            api::BlockNumber::Latest,
            api::BlockNumber::Committed,
        ];
        let latest_block_variants = latest_block_variants.map(api::BlockIdVariant::BlockNumber);

        let genesis_block_variants = [
            api::BlockIdVariant::BlockNumber(api::BlockNumber::Earliest),
            api::BlockIdVariant::BlockNumber(api::BlockNumber::Number(0.into())),
            api::BlockIdVariant::BlockHashObject(api::BlockHashObject {
                block_hash: L2BlockHasher::legacy_hash(L2BlockNumber(0)),
            }),
        ];
        for at_block in latest_block_variants
            .into_iter()
            .chain(genesis_block_variants)
        {
            println!("Testing {at_block:?} with genesis EVM code, latest block: 0");
            let bytecode = client.get_code(genesis_evm_address, Some(at_block)).await?;
            assert_eq!(bytecode.0, PROCESSED_EVM_BYTECODE);
        }

        // Create another block with an EVM bytecode.
        let new_bytecode_address = Address::repeat_byte(2);
        let mut connection = pool.connection().await?;
        let block_header = store_l2_block(&mut connection, L2BlockNumber(1), &[]).await?;
        Self::insert_evm_bytecode(&mut connection, L2BlockNumber(1), new_bytecode_address).await?;

        let bytecode = client.get_code(genesis_evm_address, None).await?;
        assert_eq!(bytecode.0, PROCESSED_EVM_BYTECODE);
        let bytecode = client.get_code(new_bytecode_address, None).await?;
        assert_eq!(bytecode.0, PROCESSED_EVM_BYTECODE);

        let new_block_variants = [
            api::BlockIdVariant::BlockNumber(api::BlockNumber::Number(1.into())),
            api::BlockIdVariant::BlockHashObject(api::BlockHashObject {
                block_hash: block_header.hash,
            }),
        ];
        for at_block in latest_block_variants.into_iter().chain(new_block_variants) {
            println!("Testing {at_block:?} with new EVM code, latest block: 1");
            let bytecode = client
                .get_code(new_bytecode_address, Some(at_block))
                .await?;
            assert_eq!(bytecode.0, PROCESSED_EVM_BYTECODE);
        }
        for at_block in genesis_block_variants {
            println!("Testing {at_block:?} with new EVM code, latest block: 1");
            let bytecode = client
                .get_code(new_bytecode_address, Some(at_block))
                .await?;
            assert!(bytecode.0.is_empty());
        }

        for at_block in latest_block_variants
            .into_iter()
            .chain(new_block_variants)
            .chain(genesis_block_variants)
        {
            println!("Testing {at_block:?} with genesis EVM code, latest block: 1");
            let bytecode = client.get_code(genesis_evm_address, Some(at_block)).await?;
            assert_eq!(bytecode.0, PROCESSED_EVM_BYTECODE);
        }
        Ok(())
    }
}

#[tokio::test]
async fn getting_bytecodes() {
    test_http_server(GetBytecodeTest).await;
}

#[derive(Debug)]
struct FeeHistoryTest;

#[async_trait]
impl HttpTest for FeeHistoryTest {
    async fn test(
        &self,
        client: &DynClient<L2>,
        pool: &ConnectionPool<Core>,
    ) -> anyhow::Result<()> {
        let mut connection = pool.connection().await?;
        let block1 = L2BlockHeader {
            batch_fee_input: scaled_sensible_fee_input(1.0),
            base_fee_per_gas: 100,
            ..create_l2_block(1)
        };
        store_custom_l2_block(&mut connection, &block1, &[]).await?;
        let block2 = L2BlockHeader {
            batch_fee_input: scaled_sensible_fee_input(2.0),
            base_fee_per_gas: 200,
            ..create_l2_block(2)
        };
        store_custom_l2_block(&mut connection, &block2, &[]).await?;

        let all_pubdata_prices = [
            0,
            block1.batch_fee_input.fair_pubdata_price(),
            block2.batch_fee_input.fair_pubdata_price(),
        ]
        .map(U256::from);

        let history = client
            .fee_history(1_000.into(), api::BlockNumber::Latest, Some(vec![]))
            .await?;
        assert_eq!(history.inner.oldest_block, 0.into());
        assert_eq!(
            history.inner.base_fee_per_gas,
            [0, 100, 200, 200].map(U256::from) // The latest value is duplicated
        );
        assert_eq!(history.l2_pubdata_price, all_pubdata_prices);
        // Values below are not filled.
        assert_eq!(history.inner.gas_used_ratio, [0.0; 3]);
        assert_eq!(history.inner.base_fee_per_blob_gas, [U256::zero(); 4]);
        assert_eq!(history.inner.blob_gas_used_ratio, [0.0; 3]);

        // Check supplying hexadecimal block count
        let hex_history: api::FeeHistory = client
            .request(
                "eth_feeHistory",
                rpc_params!["0xaa", "latest", [] as [f64; 0]],
            )
            .await?;
        assert_eq!(hex_history, history);

        // ...and explicitly decimal count (which should've been supplied in the first call) for exhaustiveness
        let dec_history: api::FeeHistory = client
            .request(
                "eth_feeHistory",
                rpc_params![1_000, "latest", [] as [f64; 0]],
            )
            .await?;
        assert_eq!(dec_history, history);

        // Check partial histories: blocks 0..=1
        let history = client
            .fee_history(
                1_000.into(),
                api::BlockNumber::Number(1.into()),
                Some(vec![]),
            )
            .await?;
        assert_eq!(history.inner.oldest_block, 0.into());
        assert_eq!(
            history.inner.base_fee_per_gas,
            [0, 100, 100].map(U256::from)
        );
        assert_eq!(history.l2_pubdata_price, all_pubdata_prices[..2]);

        // Blocks 1..=2
        let history = client
            .fee_history(2.into(), api::BlockNumber::Latest, Some(vec![]))
            .await?;
        assert_eq!(history.inner.oldest_block, 1.into());
        assert_eq!(
            history.inner.base_fee_per_gas,
            [100, 200, 200].map(U256::from)
        );
        assert_eq!(history.l2_pubdata_price, all_pubdata_prices[1..]);

        // Blocks 1..=1
        let history = client
            .fee_history(1.into(), api::BlockNumber::Number(1.into()), Some(vec![]))
            .await?;
        assert_eq!(history.inner.oldest_block, 1.into());
        assert_eq!(history.inner.base_fee_per_gas, [100, 100].map(U256::from));
        assert_eq!(history.l2_pubdata_price, all_pubdata_prices[1..2]);

        // Non-existing newest block.
        let err = client
            .fee_history(
                1000.into(),
                api::BlockNumber::Number(100.into()),
                Some(vec![]),
            )
            .await
            .unwrap_err();
        assert_matches!(
            err,
            ClientError::Call(err) if err.code() == INVALID_PARAMS_CODE
        );
        Ok(())
    }
}

#[tokio::test]
async fn getting_fee_history() {
    test_http_server(FeeHistoryTest).await;
}<|MERGE_RESOLUTION|>--- conflicted
+++ resolved
@@ -9,16 +9,8 @@
 use async_trait::async_trait;
 use tokio::sync::watch;
 use zksync_config::{
-<<<<<<< HEAD
-    configs::{api::Web3JsonRpcConfig, chain::StateKeeperConfig, ContractsConfig},
-=======
-    configs::{
-        api::Web3JsonRpcConfig,
-        chain::{NetworkConfig, StateKeeperConfig},
-        AllContractsConfig as ContractsConfig,
-    },
->>>>>>> d1bac66e
-    GenesisConfig,
+    configs::{api::Web3JsonRpcConfig, chain::StateKeeperConfig},
+    ContractsConfig, GenesisConfig,
 };
 use zksync_contracts::BaseSystemContracts;
 use zksync_dal::{Connection, ConnectionPool, CoreDal};
