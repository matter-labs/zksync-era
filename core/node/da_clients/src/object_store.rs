--- conflicted
+++ resolved
@@ -88,13 +88,12 @@
         None
     }
 
-<<<<<<< HEAD
     fn client_type(&self) -> ClientType {
         ClientType::ObjectStore
-=======
+    }
+
     async fn balance(&self) -> Result<u64, DAError> {
         Ok(0)
->>>>>>> a1714330
     }
 }
 
