use zksync_test_contracts::{DeployContractsTx, TestContract, TxType};
use zksync_types::{
    get_code_key, get_known_code_key, get_nonce_key,
    system_contracts::{DEPLOYMENT_NONCE_INCREMENT, TX_NONCE_INCREMENT},
    utils::storage_key_for_eth_balance,
    U256,
};
use zksync_utils::h256_to_u256;

<<<<<<< HEAD
use super::{tester::VmTesterBuilder, TestedVm};
=======
use super::{default_pubdata_builder, read_test_contract, tester::VmTesterBuilder, TestedVm};
>>>>>>> 474d1738
use crate::{
    interface::{InspectExecutionMode, TxExecutionMode, VmInterfaceExt},
    vm_latest::utils::fee::get_batch_base_fee,
};

pub(crate) fn test_default_aa_interaction<VM: TestedVm>() {
    // In this test, we aim to test whether a simple account interaction (without any fee logic)
    // will work. The account will try to deploy a simple contract from integration tests.
    let mut vm = VmTesterBuilder::new()
        .with_empty_in_memory_storage()
        .with_execution_mode(TxExecutionMode::VerifyExecute)
        .with_rich_accounts(1)
        .build::<VM>();

    let counter = TestContract::counter().bytecode;
    let account = &mut vm.rich_accounts[0];
    let DeployContractsTx {
        tx,
        bytecode_hash,
        address,
    } = account.get_deploy_tx(counter, None, TxType::L2);
    let maximal_fee = tx.gas_limit() * get_batch_base_fee(&vm.l1_batch_env);

    vm.vm.push_transaction(tx);
    let result = vm.vm.execute(InspectExecutionMode::OneTx);
    assert!(!result.result.is_failed(), "Transaction wasn't successful");

<<<<<<< HEAD
    vm.vm.execute(VmExecutionMode::Batch);
=======
    vm.vm.finish_batch(default_pubdata_builder());

>>>>>>> 474d1738
    vm.vm.get_current_execution_state();

    // Both deployment and ordinary nonce should be incremented by one.
    let account_nonce_key = get_nonce_key(&account.address);
    let expected_nonce = TX_NONCE_INCREMENT + DEPLOYMENT_NONCE_INCREMENT;

    // The code hash of the deployed contract should be marked as republished.
    let known_codes_key = get_known_code_key(&bytecode_hash);

    // The contract should be deployed successfully.
    let account_code_key = get_code_key(&address);

    let operator_balance_key = storage_key_for_eth_balance(&vm.l1_batch_env.fee_account);
    let expected_fee = maximal_fee
        - U256::from(result.refunds.gas_refunded)
            * U256::from(get_batch_base_fee(&vm.l1_batch_env));

    let expected_slots = [
        (account_nonce_key, expected_nonce),
        (known_codes_key, 1.into()),
        (account_code_key, h256_to_u256(bytecode_hash)),
        (operator_balance_key, expected_fee),
    ];
    vm.vm.verify_required_storage(&expected_slots);
}<|MERGE_RESOLUTION|>--- conflicted
+++ resolved
@@ -7,11 +7,7 @@
 };
 use zksync_utils::h256_to_u256;
 
-<<<<<<< HEAD
-use super::{tester::VmTesterBuilder, TestedVm};
-=======
-use super::{default_pubdata_builder, read_test_contract, tester::VmTesterBuilder, TestedVm};
->>>>>>> 474d1738
+use super::{default_pubdata_builder, tester::VmTesterBuilder, TestedVm};
 use crate::{
     interface::{InspectExecutionMode, TxExecutionMode, VmInterfaceExt},
     vm_latest::utils::fee::get_batch_base_fee,
@@ -39,12 +35,7 @@
     let result = vm.vm.execute(InspectExecutionMode::OneTx);
     assert!(!result.result.is_failed(), "Transaction wasn't successful");
 
-<<<<<<< HEAD
-    vm.vm.execute(VmExecutionMode::Batch);
-=======
     vm.vm.finish_batch(default_pubdata_builder());
-
->>>>>>> 474d1738
     vm.vm.get_current_execution_state();
 
     // Both deployment and ordinary nonce should be incremented by one.
