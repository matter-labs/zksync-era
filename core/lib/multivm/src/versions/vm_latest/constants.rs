--- conflicted
+++ resolved
@@ -154,11 +154,7 @@
 pub(crate) const PRIORITY_TX_MAX_GAS_LIMIT: usize = 80_000_000;
 
 /// The amount of gas to be charged for occupying a single slot of a transaction.
-<<<<<<< HEAD
-/// It is roughly equal to 80kk/MAX_TRANSACTIONS_PER_BATCH, i.e. how many gas would an L1->L2 transaction
-=======
 /// It is roughly equal to `80kk/MAX_TRANSACTIONS_PER_BATCH`, i.e. how many gas would an L1->L2 transaction
->>>>>>> dec608d5
 /// need to pay to compensate for the batch being closed.
 /// While the derived formula is used for the worst case for L1->L2 transaction, it suits L2 transactions as well
 /// and serves to compensate the operator for the fact that they need to process the transaction. In case batches start
@@ -166,11 +162,7 @@
 pub(crate) const TX_SLOT_OVERHEAD_GAS: u32 = 10_000;
 
 /// The amount of gas to be charged for occupying a single byte of the bootloader's memory.
-<<<<<<< HEAD
-/// It is roughly equal to 80kk/BOOTLOADER_MEMORY_FOR_TXS, i.e. how many gas would an L1->L2 transaction
-=======
 /// It is roughly equal to `80kk/BOOTLOADER_MEMORY_FOR_TXS`, i.e. how many gas would an L1->L2 transaction
->>>>>>> dec608d5
 /// need to pay to compensate for the batch being closed.
 /// While the derived formula is used for the worst case for L1->L2 transaction, it suits L2 transactions as well
 /// and serves to compensate the operator for the fact that they need to fill up the bootloader memory. In case batches start
