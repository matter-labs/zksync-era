#![allow(clippy::upper_case_acronyms, clippy::derive_partial_eq_without_eq)]

use std::{net::Ipv4Addr, str::FromStr, sync::Arc, time::Instant};

use anyhow::Context as _;
use futures::channel::oneshot;
use prometheus_exporter::PrometheusExporterConfig;
use tokio::{sync::watch, task::JoinHandle};

use zksync_circuit_breaker::{
    facet_selectors::FacetSelectorsChecker, l1_txs::FailedL1TransactionChecker,
    replication_lag::ReplicationLagChecker, CircuitBreaker, CircuitBreakerChecker,
    CircuitBreakerError,
};
use zksync_config::configs::{
    api::{HealthCheckConfig, Web3JsonRpcConfig},
    chain::{
        self, CircuitBreakerConfig, MempoolConfig, NetworkConfig, OperationsManagerConfig,
        StateKeeperConfig,
    },
    database::MerkleTreeMode,
    house_keeper::HouseKeeperConfig,
    FriProofCompressorConfig, FriProverConfig, FriWitnessGeneratorConfig, PrometheusConfig,
    ProofDataHandlerConfig, ProverGroupConfig, WitnessGeneratorConfig,
};
use zksync_config::{
    ApiConfig, ContractsConfig, DBConfig, ETHClientConfig, ETHSenderConfig, FetcherConfig,
    ProverConfigs,
};
use zksync_contracts::BaseSystemContracts;
use zksync_dal::{
    connection::DbVariant, healthcheck::ConnectionPoolHealthCheck, ConnectionPool, StorageProcessor,
};
use zksync_eth_client::clients::http::QueryClient;
use zksync_eth_client::{clients::http::PKSigningClient, BoundEthInterface};
use zksync_health_check::{CheckHealth, HealthStatus, ReactiveHealthCheck};
use zksync_object_store::ObjectStoreFactory;
use zksync_prover_utils::periodic_job::PeriodicJob;
use zksync_queued_job_processor::JobProcessor;
use zksync_state::PostgresStorageCaches;
use zksync_types::{
    proofs::AggregationRound,
    protocol_version::{L1VerifierConfig, VerifierParams},
    system_contracts::get_system_smart_contracts,
    Address, PackedEthSignature, ProtocolVersionId,
};
use zksync_verification_key_server::get_cached_commitments;

pub mod api_server;
pub mod block_reverter;
pub mod consistency_checker;
pub mod data_fetchers;
pub mod eth_sender;
pub mod eth_watch;
pub mod fee_ticker;
pub mod gas_tracker;
pub mod genesis;
pub mod house_keeper;
pub mod l1_gas_price;
pub mod metadata_calculator;
mod metrics;
pub mod proof_data_handler;
pub mod reorg_detector;
pub mod state_keeper;
pub mod sync_layer;
pub mod witness_generator;

use crate::api_server::healthcheck::HealthCheckHandle;
use crate::api_server::tx_sender::TxSenderConfig;
use crate::api_server::tx_sender::{TxSender, TxSenderBuilder};
use crate::api_server::web3::{state::InternalApiConfig, Namespace};
use crate::eth_sender::{Aggregator, EthTxManager};
use crate::house_keeper::fri_proof_compressor_job_retry_manager::FriProofCompressorJobRetryManager;
use crate::house_keeper::fri_proof_compressor_queue_monitor::FriProofCompressorStatsReporter;
use crate::house_keeper::fri_prover_job_retry_manager::FriProverJobRetryManager;
use crate::house_keeper::fri_prover_queue_monitor::FriProverStatsReporter;
use crate::house_keeper::fri_scheduler_circuit_queuer::SchedulerCircuitQueuer;
use crate::house_keeper::fri_witness_generator_jobs_retry_manager::FriWitnessGeneratorJobRetryManager;
use crate::house_keeper::fri_witness_generator_queue_monitor::FriWitnessGeneratorStatsReporter;
use crate::house_keeper::gcs_blob_cleaner::GcsBlobCleaner;
use crate::house_keeper::{
    blocks_state_reporter::L1BatchMetricsReporter, gpu_prover_queue_monitor::GpuProverQueueMonitor,
    prover_job_retry_manager::ProverJobRetryManager, prover_queue_monitor::ProverStatsReporter,
    waiting_to_queued_fri_witness_job_mover::WaitingToQueuedFriWitnessJobMover,
    waiting_to_queued_witness_job_mover::WaitingToQueuedWitnessJobMover,
    witness_generator_queue_monitor::WitnessGeneratorStatsReporter,
};
use crate::l1_gas_price::{GasAdjusterSingleton, L1GasPriceProvider};
use crate::metadata_calculator::{
    MetadataCalculator, MetadataCalculatorConfig, MetadataCalculatorModeConfig,
};
use crate::state_keeper::{create_state_keeper, MempoolFetcher, MempoolGuard, MiniblockSealer};
use crate::witness_generator::{
    basic_circuits::BasicWitnessGenerator, leaf_aggregation::LeafAggregationWitnessGenerator,
    node_aggregation::NodeAggregationWitnessGenerator, scheduler::SchedulerWitnessGenerator,
};
use crate::{
    api_server::{
        contract_verification,
        execution_sandbox::{VmConcurrencyBarrier, VmConcurrencyLimiter},
        tx_sender::ApiContracts,
        web3,
    },
    data_fetchers::run_data_fetchers,
    eth_sender::EthTxAggregator,
    eth_watch::start_eth_watch,
    metrics::{InitStage, APP_METRICS},
};

/// Inserts the initial information about zkSync tokens into the database.
pub async fn genesis_init(
    eth_sender: &ETHSenderConfig,
    network_config: &NetworkConfig,
    contracts_config: &ContractsConfig,
) -> anyhow::Result<()> {
    let mut storage = StorageProcessor::establish_connection(true)
        .await
        .context("establish_connection")?;
    let operator_address = PackedEthSignature::address_from_private_key(
        &eth_sender
            .sender
            .private_key()
            .context("Private key is required for genesis init")?,
    )
    .context("Failed to restore operator address from private key")?;

    genesis::ensure_genesis_state(
        &mut storage,
        network_config.zksync_network_id,
        &genesis::GenesisParams {
            // We consider the operator to be the first validator for now.
            first_validator: operator_address,
            protocol_version: ProtocolVersionId::latest(),
            base_system_contracts: BaseSystemContracts::load_from_disk(),
            system_contracts: get_system_smart_contracts(),
            first_verifier_address: contracts_config.verifier_addr,
            first_l1_verifier_config: L1VerifierConfig {
                params: VerifierParams {
                    recursion_node_level_vk_hash: contracts_config.recursion_node_level_vk_hash,
                    recursion_leaf_level_vk_hash: contracts_config.recursion_leaf_level_vk_hash,
                    recursion_circuits_set_vks_hash: contracts_config
                        .recursion_circuits_set_vks_hash,
                },
                recursion_scheduler_level_vk_hash: contracts_config
                    .recursion_scheduler_level_vk_hash,
            },
        },
    )
    .await?;
    Ok(())
}

pub async fn is_genesis_needed() -> bool {
    let mut storage = StorageProcessor::establish_connection(true).await.unwrap();
    storage.blocks_dal().is_genesis_needed().await.unwrap()
}

/// Sets up an interrupt handler and returns a future that resolves once an interrupt signal
/// is received.
pub fn setup_sigint_handler() -> oneshot::Receiver<()> {
    let (sigint_sender, sigint_receiver) = oneshot::channel();
    let mut sigint_sender = Some(sigint_sender);
    ctrlc::set_handler(move || {
        if let Some(sigint_sender) = sigint_sender.take() {
            sigint_sender.send(()).ok();
            // ^ The send fails if `sigint_receiver` is dropped. We're OK with this,
            // since at this point the node should be stopping anyway, or is not interested
            // in listening to interrupt signals.
        }
    })
    .expect("Error setting Ctrl+C handler");

    sigint_receiver
}

#[derive(Debug, Clone, Copy, PartialEq)]
pub enum Component {
    // Public Web3 API running on HTTP server.
    HttpApi,
    // Public Web3 API running on HTTP/WebSocket server and redirect eth_getLogs to another method.
    ApiTranslator,
    // Public Web3 API (including PubSub) running on WebSocket server.
    WsApi,
    // REST API for contract verification.
    ContractVerificationApi,
    // Metadata Calculator.
    Tree,
    // TODO(BFT-273): Remove `TreeLightweight` component as obsolete
    TreeLightweight,
    TreeBackup,
    EthWatcher,
    // Eth tx generator
    EthTxAggregator,
    // Manager for eth tx
    EthTxManager,
    // Data fetchers: list fetcher, volume fetcher, price fetcher.
    DataFetcher,
    // State keeper.
    StateKeeper,
    // Witness Generator. The first argument is a number of jobs to process. If None, runs indefinitely.
    // The second argument is the type of the witness-generation performed
    WitnessGenerator(Option<usize>, AggregationRound),
    // Component for housekeeping task such as cleaning blobs from GCS, reporting metrics etc.
    Housekeeper,
    // Component for exposing API's to prover for providing proof generation data and accepting proofs.
    ProofDataHandler,
}

#[derive(Debug)]
pub struct Components(pub Vec<Component>);

impl FromStr for Components {
    type Err = String;

    fn from_str(s: &str) -> Result<Components, String> {
        match s {
            "api" => Ok(Components(vec![
                Component::HttpApi,
                Component::WsApi,
                Component::ContractVerificationApi,
            ])),
            "http_api" => Ok(Components(vec![Component::HttpApi])),
            "http_api_translator" => Ok(Components(vec![Component::ApiTranslator])),
            "ws_api" => Ok(Components(vec![Component::WsApi])),
            "contract_verification_api" => Ok(Components(vec![Component::ContractVerificationApi])),
            "tree" | "tree_new" => Ok(Components(vec![Component::Tree])),
            "tree_lightweight" | "tree_lightweight_new" => {
                Ok(Components(vec![Component::TreeLightweight]))
            }
            "tree_backup" => Ok(Components(vec![Component::TreeBackup])),
            "data_fetcher" => Ok(Components(vec![Component::DataFetcher])),
            "state_keeper" => Ok(Components(vec![Component::StateKeeper])),
            "housekeeper" => Ok(Components(vec![Component::Housekeeper])),
            "witness_generator" => Ok(Components(vec![
                Component::WitnessGenerator(None, AggregationRound::BasicCircuits),
                Component::WitnessGenerator(None, AggregationRound::LeafAggregation),
                Component::WitnessGenerator(None, AggregationRound::NodeAggregation),
                Component::WitnessGenerator(None, AggregationRound::Scheduler),
            ])),
            "one_shot_witness_generator" => Ok(Components(vec![
                Component::WitnessGenerator(Some(1), AggregationRound::BasicCircuits),
                Component::WitnessGenerator(Some(1), AggregationRound::LeafAggregation),
                Component::WitnessGenerator(Some(1), AggregationRound::NodeAggregation),
                Component::WitnessGenerator(Some(1), AggregationRound::Scheduler),
            ])),
            "one_shot_basic_witness_generator" => {
                Ok(Components(vec![Component::WitnessGenerator(
                    Some(1),
                    AggregationRound::BasicCircuits,
                )]))
            }
            "one_shot_leaf_witness_generator" => Ok(Components(vec![Component::WitnessGenerator(
                Some(1),
                AggregationRound::LeafAggregation,
            )])),
            "one_shot_node_witness_generator" => Ok(Components(vec![Component::WitnessGenerator(
                Some(1),
                AggregationRound::NodeAggregation,
            )])),
            "one_shot_scheduler_witness_generator" => {
                Ok(Components(vec![Component::WitnessGenerator(
                    Some(1),
                    AggregationRound::Scheduler,
                )]))
            }
            "eth" => Ok(Components(vec![
                Component::EthWatcher,
                Component::EthTxAggregator,
                Component::EthTxManager,
            ])),
            "eth_watcher" => Ok(Components(vec![Component::EthWatcher])),
            "eth_tx_aggregator" => Ok(Components(vec![Component::EthTxAggregator])),
            "eth_tx_manager" => Ok(Components(vec![Component::EthTxManager])),
            "proof_data_handler" => Ok(Components(vec![Component::ProofDataHandler])),
            other => Err(format!("{} is not a valid component name", other)),
        }
    }
}

pub async fn initialize_components(
    components: Vec<Component>,
    use_prometheus_push_gateway: bool,
) -> anyhow::Result<(
    Vec<JoinHandle<anyhow::Result<()>>>,
    watch::Sender<bool>,
    oneshot::Receiver<CircuitBreakerError>,
    HealthCheckHandle,
)> {
    tracing::info!("Starting the components: {components:?}");

    let db_config = DBConfig::from_env().context("DbConfig::from_env()")?;
    let connection_pool = ConnectionPool::builder(DbVariant::Master)
        .build()
        .await
        .context("failed to build connection_pool")?;
    let prover_connection_pool = ConnectionPool::builder(DbVariant::Prover)
        .build()
        .await
        .context("failed to build prover_connection_pool")?;
    let replica_connection_pool = ConnectionPool::builder(DbVariant::Replica)
        .set_statement_timeout(db_config.statement_timeout())
        .build()
        .await
        .context("failed to build replica_connection_pool")?;

    let mut healthchecks: Vec<Box<dyn CheckHealth>> = Vec::new();
    let contracts_config = ContractsConfig::from_env().context("ContractsConfig::from_env()")?;
    let eth_client_config = ETHClientConfig::from_env().context("ETHClientConfig::from_env()")?;
    let circuit_breaker_config =
        CircuitBreakerConfig::from_env().context("CircuitBreakerConfig::from_env()")?;

    let main_zksync_contract_address = contracts_config.diamond_proxy_addr;
    let circuit_breaker_checker = CircuitBreakerChecker::new(
        circuit_breakers_for_components(
            &components,
            &eth_client_config.web3_url,
            &circuit_breaker_config,
            main_zksync_contract_address,
        )
        .await
        .context("circuit_breakers_for_components")?,
        &circuit_breaker_config,
    );
    circuit_breaker_checker.check().await.unwrap_or_else(|err| {
        panic!("Circuit breaker triggered: {}", err);
    });

    let query_client = QueryClient::new(&eth_client_config.web3_url).unwrap();
    let mut gas_adjuster = GasAdjusterSingleton::new();

    let (stop_sender, stop_receiver) = watch::channel(false);
    let (cb_sender, cb_receiver) = oneshot::channel();

    // Prometheus exporter and circuit breaker checker should run for every component configuration.
    let prom_config = PrometheusConfig::from_env().context("PrometheusConfig::from_env()")?;
    let prom_config = if use_prometheus_push_gateway {
        PrometheusExporterConfig::push(prom_config.gateway_endpoint(), prom_config.push_interval())
    } else {
        PrometheusExporterConfig::pull(prom_config.listener_port)
    };

    let (prometheus_health_check, prometheus_health_updater) =
        ReactiveHealthCheck::new("prometheus_exporter");
    healthchecks.push(Box::new(prometheus_health_check));
    let prometheus_task = prom_config.run(stop_receiver.clone());
    let prometheus_task = tokio::spawn(async move {
        prometheus_health_updater.update(HealthStatus::Ready.into());
        let res = prometheus_task.await;
        drop(prometheus_health_updater);
        res
    });

    let mut task_futures: Vec<JoinHandle<anyhow::Result<()>>> = vec![
        prometheus_task,
        tokio::spawn(circuit_breaker_checker.run(cb_sender, stop_receiver.clone())),
    ];

    if components.contains(&Component::WsApi)
        || components.contains(&Component::HttpApi)
        || components.contains(&Component::ContractVerificationApi)
        || components.contains(&Component::ApiTranslator)
    {
        let api_config = ApiConfig::from_env().context("ApiConfig::from_env()")?;
        let state_keeper_config =
            StateKeeperConfig::from_env().context("StateKeeperConfig::from_env()")?;
        let network_config = NetworkConfig::from_env().context("NetworkConfig::from_env()")?;
        let tx_sender_config = TxSenderConfig::new(
            &state_keeper_config,
            &api_config.web3_json_rpc,
            network_config.zksync_network_id,
        );
        let internal_api_config = InternalApiConfig::new(
            &network_config,
            &api_config.web3_json_rpc,
            &contracts_config,
        );

        // Lazily initialize storage caches only when they are needed (e.g., skip their initialization
        // if we only run the explorer APIs). This is required because the cache update task will
        // terminate immediately if storage caches are dropped, which will lead to the (unexpected)
        // program termination.
        let mut storage_caches = None;

        if components.contains(&Component::HttpApi) {
            storage_caches = Some(
                build_storage_caches(&replica_connection_pool, &mut task_futures)
                    .context("build_storage_caches()")?,
            );

            let started_at = Instant::now();
            tracing::info!("initializing HTTP API");
            let bounded_gas_adjuster = gas_adjuster
                .get_or_init_bounded()
                .await
                .context("gas_adjuster.get_or_init_bounded()")?;
            let (futures, health_check) = run_http_api(
                &tx_sender_config,
                &state_keeper_config,
                &internal_api_config,
                &api_config,
                connection_pool.clone(),
                replica_connection_pool.clone(),
                stop_receiver.clone(),
                bounded_gas_adjuster.clone(),
                state_keeper_config.save_call_traces,
                components.contains(&Component::ApiTranslator),
                storage_caches.clone().unwrap(),
            )
            .await
            .context("run_http_api")?;
            task_futures.extend(futures);
            healthchecks.push(Box::new(health_check));
            let elapsed = started_at.elapsed();
            APP_METRICS.init_latency[&InitStage::HttpApi].set(elapsed);
            tracing::info!("initialized HTTP API in {elapsed:?}");
        }

        if components.contains(&Component::WsApi) {
            let storage_caches = match storage_caches {
                Some(storage_caches) => storage_caches,
                None => build_storage_caches(&replica_connection_pool, &mut task_futures)
                    .context("build_Storage_caches()")?,
            };

            let started_at = Instant::now();
            tracing::info!("initializing WS API");
            let bounded_gas_adjuster = gas_adjuster
                .get_or_init_bounded()
                .await
                .context("gas_adjuster.get_or_init_bounded()")?;
            let (futures, health_check) = run_ws_api(
                &tx_sender_config,
                &state_keeper_config,
                &internal_api_config,
                &api_config,
                bounded_gas_adjuster.clone(),
                connection_pool.clone(),
                replica_connection_pool.clone(),
                stop_receiver.clone(),
                storage_caches,
                components.contains(&Component::ApiTranslator),
            )
            .await
            .context("run_ws_api")?;
            task_futures.extend(futures);
            healthchecks.push(Box::new(health_check));
            let elapsed = started_at.elapsed();
            APP_METRICS.init_latency[&InitStage::WsApi].set(elapsed);
            tracing::info!("initialized WS API in {elapsed:?}");
        }

        if components.contains(&Component::ContractVerificationApi) {
            let started_at = Instant::now();
            tracing::info!("initializing contract verification REST API");
            task_futures.push(contract_verification::start_server_thread_detached(
                connection_pool.clone(),
                replica_connection_pool.clone(),
                api_config.contract_verification.clone(),
                stop_receiver.clone(),
            ));
            let elapsed = started_at.elapsed();
            APP_METRICS.init_latency[&InitStage::ContractVerificationApi].set(elapsed);
            tracing::info!("initialized contract verification REST API in {elapsed:?}");
        }
    }

    if components.contains(&Component::StateKeeper) {
        let started_at = Instant::now();
        tracing::info!("initializing State Keeper");
        let bounded_gas_adjuster = gas_adjuster
            .get_or_init_bounded()
            .await
            .context("gas_adjuster.get_or_init_bounded()")?;
        add_state_keeper_to_task_futures(
            &mut task_futures,
            &contracts_config,
            StateKeeperConfig::from_env().context("StateKeeperConfig::from_env()")?,
            &NetworkConfig::from_env().context("NetworkConfig::from_env()")?,
            &db_config,
            &MempoolConfig::from_env().context("MempoolConfig::from_env()")?,
            bounded_gas_adjuster,
            stop_receiver.clone(),
        )
        .await
        .context("add_state_keeper_to_task_futures()")?;

        let elapsed = started_at.elapsed();
        APP_METRICS.init_latency[&InitStage::StateKeeper].set(elapsed);
        tracing::info!("initialized State Keeper in {elapsed:?}");
    }

    if components.contains(&Component::EthWatcher) {
        let started_at = Instant::now();
        tracing::info!("initializing ETH-Watcher");
        let eth_watch_pool = ConnectionPool::singleton(DbVariant::Master)
            .build()
            .await
            .context("failed to build eth_watch_pool")?;
        task_futures.push(
            start_eth_watch(
                eth_watch_pool,
                query_client.clone(),
                main_zksync_contract_address,
                stop_receiver.clone(),
            )
            .await
            .context("start_eth_watch()")?,
        );
        let elapsed = started_at.elapsed();
        APP_METRICS.init_latency[&InitStage::EthWatcher].set(elapsed);
        tracing::info!("initialized ETH-Watcher in {elapsed:?}");
    }

    let store_factory = ObjectStoreFactory::from_env().context("ObjectStoreFactor::from_env()")?;

    if components.contains(&Component::EthTxAggregator) {
        let started_at = Instant::now();
        tracing::info!("initializing ETH-TxAggregator");
        let eth_sender_pool = ConnectionPool::singleton(DbVariant::Master)
            .build()
            .await
            .context("failed to build eth_sender_pool")?;
        let eth_sender_prover_pool = ConnectionPool::singleton(DbVariant::Prover)
            .build()
            .await
            .context("failed to build eth_sender_prover_pool")?;

        let eth_sender = ETHSenderConfig::from_env().context("ETHSenderConfig::from_env()")?;
        let eth_client =
            PKSigningClient::from_config(&eth_sender, &contracts_config, &eth_client_config);
        let nonce = eth_client.pending_nonce("eth_sender").await.unwrap();
        let eth_tx_aggregator_actor = EthTxAggregator::new(
            eth_sender.sender.clone(),
            Aggregator::new(
                eth_sender.sender.clone(),
                store_factory.create_store().await,
            ),
            contracts_config.validator_timelock_addr,
            contracts_config.l1_multicall3_addr,
            main_zksync_contract_address,
            nonce.as_u64(),
        );
        task_futures.push(tokio::spawn(eth_tx_aggregator_actor.run(
            eth_sender_pool,
            eth_sender_prover_pool,
            eth_client,
            stop_receiver.clone(),
        )));
        let elapsed = started_at.elapsed();
        APP_METRICS.init_latency[&InitStage::EthTxAggregator].set(elapsed);
        tracing::info!("initialized ETH-TxAggregator in {elapsed:?}");
    }

    if components.contains(&Component::EthTxManager) {
        let started_at = Instant::now();
        tracing::info!("initializing ETH-TxManager");
        let eth_manager_pool = ConnectionPool::singleton(DbVariant::Master)
            .build()
            .await
            .context("failed to build eth_manager_pool")?;
        let eth_sender = ETHSenderConfig::from_env().context("ETHSenderConfig::from_env()")?;
        let eth_client =
            PKSigningClient::from_config(&eth_sender, &contracts_config, &eth_client_config);
        let eth_tx_manager_actor = EthTxManager::new(
            eth_sender.sender,
            gas_adjuster
                .get_or_init()
                .await
                .context("gas_adjuster.get_or_init()")?,
            eth_client,
        );
        task_futures.extend([tokio::spawn(
            eth_tx_manager_actor.run(eth_manager_pool, stop_receiver.clone()),
        )]);
        let elapsed = started_at.elapsed();
        APP_METRICS.init_latency[&InitStage::EthTxManager].set(elapsed);
        tracing::info!("initialized ETH-TxManager in {elapsed:?}");
    }

    if components.contains(&Component::DataFetcher) {
        let started_at = Instant::now();
        let fetcher_config = FetcherConfig::from_env().context("FetcherConfig::from_env()")?;
        let eth_network = chain::NetworkConfig::from_env().context("NetworkConfig::from_env()")?;
        tracing::info!("initializing data fetchers");
        task_futures.extend(run_data_fetchers(
            &fetcher_config,
            eth_network.network,
            connection_pool.clone(),
            stop_receiver.clone(),
        ));
        let elapsed = started_at.elapsed();
        APP_METRICS.init_latency[&InitStage::DataFetcher].set(elapsed);
        tracing::info!("initialized data fetchers in {elapsed:?}");
    }

    add_trees_to_task_futures(
        &mut task_futures,
        &mut healthchecks,
        &components,
        &store_factory,
        stop_receiver.clone(),
    )
    .await
    .context("add_trees_to_task_futures()")?;
    add_witness_generator_to_task_futures(
        &mut task_futures,
        &components,
        &connection_pool,
        &prover_connection_pool,
        &store_factory,
        &stop_receiver,
    )
    .await
    .context("add_witness_generator_to_task_futures()")?;

    if components.contains(&Component::Housekeeper) {
        add_house_keeper_to_task_futures(&mut task_futures, &store_factory)
            .await
            .context("add_house_keeper_to_task_futures()")?;
    }

    if components.contains(&Component::ProofDataHandler) {
        task_futures.push(tokio::spawn(proof_data_handler::run_server(
            ProofDataHandlerConfig::from_env().context("ProofDataHandlerConfig::from_env()")?,
            store_factory.create_store().await,
            connection_pool.clone(),
            stop_receiver.clone(),
        )));
    }

    // Run healthcheck server for all components.
    healthchecks.push(Box::new(ConnectionPoolHealthCheck::new(
        replica_connection_pool,
    )));

    let healtcheck_api_config =
        HealthCheckConfig::from_env().context("HealthCheckConfig::from_env()")?;
    let health_check_handle =
        HealthCheckHandle::spawn_server(healtcheck_api_config.bind_addr(), healthchecks);

    if let Some(task) = gas_adjuster.run_if_initialized(stop_receiver.clone()) {
        task_futures.push(task);
    }
    Ok((task_futures, stop_sender, cb_receiver, health_check_handle))
}

#[allow(clippy::too_many_arguments)]
async fn add_state_keeper_to_task_futures<E: L1GasPriceProvider + Send + Sync + 'static>(
    task_futures: &mut Vec<JoinHandle<anyhow::Result<()>>>,
    contracts_config: &ContractsConfig,
    state_keeper_config: StateKeeperConfig,
    network_config: &NetworkConfig,
    db_config: &DBConfig,
    mempool_config: &MempoolConfig,
    gas_adjuster: Arc<E>,
    stop_receiver: watch::Receiver<bool>,
) -> anyhow::Result<()> {
    let fair_l2_gas_price = state_keeper_config.fair_l2_gas_price;
    let pool_builder = ConnectionPool::singleton(DbVariant::Master);
    let state_keeper_pool = pool_builder
        .build()
        .await
        .context("failed to build state_keeper_pool")?;
    let next_priority_id = state_keeper_pool
        .access_storage()
        .await
        .unwrap()
        .transactions_dal()
        .next_priority_id()
        .await;
    let mempool = MempoolGuard::new(next_priority_id, mempool_config.capacity);
    mempool.register_metrics();

    let miniblock_sealer_pool = pool_builder
        .build()
        .await
        .context("failed to build miniblock_sealer_pool")?;
    let (miniblock_sealer, miniblock_sealer_handle) = MiniblockSealer::new(
        miniblock_sealer_pool,
        state_keeper_config.miniblock_seal_queue_capacity,
    );
    task_futures.push(tokio::spawn(miniblock_sealer.run()));

    let state_keeper = create_state_keeper(
        contracts_config,
        state_keeper_config,
        db_config,
        network_config,
        mempool_config,
        state_keeper_pool,
        mempool.clone(),
        gas_adjuster.clone(),
        miniblock_sealer_handle,
        stop_receiver.clone(),
    )
    .await;
    task_futures.push(tokio::spawn(state_keeper.run()));

    let mempool_fetcher_pool = pool_builder
        .build()
        .await
        .context("failed to build mempool_fetcher_pool")?;
    let mempool_fetcher = MempoolFetcher::new(mempool, gas_adjuster, mempool_config);
    let mempool_fetcher_handle = tokio::spawn(mempool_fetcher.run(
        mempool_fetcher_pool,
        mempool_config.remove_stuck_txs,
        mempool_config.stuck_tx_timeout(),
        fair_l2_gas_price,
        stop_receiver,
    ));
    task_futures.push(mempool_fetcher_handle);
    Ok(())
}

async fn add_trees_to_task_futures(
    task_futures: &mut Vec<JoinHandle<anyhow::Result<()>>>,
    healthchecks: &mut Vec<Box<dyn CheckHealth>>,
    components: &[Component],
    store_factory: &ObjectStoreFactory,
    stop_receiver: watch::Receiver<bool>,
) -> anyhow::Result<()> {
    if components.contains(&Component::TreeBackup) {
        anyhow::bail!("Tree backup mode is disabled");
    }

    let db_config = DBConfig::from_env().context("DBConfig::from_env()")?;
    let operation_config =
        OperationsManagerConfig::from_env().context("OperationManagerConfig::from_env()")?;
    let has_tree_component = components.contains(&Component::Tree);
    let has_lightweight_component = components.contains(&Component::TreeLightweight);
    let mode = match (has_tree_component, has_lightweight_component) {
        (true, true) => anyhow::bail!(
            "Cannot start a node with a Merkle tree in both full and lightweight modes. \
             Since the storage layout is mode-independent, choose either of modes and run \
             the node with it."
        ),
        (false, true) => MetadataCalculatorModeConfig::Lightweight,
        (true, false) => match db_config.merkle_tree.mode {
            MerkleTreeMode::Lightweight => MetadataCalculatorModeConfig::Lightweight,
            MerkleTreeMode::Full => MetadataCalculatorModeConfig::Full { store_factory },
        },
        (false, false) => return Ok(()),
    };

    run_tree(
        task_futures,
        healthchecks,
        &db_config,
        &operation_config,
        mode,
        stop_receiver,
    )
    .await
    .context("run_tree()")
}

async fn run_tree(
    task_futures: &mut Vec<JoinHandle<anyhow::Result<()>>>,
    healthchecks: &mut Vec<Box<dyn CheckHealth>>,
    db_config: &DBConfig,
    operation_manager: &OperationsManagerConfig,
    mode: MetadataCalculatorModeConfig<'_>,
    stop_receiver: watch::Receiver<bool>,
) -> anyhow::Result<()> {
    let started_at = Instant::now();
    let mode_str = if matches!(mode, MetadataCalculatorModeConfig::Full { .. }) {
        "full"
    } else {
        "lightweight"
    };
    tracing::info!("Initializing Merkle tree in {mode_str} mode");

    let config = MetadataCalculatorConfig::for_main_node(db_config, operation_manager, mode);
    let metadata_calculator = MetadataCalculator::new(&config).await;
    if let Some(port) = db_config.merkle_tree.api_port {
        let address = (Ipv4Addr::UNSPECIFIED, port).into();
        let server_task = metadata_calculator.run_api_server(&address, stop_receiver.clone());
        task_futures.push(tokio::spawn(server_task));
    }

    let tree_health_check = metadata_calculator.tree_health_check();
    healthchecks.push(Box::new(tree_health_check));
    let pool = ConnectionPool::singleton(DbVariant::Master)
        .build()
        .await
        .context("failed to build connection pool")?;
    let prover_pool = ConnectionPool::singleton(DbVariant::Prover)
        .build()
        .await
        .context("failed to build prover_pool")?;
    let tree_task = tokio::spawn(metadata_calculator.run(pool, prover_pool, stop_receiver));
    task_futures.push(tree_task);

<<<<<<< HEAD
    tracing::info!("Initialized {mode_str} tree in {:?}", started_at.elapsed());
    metrics::gauge!(
        "server.init.latency",
        started_at.elapsed(),
        "stage" => "tree",
        "tree" => mode_str
    );
    Ok(())
=======
    let elapsed = started_at.elapsed();
    APP_METRICS.init_latency[&InitStage::Tree].set(elapsed);
    tracing::info!("Initialized {mode_str} tree in {elapsed:?}");
    Ok((future, tree_health_check))
>>>>>>> afdfcb4a
}

async fn add_witness_generator_to_task_futures(
    task_futures: &mut Vec<JoinHandle<anyhow::Result<()>>>,
    components: &[Component],
    connection_pool: &ConnectionPool,
    prover_connection_pool: &ConnectionPool,
    store_factory: &ObjectStoreFactory,
    stop_receiver: &watch::Receiver<bool>,
) -> anyhow::Result<()> {
    // We don't want witness generator to run on local nodes, as it's CPU heavy.
    if std::env::var("ZKSYNC_LOCAL_SETUP") == Ok("true".to_owned()) {
        return Ok(());
    }

    let generator_params = components.iter().filter_map(|component| {
        if let Component::WitnessGenerator(batch_size, component_type) = component {
            Some((*batch_size, *component_type))
        } else {
            None
        }
    });

    for (batch_size, component_type) in generator_params {
        let started_at = Instant::now();
        tracing::info!(
            "initializing the {component_type:?} witness generator, batch size: {batch_size:?}"
        );

        let vk_commitments = get_cached_commitments();
        let protocol_versions = prover_connection_pool
            .access_storage()
            .await
            .unwrap()
            .protocol_versions_dal()
            .protocol_version_for(&vk_commitments)
            .await;
        let config =
            WitnessGeneratorConfig::from_env().context("WitnessGeneratorConfig::from_env()")?;
        let task = match component_type {
            AggregationRound::BasicCircuits => {
                let witness_generator = BasicWitnessGenerator::new(
                    config,
                    store_factory,
                    protocol_versions.clone(),
                    connection_pool.clone(),
                    prover_connection_pool.clone(),
                )
                .await;
                tokio::spawn(witness_generator.run(stop_receiver.clone(), batch_size))
            }
            AggregationRound::LeafAggregation => {
                let witness_generator = LeafAggregationWitnessGenerator::new(
                    config,
                    store_factory,
                    protocol_versions.clone(),
                    connection_pool.clone(),
                    prover_connection_pool.clone(),
                )
                .await;
                tokio::spawn(witness_generator.run(stop_receiver.clone(), batch_size))
            }
            AggregationRound::NodeAggregation => {
                let witness_generator = NodeAggregationWitnessGenerator::new(
                    config,
                    store_factory,
                    protocol_versions.clone(),
                    connection_pool.clone(),
                    prover_connection_pool.clone(),
                )
                .await;
                tokio::spawn(witness_generator.run(stop_receiver.clone(), batch_size))
            }
            AggregationRound::Scheduler => {
                let witness_generator = SchedulerWitnessGenerator::new(
                    config,
                    store_factory,
                    protocol_versions.clone(),
                    connection_pool.clone(),
                    prover_connection_pool.clone(),
                )
                .await;
                tokio::spawn(witness_generator.run(stop_receiver.clone(), batch_size))
            }
        };
        task_futures.push(task);

        let elapsed = started_at.elapsed();
        APP_METRICS.init_latency[&InitStage::WitnessGenerator(component_type)].set(elapsed);
        tracing::info!("initialized {component_type:?} witness generator in {elapsed:?}");
    }
    Ok(())
}

async fn add_house_keeper_to_task_futures(
    task_futures: &mut Vec<JoinHandle<anyhow::Result<()>>>,
    store_factory: &ObjectStoreFactory,
) -> anyhow::Result<()> {
    let house_keeper_config =
        HouseKeeperConfig::from_env().context("HouseKeeperConfig::from_env()")?;
    let connection_pool = ConnectionPool::singleton(DbVariant::Replica)
        .build()
        .await
        .context("failed to build a connection pool")?;
    let l1_batch_metrics_reporter = L1BatchMetricsReporter::new(
        house_keeper_config.l1_batch_metrics_reporting_interval_ms,
        connection_pool,
    );

    let prover_connection_pool = ConnectionPool::builder(DbVariant::Prover)
        .set_max_size(Some(house_keeper_config.prover_db_pool_size))
        .build()
        .await
        .context("failed to build a prover_connection_pool")?;
    let gpu_prover_queue = GpuProverQueueMonitor::new(
        ProverGroupConfig::from_env()
            .context("ProverGroupConfig::from_env()")?
            .synthesizer_per_gpu,
        house_keeper_config.gpu_prover_queue_reporting_interval_ms,
        prover_connection_pool.clone(),
    );
    let config = ProverConfigs::from_env()
        .context("ProverCOnfigs::from_env()")?
        .non_gpu;
    let prover_job_retry_manager = ProverJobRetryManager::new(
        config.max_attempts,
        config.proof_generation_timeout(),
        house_keeper_config.prover_job_retrying_interval_ms,
        prover_connection_pool.clone(),
    );
    let prover_stats_reporter = ProverStatsReporter::new(
        house_keeper_config.prover_stats_reporting_interval_ms,
        prover_connection_pool.clone(),
    );
    let waiting_to_queued_witness_job_mover = WaitingToQueuedWitnessJobMover::new(
        house_keeper_config.witness_job_moving_interval_ms,
        prover_connection_pool.clone(),
    );
    let witness_generator_stats_reporter = WitnessGeneratorStatsReporter::new(
        house_keeper_config.witness_generator_stats_reporting_interval_ms,
        prover_connection_pool.clone(),
    );
    let gcs_blob_cleaner = GcsBlobCleaner::new(
        store_factory,
        prover_connection_pool.clone(),
        house_keeper_config.blob_cleaning_interval_ms,
    )
    .await;

    task_futures.push(tokio::spawn(gcs_blob_cleaner.run()));
    task_futures.push(tokio::spawn(witness_generator_stats_reporter.run()));
    task_futures.push(tokio::spawn(gpu_prover_queue.run()));
    task_futures.push(tokio::spawn(l1_batch_metrics_reporter.run()));
    task_futures.push(tokio::spawn(prover_stats_reporter.run()));
    task_futures.push(tokio::spawn(waiting_to_queued_witness_job_mover.run()));
    task_futures.push(tokio::spawn(prover_job_retry_manager.run()));

    // All FRI Prover related components are configured below.
    let fri_prover_config = FriProverConfig::from_env().context("FriProverConfig::from_env()")?;
    let fri_prover_job_retry_manager = FriProverJobRetryManager::new(
        fri_prover_config.max_attempts,
        fri_prover_config.proof_generation_timeout(),
        house_keeper_config.fri_prover_job_retrying_interval_ms,
        prover_connection_pool.clone(),
    );
    task_futures.push(tokio::spawn(fri_prover_job_retry_manager.run()));

    let fri_witness_gen_config =
        FriWitnessGeneratorConfig::from_env().context("FriWitnessGeneratorConfig::from_env")?;
    let fri_witness_gen_job_retry_manager = FriWitnessGeneratorJobRetryManager::new(
        fri_witness_gen_config.max_attempts,
        fri_witness_gen_config.witness_generation_timeout(),
        house_keeper_config.fri_witness_generator_job_retrying_interval_ms,
        prover_connection_pool.clone(),
    );
    task_futures.push(tokio::spawn(fri_witness_gen_job_retry_manager.run()));

    let waiting_to_queued_fri_witness_job_mover = WaitingToQueuedFriWitnessJobMover::new(
        house_keeper_config.fri_witness_job_moving_interval_ms,
        prover_connection_pool.clone(),
    );
    task_futures.push(tokio::spawn(waiting_to_queued_fri_witness_job_mover.run()));

    let scheduler_circuit_queuer = SchedulerCircuitQueuer::new(
        house_keeper_config.fri_witness_job_moving_interval_ms,
        prover_connection_pool.clone(),
    );
    task_futures.push(tokio::spawn(scheduler_circuit_queuer.run()));

    let fri_witness_generator_stats_reporter = FriWitnessGeneratorStatsReporter::new(
        prover_connection_pool.clone(),
        house_keeper_config.witness_generator_stats_reporting_interval_ms,
    );
    task_futures.push(tokio::spawn(fri_witness_generator_stats_reporter.run()));

    let fri_prover_stats_reporter = FriProverStatsReporter::new(
        house_keeper_config.fri_prover_stats_reporting_interval_ms,
        prover_connection_pool.clone(),
    );
    task_futures.push(tokio::spawn(fri_prover_stats_reporter.run()));

    let proof_compressor_config =
        FriProofCompressorConfig::from_env().context("FriProofCompressorConfig")?;
    let fri_proof_compressor_stats_reporter = FriProofCompressorStatsReporter::new(
        house_keeper_config.fri_proof_compressor_stats_reporting_interval_ms,
        prover_connection_pool.clone(),
    );
    task_futures.push(tokio::spawn(fri_proof_compressor_stats_reporter.run()));

    let fri_proof_compressor_retry_manager = FriProofCompressorJobRetryManager::new(
        proof_compressor_config.max_attempts,
        proof_compressor_config.generation_timeout(),
        house_keeper_config.fri_proof_compressor_job_retrying_interval_ms,
        prover_connection_pool.clone(),
    );
    task_futures.push(tokio::spawn(fri_proof_compressor_retry_manager.run()));
    Ok(())
}

fn build_storage_caches(
    replica_connection_pool: &ConnectionPool,
    task_futures: &mut Vec<JoinHandle<anyhow::Result<()>>>,
) -> anyhow::Result<PostgresStorageCaches> {
    let rpc_config = Web3JsonRpcConfig::from_env().context("Web3JsonRpcConfig::from_env()")?;
    let factory_deps_capacity = rpc_config.factory_deps_cache_size() as u64;
    let initial_writes_capacity = rpc_config.initial_writes_cache_size() as u64;
    let values_capacity = rpc_config.latest_values_cache_size() as u64;
    let mut storage_caches =
        PostgresStorageCaches::new(factory_deps_capacity, initial_writes_capacity);

    if values_capacity > 0 {
        let values_cache_task = storage_caches.configure_storage_values_cache(
            values_capacity,
            replica_connection_pool.clone(),
            tokio::runtime::Handle::current(),
        );
        task_futures.push(tokio::task::spawn_blocking(values_cache_task));
    }
    Ok(storage_caches)
}

async fn build_tx_sender<G: L1GasPriceProvider>(
    tx_sender_config: &TxSenderConfig,
    web3_json_config: &Web3JsonRpcConfig,
    state_keeper_config: &StateKeeperConfig,
    replica_pool: ConnectionPool,
    master_pool: ConnectionPool,
    l1_gas_price_provider: Arc<G>,
    storage_caches: PostgresStorageCaches,
) -> (TxSender<G>, VmConcurrencyBarrier) {
    let mut tx_sender_builder = TxSenderBuilder::new(tx_sender_config.clone(), replica_pool)
        .with_main_connection_pool(master_pool)
        .with_state_keeper_config(state_keeper_config.clone());

    // Add rate limiter if enabled.
    if let Some(transactions_per_sec_limit) = web3_json_config.transactions_per_sec_limit {
        tx_sender_builder = tx_sender_builder.with_rate_limiter(transactions_per_sec_limit);
    };

    let max_concurrency = web3_json_config.vm_concurrency_limit();
    let (vm_concurrency_limiter, vm_barrier) = VmConcurrencyLimiter::new(max_concurrency);

    let tx_sender = tx_sender_builder
        .build(
            l1_gas_price_provider,
            Arc::new(vm_concurrency_limiter),
            ApiContracts::load_from_disk(),
            storage_caches,
        )
        .await;
    (tx_sender, vm_barrier)
}

#[allow(clippy::too_many_arguments)]
async fn run_http_api<G: L1GasPriceProvider + Send + Sync + 'static>(
    tx_sender_config: &TxSenderConfig,
    state_keeper_config: &StateKeeperConfig,
    internal_api: &InternalApiConfig,
    api_config: &ApiConfig,
    master_connection_pool: ConnectionPool,
    replica_connection_pool: ConnectionPool,
    stop_receiver: watch::Receiver<bool>,
    gas_adjuster: Arc<G>,
    with_debug_namespace: bool,
    with_logs_request_translator_enabled: bool,
    storage_caches: PostgresStorageCaches,
) -> anyhow::Result<(Vec<JoinHandle<anyhow::Result<()>>>, ReactiveHealthCheck)> {
    let (tx_sender, vm_barrier) = build_tx_sender(
        tx_sender_config,
        &api_config.web3_json_rpc,
        state_keeper_config,
        replica_connection_pool.clone(),
        master_connection_pool,
        gas_adjuster,
        storage_caches,
    )
    .await;

    let namespaces = if with_debug_namespace {
        Namespace::ALL.to_vec()
    } else {
        Namespace::NON_DEBUG.to_vec()
    };
    let last_miniblock_pool = ConnectionPool::singleton(DbVariant::Replica)
        .build()
        .await
        .context("failed to build last_miniblock_pool")?;

    let mut api_builder =
        web3::ApiBuilder::jsonrpsee_backend(internal_api.clone(), replica_connection_pool)
            .http(api_config.web3_json_rpc.http_port)
            .with_last_miniblock_pool(last_miniblock_pool)
            .with_filter_limit(api_config.web3_json_rpc.filters_limit())
            .with_threads(api_config.web3_json_rpc.http_server_threads())
            .with_batch_request_size_limit(api_config.web3_json_rpc.max_batch_request_size())
            .with_response_body_size_limit(api_config.web3_json_rpc.max_response_body_size())
            .with_tx_sender(tx_sender, vm_barrier)
            .enable_api_namespaces(namespaces);
    if with_logs_request_translator_enabled {
        api_builder = api_builder.enable_request_translator();
    }
    Ok(api_builder.build(stop_receiver.clone()).await)
}

#[allow(clippy::too_many_arguments)]
async fn run_ws_api<G: L1GasPriceProvider + Send + Sync + 'static>(
    tx_sender_config: &TxSenderConfig,
    state_keeper_config: &StateKeeperConfig,
    internal_api: &InternalApiConfig,
    api_config: &ApiConfig,
    gas_adjuster: Arc<G>,
    master_connection_pool: ConnectionPool,
    replica_connection_pool: ConnectionPool,
    stop_receiver: watch::Receiver<bool>,
    storage_caches: PostgresStorageCaches,
    with_logs_request_translator_enabled: bool,
) -> anyhow::Result<(Vec<JoinHandle<anyhow::Result<()>>>, ReactiveHealthCheck)> {
    let (tx_sender, vm_barrier) = build_tx_sender(
        tx_sender_config,
        &api_config.web3_json_rpc,
        state_keeper_config,
        replica_connection_pool.clone(),
        master_connection_pool,
        gas_adjuster,
        storage_caches,
    )
    .await;
    let last_miniblock_pool = ConnectionPool::singleton(DbVariant::Replica)
        .build()
        .await
        .context("failed to build last_miniblock_pool")?;

    let mut api_builder =
        web3::ApiBuilder::jsonrpc_backend(internal_api.clone(), replica_connection_pool)
            .ws(api_config.web3_json_rpc.ws_port)
            .with_last_miniblock_pool(last_miniblock_pool)
            .with_filter_limit(api_config.web3_json_rpc.filters_limit())
            .with_subscriptions_limit(api_config.web3_json_rpc.subscriptions_limit())
            .with_batch_request_size_limit(api_config.web3_json_rpc.max_batch_request_size())
            .with_response_body_size_limit(api_config.web3_json_rpc.max_response_body_size())
            .with_websocket_requests_per_minute_limit(
                api_config
                    .web3_json_rpc
                    .websocket_requests_per_minute_limit(),
            )
            .with_polling_interval(api_config.web3_json_rpc.pubsub_interval())
            .with_threads(api_config.web3_json_rpc.ws_server_threads())
            .with_tx_sender(tx_sender, vm_barrier)
            .enable_api_namespaces(Namespace::NON_DEBUG.to_vec());

    if with_logs_request_translator_enabled {
        api_builder = api_builder.enable_request_translator();
    }
    Ok(api_builder.build(stop_receiver.clone()).await)
}

async fn circuit_breakers_for_components(
    components: &[Component],
    web3_url: &str,
    circuit_breaker_config: &CircuitBreakerConfig,
    main_contract: Address,
) -> anyhow::Result<Vec<Box<dyn CircuitBreaker>>> {
    let mut circuit_breakers: Vec<Box<dyn CircuitBreaker>> = Vec::new();

    if components.iter().any(|c| {
        matches!(
            c,
            Component::EthTxAggregator | Component::EthTxManager | Component::StateKeeper
        )
    }) {
        let pool = ConnectionPool::singleton(DbVariant::Replica)
            .build()
            .await
            .context("failed to build a connection pool")?;
        circuit_breakers.push(Box::new(FailedL1TransactionChecker { pool }));
    }

    if components
        .iter()
        .any(|c| matches!(c, Component::EthTxAggregator | Component::EthTxManager))
    {
        let eth_client = QueryClient::new(web3_url).unwrap();
        circuit_breakers.push(Box::new(FacetSelectorsChecker::new(
            circuit_breaker_config,
            eth_client,
            main_contract,
        )));
    }

    if components.iter().any(|c| {
        matches!(
            c,
            Component::HttpApi
                | Component::WsApi
                | Component::ApiTranslator
                | Component::ContractVerificationApi
        )
    }) {
        let pool = ConnectionPool::singleton(DbVariant::Replica)
            .build()
            .await?;
        circuit_breakers.push(Box::new(ReplicationLagChecker {
            pool,
            replication_lag_limit_sec: circuit_breaker_config.replication_lag_limit_sec,
        }));
    }
    Ok(circuit_breakers)
}

#[tokio::test]
async fn test_house_keeper_components_get_added() {
    let (core_task_handles, _, _, _) = initialize_components(vec![Component::Housekeeper], false)
        .await
        .unwrap();
    // circuit-breaker, prometheus-exporter components are run, irrespective of other components.
    let always_running_component_count = 2;
    assert_eq!(15, core_task_handles.len() - always_running_component_count);
}<|MERGE_RESOLUTION|>--- conflicted
+++ resolved
@@ -791,21 +791,10 @@
     let tree_task = tokio::spawn(metadata_calculator.run(pool, prover_pool, stop_receiver));
     task_futures.push(tree_task);
 
-<<<<<<< HEAD
-    tracing::info!("Initialized {mode_str} tree in {:?}", started_at.elapsed());
-    metrics::gauge!(
-        "server.init.latency",
-        started_at.elapsed(),
-        "stage" => "tree",
-        "tree" => mode_str
-    );
-    Ok(())
-=======
     let elapsed = started_at.elapsed();
     APP_METRICS.init_latency[&InitStage::Tree].set(elapsed);
     tracing::info!("Initialized {mode_str} tree in {elapsed:?}");
-    Ok((future, tree_health_check))
->>>>>>> afdfcb4a
+    Ok(())
 }
 
 async fn add_witness_generator_to_task_futures(
