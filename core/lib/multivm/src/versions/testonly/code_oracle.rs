--- conflicted
+++ resolved
@@ -21,15 +21,9 @@
     let precompile_contract_bytecode = TestContract::precompiles_test().bytecode.to_vec();
 
     // Filling the zkevm bytecode
-<<<<<<< HEAD
     let normal_zkevm_bytecode = TestContract::counter().bytecode;
-    let normal_zkevm_bytecode_hash = hash_bytecode(normal_zkevm_bytecode);
+    let normal_zkevm_bytecode_hash = BytecodeHash::for_bytecode(normal_zkevm_bytecode).value();
     let normal_zkevm_bytecode_keccak_hash = keccak256(normal_zkevm_bytecode);
-=======
-    let normal_zkevm_bytecode = read_test_contract();
-    let normal_zkevm_bytecode_hash = BytecodeHash::for_bytecode(&normal_zkevm_bytecode).value();
-    let normal_zkevm_bytecode_keccak_hash = keccak256(&normal_zkevm_bytecode);
->>>>>>> 1edcabe0
     let mut storage = get_empty_storage();
     storage.set_value(
         get_known_code_key(&normal_zkevm_bytecode_hash),
@@ -174,15 +168,9 @@
 pub(crate) fn test_refunds_in_code_oracle<VM: TestedVm>() {
     let precompiles_contract_address = Address::repeat_byte(1);
 
-<<<<<<< HEAD
     let normal_zkevm_bytecode = TestContract::counter().bytecode;
-    let normal_zkevm_bytecode_hash = hash_bytecode(normal_zkevm_bytecode);
+    let normal_zkevm_bytecode_hash = BytecodeHash::for_bytecode(normal_zkevm_bytecode).value();
     let normal_zkevm_bytecode_keccak_hash = keccak256(normal_zkevm_bytecode);
-=======
-    let normal_zkevm_bytecode = read_test_contract();
-    let normal_zkevm_bytecode_hash = BytecodeHash::for_bytecode(&normal_zkevm_bytecode).value();
-    let normal_zkevm_bytecode_keccak_hash = keccak256(&normal_zkevm_bytecode);
->>>>>>> 1edcabe0
     let mut storage = get_empty_storage();
     storage.set_value(
         get_known_code_key(&normal_zkevm_bytecode_hash),
