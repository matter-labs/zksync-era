--- conflicted
+++ resolved
@@ -122,36 +122,6 @@
     }
 }
 
-<<<<<<< HEAD
-pub fn encode_ntv_asset_id(l1_chain_id: U256, addr: Address) -> H256 {
-    let encoded_data = encode(&[
-        ethers::abi::Token::Uint(l1_chain_id),
-        ethers::abi::Token::Address(L2_NATIVE_TOKEN_VAULT_ADDRESS),
-        ethers::abi::Token::Address(addr),
-    ]);
-
-    H256(keccak256(&encoded_data))
-}
-
-async fn adapt_config(shell: &Shell, chain_config: ChainConfig) -> anyhow::Result<()> {
-    println!("Adapting config");
-    let mut contracts_config = chain_config.get_contracts_config()?;
-    let genesis_config = chain_config.get_genesis_config()?;
-
-    contracts_config.l2.legacy_shared_bridge_addr = contracts_config.bridges.shared.l2_address;
-    contracts_config.l1.base_token_asset_id = Some(encode_ntv_asset_id(
-        genesis_config.l1_chain_id.0.into(),
-        contracts_config.l1.base_token_addr,
-    ));
-
-    contracts_config.save_with_base_path(shell, &chain_config.configs)?;
-    println!("Done");
-
-    Ok(())
-}
-
-=======
->>>>>>> e3759a27
 async fn prepare_stage1(
     shell: &Shell,
     ecosystem_config: EcosystemConfig,
