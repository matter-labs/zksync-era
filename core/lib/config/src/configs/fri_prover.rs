--- conflicted
+++ resolved
@@ -1,48 +1,9 @@
 use std::{path::PathBuf, time::Duration};
 
-use serde::Deserialize;
-use smart_config::{
-    de::{Optional, Serde, WellKnown},
-    metadata::TimeUnit,
-    DescribeConfig, DeserializeConfig,
-};
+use smart_config::{metadata::TimeUnit, DescribeConfig, DeserializeConfig};
 
 use crate::ObjectStoreConfig;
 
-<<<<<<< HEAD
-#[derive(Debug, Deserialize, Clone, Copy, PartialEq, Default)]
-pub enum SetupLoadMode {
-    #[default]
-    FromDisk,
-    FromMemory,
-}
-
-impl WellKnown for SetupLoadMode {
-    type Deserializer = Serde![str];
-    const DE: Self::Deserializer = Serde![str];
-}
-
-/// Kind of cloud environment prover subsystem runs in.
-///
-/// Currently will only affect how the prover zone is chosen.
-#[derive(Debug, Default, Deserialize, Clone, Copy, PartialEq, Eq)]
-pub enum CloudConnectionMode {
-    /// Assumes that the prover runs in GCP.
-    /// Will use zone information to make sure that the direct network communication
-    /// between components is performed only within the same zone.
-    #[default]
-    GCP,
-    /// Assumes that the prover subsystem runs locally.
-    Local,
-}
-
-impl WellKnown for CloudConnectionMode {
-    type Deserializer = Serde![str];
-    const DE: Self::Deserializer = Serde![str];
-}
-
-=======
->>>>>>> 4f3bfe6b
 /// Configuration for the fri prover application
 #[derive(Debug, Clone, PartialEq, DescribeConfig, DeserializeConfig)]
 pub struct FriProverConfig {
@@ -51,33 +12,10 @@
     pub prometheus_port: u16,
     #[config(default_t = 5)]
     pub max_attempts: u32,
-<<<<<<< HEAD
     #[config(default_t = Duration::from_secs(600), with = TimeUnit::Seconds)]
     pub generation_timeout_in_secs: Duration,
-    #[config(default)]
-    pub setup_load_mode: SetupLoadMode,
-    pub specialized_group_id: u8,
-    #[config(default_t = 10)]
-    pub queue_capacity: usize,
-    #[config(default_t = 3316)]
-    pub witness_vector_receiver_port: u16,
-    pub zone_read_url: String,
-    #[config(with = Optional(TimeUnit::Seconds))]
-    pub availability_check_interval_in_secs: Option<Duration>,
-    /// whether to write to public GCS bucket for https://github.com/matter-labs/era-boojum-validator-cli
-    #[config(default)]
-    pub shall_save_to_public_bucket: bool,
-    #[config(default)]
-    pub cloud_type: CloudConnectionMode,
-
     #[config(nest)]
     pub prover_object_store: ObjectStoreConfig,
-    #[config(nest)]
-    pub public_object_store: ObjectStoreConfig,
-=======
-    pub generation_timeout_in_secs: u16,
-    pub prover_object_store: Option<ObjectStoreConfig>,
->>>>>>> 4f3bfe6b
 }
 
 #[cfg(test)]
@@ -96,13 +34,6 @@
             prometheus_port: 3315,
             max_attempts: 10,
             generation_timeout_in_secs: Duration::from_secs(300),
-            setup_load_mode: SetupLoadMode::FromDisk,
-            specialized_group_id: 10,
-            queue_capacity: 10,
-            witness_vector_receiver_port: 3316,
-            zone_read_url: "http://metadata.google.internal/computeMetadata/v1/instance/zone"
-                .to_string(),
-            shall_save_to_public_bucket: true,
             prover_object_store: ObjectStoreConfig {
                 mode: ObjectStoreMode::GCSWithCredentialFile {
                     bucket_base_url: "/base/url".to_owned(),
@@ -111,15 +42,6 @@
                 max_retries: 5,
                 local_mirror_path: None,
             },
-            public_object_store: ObjectStoreConfig {
-                mode: ObjectStoreMode::FileBacked {
-                    file_backed_base_path: "./chains/era/artifacts/".into(),
-                },
-                max_retries: 5,
-                local_mirror_path: Some("/tmp/mirror".into()),
-            },
-            availability_check_interval_in_secs: Some(Duration::from_secs(1_800)),
-            cloud_type: CloudConnectionMode::GCP,
         }
     }
 
