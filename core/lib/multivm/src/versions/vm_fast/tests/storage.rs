use crate::{
<<<<<<< HEAD
    interface::{
        InspectExecutionMode, TxExecutionMode, VmInterface, VmInterfaceExt,
        VmInterfaceHistoryEnabled,
    },
    versions::testonly::ContractToDeploy,
    vm_fast::tests::tester::VmTesterBuilder,
};

fn test_storage(first_tx_calldata: Vec<u8>, second_tx_calldata: Vec<u8>) -> u32 {
    let bytecode = read_bytecode(
        "etc/contracts-test-data/artifacts-zk/contracts/storage/storage.sol/StorageTester.json",
    );

    let test_contract_address = Address::random();

    // In this test, we aim to test whether a simple account interaction (without any fee logic)
    // will work. The account will try to deploy a simple contract from integration tests.
    let mut vm = VmTesterBuilder::new()
        .with_empty_in_memory_storage()
        .with_execution_mode(TxExecutionMode::VerifyExecute)
        .with_deployer()
        .with_random_rich_accounts(1)
        .with_custom_contracts(vec![ContractToDeploy::new(bytecode, test_contract_address)])
        .build();

    let account = &mut vm.rich_accounts[0];

    let tx1 = account.get_l2_tx_for_execute(
        Execute {
            contract_address: Some(test_contract_address),
            calldata: first_tx_calldata,
            value: 0.into(),
            factory_deps: vec![],
        },
        None,
    );

    let tx2 = account.get_l2_tx_for_execute(
        Execute {
            contract_address: Some(test_contract_address),
            calldata: second_tx_calldata,
            value: 0.into(),
            factory_deps: vec![],
        },
        None,
    );

    vm.vm.make_snapshot();
    vm.vm.push_transaction(tx1);
    let result = vm.vm.execute(InspectExecutionMode::OneTx);
    assert!(!result.result.is_failed(), "First tx failed");
    vm.vm.pop_snapshot_no_rollback();

    // We rollback once because transient storage and rollbacks are a tricky combination.
    vm.vm.make_snapshot();
    vm.vm.push_transaction(tx2.clone());
    let result = vm.vm.execute(InspectExecutionMode::OneTx);
    assert!(!result.result.is_failed(), "Second tx failed");
    vm.vm.rollback_to_the_latest_snapshot();

    vm.vm.make_snapshot();
    vm.vm.push_transaction(tx2);
    let result = vm.vm.execute(InspectExecutionMode::OneTx);
    assert!(!result.result.is_failed(), "Second tx failed on second run");

    result.statistics.pubdata_published
}

fn test_storage_one_tx(second_tx_calldata: Vec<u8>) -> u32 {
    test_storage(vec![], second_tx_calldata)
}

=======
    versions::testonly::storage::{test_storage_behavior, test_transient_storage_behavior},
    vm_fast::Vm,
};

>>>>>>> 7241ae13
#[test]
fn storage_behavior() {
    test_storage_behavior::<Vm<_>>();
}

#[test]
fn transient_storage_behavior() {
    test_transient_storage_behavior::<Vm<_>>();
}<|MERGE_RESOLUTION|>--- conflicted
+++ resolved
@@ -1,83 +1,8 @@
 use crate::{
-<<<<<<< HEAD
-    interface::{
-        InspectExecutionMode, TxExecutionMode, VmInterface, VmInterfaceExt,
-        VmInterfaceHistoryEnabled,
-    },
-    versions::testonly::ContractToDeploy,
-    vm_fast::tests::tester::VmTesterBuilder,
-};
-
-fn test_storage(first_tx_calldata: Vec<u8>, second_tx_calldata: Vec<u8>) -> u32 {
-    let bytecode = read_bytecode(
-        "etc/contracts-test-data/artifacts-zk/contracts/storage/storage.sol/StorageTester.json",
-    );
-
-    let test_contract_address = Address::random();
-
-    // In this test, we aim to test whether a simple account interaction (without any fee logic)
-    // will work. The account will try to deploy a simple contract from integration tests.
-    let mut vm = VmTesterBuilder::new()
-        .with_empty_in_memory_storage()
-        .with_execution_mode(TxExecutionMode::VerifyExecute)
-        .with_deployer()
-        .with_random_rich_accounts(1)
-        .with_custom_contracts(vec![ContractToDeploy::new(bytecode, test_contract_address)])
-        .build();
-
-    let account = &mut vm.rich_accounts[0];
-
-    let tx1 = account.get_l2_tx_for_execute(
-        Execute {
-            contract_address: Some(test_contract_address),
-            calldata: first_tx_calldata,
-            value: 0.into(),
-            factory_deps: vec![],
-        },
-        None,
-    );
-
-    let tx2 = account.get_l2_tx_for_execute(
-        Execute {
-            contract_address: Some(test_contract_address),
-            calldata: second_tx_calldata,
-            value: 0.into(),
-            factory_deps: vec![],
-        },
-        None,
-    );
-
-    vm.vm.make_snapshot();
-    vm.vm.push_transaction(tx1);
-    let result = vm.vm.execute(InspectExecutionMode::OneTx);
-    assert!(!result.result.is_failed(), "First tx failed");
-    vm.vm.pop_snapshot_no_rollback();
-
-    // We rollback once because transient storage and rollbacks are a tricky combination.
-    vm.vm.make_snapshot();
-    vm.vm.push_transaction(tx2.clone());
-    let result = vm.vm.execute(InspectExecutionMode::OneTx);
-    assert!(!result.result.is_failed(), "Second tx failed");
-    vm.vm.rollback_to_the_latest_snapshot();
-
-    vm.vm.make_snapshot();
-    vm.vm.push_transaction(tx2);
-    let result = vm.vm.execute(InspectExecutionMode::OneTx);
-    assert!(!result.result.is_failed(), "Second tx failed on second run");
-
-    result.statistics.pubdata_published
-}
-
-fn test_storage_one_tx(second_tx_calldata: Vec<u8>) -> u32 {
-    test_storage(vec![], second_tx_calldata)
-}
-
-=======
     versions::testonly::storage::{test_storage_behavior, test_transient_storage_behavior},
     vm_fast::Vm,
 };
 
->>>>>>> 7241ae13
 #[test]
 fn storage_behavior() {
     test_storage_behavior::<Vm<_>>();
