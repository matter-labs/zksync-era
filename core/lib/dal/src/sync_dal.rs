use zksync_types::{api::en, Address, MiniblockNumber, Transaction};

use crate::{
    instrument::InstrumentExt,
    metrics::MethodLatency,
    models::{
        storage_sync::{StorageSyncBlock, SyncBlock},
        storage_transaction::StorageTransaction,
    },
    StorageProcessor,
};

/// DAL subset dedicated to the EN synchronization.
#[derive(Debug)]
pub struct SyncDal<'a, 'c> {
    pub storage: &'a mut StorageProcessor<'c>,
}

impl SyncDal<'_, '_> {
    pub(super) async fn sync_block_inner(
        &mut self,
        block_number: MiniblockNumber,
    ) -> anyhow::Result<Option<SyncBlock>> {
        let Some(block) = sqlx::query_as!(
            StorageSyncBlock,
<<<<<<< HEAD
            "SELECT miniblocks.number, \
                COALESCE(miniblocks.l1_batch_number, (SELECT (max(number) + 1) FROM l1_batches)) as \"l1_batch_number!\", \
                (SELECT max(m2.number) FROM miniblocks m2 WHERE miniblocks.l1_batch_number = m2.l1_batch_number) as \"last_batch_miniblock?\", \
                miniblocks.timestamp, \
                miniblocks.l1_gas_price, \
                miniblocks.l2_fair_gas_price, \
                miniblocks.bootloader_code_hash, \
                miniblocks.default_aa_code_hash, \
                miniblocks.virtual_blocks, \
                miniblocks.hash, \
                miniblocks.protocol_version as \"protocol_version!\", \
                l1_batches.fee_account_address as \"fee_account_address?\" \
            FROM miniblocks \
            LEFT JOIN l1_batches ON miniblocks.l1_batch_number = l1_batches.number \
            WHERE miniblocks.number = $1",
=======
            r#"
            SELECT
                miniblocks.number,
                COALESCE(
                    miniblocks.l1_batch_number,
                    (
                        SELECT
                            (MAX(number) + 1)
                        FROM
                            l1_batches
                    )
                ) AS "l1_batch_number!",
                (
                    SELECT
                        MAX(m2.number)
                    FROM
                        miniblocks m2
                    WHERE
                        miniblocks.l1_batch_number = m2.l1_batch_number
                ) AS "last_batch_miniblock?",
                miniblocks.timestamp,
                miniblocks.l1_gas_price,
                miniblocks.l2_fair_gas_price,
                miniblocks.bootloader_code_hash,
                miniblocks.default_aa_code_hash,
                miniblocks.virtual_blocks,
                miniblocks.hash,
                miniblocks.consensus,
                miniblocks.protocol_version AS "protocol_version!",
                l1_batches.fee_account_address AS "fee_account_address?"
            FROM
                miniblocks
                LEFT JOIN l1_batches ON miniblocks.l1_batch_number = l1_batches.number
            WHERE
                miniblocks.number = $1
            "#,
>>>>>>> 29a4f529
            block_number.0 as i64
        )
            .instrument("sync_dal_sync_block.block")
            .with_arg("block_number", &block_number)
            .fetch_optional(self.storage.conn())
            .await? else { return Ok(None) };
        Ok(Some(block.try_into()?))
    }

    pub(super) async fn sync_block_transactions(
        &mut self,
        block_number: MiniblockNumber,
    ) -> sqlx::Result<Vec<Transaction>> {
        let transactions = sqlx::query_as!(
            StorageTransaction,
            r#"SELECT * FROM transactions WHERE miniblock_number = $1 ORDER BY index_in_block"#,
            block_number.0 as i64
        )
        .instrument("sync_dal_sync_block.transactions")
        .with_arg("block_number", &block_number)
        .fetch_all(self.storage.conn())
        .await?;
        Ok(transactions.into_iter().map(Transaction::from).collect())
    }

    pub async fn sync_block(
        &mut self,
        block_number: MiniblockNumber,
        current_operator_address: Address,
        include_transactions: bool,
    ) -> anyhow::Result<Option<en::SyncBlock>> {
        let _latency = MethodLatency::new("sync_dal_sync_block");
        let Some(block) = self.sync_block_inner(block_number).await? else {
            return Ok(None);
        };
        let transactions = if include_transactions {
<<<<<<< HEAD
            Some(self.sync_block_transactions(block_number).await?)
=======
            let transactions = sqlx::query_as!(
                StorageTransaction,
                r#"
                SELECT
                    *
                FROM
                    transactions
                WHERE
                    miniblock_number = $1
                ORDER BY
                    index_in_block
                "#,
                block_number.0 as i64
            )
            .instrument("sync_dal_sync_block.transactions")
            .with_arg("block_number", &block_number)
            .fetch_all(self.storage.conn())
            .await?;

            Some(transactions.into_iter().map(Transaction::from).collect())
>>>>>>> 29a4f529
        } else {
            None
        };
        Ok(Some(block.into_api(current_operator_address, transactions)))
    }
}

#[cfg(test)]
mod tests {
    use zksync_types::{
        block::{BlockGasCount, L1BatchHeader},
        fee::TransactionExecutionMetrics,
        L1BatchNumber, ProtocolVersion, ProtocolVersionId,
    };

    use super::*;
    use crate::{
        tests::{create_miniblock_header, mock_execution_result, mock_l2_transaction},
        ConnectionPool,
    };

    #[tokio::test]
    async fn sync_block_basics() {
        let pool = ConnectionPool::test_pool().await;
        let mut conn = pool.access_storage().await.unwrap();

        // Simulate genesis.
        conn.protocol_versions_dal()
            .save_protocol_version_with_tx(ProtocolVersion::default())
            .await;
        conn.blocks_dal()
            .insert_miniblock(&create_miniblock_header(0))
            .await
            .unwrap();
        let mut l1_batch_header = L1BatchHeader::new(
            L1BatchNumber(0),
            0,
            Address::repeat_byte(0x42),
            Default::default(),
            ProtocolVersionId::latest(),
        );
        conn.blocks_dal()
            .insert_l1_batch(&l1_batch_header, &[], BlockGasCount::default(), &[], &[])
            .await
            .unwrap();
        conn.blocks_dal()
            .mark_miniblocks_as_executed_in_l1_batch(L1BatchNumber(0))
            .await
            .unwrap();

        let operator_address = Address::repeat_byte(1);
        assert!(conn
            .sync_dal()
            .sync_block(MiniblockNumber(1), operator_address, false)
            .await
            .unwrap()
            .is_none());

        // Insert another block in the store.
        let miniblock_header = create_miniblock_header(1);
        let tx = mock_l2_transaction();
        conn.transactions_dal()
            .insert_transaction_l2(tx.clone(), TransactionExecutionMetrics::default())
            .await;
        conn.blocks_dal()
            .insert_miniblock(&miniblock_header)
            .await
            .unwrap();
        conn.transactions_dal()
            .mark_txs_as_executed_in_miniblock(
                MiniblockNumber(1),
                &[mock_execution_result(tx.clone())],
                1.into(),
            )
            .await;

        let block = conn
            .sync_dal()
            .sync_block(MiniblockNumber(1), operator_address, false)
            .await
            .unwrap()
            .expect("no sync block");
        assert_eq!(block.number, MiniblockNumber(1));
        assert_eq!(block.l1_batch_number, L1BatchNumber(1));
        assert!(!block.last_in_batch);
        assert_eq!(block.timestamp, miniblock_header.timestamp);
        assert_eq!(
            block.protocol_version,
            miniblock_header.protocol_version.unwrap()
        );
        assert_eq!(
            block.virtual_blocks.unwrap(),
            miniblock_header.virtual_blocks
        );
        assert_eq!(block.l1_gas_price, miniblock_header.l1_gas_price);
        assert_eq!(block.l2_fair_gas_price, miniblock_header.l2_fair_gas_price);
        assert_eq!(block.operator_address, operator_address);
        assert!(block.transactions.is_none());

        let block = conn
            .sync_dal()
            .sync_block(MiniblockNumber(1), operator_address, true)
            .await
            .unwrap()
            .expect("no sync block");
        let transactions = block.transactions.unwrap();
        assert_eq!(transactions, [Transaction::from(tx)]);

        l1_batch_header.number = L1BatchNumber(1);
        l1_batch_header.timestamp = 1;
        conn.blocks_dal()
            .insert_l1_batch(&l1_batch_header, &[], BlockGasCount::default(), &[], &[])
            .await
            .unwrap();
        conn.blocks_dal()
            .mark_miniblocks_as_executed_in_l1_batch(L1BatchNumber(1))
            .await
            .unwrap();

        let block = conn
            .sync_dal()
            .sync_block(MiniblockNumber(1), operator_address, true)
            .await
            .unwrap()
            .expect("no sync block");
        assert_eq!(block.l1_batch_number, L1BatchNumber(1));
        assert!(block.last_in_batch);
        assert_eq!(block.operator_address, l1_batch_header.fee_account_address);
    }
}<|MERGE_RESOLUTION|>--- conflicted
+++ resolved
@@ -23,23 +23,6 @@
     ) -> anyhow::Result<Option<SyncBlock>> {
         let Some(block) = sqlx::query_as!(
             StorageSyncBlock,
-<<<<<<< HEAD
-            "SELECT miniblocks.number, \
-                COALESCE(miniblocks.l1_batch_number, (SELECT (max(number) + 1) FROM l1_batches)) as \"l1_batch_number!\", \
-                (SELECT max(m2.number) FROM miniblocks m2 WHERE miniblocks.l1_batch_number = m2.l1_batch_number) as \"last_batch_miniblock?\", \
-                miniblocks.timestamp, \
-                miniblocks.l1_gas_price, \
-                miniblocks.l2_fair_gas_price, \
-                miniblocks.bootloader_code_hash, \
-                miniblocks.default_aa_code_hash, \
-                miniblocks.virtual_blocks, \
-                miniblocks.hash, \
-                miniblocks.protocol_version as \"protocol_version!\", \
-                l1_batches.fee_account_address as \"fee_account_address?\" \
-            FROM miniblocks \
-            LEFT JOIN l1_batches ON miniblocks.l1_batch_number = l1_batches.number \
-            WHERE miniblocks.number = $1",
-=======
             r#"
             SELECT
                 miniblocks.number,
@@ -67,7 +50,6 @@
                 miniblocks.default_aa_code_hash,
                 miniblocks.virtual_blocks,
                 miniblocks.hash,
-                miniblocks.consensus,
                 miniblocks.protocol_version AS "protocol_version!",
                 l1_batches.fee_account_address AS "fee_account_address?"
             FROM
@@ -76,7 +58,6 @@
             WHERE
                 miniblocks.number = $1
             "#,
->>>>>>> 29a4f529
             block_number.0 as i64
         )
             .instrument("sync_dal_sync_block.block")
@@ -113,30 +94,7 @@
             return Ok(None);
         };
         let transactions = if include_transactions {
-<<<<<<< HEAD
             Some(self.sync_block_transactions(block_number).await?)
-=======
-            let transactions = sqlx::query_as!(
-                StorageTransaction,
-                r#"
-                SELECT
-                    *
-                FROM
-                    transactions
-                WHERE
-                    miniblock_number = $1
-                ORDER BY
-                    index_in_block
-                "#,
-                block_number.0 as i64
-            )
-            .instrument("sync_dal_sync_block.transactions")
-            .with_arg("block_number", &block_number)
-            .fetch_all(self.storage.conn())
-            .await?;
-
-            Some(transactions.into_iter().map(Transaction::from).collect())
->>>>>>> 29a4f529
         } else {
             None
         };
