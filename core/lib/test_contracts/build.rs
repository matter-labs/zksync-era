--- conflicted
+++ resolved
@@ -1,8 +1,9 @@
 use std::{
-    collections::{HashMap, HashSet},
+    collections::{BTreeMap, HashMap, HashSet},
     env,
     fs::File,
     io::{BufWriter, Write},
+    iter,
     path::{Path, PathBuf},
 };
 
@@ -22,7 +23,9 @@
 trait ContractEntry: Sized {
     type Artifact;
 
-    fn source_dir() -> PathBuf;
+    fn source_dir() -> &'static Path;
+
+    fn factory_deps(artifact: &Self::Artifact) -> impl Iterator<Item = &str> + '_;
 
     fn from_raw(raw: Self::Artifact) -> Option<Self>;
 
@@ -38,8 +41,15 @@
 impl ContractEntry for EravmContractEntry {
     type Artifact = ZkContractArtifact;
 
-    fn source_dir() -> PathBuf {
-        Path::new(env!("CARGO_MANIFEST_DIR")).join("contracts")
+    fn source_dir() -> &'static Path {
+        Path::new("contracts")
+    }
+
+    fn factory_deps(artifact: &Self::Artifact) -> impl Iterator<Item = &str> + '_ {
+        const EMPTY_DEPS: &BTreeMap<String, String> = &BTreeMap::new();
+
+        let factory_deps = artifact.factory_dependencies.as_ref().unwrap_or(EMPTY_DEPS);
+        factory_deps.values().map(String::as_str)
     }
 
     fn from_raw(artifact: Self::Artifact) -> Option<Self> {
@@ -76,8 +86,12 @@
 impl ContractEntry for EvmContractEntry {
     type Artifact = ConfigurableContractArtifact;
 
-    fn source_dir() -> PathBuf {
-        Path::new(env!("CARGO_MANIFEST_DIR")).join("evm-contracts")
+    fn source_dir() -> &'static Path {
+        Path::new("evm-contracts")
+    }
+
+    fn factory_deps(_artifact: &Self::Artifact) -> impl Iterator<Item = &str> + '_ {
+        iter::empty()
     }
 
     fn from_raw(artifact: Self::Artifact) -> Option<Self> {
@@ -128,9 +142,6 @@
     }
 }
 
-<<<<<<< HEAD
-fn save_artifacts<E: ContractEntry>(
-=======
 fn resolve_module_name(
     manifest_dir: &Path,
     test_contracts_dir: &Path,
@@ -154,26 +165,23 @@
         return None;
     };
 
-    Some(
-        module_name
-            .to_str()
-            .expect("contract dir is not UTF-8")
-            .replace('-', "_"),
-    )
-}
-
-fn save_artifacts(
->>>>>>> 659edaaf
+    let mut module_name = module_name
+        .to_str()
+        .expect("contract dir is not UTF-8")
+        .replace('-', "_");
+    if module_name.ends_with(".sol") {
+        module_name.truncate(module_name.len() - 4);
+    }
+    Some(module_name)
+}
+
+fn save_artifacts<E: ContractEntry>(
     output: &mut impl Write,
     artifacts: impl Iterator<Item = (ArtifactId, E::Artifact)>,
 ) {
-<<<<<<< HEAD
-    let source_dir = E::source_dir();
-=======
     let manifest_dir = Path::new(env!("CARGO_MANIFEST_DIR"));
-    let test_contracts_dir = Path::new("contracts");
+    let test_contracts_dir = E::source_dir();
     let source_dir = manifest_dir.join(test_contracts_dir);
->>>>>>> 659edaaf
     let mut modules = HashMap::<_, HashMap<_, _>>::new();
 
     let artifacts: Vec<_> = artifacts.collect();
@@ -184,15 +192,10 @@
             if !id.source.starts_with(&source_dir) {
                 return None; // The artifact doesn't correspond to a source contract
             };
-
-            let Some(factory_deps) = &artifact.factory_dependencies else {
-                return None;
-            };
-
-            Some(factory_deps.values())
+            Some(E::factory_deps(artifact))
         })
         .flatten()
-        .cloned()
+        .map(str::to_owned)
         .collect();
 
     for (id, artifact) in artifacts {
@@ -204,21 +207,8 @@
         ) else {
             continue;
         };
-<<<<<<< HEAD
-        let contract_dir = path_in_sources.iter().next().expect("no dir");
-        let mut module_name = contract_dir
-            .to_str()
-            .expect("contract dir is not UTF-8")
-            .replace('-', "_");
-        if module_name.ends_with(".sol") {
-            module_name.truncate(module_name.len() - 4);
-        }
 
         if let Some(entry) = E::from_raw(artifact) {
-=======
-
-        if let Some(entry) = ContractEntry::new(artifact) {
->>>>>>> 659edaaf
             modules
                 .entry(module_name)
                 .or_default()
