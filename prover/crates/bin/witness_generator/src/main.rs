--- conflicted
+++ resolved
@@ -23,19 +23,11 @@
 use zksync_prover_keystore::keystore::Keystore;
 use zksync_task_management::ManagedTasks;
 use zksync_types::{basic_fri_types::AggregationRound, protocol_version::ProtocolSemanticVersion};
-<<<<<<< HEAD
 use zksync_vlog::prometheus::PrometheusExporterConfig;
 use zksync_witness_generator::metrics::SERVER_METRICS;
 use zksync_witness_generator_service::{
     rounds::{BasicCircuits, LeafAggregation, NodeAggregation, RecursionTip, Scheduler},
     witness_generator_runner,
-=======
-use zksync_witness_generator::{
-    metrics::SERVER_METRICS,
-    rounds::{
-        BasicCircuits, LeafAggregation, NodeAggregation, RecursionTip, Scheduler, WitnessGenerator,
-    },
->>>>>>> 2e3c8192
 };
 
 const GRACEFUL_SHUTDOWN_DURATION: Duration = Duration::from_secs(20);
@@ -106,7 +98,6 @@
 
 #[tokio::main]
 async fn main() -> anyhow::Result<()> {
-<<<<<<< HEAD
     let (stop_signal_sender, stop_signal_receiver) = oneshot::channel();
     let mut stop_signal_sender = Some(stop_signal_sender);
     ctrlc::set_handler(move || {
@@ -141,9 +132,6 @@
     metrics_stop_receiver: tokio::sync::watch::Receiver<bool>,
     managed_tasks: &mut ManagedTasks,
 ) -> anyhow::Result<()> {
-=======
-    let started_at = Instant::now();
->>>>>>> 2e3c8192
     let opt = Opt::from_args();
     let schema = full_config_schema(false);
     let config_file_paths = ConfigFilePaths {
@@ -206,20 +194,9 @@
         }
     };
 
-<<<<<<< HEAD
-    let mut tasks = Vec::new();
-    if let Some(config) = prometheus_exporter_config {
-        tracing::info!("Using Prometheus exporter with {config:?}");
-        let prometheus_task = tokio::spawn(config.run(metrics_stop_receiver));
-        tasks.push(prometheus_task);
-    } else {
-        tracing::info!("Prometheus exporter is not configured");
-    }
-=======
     let mut tasks = vec![tokio::spawn(
-        prometheus_exporter_config.run(stop_receiver.clone()),
+        prometheus_exporter_config.run(metrics_stop_receiver),
     )];
->>>>>>> 2e3c8192
 
     let keystore = Arc::new(keystore);
 
