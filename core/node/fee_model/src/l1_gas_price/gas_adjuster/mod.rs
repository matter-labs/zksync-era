//! This module determines the fees to pay in txs containing blocks submitted to the L1.

use std::{
    collections::VecDeque,
    sync::{Arc, RwLock},
};

use tokio::sync::watch;
use zksync_config::{configs::eth_sender::PubdataSendingMode, GasAdjusterConfig};
<<<<<<< HEAD
use zksync_eth_client::{BaseFees, EnrichedClientResult, EthFeeInterface, EthInterface};
use zksync_types::{commitment::L1BatchCommitmentMode, L1_GAS_PER_PUBDATA_BYTE, U256, U64};
=======
use zksync_eth_client::EthFeeInterface;
use zksync_types::{commitment::L1BatchCommitmentMode, L1_GAS_PER_PUBDATA_BYTE, U256};
>>>>>>> 553d3072
use zksync_web3_decl::client::{DynClient, L1, L2};

use self::metrics::METRICS;
use crate::l1_gas_price::TxParamsProvider;

mod metrics;
#[cfg(test)]
mod tests;

#[derive(Debug)]
<<<<<<< HEAD
pub enum GasAdjusterClient {
    L1(Box<DynClient<L1>>),
    L2(Box<DynClient<L2>>),
=======
pub struct GasAdjusterClient {
    gateway_mode: bool,
    inner: Box<dyn EthFeeInterface>,
>>>>>>> 553d3072
}

impl GasAdjusterClient {
    pub fn from_l1(inner: Box<DynClient<L1>>) -> Self {
<<<<<<< HEAD
        Self::L1(inner)
    }

    pub fn is_l1(&self) -> bool {
        matches!(self, Self::L1(_))
    }

    pub fn from_l2(inner: Box<DynClient<L2>>) -> Self {
        Self::L2(inner)
    }

    pub fn is_l2(&self) -> bool {
        matches!(self, Self::L2(_))
=======
        Self {
            inner: Box::new(inner.for_component("gas_adjuster")),
            gateway_mode: false,
        }
    }

    pub fn from_l2(inner: Box<DynClient<L2>>) -> Self {
        Self {
            inner: Box::new(inner.for_component("gas_adjuster")),
            gateway_mode: true,
        }
>>>>>>> 553d3072
    }
}

impl From<Box<DynClient<L1>>> for GasAdjusterClient {
    fn from(inner: Box<DynClient<L1>>) -> Self {
<<<<<<< HEAD
        Self::L1(inner)
=======
        Self::from_l1(inner)
>>>>>>> 553d3072
    }
}

impl From<Box<DynClient<L2>>> for GasAdjusterClient {
    fn from(inner: Box<DynClient<L2>>) -> Self {
<<<<<<< HEAD
        Self::L2(inner)
    }
}

impl GasAdjusterClient {
    fn for_component(self, name: &'static str) -> Self {
        match self {
            GasAdjusterClient::L1(inner) => GasAdjusterClient::L1(inner.for_component(name)),
            GasAdjusterClient::L2(inner) => GasAdjusterClient::L2(inner.for_component(name)),
        }
    }

    async fn block_number(&self) -> EnrichedClientResult<U64> {
        match self {
            GasAdjusterClient::L1(inner) => inner.block_number().await,
            GasAdjusterClient::L2(inner) => inner.block_number().await,
        }
    }

    async fn base_fee_history(
        &self,
        upto_block: usize,
        block_count: usize,
    ) -> EnrichedClientResult<Vec<BaseFees>> {
        match self {
            GasAdjusterClient::L1(inner) => {
                let base_fees = inner.base_fee_history(upto_block, block_count).await?;
                Ok(base_fees)
            }
            GasAdjusterClient::L2(inner) => {
                let base_fees = inner.base_fee_history(upto_block, block_count).await?;
                Ok(base_fees)
            }
        }
=======
        Self::from_l2(inner)
>>>>>>> 553d3072
    }
}

/// This component keeps track of the median `base_fee` from the last `max_base_fee_samples` blocks
/// and of the median `blob_base_fee` from the last `max_blob_base_fee_sample` blocks.
/// It is used to adjust the base_fee of transactions sent to L1.
#[derive(Debug)]
pub struct GasAdjuster {
    pub(super) base_fee_statistics: GasStatistics<u64>,
    // Type for blob base fee is chosen to be `U256`.
    // In practice, it's very unlikely to overflow `u64` (if `blob_base_fee_statistics` = 10 ^ 18, then price for one blob is 2 ^ 17 ETH).
    // But it's still possible and code shouldn't panic if that happens. One more argument is that geth uses big int type for blob prices.
    //
    // Note, that for L2-based chains it will contains only zeroes.
    pub(super) blob_base_fee_statistics: GasStatistics<U256>,
    // Note, that for L1-based chains the following field contains only zeroes.
    pub(super) l2_pubdata_price_statistics: GasStatistics<U256>,

    pub(super) config: GasAdjusterConfig,
    pubdata_sending_mode: PubdataSendingMode,
    client: GasAdjusterClient,
    commitment_mode: L1BatchCommitmentMode,
}

impl GasAdjuster {
    pub async fn new(
        client: GasAdjusterClient,
        config: GasAdjusterConfig,
        pubdata_sending_mode: PubdataSendingMode,
        commitment_mode: L1BatchCommitmentMode,
    ) -> anyhow::Result<Self> {
        // A runtime check to ensure consistent config.
        if config.settlement_mode.is_gateway() {
<<<<<<< HEAD
            anyhow::ensure!(client.is_l2(), "Must be L2 client in L2 mode");
=======
            anyhow::ensure!(client.gateway_mode, "Must be L2 client in L2 mode");
>>>>>>> 553d3072

            anyhow::ensure!(
                matches!(pubdata_sending_mode, PubdataSendingMode::RelayedL2Calldata),
                "Only relayed L2 calldata is available for L2 mode"
            );
        } else {
<<<<<<< HEAD
            anyhow::ensure!(client.is_l1(), "Must be L1 client in L1 mode");
=======
            anyhow::ensure!(!client.gateway_mode, "Must be L1 client in L1 mode");
>>>>>>> 553d3072

            anyhow::ensure!(
                !matches!(pubdata_sending_mode, PubdataSendingMode::RelayedL2Calldata),
                "Relayed L2 calldata is only available in L2 mode"
            );
        }
<<<<<<< HEAD

        let client = client.for_component("gas_adjuster");
=======
>>>>>>> 553d3072

        // Subtracting 1 from the "latest" block number to prevent errors in case
        // the info about the latest block is not yet present on the node.
        // This sometimes happens on Infura.
<<<<<<< HEAD
        let current_block = client.block_number().await?.as_usize().saturating_sub(1);
        let fee_history = client
=======
        let current_block = client
            .inner
            .block_number()
            .await?
            .as_usize()
            .saturating_sub(1);
        let fee_history = client
            .inner
>>>>>>> 553d3072
            .base_fee_history(current_block, config.max_base_fee_samples)
            .await?;

        let base_fee_statistics = GasStatistics::new(
            config.max_base_fee_samples,
            current_block,
            fee_history.iter().map(|fee| fee.base_fee_per_gas),
        );

        let blob_base_fee_statistics = GasStatistics::new(
            config.num_samples_for_blob_base_fee_estimate,
            current_block,
            fee_history.iter().map(|fee| fee.base_fee_per_blob_gas),
        );

        let l2_pubdata_price_statistics = GasStatistics::new(
            config.num_samples_for_blob_base_fee_estimate,
            current_block,
            fee_history.iter().map(|fee| fee.l2_pubdata_price),
        );

        Ok(Self {
            base_fee_statistics,
            blob_base_fee_statistics,
            l2_pubdata_price_statistics,
            config,
            pubdata_sending_mode,
            client,
            commitment_mode,
        })
    }

    /// Performs an actualization routine for `GasAdjuster`.
    /// This method is intended to be invoked periodically.
    pub async fn keep_updated(&self) -> anyhow::Result<()> {
        // Subtracting 1 from the "latest" block number to prevent errors in case
        // the info about the latest block is not yet present on the node.
        // This sometimes happens on Infura.
        let current_block = self
            .client
<<<<<<< HEAD
=======
            .inner
>>>>>>> 553d3072
            .block_number()
            .await?
            .as_usize()
            .saturating_sub(1);

        let last_processed_block = self.base_fee_statistics.last_processed_block();

        if current_block > last_processed_block {
            let n_blocks = current_block - last_processed_block;
            let fee_data = self
                .client
<<<<<<< HEAD
=======
                .inner
>>>>>>> 553d3072
                .base_fee_history(current_block, n_blocks)
                .await?;

            // We shouldn't rely on L1 provider to return consistent results, so we check that we have at least one new sample.
            if let Some(current_base_fee_per_gas) = fee_data.last().map(|fee| fee.base_fee_per_gas)
            {
                METRICS
                    .current_base_fee_per_gas
                    .set(current_base_fee_per_gas);
            }
            self.base_fee_statistics
                .add_samples(fee_data.iter().map(|fee| fee.base_fee_per_gas));

            if let Some(current_blob_base_fee) =
                fee_data.last().map(|fee| fee.base_fee_per_blob_gas)
            {
                // Blob base fee overflows `u64` only in very extreme cases.
                // It isn't worth to observe exact value with metric because anyway values that can be used
                // are capped by `self.config.max_blob_base_fee()` of `u64` type.
                if current_blob_base_fee > U256::from(u64::MAX) {
                    tracing::error!("Failed to report current_blob_base_fee = {current_blob_base_fee}, it exceeds u64::MAX");
                } else {
                    METRICS
                        .current_blob_base_fee
                        .set(current_blob_base_fee.as_u64());
                }
            }
            self.blob_base_fee_statistics
                .add_samples(fee_data.iter().map(|fee| fee.base_fee_per_blob_gas));

            if let Some(current_l2_pubdata_price) = fee_data.last().map(|fee| fee.l2_pubdata_price)
            {
                // L2 pubdata price overflows `u64` only in very extreme cases.
                // It isn't worth to observe exact value with metric because anyway values that can be used
                // are capped by `self.config.max_blob_base_fee()` of `u64` type.
                if current_l2_pubdata_price > U256::from(u64::MAX) {
                    tracing::error!("Failed to report current_l2_pubdata_price = {current_l2_pubdata_price}, it exceeds u64::MAX");
                } else {
                    METRICS
                        .current_l2_pubdata_price
                        .set(current_l2_pubdata_price.as_u64());
                }
            }
            self.l2_pubdata_price_statistics
                .add_samples(fee_data.iter().map(|fee| fee.l2_pubdata_price));
        }
        Ok(())
    }

    fn bound_gas_price(&self, gas_price: u64) -> u64 {
        let max_l1_gas_price = self.config.max_l1_gas_price();
        if gas_price > max_l1_gas_price {
            tracing::warn!(
                "Effective gas price is too high: {gas_price}, using max allowed: {}",
                max_l1_gas_price
            );
            return max_l1_gas_price;
        }
        gas_price
    }

    pub async fn run(self: Arc<Self>, stop_receiver: watch::Receiver<bool>) -> anyhow::Result<()> {
        loop {
            if *stop_receiver.borrow() {
                tracing::info!("Stop signal received, gas_adjuster is shutting down");
                break;
            }

            if let Err(err) = self.keep_updated().await {
                tracing::warn!("Cannot add the base fee to gas statistics: {}", err);
            }

            tokio::time::sleep(self.config.poll_period()).await;
        }
        Ok(())
    }

    /// Returns the sum of base and priority fee, in wei, not considering time in mempool.
    /// Can be used to get an estimate of current gas price.
    pub(crate) fn estimate_effective_gas_price(&self) -> u64 {
        if let Some(price) = self.config.internal_enforced_l1_gas_price {
            return price;
        }

        let effective_gas_price = self.get_base_fee(0) + self.get_priority_fee();

        let calculated_price =
            (self.config.internal_l1_pricing_multiplier * effective_gas_price as f64) as u64;

        // Bound the price if it's too high.
        self.bound_gas_price(calculated_price)
    }

    pub(crate) fn estimate_effective_pubdata_price(&self) -> u64 {
        if let Some(price) = self.config.internal_enforced_pubdata_price {
            return price;
        }

        match self.pubdata_sending_mode {
            PubdataSendingMode::Blobs => {
                const BLOB_GAS_PER_BYTE: u64 = 1; // `BYTES_PER_BLOB` = `GAS_PER_BLOB` = 2 ^ 17.

                let blob_base_fee_median = self.blob_base_fee_statistics.median();

                // Check if blob base fee overflows `u64` before converting. Can happen only in very extreme cases.
                if blob_base_fee_median > U256::from(u64::MAX) {
                    let max_allowed = self.config.max_blob_base_fee();
                    tracing::error!("Blob base fee is too high: {blob_base_fee_median}, using max allowed: {max_allowed}");
                    return max_allowed;
                }
                METRICS
                    .median_blob_base_fee
                    .set(blob_base_fee_median.as_u64());
                let calculated_price = blob_base_fee_median.as_u64() as f64
                    * BLOB_GAS_PER_BYTE as f64
                    * self.config.internal_pubdata_pricing_multiplier;

                self.cap_pubdata_fee(calculated_price)
            }
            PubdataSendingMode::Calldata => self.cap_pubdata_fee(
                (self.estimate_effective_gas_price() * L1_GAS_PER_PUBDATA_BYTE as u64) as f64,
            ),
            PubdataSendingMode::Custom => {
                // Fix this when we have a better understanding of dynamic pricing for custom DA layers.
                // GitHub issue: https://github.com/matter-labs/zksync-era/issues/2105
                0
            }
            PubdataSendingMode::RelayedL2Calldata => {
                self.cap_pubdata_fee(self.l2_pubdata_price_statistics.median().as_u64() as f64)
            }
        }
    }

    fn cap_pubdata_fee(&self, pubdata_fee: f64) -> u64 {
        // We will treat the max blob base fee as the maximal fee that we can take for each byte of pubdata.
        let max_blob_base_fee = self.config.max_blob_base_fee();
        match self.commitment_mode {
            L1BatchCommitmentMode::Validium => 0,
            L1BatchCommitmentMode::Rollup => {
                if pubdata_fee > max_blob_base_fee as f64 {
                    tracing::error!("Blob base fee is too high: {pubdata_fee}, using max allowed: {max_blob_base_fee}");
                    return max_blob_base_fee;
                }
                pubdata_fee as u64
            }
        }
    }
}

impl TxParamsProvider for GasAdjuster {
    // This is the method where we decide how much we are ready to pay for the
    // base_fee based on the number of L1 blocks the transaction has been in the mempool.
    // This is done in order to avoid base_fee spikes (e.g. during NFT drops) and
    // smooth out base_fee increases in general.
    // In other words, in order to pay less fees, we are ready to wait longer.
    // But the longer we wait, the more we are ready to pay.
    fn get_base_fee(&self, time_in_mempool: u32) -> u64 {
        let a = self.config.pricing_formula_parameter_a;
        let b = self.config.pricing_formula_parameter_b;

        // Currently we use an exponential formula.
        // The alternative is a linear one:
        // `let scale_factor = a + b * time_in_mempool as f64;`
        let scale_factor = a * b.powf(time_in_mempool as f64);
        let median = self.base_fee_statistics.median();
        METRICS.median_base_fee_per_gas.set(median);
        let new_fee = median as f64 * scale_factor;
        new_fee as u64
    }

    fn get_next_block_minimal_base_fee(&self) -> u64 {
        let last_block_base_fee = self.base_fee_statistics.last_added_value();

        // The next block's base fee will decrease by a maximum of 12.5%.
        last_block_base_fee * 875 / 1000
    }

    // Priority fee is set to constant, sourced from config.
    // Reasoning behind this is the following:
    // High `priority_fee` means high demand for block space,
    // which means `base_fee` will increase, which means `priority_fee`
    // will decrease. The EIP-1559 mechanism is designed such that
    // `base_fee` will balance out `priority_fee` in such a way that
    // `priority_fee` will be a small fraction of the overall fee.
    fn get_priority_fee(&self) -> u64 {
        self.config.default_priority_fee_per_gas
    }

    // The idea is that when we finally decide to send blob tx, we want to offer gas fees high
    // enough to "almost be certain" that the transaction gets included. To never have to double
    // the gas prices as then we have very little control how much we pay in the end. This strategy
    // works as no matter if we double or triple such price, we pay the same block base fees.
    fn get_blob_tx_base_fee(&self) -> u64 {
        self.base_fee_statistics.last_added_value() * 2
    }

    fn get_blob_tx_blob_base_fee(&self) -> u64 {
        self.blob_base_fee_statistics.last_added_value().as_u64() * 2
    }

    fn get_blob_tx_priority_fee(&self) -> u64 {
        self.get_priority_fee() * 2
    }

    fn get_gateway_tx_base_fee(&self) -> u64 {
        todo!()
    }

    fn get_gateway_tx_pubdata_price(&self) -> u64 {
        todo!()
    }
}

/// Helper structure responsible for collecting the data about recent transactions,
/// calculating the median base fee.
#[derive(Debug, Clone, Default)]
pub(super) struct GasStatisticsInner<T> {
    samples: VecDeque<T>,
    median_cached: T,
    max_samples: usize,
    last_processed_block: usize,
}

impl<T: Ord + Copy + Default> GasStatisticsInner<T> {
    fn new(max_samples: usize, block: usize, fee_history: impl IntoIterator<Item = T>) -> Self {
        let mut statistics = Self {
            max_samples,
            samples: VecDeque::with_capacity(max_samples),
            median_cached: T::default(),
            last_processed_block: 0,
        };

        statistics.add_samples(fee_history);

        Self {
            last_processed_block: block,
            ..statistics
        }
    }

    fn median(&self) -> T {
        self.median_cached
    }

    fn last_added_value(&self) -> T {
        self.samples.back().copied().unwrap_or(self.median_cached)
    }

    fn add_samples(&mut self, fees: impl IntoIterator<Item = T>) {
        let old_len = self.samples.len();
        self.samples.extend(fees);
        let processed_blocks = self.samples.len() - old_len;
        self.last_processed_block += processed_blocks;

        let extra = self.samples.len().saturating_sub(self.max_samples);
        self.samples.drain(..extra);

        let mut samples: Vec<_> = self.samples.iter().cloned().collect();

        if !self.samples.is_empty() {
            let (_, &mut median, _) = samples.select_nth_unstable(self.samples.len() / 2);
            self.median_cached = median;
        }
    }
}

#[derive(Debug, Default)]
pub(super) struct GasStatistics<T>(RwLock<GasStatisticsInner<T>>);

impl<T: Ord + Copy + Default> GasStatistics<T> {
    pub fn new(max_samples: usize, block: usize, fee_history: impl IntoIterator<Item = T>) -> Self {
        Self(RwLock::new(GasStatisticsInner::new(
            max_samples,
            block,
            fee_history,
        )))
    }

    pub fn median(&self) -> T {
        self.0.read().unwrap().median()
    }

    pub fn last_added_value(&self) -> T {
        self.0.read().unwrap().last_added_value()
    }

    pub fn add_samples(&self, fees: impl IntoIterator<Item = T>) {
        self.0.write().unwrap().add_samples(fees)
    }

    pub fn last_processed_block(&self) -> usize {
        self.0.read().unwrap().last_processed_block
    }
}<|MERGE_RESOLUTION|>--- conflicted
+++ resolved
@@ -7,51 +7,25 @@
 
 use tokio::sync::watch;
 use zksync_config::{configs::eth_sender::PubdataSendingMode, GasAdjusterConfig};
-<<<<<<< HEAD
-use zksync_eth_client::{BaseFees, EnrichedClientResult, EthFeeInterface, EthInterface};
-use zksync_types::{commitment::L1BatchCommitmentMode, L1_GAS_PER_PUBDATA_BYTE, U256, U64};
-=======
 use zksync_eth_client::EthFeeInterface;
 use zksync_types::{commitment::L1BatchCommitmentMode, L1_GAS_PER_PUBDATA_BYTE, U256};
->>>>>>> 553d3072
 use zksync_web3_decl::client::{DynClient, L1, L2};
 
 use self::metrics::METRICS;
-use crate::l1_gas_price::TxParamsProvider;
+use super::L1TxParamsProvider;
 
 mod metrics;
 #[cfg(test)]
 mod tests;
 
 #[derive(Debug)]
-<<<<<<< HEAD
-pub enum GasAdjusterClient {
-    L1(Box<DynClient<L1>>),
-    L2(Box<DynClient<L2>>),
-=======
 pub struct GasAdjusterClient {
     gateway_mode: bool,
     inner: Box<dyn EthFeeInterface>,
->>>>>>> 553d3072
 }
 
 impl GasAdjusterClient {
     pub fn from_l1(inner: Box<DynClient<L1>>) -> Self {
-<<<<<<< HEAD
-        Self::L1(inner)
-    }
-
-    pub fn is_l1(&self) -> bool {
-        matches!(self, Self::L1(_))
-    }
-
-    pub fn from_l2(inner: Box<DynClient<L2>>) -> Self {
-        Self::L2(inner)
-    }
-
-    pub fn is_l2(&self) -> bool {
-        matches!(self, Self::L2(_))
-=======
         Self {
             inner: Box::new(inner.for_component("gas_adjuster")),
             gateway_mode: false,
@@ -63,60 +37,18 @@
             inner: Box::new(inner.for_component("gas_adjuster")),
             gateway_mode: true,
         }
->>>>>>> 553d3072
     }
 }
 
 impl From<Box<DynClient<L1>>> for GasAdjusterClient {
     fn from(inner: Box<DynClient<L1>>) -> Self {
-<<<<<<< HEAD
-        Self::L1(inner)
-=======
         Self::from_l1(inner)
->>>>>>> 553d3072
     }
 }
 
 impl From<Box<DynClient<L2>>> for GasAdjusterClient {
     fn from(inner: Box<DynClient<L2>>) -> Self {
-<<<<<<< HEAD
-        Self::L2(inner)
-    }
-}
-
-impl GasAdjusterClient {
-    fn for_component(self, name: &'static str) -> Self {
-        match self {
-            GasAdjusterClient::L1(inner) => GasAdjusterClient::L1(inner.for_component(name)),
-            GasAdjusterClient::L2(inner) => GasAdjusterClient::L2(inner.for_component(name)),
-        }
-    }
-
-    async fn block_number(&self) -> EnrichedClientResult<U64> {
-        match self {
-            GasAdjusterClient::L1(inner) => inner.block_number().await,
-            GasAdjusterClient::L2(inner) => inner.block_number().await,
-        }
-    }
-
-    async fn base_fee_history(
-        &self,
-        upto_block: usize,
-        block_count: usize,
-    ) -> EnrichedClientResult<Vec<BaseFees>> {
-        match self {
-            GasAdjusterClient::L1(inner) => {
-                let base_fees = inner.base_fee_history(upto_block, block_count).await?;
-                Ok(base_fees)
-            }
-            GasAdjusterClient::L2(inner) => {
-                let base_fees = inner.base_fee_history(upto_block, block_count).await?;
-                Ok(base_fees)
-            }
-        }
-=======
         Self::from_l2(inner)
->>>>>>> 553d3072
     }
 }
 
@@ -150,41 +82,24 @@
     ) -> anyhow::Result<Self> {
         // A runtime check to ensure consistent config.
         if config.settlement_mode.is_gateway() {
-<<<<<<< HEAD
-            anyhow::ensure!(client.is_l2(), "Must be L2 client in L2 mode");
-=======
             anyhow::ensure!(client.gateway_mode, "Must be L2 client in L2 mode");
->>>>>>> 553d3072
 
             anyhow::ensure!(
                 matches!(pubdata_sending_mode, PubdataSendingMode::RelayedL2Calldata),
                 "Only relayed L2 calldata is available for L2 mode"
             );
         } else {
-<<<<<<< HEAD
-            anyhow::ensure!(client.is_l1(), "Must be L1 client in L1 mode");
-=======
             anyhow::ensure!(!client.gateway_mode, "Must be L1 client in L1 mode");
->>>>>>> 553d3072
 
             anyhow::ensure!(
                 !matches!(pubdata_sending_mode, PubdataSendingMode::RelayedL2Calldata),
                 "Relayed L2 calldata is only available in L2 mode"
             );
         }
-<<<<<<< HEAD
-
-        let client = client.for_component("gas_adjuster");
-=======
->>>>>>> 553d3072
 
         // Subtracting 1 from the "latest" block number to prevent errors in case
         // the info about the latest block is not yet present on the node.
         // This sometimes happens on Infura.
-<<<<<<< HEAD
-        let current_block = client.block_number().await?.as_usize().saturating_sub(1);
-        let fee_history = client
-=======
         let current_block = client
             .inner
             .block_number()
@@ -193,7 +108,6 @@
             .saturating_sub(1);
         let fee_history = client
             .inner
->>>>>>> 553d3072
             .base_fee_history(current_block, config.max_base_fee_samples)
             .await?;
 
@@ -234,10 +148,7 @@
         // This sometimes happens on Infura.
         let current_block = self
             .client
-<<<<<<< HEAD
-=======
             .inner
->>>>>>> 553d3072
             .block_number()
             .await?
             .as_usize()
@@ -249,10 +160,7 @@
             let n_blocks = current_block - last_processed_block;
             let fee_data = self
                 .client
-<<<<<<< HEAD
-=======
                 .inner
->>>>>>> 553d3072
                 .base_fee_history(current_block, n_blocks)
                 .await?;
 
