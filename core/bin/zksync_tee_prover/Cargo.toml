[package]
name = "zksync_tee_prover"
description = "ZKsync TEE prover"
version.workspace = true
edition.workspace = true
authors.workspace = true
homepage.workspace = true
repository.workspace = true
license.workspace = true
keywords.workspace = true
categories.workspace = true
publish = false

[dependencies]
anyhow.workspace = true
async-trait.workspace = true
reqwest = { workspace = true, features = ["zstd"] }
secp256k1 = { workspace = true, features = [
    "global-context",
    "recovery",
    "serde",
] }
serde = { workspace = true, features = ["derive"] }
smart-config.workspace = true
thiserror.workspace = true
tokio = { workspace = true, features = ["full"] }
tracing.workspace = true
url.workspace = true
vise.workspace = true

zksync_basic_types.workspace = true
zksync_config = { workspace = true, features = ["observability_ext"] }
<<<<<<< HEAD
=======
zksync_crypto_primitives.workspace = true
zksync_env_config.workspace = true
>>>>>>> 4f3bfe6b
zksync_node_framework.workspace = true
zksync_prover_interface.workspace = true
zksync_tee_verifier.workspace = true
zksync_vlog.workspace = true

[dev-dependencies]
hex.workspace = true
serde_json.workspace = true<|MERGE_RESOLUTION|>--- conflicted
+++ resolved
@@ -21,6 +21,7 @@
     "serde",
 ] }
 serde = { workspace = true, features = ["derive"] }
+serde_json.workspace = true
 smart-config.workspace = true
 thiserror.workspace = true
 tokio = { workspace = true, features = ["full"] }
@@ -30,16 +31,11 @@
 
 zksync_basic_types.workspace = true
 zksync_config = { workspace = true, features = ["observability_ext"] }
-<<<<<<< HEAD
-=======
 zksync_crypto_primitives.workspace = true
-zksync_env_config.workspace = true
->>>>>>> 4f3bfe6b
 zksync_node_framework.workspace = true
 zksync_prover_interface.workspace = true
 zksync_tee_verifier.workspace = true
 zksync_vlog.workspace = true
 
 [dev-dependencies]
-hex.workspace = true
-serde_json.workspace = true+hex.workspace = true