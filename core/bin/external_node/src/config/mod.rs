use anyhow::Context;
use smart_config::{ConfigSchema, DescribeConfig, DeserializeConfig};
use zksync_config::{
    configs::{
        api::{HealthCheckConfig, MerkleTreeApiConfig, Web3JsonRpcConfig},
        chain::{SharedStateKeeperConfig, TimestampAsserterConfig},
        consensus::ConsensusConfig,
        networks::{NetworksConfig, SharedL1ContractsConfig},
        CommitmentGeneratorConfig, ConsistencyCheckerConfig, DataAvailabilitySecrets, L1Secrets,
        NodeSyncConfig, ObservabilityConfig, PrometheusConfig, PruningConfig, Secrets,
        SnapshotRecoveryConfig,
    },
    ApiConfig, CapturedParams, ConfigRepository, DAClientConfig, DBConfig, ObjectStoreConfig,
    PostgresConfig,
};
use zksync_consensus_crypto::TextFmt;
use zksync_consensus_roles as roles;
#[cfg(test)]
use zksync_dal::{ConnectionPool, Core};
use zksync_node_api_server::{tx_sender::TxSenderConfig, web3::state::InternalApiConfigBase};

#[cfg(test)]
mod tests;

<<<<<<< HEAD
macro_rules! load_optional_config_or_default {
    ($config:expr, $($name:ident).+, $default:ident) => {
        $config
            .as_ref()
            .map(|a| a.$($name).+.map(|a| a.try_into())).flatten().transpose()?
            .unwrap_or_else(Self::$default)
    };
}

macro_rules! load_config_or_default {
    ($config:expr, $($name:ident).+, $default:ident) => {
        $config
            .as_ref()
            .map(|a| a.$($name).+.clone().try_into()).transpose()?
            .unwrap_or_else(Self::$default)
    };
}

macro_rules! load_config {
    ($config:expr, $($name:ident).+) => {
        $config
            .as_ref()
            .map(|a| a.$($name).+.clone().map(|a| a.try_into())).flatten().transpose()?
    };
}

const BYTES_IN_MEGABYTE: usize = 1_024 * 1_024;

/// Encapsulation of configuration source with a mock implementation used in tests.
trait ConfigurationSource: 'static {
    type Vars<'a>: Iterator<Item = (OsString, OsString)> + 'a;

    fn vars(&self) -> Self::Vars<'_>;

    fn var(&self, name: &str) -> Option<String>;
}

#[derive(Debug)]
struct Environment;

impl ConfigurationSource for Environment {
    type Vars<'a> = env::VarsOs;

    fn vars(&self) -> Self::Vars<'_> {
        env::vars_os()
    }

    fn var(&self, name: &str) -> Option<String> {
        env::var(name).ok()
    }
}

/// This part of the external node config is fetched directly from the main node.
#[derive(Debug, Deserialize)]
pub(crate) struct RemoteENConfig {
    #[serde(alias = "bridgehub_proxy_addr")]
    pub l1_bridgehub_proxy_addr: Option<Address>,
    #[serde(alias = "state_transition_proxy_addr")]
    pub l1_state_transition_proxy_addr: Option<Address>,
    #[serde(alias = "transparent_proxy_admin_addr")]
    pub l1_transparent_proxy_admin_addr: Option<Address>,
    /// Should not be accessed directly. Use [`ExternalNodeConfig::l1_diamond_proxy_address`] instead.
    #[serde(alias = "diamond_proxy_addr")]
    l1_diamond_proxy_addr: Address,
    // While on L1 shared bridge and legacy bridge are different contracts with different addresses,
    // the `l2_erc20_bridge_addr` and `l2_shared_bridge_addr` are basically the same contract, but with
    // a different name, with names adapted only for consistency.
    pub l1_shared_bridge_proxy_addr: Option<Address>,
    /// Contract address that serves as a shared bridge on L2.
    /// It is expected that `L2SharedBridge` is used before gateway upgrade, and `L2AssetRouter` is used after.
    pub l2_shared_bridge_addr: Option<Address>,
    /// Address of `L2SharedBridge` that was used before gateway upgrade.
    /// `None` if chain genesis used post-gateway protocol version.
    pub l2_legacy_shared_bridge_addr: Option<Address>,
    pub l1_erc20_bridge_proxy_addr: Option<Address>,
    pub l2_erc20_bridge_addr: Option<Address>,
    pub l1_weth_bridge_addr: Option<Address>,
    pub l2_weth_bridge_addr: Option<Address>,
    pub l2_testnet_paymaster_addr: Option<Address>,
    pub l2_timestamp_asserter_addr: Option<Address>,
    pub base_token_addr: Address,
    pub l1_batch_commit_data_generator_mode: L1BatchCommitmentMode,
    pub dummy_verifier: bool,
}

impl RemoteENConfig {
    pub async fn fetch(client: &DynClient<L2>) -> anyhow::Result<Self> {
        let bridges = client
            .get_bridge_contracts()
            .rpc_context("get_bridge_contracts")
            .await?;
        let l2_testnet_paymaster_addr = client
            .get_testnet_paymaster()
            .rpc_context("get_testnet_paymaster")
            .await?;
        let genesis = client.genesis_config().rpc_context("genesis").await.ok();
        let ecosystem_contracts = client
            .get_ecosystem_contracts()
            .rpc_context("ecosystem_contracts")
            .await
            .ok();
        let l1_diamond_proxy_addr = client
            .get_main_contract()
            .rpc_context("get_main_contract")
            .await?;

        let timestamp_asserter_address = handle_rpc_response_with_fallback(
            client.get_timestamp_asserter(),
            None,
            "Failed to fetch timestamp asserter address".to_string(),
        )
        .await?;
        let base_token_addr = handle_rpc_response_with_fallback(
            client.get_base_token_l1_address(),
            ETHEREUM_ADDRESS,
            "Failed to fetch base token address".to_string(),
        )
        .await?;

        // These two config variables should always have the same value.
        // TODO(EVM-578): double check and potentially forbid both of them being `None`.
        let l2_erc20_default_bridge = bridges
            .l2_erc20_default_bridge
            .or(bridges.l2_shared_default_bridge);
        let l2_erc20_shared_bridge = bridges
            .l2_shared_default_bridge
            .or(bridges.l2_erc20_default_bridge);

        if let (Some(legacy_addr), Some(shared_addr)) =
            (l2_erc20_default_bridge, l2_erc20_shared_bridge)
        {
            if legacy_addr != shared_addr {
                panic!("L2 erc20 bridge address and L2 shared bridge address are different.");
            }
        }

        Ok(Self {
            l1_bridgehub_proxy_addr: ecosystem_contracts.as_ref().map(|a| a.bridgehub_proxy_addr),
            l1_state_transition_proxy_addr: ecosystem_contracts
                .as_ref()
                .map(|a| a.state_transition_proxy_addr),
            l1_transparent_proxy_admin_addr: ecosystem_contracts
                .as_ref()
                .map(|a| a.transparent_proxy_admin_addr),
            l1_diamond_proxy_addr,
            l2_testnet_paymaster_addr,
            l1_erc20_bridge_proxy_addr: bridges.l1_erc20_default_bridge,
            l2_erc20_bridge_addr: l2_erc20_default_bridge,
            l1_shared_bridge_proxy_addr: bridges.l1_shared_default_bridge,
            l2_shared_bridge_addr: l2_erc20_shared_bridge,
            l2_legacy_shared_bridge_addr: bridges.l2_legacy_shared_bridge,
            l1_weth_bridge_addr: bridges.l1_weth_bridge,
            l2_weth_bridge_addr: bridges.l2_weth_bridge,
            base_token_addr,
            l1_batch_commit_data_generator_mode: genesis
                .as_ref()
                .map(|a| a.l1_batch_commit_data_generator_mode)
                .unwrap_or_default(),
            dummy_verifier: genesis
                .as_ref()
                .map(|a| a.dummy_verifier)
                .unwrap_or_default(),
            l2_timestamp_asserter_addr: timestamp_asserter_address,
        })
    }

    #[cfg(test)]
    fn mock() -> Self {
        Self {
            l1_bridgehub_proxy_addr: None,
            l1_state_transition_proxy_addr: None,
            l1_transparent_proxy_admin_addr: None,
            l1_diamond_proxy_addr: Address::repeat_byte(1),
            l1_erc20_bridge_proxy_addr: Some(Address::repeat_byte(2)),
            l2_erc20_bridge_addr: Some(Address::repeat_byte(3)),
            l2_weth_bridge_addr: None,
            l2_testnet_paymaster_addr: None,
            base_token_addr: Address::repeat_byte(4),
            l1_shared_bridge_proxy_addr: Some(Address::repeat_byte(5)),
            l1_weth_bridge_addr: None,
            l2_shared_bridge_addr: Some(Address::repeat_byte(6)),
            l2_legacy_shared_bridge_addr: Some(Address::repeat_byte(7)),
            l1_batch_commit_data_generator_mode: L1BatchCommitmentMode::Rollup,
            dummy_verifier: true,
            l2_timestamp_asserter_addr: None,
        }
    }
}

async fn handle_rpc_response_with_fallback<T, F>(
    rpc_call: F,
    fallback: T,
    context: String,
) -> anyhow::Result<T>
where
    F: Future<Output = Result<T, ClientError>>,
    T: Clone,
{
    match rpc_call.await {
        Err(ClientError::Call(err))
            if [
                ErrorCode::MethodNotFound.code(),
                // This what `Web3Error::NotImplemented` gets
                // `casted` into in the `api` server.
                ErrorCode::InternalError.code(),
            ]
            .contains(&(err.code())) =>
        {
            Ok(fallback)
        }
        response => response.context(context),
    }
}

/// This part of the external node config is completely optional to provide.
/// It can tweak limits of the API, delay intervals of certain components, etc.
/// If any of the fields are not provided, the default values will be used.
#[derive(Debug, Deserialize)]
pub(crate) struct OptionalENConfig {
    // User-facing API limits
    /// Max possible limit of filters to be in the API state at once.
    #[serde(default = "OptionalENConfig::default_filters_limit")]
    pub filters_limit: usize,
    /// Max possible limit of subscriptions to be in the API state at once.
    #[serde(default = "OptionalENConfig::default_subscriptions_limit")]
    pub subscriptions_limit: usize,
    /// Max possible limit of entities to be requested via API at once.
    #[serde(default = "OptionalENConfig::default_req_entities_limit")]
    pub req_entities_limit: usize,
    /// Max possible size of an ABI-encoded transaction supplied to `eth_sendRawTransaction`.
    #[serde(
        alias = "max_tx_size",
        default = "OptionalENConfig::default_max_tx_size_bytes"
    )]
    pub max_tx_size_bytes: usize,
    /// Max number of cache misses during one VM execution. If the number of cache misses exceeds this value, the API server panics.
    /// This is a temporary solution to mitigate API request resulting in thousands of DB queries.
    pub vm_execution_cache_misses_limit: Option<usize>,
    /// Limit for fee history block range.
    #[serde(default = "OptionalENConfig::default_fee_history_limit")]
    pub fee_history_limit: u64,
    /// Maximum number of requests in a single batch JSON RPC request. Default is 500.
    #[serde(default = "OptionalENConfig::default_max_batch_request_size")]
    pub max_batch_request_size: usize,
    /// Maximum response body size in MiBs. Default is 10 MiB.
    #[serde(default = "OptionalENConfig::default_max_response_body_size_mb")]
    pub max_response_body_size_mb: usize,
    /// Method-specific overrides in MiBs for the maximum response body size.
    #[serde(default = "MaxResponseSizeOverrides::empty")]
    max_response_body_size_overrides_mb: MaxResponseSizeOverrides,

    // Other API config settings
    /// Interval between polling DB for Web3 subscriptions.
    #[serde(
        alias = "pubsub_polling_interval",
        default = "OptionalENConfig::default_polling_interval"
    )]
    pubsub_polling_interval_ms: u64,
    /// Tx nonce: how far ahead from the committed nonce can it be.
    #[serde(default = "OptionalENConfig::default_max_nonce_ahead")]
    pub max_nonce_ahead: u32,
    /// Max number of VM instances to be concurrently spawned by the API server.
    /// This option can be tweaked down if the API server is running out of memory.
    #[serde(default = "OptionalENConfig::default_vm_concurrency_limit")]
    pub vm_concurrency_limit: usize,
    /// Smart contract bytecode cache size for the API server. Default value is 128 MiB.
    #[serde(default = "OptionalENConfig::default_factory_deps_cache_size_mb")]
    factory_deps_cache_size_mb: usize,
    /// Initial writes cache size for the API server. Default value is 32 MiB.
    #[serde(default = "OptionalENConfig::default_initial_writes_cache_size_mb")]
    initial_writes_cache_size_mb: usize,
    /// Latest values cache size in MiBs. The default value is 128 MiB. If set to 0, the latest
    /// values cache will be disabled.
    #[serde(default = "OptionalENConfig::default_latest_values_cache_size_mb")]
    latest_values_cache_size_mb: usize,
    /// Enabled JSON RPC API namespaces.
    api_namespaces: Option<Vec<Namespace>>,
    /// Whether to support HTTP methods that install filters and query filter changes.
    /// WS methods are unaffected.
    ///
    /// When to set this value to `true`:
    /// Filters are local to the specific node they were created at. Meaning if
    /// there are multiple nodes behind a load balancer the client cannot reliably
    /// query the previously created filter as the request might get routed to a
    /// different node.
    #[serde(default)]
    pub filters_disabled: bool,
    /// Polling period for mempool cache update - how often the mempool cache is updated from the database.
    /// Default is 50 milliseconds.
    #[serde(
        alias = "mempool_cache_update_interval",
        default = "OptionalENConfig::default_mempool_cache_update_interval_ms"
    )]
    pub mempool_cache_update_interval_ms: u64,
    /// Maximum number of transactions to be stored in the mempool cache.
    #[serde(default = "OptionalENConfig::default_mempool_cache_size")]
    pub mempool_cache_size: usize,
    /// Enables extended tracing of RPC calls. This may negatively impact performance for nodes under high load
    /// (hundreds or thousands RPS).
    #[serde(default = "OptionalENConfig::default_extended_api_tracing")]
    pub extended_rpc_tracing: bool,

    // Health checks
    /// Time limit in milliseconds to mark a health check as slow and log the corresponding warning.
    /// If not specified, the default value in the health check crate will be used.
    healthcheck_slow_time_limit_ms: Option<u64>,
    /// Time limit in milliseconds to abort a health check and return "not ready" status for the corresponding component.
    /// If not specified, the default value in the health check crate will be used.
    healthcheck_hard_time_limit_ms: Option<u64>,

    // Gas estimation config
    /// The factor by which to scale the gas limit.
    #[serde(default = "OptionalENConfig::default_estimate_gas_scale_factor")]
    pub estimate_gas_scale_factor: f64,
    /// The max possible number of gas that `eth_estimateGas` is allowed to overestimate.
    #[serde(default = "OptionalENConfig::default_estimate_gas_acceptable_overestimation")]
    pub estimate_gas_acceptable_overestimation: u32,
    /// Enables optimizations for the binary search of the gas limit in `eth_estimateGas`. These optimizations are currently
    /// considered experimental.
    #[serde(default)]
    pub estimate_gas_optimize_search: bool,
    /// The multiplier to use when suggesting gas price. Should be higher than one,
    /// otherwise if the L1 prices soar, the suggested gas price won't be sufficient to be included in block.
    #[serde(default = "OptionalENConfig::default_gas_price_scale_factor")]
    pub gas_price_scale_factor: f64,

    // Merkle tree config
    /// Processing delay between processing L1 batches in the Merkle tree.
    #[serde(
        alias = "metadata_calculator_delay",
        default = "OptionalENConfig::default_merkle_tree_processing_delay_ms"
    )]
    merkle_tree_processing_delay_ms: u64,
    /// Maximum number of L1 batches to be processed by the Merkle tree at a time. L1 batches are processed in a bulk
    /// only if they are readily available (i.e., mostly during node catch-up). Increasing this value reduces the number
    /// of I/O operations at the cost of requiring more RAM (order of 100 MB / batch).
    #[serde(
        alias = "max_blocks_per_tree_batch",
        alias = "max_l1_batches_per_tree_iter",
        default = "OptionalENConfig::default_merkle_tree_max_l1_batches_per_iter"
    )]
    pub merkle_tree_max_l1_batches_per_iter: usize,
    /// Maximum number of files concurrently opened by Merkle tree RocksDB. Useful to fit into OS limits; can be used
    /// as a rudimentary way to control RAM usage of the tree.
    pub merkle_tree_max_open_files: Option<NonZeroU32>,
    /// Chunk size for multi-get operations. Can speed up loading data for the Merkle tree on some environments,
    /// but the effects vary wildly depending on the setup (e.g., the filesystem used).
    #[serde(default = "OptionalENConfig::default_merkle_tree_multi_get_chunk_size")]
    pub merkle_tree_multi_get_chunk_size: usize,
    /// Capacity of the block cache for the Merkle tree RocksDB. Reasonable values range from ~100 MiB to several GiB.
    /// The default value is 128 MiB.
    #[serde(default = "OptionalENConfig::default_merkle_tree_block_cache_size_mb")]
    merkle_tree_block_cache_size_mb: usize,
    /// If specified, RocksDB indices and Bloom filters will be managed by the block cache, rather than
    /// being loaded entirely into RAM on the RocksDB initialization. The block cache capacity should be increased
    /// correspondingly; otherwise, RocksDB performance can significantly degrade.
    #[serde(default)]
    pub merkle_tree_include_indices_and_filters_in_block_cache: bool,
    /// Byte capacity of memtables (recent, non-persisted changes to RocksDB). Setting this to a reasonably
    /// large value (order of 512 MiB) is helpful for large DBs that experience write stalls.
    #[serde(default = "OptionalENConfig::default_merkle_tree_memtable_capacity_mb")]
    merkle_tree_memtable_capacity_mb: usize,
    /// Timeout to wait for the Merkle tree database to run compaction on stalled writes.
    #[serde(default = "OptionalENConfig::default_merkle_tree_stalled_writes_timeout_sec")]
    merkle_tree_stalled_writes_timeout_sec: u64,
    /// Enables the stale keys repair task for the Merkle tree.
    #[serde(default)]
    pub merkle_tree_repair_stale_keys: bool,

    // Postgres config (new parameters)
    /// Threshold in milliseconds for the DB connection lifetime to denote it as long-living and log its details.
    /// If not specified, such logging will be disabled.
    database_long_connection_threshold_ms: Option<u64>,
    /// Threshold in milliseconds to denote a DB query as "slow" and log its details. If not specified, such logging will be disabled.
    database_slow_query_threshold_ms: Option<u64>,

    // Other config settings
    /// Capacity of the queue for asynchronous L2 block sealing. Once this many L2 blocks are queued,
    /// sealing will block until some of the L2 blocks from the queue are processed.
    /// 0 means that sealing is synchronous; this is mostly useful for performance comparison, testing etc.
    #[serde(
        alias = "miniblock_seal_queue_capacity",
        default = "OptionalENConfig::default_l2_block_seal_queue_capacity"
    )]
    pub l2_block_seal_queue_capacity: usize,
    /// Configures whether to persist protective reads when persisting L1 batches in the state keeper.
    /// Protective reads are never required by full nodes so far, not until such a node runs a full Merkle tree
    /// (presumably, to participate in L1 batch proving).
    #[serde(default)]
    pub protective_reads_persistence_enabled: bool,
    /// Address of the L1 diamond proxy contract used by the consistency checker to match with the origin of logs emitted
    /// by commit transactions. If not set, it will not be verified.
    // This is intentionally not a part of `RemoteENConfig` because fetching this info from the main node would defeat
    // its purpose; the consistency checker assumes that the main node may provide false information.
    pub contracts_diamond_proxy_addr: Option<Address>,
    /// Number of requests per second allocated for the main node HTTP client. Default is 100 requests.
    #[serde(default = "OptionalENConfig::default_main_node_rate_limit_rps")]
    pub main_node_rate_limit_rps: NonZeroUsize,

    #[serde(default)]
    pub l1_batch_commit_data_generator_mode: L1BatchCommitmentMode,
    /// Enables application-level snapshot recovery. Required to start a node that was recovered from a snapshot,
    /// or to initialize a node from a snapshot. Has no effect if a node that was initialized from a Postgres dump
    /// or was synced from genesis.
    ///
    /// This is an experimental and incomplete feature; do not use unless you know what you're doing.
    #[serde(default)]
    pub snapshots_recovery_enabled: bool,

    /// Maximum concurrency factor for the concurrent parts of snapshot recovery for Postgres. It may be useful to
    /// reduce this factor to about 5 if snapshot recovery overloads I/O capacity of the node. Conversely,
    /// if I/O capacity of your infra is high, you may increase concurrency to speed up Postgres recovery.
    #[serde(default = "OptionalENConfig::default_snapshots_recovery_postgres_max_concurrency")]
    pub snapshots_recovery_postgres_max_concurrency: NonZeroUsize,

    #[serde(default)]
    pub snapshots_recovery_object_store: Option<ObjectStoreConfig>,

    /// Enables pruning of the historical node state (Postgres and Merkle tree). The node will retain
    /// recent state and will continuously remove (prune) old enough parts of the state in the background.
    #[serde(default)]
    pub pruning_enabled: bool,
    /// Number of L1 batches pruned at a time.
    #[serde(default = "OptionalENConfig::default_pruning_chunk_size")]
    pub pruning_chunk_size: u32,
    /// Delta between soft- and hard-removing data from Postgres. Should be reasonably large (order of 60 seconds).
    /// The default value is 60 seconds.
    #[serde(default = "OptionalENConfig::default_pruning_removal_delay_sec")]
    pruning_removal_delay_sec: NonZeroU64,
    /// If set, L1 batches will be pruned after the batch timestamp is this old (in seconds). Note that an L1 batch
    /// may be temporarily retained for other reasons; e.g., a batch cannot be pruned until it is executed on L1,
    /// which happens roughly 24 hours after its generation on the mainnet. Thus, in practice this value can specify
    /// the retention period greater than that implicitly imposed by other criteria (e.g., 7 or 30 days).
    /// If set to 0, L1 batches will not be retained based on their timestamp. The default value is 7 days.
    #[serde(default = "OptionalENConfig::default_pruning_data_retention_sec")]
    pruning_data_retention_sec: u64,
    /// Gateway RPC URL, needed for operating during migration.
    pub gateway_url: Option<SensitiveUrl>,
    /// Interval for bridge addresses refreshing in seconds.
    bridge_addresses_refresh_interval_sec: Option<NonZeroU64>,
    /// Minimum time between current block.timestamp and the end of the asserted range for TimestampAsserter
    #[serde(default = "OptionalENConfig::default_timestamp_asserter_min_time_till_end_sec")]
    pub timestamp_asserter_min_time_till_end_sec: u32,
}

impl OptionalENConfig {
    fn from_configs(
        general_config: &GeneralConfig,
        enconfig: &ENConfig,
        secrets: &Secrets,
    ) -> anyhow::Result<Self> {
        let api_namespaces = load_config!(general_config.api_config, web3_json_rpc.api_namespaces)
            .map(|a: Vec<String>| a.iter().map(|a| a.parse()).collect::<Result<_, _>>())
            .transpose()?;

        Ok(OptionalENConfig {
            filters_limit: load_optional_config_or_default!(
                general_config.api_config,
                web3_json_rpc.filters_limit,
                default_filters_limit
            ),
            subscriptions_limit: load_optional_config_or_default!(
                general_config.api_config,
                web3_json_rpc.subscriptions_limit,
                default_subscriptions_limit
            ),
            req_entities_limit: load_optional_config_or_default!(
                general_config.api_config,
                web3_json_rpc.req_entities_limit,
                default_req_entities_limit
            ),
            max_tx_size_bytes: load_config_or_default!(
                general_config.api_config,
                web3_json_rpc.max_tx_size,
                default_max_tx_size_bytes
            ),
            vm_execution_cache_misses_limit: load_config!(
                general_config.api_config,
                web3_json_rpc.vm_execution_cache_misses_limit
            ),
            fee_history_limit: load_optional_config_or_default!(
                general_config.api_config,
                web3_json_rpc.fee_history_limit,
                default_fee_history_limit
            ),
            max_batch_request_size: load_optional_config_or_default!(
                general_config.api_config,
                web3_json_rpc.max_batch_request_size,
                default_max_batch_request_size
            ),
            max_response_body_size_mb: load_optional_config_or_default!(
                general_config.api_config,
                web3_json_rpc.max_response_body_size_mb,
                default_max_response_body_size_mb
            ),
            max_response_body_size_overrides_mb: load_config_or_default!(
                general_config.api_config,
                web3_json_rpc.max_response_body_size_overrides_mb,
                default_max_response_body_size_overrides_mb
            ),
            pubsub_polling_interval_ms: load_optional_config_or_default!(
                general_config.api_config,
                web3_json_rpc.pubsub_polling_interval,
                default_polling_interval
            ),
            max_nonce_ahead: load_config_or_default!(
                general_config.api_config,
                web3_json_rpc.max_nonce_ahead,
                default_max_nonce_ahead
            ),
            vm_concurrency_limit: load_optional_config_or_default!(
                general_config.api_config,
                web3_json_rpc.vm_concurrency_limit,
                default_vm_concurrency_limit
            ),
            factory_deps_cache_size_mb: load_optional_config_or_default!(
                general_config.api_config,
                web3_json_rpc.factory_deps_cache_size_mb,
                default_factory_deps_cache_size_mb
            ),
            initial_writes_cache_size_mb: load_optional_config_or_default!(
                general_config.api_config,
                web3_json_rpc.initial_writes_cache_size_mb,
                default_initial_writes_cache_size_mb
            ),
            latest_values_cache_size_mb: load_optional_config_or_default!(
                general_config.api_config,
                web3_json_rpc.latest_values_cache_size_mb,
                default_latest_values_cache_size_mb
            ),
            filters_disabled: general_config
                .api_config
                .as_ref()
                .map(|a| a.web3_json_rpc.filters_disabled)
                .unwrap_or_default(),
            mempool_cache_update_interval_ms: load_optional_config_or_default!(
                general_config.api_config,
                web3_json_rpc.mempool_cache_update_interval,
                default_mempool_cache_update_interval_ms
            ),
            mempool_cache_size: load_optional_config_or_default!(
                general_config.api_config,
                web3_json_rpc.mempool_cache_size,
                default_mempool_cache_size
            ),

            healthcheck_slow_time_limit_ms: load_config!(
                general_config.api_config,
                healthcheck.slow_time_limit_ms
            ),
            healthcheck_hard_time_limit_ms: load_config!(
                general_config.api_config,
                healthcheck.hard_time_limit_ms
            ),
            estimate_gas_scale_factor: load_config_or_default!(
                general_config.api_config,
                web3_json_rpc.estimate_gas_scale_factor,
                default_estimate_gas_scale_factor
            ),
            estimate_gas_acceptable_overestimation: load_config_or_default!(
                general_config.api_config,
                web3_json_rpc.estimate_gas_acceptable_overestimation,
                default_estimate_gas_acceptable_overestimation
            ),
            estimate_gas_optimize_search: general_config
                .api_config
                .as_ref()
                .map(|a| a.web3_json_rpc.estimate_gas_optimize_search)
                .unwrap_or_default(),
            gas_price_scale_factor: load_config_or_default!(
                general_config.api_config,
                web3_json_rpc.gas_price_scale_factor,
                default_gas_price_scale_factor
            ),
            merkle_tree_max_l1_batches_per_iter: load_config_or_default!(
                general_config.db_config,
                merkle_tree.max_l1_batches_per_iter,
                default_merkle_tree_max_l1_batches_per_iter
            ),
            merkle_tree_max_open_files: load_config!(
                general_config.db_config,
                experimental.state_keeper_db_max_open_files
            ),
            merkle_tree_multi_get_chunk_size: load_config_or_default!(
                general_config.db_config,
                merkle_tree.multi_get_chunk_size,
                default_merkle_tree_multi_get_chunk_size
            ),
            merkle_tree_block_cache_size_mb: load_config_or_default!(
                general_config.db_config,
                merkle_tree.block_cache_size_mb,
                default_merkle_tree_block_cache_size_mb
            ),
            merkle_tree_memtable_capacity_mb: load_config_or_default!(
                general_config.db_config,
                merkle_tree.memtable_capacity_mb,
                default_merkle_tree_memtable_capacity_mb
            ),
            merkle_tree_stalled_writes_timeout_sec: load_config_or_default!(
                general_config.db_config,
                merkle_tree.stalled_writes_timeout_sec,
                default_merkle_tree_stalled_writes_timeout_sec
            ),
            merkle_tree_repair_stale_keys: general_config
                .db_config
                .as_ref()
                .map_or(false, |config| {
                    config.experimental.merkle_tree_repair_stale_keys
                }),
            database_long_connection_threshold_ms: load_config!(
                general_config.postgres_config,
                long_connection_threshold_ms
            ),
            database_slow_query_threshold_ms: load_config!(
                general_config.postgres_config,
                slow_query_threshold_ms
            ),
            l2_block_seal_queue_capacity: load_config_or_default!(
                general_config.state_keeper_config,
                l2_block_seal_queue_capacity,
                default_l2_block_seal_queue_capacity
            ),
            l1_batch_commit_data_generator_mode: enconfig.l1_batch_commit_data_generator_mode,
            snapshots_recovery_enabled: general_config
                .snapshot_recovery
                .as_ref()
                .map(|a| a.enabled)
                .unwrap_or_default(),
            snapshots_recovery_postgres_max_concurrency: load_optional_config_or_default!(
                general_config.snapshot_recovery,
                postgres.max_concurrency,
                default_snapshots_recovery_postgres_max_concurrency
            ),
            pruning_enabled: general_config
                .pruning
                .as_ref()
                .map(|a| a.enabled)
                .unwrap_or_default(),
            snapshots_recovery_object_store: load_config!(
                general_config.snapshot_recovery,
                object_store
            ),
            pruning_chunk_size: load_optional_config_or_default!(
                general_config.pruning,
                chunk_size,
                default_pruning_chunk_size
            ),
            pruning_removal_delay_sec: load_optional_config_or_default!(
                general_config.pruning,
                removal_delay_sec,
                default_pruning_removal_delay_sec
            ),
            pruning_data_retention_sec: load_optional_config_or_default!(
                general_config.pruning,
                data_retention_sec,
                default_pruning_data_retention_sec
            ),
            protective_reads_persistence_enabled: general_config
                .db_config
                .as_ref()
                .map(|a| a.experimental.protective_reads_persistence_enabled)
                .unwrap_or_default(),
            merkle_tree_processing_delay_ms: load_config_or_default!(
                general_config.db_config,
                experimental.processing_delay_ms,
                default_merkle_tree_processing_delay_ms
            ),
            merkle_tree_include_indices_and_filters_in_block_cache: general_config
                .db_config
                .as_ref()
                .map(|a| a.experimental.include_indices_and_filters_in_block_cache)
                .unwrap_or_default(),
            extended_rpc_tracing: load_config_or_default!(
                general_config.api_config,
                web3_json_rpc.extended_api_tracing,
                default_extended_api_tracing
            ),
            main_node_rate_limit_rps: enconfig
                .main_node_rate_limit_rps
                .unwrap_or_else(Self::default_main_node_rate_limit_rps),
            api_namespaces,
            contracts_diamond_proxy_addr: None,
            gateway_url: secrets
                .l1
                .as_ref()
                .and_then(|l1| l1.gateway_rpc_url.clone()),
            bridge_addresses_refresh_interval_sec: enconfig.bridge_addresses_refresh_interval_sec,
            timestamp_asserter_min_time_till_end_sec: general_config
                .timestamp_asserter_config
                .as_ref()
                .map(|x| x.min_time_till_end_sec)
                .unwrap_or_else(Self::default_timestamp_asserter_min_time_till_end_sec),
        })
    }

    const fn default_filters_limit() -> usize {
        10_000
    }

    const fn default_subscriptions_limit() -> usize {
        10_000
    }

    const fn default_req_entities_limit() -> usize {
        1_024
    }

    const fn default_max_tx_size_bytes() -> usize {
        1_000_000
    }

    const fn default_polling_interval() -> u64 {
        200
    }

    const fn default_estimate_gas_scale_factor() -> f64 {
        1.2
    }

    const fn default_estimate_gas_acceptable_overestimation() -> u32 {
        1_000
    }

    const fn default_gas_price_scale_factor() -> f64 {
        1.2
    }

    const fn default_max_nonce_ahead() -> u32 {
        50
    }

    const fn default_merkle_tree_processing_delay_ms() -> u64 {
        100
    }

    const fn default_merkle_tree_max_l1_batches_per_iter() -> usize {
        20
    }

    const fn default_vm_concurrency_limit() -> usize {
        // The default limit is large so that it does not create a bottleneck on its own.
        // VM execution can still be limited by Tokio runtime parallelism and/or the number
        // of DB connections in a pool.
        2_048
    }

    const fn default_factory_deps_cache_size_mb() -> usize {
        128
    }

    const fn default_initial_writes_cache_size_mb() -> usize {
        32
    }

    const fn default_latest_values_cache_size_mb() -> usize {
        128
    }

    const fn default_merkle_tree_multi_get_chunk_size() -> usize {
        500
    }

    const fn default_merkle_tree_block_cache_size_mb() -> usize {
        128
    }

    const fn default_merkle_tree_memtable_capacity_mb() -> usize {
        256
    }

    const fn default_merkle_tree_stalled_writes_timeout_sec() -> u64 {
        30
    }

    const fn default_fee_history_limit() -> u64 {
        1_024
    }

    const fn default_max_batch_request_size() -> usize {
        500 // The default limit is chosen to be reasonably permissive.
    }

    const fn default_max_response_body_size_mb() -> usize {
        10
    }

    fn default_max_response_body_size_overrides_mb() -> MaxResponseSizeOverrides {
        MaxResponseSizeOverrides::empty()
    }

    const fn default_l2_block_seal_queue_capacity() -> usize {
        10
    }

    const fn default_mempool_cache_update_interval_ms() -> u64 {
        50
    }

    const fn default_mempool_cache_size() -> usize {
        10_000
    }

    const fn default_extended_api_tracing() -> bool {
        true
    }

    fn default_main_node_rate_limit_rps() -> NonZeroUsize {
        NonZeroUsize::new(100).unwrap()
    }

    fn default_snapshots_recovery_postgres_max_concurrency() -> NonZeroUsize {
        SnapshotsApplierConfig::default().max_concurrency
    }

    const fn default_pruning_chunk_size() -> u32 {
        10
    }

    fn default_pruning_removal_delay_sec() -> NonZeroU64 {
        NonZeroU64::new(60).unwrap()
    }

    fn default_pruning_data_retention_sec() -> u64 {
        3_600 * 24 * 7 // 7 days
    }

    const fn default_timestamp_asserter_min_time_till_end_sec() -> u32 {
        60
    }

    fn from_env() -> anyhow::Result<Self> {
        let mut result: OptionalENConfig = envy::prefixed("EN_")
            .from_env()
            .context("could not load external node config")?;
        result.snapshots_recovery_object_store = snapshot_recovery_object_store_config().ok();
        Ok(result)
    }

    pub fn polling_interval(&self) -> Duration {
        Duration::from_millis(self.pubsub_polling_interval_ms)
    }

    pub fn merkle_tree_processing_delay(&self) -> Duration {
        Duration::from_millis(self.merkle_tree_processing_delay_ms)
    }

    /// Returns the size of factory dependencies cache in bytes.
    pub fn factory_deps_cache_size(&self) -> usize {
        self.factory_deps_cache_size_mb * BYTES_IN_MEGABYTE
    }

    /// Returns the size of initial writes cache in bytes.
    pub fn initial_writes_cache_size(&self) -> usize {
        self.initial_writes_cache_size_mb * BYTES_IN_MEGABYTE
    }

    /// Returns the size of latest values cache in bytes.
    pub fn latest_values_cache_size(&self) -> usize {
        self.latest_values_cache_size_mb * BYTES_IN_MEGABYTE
    }

    /// Returns the size of block cache for Merkle tree in bytes.
    pub fn merkle_tree_block_cache_size(&self) -> usize {
        self.merkle_tree_block_cache_size_mb * BYTES_IN_MEGABYTE
    }

    /// Returns the memtable capacity for Merkle tree in bytes.
    pub fn merkle_tree_memtable_capacity(&self) -> usize {
        self.merkle_tree_memtable_capacity_mb * BYTES_IN_MEGABYTE
    }

    /// Returns the timeout to wait for the Merkle tree database to run compaction on stalled writes.
    pub fn merkle_tree_stalled_writes_timeout(&self) -> Duration {
        Duration::from_secs(self.merkle_tree_stalled_writes_timeout_sec)
    }

    pub fn long_connection_threshold(&self) -> Option<Duration> {
        self.database_long_connection_threshold_ms
            .map(Duration::from_millis)
    }

    pub fn slow_query_threshold(&self) -> Option<Duration> {
        self.database_slow_query_threshold_ms
            .map(Duration::from_millis)
    }

    pub fn api_namespaces(&self) -> Vec<Namespace> {
        self.api_namespaces
            .clone()
            .unwrap_or_else(|| Namespace::DEFAULT.to_vec())
    }

    pub fn max_response_body_size(&self) -> MaxResponseSize {
        let scale = NonZeroUsize::new(BYTES_IN_MEGABYTE).unwrap();
        MaxResponseSize {
            global: self.max_response_body_size_mb * BYTES_IN_MEGABYTE,
            overrides: self.max_response_body_size_overrides_mb.scale(scale),
        }
    }

    pub fn healthcheck_slow_time_limit(&self) -> Option<Duration> {
        self.healthcheck_slow_time_limit_ms
            .map(Duration::from_millis)
    }

    pub fn healthcheck_hard_time_limit(&self) -> Option<Duration> {
        self.healthcheck_hard_time_limit_ms
            .map(Duration::from_millis)
    }

    pub fn mempool_cache_update_interval(&self) -> Duration {
        Duration::from_millis(self.mempool_cache_update_interval_ms)
    }

    pub fn pruning_removal_delay(&self) -> Duration {
        Duration::from_secs(self.pruning_removal_delay_sec.get())
    }

    pub fn pruning_data_retention(&self) -> Duration {
        Duration::from_secs(self.pruning_data_retention_sec)
    }

    pub fn bridge_addresses_refresh_interval(&self) -> Option<Duration> {
        self.bridge_addresses_refresh_interval_sec
            .map(|n| Duration::from_secs(n.get()))
    }

    #[cfg(test)]
    fn mock() -> Self {
        // Set all values to their defaults
        serde_json::from_str("{}").unwrap()
    }
}

/// This part of the external node config is required for its operation.
#[derive(Debug, Deserialize)]
pub(crate) struct RequiredENConfig {
    /// The chain ID of the L1 network (e.g., 1 for Ethereum mainnet). In the future, it may be different from the settlement layer.
    pub l1_chain_id: L1ChainId,
    /// The chain ID of the settlement layer (e.g., 1 for Ethereum mainnet). This ID will be checked against the `eth_client_url` RPC provider on initialization
    /// to ensure that there's no mismatch between the expected and actual settlement layer network.
    pub sl_chain_id: Option<SLChainId>,
    /// L2 chain ID (e.g., 270 for ZKsync Era mainnet). This ID will be checked against the `main_node_url` RPC provider on initialization
    /// to ensure that there's no mismatch between the expected and actual L2 network.
    pub l2_chain_id: L2ChainId,

    /// Port on which the HTTP RPC server is listening.
    pub http_port: u16,
    /// Port on which the WebSocket RPC server is listening.
    pub ws_port: u16,
    /// Port on which the healthcheck REST server is listening.
    pub healthcheck_port: u16,
    /// Address of the Ethereum node API.
    pub eth_client_url: SensitiveUrl,
    /// Main node URL - used by external node to proxy transactions to, query state from, etc.
    pub main_node_url: SensitiveUrl,
    /// Path to the database data directory that serves state cache.
    pub state_cache_path: String,
    /// Fast SSD path. Used as a RocksDB dir for the Merkle tree (*new* implementation).
    pub merkle_tree_path: String,
}

impl RequiredENConfig {
    pub fn settlement_layer_id(&self) -> SLChainId {
        self.sl_chain_id.unwrap_or(self.l1_chain_id.into())
    }

    fn from_env() -> anyhow::Result<Self> {
        envy::prefixed("EN_")
            .from_env()
            .context("could not load external node config")
    }

    fn from_configs(
        general: &GeneralConfig,
        en_config: &ENConfig,
        secrets: &Secrets,
    ) -> anyhow::Result<Self> {
        let api_config = general
            .api_config
            .as_ref()
            .context("Api config is required")?;
        let db_config = general
            .db_config
            .as_ref()
            .context("Database config is required")?;
        Ok(RequiredENConfig {
            l1_chain_id: en_config.l1_chain_id,
            sl_chain_id: None,
            l2_chain_id: en_config.l2_chain_id,
            http_port: api_config.web3_json_rpc.http_port,
            ws_port: api_config.web3_json_rpc.ws_port,
            healthcheck_port: api_config.healthcheck.port,
            eth_client_url: secrets
                .l1
                .as_ref()
                .context("L1 secrets are required")?
                .l1_rpc_url
                .clone(),
            main_node_url: en_config.main_node_url.clone(),
            state_cache_path: db_config.state_keeper_db_path.clone(),
            merkle_tree_path: db_config.merkle_tree.path.clone(),
        })
    }

    #[cfg(test)]
    fn mock(temp_dir: &tempfile::TempDir) -> Self {
        Self {
            l1_chain_id: L1ChainId(9),
            sl_chain_id: None,
            l2_chain_id: L2ChainId::default(),
            http_port: 0,
            ws_port: 0,
            healthcheck_port: 0,
            // L1 and L2 clients must be instantiated before accessing mocks, so these values don't matter
            eth_client_url: "http://localhost".parse().unwrap(),
            main_node_url: "http://localhost".parse().unwrap(),
            state_cache_path: temp_dir
                .path()
                .join("state_keeper_cache")
                .to_str()
                .unwrap()
                .to_owned(),
            merkle_tree_path: temp_dir.path().join("tree").to_str().unwrap().to_owned(),
        }
    }
}

/// Configuration for Postgres database.
/// While also mandatory, it historically used different naming scheme for corresponding
/// environment variables.
/// Thus it is kept separately for backward compatibility and ease of deserialization.
#[derive(Debug, Deserialize)]
pub(crate) struct PostgresConfig {
    database_url: SensitiveUrl,
    pub max_connections: u32,
}

impl PostgresConfig {
    fn from_env() -> anyhow::Result<Self> {
        Ok(Self {
            database_url: env::var("DATABASE_URL")
                .context("DATABASE_URL env variable is not set")?
                .parse()
                .context("DATABASE_URL env variable is not a valid Postgres URL")?,
            max_connections: env::var("DATABASE_POOL_SIZE")
                .context("DATABASE_POOL_SIZE env variable is not set")?
                .parse()
                .context("Unable to parse DATABASE_POOL_SIZE env variable")?,
        })
    }

    pub fn database_url(&self) -> SensitiveUrl {
        self.database_url.clone()
    }

    #[cfg(test)]
    fn mock(test_pool: &ConnectionPool<Core>) -> Self {
        Self {
            database_url: test_pool.database_url().clone(),
            max_connections: test_pool.max_size(),
        }
    }
}

/// Experimental part of the external node config. All parameters in this group can change or disappear without notice.
/// Eventually, parameters from this group generally end up in the optional group.
#[derive(Debug, Deserialize)]
pub(crate) struct ExperimentalENConfig {
    // State keeper cache config
    /// Block cache capacity of the state keeper RocksDB cache. The default value is 128 MB.
    #[serde(default = "ExperimentalENConfig::default_state_keeper_db_block_cache_capacity_mb")]
    state_keeper_db_block_cache_capacity_mb: usize,
    /// Maximum number of files concurrently opened by state keeper cache RocksDB. Useful to fit into OS limits; can be used
    /// as a rudimentary way to control RAM usage of the cache.
    pub state_keeper_db_max_open_files: Option<NonZeroU32>,

    // Snapshot recovery
    /// L1 batch number of the snapshot to use during recovery. Specifying this parameter is mostly useful for testing.
    pub snapshots_recovery_l1_batch: Option<L1BatchNumber>,
    #[serde(default)]
    pub snapshots_recovery_recover_from_l1: bool,
    /// Enables dropping storage key preimages when recovering storage logs from a snapshot with version 0.
    /// This is a temporary flag that will eventually be removed together with version 0 snapshot support.
    #[serde(default)]
    pub snapshots_recovery_drop_storage_key_preimages: bool,
    /// Approximate chunk size (measured in the number of entries) to recover in a single iteration.
    /// Reasonable values are order of 100,000 (meaning an iteration takes several seconds).
    ///
    /// **Important.** This value cannot be changed in the middle of tree recovery (i.e., if a node is stopped in the middle
    /// of recovery and then restarted with a different config).
    #[serde(default = "ExperimentalENConfig::default_snapshots_recovery_tree_chunk_size")]
    pub snapshots_recovery_tree_chunk_size: u64,
    /// Buffer capacity for parallel persistence operations. Should be reasonably small since larger buffer means more RAM usage;
    /// buffer elements are persisted tree chunks. OTOH, small buffer can lead to persistence parallelization being inefficient.
    ///
    /// If not set, parallel persistence will be disabled.
    #[serde(default)] // Temporarily use a conservative option (sequential recovery) as default
    pub snapshots_recovery_tree_parallel_persistence_buffer: Option<NonZeroUsize>,

    // Commitment generator
    /// Maximum degree of parallelism during commitment generation, i.e., the maximum number of L1 batches being processed in parallel.
    /// If not specified, commitment generator will use a value roughly equal to the number of CPU cores with some clamping applied.
    pub commitment_generator_max_parallelism: Option<NonZeroU32>,
}

impl ExperimentalENConfig {
    const fn default_state_keeper_db_block_cache_capacity_mb() -> usize {
        128
    }
=======
/// Local configurations used by the node.
#[derive(Debug, DescribeConfig, DeserializeConfig)]
pub(crate) struct LocalConfig {
    #[config(nest)]
    pub api: ApiConfig,
    #[config(nest, deprecated = ".")]
    pub db: DBConfig,
    #[config(nest)]
    pub prometheus: PrometheusConfig,
    #[config(nest, alias = "database")]
    pub postgres: PostgresConfig,
    #[config(nest, deprecated = ".")]
    pub state_keeper: SharedStateKeeperConfig,
    #[config(nest, deprecated = "snapshots_recovery")]
    pub snapshot_recovery: SnapshotRecoveryConfig,
    #[config(nest)]
    pub pruning: PruningConfig,
    #[config(nest)]
    pub commitment_generator: CommitmentGeneratorConfig,
    #[config(nest)]
    pub timestamp_asserter: TimestampAsserterConfig,
    #[config(nest, deprecated = "da")]
    pub da_client: Option<DAClientConfig>,
    #[config(nest, alias = ".contracts.l1", deprecated = ".")]
    pub contracts: SharedL1ContractsConfig,
    #[config(nest, deprecated = ".")]
    pub networks: NetworksConfig,
    #[config(nest)]
    pub consistency_checker: ConsistencyCheckerConfig,
    #[config(flatten)]
    pub secrets: Secrets,
    #[config(nest)]
    pub node_sync: NodeSyncConfig,
}

impl LocalConfig {
    /// Schema is chosen to be compatible both with file-based and env-based configs used for the node
    /// previously. This leads to deprecated aliases all around, which will hopefully be removed soon-ish.
    pub fn schema() -> anyhow::Result<ConfigSchema> {
        let mut schema = ConfigSchema::new(&Self::DESCRIPTION, "");
        // We don't get observability config from the schema directly.
        schema
            .insert(&ObservabilityConfig::DESCRIPTION, "observability")?
            .push_deprecated_alias("")?;
        // Consensus config is conditionally parsed.
        schema.insert(&ConsensusConfig::DESCRIPTION, "consensus")?;

        // Aliases for API configs.
        schema
            .single_mut(&Web3JsonRpcConfig::DESCRIPTION)?
            .push_alias("api")?
            .push_deprecated_alias("")?;
        schema
            .single_mut(&HealthCheckConfig::DESCRIPTION)?
            .push_deprecated_alias("healthcheck")?;
        schema
            .single_mut(&MerkleTreeApiConfig::DESCRIPTION)?
            .push_deprecated_alias("tree.api")?;

        schema
            .get_mut(
                &ObjectStoreConfig::DESCRIPTION,
                "snapshot_recovery.object_store",
            )
            .context("no object_store config for snapshot recovery")?
            .push_deprecated_alias("snapshots.object_store")?;
        schema
            .single_mut(&L1Secrets::DESCRIPTION)?
            .push_alias("networks")?
            .push_deprecated_alias("")?;
        schema
            .single_mut(&DataAvailabilitySecrets::DESCRIPTION)?
            .push_deprecated_alias("da_secrets")?;
        Ok(schema)
    }

    #[cfg(test)]
    fn mock(temp_dir: &tempfile::TempDir, test_pool: &ConnectionPool<Core>) -> Self {
        use zksync_config::configs::{
            consensus::ConsensusSecrets, database::MerkleTreeConfig, secrets::PostgresSecrets,
            ContractVerifierSecrets, ExperimentalDBConfig,
        };
>>>>>>> 6ddd5608

        let mut api = ApiConfig::for_tests();
        // Set all ports to 0 to assign free ports, so that they don't conflict for high-level tests.
        api.web3_json_rpc.http_port = 0;
        api.web3_json_rpc.ws_port = 0;
        api.merkle_tree.port = 0;
        api.healthcheck.port = 0.into();

        Self {
<<<<<<< HEAD
            state_keeper_db_block_cache_capacity_mb:
                Self::default_state_keeper_db_block_cache_capacity_mb(),
            state_keeper_db_max_open_files: None,
            snapshots_recovery_l1_batch: None,
            snapshots_recovery_drop_storage_key_preimages: false,
            snapshots_recovery_tree_chunk_size: Self::default_snapshots_recovery_tree_chunk_size(),
            snapshots_recovery_tree_parallel_persistence_buffer: None,
            commitment_generator_max_parallelism: None,
            snapshots_recovery_recover_from_l1: false,
        }
    }

    /// Returns the size of block cache for the state keeper RocksDB cache in bytes.
    pub fn state_keeper_db_block_cache_capacity(&self) -> usize {
        self.state_keeper_db_block_cache_capacity_mb * BYTES_IN_MEGABYTE
    }

    pub fn from_configs(general_config: &GeneralConfig) -> anyhow::Result<Self> {
        Ok(Self {
            state_keeper_db_block_cache_capacity_mb: load_config_or_default!(
                general_config.db_config,
                experimental.state_keeper_db_block_cache_capacity_mb,
                default_state_keeper_db_block_cache_capacity_mb
            ),
            state_keeper_db_max_open_files: load_config!(
                general_config.db_config,
                experimental.state_keeper_db_max_open_files
            ),
            snapshots_recovery_l1_batch: load_config!(general_config.snapshot_recovery, l1_batch),
            snapshots_recovery_tree_chunk_size: load_optional_config_or_default!(
                general_config.snapshot_recovery,
                tree.chunk_size,
                default_snapshots_recovery_tree_chunk_size
            ),
            snapshots_recovery_tree_parallel_persistence_buffer: load_config!(
                general_config.snapshot_recovery,
                tree.parallel_persistence_buffer
            ),
            snapshots_recovery_drop_storage_key_preimages: general_config
                .snapshot_recovery
                .as_ref()
                .map_or(false, |config| config.drop_storage_key_preimages),
            commitment_generator_max_parallelism: general_config
                .commitment_generator
                .as_ref()
                .map(|a| a.max_parallelism),
            snapshots_recovery_recover_from_l1: general_config
                .snapshot_recovery
                .as_ref()
                .map(|a| a.recover_from_l1)
                .unwrap_or_default(),
        })
    }
=======
            api,
            db: DBConfig {
                state_keeper_db_path: temp_dir.path().join("state_keeper_cache"),
                merkle_tree: MerkleTreeConfig::for_tests(temp_dir.path().join("tree")),
                experimental: ExperimentalDBConfig::default(),
            },
            prometheus: PrometheusConfig::default(),
            postgres: PostgresConfig {
                max_connections: Some(test_pool.max_size()),
                ..PostgresConfig::default()
            },
            state_keeper: SharedStateKeeperConfig::default(),
            snapshot_recovery: SnapshotRecoveryConfig::default(),
            pruning: PruningConfig::default(),
            commitment_generator: CommitmentGeneratorConfig::default(),
            timestamp_asserter: TimestampAsserterConfig::default(),
            da_client: None,
            contracts: SharedL1ContractsConfig::default(),
            networks: NetworksConfig::for_tests(),
            consistency_checker: ConsistencyCheckerConfig::default(),
            secrets: Secrets {
                consensus: ConsensusSecrets::default(),
                postgres: PostgresSecrets {
                    server_url: Some(test_pool.database_url().clone()),
                    ..PostgresSecrets::default()
                },
                l1: L1Secrets {
                    l1_rpc_url: Some("http://localhost:8545/".parse().unwrap()), // Not used, but must be provided
                    ..L1Secrets::default()
                },
                data_availability: None,
                contract_verifier: ContractVerifierSecrets::default(),
            },
            node_sync: NodeSyncConfig::default(),
        }
    }
>>>>>>> 6ddd5608
}

/// Generates all possible consensus secrets (from system entropy)
/// and prints them to stdout.
/// They should be copied over to the secrets.yaml/consensus_secrets.yaml file.
pub fn generate_consensus_secrets() {
    let validator_key = roles::validator::SecretKey::generate();
    let node_key = roles::node::SecretKey::generate();
    println!("# {}", validator_key.public().encode());
    println!("validator_key: {}", validator_key.encode());
    println!("# {}", node_key.public().encode());
    println!("node_key: {}", node_key.encode());
}

/// External Node Config contains all the configuration required for the EN operation.
/// It is split into three parts: required, optional and remote for easier navigation.
#[derive(Debug)]
pub(crate) struct ExternalNodeConfig {
    pub local: LocalConfig,
    pub consensus: Option<ConsensusConfig>,
    pub config_params: CapturedParams,
}

impl ExternalNodeConfig {
    /// Parses the local part of node configuration from the repo.
    ///
    /// **Important.** This method is blocking.
    pub fn new(mut repo: ConfigRepository<'_>, has_consensus: bool) -> anyhow::Result<Self> {
        repo.capture_parsed_params();
        Ok(Self {
            local: repo.parse()?,
            consensus: if has_consensus {
                repo.parse_opt()?
            } else {
                None
            },
            config_params: repo.into_captured_params(),
        })
    }
}

impl ExternalNodeConfig {
    #[cfg(test)]
    pub(crate) fn mock(temp_dir: &tempfile::TempDir, test_pool: &ConnectionPool<Core>) -> Self {
        Self {
            local: LocalConfig::mock(temp_dir, test_pool),
            consensus: None,
            config_params: CapturedParams::default(),
        }
    }
}

impl From<&LocalConfig> for InternalApiConfigBase {
    fn from(config: &LocalConfig) -> Self {
        let web3_rpc = &config.api.web3_json_rpc;
        Self {
            l1_chain_id: config.networks.l1_chain_id,
            l2_chain_id: config.networks.l2_chain_id,
            max_tx_size: web3_rpc.max_tx_size.0 as usize,
            estimate_gas_scale_factor: web3_rpc.estimate_gas_scale_factor,
            estimate_gas_acceptable_overestimation: web3_rpc.estimate_gas_acceptable_overestimation,
            estimate_gas_optimize_search: web3_rpc.estimate_gas_optimize_search,
            req_entities_limit: web3_rpc.req_entities_limit as usize,
            fee_history_limit: web3_rpc.fee_history_limit,
            filters_disabled: web3_rpc.filters_disabled,
            l1_to_l2_txs_paused: false,
            eth_call_gas_cap: web3_rpc.eth_call_gas_cap,
        }
    }
}

impl From<&LocalConfig> for TxSenderConfig {
    fn from(config: &LocalConfig) -> Self {
        let web3_rpc = &config.api.web3_json_rpc;
        Self {
            // Fee account address does not matter for the EN operation, since
            // actual fee distribution is handled my the main node.
            fee_account_addr: "0xfee0000000000000000000000000000000000000"
                .parse()
                .unwrap(),
            gas_price_scale_factor: web3_rpc.gas_price_scale_factor,
            max_nonce_ahead: web3_rpc.max_nonce_ahead,
            vm_execution_cache_misses_limit: web3_rpc.vm_execution_cache_misses_limit,
            // We set these values to the maximum since we don't know the actual values
            // and they will be enforced by the main node anyway.
            max_allowed_l2_tx_gas_limit: u64::MAX,
            validation_computational_gas_limit: u32::MAX,
            chain_id: config.networks.l2_chain_id,
            // Does not matter for EN.
            whitelisted_tokens_for_aa: Default::default(),
            // It will be set in the wiring code.
            timestamp_asserter_params: None,
        }
    }
}<|MERGE_RESOLUTION|>--- conflicted
+++ resolved
@@ -22,1118 +22,6 @@
 #[cfg(test)]
 mod tests;
 
-<<<<<<< HEAD
-macro_rules! load_optional_config_or_default {
-    ($config:expr, $($name:ident).+, $default:ident) => {
-        $config
-            .as_ref()
-            .map(|a| a.$($name).+.map(|a| a.try_into())).flatten().transpose()?
-            .unwrap_or_else(Self::$default)
-    };
-}
-
-macro_rules! load_config_or_default {
-    ($config:expr, $($name:ident).+, $default:ident) => {
-        $config
-            .as_ref()
-            .map(|a| a.$($name).+.clone().try_into()).transpose()?
-            .unwrap_or_else(Self::$default)
-    };
-}
-
-macro_rules! load_config {
-    ($config:expr, $($name:ident).+) => {
-        $config
-            .as_ref()
-            .map(|a| a.$($name).+.clone().map(|a| a.try_into())).flatten().transpose()?
-    };
-}
-
-const BYTES_IN_MEGABYTE: usize = 1_024 * 1_024;
-
-/// Encapsulation of configuration source with a mock implementation used in tests.
-trait ConfigurationSource: 'static {
-    type Vars<'a>: Iterator<Item = (OsString, OsString)> + 'a;
-
-    fn vars(&self) -> Self::Vars<'_>;
-
-    fn var(&self, name: &str) -> Option<String>;
-}
-
-#[derive(Debug)]
-struct Environment;
-
-impl ConfigurationSource for Environment {
-    type Vars<'a> = env::VarsOs;
-
-    fn vars(&self) -> Self::Vars<'_> {
-        env::vars_os()
-    }
-
-    fn var(&self, name: &str) -> Option<String> {
-        env::var(name).ok()
-    }
-}
-
-/// This part of the external node config is fetched directly from the main node.
-#[derive(Debug, Deserialize)]
-pub(crate) struct RemoteENConfig {
-    #[serde(alias = "bridgehub_proxy_addr")]
-    pub l1_bridgehub_proxy_addr: Option<Address>,
-    #[serde(alias = "state_transition_proxy_addr")]
-    pub l1_state_transition_proxy_addr: Option<Address>,
-    #[serde(alias = "transparent_proxy_admin_addr")]
-    pub l1_transparent_proxy_admin_addr: Option<Address>,
-    /// Should not be accessed directly. Use [`ExternalNodeConfig::l1_diamond_proxy_address`] instead.
-    #[serde(alias = "diamond_proxy_addr")]
-    l1_diamond_proxy_addr: Address,
-    // While on L1 shared bridge and legacy bridge are different contracts with different addresses,
-    // the `l2_erc20_bridge_addr` and `l2_shared_bridge_addr` are basically the same contract, but with
-    // a different name, with names adapted only for consistency.
-    pub l1_shared_bridge_proxy_addr: Option<Address>,
-    /// Contract address that serves as a shared bridge on L2.
-    /// It is expected that `L2SharedBridge` is used before gateway upgrade, and `L2AssetRouter` is used after.
-    pub l2_shared_bridge_addr: Option<Address>,
-    /// Address of `L2SharedBridge` that was used before gateway upgrade.
-    /// `None` if chain genesis used post-gateway protocol version.
-    pub l2_legacy_shared_bridge_addr: Option<Address>,
-    pub l1_erc20_bridge_proxy_addr: Option<Address>,
-    pub l2_erc20_bridge_addr: Option<Address>,
-    pub l1_weth_bridge_addr: Option<Address>,
-    pub l2_weth_bridge_addr: Option<Address>,
-    pub l2_testnet_paymaster_addr: Option<Address>,
-    pub l2_timestamp_asserter_addr: Option<Address>,
-    pub base_token_addr: Address,
-    pub l1_batch_commit_data_generator_mode: L1BatchCommitmentMode,
-    pub dummy_verifier: bool,
-}
-
-impl RemoteENConfig {
-    pub async fn fetch(client: &DynClient<L2>) -> anyhow::Result<Self> {
-        let bridges = client
-            .get_bridge_contracts()
-            .rpc_context("get_bridge_contracts")
-            .await?;
-        let l2_testnet_paymaster_addr = client
-            .get_testnet_paymaster()
-            .rpc_context("get_testnet_paymaster")
-            .await?;
-        let genesis = client.genesis_config().rpc_context("genesis").await.ok();
-        let ecosystem_contracts = client
-            .get_ecosystem_contracts()
-            .rpc_context("ecosystem_contracts")
-            .await
-            .ok();
-        let l1_diamond_proxy_addr = client
-            .get_main_contract()
-            .rpc_context("get_main_contract")
-            .await?;
-
-        let timestamp_asserter_address = handle_rpc_response_with_fallback(
-            client.get_timestamp_asserter(),
-            None,
-            "Failed to fetch timestamp asserter address".to_string(),
-        )
-        .await?;
-        let base_token_addr = handle_rpc_response_with_fallback(
-            client.get_base_token_l1_address(),
-            ETHEREUM_ADDRESS,
-            "Failed to fetch base token address".to_string(),
-        )
-        .await?;
-
-        // These two config variables should always have the same value.
-        // TODO(EVM-578): double check and potentially forbid both of them being `None`.
-        let l2_erc20_default_bridge = bridges
-            .l2_erc20_default_bridge
-            .or(bridges.l2_shared_default_bridge);
-        let l2_erc20_shared_bridge = bridges
-            .l2_shared_default_bridge
-            .or(bridges.l2_erc20_default_bridge);
-
-        if let (Some(legacy_addr), Some(shared_addr)) =
-            (l2_erc20_default_bridge, l2_erc20_shared_bridge)
-        {
-            if legacy_addr != shared_addr {
-                panic!("L2 erc20 bridge address and L2 shared bridge address are different.");
-            }
-        }
-
-        Ok(Self {
-            l1_bridgehub_proxy_addr: ecosystem_contracts.as_ref().map(|a| a.bridgehub_proxy_addr),
-            l1_state_transition_proxy_addr: ecosystem_contracts
-                .as_ref()
-                .map(|a| a.state_transition_proxy_addr),
-            l1_transparent_proxy_admin_addr: ecosystem_contracts
-                .as_ref()
-                .map(|a| a.transparent_proxy_admin_addr),
-            l1_diamond_proxy_addr,
-            l2_testnet_paymaster_addr,
-            l1_erc20_bridge_proxy_addr: bridges.l1_erc20_default_bridge,
-            l2_erc20_bridge_addr: l2_erc20_default_bridge,
-            l1_shared_bridge_proxy_addr: bridges.l1_shared_default_bridge,
-            l2_shared_bridge_addr: l2_erc20_shared_bridge,
-            l2_legacy_shared_bridge_addr: bridges.l2_legacy_shared_bridge,
-            l1_weth_bridge_addr: bridges.l1_weth_bridge,
-            l2_weth_bridge_addr: bridges.l2_weth_bridge,
-            base_token_addr,
-            l1_batch_commit_data_generator_mode: genesis
-                .as_ref()
-                .map(|a| a.l1_batch_commit_data_generator_mode)
-                .unwrap_or_default(),
-            dummy_verifier: genesis
-                .as_ref()
-                .map(|a| a.dummy_verifier)
-                .unwrap_or_default(),
-            l2_timestamp_asserter_addr: timestamp_asserter_address,
-        })
-    }
-
-    #[cfg(test)]
-    fn mock() -> Self {
-        Self {
-            l1_bridgehub_proxy_addr: None,
-            l1_state_transition_proxy_addr: None,
-            l1_transparent_proxy_admin_addr: None,
-            l1_diamond_proxy_addr: Address::repeat_byte(1),
-            l1_erc20_bridge_proxy_addr: Some(Address::repeat_byte(2)),
-            l2_erc20_bridge_addr: Some(Address::repeat_byte(3)),
-            l2_weth_bridge_addr: None,
-            l2_testnet_paymaster_addr: None,
-            base_token_addr: Address::repeat_byte(4),
-            l1_shared_bridge_proxy_addr: Some(Address::repeat_byte(5)),
-            l1_weth_bridge_addr: None,
-            l2_shared_bridge_addr: Some(Address::repeat_byte(6)),
-            l2_legacy_shared_bridge_addr: Some(Address::repeat_byte(7)),
-            l1_batch_commit_data_generator_mode: L1BatchCommitmentMode::Rollup,
-            dummy_verifier: true,
-            l2_timestamp_asserter_addr: None,
-        }
-    }
-}
-
-async fn handle_rpc_response_with_fallback<T, F>(
-    rpc_call: F,
-    fallback: T,
-    context: String,
-) -> anyhow::Result<T>
-where
-    F: Future<Output = Result<T, ClientError>>,
-    T: Clone,
-{
-    match rpc_call.await {
-        Err(ClientError::Call(err))
-            if [
-                ErrorCode::MethodNotFound.code(),
-                // This what `Web3Error::NotImplemented` gets
-                // `casted` into in the `api` server.
-                ErrorCode::InternalError.code(),
-            ]
-            .contains(&(err.code())) =>
-        {
-            Ok(fallback)
-        }
-        response => response.context(context),
-    }
-}
-
-/// This part of the external node config is completely optional to provide.
-/// It can tweak limits of the API, delay intervals of certain components, etc.
-/// If any of the fields are not provided, the default values will be used.
-#[derive(Debug, Deserialize)]
-pub(crate) struct OptionalENConfig {
-    // User-facing API limits
-    /// Max possible limit of filters to be in the API state at once.
-    #[serde(default = "OptionalENConfig::default_filters_limit")]
-    pub filters_limit: usize,
-    /// Max possible limit of subscriptions to be in the API state at once.
-    #[serde(default = "OptionalENConfig::default_subscriptions_limit")]
-    pub subscriptions_limit: usize,
-    /// Max possible limit of entities to be requested via API at once.
-    #[serde(default = "OptionalENConfig::default_req_entities_limit")]
-    pub req_entities_limit: usize,
-    /// Max possible size of an ABI-encoded transaction supplied to `eth_sendRawTransaction`.
-    #[serde(
-        alias = "max_tx_size",
-        default = "OptionalENConfig::default_max_tx_size_bytes"
-    )]
-    pub max_tx_size_bytes: usize,
-    /// Max number of cache misses during one VM execution. If the number of cache misses exceeds this value, the API server panics.
-    /// This is a temporary solution to mitigate API request resulting in thousands of DB queries.
-    pub vm_execution_cache_misses_limit: Option<usize>,
-    /// Limit for fee history block range.
-    #[serde(default = "OptionalENConfig::default_fee_history_limit")]
-    pub fee_history_limit: u64,
-    /// Maximum number of requests in a single batch JSON RPC request. Default is 500.
-    #[serde(default = "OptionalENConfig::default_max_batch_request_size")]
-    pub max_batch_request_size: usize,
-    /// Maximum response body size in MiBs. Default is 10 MiB.
-    #[serde(default = "OptionalENConfig::default_max_response_body_size_mb")]
-    pub max_response_body_size_mb: usize,
-    /// Method-specific overrides in MiBs for the maximum response body size.
-    #[serde(default = "MaxResponseSizeOverrides::empty")]
-    max_response_body_size_overrides_mb: MaxResponseSizeOverrides,
-
-    // Other API config settings
-    /// Interval between polling DB for Web3 subscriptions.
-    #[serde(
-        alias = "pubsub_polling_interval",
-        default = "OptionalENConfig::default_polling_interval"
-    )]
-    pubsub_polling_interval_ms: u64,
-    /// Tx nonce: how far ahead from the committed nonce can it be.
-    #[serde(default = "OptionalENConfig::default_max_nonce_ahead")]
-    pub max_nonce_ahead: u32,
-    /// Max number of VM instances to be concurrently spawned by the API server.
-    /// This option can be tweaked down if the API server is running out of memory.
-    #[serde(default = "OptionalENConfig::default_vm_concurrency_limit")]
-    pub vm_concurrency_limit: usize,
-    /// Smart contract bytecode cache size for the API server. Default value is 128 MiB.
-    #[serde(default = "OptionalENConfig::default_factory_deps_cache_size_mb")]
-    factory_deps_cache_size_mb: usize,
-    /// Initial writes cache size for the API server. Default value is 32 MiB.
-    #[serde(default = "OptionalENConfig::default_initial_writes_cache_size_mb")]
-    initial_writes_cache_size_mb: usize,
-    /// Latest values cache size in MiBs. The default value is 128 MiB. If set to 0, the latest
-    /// values cache will be disabled.
-    #[serde(default = "OptionalENConfig::default_latest_values_cache_size_mb")]
-    latest_values_cache_size_mb: usize,
-    /// Enabled JSON RPC API namespaces.
-    api_namespaces: Option<Vec<Namespace>>,
-    /// Whether to support HTTP methods that install filters and query filter changes.
-    /// WS methods are unaffected.
-    ///
-    /// When to set this value to `true`:
-    /// Filters are local to the specific node they were created at. Meaning if
-    /// there are multiple nodes behind a load balancer the client cannot reliably
-    /// query the previously created filter as the request might get routed to a
-    /// different node.
-    #[serde(default)]
-    pub filters_disabled: bool,
-    /// Polling period for mempool cache update - how often the mempool cache is updated from the database.
-    /// Default is 50 milliseconds.
-    #[serde(
-        alias = "mempool_cache_update_interval",
-        default = "OptionalENConfig::default_mempool_cache_update_interval_ms"
-    )]
-    pub mempool_cache_update_interval_ms: u64,
-    /// Maximum number of transactions to be stored in the mempool cache.
-    #[serde(default = "OptionalENConfig::default_mempool_cache_size")]
-    pub mempool_cache_size: usize,
-    /// Enables extended tracing of RPC calls. This may negatively impact performance for nodes under high load
-    /// (hundreds or thousands RPS).
-    #[serde(default = "OptionalENConfig::default_extended_api_tracing")]
-    pub extended_rpc_tracing: bool,
-
-    // Health checks
-    /// Time limit in milliseconds to mark a health check as slow and log the corresponding warning.
-    /// If not specified, the default value in the health check crate will be used.
-    healthcheck_slow_time_limit_ms: Option<u64>,
-    /// Time limit in milliseconds to abort a health check and return "not ready" status for the corresponding component.
-    /// If not specified, the default value in the health check crate will be used.
-    healthcheck_hard_time_limit_ms: Option<u64>,
-
-    // Gas estimation config
-    /// The factor by which to scale the gas limit.
-    #[serde(default = "OptionalENConfig::default_estimate_gas_scale_factor")]
-    pub estimate_gas_scale_factor: f64,
-    /// The max possible number of gas that `eth_estimateGas` is allowed to overestimate.
-    #[serde(default = "OptionalENConfig::default_estimate_gas_acceptable_overestimation")]
-    pub estimate_gas_acceptable_overestimation: u32,
-    /// Enables optimizations for the binary search of the gas limit in `eth_estimateGas`. These optimizations are currently
-    /// considered experimental.
-    #[serde(default)]
-    pub estimate_gas_optimize_search: bool,
-    /// The multiplier to use when suggesting gas price. Should be higher than one,
-    /// otherwise if the L1 prices soar, the suggested gas price won't be sufficient to be included in block.
-    #[serde(default = "OptionalENConfig::default_gas_price_scale_factor")]
-    pub gas_price_scale_factor: f64,
-
-    // Merkle tree config
-    /// Processing delay between processing L1 batches in the Merkle tree.
-    #[serde(
-        alias = "metadata_calculator_delay",
-        default = "OptionalENConfig::default_merkle_tree_processing_delay_ms"
-    )]
-    merkle_tree_processing_delay_ms: u64,
-    /// Maximum number of L1 batches to be processed by the Merkle tree at a time. L1 batches are processed in a bulk
-    /// only if they are readily available (i.e., mostly during node catch-up). Increasing this value reduces the number
-    /// of I/O operations at the cost of requiring more RAM (order of 100 MB / batch).
-    #[serde(
-        alias = "max_blocks_per_tree_batch",
-        alias = "max_l1_batches_per_tree_iter",
-        default = "OptionalENConfig::default_merkle_tree_max_l1_batches_per_iter"
-    )]
-    pub merkle_tree_max_l1_batches_per_iter: usize,
-    /// Maximum number of files concurrently opened by Merkle tree RocksDB. Useful to fit into OS limits; can be used
-    /// as a rudimentary way to control RAM usage of the tree.
-    pub merkle_tree_max_open_files: Option<NonZeroU32>,
-    /// Chunk size for multi-get operations. Can speed up loading data for the Merkle tree on some environments,
-    /// but the effects vary wildly depending on the setup (e.g., the filesystem used).
-    #[serde(default = "OptionalENConfig::default_merkle_tree_multi_get_chunk_size")]
-    pub merkle_tree_multi_get_chunk_size: usize,
-    /// Capacity of the block cache for the Merkle tree RocksDB. Reasonable values range from ~100 MiB to several GiB.
-    /// The default value is 128 MiB.
-    #[serde(default = "OptionalENConfig::default_merkle_tree_block_cache_size_mb")]
-    merkle_tree_block_cache_size_mb: usize,
-    /// If specified, RocksDB indices and Bloom filters will be managed by the block cache, rather than
-    /// being loaded entirely into RAM on the RocksDB initialization. The block cache capacity should be increased
-    /// correspondingly; otherwise, RocksDB performance can significantly degrade.
-    #[serde(default)]
-    pub merkle_tree_include_indices_and_filters_in_block_cache: bool,
-    /// Byte capacity of memtables (recent, non-persisted changes to RocksDB). Setting this to a reasonably
-    /// large value (order of 512 MiB) is helpful for large DBs that experience write stalls.
-    #[serde(default = "OptionalENConfig::default_merkle_tree_memtable_capacity_mb")]
-    merkle_tree_memtable_capacity_mb: usize,
-    /// Timeout to wait for the Merkle tree database to run compaction on stalled writes.
-    #[serde(default = "OptionalENConfig::default_merkle_tree_stalled_writes_timeout_sec")]
-    merkle_tree_stalled_writes_timeout_sec: u64,
-    /// Enables the stale keys repair task for the Merkle tree.
-    #[serde(default)]
-    pub merkle_tree_repair_stale_keys: bool,
-
-    // Postgres config (new parameters)
-    /// Threshold in milliseconds for the DB connection lifetime to denote it as long-living and log its details.
-    /// If not specified, such logging will be disabled.
-    database_long_connection_threshold_ms: Option<u64>,
-    /// Threshold in milliseconds to denote a DB query as "slow" and log its details. If not specified, such logging will be disabled.
-    database_slow_query_threshold_ms: Option<u64>,
-
-    // Other config settings
-    /// Capacity of the queue for asynchronous L2 block sealing. Once this many L2 blocks are queued,
-    /// sealing will block until some of the L2 blocks from the queue are processed.
-    /// 0 means that sealing is synchronous; this is mostly useful for performance comparison, testing etc.
-    #[serde(
-        alias = "miniblock_seal_queue_capacity",
-        default = "OptionalENConfig::default_l2_block_seal_queue_capacity"
-    )]
-    pub l2_block_seal_queue_capacity: usize,
-    /// Configures whether to persist protective reads when persisting L1 batches in the state keeper.
-    /// Protective reads are never required by full nodes so far, not until such a node runs a full Merkle tree
-    /// (presumably, to participate in L1 batch proving).
-    #[serde(default)]
-    pub protective_reads_persistence_enabled: bool,
-    /// Address of the L1 diamond proxy contract used by the consistency checker to match with the origin of logs emitted
-    /// by commit transactions. If not set, it will not be verified.
-    // This is intentionally not a part of `RemoteENConfig` because fetching this info from the main node would defeat
-    // its purpose; the consistency checker assumes that the main node may provide false information.
-    pub contracts_diamond_proxy_addr: Option<Address>,
-    /// Number of requests per second allocated for the main node HTTP client. Default is 100 requests.
-    #[serde(default = "OptionalENConfig::default_main_node_rate_limit_rps")]
-    pub main_node_rate_limit_rps: NonZeroUsize,
-
-    #[serde(default)]
-    pub l1_batch_commit_data_generator_mode: L1BatchCommitmentMode,
-    /// Enables application-level snapshot recovery. Required to start a node that was recovered from a snapshot,
-    /// or to initialize a node from a snapshot. Has no effect if a node that was initialized from a Postgres dump
-    /// or was synced from genesis.
-    ///
-    /// This is an experimental and incomplete feature; do not use unless you know what you're doing.
-    #[serde(default)]
-    pub snapshots_recovery_enabled: bool,
-
-    /// Maximum concurrency factor for the concurrent parts of snapshot recovery for Postgres. It may be useful to
-    /// reduce this factor to about 5 if snapshot recovery overloads I/O capacity of the node. Conversely,
-    /// if I/O capacity of your infra is high, you may increase concurrency to speed up Postgres recovery.
-    #[serde(default = "OptionalENConfig::default_snapshots_recovery_postgres_max_concurrency")]
-    pub snapshots_recovery_postgres_max_concurrency: NonZeroUsize,
-
-    #[serde(default)]
-    pub snapshots_recovery_object_store: Option<ObjectStoreConfig>,
-
-    /// Enables pruning of the historical node state (Postgres and Merkle tree). The node will retain
-    /// recent state and will continuously remove (prune) old enough parts of the state in the background.
-    #[serde(default)]
-    pub pruning_enabled: bool,
-    /// Number of L1 batches pruned at a time.
-    #[serde(default = "OptionalENConfig::default_pruning_chunk_size")]
-    pub pruning_chunk_size: u32,
-    /// Delta between soft- and hard-removing data from Postgres. Should be reasonably large (order of 60 seconds).
-    /// The default value is 60 seconds.
-    #[serde(default = "OptionalENConfig::default_pruning_removal_delay_sec")]
-    pruning_removal_delay_sec: NonZeroU64,
-    /// If set, L1 batches will be pruned after the batch timestamp is this old (in seconds). Note that an L1 batch
-    /// may be temporarily retained for other reasons; e.g., a batch cannot be pruned until it is executed on L1,
-    /// which happens roughly 24 hours after its generation on the mainnet. Thus, in practice this value can specify
-    /// the retention period greater than that implicitly imposed by other criteria (e.g., 7 or 30 days).
-    /// If set to 0, L1 batches will not be retained based on their timestamp. The default value is 7 days.
-    #[serde(default = "OptionalENConfig::default_pruning_data_retention_sec")]
-    pruning_data_retention_sec: u64,
-    /// Gateway RPC URL, needed for operating during migration.
-    pub gateway_url: Option<SensitiveUrl>,
-    /// Interval for bridge addresses refreshing in seconds.
-    bridge_addresses_refresh_interval_sec: Option<NonZeroU64>,
-    /// Minimum time between current block.timestamp and the end of the asserted range for TimestampAsserter
-    #[serde(default = "OptionalENConfig::default_timestamp_asserter_min_time_till_end_sec")]
-    pub timestamp_asserter_min_time_till_end_sec: u32,
-}
-
-impl OptionalENConfig {
-    fn from_configs(
-        general_config: &GeneralConfig,
-        enconfig: &ENConfig,
-        secrets: &Secrets,
-    ) -> anyhow::Result<Self> {
-        let api_namespaces = load_config!(general_config.api_config, web3_json_rpc.api_namespaces)
-            .map(|a: Vec<String>| a.iter().map(|a| a.parse()).collect::<Result<_, _>>())
-            .transpose()?;
-
-        Ok(OptionalENConfig {
-            filters_limit: load_optional_config_or_default!(
-                general_config.api_config,
-                web3_json_rpc.filters_limit,
-                default_filters_limit
-            ),
-            subscriptions_limit: load_optional_config_or_default!(
-                general_config.api_config,
-                web3_json_rpc.subscriptions_limit,
-                default_subscriptions_limit
-            ),
-            req_entities_limit: load_optional_config_or_default!(
-                general_config.api_config,
-                web3_json_rpc.req_entities_limit,
-                default_req_entities_limit
-            ),
-            max_tx_size_bytes: load_config_or_default!(
-                general_config.api_config,
-                web3_json_rpc.max_tx_size,
-                default_max_tx_size_bytes
-            ),
-            vm_execution_cache_misses_limit: load_config!(
-                general_config.api_config,
-                web3_json_rpc.vm_execution_cache_misses_limit
-            ),
-            fee_history_limit: load_optional_config_or_default!(
-                general_config.api_config,
-                web3_json_rpc.fee_history_limit,
-                default_fee_history_limit
-            ),
-            max_batch_request_size: load_optional_config_or_default!(
-                general_config.api_config,
-                web3_json_rpc.max_batch_request_size,
-                default_max_batch_request_size
-            ),
-            max_response_body_size_mb: load_optional_config_or_default!(
-                general_config.api_config,
-                web3_json_rpc.max_response_body_size_mb,
-                default_max_response_body_size_mb
-            ),
-            max_response_body_size_overrides_mb: load_config_or_default!(
-                general_config.api_config,
-                web3_json_rpc.max_response_body_size_overrides_mb,
-                default_max_response_body_size_overrides_mb
-            ),
-            pubsub_polling_interval_ms: load_optional_config_or_default!(
-                general_config.api_config,
-                web3_json_rpc.pubsub_polling_interval,
-                default_polling_interval
-            ),
-            max_nonce_ahead: load_config_or_default!(
-                general_config.api_config,
-                web3_json_rpc.max_nonce_ahead,
-                default_max_nonce_ahead
-            ),
-            vm_concurrency_limit: load_optional_config_or_default!(
-                general_config.api_config,
-                web3_json_rpc.vm_concurrency_limit,
-                default_vm_concurrency_limit
-            ),
-            factory_deps_cache_size_mb: load_optional_config_or_default!(
-                general_config.api_config,
-                web3_json_rpc.factory_deps_cache_size_mb,
-                default_factory_deps_cache_size_mb
-            ),
-            initial_writes_cache_size_mb: load_optional_config_or_default!(
-                general_config.api_config,
-                web3_json_rpc.initial_writes_cache_size_mb,
-                default_initial_writes_cache_size_mb
-            ),
-            latest_values_cache_size_mb: load_optional_config_or_default!(
-                general_config.api_config,
-                web3_json_rpc.latest_values_cache_size_mb,
-                default_latest_values_cache_size_mb
-            ),
-            filters_disabled: general_config
-                .api_config
-                .as_ref()
-                .map(|a| a.web3_json_rpc.filters_disabled)
-                .unwrap_or_default(),
-            mempool_cache_update_interval_ms: load_optional_config_or_default!(
-                general_config.api_config,
-                web3_json_rpc.mempool_cache_update_interval,
-                default_mempool_cache_update_interval_ms
-            ),
-            mempool_cache_size: load_optional_config_or_default!(
-                general_config.api_config,
-                web3_json_rpc.mempool_cache_size,
-                default_mempool_cache_size
-            ),
-
-            healthcheck_slow_time_limit_ms: load_config!(
-                general_config.api_config,
-                healthcheck.slow_time_limit_ms
-            ),
-            healthcheck_hard_time_limit_ms: load_config!(
-                general_config.api_config,
-                healthcheck.hard_time_limit_ms
-            ),
-            estimate_gas_scale_factor: load_config_or_default!(
-                general_config.api_config,
-                web3_json_rpc.estimate_gas_scale_factor,
-                default_estimate_gas_scale_factor
-            ),
-            estimate_gas_acceptable_overestimation: load_config_or_default!(
-                general_config.api_config,
-                web3_json_rpc.estimate_gas_acceptable_overestimation,
-                default_estimate_gas_acceptable_overestimation
-            ),
-            estimate_gas_optimize_search: general_config
-                .api_config
-                .as_ref()
-                .map(|a| a.web3_json_rpc.estimate_gas_optimize_search)
-                .unwrap_or_default(),
-            gas_price_scale_factor: load_config_or_default!(
-                general_config.api_config,
-                web3_json_rpc.gas_price_scale_factor,
-                default_gas_price_scale_factor
-            ),
-            merkle_tree_max_l1_batches_per_iter: load_config_or_default!(
-                general_config.db_config,
-                merkle_tree.max_l1_batches_per_iter,
-                default_merkle_tree_max_l1_batches_per_iter
-            ),
-            merkle_tree_max_open_files: load_config!(
-                general_config.db_config,
-                experimental.state_keeper_db_max_open_files
-            ),
-            merkle_tree_multi_get_chunk_size: load_config_or_default!(
-                general_config.db_config,
-                merkle_tree.multi_get_chunk_size,
-                default_merkle_tree_multi_get_chunk_size
-            ),
-            merkle_tree_block_cache_size_mb: load_config_or_default!(
-                general_config.db_config,
-                merkle_tree.block_cache_size_mb,
-                default_merkle_tree_block_cache_size_mb
-            ),
-            merkle_tree_memtable_capacity_mb: load_config_or_default!(
-                general_config.db_config,
-                merkle_tree.memtable_capacity_mb,
-                default_merkle_tree_memtable_capacity_mb
-            ),
-            merkle_tree_stalled_writes_timeout_sec: load_config_or_default!(
-                general_config.db_config,
-                merkle_tree.stalled_writes_timeout_sec,
-                default_merkle_tree_stalled_writes_timeout_sec
-            ),
-            merkle_tree_repair_stale_keys: general_config
-                .db_config
-                .as_ref()
-                .map_or(false, |config| {
-                    config.experimental.merkle_tree_repair_stale_keys
-                }),
-            database_long_connection_threshold_ms: load_config!(
-                general_config.postgres_config,
-                long_connection_threshold_ms
-            ),
-            database_slow_query_threshold_ms: load_config!(
-                general_config.postgres_config,
-                slow_query_threshold_ms
-            ),
-            l2_block_seal_queue_capacity: load_config_or_default!(
-                general_config.state_keeper_config,
-                l2_block_seal_queue_capacity,
-                default_l2_block_seal_queue_capacity
-            ),
-            l1_batch_commit_data_generator_mode: enconfig.l1_batch_commit_data_generator_mode,
-            snapshots_recovery_enabled: general_config
-                .snapshot_recovery
-                .as_ref()
-                .map(|a| a.enabled)
-                .unwrap_or_default(),
-            snapshots_recovery_postgres_max_concurrency: load_optional_config_or_default!(
-                general_config.snapshot_recovery,
-                postgres.max_concurrency,
-                default_snapshots_recovery_postgres_max_concurrency
-            ),
-            pruning_enabled: general_config
-                .pruning
-                .as_ref()
-                .map(|a| a.enabled)
-                .unwrap_or_default(),
-            snapshots_recovery_object_store: load_config!(
-                general_config.snapshot_recovery,
-                object_store
-            ),
-            pruning_chunk_size: load_optional_config_or_default!(
-                general_config.pruning,
-                chunk_size,
-                default_pruning_chunk_size
-            ),
-            pruning_removal_delay_sec: load_optional_config_or_default!(
-                general_config.pruning,
-                removal_delay_sec,
-                default_pruning_removal_delay_sec
-            ),
-            pruning_data_retention_sec: load_optional_config_or_default!(
-                general_config.pruning,
-                data_retention_sec,
-                default_pruning_data_retention_sec
-            ),
-            protective_reads_persistence_enabled: general_config
-                .db_config
-                .as_ref()
-                .map(|a| a.experimental.protective_reads_persistence_enabled)
-                .unwrap_or_default(),
-            merkle_tree_processing_delay_ms: load_config_or_default!(
-                general_config.db_config,
-                experimental.processing_delay_ms,
-                default_merkle_tree_processing_delay_ms
-            ),
-            merkle_tree_include_indices_and_filters_in_block_cache: general_config
-                .db_config
-                .as_ref()
-                .map(|a| a.experimental.include_indices_and_filters_in_block_cache)
-                .unwrap_or_default(),
-            extended_rpc_tracing: load_config_or_default!(
-                general_config.api_config,
-                web3_json_rpc.extended_api_tracing,
-                default_extended_api_tracing
-            ),
-            main_node_rate_limit_rps: enconfig
-                .main_node_rate_limit_rps
-                .unwrap_or_else(Self::default_main_node_rate_limit_rps),
-            api_namespaces,
-            contracts_diamond_proxy_addr: None,
-            gateway_url: secrets
-                .l1
-                .as_ref()
-                .and_then(|l1| l1.gateway_rpc_url.clone()),
-            bridge_addresses_refresh_interval_sec: enconfig.bridge_addresses_refresh_interval_sec,
-            timestamp_asserter_min_time_till_end_sec: general_config
-                .timestamp_asserter_config
-                .as_ref()
-                .map(|x| x.min_time_till_end_sec)
-                .unwrap_or_else(Self::default_timestamp_asserter_min_time_till_end_sec),
-        })
-    }
-
-    const fn default_filters_limit() -> usize {
-        10_000
-    }
-
-    const fn default_subscriptions_limit() -> usize {
-        10_000
-    }
-
-    const fn default_req_entities_limit() -> usize {
-        1_024
-    }
-
-    const fn default_max_tx_size_bytes() -> usize {
-        1_000_000
-    }
-
-    const fn default_polling_interval() -> u64 {
-        200
-    }
-
-    const fn default_estimate_gas_scale_factor() -> f64 {
-        1.2
-    }
-
-    const fn default_estimate_gas_acceptable_overestimation() -> u32 {
-        1_000
-    }
-
-    const fn default_gas_price_scale_factor() -> f64 {
-        1.2
-    }
-
-    const fn default_max_nonce_ahead() -> u32 {
-        50
-    }
-
-    const fn default_merkle_tree_processing_delay_ms() -> u64 {
-        100
-    }
-
-    const fn default_merkle_tree_max_l1_batches_per_iter() -> usize {
-        20
-    }
-
-    const fn default_vm_concurrency_limit() -> usize {
-        // The default limit is large so that it does not create a bottleneck on its own.
-        // VM execution can still be limited by Tokio runtime parallelism and/or the number
-        // of DB connections in a pool.
-        2_048
-    }
-
-    const fn default_factory_deps_cache_size_mb() -> usize {
-        128
-    }
-
-    const fn default_initial_writes_cache_size_mb() -> usize {
-        32
-    }
-
-    const fn default_latest_values_cache_size_mb() -> usize {
-        128
-    }
-
-    const fn default_merkle_tree_multi_get_chunk_size() -> usize {
-        500
-    }
-
-    const fn default_merkle_tree_block_cache_size_mb() -> usize {
-        128
-    }
-
-    const fn default_merkle_tree_memtable_capacity_mb() -> usize {
-        256
-    }
-
-    const fn default_merkle_tree_stalled_writes_timeout_sec() -> u64 {
-        30
-    }
-
-    const fn default_fee_history_limit() -> u64 {
-        1_024
-    }
-
-    const fn default_max_batch_request_size() -> usize {
-        500 // The default limit is chosen to be reasonably permissive.
-    }
-
-    const fn default_max_response_body_size_mb() -> usize {
-        10
-    }
-
-    fn default_max_response_body_size_overrides_mb() -> MaxResponseSizeOverrides {
-        MaxResponseSizeOverrides::empty()
-    }
-
-    const fn default_l2_block_seal_queue_capacity() -> usize {
-        10
-    }
-
-    const fn default_mempool_cache_update_interval_ms() -> u64 {
-        50
-    }
-
-    const fn default_mempool_cache_size() -> usize {
-        10_000
-    }
-
-    const fn default_extended_api_tracing() -> bool {
-        true
-    }
-
-    fn default_main_node_rate_limit_rps() -> NonZeroUsize {
-        NonZeroUsize::new(100).unwrap()
-    }
-
-    fn default_snapshots_recovery_postgres_max_concurrency() -> NonZeroUsize {
-        SnapshotsApplierConfig::default().max_concurrency
-    }
-
-    const fn default_pruning_chunk_size() -> u32 {
-        10
-    }
-
-    fn default_pruning_removal_delay_sec() -> NonZeroU64 {
-        NonZeroU64::new(60).unwrap()
-    }
-
-    fn default_pruning_data_retention_sec() -> u64 {
-        3_600 * 24 * 7 // 7 days
-    }
-
-    const fn default_timestamp_asserter_min_time_till_end_sec() -> u32 {
-        60
-    }
-
-    fn from_env() -> anyhow::Result<Self> {
-        let mut result: OptionalENConfig = envy::prefixed("EN_")
-            .from_env()
-            .context("could not load external node config")?;
-        result.snapshots_recovery_object_store = snapshot_recovery_object_store_config().ok();
-        Ok(result)
-    }
-
-    pub fn polling_interval(&self) -> Duration {
-        Duration::from_millis(self.pubsub_polling_interval_ms)
-    }
-
-    pub fn merkle_tree_processing_delay(&self) -> Duration {
-        Duration::from_millis(self.merkle_tree_processing_delay_ms)
-    }
-
-    /// Returns the size of factory dependencies cache in bytes.
-    pub fn factory_deps_cache_size(&self) -> usize {
-        self.factory_deps_cache_size_mb * BYTES_IN_MEGABYTE
-    }
-
-    /// Returns the size of initial writes cache in bytes.
-    pub fn initial_writes_cache_size(&self) -> usize {
-        self.initial_writes_cache_size_mb * BYTES_IN_MEGABYTE
-    }
-
-    /// Returns the size of latest values cache in bytes.
-    pub fn latest_values_cache_size(&self) -> usize {
-        self.latest_values_cache_size_mb * BYTES_IN_MEGABYTE
-    }
-
-    /// Returns the size of block cache for Merkle tree in bytes.
-    pub fn merkle_tree_block_cache_size(&self) -> usize {
-        self.merkle_tree_block_cache_size_mb * BYTES_IN_MEGABYTE
-    }
-
-    /// Returns the memtable capacity for Merkle tree in bytes.
-    pub fn merkle_tree_memtable_capacity(&self) -> usize {
-        self.merkle_tree_memtable_capacity_mb * BYTES_IN_MEGABYTE
-    }
-
-    /// Returns the timeout to wait for the Merkle tree database to run compaction on stalled writes.
-    pub fn merkle_tree_stalled_writes_timeout(&self) -> Duration {
-        Duration::from_secs(self.merkle_tree_stalled_writes_timeout_sec)
-    }
-
-    pub fn long_connection_threshold(&self) -> Option<Duration> {
-        self.database_long_connection_threshold_ms
-            .map(Duration::from_millis)
-    }
-
-    pub fn slow_query_threshold(&self) -> Option<Duration> {
-        self.database_slow_query_threshold_ms
-            .map(Duration::from_millis)
-    }
-
-    pub fn api_namespaces(&self) -> Vec<Namespace> {
-        self.api_namespaces
-            .clone()
-            .unwrap_or_else(|| Namespace::DEFAULT.to_vec())
-    }
-
-    pub fn max_response_body_size(&self) -> MaxResponseSize {
-        let scale = NonZeroUsize::new(BYTES_IN_MEGABYTE).unwrap();
-        MaxResponseSize {
-            global: self.max_response_body_size_mb * BYTES_IN_MEGABYTE,
-            overrides: self.max_response_body_size_overrides_mb.scale(scale),
-        }
-    }
-
-    pub fn healthcheck_slow_time_limit(&self) -> Option<Duration> {
-        self.healthcheck_slow_time_limit_ms
-            .map(Duration::from_millis)
-    }
-
-    pub fn healthcheck_hard_time_limit(&self) -> Option<Duration> {
-        self.healthcheck_hard_time_limit_ms
-            .map(Duration::from_millis)
-    }
-
-    pub fn mempool_cache_update_interval(&self) -> Duration {
-        Duration::from_millis(self.mempool_cache_update_interval_ms)
-    }
-
-    pub fn pruning_removal_delay(&self) -> Duration {
-        Duration::from_secs(self.pruning_removal_delay_sec.get())
-    }
-
-    pub fn pruning_data_retention(&self) -> Duration {
-        Duration::from_secs(self.pruning_data_retention_sec)
-    }
-
-    pub fn bridge_addresses_refresh_interval(&self) -> Option<Duration> {
-        self.bridge_addresses_refresh_interval_sec
-            .map(|n| Duration::from_secs(n.get()))
-    }
-
-    #[cfg(test)]
-    fn mock() -> Self {
-        // Set all values to their defaults
-        serde_json::from_str("{}").unwrap()
-    }
-}
-
-/// This part of the external node config is required for its operation.
-#[derive(Debug, Deserialize)]
-pub(crate) struct RequiredENConfig {
-    /// The chain ID of the L1 network (e.g., 1 for Ethereum mainnet). In the future, it may be different from the settlement layer.
-    pub l1_chain_id: L1ChainId,
-    /// The chain ID of the settlement layer (e.g., 1 for Ethereum mainnet). This ID will be checked against the `eth_client_url` RPC provider on initialization
-    /// to ensure that there's no mismatch between the expected and actual settlement layer network.
-    pub sl_chain_id: Option<SLChainId>,
-    /// L2 chain ID (e.g., 270 for ZKsync Era mainnet). This ID will be checked against the `main_node_url` RPC provider on initialization
-    /// to ensure that there's no mismatch between the expected and actual L2 network.
-    pub l2_chain_id: L2ChainId,
-
-    /// Port on which the HTTP RPC server is listening.
-    pub http_port: u16,
-    /// Port on which the WebSocket RPC server is listening.
-    pub ws_port: u16,
-    /// Port on which the healthcheck REST server is listening.
-    pub healthcheck_port: u16,
-    /// Address of the Ethereum node API.
-    pub eth_client_url: SensitiveUrl,
-    /// Main node URL - used by external node to proxy transactions to, query state from, etc.
-    pub main_node_url: SensitiveUrl,
-    /// Path to the database data directory that serves state cache.
-    pub state_cache_path: String,
-    /// Fast SSD path. Used as a RocksDB dir for the Merkle tree (*new* implementation).
-    pub merkle_tree_path: String,
-}
-
-impl RequiredENConfig {
-    pub fn settlement_layer_id(&self) -> SLChainId {
-        self.sl_chain_id.unwrap_or(self.l1_chain_id.into())
-    }
-
-    fn from_env() -> anyhow::Result<Self> {
-        envy::prefixed("EN_")
-            .from_env()
-            .context("could not load external node config")
-    }
-
-    fn from_configs(
-        general: &GeneralConfig,
-        en_config: &ENConfig,
-        secrets: &Secrets,
-    ) -> anyhow::Result<Self> {
-        let api_config = general
-            .api_config
-            .as_ref()
-            .context("Api config is required")?;
-        let db_config = general
-            .db_config
-            .as_ref()
-            .context("Database config is required")?;
-        Ok(RequiredENConfig {
-            l1_chain_id: en_config.l1_chain_id,
-            sl_chain_id: None,
-            l2_chain_id: en_config.l2_chain_id,
-            http_port: api_config.web3_json_rpc.http_port,
-            ws_port: api_config.web3_json_rpc.ws_port,
-            healthcheck_port: api_config.healthcheck.port,
-            eth_client_url: secrets
-                .l1
-                .as_ref()
-                .context("L1 secrets are required")?
-                .l1_rpc_url
-                .clone(),
-            main_node_url: en_config.main_node_url.clone(),
-            state_cache_path: db_config.state_keeper_db_path.clone(),
-            merkle_tree_path: db_config.merkle_tree.path.clone(),
-        })
-    }
-
-    #[cfg(test)]
-    fn mock(temp_dir: &tempfile::TempDir) -> Self {
-        Self {
-            l1_chain_id: L1ChainId(9),
-            sl_chain_id: None,
-            l2_chain_id: L2ChainId::default(),
-            http_port: 0,
-            ws_port: 0,
-            healthcheck_port: 0,
-            // L1 and L2 clients must be instantiated before accessing mocks, so these values don't matter
-            eth_client_url: "http://localhost".parse().unwrap(),
-            main_node_url: "http://localhost".parse().unwrap(),
-            state_cache_path: temp_dir
-                .path()
-                .join("state_keeper_cache")
-                .to_str()
-                .unwrap()
-                .to_owned(),
-            merkle_tree_path: temp_dir.path().join("tree").to_str().unwrap().to_owned(),
-        }
-    }
-}
-
-/// Configuration for Postgres database.
-/// While also mandatory, it historically used different naming scheme for corresponding
-/// environment variables.
-/// Thus it is kept separately for backward compatibility and ease of deserialization.
-#[derive(Debug, Deserialize)]
-pub(crate) struct PostgresConfig {
-    database_url: SensitiveUrl,
-    pub max_connections: u32,
-}
-
-impl PostgresConfig {
-    fn from_env() -> anyhow::Result<Self> {
-        Ok(Self {
-            database_url: env::var("DATABASE_URL")
-                .context("DATABASE_URL env variable is not set")?
-                .parse()
-                .context("DATABASE_URL env variable is not a valid Postgres URL")?,
-            max_connections: env::var("DATABASE_POOL_SIZE")
-                .context("DATABASE_POOL_SIZE env variable is not set")?
-                .parse()
-                .context("Unable to parse DATABASE_POOL_SIZE env variable")?,
-        })
-    }
-
-    pub fn database_url(&self) -> SensitiveUrl {
-        self.database_url.clone()
-    }
-
-    #[cfg(test)]
-    fn mock(test_pool: &ConnectionPool<Core>) -> Self {
-        Self {
-            database_url: test_pool.database_url().clone(),
-            max_connections: test_pool.max_size(),
-        }
-    }
-}
-
-/// Experimental part of the external node config. All parameters in this group can change or disappear without notice.
-/// Eventually, parameters from this group generally end up in the optional group.
-#[derive(Debug, Deserialize)]
-pub(crate) struct ExperimentalENConfig {
-    // State keeper cache config
-    /// Block cache capacity of the state keeper RocksDB cache. The default value is 128 MB.
-    #[serde(default = "ExperimentalENConfig::default_state_keeper_db_block_cache_capacity_mb")]
-    state_keeper_db_block_cache_capacity_mb: usize,
-    /// Maximum number of files concurrently opened by state keeper cache RocksDB. Useful to fit into OS limits; can be used
-    /// as a rudimentary way to control RAM usage of the cache.
-    pub state_keeper_db_max_open_files: Option<NonZeroU32>,
-
-    // Snapshot recovery
-    /// L1 batch number of the snapshot to use during recovery. Specifying this parameter is mostly useful for testing.
-    pub snapshots_recovery_l1_batch: Option<L1BatchNumber>,
-    #[serde(default)]
-    pub snapshots_recovery_recover_from_l1: bool,
-    /// Enables dropping storage key preimages when recovering storage logs from a snapshot with version 0.
-    /// This is a temporary flag that will eventually be removed together with version 0 snapshot support.
-    #[serde(default)]
-    pub snapshots_recovery_drop_storage_key_preimages: bool,
-    /// Approximate chunk size (measured in the number of entries) to recover in a single iteration.
-    /// Reasonable values are order of 100,000 (meaning an iteration takes several seconds).
-    ///
-    /// **Important.** This value cannot be changed in the middle of tree recovery (i.e., if a node is stopped in the middle
-    /// of recovery and then restarted with a different config).
-    #[serde(default = "ExperimentalENConfig::default_snapshots_recovery_tree_chunk_size")]
-    pub snapshots_recovery_tree_chunk_size: u64,
-    /// Buffer capacity for parallel persistence operations. Should be reasonably small since larger buffer means more RAM usage;
-    /// buffer elements are persisted tree chunks. OTOH, small buffer can lead to persistence parallelization being inefficient.
-    ///
-    /// If not set, parallel persistence will be disabled.
-    #[serde(default)] // Temporarily use a conservative option (sequential recovery) as default
-    pub snapshots_recovery_tree_parallel_persistence_buffer: Option<NonZeroUsize>,
-
-    // Commitment generator
-    /// Maximum degree of parallelism during commitment generation, i.e., the maximum number of L1 batches being processed in parallel.
-    /// If not specified, commitment generator will use a value roughly equal to the number of CPU cores with some clamping applied.
-    pub commitment_generator_max_parallelism: Option<NonZeroU32>,
-}
-
-impl ExperimentalENConfig {
-    const fn default_state_keeper_db_block_cache_capacity_mb() -> usize {
-        128
-    }
-=======
 /// Local configurations used by the node.
 #[derive(Debug, DescribeConfig, DeserializeConfig)]
 pub(crate) struct LocalConfig {
@@ -1216,7 +104,6 @@
             consensus::ConsensusSecrets, database::MerkleTreeConfig, secrets::PostgresSecrets,
             ContractVerifierSecrets, ExperimentalDBConfig,
         };
->>>>>>> 6ddd5608
 
         let mut api = ApiConfig::for_tests();
         // Set all ports to 0 to assign free ports, so that they don't conflict for high-level tests.
@@ -1226,61 +113,6 @@
         api.healthcheck.port = 0.into();
 
         Self {
-<<<<<<< HEAD
-            state_keeper_db_block_cache_capacity_mb:
-                Self::default_state_keeper_db_block_cache_capacity_mb(),
-            state_keeper_db_max_open_files: None,
-            snapshots_recovery_l1_batch: None,
-            snapshots_recovery_drop_storage_key_preimages: false,
-            snapshots_recovery_tree_chunk_size: Self::default_snapshots_recovery_tree_chunk_size(),
-            snapshots_recovery_tree_parallel_persistence_buffer: None,
-            commitment_generator_max_parallelism: None,
-            snapshots_recovery_recover_from_l1: false,
-        }
-    }
-
-    /// Returns the size of block cache for the state keeper RocksDB cache in bytes.
-    pub fn state_keeper_db_block_cache_capacity(&self) -> usize {
-        self.state_keeper_db_block_cache_capacity_mb * BYTES_IN_MEGABYTE
-    }
-
-    pub fn from_configs(general_config: &GeneralConfig) -> anyhow::Result<Self> {
-        Ok(Self {
-            state_keeper_db_block_cache_capacity_mb: load_config_or_default!(
-                general_config.db_config,
-                experimental.state_keeper_db_block_cache_capacity_mb,
-                default_state_keeper_db_block_cache_capacity_mb
-            ),
-            state_keeper_db_max_open_files: load_config!(
-                general_config.db_config,
-                experimental.state_keeper_db_max_open_files
-            ),
-            snapshots_recovery_l1_batch: load_config!(general_config.snapshot_recovery, l1_batch),
-            snapshots_recovery_tree_chunk_size: load_optional_config_or_default!(
-                general_config.snapshot_recovery,
-                tree.chunk_size,
-                default_snapshots_recovery_tree_chunk_size
-            ),
-            snapshots_recovery_tree_parallel_persistence_buffer: load_config!(
-                general_config.snapshot_recovery,
-                tree.parallel_persistence_buffer
-            ),
-            snapshots_recovery_drop_storage_key_preimages: general_config
-                .snapshot_recovery
-                .as_ref()
-                .map_or(false, |config| config.drop_storage_key_preimages),
-            commitment_generator_max_parallelism: general_config
-                .commitment_generator
-                .as_ref()
-                .map(|a| a.max_parallelism),
-            snapshots_recovery_recover_from_l1: general_config
-                .snapshot_recovery
-                .as_ref()
-                .map(|a| a.recover_from_l1)
-                .unwrap_or_default(),
-        })
-    }
-=======
             api,
             db: DBConfig {
                 state_keeper_db_path: temp_dir.path().join("state_keeper_cache"),
@@ -1317,7 +149,6 @@
             node_sync: NodeSyncConfig::default(),
         }
     }
->>>>>>> 6ddd5608
 }
 
 /// Generates all possible consensus secrets (from system entropy)
