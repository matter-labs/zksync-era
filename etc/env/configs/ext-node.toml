--- conflicted
+++ resolved
@@ -51,11 +51,7 @@
 url = "http://127.0.0.1:3050"
 
 [en.gateway]
-<<<<<<< HEAD
-url = "http://127.0.0.1:3060"
-=======
 url = "http://127.0.0.1:3052"
->>>>>>> fc8f9ac3
 
 [rust]
 # `RUST_LOG` environment variable for `env_logger`
