--- conflicted
+++ resolved
@@ -605,12 +605,9 @@
             TxExecutionResult::Success {
                 tx_result,
                 tx_metrics,
-<<<<<<< HEAD
-=======
                 bootloader_dry_run_metrics,
                 bootloader_dry_run_result,
                 gas_remaining,
->>>>>>> dacd8c99
                 ..
             } => {
                 let tx_execution_status = &tx_result.result;
