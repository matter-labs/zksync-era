--- conflicted
+++ resolved
@@ -7,14 +7,9 @@
     EVENT_WRITER_ADDRESS, EVM_GAS_MANAGER_ADDRESS, EVM_HASHES_STORAGE_ADDRESS,
     EVM_PREDEPLOYS_MANAGER_ADDRESS, IDENTITY_ADDRESS, L2_ASSET_ROUTER_ADDRESS,
     L2_BRIDGEHUB_ADDRESS, L2_GENESIS_UPGRADE_ADDRESS, L2_MESSAGE_ROOT_ADDRESS,
-<<<<<<< HEAD
     L2_MESSAGE_ROOT_STORAGE_ADDRESS, L2_MESSAGE_VERIFICATION_ADDRESS,
-    L2_NATIVE_TOKEN_VAULT_ADDRESS, L2_WRAPPED_BASE_TOKEN_IMPL, PUBDATA_CHUNK_PUBLISHER_ADDRESS,
-    SECP256R1_VERIFY_PRECOMPILE_ADDRESS, SLOAD_CONTRACT_ADDRESS,
-=======
     L2_NATIVE_TOKEN_VAULT_ADDRESS, L2_WRAPPED_BASE_TOKEN_IMPL, MODEXP_PRECOMPILE_ADDRESS,
     PUBDATA_CHUNK_PUBLISHER_ADDRESS, SECP256R1_VERIFY_PRECOMPILE_ADDRESS, SLOAD_CONTRACT_ADDRESS,
->>>>>>> cc813422
 };
 
 use crate::{
@@ -34,11 +29,7 @@
 pub const TX_NONCE_INCREMENT: U256 = U256([1, 0, 0, 0]); // 1
 pub const DEPLOYMENT_NONCE_INCREMENT: U256 = U256([0, 0, 1, 0]); // 2^128
 
-<<<<<<< HEAD
 static SYSTEM_CONTRACT_LIST: [(&str, &str, Address, ContractLanguage); 38] = [
-=======
-static SYSTEM_CONTRACT_LIST: [(&str, &str, Address, ContractLanguage); 37] = [
->>>>>>> cc813422
     (
         "",
         "AccountCodeStorage",
