--- conflicted
+++ resolved
@@ -1,6 +1,6 @@
 pub use zksync_vm2::interface;
 
-<<<<<<< HEAD
+pub(crate) use self::version::FastVmVersion;
 pub use self::{
     vm::Vm,
     with_builtin_tracers::{
@@ -8,10 +8,6 @@
         WithBuiltinTracersForSequencer, WithBuiltinTracersForValidation,
     },
 };
-=======
-pub(crate) use self::version::FastVmVersion;
-pub use self::vm::Vm;
->>>>>>> 726203ba
 
 mod bootloader_state;
 mod bytecode;
@@ -26,11 +22,7 @@
 mod tests;
 mod transaction_data;
 mod utils;
-<<<<<<< HEAD
 mod validation_tracer;
-mod vm;
-mod with_builtin_tracers;
-=======
 mod version;
 mod vm;
->>>>>>> 726203ba
+mod with_builtin_tracers;