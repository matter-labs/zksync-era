--- conflicted
+++ resolved
@@ -84,12 +84,7 @@
             max_l1_gas_price: u64::MAX,
             num_samples_for_blob_base_fee_estimate: 10,
             internal_pubdata_pricing_multiplier: 1.0,
-<<<<<<< HEAD
             max_blob_base_fee: u64::MAX,
-            settlement_mode: Default::default(),
-=======
-            max_blob_base_fee: None,
->>>>>>> 4f3bfe6b
         };
 
         let client: Box<DynClient<L1>> = Box::new(eth_client.into_client());
