--- conflicted
+++ resolved
@@ -4,12 +4,8 @@
 
 use zksync_dal::StorageProcessor;
 use zksync_types::{
-<<<<<<< HEAD
     block::{L1BatchHeader, MiniblockHeader},
-=======
-    block::{BlockGasCount, L1BatchHeader, MiniblockHeader},
     snapshots::SnapshotRecoveryStatus,
->>>>>>> 860f6f1a
     AccountTreeId, Address, L1BatchNumber, MiniblockNumber, ProtocolVersion, StorageKey,
     StorageLog, H256,
 };
