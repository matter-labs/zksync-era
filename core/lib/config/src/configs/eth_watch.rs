use std::time::Duration;

use smart_config::{metadata::TimeUnit, DescribeConfig, DeserializeConfig};

const DEFAULT_EVENT_EXPIRATION_BLOCKS: u64 = 50_000;

/// Configuration for the Ethereum watch crate.
#[derive(Debug, Clone, PartialEq, DescribeConfig, DeserializeConfig)]
#[config(derive(Default))]
pub struct EthWatchConfig {
    /// Amount of confirmations for the priority operation to be processed.
    /// If not specified operation will be processed once its block is finalized.
    #[config(default)]
    pub confirmations_for_eth_event: Option<u64>,
    /// How often we want to poll the Ethereum node.
<<<<<<< HEAD
    /// Value in milliseconds.
    pub eth_node_poll_interval: u64,
    /// How many L1 blocks to look back for the priority operations.
    #[serde(default = "EthWatchConfig::default_event_expiration_blocks")]
    pub event_expiration_blocks: u64,
}

impl EthWatchConfig {
    /// Converts `self.eth_node_poll_interval` into `Duration`.
    pub fn poll_interval(&self) -> Duration {
        Duration::from_millis(self.eth_node_poll_interval)
    }

    pub fn default_event_expiration_blocks() -> u64 {
        DEFAULT_EVENT_EXPIRATION_BLOCKS
    }
=======
    #[config(default_t = Duration::from_secs(1), with = TimeUnit::Millis)]
    pub eth_node_poll_interval: Duration,
>>>>>>> 90f6959b
}<|MERGE_RESOLUTION|>--- conflicted
+++ resolved
@@ -1,8 +1,6 @@
 use std::time::Duration;
 
 use smart_config::{metadata::TimeUnit, DescribeConfig, DeserializeConfig};
-
-const DEFAULT_EVENT_EXPIRATION_BLOCKS: u64 = 50_000;
 
 /// Configuration for the Ethereum watch crate.
 #[derive(Debug, Clone, PartialEq, DescribeConfig, DeserializeConfig)]
@@ -13,25 +11,9 @@
     #[config(default)]
     pub confirmations_for_eth_event: Option<u64>,
     /// How often we want to poll the Ethereum node.
-<<<<<<< HEAD
-    /// Value in milliseconds.
-    pub eth_node_poll_interval: u64,
-    /// How many L1 blocks to look back for the priority operations.
-    #[serde(default = "EthWatchConfig::default_event_expiration_blocks")]
-    pub event_expiration_blocks: u64,
-}
-
-impl EthWatchConfig {
-    /// Converts `self.eth_node_poll_interval` into `Duration`.
-    pub fn poll_interval(&self) -> Duration {
-        Duration::from_millis(self.eth_node_poll_interval)
-    }
-
-    pub fn default_event_expiration_blocks() -> u64 {
-        DEFAULT_EVENT_EXPIRATION_BLOCKS
-    }
-=======
     #[config(default_t = Duration::from_secs(1), with = TimeUnit::Millis)]
     pub eth_node_poll_interval: Duration,
->>>>>>> 90f6959b
+    /// How many L1 blocks to look back for the priority operations.
+    #[config(default_t = 50_000)]
+    pub event_expiration_blocks: u64,
 }