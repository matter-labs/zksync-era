use std::{
    collections::HashMap,
    convert::{Into, TryInto},
    ops,
    sync::atomic::{AtomicBool, Ordering},
};

use anyhow::Context as _;
use bigdecimal::{BigDecimal, FromPrimitive, ToPrimitive};
use zksync_db_connection::{
    connection::Connection,
    error::{DalResult, SqlxContext},
    instrument::{InstrumentExt, Instrumented},
    interpolate_query, match_query_as,
};
use zksync_types::{
    aggregated_operations::AggregatedActionType,
    block::{
        BlockGasCount, L1BatchHeader, L1BatchStatistics, L1BatchTreeData, L2BlockHeader,
        StorageOracleInfo, UnsealedL1BatchHeader,
    },
    commitment::{L1BatchCommitmentArtifacts, L1BatchWithMetadata},
<<<<<<< HEAD
    l2_to_l1_log::{BatchAndChainMerklePath, UserL2ToL1Log},
=======
    fee_model::BatchFeeInput,
    l2_to_l1_log::UserL2ToL1Log,
>>>>>>> 8d6de59b
    writes::TreeWrite,
    Address, Bloom, L1BatchNumber, L2BlockNumber, ProtocolVersionId, SLChainId, H256, U256,
};
use zksync_vm_interface::CircuitStatistic;

pub use crate::models::storage_block::{L1BatchMetadataError, L1BatchWithOptionalMetadata};
use crate::{
    models::{
        parse_protocol_version,
        storage_block::{
            StorageL1Batch, StorageL1BatchHeader, StorageL2BlockHeader, UnsealedStorageL1Batch,
        },
        storage_event::StorageL2ToL1Log,
        storage_oracle_info::DbStorageOracleInfo,
    },
    Core, CoreDal,
};

#[derive(Debug)]
pub struct BlocksDal<'a, 'c> {
    pub(crate) storage: &'a mut Connection<'c, Core>,
}

impl BlocksDal<'_, '_> {
    pub async fn get_consistency_checker_last_processed_l1_batch(
        &mut self,
    ) -> DalResult<L1BatchNumber> {
        let row = sqlx::query!(
            r#"
            SELECT
                last_processed_l1_batch AS "last_processed_l1_batch!"
            FROM
                consistency_checker_info
            "#
        )
        .instrument("get_consistency_checker_last_processed_l1_batch")
        .report_latency()
        .fetch_one(self.storage)
        .await?;
        Ok(L1BatchNumber(row.last_processed_l1_batch as u32))
    }

    pub async fn set_consistency_checker_last_processed_l1_batch(
        &mut self,
        l1_batch_number: L1BatchNumber,
    ) -> DalResult<()> {
        sqlx::query!(
            r#"
            UPDATE consistency_checker_info
            SET
                last_processed_l1_batch = $1,
                updated_at = NOW()
            "#,
            l1_batch_number.0 as i32,
        )
        .instrument("set_consistency_checker_last_processed_l1_batch")
        .report_latency()
        .with_arg("l1_batch_number", &l1_batch_number)
        .execute(self.storage)
        .await?;
        Ok(())
    }

    pub async fn is_genesis_needed(&mut self) -> DalResult<bool> {
        let count = sqlx::query!(
            r#"
            SELECT
                COUNT(*) AS "count!"
            FROM
                l1_batches
            WHERE
                is_sealed
            "#
        )
        .instrument("is_genesis_needed")
        .fetch_one(self.storage)
        .await?
        .count;
        Ok(count == 0)
    }

    pub async fn get_sealed_l1_batch_number(&mut self) -> DalResult<Option<L1BatchNumber>> {
        let row = sqlx::query!(
            r#"
            SELECT
                MAX(number) AS "number"
            FROM
                l1_batches
            WHERE
                is_sealed
            "#
        )
        .instrument("get_sealed_l1_batch_number")
        .report_latency()
        .fetch_one(self.storage)
        .await?;

        Ok(row.number.map(|num| L1BatchNumber(num as u32)))
    }

    pub async fn get_sealed_l2_block_number(&mut self) -> DalResult<Option<L2BlockNumber>> {
        let row = sqlx::query!(
            r#"
            SELECT
                MAX(number) AS "number"
            FROM
                miniblocks
            "#
        )
        .instrument("get_sealed_l2_block_number")
        .report_latency()
        .fetch_one(self.storage)
        .await?;

        Ok(row.number.map(|number| L2BlockNumber(number as u32)))
    }

    /// Returns the number of the earliest L1 batch present in the DB, or `None` if there are no L1 batches.
    pub async fn get_earliest_l1_batch_number(&mut self) -> DalResult<Option<L1BatchNumber>> {
        let row = sqlx::query!(
            r#"
            SELECT
                MIN(number) AS "number"
            FROM
                l1_batches
            WHERE
                is_sealed
            "#
        )
        .instrument("get_earliest_l1_batch_number")
        .report_latency()
        .fetch_one(self.storage)
        .await?;

        Ok(row.number.map(|num| L1BatchNumber(num as u32)))
    }

    pub async fn get_earliest_l2_block_number(&mut self) -> DalResult<Option<L2BlockNumber>> {
        let row = sqlx::query!(
            r#"
            SELECT
                MIN(number) AS "number"
            FROM
                miniblocks
            "#
        )
        .instrument("get_earliest_l2_block_number")
        .fetch_one(self.storage)
        .await?;

        Ok(row.number.map(|num| L2BlockNumber(num as u32)))
    }

    pub async fn get_last_l1_batch_number_with_tree_data(
        &mut self,
    ) -> DalResult<Option<L1BatchNumber>> {
        let row = sqlx::query!(
            r#"
            SELECT
                MAX(number) AS "number"
            FROM
                l1_batches
            WHERE
                hash IS NOT NULL
            "#
        )
        .instrument("get_last_l1_batch_number_with_tree_data")
        .report_latency()
        .fetch_one(self.storage)
        .await?;

        Ok(row.number.map(|num| L1BatchNumber(num as u32)))
    }

    /// Gets a number of the earliest L1 batch that is ready for commitment generation (i.e., doesn't have commitment
    /// yet, and has tree data).
    pub async fn get_next_l1_batch_ready_for_commitment_generation(
        &mut self,
    ) -> DalResult<Option<L1BatchNumber>> {
        let row = sqlx::query!(
            r#"
            SELECT
                number
            FROM
                l1_batches
            WHERE
                hash IS NOT NULL
                AND commitment IS NULL
            ORDER BY
                number
            LIMIT
                1
            "#
        )
        .instrument("get_next_l1_batch_ready_for_commitment_generation")
        .report_latency()
        .fetch_optional(self.storage)
        .await?;

        Ok(row.map(|row| L1BatchNumber(row.number as u32)))
    }

    /// Gets a number of the last L1 batch that is ready for commitment generation (i.e., doesn't have commitment
    /// yet, and has tree data).
    pub async fn get_last_l1_batch_ready_for_commitment_generation(
        &mut self,
    ) -> DalResult<Option<L1BatchNumber>> {
        let row = sqlx::query!(
            r#"
            SELECT
                number
            FROM
                l1_batches
            WHERE
                hash IS NOT NULL
                AND commitment IS NULL
            ORDER BY
                number DESC
            LIMIT
                1
            "#
        )
        .instrument("get_last_l1_batch_ready_for_commitment_generation")
        .report_latency()
        .fetch_optional(self.storage)
        .await?;

        Ok(row.map(|row| L1BatchNumber(row.number as u32)))
    }

    /// Returns the number of the earliest L1 batch with metadata (= state hash) present in the DB,
    /// or `None` if there are no such L1 batches.
    pub async fn get_earliest_l1_batch_number_with_metadata(
        &mut self,
    ) -> DalResult<Option<L1BatchNumber>> {
        let row = sqlx::query!(
            r#"
            SELECT
                MIN(number) AS "number"
            FROM
                l1_batches
            WHERE
                hash IS NOT NULL
            "#
        )
        .instrument("get_earliest_l1_batch_number_with_metadata")
        .report_latency()
        .fetch_one(self.storage)
        .await?;

        Ok(row.number.map(|num| L1BatchNumber(num as u32)))
    }

    pub async fn get_l1_batches_statistics_for_eth_tx_id(
        &mut self,
        eth_tx_id: u32,
    ) -> DalResult<Vec<L1BatchStatistics>> {
        Ok(sqlx::query!(
            r#"
            SELECT
                number,
                l1_tx_count,
                l2_tx_count,
                timestamp
            FROM
                l1_batches
            WHERE
                eth_commit_tx_id = $1
                OR eth_prove_tx_id = $1
                OR eth_execute_tx_id = $1
            "#,
            eth_tx_id as i32
        )
        .instrument("get_l1_batch_statistics_for_eth_tx_id")
        .with_arg("eth_tx_id", &eth_tx_id)
        .fetch_all(self.storage)
        .await?
        .into_iter()
        .map(|row| L1BatchStatistics {
            number: L1BatchNumber(row.number as u32),
            timestamp: row.timestamp as u64,
            l2_tx_count: row.l2_tx_count as u32,
            l1_tx_count: row.l1_tx_count as u32,
        })
        .collect())
    }

    async fn get_storage_l1_batch(
        &mut self,
        number: L1BatchNumber,
    ) -> DalResult<Option<StorageL1Batch>> {
        sqlx::query_as!(
            StorageL1Batch,
            r#"
            SELECT
                number,
                timestamp,
                l1_tx_count,
                l2_tx_count,
                bloom,
                priority_ops_onchain_data,
                hash,
                commitment,
                l2_to_l1_messages,
                used_contract_hashes,
                compressed_initial_writes,
                compressed_repeated_writes,
                l2_l1_merkle_root,
                rollup_last_leaf_index,
                zkporter_is_available,
                bootloader_code_hash,
                default_aa_code_hash,
                evm_emulator_code_hash,
                aux_data_hash,
                pass_through_data_hash,
                meta_parameters_hash,
                protocol_version,
                system_logs,
                compressed_state_diffs,
                events_queue_commitment,
                bootloader_initial_content_commitment,
                pubdata_input,
                fee_address,
                aggregation_root,
                local_root,
                state_diff_hash,
                data_availability.inclusion_data
            FROM
                l1_batches
            LEFT JOIN commitments ON commitments.l1_batch_number = l1_batches.number
            LEFT JOIN
                data_availability
                ON data_availability.l1_batch_number = l1_batches.number
            WHERE
                is_sealed
                AND number = $1
            "#,
            i64::from(number.0)
        )
        .instrument("get_storage_l1_batch")
        .with_arg("number", &number)
        .fetch_optional(self.storage)
        .await
    }

    pub async fn get_l1_batch_header(
        &mut self,
        number: L1BatchNumber,
    ) -> DalResult<Option<L1BatchHeader>> {
        let storage_l1_batch_header = sqlx::query_as!(
            StorageL1BatchHeader,
            r#"
            SELECT
                number,
                l1_tx_count,
                l2_tx_count,
                timestamp,
                l2_to_l1_messages,
                bloom,
                priority_ops_onchain_data,
                used_contract_hashes,
                bootloader_code_hash,
                default_aa_code_hash,
                evm_emulator_code_hash,
                protocol_version,
                system_logs,
                pubdata_input,
                fee_address
            FROM
                l1_batches
            WHERE
                is_sealed
                AND number = $1
            "#,
            i64::from(number.0)
        )
        .instrument("get_l1_batch_header")
        .with_arg("number", &number)
        .fetch_optional(self.storage)
        .await?;

        if let Some(storage_l1_batch_header) = storage_l1_batch_header {
            let l2_to_l1_logs = self
                .get_l2_to_l1_logs_for_batch::<UserL2ToL1Log>(number)
                .await?;
            return Ok(Some(
                storage_l1_batch_header.into_l1_batch_header_with_logs(l2_to_l1_logs),
            ));
        }

        Ok(None)
    }

    /// Returns initial bootloader heap content for the specified L1 batch.
    pub async fn get_initial_bootloader_heap(
        &mut self,
        number: L1BatchNumber,
    ) -> anyhow::Result<Option<Vec<(usize, U256)>>> {
        let Some(row) = sqlx::query!(
            r#"
            SELECT
                initial_bootloader_heap_content
            FROM
                l1_batches
            WHERE
                is_sealed
                AND number = $1
            "#,
            i64::from(number.0)
        )
        .instrument("get_initial_bootloader_heap")
        .report_latency()
        .with_arg("number", &number)
        .fetch_optional(self.storage)
        .await?
        else {
            return Ok(None);
        };

        let heap = serde_json::from_value(row.initial_bootloader_heap_content)
            .context("invalid value for initial_bootloader_heap_content in the DB")?;
        Ok(Some(heap))
    }

    pub async fn get_storage_oracle_info(
        &mut self,
        number: L1BatchNumber,
    ) -> anyhow::Result<Option<StorageOracleInfo>> {
        let storage_oracle_info = sqlx::query_as!(
            DbStorageOracleInfo,
            r#"
            SELECT
                storage_refunds,
                pubdata_costs
            FROM
                l1_batches
            WHERE
                is_sealed
                AND number = $1
            "#,
            i64::from(number.0)
        )
        .instrument("get_storage_refunds")
        .report_latency()
        .with_arg("number", &number)
        .fetch_optional(self.storage)
        .await?;

        Ok(storage_oracle_info.and_then(DbStorageOracleInfo::into_optional_batch_oracle_info))
    }

    pub async fn set_eth_tx_id(
        &mut self,
        number_range: ops::RangeInclusive<L1BatchNumber>,
        eth_tx_id: u32,
        aggregation_type: AggregatedActionType,
    ) -> DalResult<()> {
        match aggregation_type {
            AggregatedActionType::Commit => {
                let instrumentation = Instrumented::new("set_eth_tx_id#commit")
                    .with_arg("number_range", &number_range)
                    .with_arg("eth_tx_id", &eth_tx_id);

                let query = sqlx::query!(
                    r#"
                    UPDATE l1_batches
                    SET
                        eth_commit_tx_id = $1,
                        updated_at = NOW()
                    WHERE
                        number BETWEEN $2 AND $3
                        AND eth_commit_tx_id IS NULL
                    "#,
                    eth_tx_id as i32,
                    i64::from(number_range.start().0),
                    i64::from(number_range.end().0)
                );
                let result = instrumentation
                    .clone()
                    .with(query)
                    .execute(self.storage)
                    .await?;

                if result.rows_affected() == 0 {
                    let err = instrumentation.constraint_error(anyhow::anyhow!(
                        "Update eth_commit_tx_id that is is not null is not allowed"
                    ));
                    return Err(err);
                }
            }
            AggregatedActionType::PublishProofOnchain => {
                let instrumentation = Instrumented::new("set_eth_tx_id#prove")
                    .with_arg("number_range", &number_range)
                    .with_arg("eth_tx_id", &eth_tx_id);
                let query = sqlx::query!(
                    r#"
                    UPDATE l1_batches
                    SET
                        eth_prove_tx_id = $1,
                        updated_at = NOW()
                    WHERE
                        number BETWEEN $2 AND $3
                        AND eth_prove_tx_id IS NULL
                    "#,
                    eth_tx_id as i32,
                    i64::from(number_range.start().0),
                    i64::from(number_range.end().0)
                );

                let result = instrumentation
                    .clone()
                    .with(query)
                    .execute(self.storage)
                    .await?;

                if result.rows_affected() == 0 {
                    let err = instrumentation.constraint_error(anyhow::anyhow!(
                        "Update eth_prove_tx_id that is is not null is not allowed"
                    ));
                    return Err(err);
                }
            }
            AggregatedActionType::Execute => {
                let instrumentation = Instrumented::new("set_eth_tx_id#execute")
                    .with_arg("number_range", &number_range)
                    .with_arg("eth_tx_id", &eth_tx_id);

                let query = sqlx::query!(
                    r#"
                    UPDATE l1_batches
                    SET
                        eth_execute_tx_id = $1,
                        updated_at = NOW()
                    WHERE
                        number BETWEEN $2 AND $3
                        AND eth_execute_tx_id IS NULL
                    "#,
                    eth_tx_id as i32,
                    i64::from(number_range.start().0),
                    i64::from(number_range.end().0)
                );

                let result = instrumentation
                    .clone()
                    .with(query)
                    .execute(self.storage)
                    .await?;

                if result.rows_affected() == 0 {
                    let err = instrumentation.constraint_error(anyhow::anyhow!(
                        "Update eth_execute_tx_id that is is not null is not allowed"
                    ));
                    return Err(err);
                }
            }
        }
        Ok(())
    }

    /// Inserts an unsealed L1 batch with some basic information (i.e. runtime related data is either
    /// null or set to default value for the corresponding type).
    pub async fn insert_l1_batch(
        &mut self,
        unsealed_batch_header: UnsealedL1BatchHeader,
    ) -> DalResult<()> {
        Self::insert_l1_batch_inner(unsealed_batch_header, self.storage).await
    }

    async fn insert_l1_batch_inner(
        unsealed_batch_header: UnsealedL1BatchHeader,
        conn: &mut Connection<'_, Core>,
    ) -> DalResult<()> {
        sqlx::query!(
            r#"
            INSERT INTO
            l1_batches (
                number,
                timestamp,
                protocol_version,
                fee_address,
                l1_gas_price,
                l2_fair_gas_price,
                fair_pubdata_price,
                l1_tx_count,
                l2_tx_count,
                bloom,
                priority_ops_onchain_data,
                initial_bootloader_heap_content,
                used_contract_hashes,
                created_at,
                updated_at,
                is_sealed
            )
            VALUES
            (
                $1,
                $2,
                $3,
                $4,
                $5,
                $6,
                $7,
                0,
                0,
                ''::bytea,
                '{}'::bytea [],
                '{}'::jsonb,
                '{}'::jsonb,
                NOW(),
                NOW(),
                FALSE
            )
            "#,
            i64::from(unsealed_batch_header.number.0),
            unsealed_batch_header.timestamp as i64,
            unsealed_batch_header.protocol_version.map(|v| v as i32),
            unsealed_batch_header.fee_address.as_bytes(),
            unsealed_batch_header.fee_input.l1_gas_price() as i64,
            unsealed_batch_header.fee_input.fair_l2_gas_price() as i64,
            unsealed_batch_header.fee_input.fair_pubdata_price() as i64,
        )
        .instrument("insert_l1_batch")
        .with_arg("number", &unsealed_batch_header.number)
        .execute(conn)
        .await?;
        Ok(())
    }

    pub async fn ensure_unsealed_l1_batch_exists(
        &mut self,
        unsealed_batch: UnsealedL1BatchHeader,
    ) -> anyhow::Result<()> {
        let mut transaction = self.storage.start_transaction().await?;
        let unsealed_batch_fetched = Self::get_unsealed_l1_batch_inner(&mut transaction).await?;

        match unsealed_batch_fetched {
            None => {
                tracing::info!(
                    "Unsealed batch #{} could not be found; inserting",
                    unsealed_batch.number
                );
                Self::insert_l1_batch_inner(unsealed_batch, &mut transaction).await?;
            }
            Some(unsealed_batch_fetched) => {
                if unsealed_batch_fetched.number != unsealed_batch.number {
                    anyhow::bail!(
                        "fetched unsealed L1 batch #{} does not conform to expected L1 batch #{}",
                        unsealed_batch_fetched.number,
                        unsealed_batch.number
                    )
                }
            }
        }

        transaction.commit().await?;
        Ok(())
    }

    /// Marks provided L1 batch as sealed and populates it with all the runtime information.
    ///
    /// Errors if the batch does not exist.
    pub async fn mark_l1_batch_as_sealed(
        &mut self,
        header: &L1BatchHeader,
        initial_bootloader_contents: &[(usize, U256)],
        predicted_block_gas: BlockGasCount,
        storage_refunds: &[u32],
        pubdata_costs: &[i32],
        predicted_circuits_by_type: CircuitStatistic, // predicted number of circuits for each circuit type
    ) -> anyhow::Result<()> {
        let initial_bootloader_contents_len = initial_bootloader_contents.len();
        let instrumentation = Instrumented::new("mark_l1_batch_as_sealed")
            .with_arg("number", &header.number)
            .with_arg(
                "initial_bootloader_contents.len",
                &initial_bootloader_contents_len,
            );

        let priority_onchain_data: Vec<Vec<u8>> = header
            .priority_ops_onchain_data
            .iter()
            .map(|data| data.clone().into())
            .collect();
        let system_logs = header
            .system_logs
            .iter()
            .map(|log| log.0.to_bytes().to_vec())
            .collect::<Vec<Vec<u8>>>();
        let pubdata_input = header.pubdata_input.clone();
        let initial_bootloader_contents = serde_json::to_value(initial_bootloader_contents)
            .map_err(|err| instrumentation.arg_error("initial_bootloader_contents", err))?;
        let used_contract_hashes = serde_json::to_value(&header.used_contract_hashes)
            .map_err(|err| instrumentation.arg_error("header.used_contract_hashes", err))?;
        let storage_refunds: Vec<_> = storage_refunds.iter().copied().map(i64::from).collect();
        let pubdata_costs: Vec<_> = pubdata_costs.iter().copied().map(i64::from).collect();

        let query = sqlx::query!(
            r#"
            UPDATE l1_batches
            SET
                l1_tx_count = $2,
                l2_tx_count = $3,
                l2_to_l1_messages = $4,
                bloom = $5,
                priority_ops_onchain_data = $6,
                predicted_commit_gas_cost = $7,
                predicted_prove_gas_cost = $8,
                predicted_execute_gas_cost = $9,
                initial_bootloader_heap_content = $10,
                used_contract_hashes = $11,
                bootloader_code_hash = $12,
                default_aa_code_hash = $13,
                evm_emulator_code_hash = $14,
                protocol_version = $15,
                system_logs = $16,
                storage_refunds = $17,
                pubdata_costs = $18,
                pubdata_input = $19,
                predicted_circuits_by_type = $20,
                updated_at = NOW(),
                is_sealed = TRUE
            WHERE
                number = $1
            "#,
            i64::from(header.number.0),
            i32::from(header.l1_tx_count),
            i32::from(header.l2_tx_count),
            &header.l2_to_l1_messages,
            header.bloom.as_bytes(),
            &priority_onchain_data,
            i64::from(predicted_block_gas.commit),
            i64::from(predicted_block_gas.prove),
            i64::from(predicted_block_gas.execute),
            initial_bootloader_contents,
            used_contract_hashes,
            header.base_system_contracts_hashes.bootloader.as_bytes(),
            header.base_system_contracts_hashes.default_aa.as_bytes(),
            header
                .base_system_contracts_hashes
                .evm_emulator
                .as_ref()
                .map(H256::as_bytes),
            header.protocol_version.map(|v| v as i32),
            &system_logs,
            &storage_refunds,
            &pubdata_costs,
            pubdata_input,
            serde_json::to_value(predicted_circuits_by_type).unwrap(),
        );
        let update_result = instrumentation.with(query).execute(self.storage).await?;

        if update_result.rows_affected() == 0 {
            anyhow::bail!(
                "L1 batch sealing failed: batch #{} was not found",
                header.number
            );
        }

        Ok(())
    }

    pub async fn get_unsealed_l1_batch(&mut self) -> DalResult<Option<UnsealedL1BatchHeader>> {
        Self::get_unsealed_l1_batch_inner(self.storage).await
    }

    async fn get_unsealed_l1_batch_inner(
        conn: &mut Connection<'_, Core>,
    ) -> DalResult<Option<UnsealedL1BatchHeader>> {
        let batch = sqlx::query_as!(
            UnsealedStorageL1Batch,
            r#"
            SELECT
                number,
                timestamp,
                protocol_version,
                fee_address,
                l1_gas_price,
                l2_fair_gas_price,
                fair_pubdata_price
            FROM
                l1_batches
            WHERE
                NOT is_sealed
            "#,
        )
        .instrument("get_unsealed_l1_batch")
        .fetch_optional(conn)
        .await?;

        Ok(batch.map(|b| b.into()))
    }

    pub async fn insert_l2_block(&mut self, l2_block_header: &L2BlockHeader) -> DalResult<()> {
        let instrumentation =
            Instrumented::new("insert_l2_block").with_arg("number", &l2_block_header.number);

        let base_fee_per_gas =
            BigDecimal::from_u64(l2_block_header.base_fee_per_gas).ok_or_else(|| {
                instrumentation.arg_error(
                    "header.base_fee_per_gas",
                    anyhow::anyhow!("doesn't fit in u64"),
                )
            })?;

        let query = sqlx::query!(
            r#"
            INSERT INTO
            miniblocks (
                number,
                timestamp,
                hash,
                l1_tx_count,
                l2_tx_count,
                fee_account_address,
                base_fee_per_gas,
                l1_gas_price,
                l2_fair_gas_price,
                gas_per_pubdata_limit,
                bootloader_code_hash,
                default_aa_code_hash,
                evm_emulator_code_hash,
                protocol_version,
                virtual_blocks,
                fair_pubdata_price,
                gas_limit,
                logs_bloom,
                l2_da_validator_address,
                pubdata_type,
                created_at,
                updated_at
            )
            VALUES
            (
                $1,
                $2,
                $3,
                $4,
                $5,
                $6,
                $7,
                $8,
                $9,
                $10,
                $11,
                $12,
                $13,
                $14,
                $15,
                $16,
                $17,
                $18,
                $19,
                $20,
                NOW(),
                NOW()
            )
            "#,
            i64::from(l2_block_header.number.0),
            l2_block_header.timestamp as i64,
            l2_block_header.hash.as_bytes(),
            i32::from(l2_block_header.l1_tx_count),
            i32::from(l2_block_header.l2_tx_count),
            l2_block_header.fee_account_address.as_bytes(),
            base_fee_per_gas,
            l2_block_header.batch_fee_input.l1_gas_price() as i64,
            l2_block_header.batch_fee_input.fair_l2_gas_price() as i64,
            l2_block_header.gas_per_pubdata_limit as i64,
            l2_block_header
                .base_system_contracts_hashes
                .bootloader
                .as_bytes(),
            l2_block_header
                .base_system_contracts_hashes
                .default_aa
                .as_bytes(),
            l2_block_header
                .base_system_contracts_hashes
                .evm_emulator
                .as_ref()
                .map(H256::as_bytes),
            l2_block_header.protocol_version.map(|v| v as i32),
            i64::from(l2_block_header.virtual_blocks),
            l2_block_header.batch_fee_input.fair_pubdata_price() as i64,
            l2_block_header.gas_limit as i64,
            l2_block_header.logs_bloom.as_bytes(),
            l2_block_header
                .pubdata_params
                .l2_da_validator_address
                .as_bytes(),
            l2_block_header.pubdata_params.pubdata_type.to_string(),
        );

        instrumentation.with(query).execute(self.storage).await?;
        Ok(())
    }

    pub async fn get_last_sealed_l2_block_header(&mut self) -> DalResult<Option<L2BlockHeader>> {
        let header = sqlx::query_as!(
            StorageL2BlockHeader,
            r#"
            SELECT
                number,
                timestamp,
                hash,
                l1_tx_count,
                l2_tx_count,
                fee_account_address AS "fee_account_address!",
                base_fee_per_gas,
                l1_gas_price,
                l2_fair_gas_price,
                gas_per_pubdata_limit,
                bootloader_code_hash,
                default_aa_code_hash,
                evm_emulator_code_hash,
                protocol_version,
                virtual_blocks,
                fair_pubdata_price,
                gas_limit,
                logs_bloom,
                l2_da_validator_address,
                pubdata_type
            FROM
                miniblocks
            ORDER BY
                number DESC
            LIMIT
                1
            "#,
        )
        .instrument("get_last_sealed_l2_block_header")
        .fetch_optional(self.storage)
        .await?;

        Ok(header.map(Into::into))
    }

    pub async fn get_l2_block_header(
        &mut self,
        l2_block_number: L2BlockNumber,
    ) -> DalResult<Option<L2BlockHeader>> {
        let header = sqlx::query_as!(
            StorageL2BlockHeader,
            r#"
            SELECT
                number,
                timestamp,
                hash,
                l1_tx_count,
                l2_tx_count,
                fee_account_address AS "fee_account_address!",
                base_fee_per_gas,
                l1_gas_price,
                l2_fair_gas_price,
                gas_per_pubdata_limit,
                bootloader_code_hash,
                default_aa_code_hash,
                evm_emulator_code_hash,
                protocol_version,
                virtual_blocks,
                fair_pubdata_price,
                gas_limit,
                logs_bloom,
                l2_da_validator_address,
                pubdata_type
            FROM
                miniblocks
            WHERE
                number = $1
            "#,
            i64::from(l2_block_number.0),
        )
        .instrument("get_l2_block_header")
        .with_arg("l2_block_number", &l2_block_number)
        .fetch_optional(self.storage)
        .await?;

        Ok(header.map(Into::into))
    }

    pub async fn mark_l2_blocks_as_executed_in_l1_batch(
        &mut self,
        l1_batch_number: L1BatchNumber,
    ) -> DalResult<()> {
        sqlx::query!(
            r#"
            UPDATE miniblocks
            SET
                l1_batch_number = $1
            WHERE
                l1_batch_number IS NULL
            "#,
            l1_batch_number.0 as i32,
        )
        .instrument("mark_l2_blocks_as_executed_in_l1_batch")
        .with_arg("l1_batch_number", &l1_batch_number)
        .execute(self.storage)
        .await?;
        Ok(())
    }

    pub async fn save_l1_batch_tree_data(
        &mut self,
        number: L1BatchNumber,
        tree_data: &L1BatchTreeData,
    ) -> anyhow::Result<()> {
        let update_result = sqlx::query!(
            r#"
            UPDATE l1_batches
            SET
                hash = $1,
                rollup_last_leaf_index = $2,
                updated_at = NOW()
            WHERE
                number = $3
                AND hash IS NULL
            "#,
            tree_data.hash.as_bytes(),
            tree_data.rollup_last_leaf_index as i64,
            i64::from(number.0),
        )
        .instrument("save_batch_tree_data")
        .with_arg("number", &number)
        .report_latency()
        .execute(self.storage)
        .await?;

        if update_result.rows_affected() == 0 {
            tracing::debug!("L1 batch #{number}: tree data wasn't updated as it's already present");

            // Batch was already processed. Verify that the existing tree data matches.
            let existing_tree_data = self.get_l1_batch_tree_data(number).await?;
            anyhow::ensure!(
                existing_tree_data.as_ref() == Some(tree_data),
                "Root hash verification failed. Tree data for L1 batch #{number} does not match the expected value \
                 (expected: {tree_data:?}, existing: {existing_tree_data:?})",
            );
        }
        Ok(())
    }

    pub async fn save_l1_batch_commitment_artifacts(
        &mut self,
        number: L1BatchNumber,
        commitment_artifacts: &L1BatchCommitmentArtifacts,
    ) -> anyhow::Result<()> {
        let mut transaction = self.storage.start_transaction().await?;

        let update_result = sqlx::query!(
            r#"
            UPDATE l1_batches
            SET
                commitment = $1,
                aux_data_hash = $2,
                pass_through_data_hash = $3,
                meta_parameters_hash = $4,
                l2_l1_merkle_root = $5,
                zkporter_is_available = $6,
                compressed_state_diffs = $7,
                compressed_initial_writes = $8,
                compressed_repeated_writes = $9,
                state_diff_hash = $10,
                aggregation_root = $11,
                local_root = $12,
                updated_at = NOW()
            WHERE
                number = $13
                AND commitment IS NULL
            "#,
            commitment_artifacts.commitment_hash.commitment.as_bytes(),
            commitment_artifacts.commitment_hash.aux_output.as_bytes(),
            commitment_artifacts
                .commitment_hash
                .pass_through_data
                .as_bytes(),
            commitment_artifacts
                .commitment_hash
                .meta_parameters
                .as_bytes(),
            commitment_artifacts.l2_l1_merkle_root.as_bytes(),
            commitment_artifacts.zkporter_is_available,
            commitment_artifacts.compressed_state_diffs,
            commitment_artifacts.compressed_initial_writes,
            commitment_artifacts.compressed_repeated_writes,
            commitment_artifacts.state_diff_hash.as_bytes(),
            commitment_artifacts.aggregation_root.as_bytes(),
            commitment_artifacts.local_root.as_bytes(),
            i64::from(number.0),
        )
        .instrument("save_l1_batch_commitment_artifacts")
        .with_arg("number", &number)
        .report_latency()
        .execute(&mut transaction)
        .await?;
        if update_result.rows_affected() == 0 {
            tracing::debug!(
                "L1 batch #{number}: commitment info wasn't updated as it's already present"
            );

            // Batch was already processed. Verify that existing commitment matches
            let matched: i64 = sqlx::query!(
                r#"
                SELECT
                    COUNT(*) AS "count!"
                FROM
                    l1_batches
                WHERE
                    number = $1
                    AND commitment = $2
                "#,
                i64::from(number.0),
                commitment_artifacts.commitment_hash.commitment.as_bytes(),
            )
            .instrument("get_matching_batch_commitment")
            .with_arg("number", &number)
            .report_latency()
            .fetch_one(&mut transaction)
            .await?
            .count;

            anyhow::ensure!(
                matched == 1,
                "Commitment verification failed. Commitment for L1 batch #{} does not match the expected value \
                 (expected commitment: {:?})",
                number,
                commitment_artifacts.commitment_hash.commitment
            );
        }

        sqlx::query!(
            r#"
            INSERT INTO
            commitments (
                l1_batch_number,
                events_queue_commitment,
                bootloader_initial_content_commitment
            )
            VALUES
            ($1, $2, $3)
            ON CONFLICT (l1_batch_number) DO NOTHING
            "#,
            i64::from(number.0),
            commitment_artifacts
                .aux_commitments
                .map(|a| a.events_queue_commitment.0.to_vec()),
            commitment_artifacts
                .aux_commitments
                .map(|a| a.bootloader_initial_content_commitment.0.to_vec()),
        )
        .instrument("save_batch_aux_commitments")
        .with_arg("number", &number)
        .report_latency()
        .execute(&mut transaction)
        .await?;

        transaction.commit().await?;
        Ok(())
    }

    pub async fn get_last_committed_to_eth_l1_batch(
        &mut self,
    ) -> DalResult<Option<L1BatchWithMetadata>> {
        // We can get 0 batch for the first transaction
        let batch = sqlx::query_as!(
            StorageL1Batch,
            r#"
            SELECT
                number,
                timestamp,
                l1_tx_count,
                l2_tx_count,
                bloom,
                priority_ops_onchain_data,
                hash,
                commitment,
                l2_to_l1_messages,
                used_contract_hashes,
                compressed_initial_writes,
                compressed_repeated_writes,
                l2_l1_merkle_root,
                rollup_last_leaf_index,
                zkporter_is_available,
                bootloader_code_hash,
                default_aa_code_hash,
                evm_emulator_code_hash,
                aux_data_hash,
                pass_through_data_hash,
                meta_parameters_hash,
                protocol_version,
                compressed_state_diffs,
                system_logs,
                events_queue_commitment,
                bootloader_initial_content_commitment,
                pubdata_input,
                fee_address,
                aggregation_root,
                local_root,
                state_diff_hash,
                data_availability.inclusion_data
            FROM
                l1_batches
            LEFT JOIN commitments ON commitments.l1_batch_number = l1_batches.number
            LEFT JOIN
                data_availability
                ON data_availability.l1_batch_number = l1_batches.number
            WHERE
                number = 0
                OR eth_commit_tx_id IS NOT NULL
                AND commitment IS NOT NULL
            ORDER BY
                number DESC
            LIMIT
                1
            "#,
        )
        .instrument("get_last_committed_to_eth_l1_batch")
        .fetch_one(self.storage)
        .await?;
        // genesis batch is first generated without commitment, we should wait for the tree to set it.
        if batch.commitment.is_none() {
            return Ok(None);
        }

        self.map_storage_l1_batch(batch).await
    }

    /// Returns the number of the last L1 batch for which an Ethereum commit tx was sent and confirmed.
    pub async fn get_number_of_last_l1_batch_committed_on_eth(
        &mut self,
    ) -> DalResult<Option<L1BatchNumber>> {
        Ok(sqlx::query!(
            r#"
            SELECT
                number
            FROM
                l1_batches
            LEFT JOIN
                eth_txs_history AS commit_tx
                ON (l1_batches.eth_commit_tx_id = commit_tx.eth_tx_id)
            WHERE
                commit_tx.confirmed_at IS NOT NULL
            ORDER BY
                number DESC
            LIMIT
                1
            "#
        )
        .instrument("get_number_of_last_l1_batch_committed_on_eth")
        .fetch_optional(self.storage)
        .await?
        .map(|row| L1BatchNumber(row.number as u32)))
    }

    /// Returns the number of the last L1 batch for which an Ethereum prove tx exists in the database.
    pub async fn get_last_l1_batch_with_prove_tx(&mut self) -> DalResult<L1BatchNumber> {
        let row = sqlx::query!(
            r#"
            SELECT
                COALESCE(MAX(number), 0) AS "number!"
            FROM
                l1_batches
            WHERE
                eth_prove_tx_id IS NOT NULL
            "#
        )
        .instrument("get_last_l1_batch_with_prove_tx")
        .fetch_one(self.storage)
        .await?;

        Ok(L1BatchNumber(row.number as u32))
    }

    pub async fn get_eth_commit_tx_id(
        &mut self,
        l1_batch_number: L1BatchNumber,
    ) -> DalResult<Option<u64>> {
        let row = sqlx::query!(
            r#"
            SELECT
                eth_commit_tx_id
            FROM
                l1_batches
            WHERE
                number = $1
            "#,
            i64::from(l1_batch_number.0)
        )
        .instrument("get_eth_commit_tx_id")
        .with_arg("l1_batch_number", &l1_batch_number)
        .fetch_optional(self.storage)
        .await?;

        Ok(row.and_then(|row| row.eth_commit_tx_id.map(|n| n as u64)))
    }

    /// Returns the number of the last L1 batch for which an Ethereum prove tx was sent and confirmed.
    pub async fn get_number_of_last_l1_batch_proven_on_eth(
        &mut self,
    ) -> DalResult<Option<L1BatchNumber>> {
        Ok(sqlx::query!(
            r#"
            SELECT
                number
            FROM
                l1_batches
            LEFT JOIN
                eth_txs_history AS prove_tx
                ON (l1_batches.eth_prove_tx_id = prove_tx.eth_tx_id)
            WHERE
                prove_tx.confirmed_at IS NOT NULL
            ORDER BY
                number DESC
            LIMIT
                1
            "#
        )
        .instrument("get_number_of_last_l1_batch_proven_on_eth")
        .fetch_optional(self.storage)
        .await?
        .map(|record| L1BatchNumber(record.number as u32)))
    }

    /// Returns the number of the last L1 batch for which an Ethereum execute tx was sent and confirmed.
    pub async fn get_number_of_last_l1_batch_executed_on_eth(
        &mut self,
    ) -> DalResult<Option<L1BatchNumber>> {
        Ok(sqlx::query!(
            r#"
            SELECT
                number
            FROM
                l1_batches
            LEFT JOIN
                eth_txs_history AS execute_tx
                ON (l1_batches.eth_execute_tx_id = execute_tx.eth_tx_id)
            WHERE
                execute_tx.confirmed_at IS NOT NULL
            ORDER BY
                number DESC
            LIMIT
                1
            "#
        )
        .instrument("get_number_of_last_l1_batch_executed_on_eth")
        .fetch_optional(self.storage)
        .await?
        .map(|row| L1BatchNumber(row.number as u32)))
    }

    /// This method returns batches that are confirmed on L1. That is, it doesn't wait for the proofs to be generated.
    ///
    /// # Params:
    /// * `commited_tx_confirmed`: whether to look for ready proofs only for txs for which
    ///   respective commit transactions have been confirmed by the network.
    pub async fn get_ready_for_dummy_proof_l1_batches(
        &mut self,
        limit: usize,
    ) -> anyhow::Result<Vec<L1BatchWithMetadata>> {
        let raw_batches = sqlx::query_as!(
            StorageL1Batch,
            r#"
            SELECT
                number,
                timestamp,
                l1_tx_count,
                l2_tx_count,
                bloom,
                priority_ops_onchain_data,
                hash,
                commitment,
                l2_to_l1_messages,
                used_contract_hashes,
                compressed_initial_writes,
                compressed_repeated_writes,
                l2_l1_merkle_root,
                rollup_last_leaf_index,
                zkporter_is_available,
                bootloader_code_hash,
                default_aa_code_hash,
                evm_emulator_code_hash,
                aux_data_hash,
                pass_through_data_hash,
                meta_parameters_hash,
                protocol_version,
                compressed_state_diffs,
                system_logs,
                events_queue_commitment,
                bootloader_initial_content_commitment,
                pubdata_input,
                fee_address,
                aggregation_root,
                local_root,
                state_diff_hash,
                data_availability.inclusion_data
            FROM
                l1_batches
            LEFT JOIN commitments ON commitments.l1_batch_number = l1_batches.number
            LEFT JOIN
                data_availability
                ON data_availability.l1_batch_number = l1_batches.number
            WHERE
                eth_commit_tx_id IS NOT NULL
                AND eth_prove_tx_id IS NULL
            ORDER BY
                number
            LIMIT
                $1
            "#,
            limit as i32
        )
        .instrument("get_ready_for_dummy_proof_l1_batches")
        .with_arg("limit", &limit)
        .fetch_all(self.storage)
        .await?;

        self.map_l1_batches(raw_batches)
            .await
            .context("map_l1_batches()")
    }

    async fn map_l1_batches(
        &mut self,
        raw_batches: Vec<StorageL1Batch>,
    ) -> anyhow::Result<Vec<L1BatchWithMetadata>> {
        let mut l1_batches_with_metadata = Vec::with_capacity(raw_batches.len());
        for raw_batch in raw_batches {
            let batch = self
                .map_storage_l1_batch(raw_batch)
                .await
                .context("map_storage_l1_batch()")?
                .context("Batch should be complete")?;
            l1_batches_with_metadata.push(batch);
        }
        Ok(l1_batches_with_metadata)
    }

    /// This method returns batches that are committed on L1 and witness jobs for them are skipped.
    pub async fn get_skipped_for_proof_l1_batches(
        &mut self,
        limit: usize,
    ) -> anyhow::Result<Vec<L1BatchWithMetadata>> {
        let last_proved_batch_number = self
            .get_last_l1_batch_with_prove_tx()
            .await
            .context("get_last_l1_batch_with_prove_tx()")?;
        // Witness jobs can be processed out of order, so `WHERE l1_batches.number - row_number = $1`
        // is used to avoid having gaps in the list of batches to send dummy proofs for.
        let raw_batches = sqlx::query_as!(
            StorageL1Batch,
            r#"
            SELECT
                number,
                timestamp,
                l1_tx_count,
                l2_tx_count,
                bloom,
                priority_ops_onchain_data,
                hash,
                commitment,
                l2_to_l1_messages,
                used_contract_hashes,
                compressed_initial_writes,
                compressed_repeated_writes,
                l2_l1_merkle_root,
                rollup_last_leaf_index,
                zkporter_is_available,
                bootloader_code_hash,
                default_aa_code_hash,
                evm_emulator_code_hash,
                aux_data_hash,
                pass_through_data_hash,
                meta_parameters_hash,
                system_logs,
                compressed_state_diffs,
                protocol_version,
                events_queue_commitment,
                bootloader_initial_content_commitment,
                pubdata_input,
                fee_address,
                aggregation_root,
                local_root,
                state_diff_hash,
                data_availability.inclusion_data
            FROM
                (
                    SELECT
                        l1_batches.*,
                        ROW_NUMBER() OVER (
                            ORDER BY
                                number ASC
                        ) AS row_number
                    FROM
                        l1_batches
                    WHERE
                        eth_commit_tx_id IS NOT NULL
                        AND l1_batches.skip_proof = TRUE
                        AND l1_batches.number > $1
                    ORDER BY
                        number
                    LIMIT
                        $2
                ) inn
            LEFT JOIN commitments ON commitments.l1_batch_number = inn.number
            LEFT JOIN data_availability ON data_availability.l1_batch_number = inn.number
            WHERE
                number - row_number = $1
            "#,
            last_proved_batch_number.0 as i32,
            limit as i32
        )
        .instrument("get_skipped_for_proof_l1_batches")
        .with_arg("limit", &limit)
        .fetch_all(self.storage)
        .await?;

        self.map_l1_batches(raw_batches)
            .await
            .context("map_l1_batches()")
    }

    pub async fn get_ready_for_execute_l1_batches(
        &mut self,
        limit: usize,
        max_l1_batch_timestamp_millis: Option<u64>,
    ) -> anyhow::Result<Vec<L1BatchWithMetadata>> {
        let raw_batches = match max_l1_batch_timestamp_millis {
            None => {
                sqlx::query_as!(
                    StorageL1Batch,
                    r#"
                    SELECT
                        number,
                        timestamp,
                        l1_tx_count,
                        l2_tx_count,
                        bloom,
                        priority_ops_onchain_data,
                        hash,
                        commitment,
                        l2_to_l1_messages,
                        used_contract_hashes,
                        compressed_initial_writes,
                        compressed_repeated_writes,
                        l2_l1_merkle_root,
                        rollup_last_leaf_index,
                        zkporter_is_available,
                        bootloader_code_hash,
                        default_aa_code_hash,
                        evm_emulator_code_hash,
                        aux_data_hash,
                        pass_through_data_hash,
                        meta_parameters_hash,
                        protocol_version,
                        compressed_state_diffs,
                        system_logs,
                        events_queue_commitment,
                        bootloader_initial_content_commitment,
                        pubdata_input,
                        fee_address,
                        aggregation_root,
                        local_root,
                        state_diff_hash,
                        data_availability.inclusion_data
                    FROM
                        l1_batches
                    LEFT JOIN commitments ON commitments.l1_batch_number = l1_batches.number
                    LEFT JOIN
                        data_availability
                        ON data_availability.l1_batch_number = l1_batches.number
                    WHERE
                        eth_prove_tx_id IS NOT NULL
                        AND eth_execute_tx_id IS NULL
                    ORDER BY
                        number
                    LIMIT
                        $1
                    "#,
                    limit as i32,
                )
                .instrument("get_ready_for_execute_l1_batches/no_max_timestamp")
                .with_arg("limit", &limit)
                .fetch_all(self.storage)
                .await?
            }

            Some(max_l1_batch_timestamp_millis) => {
                // Do not lose the precision here, otherwise we can skip some L1 batches.
                // Mostly needed for tests.
                let max_l1_batch_timestamp_seconds = max_l1_batch_timestamp_millis as f64 / 1_000.0;
                self.raw_ready_for_execute_l1_batches(max_l1_batch_timestamp_seconds, limit)
                    .await
                    .context("raw_ready_for_execute_l1_batches()")?
            }
        };

        self.map_l1_batches(raw_batches)
            .await
            .context("map_l1_batches()")
    }

    pub async fn get_batch_first_priority_op_id(
        &mut self,
        batch_number: L1BatchNumber,
    ) -> DalResult<Option<usize>> {
        let row = sqlx::query!(
            r#"
            SELECT
                MIN(priority_op_id) AS "id?"
            FROM
                transactions
            WHERE
                l1_batch_number = $1
                AND is_priority = TRUE
            "#,
            i64::from(batch_number.0),
        )
        .instrument("get_batch_first_priority_op_id")
        .with_arg("batch_number", &batch_number)
        .fetch_one(self.storage)
        .await?;

        Ok(row.id.map(|id| id as usize))
    }

    async fn raw_ready_for_execute_l1_batches(
        &mut self,
        max_l1_batch_timestamp_seconds: f64,
        limit: usize,
    ) -> anyhow::Result<Vec<StorageL1Batch>> {
        // We need to find the first L1 batch that is supposed to be executed.
        // Here we ignore the time delay, so we just take the first L1 batch that is ready for execution.
        let row = sqlx::query!(
            r#"
            SELECT
                number
            FROM
                l1_batches
            WHERE
                eth_prove_tx_id IS NOT NULL
                AND eth_execute_tx_id IS NULL
            ORDER BY
                number
            LIMIT
                1
            "#
        )
        .fetch_optional(self.storage.conn())
        .await?;

        let Some(row) = row else { return Ok(vec![]) };
        let expected_started_point = row.number;

        // After Postgres 12->14 upgrade this field is now f64
        let max_l1_batch_timestamp_seconds_bd =
            BigDecimal::from_f64(max_l1_batch_timestamp_seconds)
                .context("Failed to convert f64 to BigDecimal")?;

        // Find the last L1 batch that is ready for execution.
        let row = sqlx::query!(
            r#"
            SELECT
                MAX(l1_batches.number)
            FROM
                l1_batches
            JOIN eth_txs ON (l1_batches.eth_commit_tx_id = eth_txs.id)
            JOIN
                eth_txs_history AS commit_tx
                ON (eth_txs.confirmed_eth_tx_history_id = commit_tx.id)
            WHERE
                commit_tx.confirmed_at IS NOT NULL
                AND eth_prove_tx_id IS NOT NULL
                AND eth_execute_tx_id IS NULL
                AND EXTRACT(
                    EPOCH
                    FROM
                    commit_tx.confirmed_at
                ) < $1
            "#,
            max_l1_batch_timestamp_seconds_bd,
        )
        .fetch_one(self.storage.conn())
        .await?;

        Ok(if let Some(max_ready_to_send_batch) = row.max {
            // If we found at least one ready to execute batch then we can simply return all batches between
            // the expected started point and the max ready to send batch because we send them to the L1 sequentially.
            assert!(max_ready_to_send_batch >= expected_started_point);
            sqlx::query_as!(
                StorageL1Batch,
                r#"
                SELECT
                    number,
                    timestamp,
                    l1_tx_count,
                    l2_tx_count,
                    bloom,
                    priority_ops_onchain_data,
                    hash,
                    commitment,
                    l2_to_l1_messages,
                    used_contract_hashes,
                    compressed_initial_writes,
                    compressed_repeated_writes,
                    l2_l1_merkle_root,
                    rollup_last_leaf_index,
                    zkporter_is_available,
                    bootloader_code_hash,
                    default_aa_code_hash,
                    evm_emulator_code_hash,
                    aux_data_hash,
                    pass_through_data_hash,
                    meta_parameters_hash,
                    protocol_version,
                    compressed_state_diffs,
                    system_logs,
                    events_queue_commitment,
                    bootloader_initial_content_commitment,
                    pubdata_input,
                    fee_address,
                    aggregation_root,
                    local_root,
                    state_diff_hash,
                    data_availability.inclusion_data
                FROM
                    l1_batches
                LEFT JOIN commitments ON commitments.l1_batch_number = l1_batches.number
                LEFT JOIN
                    data_availability
                    ON data_availability.l1_batch_number = l1_batches.number
                WHERE
                    number BETWEEN $1 AND $2
                ORDER BY
                    number
                LIMIT
                    $3
                "#,
                expected_started_point as i32,
                max_ready_to_send_batch,
                limit as i32,
            )
            .instrument("get_ready_for_execute_l1_batches")
            .with_arg(
                "numbers",
                &(expected_started_point..=max_ready_to_send_batch),
            )
            .with_arg("limit", &limit)
            .fetch_all(self.storage)
            .await?
        } else {
            vec![]
        })
    }

    pub async fn pre_boojum_get_ready_for_commit_l1_batches(
        &mut self,
        limit: usize,
        bootloader_hash: H256,
        default_aa_hash: H256,
        protocol_version_id: ProtocolVersionId,
    ) -> anyhow::Result<Vec<L1BatchWithMetadata>> {
        let raw_batches = sqlx::query_as!(
            StorageL1Batch,
            r#"
            SELECT
                number,
                l1_batches.timestamp,
                l1_tx_count,
                l2_tx_count,
                bloom,
                priority_ops_onchain_data,
                hash,
                commitment,
                l2_to_l1_messages,
                used_contract_hashes,
                compressed_initial_writes,
                compressed_repeated_writes,
                l2_l1_merkle_root,
                rollup_last_leaf_index,
                zkporter_is_available,
                l1_batches.bootloader_code_hash,
                l1_batches.default_aa_code_hash,
                l1_batches.evm_emulator_code_hash,
                aux_data_hash,
                pass_through_data_hash,
                meta_parameters_hash,
                protocol_version,
                compressed_state_diffs,
                system_logs,
                events_queue_commitment,
                bootloader_initial_content_commitment,
                pubdata_input,
                fee_address,
                aggregation_root,
                local_root,
                state_diff_hash,
                data_availability.inclusion_data
            FROM
                l1_batches
            LEFT JOIN commitments ON commitments.l1_batch_number = l1_batches.number
            JOIN protocol_versions ON protocol_versions.id = l1_batches.protocol_version
            LEFT JOIN
                data_availability
                ON data_availability.l1_batch_number = l1_batches.number
            WHERE
                eth_commit_tx_id IS NULL
                AND number != 0
                AND protocol_versions.bootloader_code_hash = $1
                AND protocol_versions.default_account_code_hash = $2
                AND commitment IS NOT NULL
                AND (
                    protocol_versions.id = $3
                    OR protocol_versions.upgrade_tx_hash IS NULL
                )
            ORDER BY
                number
            LIMIT
                $4
            "#,
            bootloader_hash.as_bytes(),
            default_aa_hash.as_bytes(),
            protocol_version_id as i32,
            limit as i64,
        )
        .instrument("get_ready_for_commit_l1_batches")
        .with_arg("limit", &limit)
        .with_arg("bootloader_hash", &bootloader_hash)
        .with_arg("default_aa_hash", &default_aa_hash)
        .with_arg("protocol_version_id", &protocol_version_id)
        .fetch_all(self.storage)
        .await?;

        self.map_l1_batches(raw_batches)
            .await
            .context("map_l1_batches()")
    }

    /// When `with_da_inclusion_info` is true, only batches for which custom DA inclusion
    /// information has already been provided will be included
    pub async fn get_ready_for_commit_l1_batches(
        &mut self,
        limit: usize,
        bootloader_hash: H256,
        default_aa_hash: H256,
        protocol_version_id: ProtocolVersionId,

        with_da_inclusion_info: bool,
    ) -> anyhow::Result<Vec<L1BatchWithMetadata>> {
        let raw_batches = sqlx::query_as!(
            StorageL1Batch,
            r#"
            SELECT
                number,
                l1_batches.timestamp,
                l1_tx_count,
                l2_tx_count,
                bloom,
                priority_ops_onchain_data,
                hash,
                commitment,
                l2_to_l1_messages,
                used_contract_hashes,
                compressed_initial_writes,
                compressed_repeated_writes,
                l2_l1_merkle_root,
                rollup_last_leaf_index,
                zkporter_is_available,
                l1_batches.bootloader_code_hash,
                l1_batches.default_aa_code_hash,
                l1_batches.evm_emulator_code_hash,
                aux_data_hash,
                pass_through_data_hash,
                meta_parameters_hash,
                protocol_version,
                compressed_state_diffs,
                system_logs,
                events_queue_commitment,
                bootloader_initial_content_commitment,
                pubdata_input,
                fee_address,
                aggregation_root,
                local_root,
                state_diff_hash,
                data_availability.inclusion_data
            FROM
                l1_batches
            LEFT JOIN commitments ON commitments.l1_batch_number = l1_batches.number
            LEFT JOIN
                data_availability
                ON data_availability.l1_batch_number = l1_batches.number
            JOIN protocol_versions ON protocol_versions.id = l1_batches.protocol_version
            WHERE
                eth_commit_tx_id IS NULL
                AND number != 0
                AND protocol_versions.bootloader_code_hash = $1
                AND protocol_versions.default_account_code_hash = $2
                AND commitment IS NOT NULL
                AND (
                    protocol_versions.id = $3
                    OR protocol_versions.upgrade_tx_hash IS NULL
                )
                AND events_queue_commitment IS NOT NULL
                AND bootloader_initial_content_commitment IS NOT NULL
                AND (
                    data_availability.inclusion_data IS NOT NULL
                    OR $4 IS FALSE
                )
            ORDER BY
                number
            LIMIT
                $5
            "#,
            bootloader_hash.as_bytes(),
            default_aa_hash.as_bytes(),
            protocol_version_id as i32,
            with_da_inclusion_info,
            limit as i64,
        )
        .instrument("get_ready_for_commit_l1_batches")
        .with_arg("limit", &limit)
        .with_arg("bootloader_hash", &bootloader_hash)
        .with_arg("default_aa_hash", &default_aa_hash)
        .with_arg("protocol_version_id", &protocol_version_id)
        .with_arg("with_da_inclusion_info", &with_da_inclusion_info)
        .fetch_all(self.storage)
        .await?;

        self.map_l1_batches(raw_batches)
            .await
            .context("map_l1_batches()")
    }

    pub async fn get_l1_batch_state_root(
        &mut self,
        number: L1BatchNumber,
    ) -> DalResult<Option<H256>> {
        Ok(sqlx::query!(
            r#"
            SELECT
                hash
            FROM
                l1_batches
            WHERE
                number = $1
            "#,
            i64::from(number.0)
        )
        .instrument("get_l1_batch_state_root")
        .with_arg("number", &number)
        .fetch_optional(self.storage)
        .await?
        .and_then(|row| row.hash)
        .map(|hash| H256::from_slice(&hash)))
    }

    pub async fn get_l1_batch_state_root_and_timestamp(
        &mut self,
        number: L1BatchNumber,
    ) -> DalResult<Option<(H256, u64)>> {
        let Some(row) = sqlx::query!(
            r#"
            SELECT
                timestamp,
                hash
            FROM
                l1_batches
            WHERE
                number = $1
            "#,
            i64::from(number.0)
        )
        .instrument("get_l1_batch_state_root_and_timestamp")
        .with_arg("number", &number)
        .fetch_optional(self.storage)
        .await?
        else {
            return Ok(None);
        };
        let Some(hash) = row.hash else {
            return Ok(None);
        };
        Ok(Some((H256::from_slice(&hash), row.timestamp as u64)))
    }

    pub async fn get_l1_batch_local_root(
        &mut self,
        number: L1BatchNumber,
    ) -> DalResult<Option<H256>> {
        let Some(row) = sqlx::query!(
            r#"
            SELECT
                local_root
            FROM
                l1_batches
            WHERE
                number = $1
            "#,
            i64::from(number.0)
        )
        .instrument("get_l1_batch_local_root")
        .with_arg("number", &number)
        .fetch_optional(self.storage)
        .await?
        else {
            return Ok(None);
        };
        let Some(local_root) = row.local_root else {
            return Ok(None);
        };
        Ok(Some(H256::from_slice(&local_root)))
    }

    pub async fn get_l1_batch_l2_l1_merkle_root(
        &mut self,
        number: L1BatchNumber,
    ) -> DalResult<Option<H256>> {
        let Some(row) = sqlx::query!(
            r#"
            SELECT
                l2_l1_merkle_root
            FROM
                l1_batches
            WHERE
                number = $1
            "#,
            i64::from(number.0)
        )
        .instrument("get_l1_batch_l2_l1_merkle_root")
        .with_arg("number", &number)
        .fetch_optional(self.storage)
        .await?
        else {
            return Ok(None);
        };
        let Some(l2_l1_merkle_root) = row.l2_l1_merkle_root else {
            return Ok(None);
        };
        Ok(Some(H256::from_slice(&l2_l1_merkle_root)))
    }

    pub async fn get_l1_batch_chain_merkle_path(
        &mut self,
        number: L1BatchNumber,
    ) -> DalResult<Option<BatchAndChainMerklePath>> {
        let Some(row) = sqlx::query!(
            r#"
            SELECT
                batch_chain_merkle_path
            FROM
                l1_batches
            WHERE
                number = $1
            "#,
            i64::from(number.0)
        )
        .instrument("get_l1_batch_chain_merkle_path")
        .with_arg("number", &number)
        .fetch_optional(self.storage)
        .await?
        else {
            return Ok(None);
        };
        let Some(batch_chain_merkle_path) = row.batch_chain_merkle_path else {
            return Ok(None);
        };
        Ok(Some(
            bincode::deserialize(&batch_chain_merkle_path).unwrap(),
        ))
    }

    pub async fn get_executed_batch_roots_on_sl(
        &mut self,
        sl_chain_id: SLChainId,
    ) -> DalResult<Vec<(L1BatchNumber, H256)>> {
        let result = sqlx::query!(
            r#"
            SELECT
                number, l2_l1_merkle_root
            FROM
                l1_batches
            JOIN eth_txs ON eth_txs.id = l1_batches.eth_execute_tx_id
            WHERE
                batch_chain_merkle_path IS NOT NULL
                AND chain_id = $1
            ORDER BY number
            "#,
            sl_chain_id.0 as i64
        )
        .instrument("get_executed_batch_roots_on_sl")
        .with_arg("sl_chain_id", &sl_chain_id)
        .fetch_all(self.storage)
        .await?
        .into_iter()
        .map(|row| {
            let number = L1BatchNumber(row.number as u32);
            let root = H256::from_slice(&row.l2_l1_merkle_root.unwrap());
            (number, root)
        })
        .collect();
        Ok(result)
    }

    pub async fn set_batch_chain_merkle_path(
        &mut self,
        number: L1BatchNumber,
        proof: BatchAndChainMerklePath,
    ) -> DalResult<()> {
        let proof_bin = bincode::serialize(&proof).unwrap();
        sqlx::query!(
            r#"
            UPDATE
            l1_batches
            SET
                batch_chain_merkle_path = $2
            WHERE
                number = $1
            "#,
            i64::from(number.0),
            &proof_bin
        )
        .instrument("set_batch_chain_merkle_path")
        .with_arg("number", &number)
        .execute(self.storage)
        .await?;

        Ok(())
    }

    pub async fn get_l1_batch_metadata(
        &mut self,
        number: L1BatchNumber,
    ) -> DalResult<Option<L1BatchWithMetadata>> {
        let Some(l1_batch) = self.get_storage_l1_batch(number).await? else {
            return Ok(None);
        };
        self.map_storage_l1_batch(l1_batch).await
    }

    /// Returns the header and optional metadata for an L1 batch with the specified number. If a batch exists
    /// but does not have all metadata, it's possible to inspect which metadata is missing.
    pub async fn get_optional_l1_batch_metadata(
        &mut self,
        number: L1BatchNumber,
    ) -> DalResult<Option<L1BatchWithOptionalMetadata>> {
        let Some(l1_batch) = self.get_storage_l1_batch(number).await? else {
            return Ok(None);
        };

        let l2_to_l1_logs = self
            .get_l2_to_l1_logs_for_batch::<UserL2ToL1Log>(number)
            .await?;
        Ok(Some(L1BatchWithOptionalMetadata {
            header: l1_batch
                .clone()
                .into_l1_batch_header_with_logs(l2_to_l1_logs),
            metadata: l1_batch.try_into(),
        }))
    }

    pub async fn get_l1_batch_tree_data(
        &mut self,
        number: L1BatchNumber,
    ) -> DalResult<Option<L1BatchTreeData>> {
        let row = sqlx::query!(
            r#"
            SELECT
                hash,
                rollup_last_leaf_index
            FROM
                l1_batches
            WHERE
                number = $1
            "#,
            i64::from(number.0)
        )
        .instrument("get_l1_batch_tree_data")
        .with_arg("number", &number)
        .fetch_optional(self.storage)
        .await?;

        Ok(row.and_then(|row| {
            Some(L1BatchTreeData {
                hash: H256::from_slice(&row.hash?),
                rollup_last_leaf_index: row.rollup_last_leaf_index? as u64,
            })
        }))
    }

    async fn map_storage_l1_batch(
        &mut self,
        storage_batch: StorageL1Batch,
    ) -> DalResult<Option<L1BatchWithMetadata>> {
        let unsorted_factory_deps = self
            .get_l1_batch_factory_deps(L1BatchNumber(storage_batch.number as u32))
            .await?;

        let l2_to_l1_logs = self
            .get_l2_to_l1_logs_for_batch::<UserL2ToL1Log>(L1BatchNumber(
                storage_batch.number as u32,
            ))
            .await?;

        let Ok(metadata) = storage_batch.clone().try_into() else {
            return Ok(None);
        };

        let header: L1BatchHeader = storage_batch.into_l1_batch_header_with_logs(l2_to_l1_logs);

        let raw_published_bytecode_hashes = self
            .storage
            .events_dal()
            .get_l1_batch_raw_published_bytecode_hashes(header.number)
            .await?;

        Ok(Some(L1BatchWithMetadata::new(
            header,
            metadata,
            unsorted_factory_deps,
            &raw_published_bytecode_hashes,
        )))
    }

    pub async fn get_l1_batch_factory_deps(
        &mut self,
        l1_batch_number: L1BatchNumber,
    ) -> DalResult<HashMap<H256, Vec<u8>>> {
        Ok(sqlx::query!(
            r#"
            SELECT
                bytecode_hash,
                bytecode
            FROM
                factory_deps
            INNER JOIN miniblocks ON miniblocks.number = factory_deps.miniblock_number
            WHERE
                miniblocks.l1_batch_number = $1
            "#,
            i64::from(l1_batch_number.0)
        )
        .instrument("get_l1_batch_factory_deps")
        .with_arg("l1_batch_number", &l1_batch_number)
        .fetch_all(self.storage)
        .await?
        .into_iter()
        .map(|row| (H256::from_slice(&row.bytecode_hash), row.bytecode))
        .collect())
    }

    pub async fn delete_initial_writes(
        &mut self,
        last_batch_to_keep: L1BatchNumber,
    ) -> DalResult<()> {
        self.delete_initial_writes_inner(Some(last_batch_to_keep))
            .await
    }

    async fn delete_initial_writes_inner(
        &mut self,
        last_batch_to_keep: Option<L1BatchNumber>,
    ) -> DalResult<()> {
        let l1_batch_number = last_batch_to_keep.map_or(-1, |number| i64::from(number.0));
        sqlx::query!(
            r#"
            DELETE FROM initial_writes
            WHERE
                l1_batch_number > $1
            "#,
            l1_batch_number
        )
        .instrument("delete_initial_writes")
        .with_arg("l1_batch_number", &l1_batch_number)
        .execute(self.storage)
        .await?;
        Ok(())
    }

    /// Deletes the unsealed L1 batch from the storage. Expects the caller to make sure there are no
    /// associated L2 blocks.
    ///
    /// Accepts `batch_to_keep` as a safety mechanism.
    pub async fn delete_unsealed_l1_batch(
        &mut self,
        batch_to_keep: L1BatchNumber,
    ) -> DalResult<()> {
        let deleted_row = sqlx::query!(
            r#"
            DELETE FROM l1_batches
            WHERE
                number > $1
                AND NOT is_sealed
            RETURNING number
            "#,
            i64::from(batch_to_keep.0)
        )
        .instrument("delete_unsealed_l1_batch")
        .with_arg("batch_to_keep", &batch_to_keep)
        .fetch_optional(self.storage)
        .await?;
        if let Some(deleted_row) = deleted_row {
            tracing::info!(
                l1_batch_number = %deleted_row.number,
                "Deleted unsealed batch"
            );
        }
        Ok(())
    }

    /// Deletes all L1 batches from the storage so that the specified batch number is the last one left.
    pub async fn delete_l1_batches(&mut self, last_batch_to_keep: L1BatchNumber) -> DalResult<()> {
        self.delete_l1_batches_inner(Some(last_batch_to_keep)).await
    }

    async fn delete_l1_batches_inner(
        &mut self,
        last_batch_to_keep: Option<L1BatchNumber>,
    ) -> DalResult<()> {
        let l1_batch_number = last_batch_to_keep.map_or(-1, |number| i64::from(number.0));
        sqlx::query!(
            r#"
            DELETE FROM l1_batches
            WHERE
                number > $1
            "#,
            l1_batch_number
        )
        .instrument("delete_l1_batches")
        .with_arg("l1_batch_number", &l1_batch_number)
        .execute(self.storage)
        .await?;
        Ok(())
    }

    /// Deletes all L2 blocks from the storage so that the specified L2 block number is the last one left.
    pub async fn delete_l2_blocks(
        &mut self,
        last_l2_block_to_keep: L2BlockNumber,
    ) -> DalResult<()> {
        self.delete_l2_blocks_inner(Some(last_l2_block_to_keep))
            .await
    }

    async fn delete_l2_blocks_inner(
        &mut self,
        last_l2_block_to_keep: Option<L2BlockNumber>,
    ) -> DalResult<()> {
        let block_number = last_l2_block_to_keep.map_or(-1, |number| i64::from(number.0));
        sqlx::query!(
            r#"
            DELETE FROM miniblocks
            WHERE
                number > $1
            "#,
            block_number
        )
        .instrument("delete_l2_blocks")
        .with_arg("block_number", &block_number)
        .execute(self.storage)
        .await?;
        Ok(())
    }

    async fn delete_logs_inner(&mut self) -> DalResult<()> {
        sqlx::query!(
            r#"
            DELETE FROM storage_logs
            "#,
        )
        .instrument("delete_logs")
        .execute(self.storage)
        .await?;
        Ok(())
    }

    /// Returns sum of predicted gas costs on the given L1 batch range.
    /// Panics if the sum doesn't fit into `u32`.
    pub async fn get_l1_batches_predicted_gas(
        &mut self,
        number_range: ops::RangeInclusive<L1BatchNumber>,
        op_type: AggregatedActionType,
    ) -> anyhow::Result<u32> {
        #[derive(Debug)]
        struct SumRow {
            sum: BigDecimal,
        }

        let start = i64::from(number_range.start().0);
        let end = i64::from(number_range.end().0);
        let query = match_query_as!(
            SumRow,
            [
                "SELECT COALESCE(SUM(", _, r#"), 0) AS "sum!" FROM l1_batches WHERE number BETWEEN $1 AND $2"#
            ],
            match (op_type) {
                AggregatedActionType::Commit => ("predicted_commit_gas_cost"; start, end),
                AggregatedActionType::PublishProofOnchain => ("predicted_prove_gas_cost"; start, end),
                AggregatedActionType::Execute => ("predicted_execute_gas_cost"; start, end),
            }
        );

        query
            .fetch_one(self.storage.conn())
            .await?
            .sum
            .to_u32()
            .context("Sum of predicted gas costs should fit into u32")
    }

    pub async fn get_l2_block_range_of_l1_batch(
        &mut self,
        l1_batch_number: L1BatchNumber,
    ) -> DalResult<Option<(L2BlockNumber, L2BlockNumber)>> {
        let row = sqlx::query!(
            r#"
            SELECT
                MIN(miniblocks.number) AS "min?",
                MAX(miniblocks.number) AS "max?"
            FROM
                miniblocks
            WHERE
                l1_batch_number = $1
            "#,
            i64::from(l1_batch_number.0)
        )
        .instrument("get_l2_block_range_of_l1_batch")
        .with_arg("l1_batch_number", &l1_batch_number)
        .fetch_one(self.storage)
        .await?;

        let Some(min) = row.min else { return Ok(None) };
        let Some(max) = row.max else { return Ok(None) };
        Ok(Some((L2BlockNumber(min as u32), L2BlockNumber(max as u32))))
    }

    /// Returns `true` if there exists a non-sealed batch (i.e. there is one+ stored L2 block that isn't assigned
    /// to any batch yet).
    pub async fn pending_batch_exists(&mut self) -> DalResult<bool> {
        let count = sqlx::query_scalar!(
            "SELECT COUNT(miniblocks.number) FROM miniblocks WHERE l1_batch_number IS NULL"
        )
        .instrument("pending_batch_exists")
        .fetch_one(self.storage)
        .await?
        .unwrap_or(0);

        Ok(count != 0)
    }

    // methods used for measuring Eth tx stage transition latencies
    // and emitting metrics base on these measured data
    pub async fn oldest_uncommitted_batch_timestamp(&mut self) -> DalResult<Option<u64>> {
        Ok(sqlx::query!(
            r#"
            SELECT
                timestamp
            FROM
                l1_batches
            WHERE
                is_sealed
                AND eth_commit_tx_id IS NULL
                AND number > 0
            ORDER BY
                number
            LIMIT
                1
            "#,
        )
        .instrument("oldest_uncommitted_batch_timestamp")
        .fetch_optional(self.storage)
        .await?
        .map(|row| row.timestamp as u64))
    }

    pub async fn oldest_unproved_batch_timestamp(&mut self) -> DalResult<Option<u64>> {
        Ok(sqlx::query!(
            r#"
            SELECT
                timestamp
            FROM
                l1_batches
            WHERE
                is_sealed
                AND eth_prove_tx_id IS NULL
                AND number > 0
            ORDER BY
                number
            LIMIT
                1
            "#,
        )
        .instrument("oldest_unproved_batch_timestamp")
        .fetch_optional(self.storage)
        .await?
        .map(|row| row.timestamp as u64))
    }

    pub async fn oldest_unexecuted_batch_timestamp(&mut self) -> DalResult<Option<u64>> {
        Ok(sqlx::query!(
            r#"
            SELECT
                timestamp
            FROM
                l1_batches
            WHERE
                is_sealed
                AND eth_execute_tx_id IS NULL
                AND number > 0
            ORDER BY
                number
            LIMIT
                1
            "#,
        )
        .instrument("oldest_unexecuted_batch_timestamp")
        .fetch_optional(self.storage)
        .await?
        .map(|row| row.timestamp as u64))
    }

    pub async fn get_batch_protocol_version_id(
        &mut self,
        l1_batch_number: L1BatchNumber,
    ) -> DalResult<Option<ProtocolVersionId>> {
        Ok(sqlx::query!(
            r#"
            SELECT
                protocol_version
            FROM
                l1_batches
            WHERE
                is_sealed
                AND number = $1
            "#,
            i64::from(l1_batch_number.0)
        )
        .try_map(|row| row.protocol_version.map(parse_protocol_version).transpose())
        .instrument("get_batch_protocol_version_id")
        .with_arg("l1_batch_number", &l1_batch_number)
        .fetch_optional(self.storage)
        .await?
        .flatten())
    }

    pub async fn set_protocol_version_for_pending_l2_blocks(
        &mut self,
        id: ProtocolVersionId,
    ) -> DalResult<()> {
        sqlx::query!(
            r#"
            UPDATE miniblocks
            SET
                protocol_version = $1
            WHERE
                l1_batch_number IS NULL
            "#,
            id as i32,
        )
        .instrument("set_protocol_version_for_pending_l2_blocks")
        .with_arg("id", &id)
        .execute(self.storage)
        .await?;
        Ok(())
    }

    pub async fn get_fee_address_for_l2_block(
        &mut self,
        number: L2BlockNumber,
    ) -> DalResult<Option<Address>> {
        let Some(row) = sqlx::query!(
            r#"
            SELECT
                fee_account_address
            FROM
                miniblocks
            WHERE
                number = $1
            "#,
            number.0 as i32
        )
        .instrument("get_fee_address_for_l2_block")
        .with_arg("number", &number)
        .fetch_optional(self.storage)
        .await?
        else {
            return Ok(None);
        };

        Ok(Some(Address::from_slice(&row.fee_account_address)))
    }

    pub async fn get_first_l1_batch_number_for_version(
        &mut self,
        protocol_version: ProtocolVersionId,
    ) -> DalResult<Option<L1BatchNumber>> {
        Ok(sqlx::query!(
            r#"
            SELECT
                MIN(number) AS "min?"
            FROM
                l1_batches
            WHERE
                is_sealed
                AND protocol_version = $1
            "#,
            protocol_version as i32
        )
        .instrument("get_first_l1_batch_number_for_version")
        .with_arg("protocol_version", &protocol_version)
        .fetch_optional(self.storage)
        .await?
        .and_then(|row| row.min)
        .map(|min| L1BatchNumber(min as u32)))
    }

    pub async fn reset_protocol_version_for_l1_batches(
        &mut self,
        l1_batch_range: ops::RangeInclusive<L1BatchNumber>,
        protocol_version: ProtocolVersionId,
    ) -> DalResult<()> {
        sqlx::query!(
            r#"
            UPDATE l1_batches
            SET
                protocol_version = $1
            WHERE
                number BETWEEN $2 AND $3
            "#,
            protocol_version as i32,
            i64::from(l1_batch_range.start().0),
            i64::from(l1_batch_range.end().0),
        )
        .instrument("reset_protocol_version_for_l1_batches")
        .with_arg("l1_batch_range", &l1_batch_range)
        .with_arg("protocol_version", &protocol_version)
        .execute(self.storage)
        .await?;
        Ok(())
    }

    pub async fn reset_protocol_version_for_l2_blocks(
        &mut self,
        l2_block_range: ops::RangeInclusive<L2BlockNumber>,
        protocol_version: ProtocolVersionId,
    ) -> DalResult<()> {
        sqlx::query!(
            r#"
            UPDATE miniblocks
            SET
                protocol_version = $1
            WHERE
                number BETWEEN $2 AND $3
            "#,
            protocol_version as i32,
            i64::from(l2_block_range.start().0),
            i64::from(l2_block_range.end().0),
        )
        .instrument("reset_protocol_version_for_l2_blocks")
        .with_arg("l2_block_range", &l2_block_range)
        .with_arg("protocol_version", &protocol_version)
        .execute(self.storage)
        .await?;
        Ok(())
    }

    pub async fn set_tree_writes(
        &mut self,
        l1_batch_number: L1BatchNumber,
        tree_writes: Vec<TreeWrite>,
    ) -> DalResult<()> {
        let instrumentation =
            Instrumented::new("set_tree_writes").with_arg("l1_batch_number", &l1_batch_number);
        let tree_writes = bincode::serialize(&tree_writes)
            .map_err(|err| instrumentation.arg_error("tree_writes", err))?;

        let query = sqlx::query!(
            r#"
            UPDATE l1_batches
            SET
                tree_writes = $1
            WHERE
                number = $2
            "#,
            &tree_writes,
            i64::from(l1_batch_number.0),
        );

        instrumentation.with(query).execute(self.storage).await?;

        Ok(())
    }

    pub async fn get_tree_writes(
        &mut self,
        l1_batch_number: L1BatchNumber,
    ) -> DalResult<Option<Vec<TreeWrite>>> {
        Ok(sqlx::query!(
            r#"
            SELECT
                tree_writes
            FROM
                l1_batches
            WHERE
                number = $1
            "#,
            i64::from(l1_batch_number.0),
        )
        .try_map(|row| {
            row.tree_writes
                .map(|data| bincode::deserialize(&data).decode_column("tree_writes"))
                .transpose()
        })
        .instrument("get_tree_writes")
        .with_arg("l1_batch_number", &l1_batch_number)
        .fetch_optional(self.storage)
        .await?
        .flatten())
    }

    pub async fn check_tree_writes_presence(
        &mut self,
        l1_batch_number: L1BatchNumber,
    ) -> DalResult<bool> {
        Ok(sqlx::query!(
            r#"
            SELECT
                (tree_writes IS NOT NULL) AS "tree_writes_are_present!"
            FROM
                l1_batches
            WHERE
                number = $1
            "#,
            i64::from(l1_batch_number.0),
        )
        .instrument("check_tree_writes_presence")
        .with_arg("l1_batch_number", &l1_batch_number)
        .fetch_optional(self.storage)
        .await?
        .map(|row| row.tree_writes_are_present)
        .unwrap_or(false))
    }

    pub(crate) async fn get_l2_to_l1_logs_for_batch<L>(
        &mut self,
        l1_batch_number: L1BatchNumber,
    ) -> DalResult<Vec<L>>
    where
        L: From<StorageL2ToL1Log>,
    {
        let results = sqlx::query_as!(
            StorageL2ToL1Log,
            r#"
            SELECT
                miniblock_number,
                log_index_in_miniblock,
                log_index_in_tx,
                tx_hash,
                l1_batch_number,
                shard_id,
                is_service,
                tx_index_in_miniblock,
                tx_index_in_l1_batch,
                sender,
                key,
                value
            FROM
                l2_to_l1_logs
            JOIN miniblocks ON l2_to_l1_logs.miniblock_number = miniblocks.number
            WHERE
                l1_batch_number = $1
            ORDER BY
                miniblock_number,
                log_index_in_miniblock
            "#,
            i64::from(l1_batch_number.0)
        )
        .instrument("get_l2_to_l1_logs_by_number")
        .with_arg("l1_batch_number", &l1_batch_number)
        .fetch_all(self.storage)
        .await?;

        Ok(results.into_iter().map(L::from).collect())
    }

    pub async fn has_l2_block_bloom(&mut self, l2_block_number: L2BlockNumber) -> DalResult<bool> {
        let row = sqlx::query!(
            r#"
            SELECT
                (logs_bloom IS NOT NULL) AS "logs_bloom_not_null!"
            FROM
                miniblocks
            WHERE
                number = $1
            "#,
            i64::from(l2_block_number.0),
        )
        .instrument("has_l2_block_bloom")
        .fetch_optional(self.storage)
        .await?;

        Ok(row.map(|row| row.logs_bloom_not_null).unwrap_or(false))
    }

    pub async fn has_last_l2_block_bloom(&mut self) -> DalResult<bool> {
        let row = sqlx::query!(
            r#"
            SELECT
                (logs_bloom IS NOT NULL) AS "logs_bloom_not_null!"
            FROM
                miniblocks
            ORDER BY
                number DESC
            LIMIT
                1
            "#,
        )
        .instrument("has_last_l2_block_bloom")
        .fetch_optional(self.storage)
        .await?;

        Ok(row.map(|row| row.logs_bloom_not_null).unwrap_or(false))
    }

    pub async fn get_max_l2_block_without_bloom(&mut self) -> DalResult<Option<L2BlockNumber>> {
        let row = sqlx::query!(
            r#"
            SELECT
                MAX(number) AS "max?"
            FROM
                miniblocks
            WHERE
                logs_bloom IS NULL
            "#,
        )
        .instrument("get_max_l2_block_without_bloom")
        .fetch_one(self.storage)
        .await?;

        Ok(row.max.map(|n| L2BlockNumber(n as u32)))
    }

    pub async fn range_update_logs_bloom(
        &mut self,
        from_l2_block: L2BlockNumber,
        blooms: &[Bloom],
    ) -> DalResult<()> {
        if blooms.is_empty() {
            return Ok(());
        }

        let to_l2_block = from_l2_block + (blooms.len() - 1) as u32;
        let numbers: Vec<_> = (i64::from(from_l2_block.0)..=i64::from(to_l2_block.0)).collect();

        let blooms = blooms
            .iter()
            .map(|blooms| blooms.as_bytes())
            .collect::<Vec<_>>();
        sqlx::query!(
            r#"
            UPDATE miniblocks
            SET
                logs_bloom = data.logs_bloom
            FROM
                (
                    SELECT
                        UNNEST($1::BIGINT []) AS number,
                        UNNEST($2::BYTEA []) AS logs_bloom
                ) AS data
            WHERE
                miniblocks.number = data.number
            "#,
            &numbers,
            &blooms as &[&[u8]],
        )
        .instrument("range_update_logs_bloom")
        .execute(self.storage)
        .await?;

        Ok(())
    }
}

/// These methods should only be used for tests.
impl BlocksDal<'_, '_> {
    // The actual l1 batch hash is only set by the metadata calculator.
    pub async fn set_l1_batch_hash(
        &mut self,
        batch_number: L1BatchNumber,
        hash: H256,
    ) -> DalResult<()> {
        sqlx::query!(
            r#"
            UPDATE l1_batches
            SET
                hash = $1
            WHERE
                number = $2
            "#,
            hash.as_bytes(),
            i64::from(batch_number.0)
        )
        .instrument("set_l1_batch_hash")
        .with_arg("batch_number", &batch_number)
        .with_arg("hash", &hash)
        .execute(self.storage)
        .await?;
        Ok(())
    }

    pub async fn insert_mock_l1_batch(&mut self, header: &L1BatchHeader) -> anyhow::Result<()> {
        self.insert_l1_batch(
            header.to_unsealed_header(BatchFeeInput::pubdata_independent(100, 100, 100)),
        )
        .await?;
        self.mark_l1_batch_as_sealed(
            header,
            &[],
            Default::default(),
            &[],
            &[],
            Default::default(),
        )
        .await
    }

    /// Deletes all L2 blocks and L1 batches, including the genesis ones. Should only be used in tests.
    pub async fn delete_genesis(&mut self) -> DalResult<()> {
        self.delete_l2_blocks_inner(None).await?;
        self.delete_l1_batches_inner(None).await?;
        self.delete_initial_writes_inner(None).await?;
        self.delete_logs_inner().await?;
        Ok(())
    }

    /// Obtains a protocol version projected to be applied for the next L2 block. This is either the version used by the last
    /// sealed L2 block, or (if there are no L2 blocks), one referenced in the snapshot recovery record.
    pub async fn pending_protocol_version(&mut self) -> anyhow::Result<ProtocolVersionId> {
        static WARNED_ABOUT_NO_VERSION: AtomicBool = AtomicBool::new(false);

        let last_l2_block = self
            .storage
            .blocks_dal()
            .get_last_sealed_l2_block_header()
            .await?;
        if let Some(last_l2_block) = last_l2_block {
            return Ok(last_l2_block.protocol_version.unwrap_or_else(|| {
                // Protocol version should be set for the most recent L2 block even in cases it's not filled
                // for old L2 blocks, hence the warning. We don't want to rely on this assumption, so we treat
                // the lack of it as in other similar places, replacing with the default value.
                if !WARNED_ABOUT_NO_VERSION.fetch_or(true, Ordering::Relaxed) {
                    tracing::warn!(
                        "Protocol version not set for recent L2 block: {last_l2_block:?}"
                    );
                }
                ProtocolVersionId::last_potentially_undefined()
            }));
        }
        // No L2 blocks in the storage; use snapshot recovery information.
        let snapshot_recovery = self
            .storage
            .snapshot_recovery_dal()
            .get_applied_snapshot_status()
            .await?
            .context("storage contains neither L2 blocks, nor snapshot recovery info")?;
        Ok(snapshot_recovery.protocol_version)
    }

    pub async fn drop_l2_block_bloom(&mut self, l2_block_number: L2BlockNumber) -> DalResult<()> {
        sqlx::query!(
            r#"
            UPDATE miniblocks
            SET
                logs_bloom = NULL
            WHERE
                number = $1
            "#,
            i64::from(l2_block_number.0)
        )
        .instrument("drop_l2_block_bloom")
        .with_arg("l2_block_number", &l2_block_number)
        .execute(self.storage)
        .await?;
        Ok(())
    }
}

#[cfg(test)]
mod tests {
    use zksync_contracts::BaseSystemContractsHashes;
    use zksync_types::{tx::IncludedTxLocation, Address, ProtocolVersion, ProtocolVersionId};

    use super::*;
    use crate::{
        tests::{create_l1_batch_header, create_l2_block_header, create_l2_to_l1_log},
        ConnectionPool, Core, CoreDal,
    };

    async fn save_mock_eth_tx(action_type: AggregatedActionType, conn: &mut Connection<'_, Core>) {
        conn.eth_sender_dal()
            .save_eth_tx(
                1,
                vec![],
                action_type,
                Address::default(),
                1,
                None,
                None,
                false,
            )
            .await
            .unwrap();
    }

    fn mock_l1_batch_header() -> L1BatchHeader {
        let mut header = create_l1_batch_header(1);
        header.l1_tx_count = 3;
        header.l2_tx_count = 5;
        header.l2_to_l1_logs.push(create_l2_to_l1_log(0, 0));
        header.l2_to_l1_messages.push(vec![22; 22]);
        header.l2_to_l1_messages.push(vec![33; 33]);

        header
    }

    async fn insert_mock_l1_batch_header(conn: &mut Connection<'_, Core>, header: &L1BatchHeader) {
        conn.blocks_dal()
            .insert_mock_l1_batch(header)
            .await
            .unwrap();
    }

    #[tokio::test]
    async fn set_tx_id_works_correctly() {
        let pool = ConnectionPool::<Core>::test_pool().await;
        let mut conn = pool.connection().await.unwrap();

        conn.protocol_versions_dal()
            .save_protocol_version_with_tx(&ProtocolVersion::default())
            .await
            .unwrap();

        let header = mock_l1_batch_header();

        insert_mock_l1_batch_header(&mut conn, &header).await;

        save_mock_eth_tx(AggregatedActionType::Commit, &mut conn).await;
        save_mock_eth_tx(AggregatedActionType::PublishProofOnchain, &mut conn).await;
        save_mock_eth_tx(AggregatedActionType::Execute, &mut conn).await;

        assert!(conn
            .blocks_dal()
            .set_eth_tx_id(
                L1BatchNumber(1)..=L1BatchNumber(1),
                1,
                AggregatedActionType::Commit,
            )
            .await
            .is_ok());

        assert!(conn
            .blocks_dal()
            .set_eth_tx_id(
                L1BatchNumber(1)..=L1BatchNumber(1),
                2,
                AggregatedActionType::Commit,
            )
            .await
            .is_err());

        assert!(conn
            .blocks_dal()
            .set_eth_tx_id(
                L1BatchNumber(1)..=L1BatchNumber(1),
                1,
                AggregatedActionType::PublishProofOnchain,
            )
            .await
            .is_ok());

        assert!(conn
            .blocks_dal()
            .set_eth_tx_id(
                L1BatchNumber(1)..=L1BatchNumber(1),
                2,
                AggregatedActionType::PublishProofOnchain,
            )
            .await
            .is_err());

        assert!(conn
            .blocks_dal()
            .set_eth_tx_id(
                L1BatchNumber(1)..=L1BatchNumber(1),
                1,
                AggregatedActionType::Execute,
            )
            .await
            .is_ok());

        assert!(conn
            .blocks_dal()
            .set_eth_tx_id(
                L1BatchNumber(1)..=L1BatchNumber(1),
                2,
                AggregatedActionType::Execute,
            )
            .await
            .is_err());
    }

    #[tokio::test]
    async fn persisting_evm_emulator_hash() {
        let pool = ConnectionPool::<Core>::test_pool().await;
        let mut conn = pool.connection().await.unwrap();

        conn.protocol_versions_dal()
            .save_protocol_version_with_tx(&ProtocolVersion::default())
            .await
            .unwrap();

        let mut l2_block_header = create_l2_block_header(1);
        l2_block_header.base_system_contracts_hashes.evm_emulator = Some(H256::repeat_byte(0x23));
        conn.blocks_dal()
            .insert_l2_block(&l2_block_header)
            .await
            .unwrap();

        let mut fetched_block_header = conn
            .blocks_dal()
            .get_last_sealed_l2_block_header()
            .await
            .unwrap()
            .expect("no block");
        // Batch fee input isn't restored exactly
        fetched_block_header.batch_fee_input = l2_block_header.batch_fee_input;

        assert_eq!(fetched_block_header, l2_block_header);
        // ...and a sanity check just to be sure
        assert!(fetched_block_header
            .base_system_contracts_hashes
            .evm_emulator
            .is_some());
    }

    #[tokio::test]
    async fn loading_l1_batch_header() {
        let pool = ConnectionPool::<Core>::test_pool().await;
        let mut conn = pool.connection().await.unwrap();

        conn.protocol_versions_dal()
            .save_protocol_version_with_tx(&ProtocolVersion::default())
            .await
            .unwrap();

        let header = mock_l1_batch_header();

        insert_mock_l1_batch_header(&mut conn, &header).await;

        let l2_block_header = create_l2_block_header(1);

        conn.blocks_dal()
            .insert_l2_block(&l2_block_header)
            .await
            .unwrap();

        conn.blocks_dal()
            .mark_l2_blocks_as_executed_in_l1_batch(L1BatchNumber(1))
            .await
            .unwrap();

        let first_location = IncludedTxLocation {
            tx_hash: H256([1; 32]),
            tx_index_in_l2_block: 0,
            tx_initiator_address: Address::repeat_byte(2),
        };
        let first_logs = [create_l2_to_l1_log(0, 0)];

        let all_logs = vec![(first_location, first_logs.iter().collect())];
        conn.events_dal()
            .save_user_l2_to_l1_logs(L2BlockNumber(1), &all_logs)
            .await
            .unwrap();

        let loaded_header = conn
            .blocks_dal()
            .get_l1_batch_header(L1BatchNumber(1))
            .await
            .unwrap()
            .unwrap();

        assert_eq!(loaded_header.number, header.number);
        assert_eq!(loaded_header.timestamp, header.timestamp);
        assert_eq!(loaded_header.l1_tx_count, header.l1_tx_count);
        assert_eq!(loaded_header.l2_tx_count, header.l2_tx_count);
        assert_eq!(loaded_header.l2_to_l1_logs, header.l2_to_l1_logs);
        assert_eq!(loaded_header.l2_to_l1_messages, header.l2_to_l1_messages);

        assert!(conn
            .blocks_dal()
            .get_l1_batch_header(L1BatchNumber(2))
            .await
            .unwrap()
            .is_none());
    }

    #[tokio::test]
    async fn getting_predicted_gas() {
        let pool = ConnectionPool::<Core>::test_pool().await;
        let mut conn = pool.connection().await.unwrap();
        conn.protocol_versions_dal()
            .save_protocol_version_with_tx(&ProtocolVersion::default())
            .await
            .unwrap();
        let mut header = L1BatchHeader::new(
            L1BatchNumber(1),
            100,
            BaseSystemContractsHashes::default(),
            ProtocolVersionId::default(),
        );
        let mut predicted_gas = BlockGasCount {
            commit: 2,
            prove: 3,
            execute: 10,
        };
        conn.blocks_dal()
            .insert_l1_batch(
                header.to_unsealed_header(BatchFeeInput::pubdata_independent(100, 100, 100)),
            )
            .await
            .unwrap();
        conn.blocks_dal()
            .mark_l1_batch_as_sealed(&header, &[], predicted_gas, &[], &[], Default::default())
            .await
            .unwrap();

        header.number = L1BatchNumber(2);
        header.timestamp += 100;
        predicted_gas += predicted_gas;
        conn.blocks_dal()
            .insert_l1_batch(
                header.to_unsealed_header(BatchFeeInput::pubdata_independent(100, 100, 100)),
            )
            .await
            .unwrap();
        conn.blocks_dal()
            .mark_l1_batch_as_sealed(&header, &[], predicted_gas, &[], &[], Default::default())
            .await
            .unwrap();

        let action_types_and_predicted_gas = [
            (AggregatedActionType::Execute, 10),
            (AggregatedActionType::Commit, 2),
            (AggregatedActionType::PublishProofOnchain, 3),
        ];
        for (action_type, expected_gas) in action_types_and_predicted_gas {
            let gas = conn
                .blocks_dal()
                .get_l1_batches_predicted_gas(L1BatchNumber(1)..=L1BatchNumber(1), action_type)
                .await
                .unwrap();
            assert_eq!(gas, expected_gas);

            let gas = conn
                .blocks_dal()
                .get_l1_batches_predicted_gas(L1BatchNumber(2)..=L1BatchNumber(2), action_type)
                .await
                .unwrap();
            assert_eq!(gas, 2 * expected_gas);

            let gas = conn
                .blocks_dal()
                .get_l1_batches_predicted_gas(L1BatchNumber(1)..=L1BatchNumber(2), action_type)
                .await
                .unwrap();
            assert_eq!(gas, 3 * expected_gas);
        }
    }
}<|MERGE_RESOLUTION|>--- conflicted
+++ resolved
@@ -20,12 +20,8 @@
         StorageOracleInfo, UnsealedL1BatchHeader,
     },
     commitment::{L1BatchCommitmentArtifacts, L1BatchWithMetadata},
-<<<<<<< HEAD
+    fee_model::BatchFeeInput,
     l2_to_l1_log::{BatchAndChainMerklePath, UserL2ToL1Log},
-=======
-    fee_model::BatchFeeInput,
-    l2_to_l1_log::UserL2ToL1Log,
->>>>>>> 8d6de59b
     writes::TreeWrite,
     Address, Bloom, L1BatchNumber, L2BlockNumber, ProtocolVersionId, SLChainId, H256, U256,
 };
