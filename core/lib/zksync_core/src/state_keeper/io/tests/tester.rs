//! Testing harness for the IO.

use std::{slice, sync::Arc, time::Duration};

use multivm::vm_latest::constants::BATCH_COMPUTATIONAL_GAS_LIMIT;
use zksync_config::{
    configs::{chain::StateKeeperConfig, eth_sender::PubdataSendingMode, wallets::Wallets},
    GasAdjusterConfig,
};
use zksync_contracts::BaseSystemContracts;
use zksync_dal::{ConnectionPool, Core, CoreDal};
use zksync_eth_client::clients::MockEthereum;
use zksync_types::{
    block::MiniblockHeader,
    fee::TransactionExecutionMetrics,
    fee_model::{BatchFeeInput, FeeModelConfig, FeeModelConfigV1},
    l2::L2Tx,
    protocol_version::L1VerifierConfig,
    system_contracts::get_system_smart_contracts,
    tx::TransactionExecutionResult,
    L2ChainId, MiniblockNumber, PriorityOpId, ProtocolVersionId, H256,
};

use crate::{
    fee_model::MainNodeFeeInputProvider,
    genesis::create_genesis_l1_batch,
    l1_gas_price::{GasAdjuster, PubdataPricing, RollupPubdataPricing, ValidiumPubdataPricing},
    state_keeper::{MempoolGuard, MempoolIO},
    utils::testonly::{
        create_l1_batch, create_l2_transaction, create_miniblock, execute_l2_transaction,
        DeploymentMode,
    },
};

#[derive(Debug)]
pub struct Tester {
    base_system_contracts: BaseSystemContracts,
    current_timestamp: u64,
    pubdata_pricing: Arc<dyn PubdataPricing>,
}

impl Tester {
    pub(super) fn new(deployment_mode: &DeploymentMode) -> Self {
        let base_system_contracts = BaseSystemContracts::load_from_disk();

        let pubdata_pricing: Arc<dyn PubdataPricing> = match deployment_mode {
            DeploymentMode::Validium => Arc::new(ValidiumPubdataPricing {}),
            DeploymentMode::Rollup => Arc::new(RollupPubdataPricing {}),
        };

        Self {
            base_system_contracts,
            current_timestamp: 0,
            pubdata_pricing,
        }
    }

    async fn create_gas_adjuster(&self) -> GasAdjuster {
        let eth_client =
            MockEthereum::default().with_fee_history(vec![0, 4, 6, 8, 7, 5, 5, 8, 10, 9]);

        let gas_adjuster_config = GasAdjusterConfig {
            default_priority_fee_per_gas: 10,
            max_base_fee_samples: 10,
            pricing_formula_parameter_a: 1.0,
            pricing_formula_parameter_b: 1.0,
            internal_l1_pricing_multiplier: 1.0,
            internal_enforced_l1_gas_price: None,
            poll_period: 10,
            max_l1_gas_price: None,
            num_samples_for_blob_base_fee_estimate: 10,
            internal_pubdata_pricing_multiplier: 1.0,
            max_blob_base_fee: None,
        };

        GasAdjuster::new(
            Arc::new(eth_client),
            gas_adjuster_config,
            PubdataSendingMode::Calldata,
            self.pubdata_pricing.clone(),
        )
        .await
        .unwrap()
    }

    pub(super) async fn create_batch_fee_input_provider(&self) -> MainNodeFeeInputProvider {
        let gas_adjuster = Arc::new(self.create_gas_adjuster().await);
        MainNodeFeeInputProvider::new(
            gas_adjuster,
            FeeModelConfig::V1(FeeModelConfigV1 {
                minimal_l2_gas_price: self.minimal_l2_gas_price(),
            }),
        )
    }

    // Constant value to be used both in tests and inside of the IO.
    pub(super) fn minimal_l2_gas_price(&self) -> u64 {
        100
    }

    pub(super) async fn create_test_mempool_io(
        &self,
        pool: ConnectionPool<Core>,
    ) -> (MempoolIO, MempoolGuard) {
        let gas_adjuster = Arc::new(self.create_gas_adjuster().await);
        let batch_fee_input_provider = MainNodeFeeInputProvider::new(
            gas_adjuster,
            FeeModelConfig::V1(FeeModelConfigV1 {
                minimal_l2_gas_price: self.minimal_l2_gas_price(),
            }),
        );

        let mempool = MempoolGuard::new(PriorityOpId(0), 100);
        let config = StateKeeperConfig {
            minimal_l2_gas_price: self.minimal_l2_gas_price(),
            virtual_blocks_interval: 1,
            virtual_blocks_per_miniblock: 1,
<<<<<<< HEAD
            validation_computational_gas_limit: BLOCK_GAS_LIMIT,
=======
            fee_account_addr: Address::repeat_byte(0x11), // Maintain implicit invariant: fee address is never `Address::zero()`
            validation_computational_gas_limit: BATCH_COMPUTATIONAL_GAS_LIMIT,
>>>>>>> 56dc0499
            ..StateKeeperConfig::for_tests()
        };
        let wallets = Wallets::for_tests();
        let io = MempoolIO::new(
            mempool.clone(),
            Arc::new(batch_fee_input_provider),
            pool,
            &config,
            wallets.state_keeper.unwrap().fee_account.address(),
            Duration::from_secs(1),
            L2ChainId::from(270),
        )
        .await
        .unwrap();

        (io, mempool)
    }

    pub(super) fn set_timestamp(&mut self, timestamp: u64) {
        self.current_timestamp = timestamp;
    }

    pub(super) async fn genesis(&self, pool: &ConnectionPool<Core>) {
        let mut storage = pool.connection_tagged("state_keeper").await.unwrap();
        if storage.blocks_dal().is_genesis_needed().await.unwrap() {
            create_genesis_l1_batch(
                &mut storage,
                L2ChainId::from(270),
                ProtocolVersionId::latest(),
                &self.base_system_contracts,
                &get_system_smart_contracts(),
                L1VerifierConfig::default(),
            )
            .await
            .unwrap();
        }
    }

    pub(super) async fn insert_miniblock(
        &self,
        pool: &ConnectionPool<Core>,
        number: u32,
        base_fee_per_gas: u64,
        fee_input: BatchFeeInput,
    ) -> TransactionExecutionResult {
        let mut storage = pool.connection_tagged("state_keeper").await.unwrap();
        let tx = create_l2_transaction(10, 100);
        storage
            .transactions_dal()
            .insert_transaction_l2(tx.clone(), TransactionExecutionMetrics::default())
            .await
            .unwrap();
        storage
            .blocks_dal()
            .insert_miniblock(&MiniblockHeader {
                timestamp: self.current_timestamp,
                base_fee_per_gas,
                batch_fee_input: fee_input,
                base_system_contracts_hashes: self.base_system_contracts.hashes(),
                ..create_miniblock(number)
            })
            .await
            .unwrap();
        let tx_result = execute_l2_transaction(tx.clone());
        storage
            .transactions_dal()
            .mark_txs_as_executed_in_miniblock(
                MiniblockNumber(number),
                slice::from_ref(&tx_result),
                1.into(),
            )
            .await;
        tx_result
    }

    pub(super) async fn insert_sealed_batch(
        &self,
        pool: &ConnectionPool<Core>,
        number: u32,
        tx_results: &[TransactionExecutionResult],
    ) {
        let batch_header = create_l1_batch(number);
        let mut storage = pool.connection_tagged("state_keeper").await.unwrap();
        storage
            .blocks_dal()
            .insert_mock_l1_batch(&batch_header)
            .await
            .unwrap();
        storage
            .blocks_dal()
            .mark_miniblocks_as_executed_in_l1_batch(batch_header.number)
            .await
            .unwrap();
        storage
            .transactions_dal()
            .mark_txs_as_executed_in_l1_batch(batch_header.number, tx_results)
            .await;
        storage
            .blocks_dal()
            .set_l1_batch_hash(batch_header.number, H256::default())
            .await
            .unwrap();
    }

    pub(super) fn insert_tx(
        &self,
        guard: &mut MempoolGuard,
        fee_per_gas: u64,
        gas_per_pubdata: u32,
    ) -> L2Tx {
        let tx = create_l2_transaction(fee_per_gas, gas_per_pubdata.into());
        guard.insert(vec![tx.clone().into()], Default::default());
        tx
    }
}<|MERGE_RESOLUTION|>--- conflicted
+++ resolved
@@ -115,12 +115,7 @@
             minimal_l2_gas_price: self.minimal_l2_gas_price(),
             virtual_blocks_interval: 1,
             virtual_blocks_per_miniblock: 1,
-<<<<<<< HEAD
-            validation_computational_gas_limit: BLOCK_GAS_LIMIT,
-=======
-            fee_account_addr: Address::repeat_byte(0x11), // Maintain implicit invariant: fee address is never `Address::zero()`
             validation_computational_gas_limit: BATCH_COMPUTATIONAL_GAS_LIMIT,
->>>>>>> 56dc0499
             ..StateKeeperConfig::for_tests()
         };
         let wallets = Wallets::for_tests();
