--- conflicted
+++ resolved
@@ -33,11 +33,7 @@
         contract_verification_api::ContractVerificationApiLayer,
         da_clients::{
             avail::AvailWiringLayer, celestia::CelestiaWiringLayer,
-<<<<<<< HEAD
-            eigenv1m0::EigenV1M0WiringLayer, eigenv2m1::EigenV2M1WiringLayer,
-=======
-            eigenv1m0::EigenV1M0WiringLayer, eigenv2m0::EigenV2M0WiringLayer,
->>>>>>> 08a55734
+            eigenv1m0::EigenV1M0WiringLayer, eigenv2m1::EigenV2M1WiringLayer, eigenv2m0::EigenV2M0WiringLayer,
             no_da::NoDAClientWiringLayer, object_store::ObjectStorageClientWiringLayer,
         },
         da_dispatcher::DataAvailabilityDispatcherLayer,
@@ -154,11 +150,8 @@
                 DAClientConfig::Avail(_) => PubdataType::Avail,
                 DAClientConfig::Celestia(_) => PubdataType::Celestia,
                 DAClientConfig::EigenV1M0(_) => PubdataType::EigenV1M0,
-<<<<<<< HEAD
+                DAClientConfig::EigenV2M0(_) => PubdataType::EigenV2M0,
                 DAClientConfig::EigenV2M1(_) => PubdataType::EigenV2M1,
-=======
-                DAClientConfig::EigenV2M0(_) => PubdataType::EigenV2M0,
->>>>>>> 08a55734
                 DAClientConfig::ObjectStore(_) => PubdataType::ObjectStore,
                 DAClientConfig::NoDA => PubdataType::NoDA,
             }),
@@ -658,22 +651,23 @@
                 self.node
                     .add_layer(EigenV1M0WiringLayer::new(config, secret));
             }
-<<<<<<< HEAD
-            (DAClientConfig::EigenV2M1(mut config), DataAvailabilitySecrets::EigenV2M1(secret)) => {
-=======
             (DAClientConfig::EigenV2M0(mut config), DataAvailabilitySecrets::EigenV2M0(secret)) => {
->>>>>>> 08a55734
                 if config.eigenda_eth_rpc.is_none() {
                     let l1_secrets = try_load_config!(self.secrets.l1);
                     config.eigenda_eth_rpc = Some(l1_secrets.l1_rpc_url);
                 }
 
                 self.node
-<<<<<<< HEAD
+                    .add_layer(EigenV2M0WiringLayer::new(config, secret));
+            }
+            (DAClientConfig::EigenV2M1(mut config), DataAvailabilitySecrets::EigenV2M1(secret)) => {
+                if config.eigenda_eth_rpc.is_none() {
+                    let l1_secrets = try_load_config!(self.secrets.l1);
+                    config.eigenda_eth_rpc = Some(l1_secrets.l1_rpc_url);
+                }
+
+                self.node
                     .add_layer(EigenV2M1WiringLayer::new(config, secret));
-=======
-                    .add_layer(EigenV2M0WiringLayer::new(config, secret));
->>>>>>> 08a55734
             }
             _ => bail!("invalid pair of da_client and da_secrets"),
         }
