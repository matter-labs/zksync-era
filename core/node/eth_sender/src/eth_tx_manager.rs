use std::{
    sync::Arc,
    time::{Duration, SystemTime},
};

use tokio::sync::watch;
use zksync_config::configs::eth_sender::SenderConfig;
use zksync_dal::{Connection, ConnectionPool, Core, CoreDal};
use zksync_eth_client::{
    encode_blob_tx_with_sidecar, BoundEthInterface, ExecutedTxStatus, RawTransactionBytes,
};
use zksync_health_check::{Health, HealthStatus, HealthUpdater, ReactiveHealthCheck};
use zksync_node_fee_model::l1_gas_price::TxParamsProvider;
use zksync_shared_metrics::BlockL1Stage;
use zksync_types::{eth_sender::EthTx, Address, L1BlockNumber, H256, U256};

use super::{metrics::METRICS, EthSenderError};
use crate::{
    abstract_l1_interface::{
        AbstractL1Interface, L1BlockNumbers, OperatorNonce, OperatorType, RealL1Interface,
    },
    eth_fees_oracle::{EthFees, EthFeesOracle, GasAdjusterFeesOracle},
    health::{EthTxDetails, EthTxManagerHealthDetails},
    metrics::TransactionType,
};

/// The component is responsible for managing sending eth_txs attempts.
///
/// Based on eth_tx queue the component generates new attempt with the minimum possible fee,
/// save it to the database, and send it to Ethereum.
/// Based on eth_tx_history queue the component can mark txs as stuck and create the new attempt
/// with higher gas price
#[derive(Debug)]
pub struct EthTxManager {
    l1_interface: Box<dyn AbstractL1Interface>,
    config: SenderConfig,
    fees_oracle: Box<dyn EthFeesOracle>,
    pool: ConnectionPool<Core>,
    health_updater: HealthUpdater,
}

impl EthTxManager {
    pub fn new(
        pool: ConnectionPool<Core>,
        config: SenderConfig,
        gas_adjuster: Arc<dyn TxParamsProvider>,
        ethereum_client: Option<Box<dyn BoundEthInterface>>,
        ethereum_client_blobs: Option<Box<dyn BoundEthInterface>>,
        l2_client: Option<Box<dyn BoundEthInterface>>,
    ) -> Self {
        let ethereum_client = ethereum_client.map(|eth| eth.for_component("eth_tx_manager"));
        let ethereum_client_blobs =
            ethereum_client_blobs.map(|eth| eth.for_component("eth_tx_manager"));
        let fees_oracle = GasAdjusterFeesOracle {
            gas_adjuster,
            max_acceptable_priority_fee_in_gwei: config.max_acceptable_priority_fee_in_gwei,
            time_in_mempool_in_l1_blocks_cap: config.time_in_mempool_in_l1_blocks_cap,
            max_gas_limit: config.max_aggregated_tx_gas as u64,
        };
        let l1_interface = Box::new(RealL1Interface {
            ethereum_client,
            ethereum_client_blobs,
            sl_client: l2_client,
            wait_confirmations: config.wait_confirmations,
        });
        tracing::info!(
            "Started eth_tx_manager supporting {:?} operators",
            l1_interface.supported_operator_types()
        );
        Self {
            l1_interface,
            config,
            fees_oracle: Box::new(fees_oracle),
            pool,
            health_updater: ReactiveHealthCheck::new("eth_tx_manager").1,
        }
    }

    #[cfg(test)]
    pub(crate) fn l1_interface(&self) -> &dyn AbstractL1Interface {
        self.l1_interface.as_ref()
    }

    async fn check_all_sending_attempts(
        &self,
        storage: &mut Connection<'_, Core>,
        op: &EthTx,
    ) -> Result<Option<ExecutedTxStatus>, EthSenderError> {
        // Checking history items, starting from most recently sent.
        for history_item in storage
            .eth_sender_dal()
            .get_tx_history_to_check(op.id)
            .await
            .unwrap()
        {
            // `status` is a Result here and we don't unwrap it with `?`
            // because if we do and get an `Err`, we won't finish the for loop,
            // which means we might miss the transaction that actually succeeded.
            match self
                .l1_interface
                .get_tx_status(history_item.tx_hash, self.operator_type(op))
                .await
            {
                Ok(Some(s)) => return Ok(Some(s)),
                Ok(_) => continue,
                Err(err) => {
                    tracing::warn!(
                        "Can't check transaction {:?}: {:?}",
                        history_item.tx_hash,
                        err
                    );
                    return Err(err);
                }
            }
        }
        Ok(None)
    }

    pub(crate) async fn send_eth_tx(
        &mut self,
        storage: &mut Connection<'_, Core>,
        tx: &EthTx,
        time_in_mempool_in_l1_blocks: u32,
        current_block: L1BlockNumber,
    ) -> Result<H256, EthSenderError> {
        let previous_sent_tx = storage
            .eth_sender_dal()
            .get_last_sent_eth_tx(tx.id)
            .await
            .unwrap();

        let EthFees {
            base_fee_per_gas,
            priority_fee_per_gas,
            blob_base_fee_per_gas,
            max_gas_per_pubdata_price,
            gas_limit,
        } = self.fees_oracle.calculate_fees(
            &previous_sent_tx,
            time_in_mempool_in_l1_blocks,
            self.operator_type(tx),
        )?;

        let operator_type = self.operator_type(tx);

        if let Some(previous_sent_tx) = previous_sent_tx {
            METRICS.transaction_resent.inc();
            tracing::info!(
                "Resending {operator_type:?} tx {} (nonce {}) \
                at block {current_block} with \
                base_fee_per_gas {base_fee_per_gas:?}, \
                priority_fee_per_gas {priority_fee_per_gas:?}, \
                blob_fee_per_gas {blob_base_fee_per_gas:?}, \
                max_gas_per_pubdata_price {max_gas_per_pubdata_price:?}, \
                previously sent with \
                base_fee_per_gas {:?}, \
                priority_fee_per_gas {:?}, \
                blob_fee_per_gas {:?}, \
                max_gas_per_pubdata_price {:?}, \
                ",
                tx.id,
                tx.nonce,
                previous_sent_tx.base_fee_per_gas,
                previous_sent_tx.priority_fee_per_gas,
                previous_sent_tx.blob_base_fee_per_gas,
                previous_sent_tx.max_gas_per_pubdata
            );
        } else {
            tracing::info!(
                "Sending {operator_type:?} tx {} (nonce {}) \
                at block {current_block} with \
                base_fee_per_gas {base_fee_per_gas:?}, \
                priority_fee_per_gas {priority_fee_per_gas:?}, \
                blob_fee_per_gas {blob_base_fee_per_gas:?}",
                tx.id,
                tx.nonce
            );
        }

        if let Some(blob_base_fee_per_gas) = blob_base_fee_per_gas {
            METRICS.used_blob_fee_per_gas[&TransactionType::Blob].observe(blob_base_fee_per_gas);
            METRICS.used_base_fee_per_gas[&TransactionType::Blob].observe(base_fee_per_gas);
            METRICS.used_priority_fee_per_gas[&TransactionType::Blob].observe(priority_fee_per_gas);
        } else {
            METRICS.used_base_fee_per_gas[&TransactionType::Regular].observe(base_fee_per_gas);
            METRICS.used_priority_fee_per_gas[&TransactionType::Regular]
                .observe(priority_fee_per_gas);
        }

        let blob_gas_price = if tx.blob_sidecar.is_some() {
            Some(
                blob_base_fee_per_gas
                    .expect("always ready to query blob gas price for blob transactions; qed")
                    .into(),
            )
        } else {
            None
        };

        let mut signed_tx = self
            .l1_interface
            .sign_tx(
                tx,
                base_fee_per_gas,
                priority_fee_per_gas,
                blob_gas_price,
                gas_limit.into(),
                operator_type,
                max_gas_per_pubdata_price.map(Into::into),
            )
            .await;

        if let Some(blob_sidecar) = &tx.blob_sidecar {
            signed_tx.raw_tx = RawTransactionBytes::new_unchecked(encode_blob_tx_with_sidecar(
                signed_tx.raw_tx.as_ref(),
                blob_sidecar,
            ));
        }

        if let Some(tx_history_id) = storage
            .eth_sender_dal()
            .insert_tx_history(
                tx.id,
                base_fee_per_gas,
                priority_fee_per_gas,
                blob_base_fee_per_gas,
                max_gas_per_pubdata_price,
                signed_tx.hash,
                signed_tx.raw_tx.as_ref(),
                current_block.0,
            )
            .await
            .unwrap()
        {
            if let Err(error) = self
                .send_raw_transaction(storage, tx_history_id, signed_tx.raw_tx, operator_type)
                .await
            {
                tracing::warn!(
                    "Error Sending {operator_type:?} tx {} (nonce {}) at block {current_block} with \
                    base_fee_per_gas {base_fee_per_gas:?}, \
                    priority_fee_per_gas {priority_fee_per_gas:?}, \
                    blob_fee_per_gas {blob_base_fee_per_gas:?},\
                    error {error}",
                    tx.id,
                    tx.nonce,
                );
            }
        }
        Ok(signed_tx.hash)
    }

    async fn send_raw_transaction(
        &self,
        storage: &mut Connection<'_, Core>,
        tx_history_id: u32,
        raw_tx: RawTransactionBytes,
        operator_type: OperatorType,
    ) -> Result<(), EthSenderError> {
        match self.l1_interface.send_raw_tx(raw_tx, operator_type).await {
            Ok(_) => Ok(()),
            Err(error) => {
                // In retriable errors, server may have received the transaction
                // we don't want to loose record about it in case that happens
                if !error.is_retriable() {
                    storage
                        .eth_sender_dal()
                        .remove_tx_history(tx_history_id)
                        .await
                        .unwrap();
                } else {
                    METRICS.l1_transient_errors.inc();
                }
                Err(error.into())
            }
        }
    }

    pub(crate) fn operator_address(&self, operator_type: OperatorType) -> Option<Address> {
        if operator_type == OperatorType::Blob {
            self.l1_interface.get_blobs_operator_account()
        } else {
            None
        }
    }
    // Monitors the in-flight transactions, marks mined ones as confirmed,
    // returns the one that has to be resent (if there is one).
    pub(super) async fn monitor_inflight_transactions_single_operator(
        &mut self,
        storage: &mut Connection<'_, Core>,
        l1_block_numbers: L1BlockNumbers,
        operator_type: OperatorType,
    ) -> Result<Option<(EthTx, u32)>, EthSenderError> {
        let operator_nonce = self
            .l1_interface
            .get_operator_nonce(l1_block_numbers, operator_type)
            .await?;

        if let Some(operator_nonce) = operator_nonce {
            let inflight_txs = storage
                .eth_sender_dal()
                .get_inflight_txs(
                    self.operator_address(operator_type),
                    operator_type == OperatorType::Gateway,
                )
                .await
                .unwrap();
            METRICS.number_of_inflight_txs[&operator_type].set(inflight_txs.len());

            Ok(self
                .apply_inflight_txs_statuses_and_get_first_to_resend(
                    storage,
                    l1_block_numbers,
                    operator_nonce,
                    inflight_txs,
                )
                .await?)
        } else {
            Ok(None)
        }
    }

    async fn apply_inflight_txs_statuses_and_get_first_to_resend(
        &mut self,
        storage: &mut Connection<'_, Core>,
        l1_block_numbers: L1BlockNumbers,
        operator_nonce: OperatorNonce,
        inflight_txs: Vec<EthTx>,
    ) -> Result<Option<(EthTx, u32)>, EthSenderError> {
        tracing::trace!(
            "Going through not confirmed txs. \
             Block numbers: latest {}, finalized {}, \
             operator's nonce: latest {}, finalized {}",
            l1_block_numbers.latest,
            l1_block_numbers.finalized,
            operator_nonce.latest,
            operator_nonce.finalized,
        );

        // Not confirmed transactions, ordered by nonce
        for tx in inflight_txs {
            tracing::info!(
                "Checking tx id: {}, operator_nonce: {:?}, tx nonce: {}",
                tx.id,
                operator_nonce,
                tx.nonce,
            );

            // If the `operator_nonce.latest` <= `tx.nonce`, this means
            // that `tx` is not mined and we should resend it.
            // We only resend the first un-mined transaction.
            if operator_nonce.latest <= tx.nonce {
                let last_sent_at_block = storage
                    .eth_sender_dal()
                    .get_block_number_on_last_sent_attempt(tx.id)
                    .await
                    .unwrap();
                // the transaction may still be included in last block, we shouldn't resend it yet
                if last_sent_at_block >= Some(l1_block_numbers.latest.0) {
                    continue;
                }

                // None means txs hasn't been sent yet
                let first_sent_at_block = storage
                    .eth_sender_dal()
                    .get_block_number_on_first_sent_attempt(tx.id)
                    .await
                    .unwrap();
                return Ok(Some((
                    tx,
                    first_sent_at_block.unwrap_or(l1_block_numbers.latest.0),
                )));
            }

            // If on finalized block sender's nonce was > tx.nonce,
            // then `tx` is mined and confirmed (either successful or reverted).
            // Only then we will check the history to find the receipt.
            // Otherwise, `tx` is mined but not confirmed, so we skip to the next one.
            if operator_nonce.finalized <= tx.nonce {
                continue;
            }

            tracing::trace!(
                "Sender's nonce on finalized block is greater than current tx's nonce. \
                 Checking transaction with id {}. Tx nonce is equal to {}",
                tx.id,
                tx.nonce,
            );

            tracing::info!(
                "Updating status of tx {} of type {} with nonce {}",
                tx.id,
                tx.tx_type,
                tx.nonce
            );
            match self.check_all_sending_attempts(storage, &tx).await {
                Ok(Some(tx_status)) => {
                    self.apply_tx_status(storage, &tx, tx_status, l1_block_numbers.finalized)
                        .await;
                }
                Ok(None) => {
                    // The nonce has increased but we did not find the receipt.
                    // This is an error because such a big re-org may cause transactions that were
                    // previously recorded as confirmed to become pending again and we have to
                    // make sure it's not the case - otherwise `eth_sender` may not work properly.
                    tracing::error!(
                        "Possible block reorgs: finalized nonce increase detected, but no tx receipt found for tx {:?}",
                        &tx
                    );
                }
                Err(err) => {
                    // An error here means that we weren't able to check status of one of the txs
                    // we can't continue to avoid situations with out-of-order confirmed txs
                    // (for instance Execute tx confirmed before PublishProof tx) as this would make
                    // our API return inconsistent block info
                    return Err(err);
                }
            }
        }
        Ok(None)
    }

    async fn apply_tx_status(
        &self,
        storage: &mut Connection<'_, Core>,
        tx: &EthTx,
        tx_status: ExecutedTxStatus,
        finalized_block: L1BlockNumber,
    ) {
        let receipt_block_number = tx_status.receipt.block_number.unwrap().as_u32();
        if receipt_block_number <= finalized_block.0 {
            self.health_updater.update(
                EthTxManagerHealthDetails {
                    last_mined_tx: EthTxDetails::new(tx, Some((&tx_status).into())),
                    finalized_block,
                }
                .into(),
            );

            if tx_status.success {
                self.confirm_tx(storage, tx, tx_status).await;
            } else {
                self.fail_tx(storage, tx, tx_status).await;
            }
        } else {
            tracing::trace!(
                "Transaction {} with id {} is not yet finalized: block in receipt {receipt_block_number}, finalized block {finalized_block}",
                tx_status.tx_hash,
                tx.id,
            );
        }
    }

    fn operator_type(&self, tx: &EthTx) -> OperatorType {
        if tx.is_gateway {
            OperatorType::Gateway
        } else if tx.from_addr.is_none() {
            OperatorType::NonBlob
        } else {
            OperatorType::Blob
        }
    }

    pub async fn fail_tx(
        &self,
        storage: &mut Connection<'_, Core>,
        tx: &EthTx,
        tx_status: ExecutedTxStatus,
    ) {
        storage
            .eth_sender_dal()
            .mark_failed_transaction(tx.id)
            .await
            .unwrap();
        let failure_reason = self
            .l1_interface
            .failure_reason(tx_status.receipt.transaction_hash, self.operator_type(tx))
            .await;

        tracing::error!(
            "Eth tx failed {:?}, {:?}, failure reason {:?}",
            tx,
            tx_status.receipt,
            failure_reason
        );
        panic!("We can't operate after tx fail");
    }

    pub async fn confirm_tx(
        &self,
        storage: &mut Connection<'_, Core>,
        tx: &EthTx,
        tx_status: ExecutedTxStatus,
    ) {
        let tx_hash = tx_status.receipt.transaction_hash;
        let gas_used = tx_status
            .receipt
            .gas_used
            .expect("light ETH clients are not supported");

        storage
            .eth_sender_dal()
            .confirm_tx(tx_status.tx_hash, gas_used)
            .await
            .unwrap();

        METRICS
            .track_eth_tx_metrics(storage, BlockL1Stage::Mined, tx)
            .await;

        if let Some(predicted_gas_cost) = tx.predicted_gas_cost {
            if gas_used > U256::from(predicted_gas_cost) {
                tracing::error!(
                    "Predicted gas {predicted_gas_cost} lower than used gas {gas_used} for tx {:?} {}",
                    tx.tx_type,
                    tx.id
                );
            }
        }
        tracing::info!(
            "eth_tx {} with hash {tx_hash:?} for {} is confirmed. Gas spent: {gas_used:?}",
            tx.id,
            tx.tx_type
        );
        let tx_type_label = tx.tx_type.into();
        METRICS.l1_gas_used[&tx_type_label].observe(gas_used.low_u128() as f64);

        let duration_since_epoch = SystemTime::now()
            .duration_since(SystemTime::UNIX_EPOCH)
            .expect("incorrect system time");
        let tx_latency =
            duration_since_epoch.saturating_sub(Duration::from_secs(tx.created_at_timestamp));
        METRICS.l1_tx_mined_latency[&tx_type_label].observe(tx_latency);

        let sent_at_block = storage
            .eth_sender_dal()
            .get_block_number_on_first_sent_attempt(tx.id)
            .await
            .unwrap()
            .unwrap_or(0);
        let waited_blocks = tx_status.receipt.block_number.unwrap().as_u32() - sent_at_block;
        METRICS.l1_blocks_waited_in_mempool[&tx_type_label].observe(waited_blocks.into());
    }

    pub async fn run(mut self, stop_receiver: watch::Receiver<bool>) -> anyhow::Result<()> {
        self.health_updater
            .update(Health::from(HealthStatus::Ready));

        let pool = self.pool.clone();

        loop {
            tokio::time::sleep(self.config.tx_poll_period()).await;
            let mut storage = pool.connection_tagged("eth_sender").await.unwrap();

            if *stop_receiver.borrow() {
                tracing::info!("Stop signal received, eth_tx_manager is shutting down");
                break;
            }
            let operator_to_track = self.l1_interface.supported_operator_types()[0];
            let l1_block_numbers = self
                .l1_interface
                .get_l1_block_numbers(operator_to_track)
                .await;

            if let Err(ref error) = l1_block_numbers {
                // Web3 API request failures can cause this,
                // and anything more important is already properly reported.
                tracing::warn!("eth_sender error {:?}", error);
                if error.is_retriable() {
                    METRICS.l1_transient_errors.inc();
                    continue;
                }
            }

            METRICS.track_block_numbers(&l1_block_numbers?);

            self.loop_iteration(&mut storage).await;
<<<<<<< HEAD
            tokio::time::sleep(self.config.tx_poll_period).await;
=======
>>>>>>> 4f3bfe6b
        }
        Ok(())
    }

    async fn send_new_eth_txs(
        &mut self,
        storage: &mut Connection<'_, Core>,
        current_block: L1BlockNumber,
        operator_type: OperatorType,
    ) {
        let number_inflight_txs = storage
            .eth_sender_dal()
            .get_inflight_txs(
                self.operator_address(operator_type),
                operator_type == OperatorType::Gateway,
            )
            .await
            .unwrap()
            .len();
        let number_of_available_slots_for_eth_txs = self
            .config
            .max_txs_in_flight
            .saturating_sub(number_inflight_txs as u64);

        if number_of_available_slots_for_eth_txs > 0 {
            // Get the new eth tx and create history item for them
            let new_eth_tx = storage
                .eth_sender_dal()
                .get_new_eth_txs(
                    number_of_available_slots_for_eth_txs,
                    &self.operator_address(operator_type),
                    operator_type == OperatorType::Gateway,
                )
                .await
                .unwrap();

            if !new_eth_tx.is_empty() {
                tracing::info!(
                    "Sending {} {operator_type:?} new transactions",
                    new_eth_tx.len()
                );
            } else {
                tracing::debug!("No new {operator_type:?} transactions to send");
            }
            for tx in new_eth_tx {
                let result = self.send_eth_tx(storage, &tx, 0, current_block).await;
                // If one of the transactions doesn't succeed, this means we should return
                // as new transactions have increasing nonces, so they will also result in an error
                // about gapped nonces
                if result.is_err() {
                    tracing::info!("Skipping sending rest of new transactions because of error");
                    break;
                }
            }
        }
    }

    async fn update_statuses_and_resend_if_needed(
        &mut self,
        storage: &mut Connection<'_, Core>,
        l1_block_numbers: L1BlockNumbers,
        operator_type: OperatorType,
    ) -> Result<(), EthSenderError> {
        if let Some((tx, sent_at_block)) = self
            .monitor_inflight_transactions_single_operator(storage, l1_block_numbers, operator_type)
            .await?
        {
            // New gas price depends on the time this tx spent in mempool.
            let time_in_mempool_in_l1_blocks = l1_block_numbers.latest.0 - sent_at_block;

            // We don't want to return early in case resend does not succeed -
            // the error is logged anyway, but early returns will prevent
            // sending new operations.
            let _ = self
                .send_eth_tx(
                    storage,
                    &tx,
                    time_in_mempool_in_l1_blocks,
                    l1_block_numbers.latest,
                )
                .await?;
        }
        Ok(())
    }

    #[tracing::instrument(skip_all, name = "EthTxManager::loop_iteration")]
    pub async fn loop_iteration(&mut self, storage: &mut Connection<'_, Core>) {
        // We can treat blob and non-blob operators independently as they have different nonces and
        // aggregator makes sure that corresponding Commit transaction is confirmed before creating
        // a PublishProof transaction
        for operator_type in self.l1_interface.supported_operator_types() {
            let l1_block_numbers = self
                .l1_interface
                .get_l1_block_numbers(operator_type)
                .await
                .unwrap();
            tracing::debug!(
                "Loop iteration at block {} for {operator_type:?} operator",
                l1_block_numbers.latest
            );
            self.send_new_eth_txs(storage, l1_block_numbers.latest, operator_type)
                .await;
            let result = self
                .update_statuses_and_resend_if_needed(storage, l1_block_numbers, operator_type)
                .await;

            //We don't want an error in sending non-blob transactions interrupt sending blob txs
            if let Err(error) = result {
                // Web3 API request failures can cause this,
                // and anything more important is already properly reported.
                tracing::warn!("eth_sender error {:?}", error);
                if error.is_retriable() {
                    METRICS.l1_transient_errors.inc();
                }
            }
        }
    }

    /// Returns the health check for eth tx manager.
    pub fn health_check(&self) -> ReactiveHealthCheck {
        self.health_updater.subscribe()
    }
}<|MERGE_RESOLUTION|>--- conflicted
+++ resolved
@@ -549,7 +549,7 @@
         let pool = self.pool.clone();
 
         loop {
-            tokio::time::sleep(self.config.tx_poll_period()).await;
+            tokio::time::sleep(self.config.tx_poll_period).await;
             let mut storage = pool.connection_tagged("eth_sender").await.unwrap();
 
             if *stop_receiver.borrow() {
@@ -575,10 +575,6 @@
             METRICS.track_block_numbers(&l1_block_numbers?);
 
             self.loop_iteration(&mut storage).await;
-<<<<<<< HEAD
-            tokio::time::sleep(self.config.tx_poll_period).await;
-=======
->>>>>>> 4f3bfe6b
         }
         Ok(())
     }
