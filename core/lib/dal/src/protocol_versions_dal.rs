--- conflicted
+++ resolved
@@ -40,30 +40,17 @@
         sqlx::query!(
             r#"
             INSERT INTO
-<<<<<<< HEAD
-                protocol_versions (
-                    id,
-                    timestamp,
-                    bootloader_code_hash,
-                    default_account_code_hash,
-                    evm_simulator_code_hash,
-                    upgrade_tx_hash,
-                    created_at
-                )
-            VALUES
-                ($1, $2, $3, $4, $5, $6, NOW())
-=======
             protocol_versions (
                 id,
                 timestamp,
                 bootloader_code_hash,
                 default_account_code_hash,
+                evm_simulator_code_hash,
                 upgrade_tx_hash,
                 created_at
             )
             VALUES
-            ($1, $2, $3, $4, $5, NOW())
->>>>>>> eed8198f
+            ($1, $2, $3, $4, $5, $6, NOW())
             ON CONFLICT DO NOTHING
             "#,
             version.minor as i32,
