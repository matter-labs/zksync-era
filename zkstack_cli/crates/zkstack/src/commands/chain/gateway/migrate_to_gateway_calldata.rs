--- conflicted
+++ resolved
@@ -2,15 +2,11 @@
 
 use anyhow::Context;
 use clap::Parser;
-<<<<<<< HEAD
-use ethers::providers::Middleware;
-=======
 use ethers::{
     abi::{encode, Token},
     prelude::Http,
     providers::{Middleware, Provider},
 };
->>>>>>> 27ca65a7
 use xshell::Shell;
 use zkstack_cli_common::{ethereum::get_ethers_provider, forge::ForgeScriptArgs, logger};
 use zkstack_cli_config::{traits::ReadConfig, GatewayConfig, ZkStackConfig, ZkStackConfigTrait};
@@ -36,47 +32,8 @@
     },
 };
 
-<<<<<<< HEAD
-#[derive(Parser, Debug)]
-pub(crate) struct MigrateToGatewayParams {
-=======
-fn get_minor_protocol_version(protocol_version: U256) -> anyhow::Result<ProtocolVersionId> {
-    ProtocolVersionId::try_from_packed_semver(protocol_version)
-        .map_err(|err| anyhow::format_err!("Failed to unpack semver for protocol version: {err}"))
-}
-
-// The most reliable way to precompute the address is to simulate `createNewChain` function
-async fn precompute_chain_address_on_gateway(
-    l2_chain_id: u64,
-    base_token_asset_id: H256,
-    new_l2_admin: Address,
-    protocol_version: U256,
-    gateway_diamond_cut: Vec<u8>,
-    gw_ctm: ChainTypeManagerAbi<Provider<ethers::providers::Http>>,
-) -> anyhow::Result<Address> {
-    let ctm_data = encode(&[
-        Token::FixedBytes(base_token_asset_id.0.into()),
-        Token::Address(new_l2_admin),
-        Token::Uint(protocol_version),
-        Token::Bytes(gateway_diamond_cut),
-    ]);
-
-    let caller = if get_minor_protocol_version(protocol_version)?.is_pre_interop_fast_blocks() {
-        L2_BRIDGEHUB_ADDRESS
-    } else {
-        L2_CHAIN_ASSET_HANDLER_ADDRESS
-    };
-    let result = gw_ctm
-        .forwarded_bridge_mint(l2_chain_id.into(), ctm_data.into())
-        .from(caller)
-        .await?;
-
-    Ok(result)
-}
-
 #[derive(Debug)]
 pub(crate) struct MigrateToGatewayConfig {
->>>>>>> 27ca65a7
     pub(crate) l1_rpc_url: String,
     pub(crate) l1_bridgehub_addr: Address,
     pub(crate) max_l1_gas_price: u64,
@@ -160,41 +117,8 @@
             .await?;
         let ctm_gw_address = gw_bridgehub.ctm_asset_id_to_address(ctm_asset_id).await?;
 
-<<<<<<< HEAD
-    let gw_validator_timelock_addr =
-        if get_minor_protocol_version(protocol_version)?.is_pre_interop_fast_blocks() {
-            gw_ctm.validator_timelock().await?
-        } else {
-            gw_ctm.validator_timelock_post_v29().await?
-        };
-    let gw_validator_timelock =
-        ValidatorTimelockAbi::new(gw_validator_timelock_addr, gw_provider.clone());
-
-    let chain_admin_address = l1_zk_chain.get_admin().await?;
-
-    let zk_chain_gw_address = {
-        let recorded_zk_chain_gw_address =
-            gw_bridgehub.get_zk_chain(params.l2_chain_id.into()).await?;
-        if recorded_zk_chain_gw_address == Address::zero() {
-            precompute_chain_address_on_gateway(
-                params.l2_chain_id,
-                H256(
-                    l1_bridgehub
-                        .base_token_asset_id(params.l2_chain_id.into())
-                        .await?,
-                ),
-                apply_l1_to_l2_alias(l1_zk_chain.get_admin().await?),
-                protocol_version,
-                params.gateway_diamond_cut.clone(),
-                gw_ctm,
-            )
-            .await?
-        } else {
-            recorded_zk_chain_gw_address
-=======
         if ctm_gw_address == Address::zero() {
             anyhow::bail!("{} does not have a CTM deployed!", self.gateway_chain_id);
->>>>>>> 27ca65a7
         }
 
         let l1_zk_chain = ZkChainAbi::new(zk_chain_l1_address, l1_provider.clone());
@@ -296,58 +220,27 @@
         context.l1_rpc_url.clone(),
     )
     .await?;
+    result.extend(finalize_migrate_to_gateway_output.calls.into_iter());
+
     // Changing L2 DA validator while migrating to gateway is not recommended; we allow changing only the settlement layer one
-    let (_, l2_da_validator_commitment_scheme) = l1_zk_chain.get_da_validator_pair().await?;
-
+    let (_, l2_da_validator_commitment_scheme) =
+        context.l1_zk_chain.get_da_validator_pair().await?;
     let l2_da_validator_commitment_scheme =
         L2DACommitmentScheme::try_from(l2_da_validator_commitment_scheme)
             .map_err(|err| anyhow::format_err!("Failed to parse L2 DA commitment schema: {err}"))?;
-    result.extend(finalize_migrate_to_gateway_output.calls);
-
-<<<<<<< HEAD
-    // Unfortunately, there is no getter for whether a chain is a permanent rollup, we have to
-    // read storage here.
-    let is_permanent_rollup_slot = l1_provider
-        .get_storage_at(zk_chain_l1_address, H256::from_low_u64_be(57), None)
-=======
-    // Changing L2 DA validator while migrating to gateway is not recommended; we allow changing only the settlement layer one
-    let (_, l2_da_validator) = context.l1_zk_chain.get_da_validator_pair().await?;
-    if !l2_da_validator.is_zero() {
+    if !l2_da_validator_commitment_scheme.is_none() {
         let da_validator_encoding_result = check_permanent_rollup_and_set_da_validator_via_gateway(
             shell,
             forge_args,
             foundry_contracts_path,
             context,
-            l2_da_validator,
+            l2_da_validator_commitment_scheme,
             crate::admin_functions::AdminScriptMode::OnlySave,
         )
->>>>>>> 27ca65a7
         .await?;
         result.extend(da_validator_encoding_result.calls.into_iter());
     }
 
-<<<<<<< HEAD
-    let da_validator_encoding_result = set_da_validator_pair_via_gateway(
-        shell,
-        forge_args,
-        foundry_contracts_path,
-        crate::admin_functions::AdminScriptMode::OnlySave,
-        params.l1_bridgehub_addr,
-        params.max_l1_gas_price.into(),
-        params.l2_chain_id,
-        params.gateway_chain_id,
-        params.new_sl_da_validator,
-        l2_da_validator_commitment_scheme,
-        zk_chain_gw_address,
-        refund_recipient,
-        params.l1_rpc_url.clone(),
-    )
-    .await?;
-
-    result.extend(da_validator_encoding_result.calls.into_iter());
-
-=======
->>>>>>> 27ca65a7
     let is_validator_enabled =
         if get_minor_protocol_version(context.protocol_version)?.is_pre_interop_fast_blocks() {
             // In previous versions, we need to check if the validator is enabled
@@ -429,7 +322,7 @@
     forge_args: &ForgeScriptArgs,
     foundry_contracts_path: &Path,
     context: &MigrateToGatewayContext,
-    l2_da_validator: Address,
+    l2_da_validator_commitment_scheme: L2DACommitmentScheme,
     mode: AdminScriptMode,
 ) -> anyhow::Result<AdminScriptOutput> {
     // Unfortunately, there is no getter for whether a chain is a permanent rollup, we have to
@@ -453,7 +346,7 @@
         context.l2_chain_id,
         context.gateway_chain_id,
         context.new_sl_da_validator,
-        l2_da_validator,
+        l2_da_validator_commitment_scheme,
         context.zk_chain_gw_address,
         context.refund_recipient,
         context.l1_rpc_url.clone(),
