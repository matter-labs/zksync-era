use std::{collections::VecDeque, convert::Infallible, sync::Arc, time::Duration};

use anyhow::Context as _;
use tokio::sync::watch;
use tracing::{info_span, Instrument};
use zksync_concurrency::ctx;
use zksync_dal::consensus::Payload;
use zksync_health_check::{HealthUpdater, ReactiveHealthCheck};
use zksync_multivm::{
    interface::{
        executor::{BatchExecutor, BatchExecutorFactory},
        Halt, L1BatchEnv, SystemEnv,
    },
    utils::StorageWritesDeduplicator,
};
use zksync_shared_metrics::{TxStage, APP_METRICS};
use zksync_state::{OwnedStorage, ReadStorageFactory};
use zksync_types::{
<<<<<<< HEAD
    block::{L2BlockExecutionData, L2BlockHeader},
    commitment::PubdataParams,
    l2::TransactionType,
    protocol_upgrade::ProtocolUpgradeTx,
    protocol_version::ProtocolVersionId,
    try_stoppable,
    utils::display_timestamp,
    L1BatchNumber, L2BlockNumber, OrStopped, StopContext, Transaction,
=======
    block::L2BlockExecutionData, commitment::PubdataParams, l2::TransactionType,
    protocol_upgrade::ProtocolUpgradeTx, protocol_version::ProtocolVersionId, try_stoppable,
    utils::display_timestamp, L1BatchNumber, L2BlockNumber, OrStopped, StopContext, Transaction,
>>>>>>> 6aae11ed
};
use zksync_vm_executor::whitelist::DeploymentTxFilter;

use crate::{
    executor::TxExecutionResult,
    health::StateKeeperHealthDetails,
    io::{BatchInitParams, IoCursor, L1BatchParams, L2BlockParams, OutputHandler, StateKeeperIO},
    metrics::{AGGREGATION_METRICS, KEEPER_METRICS},
    seal_criteria::{ConditionalSealer, SealData, SealResolution, UnexecutableReason},
    updates::UpdatesManager,
    utils::is_canceled,
};

/// Amount of time to block on waiting for some resource. The exact value is not really important,
/// we only need it to not block on waiting indefinitely and be able to process cancellation requests.
pub(super) const POLL_WAIT_DURATION: Duration = Duration::from_secs(1);

#[derive(Debug)]
struct InitializedBatchState {
    updates_manager: UpdatesManager,
    batch_executor: Box<dyn BatchExecutor<OwnedStorage>>,
    protocol_upgrade_tx: Option<ProtocolUpgradeTx>,
    next_block_should_be_fictive: bool,
}

#[derive(Debug)]
enum BatchState {
    Uninit(IoCursor),
    Init(Box<InitializedBatchState>),
}

impl BatchState {
    /// Initializes batch if it was not.
    /// Returns mutable reference of the initialized state.
    async fn ensure_initialized(
        &mut self,
        inner: &mut StateKeeperInner,
        stop_receiver: &mut watch::Receiver<bool>,
        ctx: Option<&ctx::Ctx>,
    ) -> Result<&mut InitializedBatchState, OrStopped> {
        let state = match self {
            BatchState::Uninit(cursor) => inner.start_batch(*cursor, stop_receiver, ctx).await?,
            BatchState::Init(init) => return Ok(init.as_mut()),
        };
        *self = Self::Init(Box::new(state));
        match self {
            BatchState::Init(init) => Ok(init.as_mut()),
            BatchState::Uninit(_) => unreachable!(),
        }
    }

    /// Changes the state to `Uninit` with the cursor for the next batch.
    /// Returns the old state.
    fn finish(&mut self) -> Box<InitializedBatchState> {
        let next_cursor = match self {
            Self::Uninit(_) => panic!("Unexpected `BatchState::Uninit`"),
            Self::Init(init) => {
                let mut cursor = init.updates_manager.io_cursor();
                cursor.l1_batch += 1;
                cursor.prev_l1_batch_timestamp = init.updates_manager.l1_batch_timestamp();
                cursor
            }
        };
        let state = std::mem::replace(self, Self::Uninit(next_cursor));
        match state {
            Self::Uninit(_) => unreachable!(),
            Self::Init(init) => init,
        }
    }

    fn unwrap_init_ref(&self) -> &InitializedBatchState {
        match self {
            Self::Uninit(_) => panic!("Unexpected `BatchState::Uninit`"),
            Self::Init(init) => init.as_ref(),
        }
    }

    fn unwrap_init_mut(&mut self) -> &mut InitializedBatchState {
        match self {
            Self::Uninit(_) => panic!("Unexpected `BatchState::Uninit`"),
            Self::Init(init) => init.as_mut(),
        }
    }
}

/// State keeper represents a logic layer of L1 batch / L2 block processing flow.
///
/// It's responsible for taking all the data from the `StateKeeperIO`, feeding it into `BatchExecutor` objects
/// and calling `SealManager` to decide whether an L2 block or L1 batch should be sealed.
///
/// State keeper maintains the batch execution state in the `UpdatesManager` until batch is sealed and these changes
/// are persisted by the `StateKeeperIO` implementation.
///
/// You can think of it as a state machine that runs over a sequence of incoming transactions, turning them into
/// a sequence of executed L2 blocks and batches.
#[derive(Debug)]
pub struct StateKeeper {
    inner: StateKeeperInner,
    batch_state: BatchState,
}

#[derive(Debug)]
pub struct StateKeeperBuilder {
    io: Box<dyn StateKeeperIO>,
    output_handler: OutputHandler,
    batch_executor_factory: Box<dyn BatchExecutorFactory<OwnedStorage>>,
    sealer: Arc<dyn ConditionalSealer>,
    storage_factory: Arc<dyn ReadStorageFactory>,
    health_updater: HealthUpdater,
    deployment_tx_filter: Option<DeploymentTxFilter>,
    leader_rotation: bool,
}

/// Helper struct that encapsulates some private state keeper methods.
#[derive(Debug)]
pub(super) struct StateKeeperInner {
    io: Box<dyn StateKeeperIO>,
    output_handler: OutputHandler,
    batch_executor_factory: Box<dyn BatchExecutorFactory<OwnedStorage>>,
    sealer: Arc<dyn ConditionalSealer>,
    storage_factory: Arc<dyn ReadStorageFactory>,
    health_updater: HealthUpdater,
    deployment_tx_filter: Option<DeploymentTxFilter>,
    leader_rotation: bool,
}

impl From<StateKeeperBuilder> for StateKeeperInner {
    fn from(b: StateKeeperBuilder) -> Self {
        Self {
            io: b.io,
            output_handler: b.output_handler,
            batch_executor_factory: b.batch_executor_factory,
            sealer: b.sealer,
            storage_factory: b.storage_factory,
            health_updater: b.health_updater,
            deployment_tx_filter: b.deployment_tx_filter,
            leader_rotation: b.leader_rotation,
        }
    }
}

impl StateKeeperBuilder {
    pub fn new(
        sequencer: Box<dyn StateKeeperIO>,
        batch_executor_factory: Box<dyn BatchExecutorFactory<OwnedStorage>>,
        output_handler: OutputHandler,
        sealer: Arc<dyn ConditionalSealer>,
        storage_factory: Arc<dyn ReadStorageFactory>,
        deployment_tx_filter: Option<DeploymentTxFilter>,
    ) -> Self {
        Self {
            io: sequencer,
            batch_executor_factory,
            output_handler,
            sealer,
            storage_factory,
            health_updater: ReactiveHealthCheck::new("state_keeper").1,
            deployment_tx_filter,
            leader_rotation: false,
        }
    }

    pub fn with_leader_rotation(mut self, sync: bool) -> Self {
        self.leader_rotation = sync;
        self
    }

    pub async fn build(
        self,
        stop_receiver: &watch::Receiver<bool>,
    ) -> Result<StateKeeper, OrStopped> {
        let mut inner = StateKeeperInner::from(self);
        let (cursor, pending_batch_params) = inner.io.initialize().await?;
        inner.output_handler.initialize(&cursor).await?;
        inner
            .health_updater
            .update(StateKeeperHealthDetails::from(&cursor).into());
        tracing::info!(
            "Initializing state keeper. Next l1 batch to seal: {}, next L2 block to seal: {}",
            cursor.l1_batch,
            cursor.next_l2_block
        );

        // Re-execute pending batch if it exists. Otherwise, initialize a new batch.
        let (batch_init_params, pending_l2_blocks) = match pending_batch_params {
            Some(params) => {
                tracing::info!(
                    "There exists a pending batch consisting of {} L2 blocks, the first one is {}",
                    params.pending_l2_blocks.len(),
                    params
                        .pending_l2_blocks
                        .first()
                        .context("expected at least one pending L2 block")?
                        .number
                );
                // For re-executing purposes it's ok to not use exact precise millis.
                let timestamp_ms = params.l1_batch_env.first_l2_block.timestamp * 1000;
                (
                    BatchInitParams {
                        system_env: params.system_env,
                        l1_batch_env: params.l1_batch_env,
                        pubdata_params: params.pubdata_params,
                        timestamp_ms,
                    },
                    params.pending_l2_blocks,
                )
            }
            None => {
                tracing::info!("There is no open pending batch");
                return Ok(StateKeeper {
                    inner,
                    batch_state: BatchState::Uninit(cursor),
                });
            }
        };

        let previous_batch_protocol_version = inner
            .io
            .load_batch_version_id(batch_init_params.l1_batch_env.number - 1)
            .await?;
        let mut updates_manager = UpdatesManager::new(
            &batch_init_params,
            previous_batch_protocol_version,
            cursor.prev_l1_batch_timestamp,
            None,
<<<<<<< HEAD
=======
            !inner.leader_rotation,
>>>>>>> 6aae11ed
        );
        let protocol_upgrade_tx: Option<ProtocolUpgradeTx> = inner
            .load_protocol_upgrade_tx(
                &pending_l2_blocks,
                batch_init_params.system_env.version,
                batch_init_params.l1_batch_env.number,
            )
            .await?;

        let mut batch_executor = inner
            .create_batch_executor(
                batch_init_params.l1_batch_env.clone(),
                batch_init_params.system_env.clone(),
                batch_init_params.pubdata_params,
                stop_receiver,
            )
            .await?;
        StateKeeperInner::restore_state(
            &mut *batch_executor,
            &mut updates_manager,
            pending_l2_blocks,
        )
        .await?;

        Ok(StateKeeper {
            inner,
            batch_state: BatchState::Init(Box::new(InitializedBatchState {
                updates_manager,
                batch_executor,
                protocol_upgrade_tx,
                next_block_should_be_fictive: false,
            })),
        })
    }

    /// Returns the health check for state keeper.
    pub fn health_check(&self) -> ReactiveHealthCheck {
        self.health_updater.subscribe()
    }
}

impl StateKeeperInner {
    async fn start_batch(
        &mut self,
        cursor: IoCursor,
        stop_receiver: &mut watch::Receiver<bool>,
        ctx: Option<&ctx::Ctx>,
    ) -> Result<InitializedBatchState, OrStopped> {
        let batch_init_params = self
            .wait_for_new_batch_init_params(&cursor, stop_receiver, ctx)
            .await?;
        let first_batch_in_shared_bridge = batch_init_params.l1_batch_env.number
            == L1BatchNumber(1)
            && !batch_init_params.system_env.version.is_pre_shared_bridge();
        let previous_batch_protocol_version = self
            .io
            .load_batch_version_id(batch_init_params.l1_batch_env.number - 1)
            .await?;
        let updates_manager = UpdatesManager::new(
            &batch_init_params,
            previous_batch_protocol_version,
            cursor.prev_l1_batch_timestamp,
            Some(cursor.prev_l2_block_timestamp),
<<<<<<< HEAD
=======
            !self.leader_rotation,
>>>>>>> 6aae11ed
        );
        let batch_executor = self
            .create_batch_executor(
                batch_init_params.l1_batch_env.clone(),
                batch_init_params.system_env.clone(),
                batch_init_params.pubdata_params,
                stop_receiver,
            )
            .await?;

        let version_changed =
            batch_init_params.system_env.version != previous_batch_protocol_version;
        let protocol_upgrade_tx = if version_changed || first_batch_in_shared_bridge {
            self.load_upgrade_tx(batch_init_params.system_env.version)
                .await?
        } else {
            None
        };

        Ok(InitializedBatchState {
            updates_manager,
            batch_executor,
            protocol_upgrade_tx,
            next_block_should_be_fictive: false,
        })
    }

    async fn create_batch_executor(
        &mut self,
        l1_batch_env: L1BatchEnv,
        system_env: SystemEnv,
        pubdata_params: PubdataParams,
        stop_receiver: &watch::Receiver<bool>,
    ) -> Result<Box<dyn BatchExecutor<OwnedStorage>>, OrStopped> {
        let storage = self
            .storage_factory
            .access_storage(stop_receiver, l1_batch_env.number - 1)
            .await
            .stop_context("failed creating VM storage")?;
        Ok(self.batch_executor_factory.init_batch(
            storage,
            l1_batch_env,
            system_env,
            pubdata_params,
        ))
    }

    /// This function is meant to be called only once during the state-keeper initialization.
    /// It will check if we should load a protocol upgrade or a `GenesisUpgrade` transaction,
    /// perform some checks and return it.
    pub(super) async fn load_protocol_upgrade_tx(
        &mut self,
        pending_l2_blocks: &[L2BlockExecutionData],
        protocol_version: ProtocolVersionId,
        l1_batch_number: L1BatchNumber,
    ) -> anyhow::Result<Option<ProtocolUpgradeTx>> {
        // After the Shared Bridge is integrated,
        // there has to be a GenesisUpgrade upgrade transaction after the chain genesis.
        // It has to be the first transaction of the first batch.
        // The GenesisUpgrade upgrade does not bump the protocol version, but attaches an upgrade
        // transaction to the genesis protocol version.
        let first_batch_in_shared_bridge =
            l1_batch_number == L1BatchNumber(1) && !protocol_version.is_pre_shared_bridge();
        let previous_batch_protocol_version =
            self.io.load_batch_version_id(l1_batch_number - 1).await?;

        let version_changed = protocol_version != previous_batch_protocol_version;
        let mut protocol_upgrade_tx = if version_changed || first_batch_in_shared_bridge {
            self.io.load_upgrade_tx(protocol_version).await?
        } else {
            None
        };

        // Sanity check: if `txs_to_reexecute` is not empty and upgrade tx is present for this block
        // then it must be the first one in `txs_to_reexecute`.
        if !pending_l2_blocks.is_empty() && protocol_upgrade_tx.is_some() {
            // We already processed the upgrade tx but did not seal the batch it was in.
            let first_tx_to_reexecute = &pending_l2_blocks[0].txs[0];
            assert_eq!(
                first_tx_to_reexecute.tx_format(),
                TransactionType::ProtocolUpgradeTransaction,
                "Expected an upgrade transaction to be the first one in pending L2 blocks, but found {:?}",
                first_tx_to_reexecute.hash()
            );
            tracing::info!(
                "There is a protocol upgrade in batch #{l1_batch_number}, upgrade tx already processed"
            );
            protocol_upgrade_tx = None; // The protocol upgrade was already executed
        }

        if protocol_upgrade_tx.is_some() {
            tracing::info!("There is a new upgrade tx to be executed in batch #{l1_batch_number}");
        }
        Ok(protocol_upgrade_tx)
    }

    async fn load_upgrade_tx(
        &mut self,
        protocol_version: ProtocolVersionId,
    ) -> anyhow::Result<Option<ProtocolUpgradeTx>> {
        self.io
            .load_upgrade_tx(protocol_version)
            .await
            .with_context(|| format!("failed loading upgrade transaction for {protocol_version:?}"))
    }

    #[tracing::instrument(
        skip_all,
        fields(
            l1_batch = %cursor.l1_batch,
        )
    )]
    async fn wait_for_new_batch_params(
        &mut self,
        cursor: &IoCursor,
        stop_receiver: &watch::Receiver<bool>,
        ctx: Option<&ctx::Ctx>,
    ) -> Result<L1BatchParams, OrStopped> {
        while !is_canceled(stop_receiver) {
            if let Some(ctx) = ctx {
                if !ctx.is_active() {
                    return Err(OrStopped::Stopped);
                }
            }

            if let Some(params) = self
                .io
                .wait_for_new_batch_params(cursor, POLL_WAIT_DURATION)
                .await?
            {
                return Ok(params);
            }
        }
        Err(OrStopped::Stopped)
    }

    #[tracing::instrument(
        skip_all,
        fields(
            l1_batch = %cursor.l1_batch,
        )
    )]
    async fn wait_for_new_batch_init_params(
        &mut self,
        cursor: &IoCursor,
        stop_receiver: &mut watch::Receiver<bool>,
        ctx: Option<&ctx::Ctx>,
    ) -> Result<BatchInitParams, OrStopped> {
        // `io.wait_for_new_batch_params(..)` is not cancel-safe; once we get new batch params, we must hold onto them
        // until we get the rest of parameters from I/O or receive a stop request.
        let params = self
            .wait_for_new_batch_params(cursor, stop_receiver, ctx)
            .await?;
        let contracts = self
            .io
            .load_base_system_contracts(params.protocol_version, cursor)
            .await
            .with_context(|| {
                format!(
                    "failed loading system contracts for protocol version {:?}",
                    params.protocol_version
                )
            })?;

        // `select!` is safe to use here; `io.load_batch_state_hash(..)` is cancel-safe by contract
        tokio::select! {
            hash_result = self.io.load_batch_state_hash(cursor.l1_batch - 1) => {
                let previous_batch_hash = hash_result.context("cannot load state hash for previous L1 batch")?;
                Ok(params.into_init_params(self.io.chain_id(), contracts, cursor, previous_batch_hash))
            }
            _ = stop_receiver.changed() => Err(OrStopped::Stopped),
        }
    }

    #[tracing::instrument(
        skip_all,
        fields(
            l1_batch = %updates.l1_batch_number(),
            l2_block = %updates.next_l2_block_number(),
        )
    )]
    async fn wait_for_new_l2_block_params(
        &mut self,
        updates: &UpdatesManager,
        stop_receiver: &watch::Receiver<bool>,
    ) -> Result<L2BlockParams, OrStopped> {
        let latency = KEEPER_METRICS.wait_for_l2_block_params.start();
        let cursor = updates.io_cursor();
        while !is_canceled(stop_receiver) {
            if let Some(params) = self
                .io
                .wait_for_new_l2_block_params(&cursor, POLL_WAIT_DURATION)
                .await
                .context("error waiting for new L2 block params")?
            {
                self.health_updater
                    .update(StateKeeperHealthDetails::from(&cursor).into());

                latency.observe();
                return Ok(params);
            }
        }
        Err(OrStopped::Stopped)
    }

    fn set_l2_block_params(updates_manager: &mut UpdatesManager, l2_block_params: L2BlockParams) {
        tracing::debug!(
            "Setting next L2 block #{} (L1 batch #{}) with initial params: timestamp {}, virtual block {}",
            updates_manager.next_l2_block_number(),
            updates_manager.l1_batch_number(),
            display_timestamp(l2_block_params.timestamp()),
            l2_block_params.virtual_blocks()
        );
        updates_manager.set_next_l2_block_params(l2_block_params);
    }

    #[tracing::instrument(
        skip_all,
        fields(
            l1_batch = %updates_manager.l1_batch_number(),
            l2_block = %updates_manager.next_l2_block_number(),
        )
    )]
    async fn start_next_l2_block(
        updates_manager: &mut UpdatesManager,
        batch_executor: &mut dyn BatchExecutor<OwnedStorage>,
    ) -> anyhow::Result<()> {
        updates_manager.push_l2_block();
        let block_env = updates_manager.last_pending_l2_block().get_env();
        tracing::debug!(
            "Initialized new L2 block #{} (L1 batch #{}) with timestamp {}",
            block_env.number,
            updates_manager.l1_batch_number(),
            display_timestamp(block_env.timestamp)
        );
        batch_executor
            .start_next_l2_block(block_env)
            .await
            .with_context(|| {
                format!("failed starting L2 block with {block_env:?} in batch executor")
            })
    }

    #[tracing::instrument(
        skip_all,
        fields(
            l1_batch = %updates_manager.l1_batch_number(),
            l2_block = %updates_manager.last_pending_l2_block().number,
        )
    )]
    async fn seal_l2_block(&mut self, updates_manager: &UpdatesManager) -> anyhow::Result<()> {
        self.output_handler
            .handle_l2_block_data(updates_manager)
            .await
            .with_context(|| {
                format!(
                    "handling L2 block #{} failed",
                    updates_manager.last_pending_l2_block().number
                )
            })
    }

    /// Applies the "pending state" on the `UpdatesManager`.
    /// Pending state means transactions that were executed before the server restart. Before we continue processing the
    /// batch, we need to restore the state. We must ensure that every transaction is executed successfully.
    ///
    /// Additionally, it initialized the next L2 block timestamp.
    #[tracing::instrument(
        skip_all,
        fields(n_blocks = %l2_blocks_to_reexecute.len())
    )]
    async fn restore_state(
        batch_executor: &mut dyn BatchExecutor<OwnedStorage>,
        updates_manager: &mut UpdatesManager,
        l2_blocks_to_reexecute: Vec<L2BlockExecutionData>,
    ) -> Result<(), OrStopped> {
        if l2_blocks_to_reexecute.is_empty() {
            return Ok(());
        }

        for (index, l2_block) in l2_blocks_to_reexecute.into_iter().enumerate() {
            // Push any non-first L2 block to updates manager. The first one was pushed when `updates_manager` was initialized.
            if index > 0 {
                Self::set_l2_block_params(
                    updates_manager,
                    // For re-executing purposes it's ok to not use exact precise millis.
                    L2BlockParams::with_custom_virtual_block_count(
                        l2_block.timestamp * 1000,
                        l2_block.virtual_blocks,
                    ),
                );
                Self::start_next_l2_block(updates_manager, batch_executor).await?;
            }

            let l2_block_number = l2_block.number;
            tracing::info!(
                "Starting to reexecute transactions from sealed L2 block #{l2_block_number}"
            );
            for tx in l2_block.txs {
                let result = batch_executor
                    .execute_tx(tx.clone())
                    .await
                    .with_context(|| format!("failed re-executing transaction {:?}", tx.hash()))?;
                let result = TxExecutionResult::new(result);

                APP_METRICS.processed_txs[&TxStage::StateKeeper].inc();
                APP_METRICS.processed_l1_txs[&TxStage::StateKeeper].inc_by(tx.is_l1().into());

                let TxExecutionResult::Success {
                    tx_result,
                    tx_metrics: tx_execution_metrics,
                    call_tracer_result,
                    ..
                } = result
                else {
                    tracing::error!(
                        "Re-executing stored tx failed. Tx: {tx:?}. Err: {:?}",
                        result.err()
                    );
                    return Err(anyhow::anyhow!(
                        "Re-executing stored tx failed. It means that transaction was executed \
                         successfully before, but failed after a restart."
                    )
                    .into());
                };

                let tx_hash = tx.hash();
                let is_l1 = tx.is_l1();
                let exec_result_status = tx_result.result.clone();
                let initiator_account = tx.initiator_account();

                updates_manager.extend_from_executed_transaction(
                    tx,
                    *tx_result,
                    *tx_execution_metrics,
                    call_tracer_result,
                );

                tracing::debug!(
                    "Finished re-executing tx {tx_hash} by {initiator_account} (is_l1: {is_l1}, \
                     #{idx_in_l1_batch} in L1 batch #{l1_batch_number}, #{idx_in_l2_block} in L2 block #{l2_block_number}); \
                     status: {exec_result_status:?}. Tx execution metrics: {tx_execution_metrics:?}, block execution metrics: {block_execution_metrics:?}",
                    idx_in_l1_batch = updates_manager.pending_executed_transactions_len(),
                    l1_batch_number = updates_manager.l1_batch_number(),
                    idx_in_l2_block = updates_manager.last_pending_l2_block().executed_transactions.len(),
                    block_execution_metrics = updates_manager.pending_execution_metrics()
                );
            }

            updates_manager.commit_pending_block();
        }

        tracing::debug!(
            "All the transactions from the pending state were re-executed successfully"
        );
        Ok(())
    }

    async fn process_upgrade_tx(
        &mut self,
        batch_executor: &mut dyn BatchExecutor<OwnedStorage>,
        updates_manager: &mut UpdatesManager,
        protocol_upgrade_tx: ProtocolUpgradeTx,
    ) -> anyhow::Result<()> {
        // Sanity check: protocol upgrade tx must be the first one in the batch.
        assert_eq!(updates_manager.pending_executed_transactions_len(), 0);

        let tx: Transaction = protocol_upgrade_tx.into();
        let (seal_resolution, exec_result) = self
            .process_one_tx(batch_executor, updates_manager, tx.clone())
            .await?;

        match &seal_resolution {
            SealResolution::NoSeal | SealResolution::IncludeAndSeal => {
                let TxExecutionResult::Success {
                    tx_result,
                    tx_metrics: tx_execution_metrics,
                    call_tracer_result,
                    ..
                } = exec_result
                else {
                    anyhow::bail!("Tx inclusion seal resolution must be a result of a successful tx execution");
                };

                // Despite success of upgrade transaction is not enforced by protocol,
                // we panic here because failed upgrade tx is not intended in any case.
                if tx_result.result.is_failed() {
                    anyhow::bail!("Failed upgrade tx {:?}", tx.hash());
                }

                updates_manager.extend_from_executed_transaction(
                    tx,
                    *tx_result,
                    *tx_execution_metrics,
                    call_tracer_result,
                );
                Ok(())
            }
            SealResolution::ExcludeAndSeal => {
                anyhow::bail!("first tx in batch cannot result into `ExcludeAndSeal`");
            }
            SealResolution::Unexecutable(reason) => {
                anyhow::bail!(
                    "Upgrade transaction {:?} is unexecutable: {reason}",
                    tx.hash()
                );
            }
        }
    }

    /// Executes one transaction in the batch executor, and then decides whether the batch should be sealed.
    /// Batch may be sealed because of one of the following reasons:
    /// 1. The VM entered an incorrect state (e.g. out of gas). In that case, we must revert the transaction and seal
    /// the block.
    /// 2. Seal manager decided that batch is ready to be sealed.
    /// Note: this method doesn't mutate `updates_manager` in the end. However, reference should be mutable
    /// because we use `apply_and_rollback` method of `updates_manager.storage_writes_deduplicator`.
    #[tracing::instrument(skip_all)]
    async fn process_one_tx(
        &mut self,
        batch_executor: &mut dyn BatchExecutor<OwnedStorage>,
        updates_manager: &mut UpdatesManager,
        tx: Transaction,
    ) -> anyhow::Result<(SealResolution, TxExecutionResult)> {
        let latency = KEEPER_METRICS.execute_tx_outer_time.start();
        let exec_result = batch_executor
            .execute_tx(tx.clone())
            .await
            .with_context(|| format!("failed executing transaction {:?}", tx.hash()))?;
        let exec_result = TxExecutionResult::new(exec_result);
        latency.observe();

        APP_METRICS.processed_txs[&TxStage::StateKeeper].inc();
        APP_METRICS.processed_l1_txs[&TxStage::StateKeeper].inc_by(tx.is_l1().into());

        let latency = KEEPER_METRICS.determine_seal_resolution.start();
        // All of `TxExecutionResult::BootloaderOutOfGasForTx`,
        // `Halt::NotEnoughGasProvided` correspond to out-of-gas errors but of different nature.
        // - `BootloaderOutOfGasForTx`: it is returned when bootloader stack frame run out of gas before tx execution finished.
        // - `Halt::NotEnoughGasProvided`: there are checks in bootloader in some places (search for `checkEnoughGas` calls).
        //      They check if there is more gas in the frame than bootloader estimates it will need.
        //      This error is returned when such a check fails. Basically, bootloader doesn't continue execution but panics prematurely instead.
        // If some transaction fails with any of these errors and is the first transaction in L1 batch, then it's marked as unexecutable.
        // Otherwise, `ExcludeAndSeal` resolution is returned, i.e. batch will be sealed and transaction will be included in the next L1 batch.

        let is_first_tx = updates_manager.pending_executed_transactions_len() == 0;
        let resolution = match &exec_result {
            TxExecutionResult::BootloaderOutOfGasForTx
            | TxExecutionResult::RejectedByVm {
                reason: Halt::NotEnoughGasProvided,
            } => {
                let (reason, criterion) = match &exec_result {
                    TxExecutionResult::BootloaderOutOfGasForTx => (
                        UnexecutableReason::BootloaderOutOfGas,
                        "bootloader_tx_out_of_gas",
                    ),
                    TxExecutionResult::RejectedByVm {
                        reason: Halt::NotEnoughGasProvided,
                    } => (
                        UnexecutableReason::NotEnoughGasProvided,
                        "not_enough_gas_provided_to_start_tx",
                    ),
                    _ => unreachable!(),
                };
                let resolution = if is_first_tx {
                    SealResolution::Unexecutable(reason)
                } else {
                    SealResolution::ExcludeAndSeal
                };
                AGGREGATION_METRICS.l1_batch_reason_inc(criterion, &resolution);
                resolution
            }
            TxExecutionResult::RejectedByVm { reason } => {
                UnexecutableReason::Halt(reason.clone()).into()
            }
            TxExecutionResult::Success {
                tx_result,
                tx_metrics: tx_execution_metrics,
                gas_remaining,
                ..
            } => {
                let tx_execution_status = &tx_result.result;
                tracing::trace!(
                    "finished tx {:?} by {:?} (is_l1: {}) (#{} in l1 batch {}) (#{} in L2 block {}) \
                    status: {:?}. Tx execution metrics: {:?}, block execution metrics: {:?}",
                    tx.hash(),
                    tx.initiator_account(),
                    tx.is_l1(),
                    updates_manager.pending_executed_transactions_len() + 1,
                    updates_manager.l1_batch_number(),
                    updates_manager.last_pending_l2_block().executed_transactions.len() + 1,
                    updates_manager.last_pending_l2_block().number,
                    tx_execution_status,
                    &tx_execution_metrics,
                    updates_manager.pending_execution_metrics() + **tx_execution_metrics,
                );

                if let Some(tx_filter) = &self.deployment_tx_filter {
                    if !(tx.is_l1() || tx.is_protocol_upgrade())
                        && tx_filter
                            .find_not_allowed_deployer(
                                tx.initiator_account(),
                                &tx_result.logs.events,
                            )
                            .await
                            .is_some()
                    {
                        tracing::warn!(
                                "Deployment transaction {tx:?} is not allowed. Mark it as unexecutable."
                            );
                        return Ok((
                            SealResolution::Unexecutable(UnexecutableReason::DeploymentNotAllowed),
                            exec_result,
                        ));
                    }
                }

                let encoding_len = tx.encoding_len();

                let logs_to_apply_iter = tx_result.logs.storage_logs.iter();
                let block_writes_metrics = updates_manager
                    .storage_writes_deduplicator_mut()
                    .apply_and_rollback(logs_to_apply_iter.clone());

                let tx_writes_metrics =
                    StorageWritesDeduplicator::apply_on_empty_state(logs_to_apply_iter);

                let tx_data = SealData {
                    execution_metrics: **tx_execution_metrics,
                    cumulative_size: encoding_len,
                    writes_metrics: tx_writes_metrics,
                    gas_remaining: *gas_remaining,
                };
                let block_data = SealData {
                    execution_metrics: tx_data.execution_metrics
                        + updates_manager.pending_execution_metrics(),
                    cumulative_size: tx_data.cumulative_size
                        + updates_manager.pending_txs_encoding_size(),
                    writes_metrics: block_writes_metrics,
                    gas_remaining: *gas_remaining,
                };
                let is_tx_l1 = tx.is_l1() as usize;

                self.sealer.should_seal_l1_batch(
                    updates_manager.l1_batch_number().0,
                    updates_manager.pending_executed_transactions_len() + 1,
                    updates_manager.pending_l1_transactions_len() + is_tx_l1,
                    &block_data,
                    &tx_data,
                    updates_manager.protocol_version(),
                )
            }
        };
        latency.observe();
        Ok((resolution, exec_result))
    }

    fn report_seal_criteria_capacity(&self, manager: &UpdatesManager) {
        let block_writes_metrics = manager.storage_writes_deduplicator().metrics();

        let block_data = SealData {
            execution_metrics: manager.pending_execution_metrics(),
            cumulative_size: manager.pending_txs_encoding_size(),
            writes_metrics: block_writes_metrics,
            gas_remaining: u32::MAX, // not used
        };

        let capacities = self.sealer.capacity_filled(
            manager.pending_executed_transactions_len(),
            manager.pending_l1_transactions_len(),
            &block_data,
            manager.protocol_version(),
        );
        for (criterion, capacity) in capacities {
            AGGREGATION_METRICS.record_criterion_capacity(criterion, capacity);
        }
    }
}

#[derive(Debug, Default)]
pub enum RunMode {
    Propose,
    #[default]
    WithoutRollback,
}

#[derive(Debug)]
enum ProcessBlockIterationOutcome {
    SealBlock,
    SealBatch,
}

impl StateKeeper {
    pub async fn run(
        self,
        mode: RunMode,
        stop_receiver: watch::Receiver<bool>,
    ) -> anyhow::Result<()> {
        try_stoppable!(self.run_inner(mode, stop_receiver).await);
        Ok(())
    }

    /// Fallible version of `run` routine that allows to easily exit upon cancellation.
    async fn run_inner(
        mut self,
        mode: RunMode,
        mut stop_receiver: watch::Receiver<bool>,
    ) -> Result<Infallible, OrStopped> {
        while !is_canceled(&stop_receiver) {
<<<<<<< HEAD
            match mode {
                RunMode::Propose => {
                    #[derive(Debug, Copy, Clone)]
                    enum Action {
                        Propose,
                        Rollback,
                        Commit,
                    }

                    let (
                        number_of_pending_blocks,
                        is_last_block_fictive,
                        last_pending_block_number,
                    ) = match &self.batch_state {
                        BatchState::Uninit(_) => (0, false, None),
                        BatchState::Init(s) => (
                            s.updates_manager.number_of_pending_blocks(),
                            s.updates_manager
                                .last_pending_l2_block_checked()
                                .map_or(false, |b| b.executed_transactions.is_empty()),
                            s.updates_manager
                                .last_pending_l2_block_checked()
                                .map(|b| b.number),
                        ),
                    };
                    let possible_actions = if last_pending_block_number == Some(L2BlockNumber(1)) {
                        vec![Action::Commit]
                    } else {
                        match (number_of_pending_blocks, is_last_block_fictive) {
                            (0, _) => vec![Action::Propose],
                            (1, false) => vec![Action::Propose, Action::Commit, Action::Rollback],
                            (1, true) => vec![Action::Commit, Action::Rollback],
                            (2, false) => vec![Action::Commit, Action::Rollback],
                            (2, true) => vec![Action::Commit, Action::Rollback],
                            _ => unreachable!(),
                        }
                    };
                    let idx = rand::random::<usize>() % possible_actions.len();
                    let action = possible_actions[idx];
                    match action {
                        Action::Propose => {
                            tracing::error!("Proposing a new block");
                            self.propose(&mut stop_receiver, None).await?;
                        }
                        Action::Rollback => {
                            tracing::error!("Rolling back the last block");
                            self.rollback().await?;
                        }
                        Action::Commit => {
                            tracing::error!("Committing the last block");
                            self.commit_pending_block().await?;
                        }
                    }
                }
                RunMode::WithoutRollback => {
                    self.process_block(&mut stop_receiver, None).await?;
                    self.seal_last_pending_block_data().await?;
                    self.commit_pending_block().await?;
                }
            };
=======
            self.process_block(&mut stop_receiver).await?;
            self.seal_last_pending_block_data().await?;
            self.commit_pending_block().await?;
>>>>>>> 6aae11ed
        }

        Err(OrStopped::Stopped)
    }

    async fn process_block(
        &mut self,
        stop_receiver: &mut watch::Receiver<bool>,
        ctx: Option<&ctx::Ctx>,
    ) -> Result<(), OrStopped> {
        // If there is no open batch then start one.
        let state = self
            .batch_state
            .ensure_initialized(&mut self.inner, stop_receiver, ctx)
            .await?;
        let updates_manager = &mut state.updates_manager;
        let batch_executor = state.batch_executor.as_mut();

        if let Some(protocol_upgrade_tx) = state.protocol_upgrade_tx.take() {
            // Protocol upgrade tx if the first tx in the block so we shouldn't do `set_l2_block_params`.
            self.inner
                .process_upgrade_tx(batch_executor, updates_manager, protocol_upgrade_tx)
                .await?;
        } else {
            // Params for the first L2 block in the batch are pushed with batch params.
            // For non-first L2 block they must be set manually.
            if updates_manager.pending_executed_transactions_len() > 0 {
                let next_l2_block_params = self
                    .inner
                    .wait_for_new_l2_block_params(updates_manager, stop_receiver)
                    .await
                    .stop_context("failed getting L2 block params")?;
                StateKeeperInner::set_l2_block_params(updates_manager, next_l2_block_params);
            }

            if state.next_block_should_be_fictive {
                // Create a fictive L2 block.
                let next_l2_block_timestamp =
                    updates_manager.next_l2_block_timestamp_ms_mut().unwrap();
                self.inner
                    .io
                    .update_next_l2_block_timestamp(next_l2_block_timestamp);
                StateKeeperInner::start_next_l2_block(updates_manager, batch_executor).await?;

                return Ok(());
            }
        }

        while !is_canceled(stop_receiver) {
            let full_latency = KEEPER_METRICS.process_block_loop_iteration.start();

            if let Some(ctx) = ctx {
                if !ctx.is_active() {
                    let some_tx_was_processed = state
                        .updates_manager
                        .last_pending_l2_block_checked()
                        .is_some_and(|b| !b.executed_transactions.is_empty());
                    if !some_tx_was_processed {
                        if state.updates_manager.is_in_first_pending_block_state() {
                            let pending_block = state.updates_manager.last_pending_l2_block();
                            let cursor = IoCursor {
                                next_l2_block: pending_block.number,
                                prev_l2_block_hash: pending_block.prev_block_hash,
                                prev_l2_block_timestamp: pending_block
                                    .prev_block_timestamp
                                    .unwrap(),
                                l1_batch: state.updates_manager.l1_batch_number(),
                                prev_l1_batch_timestamp: state
                                    .updates_manager
                                    .previous_batch_timestamp(),
                            };
                            self.batch_state = BatchState::Uninit(cursor);
                        } else if state.updates_manager.has_next_block_params() {
                            state.updates_manager.reset_next_l2_block_params();
                        }
                        return Err(OrStopped::Stopped);
                    }
                    return Err(OrStopped::Stopped);
                }
            }

            let outcome = Self::process_block_iteration(state, &mut self.inner).await?;
            full_latency.observe();

            match outcome {
                Some(ProcessBlockIterationOutcome::SealBatch) => {
                    state.next_block_should_be_fictive = true;
                    return Ok(());
                }
                Some(ProcessBlockIterationOutcome::SealBlock) => return Ok(()),
                None => {}
            }
        }

        Err(OrStopped::Stopped)
    }

    async fn process_block_iteration(
        state: &mut InitializedBatchState,
        inner: &mut StateKeeperInner,
    ) -> Result<Option<ProcessBlockIterationOutcome>, OrStopped> {
        let updates_manager = &mut state.updates_manager;
        let batch_executor = state.batch_executor.as_mut();

        if inner
            .io
            .should_seal_l1_batch_unconditionally(updates_manager)
            .await?
        {
            // Push the current block if it has not been done yet and this will effectively create a fictive l2 block.
            if let Some(next_l2_block_timestamp) = updates_manager.next_l2_block_timestamp_ms_mut()
            {
                inner
                    .io
                    .update_next_l2_block_timestamp(next_l2_block_timestamp);
                StateKeeperInner::start_next_l2_block(updates_manager, batch_executor).await?;
            }

            tracing::debug!(
                "L2 block #{} should be sealed as per L1 batch unconditional sealing rules",
                updates_manager.last_pending_l2_block().number,
            );
            return Ok(Some(ProcessBlockIterationOutcome::SealBatch));
        }

        if !updates_manager.has_next_block_params()
            && inner.io.should_seal_l2_block(updates_manager)
        {
            tracing::debug!(
                "L2 block #{} should be sealed as per L2 block sealing rules",
                updates_manager.last_pending_l2_block().number,
            );
            return Ok(Some(ProcessBlockIterationOutcome::SealBlock));
        }

        let waiting_latency = KEEPER_METRICS.waiting_for_tx.start();
        if let Some(next_l2_block_timestamp) = updates_manager.next_l2_block_timestamp_ms_mut() {
            // The next block has not started yet, we keep updating the next l2 block parameters with correct timestamp
            inner
                .io
                .update_next_l2_block_timestamp(next_l2_block_timestamp);
        }

        let Some(tx) = inner
            .io
            .wait_for_next_tx(
                POLL_WAIT_DURATION,
                updates_manager.get_next_or_current_l2_block_timestamp(),
            )
            .instrument(info_span!("wait_for_next_tx"))
            .await
            .context("error waiting for next transaction")?
        else {
            waiting_latency.observe();
            tracing::trace!("No new transactions. Waiting!");
            return Ok(None);
        };
        waiting_latency.observe();

        let tx_hash = tx.hash();

        // We need to start a new block
        if updates_manager.has_next_block_params() {
            StateKeeperInner::start_next_l2_block(updates_manager, batch_executor).await?;
        }

        let (seal_resolution, exec_result) = inner
            .process_one_tx(batch_executor, updates_manager, tx.clone())
            .await?;

        let latency = KEEPER_METRICS.match_seal_resolution.start();
        match &seal_resolution {
            SealResolution::NoSeal => {
                let TxExecutionResult::Success {
                    tx_result,
                    tx_metrics: tx_execution_metrics,
                    call_tracer_result,
                    ..
                } = exec_result
                else {
                    unreachable!(
                        "Tx inclusion seal resolution must be a result of a successful tx execution",
                    );
                };
                updates_manager.extend_from_executed_transaction(
                    tx,
                    *tx_result,
                    *tx_execution_metrics,
                    call_tracer_result,
                );
            }
            SealResolution::IncludeAndSeal => {
                let TxExecutionResult::Success {
                    tx_result,
                    tx_metrics: tx_execution_metrics,
                    call_tracer_result,
                    ..
                } = exec_result
                else {
                    unreachable!(
                        "Tx inclusion seal resolution must be a result of a successful tx execution",
                    );
                };
                updates_manager.extend_from_executed_transaction(
                    tx,
                    *tx_result,
                    *tx_execution_metrics,
                    call_tracer_result,
                );
            }
            SealResolution::ExcludeAndSeal => {
                batch_executor.rollback_last_tx().await.with_context(|| {
                    format!("failed rolling back transaction {tx_hash:?} in batch executor")
                })?;
                inner.io.rollback(tx).await.with_context(|| {
                    format!("failed rolling back transaction {tx_hash:?} in I/O")
                })?;
            }
            SealResolution::Unexecutable(reason) => {
                batch_executor.rollback_last_tx().await.with_context(|| {
                    format!("failed rolling back transaction {tx_hash:?} in batch executor")
                })?;
                inner
                    .io
                    .reject(&tx, reason.clone())
                    .await
                    .with_context(|| format!("cannot reject transaction {tx_hash:?}"))?;
            }
        };
        let result = if seal_resolution.should_seal() {
            tracing::debug!(
                "L2 block #{} should be sealed with conditional sealer resolution {seal_resolution:?} after executing transaction {tx_hash}",
                updates_manager.last_pending_l2_block().number
            );
            Some(ProcessBlockIterationOutcome::SealBatch)
        } else {
            None
        };
        latency.observe();
        Ok(result)
    }

    async fn seal_batch(&mut self) -> anyhow::Result<()> {
        let mut state = self.batch_state.finish();
        assert!(!state.updates_manager.has_next_block_params());

        self.inner
            .report_seal_criteria_capacity(&state.updates_manager);

        let (finished_batch, _) = state.batch_executor.finish_batch().await?;
        state.updates_manager.finish_batch(finished_batch);
        let l1_batch_number = state.updates_manager.l1_batch_number();
        self.inner
            .output_handler
            .handle_l1_batch(Arc::new(state.updates_manager))
            .await
            .with_context(|| format!("failed sealing L1 batch #{l1_batch_number}"))?;

        Ok(())
    }

    async fn seal_last_pending_block_data(&mut self) -> anyhow::Result<()> {
        let state = self.batch_state.unwrap_init_ref();
        let pending_block = state.updates_manager.last_pending_l2_block();
        if !pending_block.executed_transactions.is_empty() {
            self.inner.seal_l2_block(&state.updates_manager).await?;
        }
        Ok(())
    }

    pub async fn commit_pending_block(&mut self) -> anyhow::Result<()> {
        let batch_state = self.batch_state.unwrap_init_mut();
        let pending_block = batch_state.updates_manager.first_pending_l2_block();

        if pending_block.executed_transactions.is_empty() {
            // fictive block -> seal batch.
            self.seal_batch().await?;
        } else {
<<<<<<< HEAD
            // non-fictive block -> finalize block sealing.
            self.inner
                .output_handler
                .handle_l2_block_header(
                    &batch_state.updates_manager.header_for_first_pending_block(),
                )
                .await?;
            // Important: should come after header is sealed!
            let mut iter = pending_block
                .executed_transactions
                .iter()
                .map(|tx| &tx.transaction);
            self.inner.io.advance_nonces(Box::new(&mut iter)).await;

=======
            if self.inner.leader_rotation {
                // non-fictive block -> finalize block sealing.
                self.inner
                    .output_handler
                    .handle_l2_block_header(
                        &batch_state.updates_manager.header_for_first_pending_block(),
                    )
                    .await?;
                // Important: should come after header is sealed!
                let mut iter = pending_block
                    .executed_transactions
                    .iter()
                    .map(|tx| &tx.transaction);
                self.inner.io.advance_nonces(Box::new(&mut iter)).await;
            }
>>>>>>> 6aae11ed
            batch_state.updates_manager.commit_pending_block();
        }

        Ok(())
    }

<<<<<<< HEAD
    pub async fn propose(
        &mut self,
        stop_receiver: &mut watch::Receiver<bool>,
        ctx: Option<&ctx::Ctx>,
    ) -> Result<Payload, OrStopped> {
        self.inner.io.set_is_active_leader(true);
        self.process_block(stop_receiver, ctx).await?;
        self.seal_last_pending_block_data().await?;

        let batch_state = self.batch_state.unwrap_init_ref();
        let payload = batch_state.updates_manager.build_payload().unwrap();

        Ok(payload)
    }

    pub async fn verify(
        &mut self,
        stop_receiver: &mut watch::Receiver<bool>,
    ) -> Result<(), OrStopped> {
        self.inner.io.set_is_active_leader(false);
        self.process_block(stop_receiver, None).await?;
        self.seal_last_pending_block_data().await?;

        Ok(())
    }

    pub fn pending_block_number(&self) -> Option<u32> {
        if let BatchState::Init(state) = &self.batch_state {
            state
                .updates_manager
                .last_pending_l2_block_checked()
                .map(|b| b.number.0)
        } else {
            None
        }
    }

    pub fn pending_payload(&self) -> Option<Payload> {
        if let BatchState::Init(state) = &self.batch_state {
            state.updates_manager.build_payload()
        } else {
            None
        }
    }

    pub fn cursor_for_action_queue(&self) -> IoCursor {
        match &self.batch_state {
            BatchState::Uninit(cursor) => {
                let mut cursor = cursor.clone();
                cursor.l1_batch -= 1;
                cursor
            }
            BatchState::Init(d) => d.updates_manager.io_cursor(),
        }
    }

    pub async fn rollback(&mut self) -> anyhow::Result<()> {
        let batch_data = self.batch_state.unwrap_init_mut();
        let pending_block = batch_data.updates_manager.last_pending_l2_block();
=======
    pub async fn rollback(&mut self) -> anyhow::Result<()> {
        let state = self.batch_state.unwrap_init_mut();
        let pending_block = state.updates_manager.last_pending_l2_block();
>>>>>>> 6aae11ed
        tracing::info!("Rolling back block #{}", pending_block.number);

        // Rollback postgres if block is non-fictive.
        // If block is fictive then its data wasn't saved.
        if !pending_block.executed_transactions.is_empty() {
            self.inner
                .output_handler
<<<<<<< HEAD
                .rollback_pending_l2_block(pending_block.number)
                .await?;
        }

        // Rollback mempool
=======
                .rollback_pending_l2_block_data(pending_block.number)
                .await?;
        }

        // Rollback mempool.
>>>>>>> 6aae11ed
        let txs = pending_block
            .executed_transactions
            .iter()
            .map(|tx| tx.transaction.clone())
            .collect();
<<<<<<< HEAD
        self.inner.io.rollback_block(txs).await?;

        if batch_data.updates_manager.is_in_first_pending_block_state() {
            let cursor = IoCursor {
                next_l2_block: pending_block.number,
                prev_l2_block_hash: pending_block.prev_block_hash,
                prev_l2_block_timestamp: pending_block.prev_block_timestamp.unwrap(),
                l1_batch: batch_data.updates_manager.l1_batch_number(),
                prev_l1_batch_timestamp: batch_data.updates_manager.previous_batch_timestamp(),
            };
            self.batch_state = BatchState::Uninit(cursor);
        } else {
            // No need to rollback upgrade tx, since it can only be in the first block and this is the branch for non-first blocks.

            // Rollback batch executor
            let batch_executor = &mut batch_data.batch_executor;
            batch_executor.rollback_l2_block().await?;

            // Rollback updates manager
            let updates_manager = &mut batch_data.updates_manager;

            updates_manager.pop_last_pending_block();
=======
        self.inner.io.rollback_l2_block(txs).await?;

        if state.updates_manager.is_in_first_pending_block_state() {
            // Rollback state to `Uninit`.
            state.updates_manager.pop_last_pending_block();
            self.batch_state = BatchState::Uninit(state.updates_manager.io_cursor());
        } else {
            // No need to rollback `state.protocol_upgrade_tx`, since it's only changed in the first block and this is the branch for non-first blocks.
            state.batch_executor.rollback_l2_block().await?;
            // Reset `state.next_block_should_be_fictive` in case non-fictive block is rolled back.
            if !state
                .updates_manager
                .last_pending_l2_block()
                .executed_transactions
                .is_empty()
            {
                state.next_block_should_be_fictive = false;
            }
            state.updates_manager.pop_last_pending_block();
        }

        Ok(())
    }
}

// Test only!!
impl StateKeeper {
    pub async fn run_with_rollback_enabled(
        mut self,
        mut stop_receiver: watch::Receiver<bool>,
        mut block_numbers_to_rollback: VecDeque<L2BlockNumber>,
    ) -> anyhow::Result<()> {
        // Rollback is only enabled for leader rotation mode.
        assert!(self.inner.leader_rotation);

        while !is_canceled(&stop_receiver) {
            try_stoppable!(self.process_block(&mut stop_receiver).await);
            self.seal_last_pending_block_data().await?;

            let block_number = self
                .batch_state
                .unwrap_init_ref()
                .updates_manager
                .last_pending_l2_block()
                .number;
            if block_numbers_to_rollback.front().copied() == Some(block_number) {
                block_numbers_to_rollback.pop_front();
                self.rollback().await?;
            } else {
                self.commit_pending_block().await?;
            }
>>>>>>> 6aae11ed
        }

        Ok(())
    }
}<|MERGE_RESOLUTION|>--- conflicted
+++ resolved
@@ -16,20 +16,9 @@
 use zksync_shared_metrics::{TxStage, APP_METRICS};
 use zksync_state::{OwnedStorage, ReadStorageFactory};
 use zksync_types::{
-<<<<<<< HEAD
-    block::{L2BlockExecutionData, L2BlockHeader},
-    commitment::PubdataParams,
-    l2::TransactionType,
-    protocol_upgrade::ProtocolUpgradeTx,
-    protocol_version::ProtocolVersionId,
-    try_stoppable,
-    utils::display_timestamp,
-    L1BatchNumber, L2BlockNumber, OrStopped, StopContext, Transaction,
-=======
     block::L2BlockExecutionData, commitment::PubdataParams, l2::TransactionType,
     protocol_upgrade::ProtocolUpgradeTx, protocol_version::ProtocolVersionId, try_stoppable,
     utils::display_timestamp, L1BatchNumber, L2BlockNumber, OrStopped, StopContext, Transaction,
->>>>>>> 6aae11ed
 };
 use zksync_vm_executor::whitelist::DeploymentTxFilter;
 
@@ -192,8 +181,8 @@
         }
     }
 
-    pub fn with_leader_rotation(mut self, sync: bool) -> Self {
-        self.leader_rotation = sync;
+    pub fn with_leader_rotation(mut self, leader_rotation: bool) -> Self {
+        self.leader_rotation = leader_rotation;
         self
     }
 
@@ -255,10 +244,7 @@
             previous_batch_protocol_version,
             cursor.prev_l1_batch_timestamp,
             None,
-<<<<<<< HEAD
-=======
             !inner.leader_rotation,
->>>>>>> 6aae11ed
         );
         let protocol_upgrade_tx: Option<ProtocolUpgradeTx> = inner
             .load_protocol_upgrade_tx(
@@ -322,10 +308,7 @@
             previous_batch_protocol_version,
             cursor.prev_l1_batch_timestamp,
             Some(cursor.prev_l2_block_timestamp),
-<<<<<<< HEAD
-=======
             !self.leader_rotation,
->>>>>>> 6aae11ed
         );
         let batch_executor = self
             .create_batch_executor(
@@ -935,7 +918,6 @@
         mut stop_receiver: watch::Receiver<bool>,
     ) -> Result<Infallible, OrStopped> {
         while !is_canceled(&stop_receiver) {
-<<<<<<< HEAD
             match mode {
                 RunMode::Propose => {
                     #[derive(Debug, Copy, Clone)]
@@ -996,11 +978,6 @@
                     self.commit_pending_block().await?;
                 }
             };
-=======
-            self.process_block(&mut stop_receiver).await?;
-            self.seal_last_pending_block_data().await?;
-            self.commit_pending_block().await?;
->>>>>>> 6aae11ed
         }
 
         Err(OrStopped::Stopped)
@@ -1060,19 +1037,9 @@
                         .is_some_and(|b| !b.executed_transactions.is_empty());
                     if !some_tx_was_processed {
                         if state.updates_manager.is_in_first_pending_block_state() {
-                            let pending_block = state.updates_manager.last_pending_l2_block();
-                            let cursor = IoCursor {
-                                next_l2_block: pending_block.number,
-                                prev_l2_block_hash: pending_block.prev_block_hash,
-                                prev_l2_block_timestamp: pending_block
-                                    .prev_block_timestamp
-                                    .unwrap(),
-                                l1_batch: state.updates_manager.l1_batch_number(),
-                                prev_l1_batch_timestamp: state
-                                    .updates_manager
-                                    .previous_batch_timestamp(),
-                            };
-                            self.batch_state = BatchState::Uninit(cursor);
+                            state.updates_manager.pop_last_pending_block();
+                            self.batch_state =
+                                BatchState::Uninit(state.updates_manager.io_cursor());
                         } else if state.updates_manager.has_next_block_params() {
                             state.updates_manager.reset_next_l2_block_params();
                         }
@@ -1279,22 +1246,6 @@
             // fictive block -> seal batch.
             self.seal_batch().await?;
         } else {
-<<<<<<< HEAD
-            // non-fictive block -> finalize block sealing.
-            self.inner
-                .output_handler
-                .handle_l2_block_header(
-                    &batch_state.updates_manager.header_for_first_pending_block(),
-                )
-                .await?;
-            // Important: should come after header is sealed!
-            let mut iter = pending_block
-                .executed_transactions
-                .iter()
-                .map(|tx| &tx.transaction);
-            self.inner.io.advance_nonces(Box::new(&mut iter)).await;
-
-=======
             if self.inner.leader_rotation {
                 // non-fictive block -> finalize block sealing.
                 self.inner
@@ -1310,14 +1261,12 @@
                     .map(|tx| &tx.transaction);
                 self.inner.io.advance_nonces(Box::new(&mut iter)).await;
             }
->>>>>>> 6aae11ed
             batch_state.updates_manager.commit_pending_block();
         }
 
         Ok(())
     }
 
-<<<<<<< HEAD
     pub async fn propose(
         &mut self,
         stop_receiver: &mut watch::Receiver<bool>,
@@ -1375,13 +1324,8 @@
     }
 
     pub async fn rollback(&mut self) -> anyhow::Result<()> {
-        let batch_data = self.batch_state.unwrap_init_mut();
-        let pending_block = batch_data.updates_manager.last_pending_l2_block();
-=======
-    pub async fn rollback(&mut self) -> anyhow::Result<()> {
         let state = self.batch_state.unwrap_init_mut();
         let pending_block = state.updates_manager.last_pending_l2_block();
->>>>>>> 6aae11ed
         tracing::info!("Rolling back block #{}", pending_block.number);
 
         // Rollback postgres if block is non-fictive.
@@ -1389,48 +1333,16 @@
         if !pending_block.executed_transactions.is_empty() {
             self.inner
                 .output_handler
-<<<<<<< HEAD
-                .rollback_pending_l2_block(pending_block.number)
-                .await?;
-        }
-
-        // Rollback mempool
-=======
                 .rollback_pending_l2_block_data(pending_block.number)
                 .await?;
         }
 
         // Rollback mempool.
->>>>>>> 6aae11ed
         let txs = pending_block
             .executed_transactions
             .iter()
             .map(|tx| tx.transaction.clone())
             .collect();
-<<<<<<< HEAD
-        self.inner.io.rollback_block(txs).await?;
-
-        if batch_data.updates_manager.is_in_first_pending_block_state() {
-            let cursor = IoCursor {
-                next_l2_block: pending_block.number,
-                prev_l2_block_hash: pending_block.prev_block_hash,
-                prev_l2_block_timestamp: pending_block.prev_block_timestamp.unwrap(),
-                l1_batch: batch_data.updates_manager.l1_batch_number(),
-                prev_l1_batch_timestamp: batch_data.updates_manager.previous_batch_timestamp(),
-            };
-            self.batch_state = BatchState::Uninit(cursor);
-        } else {
-            // No need to rollback upgrade tx, since it can only be in the first block and this is the branch for non-first blocks.
-
-            // Rollback batch executor
-            let batch_executor = &mut batch_data.batch_executor;
-            batch_executor.rollback_l2_block().await?;
-
-            // Rollback updates manager
-            let updates_manager = &mut batch_data.updates_manager;
-
-            updates_manager.pop_last_pending_block();
-=======
         self.inner.io.rollback_l2_block(txs).await?;
 
         if state.updates_manager.is_in_first_pending_block_state() {
@@ -1467,7 +1379,7 @@
         assert!(self.inner.leader_rotation);
 
         while !is_canceled(&stop_receiver) {
-            try_stoppable!(self.process_block(&mut stop_receiver).await);
+            try_stoppable!(self.process_block(&mut stop_receiver, None).await);
             self.seal_last_pending_block_data().await?;
 
             let block_number = self
@@ -1482,7 +1394,6 @@
             } else {
                 self.commit_pending_block().await?;
             }
->>>>>>> 6aae11ed
         }
 
         Ok(())
