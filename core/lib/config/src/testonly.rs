use std::num::NonZeroUsize;

use rand::{distributions::Distribution, Rng};
use zksync_basic_types::{
    basic_fri_types::CircuitIdRoundTuple,
    commitment::L1BatchCommitmentMode,
    network::Network,
    protocol_version::{ProtocolSemanticVersion, ProtocolVersionId, VersionPatch},
    pubdata_da::PubdataSendingMode,
    secrets::{APIKey, SeedPhrase},
    vm::FastVmMode,
    L1BatchNumber, L1ChainId, L2ChainId, SLChainId,
};
use zksync_consensus_utils::EncodeDist;
use zksync_crypto_primitives::K256PrivateKey;

use crate::{
    configs::{
        self,
        chain::TimestampAsserterConfig,
        da_client::{
            avail::{AvailClientConfig, AvailDefaultConfig},
            DAClientConfig::Avail,
        },
        external_price_api_client::ForcedPriceClientConfig,
    },
    AvailConfig,
};

trait Sample {
    fn sample(rng: &mut (impl Rng + ?Sized)) -> Self;
}

impl Sample for Network {
    fn sample(rng: &mut (impl Rng + ?Sized)) -> Network {
        type T = Network;
        match rng.gen_range(0..8) {
            0 => T::Mainnet,
            1 => T::Rinkeby,
            2 => T::Ropsten,
            3 => T::Goerli,
            4 => T::Sepolia,
            5 => T::Localhost,
            6 => T::Unknown,
            _ => T::Test,
        }
    }
}

impl Distribution<configs::chain::FeeModelVersion> for EncodeDist {
    fn sample<R: Rng + ?Sized>(&self, rng: &mut R) -> configs::chain::FeeModelVersion {
        type T = configs::chain::FeeModelVersion;
        match rng.gen_range(0..2) {
            0 => T::V1,
            _ => T::V2,
        }
    }
}

impl Distribution<configs::ApiConfig> for EncodeDist {
    fn sample<R: Rng + ?Sized>(&self, rng: &mut R) -> configs::ApiConfig {
        configs::ApiConfig {
            web3_json_rpc: self.sample(rng),
            prometheus: self.sample(rng),
            healthcheck: self.sample(rng),
            merkle_tree: self.sample(rng),
        }
    }
}

impl Distribution<configs::api::Web3JsonRpcConfig> for EncodeDist {
    fn sample<R: Rng + ?Sized>(&self, rng: &mut R) -> configs::api::Web3JsonRpcConfig {
        configs::api::Web3JsonRpcConfig {
            http_port: self.sample(rng),
            http_url: self.sample(rng),
            ws_port: self.sample(rng),
            ws_url: self.sample(rng),
            req_entities_limit: self.sample(rng),
            filters_disabled: self.sample(rng),
            filters_limit: self.sample(rng),
            subscriptions_limit: self.sample(rng),
            pubsub_polling_interval: self.sample(rng),
            max_nonce_ahead: self.sample(rng),
            gas_price_scale_factor: self.sample(rng),
            estimate_gas_scale_factor: self.sample(rng),
            estimate_gas_acceptable_overestimation: self.sample(rng),
            estimate_gas_optimize_search: self.sample(rng),
            max_tx_size: self.sample(rng),
            vm_execution_cache_misses_limit: self.sample(rng),
            vm_concurrency_limit: self.sample(rng),
            factory_deps_cache_size_mb: self.sample(rng),
            initial_writes_cache_size_mb: self.sample(rng),
            latest_values_cache_size_mb: self.sample(rng),
            latest_values_max_block_lag: self.sample(rng),
            fee_history_limit: self.sample(rng),
            max_batch_request_size: self.sample(rng),
            max_response_body_size_mb: self.sample(rng),
            max_response_body_size_overrides_mb: [
                (
                    "eth_call",
                    NonZeroUsize::new(self.sample(rng)).unwrap_or(NonZeroUsize::MAX),
                ),
                (
                    "zks_getProof",
                    NonZeroUsize::new(self.sample(rng)).unwrap_or(NonZeroUsize::MAX),
                ),
            ]
            .into_iter()
            .collect(),
            websocket_requests_per_minute_limit: self.sample(rng),
            tree_api_url: self.sample(rng),
            mempool_cache_update_interval: self.sample(rng),
            mempool_cache_size: self.sample(rng),
            whitelisted_tokens_for_aa: self.sample_range(rng).map(|_| rng.gen()).collect(),
            api_namespaces: self
                .sample_opt(|| self.sample_range(rng).map(|_| self.sample(rng)).collect()),
            extended_api_tracing: self.sample(rng),
        }
    }
}

impl Distribution<configs::api::HealthCheckConfig> for EncodeDist {
    fn sample<R: Rng + ?Sized>(&self, rng: &mut R) -> configs::api::HealthCheckConfig {
        configs::api::HealthCheckConfig {
            port: self.sample(rng),
            slow_time_limit_ms: self.sample(rng),
            hard_time_limit_ms: self.sample(rng),
        }
    }
}

impl Distribution<configs::api::ContractVerificationApiConfig> for EncodeDist {
    fn sample<R: Rng + ?Sized>(&self, rng: &mut R) -> configs::api::ContractVerificationApiConfig {
        configs::api::ContractVerificationApiConfig {
            port: self.sample(rng),
            url: self.sample(rng),
        }
    }
}

impl Distribution<configs::api::MerkleTreeApiConfig> for EncodeDist {
    fn sample<R: Rng + ?Sized>(&self, rng: &mut R) -> configs::api::MerkleTreeApiConfig {
        configs::api::MerkleTreeApiConfig {
            port: self.sample(rng),
        }
    }
}

impl Distribution<configs::PrometheusConfig> for EncodeDist {
    fn sample<R: Rng + ?Sized>(&self, rng: &mut R) -> configs::PrometheusConfig {
        configs::PrometheusConfig {
            listener_port: self.sample(rng),
            pushgateway_url: self.sample(rng),
            push_interval_ms: self.sample(rng),
        }
    }
}

impl Distribution<configs::chain::NetworkConfig> for EncodeDist {
    fn sample<R: Rng + ?Sized>(&self, rng: &mut R) -> configs::chain::NetworkConfig {
        configs::chain::NetworkConfig {
            network: Sample::sample(rng),
            zksync_network: self.sample(rng),
            zksync_network_id: L2ChainId::max(),
        }
    }
}

impl Distribution<configs::chain::StateKeeperConfig> for EncodeDist {
    #[allow(deprecated)]
    fn sample<R: Rng + ?Sized>(&self, rng: &mut R) -> configs::chain::StateKeeperConfig {
        configs::chain::StateKeeperConfig {
            transaction_slots: self.sample(rng),
            block_commit_deadline_ms: self.sample(rng),
            l2_block_commit_deadline_ms: self.sample(rng),
            l2_block_seal_queue_capacity: self.sample(rng),
            l2_block_max_payload_size: self.sample(rng),
            max_single_tx_gas: self.sample(rng),
            max_allowed_l2_tx_gas_limit: self.sample(rng),
            reject_tx_at_geometry_percentage: self.sample(rng),
            reject_tx_at_eth_params_percentage: self.sample(rng),
            reject_tx_at_gas_percentage: self.sample(rng),
            close_block_at_geometry_percentage: self.sample(rng),
            close_block_at_eth_params_percentage: self.sample(rng),
            close_block_at_gas_percentage: self.sample(rng),
            minimal_l2_gas_price: self.sample(rng),
            compute_overhead_part: self.sample(rng),
            pubdata_overhead_part: self.sample(rng),
            batch_overhead_l1_gas: self.sample(rng),
            max_gas_per_batch: self.sample(rng),
            max_pubdata_per_batch: self.sample(rng),
            fee_model_version: self.sample(rng),
            validation_computational_gas_limit: self.sample(rng),
            save_call_traces: self.sample(rng),
            max_circuits_per_batch: self.sample(rng),
            protective_reads_persistence_enabled: self.sample(rng),
            // These values are not involved into files serialization skip them
            fee_account_addr: None,
            bootloader_hash: None,
            default_aa_hash: None,
            evm_emulator_hash: None,
            l1_batch_commit_data_generator_mode: Default::default(),
        }
    }
}

impl Distribution<configs::chain::OperationsManagerConfig> for EncodeDist {
    fn sample<R: Rng + ?Sized>(&self, rng: &mut R) -> configs::chain::OperationsManagerConfig {
        configs::chain::OperationsManagerConfig {
            delay_interval: self.sample(rng),
        }
    }
}

impl Distribution<configs::chain::CircuitBreakerConfig> for EncodeDist {
    fn sample<R: Rng + ?Sized>(&self, rng: &mut R) -> configs::chain::CircuitBreakerConfig {
        configs::chain::CircuitBreakerConfig {
            sync_interval_ms: self.sample(rng),
            http_req_max_retry_number: self.sample(rng),
            http_req_retry_interval_sec: self.sample(rng),
            replication_lag_limit_sec: self.sample(rng),
        }
    }
}

impl Distribution<configs::chain::MempoolConfig> for EncodeDist {
    fn sample<R: Rng + ?Sized>(&self, rng: &mut R) -> configs::chain::MempoolConfig {
        configs::chain::MempoolConfig {
            sync_interval_ms: self.sample(rng),
            sync_batch_size: self.sample(rng),
            capacity: self.sample(rng),
            stuck_tx_timeout: self.sample(rng),
            remove_stuck_txs: self.sample(rng),
            delay_interval: self.sample(rng),
            skip_unsafe_deposit_checks: self.sample(rng),
        }
    }
}

impl Distribution<configs::ContractVerifierConfig> for EncodeDist {
    fn sample<R: Rng + ?Sized>(&self, rng: &mut R) -> configs::ContractVerifierConfig {
        configs::ContractVerifierConfig {
            compilation_timeout: self.sample(rng),
            prometheus_port: self.sample(rng),
            port: self.sample(rng),
            etherscan_api_url: self.sample(rng),
        }
    }
}

impl Distribution<configs::ContractsConfig> for EncodeDist {
    fn sample<R: Rng + ?Sized>(&self, rng: &mut R) -> configs::ContractsConfig {
        configs::ContractsConfig {
            governance_addr: rng.gen(),
            verifier_addr: rng.gen(),
            default_upgrade_addr: rng.gen(),
            diamond_proxy_addr: rng.gen(),
            validator_timelock_addr: rng.gen(),
            l1_erc20_bridge_proxy_addr: self.sample_opt(|| rng.gen()),
            l2_erc20_bridge_addr: self.sample_opt(|| rng.gen()),
            l1_shared_bridge_proxy_addr: self.sample_opt(|| rng.gen()),
            l2_shared_bridge_addr: self.sample_opt(|| rng.gen()),
            l2_legacy_shared_bridge_addr: self.sample_opt(|| rng.gen()),
            l1_weth_bridge_proxy_addr: self.sample_opt(|| rng.gen()),
            l2_weth_bridge_addr: self.sample_opt(|| rng.gen()),
            l2_testnet_paymaster_addr: self.sample_opt(|| rng.gen()),
            l2_timestamp_asserter_addr: self.sample_opt(|| rng.gen()),
            l1_multicall3_addr: rng.gen(),
            ecosystem_contracts: self.sample(rng),
            base_token_addr: self.sample_opt(|| rng.gen()),
            l1_base_token_asset_id: self.sample_opt(|| rng.gen()),
            chain_admin_addr: self.sample_opt(|| rng.gen()),
            l2_da_validator_addr: self.sample_opt(|| rng.gen()),
            no_da_validium_l1_validator_addr: self.sample_opt(|| rng.gen()),
        }
    }
}

impl Distribution<configs::database::MerkleTreeMode> for EncodeDist {
    fn sample<R: Rng + ?Sized>(&self, rng: &mut R) -> configs::database::MerkleTreeMode {
        type T = configs::database::MerkleTreeMode;
        match rng.gen_range(0..2) {
            0 => T::Full,
            _ => T::Lightweight,
        }
    }
}

impl Distribution<configs::database::MerkleTreeConfig> for EncodeDist {
    fn sample<R: Rng + ?Sized>(&self, rng: &mut R) -> configs::database::MerkleTreeConfig {
        configs::database::MerkleTreeConfig {
            path: self.sample(rng),
            mode: self.sample(rng),
            multi_get_chunk_size: self.sample(rng),
            block_cache_size_mb: self.sample(rng),
            memtable_capacity_mb: self.sample(rng),
            stalled_writes_timeout_sec: self.sample(rng),
            max_l1_batches_per_iter: self.sample(rng),
        }
    }
}

impl Distribution<configs::ExperimentalDBConfig> for EncodeDist {
    fn sample<R: Rng + ?Sized>(&self, rng: &mut R) -> configs::ExperimentalDBConfig {
        configs::ExperimentalDBConfig {
            state_keeper_db_block_cache_capacity_mb: self.sample(rng),
            state_keeper_db_max_open_files: self.sample(rng),
            protective_reads_persistence_enabled: self.sample(rng),
            processing_delay_ms: self.sample(rng),
            include_indices_and_filters_in_block_cache: self.sample(rng),
            merkle_tree_repair_stale_keys: self.sample(rng),
        }
    }
}

impl Distribution<configs::ExperimentalVmPlaygroundConfig> for EncodeDist {
    fn sample<R: Rng + ?Sized>(&self, rng: &mut R) -> configs::ExperimentalVmPlaygroundConfig {
        configs::ExperimentalVmPlaygroundConfig {
            fast_vm_mode: gen_fast_vm_mode(rng),
            db_path: self.sample(rng),
            first_processed_batch: L1BatchNumber(rng.gen()),
            window_size: rng.gen(),
            reset: self.sample(rng),
        }
    }
}

fn gen_fast_vm_mode<R: Rng + ?Sized>(rng: &mut R) -> FastVmMode {
    match rng.gen_range(0..3) {
        0 => FastVmMode::Old,
        1 => FastVmMode::New,
        _ => FastVmMode::Shadow,
    }
}

impl Distribution<configs::ExperimentalVmConfig> for EncodeDist {
    fn sample<R: Rng + ?Sized>(&self, rng: &mut R) -> configs::ExperimentalVmConfig {
        configs::ExperimentalVmConfig {
            playground: self.sample(rng),
            state_keeper_fast_vm_mode: gen_fast_vm_mode(rng),
            api_fast_vm_mode: gen_fast_vm_mode(rng),
        }
    }
}

impl Distribution<configs::database::DBConfig> for EncodeDist {
    fn sample<R: Rng + ?Sized>(&self, rng: &mut R) -> configs::database::DBConfig {
        configs::database::DBConfig {
            state_keeper_db_path: self.sample(rng),
            merkle_tree: self.sample(rng),
            experimental: self.sample(rng),
        }
    }
}

impl Distribution<configs::database::PostgresConfig> for EncodeDist {
    fn sample<R: Rng + ?Sized>(&self, rng: &mut R) -> configs::database::PostgresConfig {
        configs::database::PostgresConfig {
            max_connections: self.sample(rng),
            max_connections_master: self.sample(rng),
            acquire_timeout_sec: self.sample(rng),
            statement_timeout_sec: self.sample(rng),
            long_connection_threshold_ms: self.sample(rng),
            slow_query_threshold_ms: self.sample(rng),
            test_server_url: self.sample(rng),
            test_prover_url: self.sample(rng),
        }
    }
}

impl Distribution<configs::EthConfig> for EncodeDist {
    fn sample<R: Rng + ?Sized>(&self, rng: &mut R) -> configs::EthConfig {
        configs::EthConfig {
            sender: self.sample(rng),
            gas_adjuster: self.sample(rng),
            watcher: self.sample(rng),
        }
    }
}

impl Distribution<configs::eth_sender::ProofSendingMode> for EncodeDist {
    fn sample<R: Rng + ?Sized>(&self, rng: &mut R) -> configs::eth_sender::ProofSendingMode {
        type T = configs::eth_sender::ProofSendingMode;
        match rng.gen_range(0..3) {
            0 => T::OnlyRealProofs,
            1 => T::OnlySampledProofs,
            _ => T::SkipEveryProof,
        }
    }
}

impl Distribution<configs::eth_sender::ProofLoadingMode> for EncodeDist {
    fn sample<R: Rng + ?Sized>(&self, rng: &mut R) -> configs::eth_sender::ProofLoadingMode {
        type T = configs::eth_sender::ProofLoadingMode;
        match rng.gen_range(0..2) {
            0 => T::OldProofFromDb,
            _ => T::FriProofFromGcs,
        }
    }
}

impl Distribution<configs::eth_sender::SenderConfig> for EncodeDist {
    fn sample<R: Rng + ?Sized>(&self, rng: &mut R) -> configs::eth_sender::SenderConfig {
        configs::eth_sender::SenderConfig {
            wait_confirmations: self.sample(rng),
            tx_poll_period: self.sample(rng),
            aggregate_tx_poll_period: self.sample(rng),
            max_txs_in_flight: self.sample(rng),
            proof_sending_mode: self.sample(rng),
            max_aggregated_tx_gas: self.sample(rng),
            max_eth_tx_data_size: self.sample(rng),
            max_aggregated_blocks_to_commit: self.sample(rng),
            max_aggregated_blocks_to_execute: self.sample(rng),
            aggregated_block_commit_deadline: self.sample(rng),
            aggregated_block_prove_deadline: self.sample(rng),
            aggregated_block_execute_deadline: self.sample(rng),
            timestamp_criteria_max_allowed_lag: self.sample(rng),
            l1_batch_min_age_before_execute_seconds: self.sample(rng),
            max_acceptable_priority_fee_in_gwei: self.sample(rng),
            pubdata_sending_mode: PubdataSendingMode::Calldata,
            tx_aggregation_paused: false,
            tx_aggregation_only_prove_and_execute: false,
            time_in_mempool_in_l1_blocks_cap: self.sample(rng),
            is_verifier_pre_fflonk: self.sample(rng),
        }
    }
}

impl Distribution<configs::eth_sender::GasAdjusterConfig> for EncodeDist {
    fn sample<R: Rng + ?Sized>(&self, rng: &mut R) -> configs::eth_sender::GasAdjusterConfig {
        configs::eth_sender::GasAdjusterConfig {
            default_priority_fee_per_gas: self.sample(rng),
            max_base_fee_samples: self.sample(rng),
            pricing_formula_parameter_a: self.sample(rng),
            pricing_formula_parameter_b: self.sample(rng),
            internal_l1_pricing_multiplier: self.sample(rng),
            internal_enforced_l1_gas_price: self.sample(rng),
            internal_enforced_pubdata_price: self.sample(rng),
            poll_period: self.sample(rng),
            max_l1_gas_price: self.sample(rng),
            num_samples_for_blob_base_fee_estimate: self.sample(rng),
            internal_pubdata_pricing_multiplier: self.sample(rng),
            max_blob_base_fee: self.sample(rng),
            // TODO(EVM-676): generate it randomly once this value is used
            settlement_mode: Default::default(),
        }
    }
}

impl Distribution<configs::EthWatchConfig> for EncodeDist {
    fn sample<R: Rng + ?Sized>(&self, rng: &mut R) -> configs::EthWatchConfig {
        configs::EthWatchConfig {
            confirmations_for_eth_event: self.sample(rng),
            eth_node_poll_interval: self.sample(rng),
        }
    }
}

impl Distribution<configs::FriProofCompressorConfig> for EncodeDist {
    fn sample<R: Rng + ?Sized>(&self, rng: &mut R) -> configs::FriProofCompressorConfig {
        configs::FriProofCompressorConfig {
            compression_mode: self.sample(rng),
            prometheus_listener_port: self.sample(rng),
            prometheus_pushgateway_url: self.sample(rng),
            prometheus_push_interval_ms: self.sample(rng),
            generation_timeout_in_secs: self.sample(rng),
            max_attempts: self.sample(rng),
            universal_setup_path: self.sample(rng),
            universal_setup_download_url: self.sample(rng),
            verify_wrapper_proof: self.sample(rng),
        }
    }
}

impl Distribution<configs::fri_prover::SetupLoadMode> for EncodeDist {
    fn sample<R: Rng + ?Sized>(&self, rng: &mut R) -> configs::fri_prover::SetupLoadMode {
        type T = configs::fri_prover::SetupLoadMode;
        match rng.gen_range(0..2) {
            0 => T::FromDisk,
            _ => T::FromMemory,
        }
    }
}

impl Distribution<configs::fri_prover::CloudConnectionMode> for EncodeDist {
    fn sample<R: Rng + ?Sized>(&self, rng: &mut R) -> configs::fri_prover::CloudConnectionMode {
        type T = configs::fri_prover::CloudConnectionMode;
        match rng.gen_range(0..1) {
            0 => T::GCP,
            _ => T::Local,
        }
    }
}

impl Distribution<configs::FriProverConfig> for EncodeDist {
    fn sample<R: Rng + ?Sized>(&self, rng: &mut R) -> configs::FriProverConfig {
        configs::FriProverConfig {
            setup_data_path: self.sample(rng),
            prometheus_port: self.sample(rng),
            max_attempts: self.sample(rng),
            generation_timeout_in_secs: self.sample(rng),
            setup_load_mode: self.sample(rng),
            specialized_group_id: self.sample(rng),
            queue_capacity: self.sample(rng),
            witness_vector_receiver_port: self.sample(rng),
            zone_read_url: self.sample(rng),
            availability_check_interval_in_secs: self.sample(rng),
            prover_object_store: self.sample(rng),
            cloud_type: self.sample(rng),
        }
    }
}

impl Distribution<configs::FriProverGatewayConfig> for EncodeDist {
    fn sample<R: Rng + ?Sized>(&self, rng: &mut R) -> configs::FriProverGatewayConfig {
        configs::FriProverGatewayConfig {
            api_url: self.sample(rng),
            api_poll_duration_secs: self.sample(rng),
            prometheus_listener_port: self.sample(rng),
            prometheus_pushgateway_url: self.sample(rng),
            prometheus_push_interval_ms: self.sample(rng),
        }
    }
}

impl Sample for CircuitIdRoundTuple {
    fn sample(rng: &mut (impl Rng + ?Sized)) -> CircuitIdRoundTuple {
        CircuitIdRoundTuple {
            circuit_id: rng.gen(),
            aggregation_round: rng.gen(),
        }
    }
}

impl Distribution<configs::fri_prover_group::FriProverGroupConfig> for EncodeDist {
    fn sample<R: Rng + ?Sized>(
        &self,
        rng: &mut R,
    ) -> configs::fri_prover_group::FriProverGroupConfig {
        configs::fri_prover_group::FriProverGroupConfig {
            group_0: self
                .sample_range(rng)
                .map(|_| Sample::sample(rng))
                .collect(),
            group_1: self
                .sample_range(rng)
                .map(|_| Sample::sample(rng))
                .collect(),
            group_2: self
                .sample_range(rng)
                .map(|_| Sample::sample(rng))
                .collect(),
            group_3: self
                .sample_range(rng)
                .map(|_| Sample::sample(rng))
                .collect(),
            group_4: self
                .sample_range(rng)
                .map(|_| Sample::sample(rng))
                .collect(),
            group_5: self
                .sample_range(rng)
                .map(|_| Sample::sample(rng))
                .collect(),
            group_6: self
                .sample_range(rng)
                .map(|_| Sample::sample(rng))
                .collect(),
            group_7: self
                .sample_range(rng)
                .map(|_| Sample::sample(rng))
                .collect(),
            group_8: self
                .sample_range(rng)
                .map(|_| Sample::sample(rng))
                .collect(),
            group_9: self
                .sample_range(rng)
                .map(|_| Sample::sample(rng))
                .collect(),
            group_10: self
                .sample_range(rng)
                .map(|_| Sample::sample(rng))
                .collect(),
            group_11: self
                .sample_range(rng)
                .map(|_| Sample::sample(rng))
                .collect(),
            group_12: self
                .sample_range(rng)
                .map(|_| Sample::sample(rng))
                .collect(),
            group_13: self
                .sample_range(rng)
                .map(|_| Sample::sample(rng))
                .collect(),
            group_14: self
                .sample_range(rng)
                .map(|_| Sample::sample(rng))
                .collect(),
        }
    }
}

impl Distribution<configs::FriWitnessGeneratorConfig> for EncodeDist {
    fn sample<R: Rng + ?Sized>(&self, rng: &mut R) -> configs::FriWitnessGeneratorConfig {
        configs::FriWitnessGeneratorConfig {
            generation_timeout_in_secs: self.sample(rng),
            basic_generation_timeout_in_secs: self.sample(rng),
            leaf_generation_timeout_in_secs: self.sample(rng),
            node_generation_timeout_in_secs: self.sample(rng),
            recursion_tip_generation_timeout_in_secs: self.sample(rng),
            scheduler_generation_timeout_in_secs: self.sample(rng),
            max_attempts: self.sample(rng),
            last_l1_batch_to_process: self.sample(rng),
            prometheus_listener_port: self.sample(rng),
            max_circuits_in_flight: self.sample(rng),
        }
    }
}

impl Distribution<configs::FriWitnessVectorGeneratorConfig> for EncodeDist {
    fn sample<R: Rng + ?Sized>(&self, rng: &mut R) -> configs::FriWitnessVectorGeneratorConfig {
        configs::FriWitnessVectorGeneratorConfig {
            max_prover_reservation_duration_in_secs: self.sample(rng),
            prover_instance_wait_timeout_in_secs: self.sample(rng),
            prover_instance_poll_time_in_milli_secs: self.sample(rng),
            prometheus_listener_port: self.sample(rng),
            prometheus_pushgateway_url: self.sample(rng),
            prometheus_push_interval_ms: self.sample(rng),
            specialized_group_id: self.sample(rng),
        }
    }
}

impl Distribution<configs::house_keeper::HouseKeeperConfig> for EncodeDist {
    fn sample<R: Rng + ?Sized>(&self, rng: &mut R) -> configs::house_keeper::HouseKeeperConfig {
        configs::house_keeper::HouseKeeperConfig {
            l1_batch_metrics_reporting_interval_ms: self.sample(rng),
        }
    }
}

impl Distribution<configs::object_store::ObjectStoreMode> for EncodeDist {
    fn sample<R: Rng + ?Sized>(&self, rng: &mut R) -> configs::object_store::ObjectStoreMode {
        type T = configs::object_store::ObjectStoreMode;
        match rng.gen_range(0..4) {
            0 => T::GCS {
                bucket_base_url: self.sample(rng),
            },
            1 => T::GCSWithCredentialFile {
                bucket_base_url: self.sample(rng),
                gcs_credential_file_path: self.sample(rng),
            },
            2 => T::FileBacked {
                file_backed_base_path: self.sample(rng),
            },
            _ => T::GCSAnonymousReadOnly {
                bucket_base_url: self.sample(rng),
            },
        }
    }
}

impl Distribution<configs::ObjectStoreConfig> for EncodeDist {
    fn sample<R: Rng + ?Sized>(&self, rng: &mut R) -> configs::ObjectStoreConfig {
        configs::ObjectStoreConfig {
            mode: self.sample(rng),
            max_retries: self.sample(rng),
            local_mirror_path: self.sample(rng),
        }
    }
}

impl Distribution<configs::ProofDataHandlerConfig> for EncodeDist {
    fn sample<R: Rng + ?Sized>(&self, rng: &mut R) -> configs::ProofDataHandlerConfig {
        configs::ProofDataHandlerConfig {
            http_port: self.sample(rng),
            proof_generation_timeout_in_secs: self.sample(rng),
            tee_config: configs::TeeConfig {
                tee_support: self.sample(rng),
                first_tee_processed_batch: L1BatchNumber(rng.gen()),
                tee_proof_generation_timeout_in_secs: self.sample(rng),
                tee_batch_permanently_ignored_timeout_in_hours: self.sample(rng),
            },
        }
    }
}

impl Distribution<configs::SnapshotsCreatorConfig> for EncodeDist {
    fn sample<R: Rng + ?Sized>(&self, rng: &mut R) -> configs::SnapshotsCreatorConfig {
        configs::SnapshotsCreatorConfig {
            l1_batch_number: self.sample_opt(|| L1BatchNumber(rng.gen())),
            version: if rng.gen() { 0 } else { 1 },
            storage_logs_chunk_size: self.sample(rng),
            concurrent_queries_count: self.sample(rng),
            object_store: self.sample(rng),
        }
    }
}

impl Distribution<configs::ObservabilityConfig> for EncodeDist {
    fn sample<R: Rng + ?Sized>(&self, rng: &mut R) -> configs::ObservabilityConfig {
        configs::ObservabilityConfig {
            sentry_url: self.sample(rng),
            sentry_environment: self.sample(rng),
            log_format: self.sample(rng),
            opentelemetry: self.sample(rng),
            log_directives: self.sample(rng),
        }
    }
}

impl Distribution<configs::OpentelemetryConfig> for EncodeDist {
    fn sample<R: Rng + ?Sized>(&self, rng: &mut R) -> configs::OpentelemetryConfig {
        configs::OpentelemetryConfig {
            level: self.sample(rng),
            endpoint: self.sample(rng),
            logs_endpoint: self.sample(rng),
        }
    }
}

impl Distribution<configs::GenesisConfig> for EncodeDist {
    fn sample<R: Rng + ?Sized>(&self, rng: &mut R) -> configs::GenesisConfig {
        configs::GenesisConfig {
            protocol_version: Some(ProtocolSemanticVersion {
                minor: ProtocolVersionId::try_from(
                    rng.gen_range(0..(ProtocolVersionId::latest() as u16)),
                )
                .unwrap(),
                patch: VersionPatch(rng.gen()),
            }),
            genesis_root_hash: Some(rng.gen()),
            rollup_last_leaf_index: Some(self.sample(rng)),
            genesis_commitment: Some(rng.gen()),
            bootloader_hash: Some(rng.gen()),
            default_aa_hash: Some(rng.gen()),
            evm_emulator_hash: Some(rng.gen()),
            fee_account: rng.gen(),
            l1_chain_id: L1ChainId(self.sample(rng)),
            l2_chain_id: L2ChainId::default(),
            snark_wrapper_vk_hash: rng.gen(),
            fflonk_snark_wrapper_vk_hash: Some(rng.gen()),
            dummy_verifier: rng.gen(),
            l1_batch_commit_data_generator_mode: match rng.gen_range(0..2) {
                0 => L1BatchCommitmentMode::Rollup,
                _ => L1BatchCommitmentMode::Validium,
            },
            custom_genesis_state_path: None,
        }
    }
}

impl Distribution<configs::EcosystemContracts> for EncodeDist {
    fn sample<R: Rng + ?Sized>(&self, rng: &mut R) -> configs::EcosystemContracts {
        configs::EcosystemContracts {
            bridgehub_proxy_addr: rng.gen(),
            state_transition_proxy_addr: rng.gen(),
            transparent_proxy_admin_addr: rng.gen(),
            l1_bytecodes_supplier_addr: rng.gen(),
            l1_wrapped_base_token_store: rng.gen(),
        }
    }
}

impl Distribution<configs::consensus::WeightedValidator> for EncodeDist {
    fn sample<R: Rng + ?Sized>(&self, rng: &mut R) -> configs::consensus::WeightedValidator {
        use configs::consensus::{ValidatorPublicKey, WeightedValidator};
        WeightedValidator {
            key: ValidatorPublicKey(self.sample(rng)),
            weight: self.sample(rng),
        }
    }
}

impl Distribution<configs::consensus::WeightedAttester> for EncodeDist {
    fn sample<R: Rng + ?Sized>(&self, rng: &mut R) -> configs::consensus::WeightedAttester {
        use configs::consensus::{AttesterPublicKey, WeightedAttester};
        WeightedAttester {
            key: AttesterPublicKey(self.sample(rng)),
            weight: self.sample(rng),
        }
    }
}

impl Distribution<configs::consensus::GenesisSpec> for EncodeDist {
    fn sample<R: Rng + ?Sized>(&self, rng: &mut R) -> configs::consensus::GenesisSpec {
        use configs::consensus::{
            GenesisSpec, Host, NodePublicKey, ProtocolVersion, ValidatorPublicKey,
        };
        GenesisSpec {
            chain_id: L2ChainId::default(),
            protocol_version: ProtocolVersion(self.sample(rng)),
            validators: self.sample_collect(rng),
            attesters: self.sample_collect(rng),
            leader: ValidatorPublicKey(self.sample(rng)),
            registry_address: self.sample_opt(|| rng.gen()),
            seed_peers: self
                .sample_range(rng)
                .map(|_| (NodePublicKey(self.sample(rng)), Host(self.sample(rng))))
                .collect(),
        }
    }
}

impl Distribution<configs::consensus::ConsensusConfig> for EncodeDist {
    fn sample<R: Rng + ?Sized>(&self, rng: &mut R) -> configs::consensus::ConsensusConfig {
        use configs::consensus::{ConsensusConfig, Host, NodePublicKey};
        ConsensusConfig {
            port: self.sample(rng),
            server_addr: self.sample(rng),
            public_addr: Host(self.sample(rng)),
            max_payload_size: self.sample(rng),
            view_timeout: self.sample(rng),
            max_batch_size: self.sample(rng),
            gossip_dynamic_inbound_limit: self.sample(rng),
            gossip_static_inbound: self
                .sample_range(rng)
                .map(|_| NodePublicKey(self.sample(rng)))
                .collect(),
            gossip_static_outbound: self
                .sample_range(rng)
                .map(|_| (NodePublicKey(self.sample(rng)), Host(self.sample(rng))))
                .collect(),
            genesis_spec: self.sample(rng),
            rpc: self.sample(rng),
            debug_page_addr: self.sample(rng),
        }
    }
}

impl Distribution<configs::consensus::RpcConfig> for EncodeDist {
    fn sample<R: Rng + ?Sized>(&self, rng: &mut R) -> configs::consensus::RpcConfig {
        configs::consensus::RpcConfig {
            get_block_rate: self.sample(rng),
        }
    }
}

impl Distribution<configs::consensus::ConsensusSecrets> for EncodeDist {
    fn sample<R: Rng + ?Sized>(&self, rng: &mut R) -> configs::consensus::ConsensusSecrets {
        use configs::consensus::{
            AttesterSecretKey, ConsensusSecrets, NodeSecretKey, ValidatorSecretKey,
        };
        ConsensusSecrets {
            validator_key: self.sample_opt(|| ValidatorSecretKey(String::into(self.sample(rng)))),
            attester_key: self.sample_opt(|| AttesterSecretKey(String::into(self.sample(rng)))),
            node_key: self.sample_opt(|| NodeSecretKey(String::into(self.sample(rng)))),
        }
    }
}

impl Distribution<configs::secrets::L1Secrets> for EncodeDist {
    fn sample<R: Rng + ?Sized>(&self, rng: &mut R) -> configs::secrets::L1Secrets {
        use configs::secrets::L1Secrets;
        L1Secrets {
            l1_rpc_url: format!("localhost:{}", rng.gen::<u16>()).parse().unwrap(),
            gateway_rpc_url: Some(format!("localhost:{}", rng.gen::<u16>()).parse().unwrap()),
        }
    }
}

impl Distribution<configs::secrets::DatabaseSecrets> for EncodeDist {
    fn sample<R: Rng + ?Sized>(&self, rng: &mut R) -> configs::secrets::DatabaseSecrets {
        use configs::secrets::DatabaseSecrets;
        DatabaseSecrets {
            server_url: Some(format!("localhost:{}", rng.gen::<u16>()).parse().unwrap()),
            server_replica_url: Some(format!("localhost:{}", rng.gen::<u16>()).parse().unwrap()),
            prover_url: Some(format!("localhost:{}", rng.gen::<u16>()).parse().unwrap()),
        }
    }
}

impl Distribution<configs::secrets::Secrets> for EncodeDist {
    fn sample<R: Rng + ?Sized>(&self, rng: &mut R) -> configs::secrets::Secrets {
        use configs::secrets::Secrets;
        Secrets {
            consensus: self.sample_opt(|| self.sample(rng)),
            database: self.sample_opt(|| self.sample(rng)),
            l1: self.sample_opt(|| self.sample(rng)),
            data_availability: self.sample_opt(|| self.sample(rng)),
            contract_verifier: self.sample_opt(|| self.sample(rng)),
        }
    }
}

impl Distribution<configs::wallets::Wallet> for EncodeDist {
    fn sample<R: Rng + ?Sized>(&self, rng: &mut R) -> configs::wallets::Wallet {
        configs::wallets::Wallet::new(K256PrivateKey::from_bytes(rng.gen()).unwrap())
    }
}

impl Distribution<configs::wallets::AddressWallet> for EncodeDist {
    fn sample<R: Rng + ?Sized>(&self, rng: &mut R) -> configs::wallets::AddressWallet {
        configs::wallets::AddressWallet::from_address(rng.gen())
    }
}

impl Distribution<configs::wallets::StateKeeper> for EncodeDist {
    fn sample<R: Rng + ?Sized>(&self, rng: &mut R) -> configs::wallets::StateKeeper {
        configs::wallets::StateKeeper {
            fee_account: self.sample(rng),
        }
    }
}

impl Distribution<configs::wallets::EthSender> for EncodeDist {
    fn sample<R: Rng + ?Sized>(&self, rng: &mut R) -> configs::wallets::EthSender {
        configs::wallets::EthSender {
            operator: self.sample(rng),
            blob_operator: self.sample_opt(|| self.sample(rng)),
        }
    }
}

impl Distribution<configs::wallets::TokenMultiplierSetter> for EncodeDist {
    fn sample<R: Rng + ?Sized>(&self, rng: &mut R) -> configs::wallets::TokenMultiplierSetter {
        configs::wallets::TokenMultiplierSetter {
            wallet: self.sample(rng),
        }
    }
}

impl Distribution<configs::wallets::Wallets> for EncodeDist {
    fn sample<R: Rng + ?Sized>(&self, rng: &mut R) -> configs::wallets::Wallets {
        configs::wallets::Wallets {
            state_keeper: self.sample_opt(|| self.sample(rng)),
            eth_sender: self.sample_opt(|| self.sample(rng)),
            token_multiplier_setter: self.sample_opt(|| self.sample(rng)),
        }
    }
}

impl Distribution<configs::en_config::ENConfig> for EncodeDist {
    fn sample<R: Rng + ?Sized>(&self, rng: &mut R) -> configs::en_config::ENConfig {
        configs::en_config::ENConfig {
            l2_chain_id: L2ChainId::default(),
            l1_chain_id: L1ChainId(rng.gen()),
            main_node_url: format!("localhost:{}", rng.gen::<u16>()).parse().unwrap(),
            l1_batch_commit_data_generator_mode: match rng.gen_range(0..2) {
                0 => L1BatchCommitmentMode::Rollup,
                _ => L1BatchCommitmentMode::Validium,
            },
            main_node_rate_limit_rps: self.sample_opt(|| rng.gen()),
            bridge_addresses_refresh_interval_sec: self.sample_opt(|| rng.gen()),
            gateway_chain_id: self.sample_opt(|| SLChainId(rng.gen())),
        }
    }
}

impl Distribution<configs::da_client::DAClientConfig> for EncodeDist {
    fn sample<R: Rng + ?Sized>(&self, rng: &mut R) -> configs::da_client::DAClientConfig {
        Avail(AvailConfig {
            bridge_api_url: self.sample(rng),
            timeout_ms: self.sample(rng),
            config: AvailClientConfig::FullClient(AvailDefaultConfig {
                api_node_url: self.sample(rng),
                app_id: self.sample(rng),
                finality_state: None,
            }),
        })
    }
}

impl Distribution<configs::secrets::DataAvailabilitySecrets> for EncodeDist {
    fn sample<R: Rng + ?Sized>(&self, rng: &mut R) -> configs::secrets::DataAvailabilitySecrets {
        configs::secrets::DataAvailabilitySecrets::Avail(configs::da_client::avail::AvailSecrets {
            seed_phrase: Some(<SeedPhrase as From<String>>::from(self.sample(rng))),
            gas_relay_api_key: Some(<APIKey as From<String>>::from(self.sample(rng))),
        })
    }
}

impl Distribution<configs::da_dispatcher::DADispatcherConfig> for EncodeDist {
    fn sample<R: Rng + ?Sized>(&self, rng: &mut R) -> configs::da_dispatcher::DADispatcherConfig {
        configs::da_dispatcher::DADispatcherConfig {
            polling_interval_ms: self.sample(rng),
            max_rows_to_dispatch: self.sample(rng),
            max_retries: self.sample(rng),
            use_dummy_inclusion_data: self.sample(rng),
            inclusion_verification_transition_enabled: self.sample(rng),
        }
    }
}

impl Distribution<configs::vm_runner::ProtectiveReadsWriterConfig> for EncodeDist {
    fn sample<R: Rng + ?Sized>(
        &self,
        rng: &mut R,
    ) -> configs::vm_runner::ProtectiveReadsWriterConfig {
        configs::vm_runner::ProtectiveReadsWriterConfig {
            db_path: self.sample(rng),
            window_size: self.sample(rng),
            first_processed_batch: L1BatchNumber(rng.gen()),
        }
    }
}

impl Distribution<configs::vm_runner::BasicWitnessInputProducerConfig> for EncodeDist {
    fn sample<R: Rng + ?Sized>(
        &self,
        rng: &mut R,
    ) -> configs::vm_runner::BasicWitnessInputProducerConfig {
        configs::vm_runner::BasicWitnessInputProducerConfig {
            db_path: self.sample(rng),
            window_size: self.sample(rng),
            first_processed_batch: L1BatchNumber(rng.gen()),
        }
    }
}

impl Distribution<configs::CommitmentGeneratorConfig> for EncodeDist {
    fn sample<R: Rng + ?Sized>(&self, rng: &mut R) -> configs::CommitmentGeneratorConfig {
        configs::CommitmentGeneratorConfig {
            max_parallelism: self.sample(rng),
        }
    }
}

impl Distribution<configs::snapshot_recovery::TreeRecoveryConfig> for EncodeDist {
    fn sample<R: Rng + ?Sized>(
        &self,
        rng: &mut R,
    ) -> configs::snapshot_recovery::TreeRecoveryConfig {
        configs::snapshot_recovery::TreeRecoveryConfig {
            chunk_size: self.sample(rng),
            parallel_persistence_buffer: self.sample_opt(|| rng.gen()),
        }
    }
}

impl Distribution<configs::snapshot_recovery::PostgresRecoveryConfig> for EncodeDist {
    fn sample<R: Rng + ?Sized>(
        &self,
        rng: &mut R,
    ) -> configs::snapshot_recovery::PostgresRecoveryConfig {
        configs::snapshot_recovery::PostgresRecoveryConfig {
            max_concurrency: self.sample_opt(|| rng.gen()),
        }
    }
}

impl Distribution<configs::snapshot_recovery::SnapshotRecoveryConfig> for EncodeDist {
    fn sample<R: Rng + ?Sized>(
        &self,
        rng: &mut R,
    ) -> configs::snapshot_recovery::SnapshotRecoveryConfig {
        use configs::snapshot_recovery::{SnapshotRecoveryConfig, TreeRecoveryConfig};
        let tree: TreeRecoveryConfig = self.sample(rng);
        SnapshotRecoveryConfig {
            enabled: self.sample(rng),
            l1_batch: self.sample_opt(|| L1BatchNumber(rng.gen())),
            drop_storage_key_preimages: (tree != TreeRecoveryConfig::default()) && self.sample(rng),
            tree,
            postgres: self.sample(rng),
            object_store: self.sample(rng),
        }
    }
}

impl Distribution<configs::pruning::PruningConfig> for EncodeDist {
    fn sample<R: Rng + ?Sized>(&self, rng: &mut R) -> configs::pruning::PruningConfig {
        configs::pruning::PruningConfig {
            enabled: self.sample(rng),
            chunk_size: self.sample(rng),
            removal_delay_sec: self.sample_opt(|| rng.gen()),
            data_retention_sec: self.sample(rng),
        }
    }
}

impl Distribution<configs::base_token_adjuster::BaseTokenAdjusterConfig> for EncodeDist {
    fn sample<R: Rng + ?Sized>(
        &self,
        rng: &mut R,
    ) -> configs::base_token_adjuster::BaseTokenAdjusterConfig {
        configs::base_token_adjuster::BaseTokenAdjusterConfig {
            price_polling_interval_ms: self.sample(rng),
            price_cache_update_interval_ms: self.sample(rng),
            max_tx_gas: self.sample(rng),
            default_priority_fee_per_gas: self.sample(rng),
            max_acceptable_priority_fee_in_gwei: self.sample(rng),
            l1_receipt_checking_max_attempts: self.sample(rng),
            l1_receipt_checking_sleep_ms: self.sample(rng),
            l1_tx_sending_max_attempts: self.sample(rng),
            l1_tx_sending_sleep_ms: self.sample(rng),
            l1_update_deviation_percentage: self.sample(rng),
            price_fetching_max_attempts: self.sample(rng),
            price_fetching_sleep_ms: self.sample(rng),
            halt_on_error: self.sample(rng),
        }
    }
}

impl Distribution<configs::external_proof_integration_api::ExternalProofIntegrationApiConfig>
    for EncodeDist
{
    fn sample<R: Rng + ?Sized>(
        &self,
        rng: &mut R,
    ) -> configs::external_proof_integration_api::ExternalProofIntegrationApiConfig {
        configs::external_proof_integration_api::ExternalProofIntegrationApiConfig {
            http_port: self.sample(rng),
        }
    }
}

impl Distribution<configs::external_price_api_client::ExternalPriceApiClientConfig> for EncodeDist {
    fn sample<R: Rng + ?Sized>(
        &self,
        rng: &mut R,
    ) -> configs::external_price_api_client::ExternalPriceApiClientConfig {
        configs::external_price_api_client::ExternalPriceApiClientConfig {
            source: self.sample(rng),
            base_url: self.sample(rng),
            api_key: self.sample(rng),
            client_timeout_ms: self.sample(rng),
            forced: Some(ForcedPriceClientConfig {
                numerator: self.sample(rng),
                denominator: self.sample(rng),
                fluctuation: self.sample(rng),
                next_value_fluctuation: self.sample(rng),
            }),
        }
    }
}

impl Distribution<configs::prover_job_monitor::ProverJobMonitorConfig> for EncodeDist {
    fn sample<R: Rng + ?Sized>(
        &self,
        rng: &mut R,
    ) -> configs::prover_job_monitor::ProverJobMonitorConfig {
        configs::prover_job_monitor::ProverJobMonitorConfig {
            prometheus_port: self.sample(rng),
            max_db_connections: self.sample(rng),
            graceful_shutdown_timeout_ms: self.sample(rng),
            gpu_prover_archiver_run_interval_ms: self.sample(rng),
            gpu_prover_archiver_archive_prover_after_ms: self.sample(rng),
            prover_jobs_archiver_run_interval_ms: self.sample(rng),
            prover_jobs_archiver_archive_jobs_after_ms: self.sample(rng),
            proof_compressor_job_requeuer_run_interval_ms: self.sample(rng),
            prover_job_requeuer_run_interval_ms: self.sample(rng),
            witness_generator_job_requeuer_run_interval_ms: self.sample(rng),
            proof_compressor_queue_reporter_run_interval_ms: self.sample(rng),
            prover_queue_reporter_run_interval_ms: self.sample(rng),
            witness_generator_queue_reporter_run_interval_ms: self.sample(rng),
            witness_job_queuer_run_interval_ms: self.sample(rng),
            http_port: self.sample(rng),
        }
    }
}

impl Distribution<configs::GeneralConfig> for EncodeDist {
    fn sample<R: Rng + ?Sized>(&self, rng: &mut R) -> configs::GeneralConfig {
        configs::GeneralConfig {
            postgres_config: self.sample(rng),
            api_config: self.sample(rng),
            contract_verifier: self.sample(rng),
            circuit_breaker_config: self.sample(rng),
            mempool_config: self.sample(rng),
            operations_manager_config: self.sample(rng),
            state_keeper_config: self.sample(rng),
            house_keeper_config: self.sample(rng),
            proof_compressor_config: self.sample(rng),
            prover_config: self.sample(rng),
            prover_gateway: self.sample(rng),
            witness_vector_generator: self.sample(rng),
            prover_group_config: self.sample(rng),
            witness_generator_config: self.sample(rng),
            prometheus_config: self.sample(rng),
            proof_data_handler_config: self.sample(rng),
            db_config: self.sample(rng),
            eth: self.sample(rng),
            snapshot_creator: self.sample(rng),
            observability: self.sample(rng),
            da_client_config: self.sample(rng),
            da_dispatcher_config: self.sample(rng),
            protective_reads_writer_config: self.sample(rng),
            basic_witness_input_producer_config: self.sample(rng),
            commitment_generator: self.sample(rng),
            snapshot_recovery: self.sample(rng),
            pruning: self.sample(rng),
            core_object_store: self.sample(rng),
            base_token_adjuster: self.sample(rng),
            external_price_api_client_config: self.sample(rng),
            consensus_config: self.sample(rng),
            external_proof_integration_api_config: self.sample(rng),
            experimental_vm_config: self.sample(rng),
            prover_job_monitor_config: self.sample(rng),
            timestamp_asserter_config: self.sample(rng),
            tx_sink_config: self.sample(rng),
        }
    }
}

impl Distribution<TimestampAsserterConfig> for EncodeDist {
    fn sample<R: Rng + ?Sized>(&self, rng: &mut R) -> TimestampAsserterConfig {
        TimestampAsserterConfig {
            min_time_till_end_sec: self.sample(rng),
        }
    }
}

<<<<<<< HEAD
impl Distribution<configs::TxSinkConfig> for EncodeDist {
    fn sample<R: Rng + ?Sized>(&self, rng: &mut R) -> configs::TxSinkConfig {
        configs::TxSinkConfig {
            allow_list: self.sample(rng),
=======
impl Distribution<configs::secrets::ContractVerifierSecrets> for EncodeDist {
    fn sample<R: Rng + ?Sized>(&self, rng: &mut R) -> configs::secrets::ContractVerifierSecrets {
        configs::secrets::ContractVerifierSecrets {
            etherscan_api_key: Some(<APIKey as From<String>>::from(self.sample(rng))),
>>>>>>> 8ce774d2
        }
    }
}<|MERGE_RESOLUTION|>--- conflicted
+++ resolved
@@ -1202,17 +1202,18 @@
     }
 }
 
-<<<<<<< HEAD
 impl Distribution<configs::TxSinkConfig> for EncodeDist {
     fn sample<R: Rng + ?Sized>(&self, rng: &mut R) -> configs::TxSinkConfig {
         configs::TxSinkConfig {
             allow_list: self.sample(rng),
-=======
+        }
+    }
+}
+
 impl Distribution<configs::secrets::ContractVerifierSecrets> for EncodeDist {
     fn sample<R: Rng + ?Sized>(&self, rng: &mut R) -> configs::secrets::ContractVerifierSecrets {
         configs::secrets::ContractVerifierSecrets {
             etherscan_api_key: Some(<APIKey as From<String>>::from(self.sample(rng))),
->>>>>>> 8ce774d2
         }
     }
 }