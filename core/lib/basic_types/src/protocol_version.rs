use std::{
    convert::{TryFrom, TryInto},
    fmt,
    num::ParseIntError,
    ops::{Add, Deref, DerefMut, Sub},
    str::FromStr,
};

use num_enum::TryFromPrimitive;
use serde::{Deserialize, Serialize};
use serde_with::{DeserializeFromStr, SerializeDisplay};

use crate::{
    ethabi::Token,
    vm::VmVersion,
    web3::contract::{Detokenize, Error},
    H256, U256,
};

pub const PACKED_SEMVER_MINOR_OFFSET: u32 = 32;
pub const PACKED_SEMVER_MINOR_MASK: u32 = 0xFFFF;

/// `ProtocolVersionId` is a unique identifier of the protocol version.
///
/// Note, that it is an identifier of the `minor` semver version of the protocol, with
/// the `major` version being `0`. Also, the protocol version on the contracts may contain
/// potential minor versions, that may have different contract behavior (e.g. Verifier), but it should not
/// impact the users.
#[repr(u16)]
#[derive(
    Debug,
    Clone,
    Copy,
    PartialEq,
    Eq,
    PartialOrd,
    Ord,
    Hash,
    TryFromPrimitive,
    Serialize,
    Deserialize,
)]
pub enum ProtocolVersionId {
    Version0 = 0,
    Version1,
    Version2,
    Version3,
    Version4,
    Version5,
    Version6,
    Version7,
    Version8,
    Version9,
    Version10,
    Version11,
    Version12,
    Version13,
    Version14,
    Version15,
    Version16,
    Version17,
    Version18,
    Version19,
    Version20,
    Version21,
    Version22,
    // Version `23` is only present on the internal staging networks.
    // All the user-facing environments were switched from 22 to 24 right away.
    Version23,
    Version24,
    Version25,
    Version26,
    Version27,
    Version28,
    Version29,
    Version30,
    Version31,
}

impl ProtocolVersionId {
    pub const fn latest() -> Self {
        Self::Version30
    }

    pub const fn next() -> Self {
        Self::Version31
    }

    pub fn try_from_packed_semver(packed_semver: U256) -> Result<Self, String> {
        ProtocolSemanticVersion::try_from_packed(packed_semver).map(|p| p.minor)
    }

    pub fn into_packed_semver_with_patch(self, patch: usize) -> U256 {
        let minor = U256::from(self as u16);
        let patch = U256::from(patch as u32);

        (minor << U256::from(PACKED_SEMVER_MINOR_OFFSET)) | patch
    }

    /// Returns VM version to be used by API for this protocol version.
    /// We temporary support only two latest VM versions for API.
    pub fn into_api_vm_version(self) -> VmVersion {
        match self {
            ProtocolVersionId::Version0 => VmVersion::Vm1_3_2,
            ProtocolVersionId::Version1 => VmVersion::Vm1_3_2,
            ProtocolVersionId::Version2 => VmVersion::Vm1_3_2,
            ProtocolVersionId::Version3 => VmVersion::Vm1_3_2,
            ProtocolVersionId::Version4 => VmVersion::Vm1_3_2,
            ProtocolVersionId::Version5 => VmVersion::Vm1_3_2,
            ProtocolVersionId::Version6 => VmVersion::Vm1_3_2,
            ProtocolVersionId::Version7 => VmVersion::Vm1_3_2,
            ProtocolVersionId::Version8 => VmVersion::Vm1_3_2,
            ProtocolVersionId::Version9 => VmVersion::Vm1_3_2,
            ProtocolVersionId::Version10 => VmVersion::Vm1_3_2,
            ProtocolVersionId::Version11 => VmVersion::Vm1_3_2,
            ProtocolVersionId::Version12 => VmVersion::Vm1_3_2,
            ProtocolVersionId::Version13 => VmVersion::VmVirtualBlocks,
            ProtocolVersionId::Version14 => VmVersion::VmVirtualBlocks,
            ProtocolVersionId::Version15 => VmVersion::VmVirtualBlocks,
            ProtocolVersionId::Version16 => VmVersion::VmVirtualBlocksRefundsEnhancement,
            ProtocolVersionId::Version17 => VmVersion::VmVirtualBlocksRefundsEnhancement,
            ProtocolVersionId::Version18 => VmVersion::VmBoojumIntegration,
            ProtocolVersionId::Version19 => VmVersion::VmBoojumIntegration,
            ProtocolVersionId::Version20 => VmVersion::Vm1_4_1,
            ProtocolVersionId::Version21 => VmVersion::Vm1_4_2,
            ProtocolVersionId::Version22 => VmVersion::Vm1_4_2,
            ProtocolVersionId::Version23 => VmVersion::Vm1_5_0SmallBootloaderMemory,
            ProtocolVersionId::Version24 => VmVersion::Vm1_5_0IncreasedBootloaderMemory,
            ProtocolVersionId::Version25 => VmVersion::Vm1_5_0IncreasedBootloaderMemory,
            ProtocolVersionId::Version26 => VmVersion::VmGateway,
            ProtocolVersionId::Version27 => VmVersion::VmEvmEmulator,
            ProtocolVersionId::Version28 => VmVersion::VmEcPrecompiles,
            ProtocolVersionId::Version29 => VmVersion::VmInterop,
<<<<<<< HEAD
            ProtocolVersionId::Version30 => VmVersion::VmMediumInterop,

            // Speculative VM version for the next protocol version to be used in the upgrade integration test etc.
            ProtocolVersionId::Version31 => VmVersion::VmMediumInterop,
=======
            ProtocolVersionId::Version30 => VmVersion::VmInterop,
            // Speculative VM version for the next protocol version to be used in the upgrade integration test etc.
            ProtocolVersionId::Version31 => VmVersion::VmInterop,
>>>>>>> d013f677
        }
    }

    // It is possible that some external nodes do not store protocol versions for versions below 9.
    // That's why we assume that whenever a protocol version is not present, version 9 is to be used.
    pub fn last_potentially_undefined() -> Self {
        Self::Version9
    }

    pub fn is_pre_boojum(&self) -> bool {
        self <= &Self::Version17
    }

    pub fn is_pre_shared_bridge(&self) -> bool {
        self <= &Self::Version22
    }

    pub fn is_pre_gateway(&self) -> bool {
        self < &Self::gateway_upgrade()
    }

    pub fn is_post_gateway(&self) -> bool {
        self >= &Self::gateway_upgrade()
    }

    pub fn is_pre_fflonk(&self) -> bool {
        self < &Self::Version27
    }

    pub fn is_post_fflonk(&self) -> bool {
        self >= &Self::Version27
    }

    pub fn is_pre_interop_fast_blocks(&self) -> bool {
        self < &Self::Version29
    }

    pub fn is_pre_medium_interop(&self) -> bool {
        self < &Self::Version30
    }

    pub fn is_1_4_0(&self) -> bool {
        self >= &ProtocolVersionId::Version18 && self < &ProtocolVersionId::Version20
    }

    pub fn is_1_4_1(&self) -> bool {
        self == &ProtocolVersionId::Version20
    }

    pub fn is_pre_1_4_1(&self) -> bool {
        self < &ProtocolVersionId::Version20
    }

    pub fn is_post_1_4_1(&self) -> bool {
        self >= &ProtocolVersionId::Version20
    }

    pub fn is_post_1_4_2(&self) -> bool {
        self >= &ProtocolVersionId::Version21
    }

    pub fn is_pre_1_4_2(&self) -> bool {
        self < &ProtocolVersionId::Version21
    }

    pub fn is_1_4_2(&self) -> bool {
        self == &ProtocolVersionId::Version21 || self == &ProtocolVersionId::Version22
    }

    pub fn is_pre_1_5_0(&self) -> bool {
        self < &ProtocolVersionId::Version23
    }

    pub fn is_post_1_5_0(&self) -> bool {
        self >= &ProtocolVersionId::Version23
    }

    pub fn is_pre_medium_interop(&self) -> bool {
        self < &ProtocolVersionId::Version30
    }

    pub const fn gateway_upgrade() -> Self {
        ProtocolVersionId::Version26
    }
}

impl Default for ProtocolVersionId {
    fn default() -> Self {
        Self::latest()
    }
}

impl fmt::Display for ProtocolVersionId {
    fn fmt(&self, f: &mut fmt::Formatter) -> fmt::Result {
        write!(f, "{}", *self as u16)
    }
}

impl TryFrom<U256> for ProtocolVersionId {
    type Error = String;

    fn try_from(value: U256) -> Result<Self, Self::Error> {
        if value > U256::from(u16::MAX) {
            Err(format!("unknown protocol version ID: {}", value))
        } else {
            (value.as_u32() as u16)
                .try_into()
                .map_err(|_| format!("unknown protocol version ID: {}", value))
        }
    }
}

#[derive(Debug, Clone, Copy, Default, Eq, PartialEq, Serialize, Deserialize)]
pub struct VerifierParams {
    pub recursion_node_level_vk_hash: H256,
    pub recursion_leaf_level_vk_hash: H256,
    pub recursion_circuits_set_vks_hash: H256,
}

impl Detokenize for VerifierParams {
    fn from_tokens(tokens: Vec<Token>) -> Result<Self, Error> {
        if tokens.len() != 1 {
            return Err(Error::InvalidOutputType(format!(
                "expected single token, got {tokens:?}"
            )));
        }

        let tokens = match tokens[0].clone() {
            Token::Tuple(tokens) => tokens,
            other => {
                return Err(Error::InvalidOutputType(format!(
                    "expected a tuple, got {other:?}"
                )));
            }
        };

        let vks_vec: Vec<H256> = tokens
            .into_iter()
            .map(|token| H256::from_slice(&token.into_fixed_bytes().unwrap()))
            .collect();
        Ok(VerifierParams {
            recursion_node_level_vk_hash: vks_vec[0],
            recursion_leaf_level_vk_hash: vks_vec[1],
            recursion_circuits_set_vks_hash: vks_vec[2],
        })
    }
}

#[derive(Debug, Clone, Copy, Default, Eq, PartialEq, Serialize, Deserialize)]
pub struct L1VerifierConfig {
    // Rename is required to not introduce breaking changes in the API for existing clients.
    #[serde(
        alias = "recursion_scheduler_level_vk_hash",
        rename(serialize = "recursion_scheduler_level_vk_hash")
    )]
    pub snark_wrapper_vk_hash: H256,
    pub fflonk_snark_wrapper_vk_hash: Option<H256>,
}

impl From<ProtocolVersionId> for VmVersion {
    fn from(value: ProtocolVersionId) -> Self {
        match value {
            ProtocolVersionId::Version0 => VmVersion::M5WithoutRefunds,
            ProtocolVersionId::Version1 => VmVersion::M5WithoutRefunds,
            ProtocolVersionId::Version2 => VmVersion::M5WithRefunds,
            ProtocolVersionId::Version3 => VmVersion::M5WithRefunds,
            ProtocolVersionId::Version4 => VmVersion::M6Initial,
            ProtocolVersionId::Version5 => VmVersion::M6BugWithCompressionFixed,
            ProtocolVersionId::Version6 => VmVersion::M6BugWithCompressionFixed,
            ProtocolVersionId::Version7 => VmVersion::Vm1_3_2,
            ProtocolVersionId::Version8 => VmVersion::Vm1_3_2,
            ProtocolVersionId::Version9 => VmVersion::Vm1_3_2,
            ProtocolVersionId::Version10 => VmVersion::Vm1_3_2,
            ProtocolVersionId::Version11 => VmVersion::Vm1_3_2,
            ProtocolVersionId::Version12 => VmVersion::Vm1_3_2,
            ProtocolVersionId::Version13 => VmVersion::VmVirtualBlocks,
            ProtocolVersionId::Version14 => VmVersion::VmVirtualBlocks,
            ProtocolVersionId::Version15 => VmVersion::VmVirtualBlocks,
            ProtocolVersionId::Version16 => VmVersion::VmVirtualBlocksRefundsEnhancement,
            ProtocolVersionId::Version17 => VmVersion::VmVirtualBlocksRefundsEnhancement,
            ProtocolVersionId::Version18 => VmVersion::VmBoojumIntegration,
            ProtocolVersionId::Version19 => VmVersion::VmBoojumIntegration,
            ProtocolVersionId::Version20 => VmVersion::Vm1_4_1,
            ProtocolVersionId::Version21 => VmVersion::Vm1_4_2,
            ProtocolVersionId::Version22 => VmVersion::Vm1_4_2,
            ProtocolVersionId::Version23 => VmVersion::Vm1_5_0SmallBootloaderMemory,
            ProtocolVersionId::Version24 => VmVersion::Vm1_5_0IncreasedBootloaderMemory,
            ProtocolVersionId::Version25 => VmVersion::Vm1_5_0IncreasedBootloaderMemory,
            ProtocolVersionId::Version26 => VmVersion::VmGateway,
            ProtocolVersionId::Version27 => VmVersion::VmEvmEmulator,
            ProtocolVersionId::Version28 => VmVersion::VmEcPrecompiles,
            ProtocolVersionId::Version29 => VmVersion::VmInterop,
<<<<<<< HEAD
            ProtocolVersionId::Version30 => VmVersion::VmMediumInterop,
            // Speculative VM version for the next protocol version to be used in the upgrade integration test etc.
            ProtocolVersionId::Version31 => VmVersion::VmMediumInterop,
=======
            ProtocolVersionId::Version30 => VmVersion::VmInterop,
            // Speculative VM version for the next protocol version to be used in the upgrade integration test etc.
            ProtocolVersionId::Version31 => VmVersion::VmInterop,
>>>>>>> d013f677
        }
    }
}

basic_type!(
    /// Patch part of semantic protocol version.
    VersionPatch,
    u32
);

/// Semantic protocol version.
#[derive(
    Debug, Clone, Copy, PartialEq, Eq, SerializeDisplay, DeserializeFromStr, Hash, PartialOrd, Ord,
)]
pub struct ProtocolSemanticVersion {
    pub minor: ProtocolVersionId,
    pub patch: VersionPatch,
}

impl ProtocolSemanticVersion {
    const MAJOR_VERSION: u8 = 0;

    pub fn new(minor: ProtocolVersionId, patch: VersionPatch) -> Self {
        Self { minor, patch }
    }

    pub fn try_from_packed(packed: U256) -> Result<Self, String> {
        let minor = ((packed >> U256::from(PACKED_SEMVER_MINOR_OFFSET))
            & U256::from(PACKED_SEMVER_MINOR_MASK))
        .try_into()?;
        let patch = packed.0[0] as u32;

        Ok(Self {
            minor,
            patch: VersionPatch(patch),
        })
    }

    pub fn pack(&self) -> U256 {
        (U256::from(self.minor as u16) << U256::from(PACKED_SEMVER_MINOR_OFFSET))
            | U256::from(self.patch.0)
    }
}

impl fmt::Display for ProtocolSemanticVersion {
    fn fmt(&self, f: &mut fmt::Formatter<'_>) -> fmt::Result {
        write!(
            f,
            "{}.{}.{}",
            Self::MAJOR_VERSION,
            self.minor as u16,
            self.patch
        )
    }
}

#[derive(Debug, thiserror::Error)]
pub enum ParseProtocolSemanticVersionError {
    #[error("invalid format")]
    InvalidFormat,
    #[error("non zero major version")]
    NonZeroMajorVersion,
    #[error("{0}")]
    ParseIntError(ParseIntError),
}

impl FromStr for ProtocolSemanticVersion {
    type Err = ParseProtocolSemanticVersionError;

    fn from_str(s: &str) -> Result<Self, Self::Err> {
        let parts: Vec<&str> = s.split('.').collect();
        if parts.len() != 3 {
            return Err(ParseProtocolSemanticVersionError::InvalidFormat);
        }

        let major = parts[0]
            .parse::<u16>()
            .map_err(ParseProtocolSemanticVersionError::ParseIntError)?;
        if major != 0 {
            return Err(ParseProtocolSemanticVersionError::NonZeroMajorVersion);
        }

        let minor = parts[1]
            .parse::<u16>()
            .map_err(ParseProtocolSemanticVersionError::ParseIntError)?;
        let minor = ProtocolVersionId::try_from(minor)
            .map_err(|_| ParseProtocolSemanticVersionError::InvalidFormat)?;

        let patch = parts[2]
            .parse::<u32>()
            .map_err(ParseProtocolSemanticVersionError::ParseIntError)?;

        Ok(ProtocolSemanticVersion {
            minor,
            patch: patch.into(),
        })
    }
}

impl Default for ProtocolSemanticVersion {
    fn default() -> Self {
        Self {
            minor: Default::default(),
            patch: 0.into(),
        }
    }
}

#[cfg(test)]
mod tests {
    use super::*;

    #[test]
    fn test_protocol_version_packing() {
        let version = ProtocolSemanticVersion {
            minor: ProtocolVersionId::latest(),
            patch: 10.into(),
        };

        let packed = version.pack();
        let unpacked = ProtocolSemanticVersion::try_from_packed(packed).unwrap();

        assert_eq!(version, unpacked);
    }

    #[test]
    fn test_verifier_config_serde() {
        let de = [
            r#"{"recursion_scheduler_level_vk_hash": "0x1111111111111111111111111111111111111111111111111111111111111111"}"#,
            r#"{"snark_wrapper_vk_hash": "0x1111111111111111111111111111111111111111111111111111111111111111"}"#,
        ];
        for de in de.iter() {
            let _: L1VerifierConfig = serde_json::from_str(de)
                .unwrap_or_else(|err| panic!("Failed deserialization. String: {de}, error {err}"));
        }
        let ser = L1VerifierConfig {
            snark_wrapper_vk_hash: H256::repeat_byte(0x11),
            fflonk_snark_wrapper_vk_hash: Some(H256::repeat_byte(0x11)),
        };
        let ser_str = serde_json::to_string(&ser).unwrap();
        let expected_str = r#"{"recursion_scheduler_level_vk_hash":"0x1111111111111111111111111111111111111111111111111111111111111111","fflonk_snark_wrapper_vk_hash":"0x1111111111111111111111111111111111111111111111111111111111111111"}"#;
        assert_eq!(ser_str, expected_str);
    }
}<|MERGE_RESOLUTION|>--- conflicted
+++ resolved
@@ -131,16 +131,10 @@
             ProtocolVersionId::Version27 => VmVersion::VmEvmEmulator,
             ProtocolVersionId::Version28 => VmVersion::VmEcPrecompiles,
             ProtocolVersionId::Version29 => VmVersion::VmInterop,
-<<<<<<< HEAD
             ProtocolVersionId::Version30 => VmVersion::VmMediumInterop,
 
             // Speculative VM version for the next protocol version to be used in the upgrade integration test etc.
             ProtocolVersionId::Version31 => VmVersion::VmMediumInterop,
-=======
-            ProtocolVersionId::Version30 => VmVersion::VmInterop,
-            // Speculative VM version for the next protocol version to be used in the upgrade integration test etc.
-            ProtocolVersionId::Version31 => VmVersion::VmInterop,
->>>>>>> d013f677
         }
     }
 
@@ -333,15 +327,9 @@
             ProtocolVersionId::Version27 => VmVersion::VmEvmEmulator,
             ProtocolVersionId::Version28 => VmVersion::VmEcPrecompiles,
             ProtocolVersionId::Version29 => VmVersion::VmInterop,
-<<<<<<< HEAD
             ProtocolVersionId::Version30 => VmVersion::VmMediumInterop,
             // Speculative VM version for the next protocol version to be used in the upgrade integration test etc.
             ProtocolVersionId::Version31 => VmVersion::VmMediumInterop,
-=======
-            ProtocolVersionId::Version30 => VmVersion::VmInterop,
-            // Speculative VM version for the next protocol version to be used in the upgrade integration test etc.
-            ProtocolVersionId::Version31 => VmVersion::VmInterop,
->>>>>>> d013f677
         }
     }
 }
