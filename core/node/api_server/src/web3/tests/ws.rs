//! WS-related tests.

use std::{collections::HashSet, str::FromStr};

use assert_matches::assert_matches;
use async_trait::async_trait;
use http::StatusCode;
use tokio::sync::watch;
use zksync_dal::ConnectionPool;
use zksync_types::{
    api, settlement::WorkingSettlementLayer, Address, Bloom, L1BatchNumber, H160, H256, U64,
};
use zksync_web3_decl::{
    client::{WsClient, L2},
    jsonrpsee::{
        core::{
            client::{ClientT, Subscription, SubscriptionClientT},
            params::BatchRequestBuilder,
            ClientError,
        },
        rpc_params,
    },
    namespaces::{EthNamespaceClient, ZksNamespaceClient},
    types::{BlockHeader, Bytes, PubSubFilter},
};

use super::*;
use crate::web3::{metrics::SubscriptionType, state::InternalApiConfigBase};

async fn wait_for_subscription(
    events: &mut mpsc::UnboundedReceiver<PubSubEvent>,
    sub_type: SubscriptionType,
) {
    let wait_future = tokio::time::timeout(TEST_TIMEOUT, async {
        loop {
            let event = events
                .recv()
                .await
                .expect("Events emitter unexpectedly dropped");
            if matches!(event, PubSubEvent::Subscribed(ty) if ty == sub_type) {
                break;
            } else {
                tracing::trace!(?event, "Skipping event");
            }
        }
    });
    wait_future
        .await
        .expect("Timed out waiting for subscription")
}

async fn wait_for_notifiers(
    events: &mut mpsc::UnboundedReceiver<PubSubEvent>,
    sub_types: &[SubscriptionType],
) {
    let mut sub_types: HashSet<_> = sub_types.iter().copied().collect();
    let wait_future = tokio::time::timeout(TEST_TIMEOUT, async {
        loop {
            let event = events
                .recv()
                .await
                .expect("Events emitter unexpectedly dropped");
            if let PubSubEvent::NotifyIterationFinished(ty) = event {
                sub_types.remove(&ty);
                if sub_types.is_empty() {
                    break;
                }
            } else {
                tracing::trace!(?event, "Skipping event");
            }
        }
    });
    wait_future.await.expect("Timed out waiting for notifier");
}

async fn wait_for_notifier_l2_block(
    events: &mut mpsc::UnboundedReceiver<PubSubEvent>,
    sub_type: SubscriptionType,
    expected: L2BlockNumber,
) {
    let wait_future = tokio::time::timeout(TEST_TIMEOUT, async {
        loop {
            let event = events
                .recv()
                .await
                .expect("Events emitter unexpectedly dropped");
            if let PubSubEvent::L2BlockAdvanced(ty, number) = event {
                if ty == sub_type && number >= expected {
                    break;
                }
            } else {
                tracing::trace!(?event, "Skipping event");
            }
        }
    });
    wait_future.await.expect("Timed out waiting for notifier");
}

#[tokio::test]
async fn notifiers_start_after_snapshot_recovery() {
    let pool = ConnectionPool::<Core>::test_pool().await;
    let mut storage = pool.connection().await.unwrap();
    prepare_recovery_snapshot(
        &mut storage,
        StorageInitialization::SNAPSHOT_RECOVERY_BATCH,
        StorageInitialization::SNAPSHOT_RECOVERY_BLOCK,
        &[],
    )
    .await;

    let (stop_sender, stop_receiver) = watch::channel(false);
    let (events_sender, mut events_receiver) = mpsc::unbounded_channel();
    let mut subscribe_logic = EthSubscribe::new(POLL_INTERVAL);
    subscribe_logic.set_events_sender(events_sender);
    let notifier_handles = subscribe_logic.spawn_notifiers(pool.clone(), &stop_receiver);
    assert!(!notifier_handles.is_empty());

    // Wait a little doing nothing and check that notifier tasks are still active (i.e., have not panicked).
    tokio::time::sleep(POLL_INTERVAL).await;
    for handle in &notifier_handles {
        assert!(!handle.is_finished());
    }

    // Emulate creating the first L2 block; check that notifiers react to it.
    let first_local_l2_block = StorageInitialization::SNAPSHOT_RECOVERY_BLOCK + 1;
    store_l2_block(&mut storage, first_local_l2_block, &[])
        .await
        .unwrap();

    wait_for_notifiers(
        &mut events_receiver,
        &[
            SubscriptionType::Blocks,
            SubscriptionType::Txs,
            SubscriptionType::Logs,
        ],
    )
    .await;

    stop_sender.send_replace(true);
    for handle in notifier_handles {
        handle.await.unwrap().expect("Notifier task failed");
    }
}

#[async_trait]
trait WsTest: Send + Sync {
    /// Prepares the storage before the server is started. The default implementation performs genesis.
    fn storage_initialization(&self) -> StorageInitialization {
        StorageInitialization::genesis()
    }

    async fn test(
        &self,
        client: &WsClient<L2>,
        pool: &ConnectionPool<Core>,
        pub_sub_events: mpsc::UnboundedReceiver<PubSubEvent>,
    ) -> anyhow::Result<()>;

    fn websocket_requests_per_minute_limit(&self) -> Option<NonZeroU32> {
        None
    }
}

async fn test_ws_server(test: impl WsTest) {
    let pool = ConnectionPool::<Core>::test_pool().await;
    let contracts_config = ContractsConfig::for_tests();
    let web3_config = Web3JsonRpcConfig::for_tests();
    let genesis_config = GenesisConfig::for_tests();
    let state_keeper_config = StateKeeperConfig::for_tests();
    let api_config = InternalApiConfig::new(
        InternalApiConfigBase::new(&genesis_config, &web3_config, &state_keeper_config)
            .with_l1_to_l2_txs_paused(false),
        &contracts_config.settlement_layer_specific_contracts(),
        &contracts_config.l1_specific_contracts(),
        &contracts_config.l2_contracts(),
        &genesis_config,
<<<<<<< HEAD
        false,
        WorkingSettlementLayer::for_tests(),
=======
        SettlementLayer::for_tests(),
>>>>>>> a1984430
    );
    let mut storage = pool.connection().await.unwrap();
    test.storage_initialization()
        .prepare_storage(&mut storage)
        .await
        .expect("Failed preparing storage for test");
    drop(storage);

    let (stop_sender, stop_receiver) = watch::channel(false);
    let (mut server_handles, pub_sub_events) = TestServerBuilder::new(pool.clone(), api_config)
        .build_ws(test.websocket_requests_per_minute_limit(), stop_receiver)
        .await;

    let local_addr = server_handles.wait_until_ready().await;
    let client = Client::ws(format!("ws://{local_addr}").parse().unwrap())
        .await
        .unwrap()
        .build();
    test.test(&client, &pool, pub_sub_events).await.unwrap();

    stop_sender.send_replace(true);
    server_handles.shutdown().await;
}

#[derive(Debug)]
struct WsServerCanStartTest;

#[async_trait]
impl WsTest for WsServerCanStartTest {
    async fn test(
        &self,
        client: &WsClient<L2>,
        _pool: &ConnectionPool<Core>,
        _pub_sub_events: mpsc::UnboundedReceiver<PubSubEvent>,
    ) -> anyhow::Result<()> {
        let block_number = client.get_block_number().await?;
        assert_eq!(block_number, U64::from(0));

        let l1_batch_number = client.get_l1_batch_number().await?;
        assert_eq!(l1_batch_number, U64::from(0));

        let genesis_l1_batch = client
            .get_l1_batch_details(L1BatchNumber(0))
            .await?
            .context("missing genesis L1 batch")?;
        assert!(genesis_l1_batch.base.root_hash.is_some());
        Ok(())
    }
}

#[tokio::test]
async fn ws_server_can_start() {
    test_ws_server(WsServerCanStartTest).await;
}

#[derive(Debug)]
struct BasicSubscriptionsTest {
    snapshot_recovery: bool,
}

#[async_trait]
impl WsTest for BasicSubscriptionsTest {
    fn storage_initialization(&self) -> StorageInitialization {
        if self.snapshot_recovery {
            StorageInitialization::empty_recovery()
        } else {
            StorageInitialization::genesis()
        }
    }

    async fn test(
        &self,
        client: &WsClient<L2>,
        pool: &ConnectionPool<Core>,
        mut pub_sub_events: mpsc::UnboundedReceiver<PubSubEvent>,
    ) -> anyhow::Result<()> {
        // Wait for the notifiers to get initialized so that they don't skip notifications
        // for the created subscriptions.
        wait_for_notifiers(
            &mut pub_sub_events,
            &[SubscriptionType::Blocks, SubscriptionType::Txs],
        )
        .await;

        let params = rpc_params!["newHeads"];
        let mut blocks_subscription = client
            .subscribe::<BlockHeader, _>("eth_subscribe", params, "eth_unsubscribe")
            .await?;
        wait_for_subscription(&mut pub_sub_events, SubscriptionType::Blocks).await;

        let params = rpc_params!["newPendingTransactions"];
        let mut txs_subscription = client
            .subscribe::<H256, _>("eth_subscribe", params, "eth_unsubscribe")
            .await?;
        wait_for_subscription(&mut pub_sub_events, SubscriptionType::Txs).await;

        let mut storage = pool.connection().await?;
        let tx_result = mock_execute_transaction(create_l2_transaction(1, 2).into());
        let new_tx_hash = tx_result.hash;
        let l2_block_number = if self.snapshot_recovery {
            StorageInitialization::SNAPSHOT_RECOVERY_BLOCK + 2
        } else {
            L2BlockNumber(1)
        };
        let new_l2_block = store_l2_block(&mut storage, l2_block_number, &[tx_result]).await?;
        drop(storage);

        let received_tx_hash = tokio::time::timeout(TEST_TIMEOUT, txs_subscription.next())
            .await
            .context("Timed out waiting for new tx hash")?
            .context("Pending txs subscription terminated")??;
        assert_eq!(received_tx_hash, new_tx_hash);
        let received_block_header = tokio::time::timeout(TEST_TIMEOUT, blocks_subscription.next())
            .await
            .context("Timed out waiting for new block header")?
            .context("New blocks subscription terminated")??;

        let sha3_uncles_hash =
            H256::from_str("0x1dcc4de8dec75d7aab85b567b6ccd41ad312451b948a7413f0a142fd40d49347")
                .unwrap();

        assert_eq!(
            received_block_header.number,
            Some(new_l2_block.number.0.into())
        );
        assert_eq!(received_block_header.hash, Some(new_l2_block.hash));
        assert_matches!(received_block_header.parent_hash, H256(_));
        assert_eq!(received_block_header.uncles_hash, sha3_uncles_hash);
        assert_eq!(received_block_header.author, H160::zero());
        assert_eq!(received_block_header.state_root, H256::zero());
        assert_eq!(received_block_header.transactions_root, H256::zero());
        assert_eq!(received_block_header.receipts_root, H256::zero());
        assert_eq!(
            received_block_header.number,
            Some(U64::from(new_l2_block.number.0))
        );
        assert_matches!(received_block_header.gas_used, U256(_));
        assert_eq!(
            received_block_header.gas_limit,
            new_l2_block.gas_limit.into()
        );
        assert_eq!(
            received_block_header.base_fee_per_gas,
            Some(new_l2_block.base_fee_per_gas.into())
        );
        assert_eq!(received_block_header.extra_data, Bytes::default());
        assert_eq!(received_block_header.logs_bloom, Bloom::default());
        assert_eq!(
            received_block_header.timestamp,
            new_l2_block.timestamp.into()
        );
        assert_eq!(received_block_header.difficulty, U256::zero());
        assert_eq!(received_block_header.mix_hash, None);
        assert_eq!(received_block_header.nonce, None);

        blocks_subscription.unsubscribe().await?;
        Ok(())
    }
}

#[tokio::test]
async fn basic_subscriptions() {
    test_ws_server(BasicSubscriptionsTest {
        snapshot_recovery: false,
    })
    .await;
}

#[tokio::test]
async fn basic_subscriptions_after_snapshot_recovery() {
    test_ws_server(BasicSubscriptionsTest {
        snapshot_recovery: true,
    })
    .await;
}

#[derive(Debug)]
struct LogSubscriptionsTest {
    snapshot_recovery: bool,
}

#[derive(Debug)]
struct LogSubscriptions {
    all_logs_subscription: Subscription<api::Log>,
    address_subscription: Subscription<api::Log>,
    topic_subscription: Subscription<api::Log>,
}

impl LogSubscriptions {
    async fn new(
        client: &WsClient<L2>,
        pub_sub_events: &mut mpsc::UnboundedReceiver<PubSubEvent>,
    ) -> anyhow::Result<Self> {
        // Wait for the notifier to get initialized so that it doesn't skip notifications
        // for the created subscriptions.
        wait_for_notifiers(pub_sub_events, &[SubscriptionType::Logs]).await;

        let params = rpc_params!["logs"];
        let all_logs_subscription = client
            .subscribe::<api::Log, _>("eth_subscribe", params, "eth_unsubscribe")
            .await?;
        let address_filter = PubSubFilter {
            address: Some(Address::repeat_byte(23).into()),
            topics: None,
        };
        let params = rpc_params!["logs", address_filter];
        let address_subscription = client
            .subscribe::<api::Log, _>("eth_subscribe", params, "eth_unsubscribe")
            .await?;
        let topic_filter = PubSubFilter {
            address: None,
            topics: Some(vec![Some(H256::repeat_byte(42).into())]),
        };
        let params = rpc_params!["logs", topic_filter];
        let topic_subscription = client
            .subscribe::<api::Log, _>("eth_subscribe", params, "eth_unsubscribe")
            .await?;
        for _ in 0..3 {
            wait_for_subscription(pub_sub_events, SubscriptionType::Logs).await;
        }

        Ok(Self {
            all_logs_subscription,
            address_subscription,
            topic_subscription,
        })
    }
}

#[async_trait]
impl WsTest for LogSubscriptionsTest {
    fn storage_initialization(&self) -> StorageInitialization {
        if self.snapshot_recovery {
            StorageInitialization::empty_recovery()
        } else {
            StorageInitialization::genesis()
        }
    }

    async fn test(
        &self,
        client: &WsClient<L2>,
        pool: &ConnectionPool<Core>,
        mut pub_sub_events: mpsc::UnboundedReceiver<PubSubEvent>,
    ) -> anyhow::Result<()> {
        let LogSubscriptions {
            mut all_logs_subscription,
            mut address_subscription,
            mut topic_subscription,
        } = LogSubscriptions::new(client, &mut pub_sub_events).await?;

        let mut storage = pool.connection().await?;
        let next_l2_block_number = if self.snapshot_recovery {
            StorageInitialization::SNAPSHOT_RECOVERY_BLOCK.0 + 2
        } else {
            1
        };
        let (tx_location, events) = store_events(&mut storage, next_l2_block_number, 0).await?;
        drop(storage);
        let events: Vec<_> = events.iter().collect();

        let all_logs = collect_logs(&mut all_logs_subscription, 4).await?;
        for (i, log) in all_logs.iter().enumerate() {
            assert_eq!(log.transaction_index, Some(0.into()));
            assert_eq!(log.log_index, Some(i.into()));
            assert_eq!(log.transaction_hash, Some(tx_location.tx_hash));
            assert_eq!(log.block_number, Some(next_l2_block_number.into()));
        }
        assert_logs_match(&all_logs, &events);

        let address_logs = collect_logs(&mut address_subscription, 2).await?;
        assert_logs_match(&address_logs, &[events[0], events[3]]);

        let topic_logs = collect_logs(&mut topic_subscription, 2).await?;
        assert_logs_match(&topic_logs, &[events[1], events[3]]);

        wait_for_notifiers(&mut pub_sub_events, &[SubscriptionType::Logs]).await;

        // Check that no new notifications were sent to subscribers.
        tokio::time::timeout(POLL_INTERVAL, all_logs_subscription.next())
            .await
            .unwrap_err();
        tokio::time::timeout(POLL_INTERVAL, address_subscription.next())
            .await
            .unwrap_err();
        tokio::time::timeout(POLL_INTERVAL, topic_subscription.next())
            .await
            .unwrap_err();
        Ok(())
    }
}

async fn collect_logs(
    sub: &mut Subscription<api::Log>,
    expected_count: usize,
) -> anyhow::Result<Vec<api::Log>> {
    let mut logs = Vec::with_capacity(expected_count);
    for _ in 0..expected_count {
        let log = tokio::time::timeout(TEST_TIMEOUT, sub.next())
            .await
            .context("Timed out waiting for new log")?
            .context("Logs subscription terminated")??;
        logs.push(log);
    }
    Ok(logs)
}

#[tokio::test]
async fn log_subscriptions() {
    test_ws_server(LogSubscriptionsTest {
        snapshot_recovery: false,
    })
    .await;
}

#[tokio::test]
async fn log_subscriptions_after_snapshot_recovery() {
    test_ws_server(LogSubscriptionsTest {
        snapshot_recovery: true,
    })
    .await;
}

#[derive(Debug)]
struct LogSubscriptionsWithNewBlockTest;

#[async_trait]
impl WsTest for LogSubscriptionsWithNewBlockTest {
    async fn test(
        &self,
        client: &WsClient<L2>,
        pool: &ConnectionPool<Core>,
        mut pub_sub_events: mpsc::UnboundedReceiver<PubSubEvent>,
    ) -> anyhow::Result<()> {
        let LogSubscriptions {
            mut all_logs_subscription,
            mut address_subscription,
            ..
        } = LogSubscriptions::new(client, &mut pub_sub_events).await?;

        let mut storage = pool.connection().await?;
        let (_, events) = store_events(&mut storage, 1, 0).await?;
        drop(storage);
        let events: Vec<_> = events.iter().collect();

        let all_logs = collect_logs(&mut all_logs_subscription, 4).await?;
        assert_logs_match(&all_logs, &events);

        // Create a new block and wait for the pub-sub notifier to run.
        let mut storage = pool.connection().await?;
        let (_, new_events) = store_events(&mut storage, 2, 4).await?;
        drop(storage);
        let new_events: Vec<_> = new_events.iter().collect();

        let all_new_logs = collect_logs(&mut all_logs_subscription, 4).await?;
        assert_logs_match(&all_new_logs, &new_events);

        let address_logs = collect_logs(&mut address_subscription, 4).await?;
        assert_logs_match(
            &address_logs,
            &[events[0], events[3], new_events[0], new_events[3]],
        );
        Ok(())
    }
}

#[tokio::test]
async fn log_subscriptions_with_new_block() {
    test_ws_server(LogSubscriptionsWithNewBlockTest).await;
}

#[derive(Debug)]
struct LogSubscriptionsWithManyBlocksTest;

#[async_trait]
impl WsTest for LogSubscriptionsWithManyBlocksTest {
    async fn test(
        &self,
        client: &WsClient<L2>,
        pool: &ConnectionPool<Core>,
        mut pub_sub_events: mpsc::UnboundedReceiver<PubSubEvent>,
    ) -> anyhow::Result<()> {
        let LogSubscriptions {
            mut all_logs_subscription,
            mut address_subscription,
            ..
        } = LogSubscriptions::new(client, &mut pub_sub_events).await?;

        // Add two blocks in the storage atomically.
        let mut storage = pool.connection().await?;
        let mut transaction = storage.start_transaction().await?;
        let (_, events) = store_events(&mut transaction, 1, 0).await?;
        let events: Vec<_> = events.iter().collect();
        let (_, new_events) = store_events(&mut transaction, 2, 4).await?;
        let new_events: Vec<_> = new_events.iter().collect();
        transaction.commit().await?;
        drop(storage);

        let all_logs = collect_logs(&mut all_logs_subscription, 4).await?;
        assert_logs_match(&all_logs, &events);
        let all_new_logs = collect_logs(&mut all_logs_subscription, 4).await?;
        assert_logs_match(&all_new_logs, &new_events);

        let address_logs = collect_logs(&mut address_subscription, 4).await?;
        assert_logs_match(
            &address_logs,
            &[events[0], events[3], new_events[0], new_events[3]],
        );
        Ok(())
    }
}

#[tokio::test]
async fn log_subscriptions_with_many_new_blocks_at_once() {
    test_ws_server(LogSubscriptionsWithManyBlocksTest).await;
}

#[derive(Debug)]
struct LogSubscriptionsWithDelayTest;

#[async_trait]
impl WsTest for LogSubscriptionsWithDelayTest {
    async fn test(
        &self,
        client: &WsClient<L2>,
        pool: &ConnectionPool<Core>,
        mut pub_sub_events: mpsc::UnboundedReceiver<PubSubEvent>,
    ) -> anyhow::Result<()> {
        // Wait until notifiers are initialized.
        wait_for_notifiers(&mut pub_sub_events, &[SubscriptionType::Logs]).await;

        // Store an L2 block w/o subscriptions being present.
        let mut storage = pool.connection().await?;
        store_events(&mut storage, 1, 0).await?;
        drop(storage);

        // Wait for the log notifier to process the new L2 block.
        wait_for_notifier_l2_block(
            &mut pub_sub_events,
            SubscriptionType::Logs,
            L2BlockNumber(1),
        )
        .await;

        let params = rpc_params!["logs"];
        let mut all_logs_subscription = client
            .subscribe::<api::Log, _>("eth_subscribe", params, "eth_unsubscribe")
            .await?;
        let address_and_topic_filter = PubSubFilter {
            address: Some(Address::repeat_byte(23).into()),
            topics: Some(vec![Some(H256::repeat_byte(42).into())]),
        };
        let params = rpc_params!["logs", address_and_topic_filter];
        let mut address_and_topic_subscription = client
            .subscribe::<api::Log, _>("eth_subscribe", params, "eth_unsubscribe")
            .await?;
        for _ in 0..2 {
            wait_for_subscription(&mut pub_sub_events, SubscriptionType::Logs).await;
        }

        let mut storage = pool.connection().await?;
        let (_, new_events) = store_events(&mut storage, 2, 4).await?;
        drop(storage);
        let new_events: Vec<_> = new_events.iter().collect();

        let all_logs = collect_logs(&mut all_logs_subscription, 4).await?;
        assert_logs_match(&all_logs, &new_events);
        let address_and_topic_logs = collect_logs(&mut address_and_topic_subscription, 1).await?;
        assert_logs_match(&address_and_topic_logs, &[new_events[3]]);

        // Check the behavior of remaining subscriptions if a subscription is dropped.
        all_logs_subscription.unsubscribe().await?;
        let mut storage = pool.connection().await?;
        let (_, new_events) = store_events(&mut storage, 3, 8).await?;
        drop(storage);

        let address_and_topic_logs = collect_logs(&mut address_and_topic_subscription, 1).await?;
        assert_logs_match(&address_and_topic_logs, &[&new_events[3]]);
        Ok(())
    }
}

#[tokio::test]
async fn log_subscriptions_with_delay() {
    test_ws_server(LogSubscriptionsWithDelayTest).await;
}

#[derive(Debug)]
struct RateLimitingTest;

#[async_trait]
impl WsTest for RateLimitingTest {
    async fn test(
        &self,
        client: &WsClient<L2>,
        _pool: &ConnectionPool<Core>,
        _pub_sub_events: mpsc::UnboundedReceiver<PubSubEvent>,
    ) -> anyhow::Result<()> {
        client.chain_id().await.unwrap();
        client.chain_id().await.unwrap();
        client.chain_id().await.unwrap();
        let expected_err = client.chain_id().await.unwrap_err();

        if let ClientError::Call(error) = expected_err {
            assert_eq!(error.code() as u16, StatusCode::TOO_MANY_REQUESTS.as_u16());
            assert_eq!(error.message(), "Too many requests");
            assert!(error.data().is_none());
        } else {
            panic!("Unexpected error returned: {expected_err}");
        }

        Ok(())
    }

    fn websocket_requests_per_minute_limit(&self) -> Option<NonZeroU32> {
        Some(NonZeroU32::new(3).unwrap())
    }
}

#[tokio::test]
async fn rate_limiting() {
    test_ws_server(RateLimitingTest).await;
}

#[derive(Debug)]
struct BatchGetsRateLimitedTest;

#[async_trait]
impl WsTest for BatchGetsRateLimitedTest {
    async fn test(
        &self,
        client: &WsClient<L2>,
        _pool: &ConnectionPool<Core>,
        _pub_sub_events: mpsc::UnboundedReceiver<PubSubEvent>,
    ) -> anyhow::Result<()> {
        client.chain_id().await.unwrap();
        client.chain_id().await.unwrap();

        let mut batch = BatchRequestBuilder::new();
        batch.insert("eth_chainId", rpc_params![]).unwrap();
        batch.insert("eth_chainId", rpc_params![]).unwrap();

        let mut expected_err = client
            .batch_request::<String>(batch)
            .await
            .unwrap()
            .into_ok()
            .unwrap_err();

        let error = expected_err.next().unwrap();

        assert_eq!(error.code() as u16, StatusCode::TOO_MANY_REQUESTS.as_u16());
        assert_eq!(error.message(), "Too many requests");
        assert!(error.data().is_none());

        Ok(())
    }

    fn websocket_requests_per_minute_limit(&self) -> Option<NonZeroU32> {
        Some(NonZeroU32::new(3).unwrap())
    }
}

#[tokio::test]
async fn batch_rate_limiting() {
    test_ws_server(BatchGetsRateLimitedTest).await;
}<|MERGE_RESOLUTION|>--- conflicted
+++ resolved
@@ -175,12 +175,7 @@
         &contracts_config.l1_specific_contracts(),
         &contracts_config.l2_contracts(),
         &genesis_config,
-<<<<<<< HEAD
-        false,
         WorkingSettlementLayer::for_tests(),
-=======
-        SettlementLayer::for_tests(),
->>>>>>> a1984430
     );
     let mut storage = pool.connection().await.unwrap();
     test.storage_initialization()
