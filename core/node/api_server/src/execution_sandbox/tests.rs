--- conflicted
+++ resolved
@@ -11,24 +11,15 @@
 use zksync_state::PostgresStorageCaches;
 use zksync_types::{
     api::state_override::{OverrideAccount, StateOverride},
-<<<<<<< HEAD
+    fee_model::BatchFeeInput,
     K256PrivateKey, ProtocolVersionId, Transaction, U256,
-=======
-    fee::Fee,
-    fee_model::BatchFeeInput,
-    l2::L2Tx,
-    transaction_request::PaymasterParams,
-    Address, K256PrivateKey, L2ChainId, Nonce, ProtocolVersionId, Transaction, U256,
->>>>>>> 7a53cd1a
 };
 
-<<<<<<< HEAD
-use super::{storage::StorageWithOverrides, *};
-use crate::{testonly::TestAccount, tx_sender::ApiContracts};
-=======
 use super::*;
-use crate::{execution_sandbox::execute::SandboxExecutor, tx_sender::SandboxExecutorOptions};
->>>>>>> 7a53cd1a
+use crate::{
+    execution_sandbox::execute::SandboxExecutor, testonly::TestAccount,
+    tx_sender::SandboxExecutorOptions,
+};
 
 #[tokio::test]
 async fn creating_block_args() {
@@ -215,17 +206,15 @@
         PostgresStorageCaches::new(1, 1),
         usize::MAX,
     );
-<<<<<<< HEAD
-    setup_args.enforced_base_fee = Some(base_fee);
-    let alice = K256PrivateKey::random();
-    let transaction = Transaction::from(alice.create_transfer(0.into(), base_fee, gas_per_pubdata));
-=======
->>>>>>> 7a53cd1a
 
     let fee_input = BatchFeeInput::l1_pegged(55, 555);
     let (base_fee, gas_per_pubdata) =
         derive_base_fee_and_gas_per_pubdata(fee_input, ProtocolVersionId::latest().into());
-    let tx = Transaction::from(create_transfer(base_fee, gas_per_pubdata));
+    let tx = Transaction::from(K256PrivateKey::random().create_transfer(
+        0.into(),
+        base_fee,
+        gas_per_pubdata,
+    ));
 
     let (limiter, _) = VmConcurrencyLimiter::new(1);
     let vm_permit = limiter.acquire().await.unwrap();
@@ -260,17 +249,11 @@
         PostgresStorageCaches::new(1, 1),
         usize::MAX,
     );
-<<<<<<< HEAD
-    setup_args.enforced_base_fee = Some(base_fee);
-    let alice = K256PrivateKey::random();
-    let transaction = alice.create_transfer(0.into(), base_fee, gas_per_pubdata);
-=======
->>>>>>> 7a53cd1a
 
     let fee_input = BatchFeeInput::l1_pegged(55, 555);
     let (base_fee, gas_per_pubdata) =
         derive_base_fee_and_gas_per_pubdata(fee_input, ProtocolVersionId::latest().into());
-    let tx = create_transfer(base_fee, gas_per_pubdata);
+    let tx = K256PrivateKey::random().create_transfer(0.into(), base_fee, gas_per_pubdata);
 
     let (limiter, _) = VmConcurrencyLimiter::new(1);
     let vm_permit = limiter.acquire().await.unwrap();
