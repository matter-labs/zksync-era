[package]
name = "zkstack"
version.workspace = true
edition.workspace = true
homepage.workspace = true
license.workspace = true
authors.workspace = true
exclude.workspace = true
repository.workspace = true
description.workspace = true
keywords.workspace = true

[dependencies]
alloy.workspace = true
anyhow.workspace = true
chrono.workspace = true
clap.workspace = true
clap_complete.workspace = true
clap-markdown.workspace = true
cliclack.workspace = true
zkstack_cli_common.workspace = true
zkstack_cli_config.workspace = true
dirs.workspace = true
ethers.workspace = true
futures.workspace = true
human-panic.workspace = true
lazy_static.workspace = true
secrecy.workspace = true
serde.workspace = true
serde_json.workspace = true
serde_yaml.workspace = true
slugify-rs.workspace = true
strum.workspace = true
sqruff-lib.workspace = true
thiserror.workspace = true
tokio.workspace = true
toml.workspace = true
zkstack_cli_types.workspace = true
url.workspace = true
xshell.workspace = true
zksync_basic_types.workspace = true
zksync_types.workspace = true
zksync_consensus_roles.workspace = true
zksync_consensus_crypto.workspace = true
zksync_web3_decl.workspace = true
zksync_system_constants.workspace = true
prost.workspace = true
reqwest.workspace = true
sha2.workspace = true
walkdir.workspace = true

[build-dependencies]
anyhow.workspace = true
clap_complete.workspace = true
dirs.workspace = true
ethers.workspace = true
<<<<<<< HEAD
xshell.workspace = true

[features]
v27_evm_interpreter = []
v28_precompiles = []
upgrades = []
=======
xshell.workspace = true
>>>>>>> 7bcf2759
<|MERGE_RESOLUTION|>--- conflicted
+++ resolved
@@ -54,13 +54,4 @@
 clap_complete.workspace = true
 dirs.workspace = true
 ethers.workspace = true
-<<<<<<< HEAD
-xshell.workspace = true
-
-[features]
-v27_evm_interpreter = []
-v28_precompiles = []
-upgrades = []
-=======
-xshell.workspace = true
->>>>>>> 7bcf2759
+xshell.workspace = true