use std::{
    cell::OnceCell,
    path::{Path, PathBuf},
};

use serde::{Deserialize, Serialize, Serializer};
use types::{
    BaseToken, ChainId, L1BatchCommitDataGeneratorMode, L1Network, ProverMode, WalletCreation,
};
use xshell::Shell;
use zksync_config::configs::GeneralConfig as ZkSyncGeneralConfig;
use zksync_protobuf_config::{decode_yaml_repr, encode_yaml_repr};

use crate::{
    consts::{
        CONFIG_NAME, CONTRACTS_FILE, GENERAL_FILE, GENESIS_FILE, L1_CONTRACTS_FOUNDRY,
        SECRETS_FILE, WALLETS_FILE,
    },
    create_localhost_wallets,
    traits::{FileConfigWithDefaultName, ReadConfig, SaveConfig, SaveConfigWithBasePath},
    ContractsConfig, GeneralConfig, GenesisConfig, SecretsConfig, WalletsConfig,
};

/// Chain configuration file. This file is created in the chain
/// directory before network initialization.
#[derive(Debug, Serialize, Deserialize, Clone)]
pub struct ChainConfigInternal {
    // The id of chain on this machine allows to easily setup multiple chains,
    // needs for local setups only
    pub id: u32,
    pub name: String,
    pub chain_id: ChainId,
    pub prover_version: ProverMode,
    pub configs: PathBuf,
    pub rocks_db_path: PathBuf,
    pub external_node_config_path: Option<PathBuf>,
    pub l1_batch_commit_data_generator_mode: L1BatchCommitDataGeneratorMode,
    pub base_token: BaseToken,
    pub wallet_creation: WalletCreation,
}

/// Chain configuration file. This file is created in the chain
/// directory before network initialization.
#[derive(Debug)]
pub struct ChainConfig {
    pub id: u32,
    pub name: String,
    pub chain_id: ChainId,
    pub prover_version: ProverMode,
    pub l1_network: L1Network,
    pub link_to_code: PathBuf,
    pub rocks_db_path: PathBuf,
    pub configs: PathBuf,
    pub external_node_config_path: Option<PathBuf>,
    pub l1_batch_commit_data_generator_mode: L1BatchCommitDataGeneratorMode,
    pub base_token: BaseToken,
    pub wallet_creation: WalletCreation,
    pub shell: OnceCell<Shell>,
}

impl Serialize for ChainConfig {
    fn serialize<S>(&self, serializer: S) -> Result<S::Ok, S::Error>
    where
        S: Serializer,
    {
        self.get_internal().serialize(serializer)
    }
}

impl ChainConfig {
    pub(crate) fn get_shell(&self) -> &Shell {
        self.shell.get().expect("Not initialized")
    }

    pub fn get_genesis_config(&self) -> anyhow::Result<GenesisConfig> {
        GenesisConfig::read(self.get_shell(), self.configs.join(GENESIS_FILE))
    }

    pub fn get_general_config(&self) -> anyhow::Result<GeneralConfig> {
        GeneralConfig::read(self.get_shell(), self.configs.join(GENERAL_FILE))
    }

    pub fn get_wallets_config(&self) -> anyhow::Result<WalletsConfig> {
        let path = self.configs.join(WALLETS_FILE);
        if let Ok(wallets) = WalletsConfig::read(self.get_shell(), &path) {
            return Ok(wallets);
        }
        if self.wallet_creation == WalletCreation::Localhost {
            let wallets = create_localhost_wallets(self.get_shell(), &self.link_to_code, self.id)?;
            wallets.save(self.get_shell(), &path)?;
            return Ok(wallets);
        }
        anyhow::bail!("Wallets configs has not been found");
    }
    pub fn get_contracts_config(&self) -> anyhow::Result<ContractsConfig> {
        ContractsConfig::read(self.get_shell(), self.configs.join(CONTRACTS_FILE))
    }

    pub fn get_secrets_config(&self) -> anyhow::Result<SecretsConfig> {
        SecretsConfig::read(self.get_shell(), self.configs.join(SECRETS_FILE))
    }

<<<<<<< HEAD
    pub fn path_to_general_config(&self) -> PathBuf {
        self.configs.join(GENERAL_FILE)
    }

    pub fn path_to_secrets_config(&self) -> PathBuf {
        self.configs.join(SECRETS_FILE)
=======
    pub fn get_zksync_general_config(&self) -> anyhow::Result<ZkSyncGeneralConfig> {
        decode_yaml_repr::<zksync_protobuf_config::proto::general::GeneralConfig>(
            &self.configs.join(GENERAL_FILE),
            false,
        )
    }

    pub fn save_zksync_general_config(
        &self,
        general_config: &ZkSyncGeneralConfig,
    ) -> anyhow::Result<()> {
        let path = self.configs.join(GENERAL_FILE);
        let bytes = encode_yaml_repr::<zksync_protobuf_config::proto::general::GeneralConfig>(
            general_config,
        )?;
        self.get_shell().write_file(path, bytes)?;
        Ok(())
>>>>>>> 610a7cf0
    }

    pub fn path_to_foundry(&self) -> PathBuf {
        self.link_to_code.join(L1_CONTRACTS_FOUNDRY)
    }

    pub fn save(&self, shell: &Shell, path: impl AsRef<Path>) -> anyhow::Result<()> {
        let config = self.get_internal();
        config.save(shell, path)
    }

    pub fn save_with_base_path(self, shell: &Shell, path: impl AsRef<Path>) -> anyhow::Result<()> {
        let config = self.get_internal();
        config.save_with_base_path(shell, path)
    }

    fn get_internal(&self) -> ChainConfigInternal {
        ChainConfigInternal {
            id: self.id,
            name: self.name.clone(),
            chain_id: self.chain_id,
            prover_version: self.prover_version,
            configs: self.configs.clone(),
            rocks_db_path: self.rocks_db_path.clone(),
            external_node_config_path: self.external_node_config_path.clone(),
            l1_batch_commit_data_generator_mode: self.l1_batch_commit_data_generator_mode,
            base_token: self.base_token.clone(),
            wallet_creation: self.wallet_creation,
        }
    }
}

impl FileConfigWithDefaultName for ChainConfigInternal {
    const FILE_NAME: &'static str = CONFIG_NAME;
}<|MERGE_RESOLUTION|>--- conflicted
+++ resolved
@@ -100,14 +100,14 @@
         SecretsConfig::read(self.get_shell(), self.configs.join(SECRETS_FILE))
     }
 
-<<<<<<< HEAD
     pub fn path_to_general_config(&self) -> PathBuf {
         self.configs.join(GENERAL_FILE)
     }
 
     pub fn path_to_secrets_config(&self) -> PathBuf {
         self.configs.join(SECRETS_FILE)
-=======
+    }
+
     pub fn get_zksync_general_config(&self) -> anyhow::Result<ZkSyncGeneralConfig> {
         decode_yaml_repr::<zksync_protobuf_config::proto::general::GeneralConfig>(
             &self.configs.join(GENERAL_FILE),
@@ -125,7 +125,6 @@
         )?;
         self.get_shell().write_file(path, bytes)?;
         Ok(())
->>>>>>> 610a7cf0
     }
 
     pub fn path_to_foundry(&self) -> PathBuf {
