use std::{path::Path, sync::Arc, time::Duration};

use anyhow::Context as _;
use serde::Serialize;
use tokio::fs;
use zksync_config::{ContractsConfig, EthConfig};
use zksync_contracts::hyperchain_contract;
use zksync_dal::{ConnectionPool, Core, CoreDal};
use zksync_eth_signer::{EthereumSigner, PrivateKeySigner, TransactionParameters};
use zksync_merkle_tree::domain::ZkSyncTree;
use zksync_object_store::{ObjectStore, ObjectStoreError};
use zksync_state::RocksdbStorage;
use zksync_storage::RocksDB;
use zksync_types::{
    aggregated_operations::AggregatedActionType,
    ethabi::Token,
    snapshots::{
        SnapshotFactoryDependencies, SnapshotMetadata, SnapshotStorageLogsChunk,
        SnapshotStorageLogsStorageKey,
    },
    web3::{
        contract::{Contract, Options},
        transports::Http,
        types::{BlockId, BlockNumber},
        Web3,
    },
    Address, L1BatchNumber, H160, H256, U256,
};

#[cfg(test)]
mod tests;

#[derive(Debug)]
pub struct BlockReverterEthConfig {
    eth_client_url: String,
    reverter_private_key: Option<H256>,
    reverter_address: Option<Address>,
    diamond_proxy_addr: H160,
    validator_timelock_addr: H160,
    default_priority_fee_per_gas: u64,
}

impl BlockReverterEthConfig {
    pub fn new(
        eth_config: EthConfig,
        contract: ContractsConfig,
        reverter_address: Option<Address>,
    ) -> anyhow::Result<Self> {
        #[allow(deprecated)]
        // `BlockReverter` doesn't support non env configs yet
        let pk = eth_config
            .sender
            .context("eth_sender_config")?
            .private_key();

        Ok(Self {
            eth_client_url: eth_config.web3_url,
            reverter_private_key: pk,
            reverter_address,
            diamond_proxy_addr: contract.diamond_proxy_addr,
            validator_timelock_addr: contract.validator_timelock_addr,
            default_priority_fee_per_gas: eth_config
                .gas_adjuster
                .context("gas adjuster")?
                .default_priority_fee_per_gas,
        })
    }
}

/// Role of the node.
#[derive(Debug, Clone, Copy, PartialEq)]
pub enum NodeRole {
    Main,
    External,
}

/// This struct is used to revert node state.
///
/// Reversion is a rare event of manual intervention, when the node operator
/// decides to revert some of the not yet finalized batches for some reason
/// (e.g. inability to generate a proof).
///
/// It is also used to automatically revert the external node state
/// after it detects a reorg on the main node.
///
/// There are a few state components that `BlockReverter` can revert:
///
/// - State of the Postgres database
/// - State of the Merkle tree
/// - State of the state keeper cache
/// - State of the Ethereum contract (if the block was committed)
#[derive(Debug)]
pub struct BlockReverter {
    /// Role affects the interactions with the consensus state.
    /// This distinction will be removed once consensus genesis is moved to the L1 state.
    node_role: NodeRole,
    allow_reverting_executed_batches: bool,
    connection_pool: ConnectionPool<Core>,
    should_revert_postgres: bool,
    state_keeper_cache_path: Option<String>,
    merkle_tree_path: Option<String>,
    snapshots_object_store: Option<Arc<dyn ObjectStore>>,
}

impl BlockReverter {
    pub fn new(node_role: NodeRole, connection_pool: ConnectionPool<Core>) -> Self {
        Self {
            node_role,
            allow_reverting_executed_batches: false,
            connection_pool,
            should_revert_postgres: false,
            state_keeper_cache_path: None,
            merkle_tree_path: None,
            snapshots_object_store: None,
        }
    }

    /// Allows reverting the state past the last batch finalized on L1. If this is disallowed (which is the default),
    /// block reverter will error upon such an attempt.
    ///
    /// Main use case for the setting this flag is the external node, where may obtain an
    /// incorrect state even for a block that was marked as executed. On the EN, this mode is not destructive.
    pub fn allow_reverting_executed_batches(&mut self) -> &mut Self {
        self.allow_reverting_executed_batches = true;
        self
    }

    pub fn enable_reverting_postgres(&mut self) -> &mut Self {
        self.should_revert_postgres = true;
        self
    }

    pub fn enable_reverting_merkle_tree(&mut self, path: String) -> &mut Self {
        self.merkle_tree_path = Some(path);
        self
    }

    pub fn enable_reverting_state_keeper_cache(&mut self, path: String) -> &mut Self {
        self.state_keeper_cache_path = Some(path);
        self
    }

    pub fn enable_reverting_snapshot_objects(
        &mut self,
        object_store: Arc<dyn ObjectStore>,
    ) -> &mut Self {
        self.snapshots_object_store = Some(object_store);
        self
    }

    /// Reverts DBs (Postgres + RocksDB) to a previous state. If Postgres is reverted and `snapshots_object_store`
    /// is specified, snapshot files will be deleted as well.
    pub async fn revert(&self, last_l1_batch_to_keep: L1BatchNumber) -> anyhow::Result<()> {
        if !self.allow_reverting_executed_batches {
            let mut storage = self.connection_pool.connection().await?;
            let last_executed_l1_batch = storage
                .blocks_dal()
                .get_number_of_last_l1_batch_executed_on_eth()
                .await?;
            anyhow::ensure!(
                Some(last_l1_batch_to_keep) >= last_executed_l1_batch,
                "Attempt to revert already executed L1 batches; the last executed batch is: {last_executed_l1_batch:?}"
            );
        }

        // Tree needs to be reverted first to keep the state recoverable
        self.revert_rocksdb_instances(last_l1_batch_to_keep).await?;
        let deleted_snapshots = if self.should_revert_postgres {
            self.revert_postgres(last_l1_batch_to_keep).await?
        } else {
            vec![]
        };

        if let Some(object_store) = &self.snapshots_object_store {
            Self::delete_snapshot_files(object_store, &deleted_snapshots).await?;
        } else if !deleted_snapshots.is_empty() {
            tracing::info!(
                "Did not remove snapshot files in object store since it was not provided; \
                 metadata for deleted snapshots: {deleted_snapshots:?}"
            );
        }

        Ok(())
    }

    async fn revert_rocksdb_instances(
        &self,
        last_l1_batch_to_keep: L1BatchNumber,
    ) -> anyhow::Result<()> {
        if let Some(merkle_tree_path) = &self.merkle_tree_path {
            let storage_root_hash = self
                .connection_pool
                .connection()
                .await?
                .blocks_dal()
                .get_l1_batch_state_root(last_l1_batch_to_keep)
                .await?
                .context("no state root hash for target L1 batch")?;

            let merkle_tree_path = Path::new(merkle_tree_path);
            let merkle_tree_exists = fs::try_exists(merkle_tree_path).await.with_context(|| {
                format!(
                    "cannot check whether Merkle tree path `{}` exists",
                    merkle_tree_path.display()
                )
            })?;
            if merkle_tree_exists {
                tracing::info!("Reverting Merkle tree at {}", merkle_tree_path.display());
                let merkle_tree_path = merkle_tree_path.to_path_buf();
                tokio::task::spawn_blocking(move || {
                    Self::revert_tree_blocking(
                        last_l1_batch_to_keep,
                        &merkle_tree_path,
                        storage_root_hash,
                    )
                })
                .await
                .context("reverting Merkle tree panicked")??;
            } else {
                tracing::info!(
                    "Merkle tree not found at `{}`; skipping",
                    merkle_tree_path.display()
                );
            }
        }

        if let Some(state_keeper_cache_path) = &self.state_keeper_cache_path {
            let sk_cache_exists = fs::try_exists(state_keeper_cache_path)
                .await
                .with_context(|| {
                    format!(
                        "cannot check whether state keeper cache path `{state_keeper_cache_path}` exists"
                    )
                })?;
            anyhow::ensure!(
                sk_cache_exists,
                "Path with state keeper cache DB doesn't exist at `{state_keeper_cache_path}`"
            );
            self.revert_state_keeper_cache(last_l1_batch_to_keep, state_keeper_cache_path)
                .await?;
        }
        Ok(())
    }

    fn revert_tree_blocking(
        last_l1_batch_to_keep: L1BatchNumber,
        path: &Path,
        storage_root_hash: H256,
    ) -> anyhow::Result<()> {
        let db = RocksDB::new(path).context("failed initializing RocksDB for Merkle tree")?;
        let mut tree = ZkSyncTree::new_lightweight(db.into());

        if tree.next_l1_batch_number() <= last_l1_batch_to_keep {
            tracing::info!("Tree is behind the L1 batch to revert to; skipping");
            return Ok(());
        }
        tree.revert_logs(last_l1_batch_to_keep);

        tracing::info!("Checking match of the tree root hash and root hash from Postgres");
        let tree_root_hash = tree.root_hash();
        anyhow::ensure!(
            tree_root_hash == storage_root_hash,
            "Mismatch between the tree root hash {tree_root_hash:?} and storage root hash {storage_root_hash:?} after revert"
        );
        tracing::info!("Saving tree changes to disk");
        tree.save();
        Ok(())
    }

    /// Reverts blocks in the state keeper cache.
    async fn revert_state_keeper_cache(
        &self,
        last_l1_batch_to_keep: L1BatchNumber,
        state_keeper_cache_path: &str,
    ) -> anyhow::Result<()> {
        tracing::info!("Opening DB with state keeper cache at `{state_keeper_cache_path}`");
        let sk_cache = RocksdbStorage::builder(state_keeper_cache_path.as_ref())
            .await
            .context("failed initializing state keeper cache")?;

        if sk_cache.l1_batch_number().await > Some(last_l1_batch_to_keep + 1) {
            let mut storage = self.connection_pool.connection().await?;
            tracing::info!("Reverting state keeper cache");
            sk_cache
                .revert(&mut storage, last_l1_batch_to_keep)
                .await
                .context("failed reverting state keeper cache")?;
        } else {
            tracing::info!("Nothing to revert in state keeper cache");
        }
        Ok(())
    }

    /// Reverts data in the Postgres database.
    /// If `node_role` is `Main` a consensus hard-fork is performed.
    async fn revert_postgres(
        &self,
        last_l1_batch_to_keep: L1BatchNumber,
    ) -> anyhow::Result<Vec<SnapshotMetadata>> {
        tracing::info!("Reverting Postgres data");
        let mut storage = self.connection_pool.connection().await?;
        let mut transaction = storage.start_transaction().await?;

        let (_, last_l2_block_to_keep) = transaction
            .blocks_dal()
            .get_l2_block_range_of_l1_batch(last_l1_batch_to_keep)
            .await?
            .with_context(|| {
                format!("L1 batch #{last_l1_batch_to_keep} doesn't contain L2 blocks")
            })?;

        tracing::info!("Reverting transactions state");
        transaction
            .transactions_dal()
            .reset_transactions_state(last_l2_block_to_keep)
            .await?;
        tracing::info!("Reverting events");
        transaction
            .events_dal()
            .revert_events(last_l2_block_to_keep)
            .await?;
        tracing::info!("Reverting L2-to-L1 logs");
        transaction
            .events_dal()
            .revert_l2_to_l1_logs(last_l2_block_to_keep)
            .await?;
        tracing::info!("Reverting created tokens");
        transaction
            .tokens_dal()
            .revert_tokens(last_l2_block_to_keep)
            .await?;
        tracing::info!("Revering factory deps");
        transaction
            .factory_deps_dal()
            .revert_factory_deps(last_l2_block_to_keep)
            .await?;
        tracing::info!("Reverting storage logs");
        transaction
            .storage_logs_dal()
            .revert_storage_logs(last_l2_block_to_keep)
            .await?;
        tracing::info!("Reverting Ethereum transactions");
        transaction
            .eth_sender_dal()
            .delete_eth_txs(last_l1_batch_to_keep)
            .await?;

        tracing::info!("Reverting snapshots");
        let deleted_snapshots = transaction
            .snapshots_dal()
            .delete_snapshots_after(last_l1_batch_to_keep)
            .await?;

        // Remove data from main tables (L2 blocks and L1 batches).
        tracing::info!("Reverting L1 batches");
        transaction
            .blocks_dal()
            .delete_l1_batches(last_l1_batch_to_keep)
            .await?;
        transaction
            .blocks_dal()
            .delete_initial_writes(last_l1_batch_to_keep)
            .await?;
        tracing::info!("Reverting L2 blocks");
        transaction
            .blocks_dal()
            .delete_l2_blocks(last_l2_block_to_keep)
            .await?;

        if self.node_role == NodeRole::Main {
            tracing::info!("Performing consensus hard fork");
            transaction.consensus_dal().fork().await?;
        }

        transaction.commit().await?;
        Ok(deleted_snapshots)
    }

    async fn delete_snapshot_files(
        object_store: &dyn ObjectStore,
        deleted_snapshots: &[SnapshotMetadata],
    ) -> anyhow::Result<()> {
        fn ignore_not_found_errors(err: ObjectStoreError) -> Result<(), ObjectStoreError> {
            match err {
                ObjectStoreError::KeyNotFound(err) => {
                    tracing::debug!("Ignoring 'not found' object store error: {err}");
                    Ok(())
                }
                _ => Err(err),
            }
        }

        fn combine_results(output: &mut anyhow::Result<()>, result: anyhow::Result<()>) {
            if let Err(err) = result {
                tracing::warn!("{err:?}");
                *output = Err(err);
            }
        }

        if deleted_snapshots.is_empty() {
            return Ok(());
        }

        let mut overall_result = Ok(());
        for snapshot in deleted_snapshots {
            tracing::info!(
                "Removing factory deps for snapshot for L1 batch #{}",
                snapshot.l1_batch_number
            );
            let result = object_store
                .remove::<SnapshotFactoryDependencies>(snapshot.l1_batch_number)
                .await
                .or_else(ignore_not_found_errors)
                .with_context(|| {
                    format!(
                        "failed removing factory deps for snapshot for L1 batch #{}",
                        snapshot.l1_batch_number
                    )
                });
            combine_results(&mut overall_result, result);

            for chunk_id in 0..snapshot.storage_logs_filepaths.len() as u64 {
                let key = SnapshotStorageLogsStorageKey {
                    l1_batch_number: snapshot.l1_batch_number,
                    chunk_id,
                };
                tracing::info!("Removing storage logs chunk {key:?}");

                let result = object_store
                    .remove::<SnapshotStorageLogsChunk>(key)
                    .await
                    .or_else(ignore_not_found_errors)
                    .with_context(|| format!("failed removing storage logs chunk {key:?}"));
                combine_results(&mut overall_result, result);
            }
        }
        overall_result
    }

    /// Sends a revert transaction to L1.
    pub async fn send_ethereum_revert_transaction(
        &self,
        eth_config: &BlockReverterEthConfig,
        last_l1_batch_to_keep: L1BatchNumber,
        priority_fee_per_gas: U256,
        nonce: u64,
<<<<<<< HEAD
    ) -> anyhow::Result<()> {
        let web3 =
            Web3::new(Http::new(&eth_config.eth_client_url).context("cannot create L1 client")?);
        let contract = zksync_contract();
=======
    ) {
        let eth_config = self
            .eth_config
            .as_ref()
            .expect("eth_config is not provided");

        let web3 = Web3::new(Http::new(&eth_config.eth_client_url).unwrap());
        let contract = hyperchain_contract();
>>>>>>> 543f9e93
        let signer = PrivateKeySigner::new(
            eth_config
                .reverter_private_key
                .context("private key is required to send revert transaction")?,
        );
<<<<<<< HEAD
        let chain_id = web3
            .eth()
            .chain_id()
            .await
            .context("failed getting L1 chain ID")?
            .as_u64();

        let revert_function = contract
            .function("revertBlocks")
            .or_else(|_| contract.function("revertBatches"))
            .context(
                "Either `revertBlocks` or `revertBatches` function must be present in contract",
            )?;
        let data = revert_function
            .encode_input(&[Token::Uint(last_l1_batch_to_keep.0.into())])
            .context("failed encoding revert function input")?;
=======
        let chain_id = web3.eth().chain_id().await.unwrap().as_u64();
        let hyperchain_id = std::env::var("CHAIN_ETH_ZKSYNC_NETWORK_ID")
            .ok()
            .and_then(|val| val.parse::<u128>().ok())
            .expect("`CHAIN_ETH_ZKSYNC_NETWORK_ID` has to be set in config");
        let era_chain_id = std::env::var("CONTRACTS_ERA_CHAIN_ID")
            .ok()
            .and_then(|val| val.parse::<u128>().ok())
            .expect("`CONTRACTS_ERA_CHAIN_ID` has to be set in config");

        // It is expected that for all new chains `revertBatchesSharedBridge` can be used.
        // For Era we are using `revertBatches` function for backwards compatibility in case the migration
        // to the shared bridge is not yet complete.
        let data = if hyperchain_id == era_chain_id {
            let revert_function = contract
                .function("revertBatches")
                .expect("`revertBatches` function must be present in contract");
            revert_function
                .encode_input(&[Token::Uint(last_l1_batch_to_keep.0.into())])
                .unwrap()
        } else {
            let revert_function = contract
                .function("revertBatchesSharedBridge")
                .expect("`revertBatchesSharedBridge` function must be present in contract");
            revert_function
                .encode_input(&[
                    Token::Uint(hyperchain_id.into()),
                    Token::Uint(last_l1_batch_to_keep.0.into()),
                ])
                .unwrap()
        };
>>>>>>> 543f9e93

        let base_fee = web3
            .eth()
            .block(BlockId::Number(BlockNumber::Pending))
            .await
            .context("failed getting pending L1 block")?
            .map(|block| {
                block
                    .base_fee_per_gas
                    .context("no base_fee_per_gas in pending block")
            })
            .transpose()?;
        let base_fee = if let Some(base_fee) = base_fee {
            base_fee
        } else {
            // Pending block doesn't exist, use the latest one.
            web3.eth()
                .block(BlockId::Number(BlockNumber::Latest))
                .await
                .context("failed geting latest L1 block")?
                .context("no latest L1 block")?
                .base_fee_per_gas
                .context("no base_fee_per_gas in latest block")?
        };

        let tx = TransactionParameters {
            to: eth_config.validator_timelock_addr.into(),
            data,
            chain_id,
            nonce: nonce.into(),
            max_priority_fee_per_gas: priority_fee_per_gas,
            max_fee_per_gas: base_fee + priority_fee_per_gas,
            gas: 5_000_000.into(),
            ..Default::default()
        };

        let signed_tx = signer
            .sign_transaction(tx)
            .await
            .context("cannot sign revert transaction")?;
        let hash = web3
            .eth()
            .send_raw_transaction(signed_tx.into())
            .await
            .context("failed sending revert transaction")?;
        tracing::info!("Sent revert transaction to L1 with hash {hash:?}");

        loop {
            let maybe_receipt = web3
                .eth()
                .transaction_receipt(hash)
                .await
                .context("failed getting receipt for revert transaction")?;
            if let Some(receipt) = maybe_receipt {
                anyhow::ensure!(
                    receipt.status == Some(1.into()),
                    "Revert transaction {hash:?} failed with status {:?}",
                    receipt.status
                );
                tracing::info!("Revert transaction has completed");
                return Ok(());
            } else {
                tracing::info!("waiting for L1 transaction confirmation...");
                tokio::time::sleep(Duration::from_secs(5)).await;
            }
        }
    }

    #[tracing::instrument(skip(contract), err, fields(contract.address = ?contract.address()))]
    async fn get_l1_batch_number_from_contract(
        contract: &Contract<Http>,
        op: AggregatedActionType,
    ) -> anyhow::Result<L1BatchNumber> {
        let function_name = match op {
            AggregatedActionType::Commit => "getTotalBatchesCommitted",
            AggregatedActionType::PublishProofOnchain => "getTotalBatchesVerified",
            AggregatedActionType::Execute => "getTotalBatchesExecuted",
        };
<<<<<<< HEAD
=======
        let eth_config = self
            .eth_config
            .as_ref()
            .expect("eth_config is not provided");

        let web3 = Web3::new(Http::new(&eth_config.eth_client_url).unwrap());
        let contract = {
            let abi = hyperchain_contract();
            let contract_address = eth_config.diamond_proxy_addr;
            Contract::new(web3.eth(), contract_address, abi)
        };

>>>>>>> 543f9e93
        let block_number: U256 = contract
            .query(function_name, (), None, Options::default(), None)
            .await
            .with_context(|| {
                format!(
                    "failed calling `{function_name}` for contract {:?}",
                    contract.address()
                )
            })?;
        Ok(L1BatchNumber(block_number.as_u32()))
    }

    /// Returns suggested values for a reversion.
    pub async fn suggested_values(
        &self,
        eth_config: &BlockReverterEthConfig,
    ) -> anyhow::Result<SuggestedRevertValues> {
        let web3 =
            Web3::new(Http::new(&eth_config.eth_client_url).context("cannot create L1 client")?);
        let contract_address = eth_config.diamond_proxy_addr;
        let contract = Contract::new(web3.eth(), contract_address, zksync_contract());

        let last_committed_l1_batch_number =
            Self::get_l1_batch_number_from_contract(&contract, AggregatedActionType::Commit)
                .await?;
        let last_verified_l1_batch_number = Self::get_l1_batch_number_from_contract(
            &contract,
            AggregatedActionType::PublishProofOnchain,
        )
        .await?;
        let last_executed_l1_batch_number =
            Self::get_l1_batch_number_from_contract(&contract, AggregatedActionType::Execute)
                .await?;

        tracing::info!(
            "Last L1 batch numbers on contract: committed {last_committed_l1_batch_number}, \
             verified {last_verified_l1_batch_number}, executed {last_executed_l1_batch_number}"
        );

        let priority_fee = eth_config.default_priority_fee_per_gas;
        let reverter_address = eth_config
            .reverter_address
            .context("need to provide operator address to suggest reversion values")?;
        let nonce = web3
            .eth()
            .transaction_count(reverter_address, Some(BlockNumber::Pending))
            .await
            .with_context(|| format!("failed getting transaction count for {reverter_address:?}"))?
            .as_u64();

        Ok(SuggestedRevertValues {
            last_executed_l1_batch_number,
            nonce,
            priority_fee,
        })
    }

    /// Clears failed L1 transactions.
    pub async fn clear_failed_l1_transactions(&self) -> anyhow::Result<()> {
        tracing::info!("Clearing failed L1 transactions");
        self.connection_pool
            .connection()
            .await?
            .eth_sender_dal()
            .clear_failed_transactions()
            .await?;
        Ok(())
    }
}

#[derive(Debug, Serialize)]
pub struct SuggestedRevertValues {
    pub last_executed_l1_batch_number: L1BatchNumber,
    pub nonce: u64,
    pub priority_fee: u64,
}<|MERGE_RESOLUTION|>--- conflicted
+++ resolved
@@ -444,45 +444,22 @@
         last_l1_batch_to_keep: L1BatchNumber,
         priority_fee_per_gas: U256,
         nonce: u64,
-<<<<<<< HEAD
     ) -> anyhow::Result<()> {
         let web3 =
             Web3::new(Http::new(&eth_config.eth_client_url).context("cannot create L1 client")?);
-        let contract = zksync_contract();
-=======
-    ) {
-        let eth_config = self
-            .eth_config
-            .as_ref()
-            .expect("eth_config is not provided");
-
-        let web3 = Web3::new(Http::new(&eth_config.eth_client_url).unwrap());
         let contract = hyperchain_contract();
->>>>>>> 543f9e93
         let signer = PrivateKeySigner::new(
             eth_config
                 .reverter_private_key
                 .context("private key is required to send revert transaction")?,
         );
-<<<<<<< HEAD
         let chain_id = web3
             .eth()
             .chain_id()
             .await
             .context("failed getting L1 chain ID")?
             .as_u64();
-
-        let revert_function = contract
-            .function("revertBlocks")
-            .or_else(|_| contract.function("revertBatches"))
-            .context(
-                "Either `revertBlocks` or `revertBatches` function must be present in contract",
-            )?;
-        let data = revert_function
-            .encode_input(&[Token::Uint(last_l1_batch_to_keep.0.into())])
-            .context("failed encoding revert function input")?;
-=======
-        let chain_id = web3.eth().chain_id().await.unwrap().as_u64();
+        // FIXME: brush up
         let hyperchain_id = std::env::var("CHAIN_ETH_ZKSYNC_NETWORK_ID")
             .ok()
             .and_then(|val| val.parse::<u128>().ok())
@@ -513,7 +490,6 @@
                 ])
                 .unwrap()
         };
->>>>>>> 543f9e93
 
         let base_fee = web3
             .eth()
@@ -592,21 +568,6 @@
             AggregatedActionType::PublishProofOnchain => "getTotalBatchesVerified",
             AggregatedActionType::Execute => "getTotalBatchesExecuted",
         };
-<<<<<<< HEAD
-=======
-        let eth_config = self
-            .eth_config
-            .as_ref()
-            .expect("eth_config is not provided");
-
-        let web3 = Web3::new(Http::new(&eth_config.eth_client_url).unwrap());
-        let contract = {
-            let abi = hyperchain_contract();
-            let contract_address = eth_config.diamond_proxy_addr;
-            Contract::new(web3.eth(), contract_address, abi)
-        };
-
->>>>>>> 543f9e93
         let block_number: U256 = contract
             .query(function_name, (), None, Options::default(), None)
             .await
@@ -627,7 +588,7 @@
         let web3 =
             Web3::new(Http::new(&eth_config.eth_client_url).context("cannot create L1 client")?);
         let contract_address = eth_config.diamond_proxy_addr;
-        let contract = Contract::new(web3.eth(), contract_address, zksync_contract());
+        let contract = Contract::new(web3.eth(), contract_address, hyperchain_contract());
 
         let last_committed_l1_batch_number =
             Self::get_l1_batch_number_from_contract(&contract, AggregatedActionType::Commit)
