--- conflicted
+++ resolved
@@ -52,11 +52,7 @@
 ) -> anyhow::Result<()> {
     println!("Running ecosystem gateway upgrade args");
 
-<<<<<<< HEAD
     let ecosystem_config = ZkStackConfig::ecosystem(shell)?;
-=======
-    let ecosystem_config = EcosystemConfig::from_file(shell)?;
->>>>>>> 91897071
     git::submodule_update(shell, &ecosystem_config.link_to_code)?;
 
     let upgrade_version = args.upgrade_version;
