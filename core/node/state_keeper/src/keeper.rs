use std::{collections::VecDeque, convert::Infallible, sync::Arc, time::Duration};

use anyhow::Context as _;
use tokio::sync::watch;
use tracing::{info_span, Instrument};
use zksync_concurrency::ctx;
use zksync_dal::consensus::Payload;
use zksync_health_check::{HealthUpdater, ReactiveHealthCheck};
use zksync_multivm::{
    interface::{
        executor::{BatchExecutor, BatchExecutorFactory},
        Halt, L1BatchEnv, SystemEnv,
    },
    utils::StorageWritesDeduplicator,
};
use zksync_shared_metrics::{TxStage, APP_METRICS};
use zksync_state::{OwnedStorage, ReadStorageFactory};
use zksync_types::{
    block::L2BlockExecutionData, commitment::PubdataParams, l2::TransactionType,
    protocol_upgrade::ProtocolUpgradeTx, protocol_version::ProtocolVersionId, try_stoppable,
    utils::display_timestamp, L1BatchNumber, L2BlockNumber, OrStopped, StopContext, Transaction,
};
use zksync_vm_executor::whitelist::DeploymentTxFilter;

use crate::{
    error::ProcessBlockError,
    executor::TxExecutionResult,
    health::StateKeeperHealthDetails,
    io::{
        common::FetcherCursor, BatchInitParams, IoCursor, L1BatchParams, L2BlockParams,
        OutputHandler, StateKeeperIO,
    },
    metrics::{AGGREGATION_METRICS, KEEPER_METRICS},
    seal_criteria::{ConditionalSealer, SealData, SealResolution, UnexecutableReason},
    updates::UpdatesManager,
    utils::is_canceled,
};

/// Amount of time to block on waiting for some resource. The exact value is not really important,
/// we only need it to not block on waiting indefinitely and be able to process cancellation requests.
pub(super) const POLL_WAIT_DURATION: Duration = Duration::from_secs(1);

#[derive(Debug)]
struct InitializedBatchState {
    updates_manager: UpdatesManager,
    batch_executor: Box<dyn BatchExecutor<OwnedStorage>>,
    protocol_upgrade_tx: Option<ProtocolUpgradeTx>,
    next_block_should_be_fictive: bool,
}

#[derive(Debug)]
enum BatchState {
    Uninit(IoCursor),
    Init(Box<InitializedBatchState>),
}

impl BatchState {
    /// Initializes batch if it was not.
    /// Returns mutable reference of the initialized state.
    async fn ensure_initialized(
        &mut self,
        inner: &mut StateKeeperInner,
        stop_receiver: &mut watch::Receiver<bool>,
        ctx: Option<&ctx::Ctx>,
    ) -> Result<&mut InitializedBatchState, OrStopped> {
        let state = match self {
            BatchState::Uninit(cursor) => inner.start_batch(*cursor, stop_receiver, ctx).await?,
            BatchState::Init(init) => return Ok(init.as_mut()),
        };
        *self = Self::Init(Box::new(state));
        match self {
            BatchState::Init(init) => Ok(init.as_mut()),
            BatchState::Uninit(_) => unreachable!(),
        }
    }

    /// Changes the state to `Uninit` with the cursor for the next batch.
    /// Returns the old state.
    fn finish(&mut self) -> Box<InitializedBatchState> {
        let next_cursor = match self {
            Self::Uninit(_) => panic!("Unexpected `BatchState::Uninit`"),
            Self::Init(init) => {
                let mut cursor = init.updates_manager.io_cursor();
                cursor.l1_batch += 1;
                cursor.prev_l1_batch_timestamp = init.updates_manager.l1_batch_timestamp();
                cursor
            }
        };
        let state = std::mem::replace(self, Self::Uninit(next_cursor));
        match state {
            Self::Uninit(_) => unreachable!(),
            Self::Init(init) => init,
        }
    }

    fn unwrap_init_ref(&self) -> &InitializedBatchState {
        match self {
            Self::Uninit(_) => panic!("Unexpected `BatchState::Uninit`"),
            Self::Init(init) => init.as_ref(),
        }
    }

    fn unwrap_init_mut(&mut self) -> &mut InitializedBatchState {
        match self {
            Self::Uninit(_) => panic!("Unexpected `BatchState::Uninit`"),
            Self::Init(init) => init.as_mut(),
        }
    }
}

/// State keeper represents a logic layer of L1 batch / L2 block processing flow.
///
/// It's responsible for taking all the data from the `StateKeeperIO`, feeding it into `BatchExecutor` objects
/// and calling `SealManager` to decide whether an L2 block or L1 batch should be sealed.
///
/// State keeper maintains the batch execution state in the `UpdatesManager` until batch is sealed and these changes
/// are persisted by the `StateKeeperIO` implementation.
///
/// You can think of it as a state machine that runs over a sequence of incoming transactions, turning them into
/// a sequence of executed L2 blocks and batches.
#[derive(Debug)]
pub struct StateKeeper {
    inner: StateKeeperInner,
    batch_state: BatchState,
}

#[derive(Debug)]
pub struct StateKeeperBuilder {
    io: Box<dyn StateKeeperIO>,
    output_handler: OutputHandler,
    batch_executor_factory: Box<dyn BatchExecutorFactory<OwnedStorage>>,
    sealer: Box<dyn ConditionalSealer>,
    storage_factory: Arc<dyn ReadStorageFactory>,
    health_updater: HealthUpdater,
    deployment_tx_filter: Option<DeploymentTxFilter>,
    leader_rotation: bool,
}

/// Helper struct that encapsulates some private state keeper methods.
#[derive(Debug)]
pub(super) struct StateKeeperInner {
    io: Box<dyn StateKeeperIO>,
    output_handler: OutputHandler,
    batch_executor_factory: Box<dyn BatchExecutorFactory<OwnedStorage>>,
    sealer: Box<dyn ConditionalSealer>,
    storage_factory: Arc<dyn ReadStorageFactory>,
    health_updater: HealthUpdater,
    deployment_tx_filter: Option<DeploymentTxFilter>,
    leader_rotation: bool,
<<<<<<< HEAD
    is_active_leader: bool,
=======
>>>>>>> 99af8fc0
}

impl From<StateKeeperBuilder> for StateKeeperInner {
    fn from(b: StateKeeperBuilder) -> Self {
        Self {
            io: b.io,
            output_handler: b.output_handler,
            batch_executor_factory: b.batch_executor_factory,
            sealer: b.sealer,
            storage_factory: b.storage_factory,
            health_updater: b.health_updater,
            deployment_tx_filter: b.deployment_tx_filter,
            leader_rotation: b.leader_rotation,
<<<<<<< HEAD
            is_active_leader: true,
=======
>>>>>>> 99af8fc0
        }
    }
}

impl StateKeeperBuilder {
    pub fn new(
        sequencer: Box<dyn StateKeeperIO>,
        batch_executor_factory: Box<dyn BatchExecutorFactory<OwnedStorage>>,
        output_handler: OutputHandler,
        sealer: Box<dyn ConditionalSealer>,
        storage_factory: Arc<dyn ReadStorageFactory>,
        deployment_tx_filter: Option<DeploymentTxFilter>,
    ) -> Self {
        Self {
            io: sequencer,
            batch_executor_factory,
            output_handler,
            sealer,
            storage_factory,
            health_updater: ReactiveHealthCheck::new("state_keeper").1,
            deployment_tx_filter,
            leader_rotation: false,
        }
    }

<<<<<<< HEAD
    pub fn with_leader_rotation(mut self, leader_rotation: bool) -> Self {
        self.leader_rotation = leader_rotation;
=======
    pub fn with_leader_rotation(mut self, sync: bool) -> Self {
        self.leader_rotation = sync;
>>>>>>> 99af8fc0
        self
    }

    pub async fn build(
        self,
        stop_receiver: &watch::Receiver<bool>,
    ) -> Result<StateKeeper, OrStopped> {
        let mut inner = StateKeeperInner::from(self);
        let (cursor, pending_batch_params) = inner.io.initialize().await?;
        inner.output_handler.initialize(&cursor).await?;
        inner
            .health_updater
            .update(StateKeeperHealthDetails::from(&cursor).into());
        tracing::info!(
            "Initializing state keeper. Next l1 batch to seal: {}, next L2 block to seal: {}",
            cursor.l1_batch,
            cursor.next_l2_block
        );

        // Re-execute pending batch if it exists. Otherwise, initialize a new batch.
        let (batch_init_params, pending_l2_blocks) = match pending_batch_params {
            Some(params) => {
                tracing::info!(
                    "There exists a pending batch consisting of {} L2 blocks, the first one is {}",
                    params.pending_l2_blocks.len(),
                    params
                        .pending_l2_blocks
                        .first()
                        .context("expected at least one pending L2 block")?
                        .number
                );
                // For re-executing purposes it's ok to not use exact precise millis.
                let timestamp_ms = params.l1_batch_env.first_l2_block.timestamp * 1000;
                (
                    BatchInitParams {
                        system_env: params.system_env,
                        l1_batch_env: params.l1_batch_env,
                        pubdata_params: params.pubdata_params,
                        pubdata_limit: params.pubdata_limit,
                        timestamp_ms,
                    },
                    params.pending_l2_blocks,
                )
            }
            None => {
                tracing::info!("There is no open pending batch");
                return Ok(StateKeeper {
                    inner,
                    batch_state: BatchState::Uninit(cursor),
                });
            }
        };

        let previous_batch_protocol_version = inner
            .io
            .load_batch_version_id(batch_init_params.l1_batch_env.number - 1)
            .await?;
        let mut updates_manager = UpdatesManager::new(
            &batch_init_params,
            previous_batch_protocol_version,
            cursor.prev_l1_batch_timestamp,
            None,
            !inner.leader_rotation,
        );
        let protocol_upgrade_tx: Option<ProtocolUpgradeTx> = inner
            .load_protocol_upgrade_tx(
                &pending_l2_blocks,
                batch_init_params.system_env.version,
                batch_init_params.l1_batch_env.number,
            )
            .await?;

        let mut batch_executor = inner
            .create_batch_executor(
                batch_init_params.l1_batch_env.clone(),
                batch_init_params.system_env.clone(),
                batch_init_params.pubdata_params,
                stop_receiver,
            )
            .await?;
        StateKeeperInner::restore_state(
            &mut *batch_executor,
            &mut updates_manager,
            pending_l2_blocks,
        )
        .await?;

        Ok(StateKeeper {
            inner,
            batch_state: BatchState::Init(Box::new(InitializedBatchState {
                updates_manager,
                batch_executor,
                protocol_upgrade_tx,
                next_block_should_be_fictive: false,
            })),
        })
    }

    /// Returns the health check for state keeper.
    pub fn health_check(&self) -> ReactiveHealthCheck {
        self.health_updater.subscribe()
    }
}

impl StateKeeperInner {
    async fn start_batch(
        &mut self,
        cursor: IoCursor,
        stop_receiver: &mut watch::Receiver<bool>,
        ctx: Option<&ctx::Ctx>,
    ) -> Result<InitializedBatchState, OrStopped> {
        let batch_init_params = self
            .wait_for_new_batch_init_params(&cursor, stop_receiver, ctx)
            .await?;
        let first_batch_in_shared_bridge = batch_init_params.l1_batch_env.number
            == L1BatchNumber(1)
            && !batch_init_params.system_env.version.is_pre_shared_bridge();
        let previous_batch_protocol_version = self
            .io
            .load_batch_version_id(batch_init_params.l1_batch_env.number - 1)
            .await?;
        let updates_manager = UpdatesManager::new(
            &batch_init_params,
            previous_batch_protocol_version,
            cursor.prev_l1_batch_timestamp,
            Some(cursor.prev_l2_block_timestamp),
            !self.leader_rotation,
        );
        let batch_executor = self
            .create_batch_executor(
                batch_init_params.l1_batch_env.clone(),
                batch_init_params.system_env.clone(),
                batch_init_params.pubdata_params,
                stop_receiver,
            )
            .await?;

        let version_changed =
            batch_init_params.system_env.version != previous_batch_protocol_version;
        let protocol_upgrade_tx = if version_changed || first_batch_in_shared_bridge {
            self.load_upgrade_tx(batch_init_params.system_env.version)
                .await?
        } else {
            None
        };

        self.sealer
            .set_protocol_version(batch_init_params.system_env.version);

        Ok(InitializedBatchState {
            updates_manager,
            batch_executor,
            protocol_upgrade_tx,
            next_block_should_be_fictive: false,
        })
    }

    async fn create_batch_executor(
        &mut self,
        l1_batch_env: L1BatchEnv,
        system_env: SystemEnv,
        pubdata_params: PubdataParams,
        stop_receiver: &watch::Receiver<bool>,
    ) -> Result<Box<dyn BatchExecutor<OwnedStorage>>, OrStopped> {
        let storage = self
            .storage_factory
            .access_storage(stop_receiver, l1_batch_env.number - 1)
            .await
            .stop_context("failed creating VM storage")?;
        Ok(self.batch_executor_factory.init_batch(
            storage,
            l1_batch_env,
            system_env,
            pubdata_params,
        ))
    }

    /// This function is meant to be called only once during the state-keeper initialization.
    /// It will check if we should load a protocol upgrade or a `GenesisUpgrade` transaction,
    /// perform some checks and return it.
    pub(super) async fn load_protocol_upgrade_tx(
        &mut self,
        pending_l2_blocks: &[L2BlockExecutionData],
        protocol_version: ProtocolVersionId,
        l1_batch_number: L1BatchNumber,
    ) -> anyhow::Result<Option<ProtocolUpgradeTx>> {
        // After the Shared Bridge is integrated,
        // there has to be a GenesisUpgrade upgrade transaction after the chain genesis.
        // It has to be the first transaction of the first batch.
        // The GenesisUpgrade upgrade does not bump the protocol version, but attaches an upgrade
        // transaction to the genesis protocol version.
        let first_batch_in_shared_bridge =
            l1_batch_number == L1BatchNumber(1) && !protocol_version.is_pre_shared_bridge();
        let previous_batch_protocol_version =
            self.io.load_batch_version_id(l1_batch_number - 1).await?;

        let version_changed = protocol_version != previous_batch_protocol_version;
        let mut protocol_upgrade_tx = if version_changed || first_batch_in_shared_bridge {
            self.io.load_upgrade_tx(protocol_version).await?
        } else {
            None
        };

        // Sanity check: if `txs_to_reexecute` is not empty and upgrade tx is present for this block
        // then it must be the first one in `txs_to_reexecute`.
        if !pending_l2_blocks.is_empty() && protocol_upgrade_tx.is_some() {
            // We already processed the upgrade tx but did not seal the batch it was in.
            let first_tx_to_reexecute = &pending_l2_blocks[0].txs[0];
            assert_eq!(
                first_tx_to_reexecute.tx_format(),
                TransactionType::ProtocolUpgradeTransaction,
                "Expected an upgrade transaction to be the first one in pending L2 blocks, but found {:?}",
                first_tx_to_reexecute.hash()
            );
            tracing::info!(
                "There is a protocol upgrade in batch #{l1_batch_number}, upgrade tx already processed"
            );
            protocol_upgrade_tx = None; // The protocol upgrade was already executed
        }

        if protocol_upgrade_tx.is_some() {
            tracing::info!("There is a new upgrade tx to be executed in batch #{l1_batch_number}");
        }
        Ok(protocol_upgrade_tx)
    }

    async fn load_upgrade_tx(
        &mut self,
        protocol_version: ProtocolVersionId,
    ) -> anyhow::Result<Option<ProtocolUpgradeTx>> {
        self.io
            .load_upgrade_tx(protocol_version)
            .await
            .with_context(|| format!("failed loading upgrade transaction for {protocol_version:?}"))
    }

    #[tracing::instrument(
        skip_all,
        fields(
            l1_batch = %cursor.l1_batch,
        )
    )]
    async fn wait_for_new_batch_params(
        &mut self,
        cursor: &IoCursor,
        stop_receiver: &watch::Receiver<bool>,
        ctx: Option<&ctx::Ctx>,
    ) -> Result<L1BatchParams, OrStopped> {
        while !is_canceled(stop_receiver) {
            if let Some(ctx) = ctx {
                if !ctx.is_active() {
                    return Err(OrStopped::Stopped);
                }
            }

            if let Some(params) = self
                .io
                .wait_for_new_batch_params(cursor, POLL_WAIT_DURATION)
                .await?
            {
                return Ok(params);
            }
        }
        Err(OrStopped::Stopped)
    }

    #[tracing::instrument(
        skip_all,
        fields(
            l1_batch = %cursor.l1_batch,
        )
    )]
    async fn wait_for_new_batch_init_params(
        &mut self,
        cursor: &IoCursor,
        stop_receiver: &mut watch::Receiver<bool>,
        ctx: Option<&ctx::Ctx>,
    ) -> Result<BatchInitParams, OrStopped> {
        // `io.wait_for_new_batch_params(..)` is not cancel-safe; once we get new batch params, we must hold onto them
        // until we get the rest of parameters from I/O or receive a stop request.
        let params = self
            .wait_for_new_batch_params(cursor, stop_receiver, ctx)
            .await?;
        let contracts = self
            .io
            .load_base_system_contracts(params.protocol_version, cursor)
            .await
            .with_context(|| {
                format!(
                    "failed loading system contracts for protocol version {:?}",
                    params.protocol_version
                )
            })?;

        // `select!` is safe to use here; `io.load_batch_state_hash(..)` is cancel-safe by contract
        tokio::select! {
            hash_result = self.io.load_batch_state_hash(cursor.l1_batch - 1) => {
                let previous_batch_hash = hash_result.context("cannot load state hash for previous L1 batch")?;
                Ok(params.into_init_params(self.io.chain_id(), contracts, cursor, previous_batch_hash))
            }
            _ = stop_receiver.changed() => Err(OrStopped::Stopped),
        }
    }

    #[tracing::instrument(
        skip_all,
        fields(
            l1_batch = %updates.l1_batch_number(),
            l2_block = %updates.next_l2_block_number(),
        )
    )]
    async fn wait_for_new_l2_block_params(
        &mut self,
        updates: &UpdatesManager,
        stop_receiver: &watch::Receiver<bool>,
    ) -> Result<L2BlockParams, OrStopped> {
        let latency = KEEPER_METRICS.wait_for_l2_block_params.start();
        let cursor = updates.io_cursor();
        while !is_canceled(stop_receiver) {
            if let Some(params) = self
                .io
                .wait_for_new_l2_block_params(&cursor, POLL_WAIT_DURATION)
                .await
                .context("error waiting for new L2 block params")?
            {
                self.health_updater
                    .update(StateKeeperHealthDetails::from(&cursor).into());

                latency.observe();
                return Ok(params);
            }
        }
        Err(OrStopped::Stopped)
    }

    fn set_l2_block_params(updates_manager: &mut UpdatesManager, l2_block_params: L2BlockParams) {
        tracing::debug!(
            "Setting next L2 block #{} (L1 batch #{}) with initial params: timestamp {}, virtual block {}",
            updates_manager.next_l2_block_number(),
            updates_manager.l1_batch_number(),
            display_timestamp(l2_block_params.timestamp()),
            l2_block_params.virtual_blocks()
        );
        updates_manager.set_next_l2_block_params(l2_block_params);
    }

    #[tracing::instrument(
        skip_all,
        fields(
            l1_batch = %updates_manager.l1_batch_number(),
            l2_block = %updates_manager.next_l2_block_number(),
        )
    )]
    async fn start_next_l2_block(
        updates_manager: &mut UpdatesManager,
        batch_executor: &mut dyn BatchExecutor<OwnedStorage>,
    ) -> anyhow::Result<()> {
        updates_manager.push_l2_block();
        let block_env = updates_manager.last_pending_l2_block().get_env();
        tracing::debug!(
            "Initialized new L2 block #{} (L1 batch #{}) with timestamp {}",
            block_env.number,
            updates_manager.l1_batch_number(),
            display_timestamp(block_env.timestamp)
        );
        batch_executor
            .start_next_l2_block(block_env)
            .await
            .with_context(|| {
                format!("failed starting L2 block with {block_env:?} in batch executor")
            })
    }

    #[tracing::instrument(
        skip_all,
        fields(
            l1_batch = %updates_manager.l1_batch_number(),
            l2_block = %updates_manager.last_pending_l2_block().number,
        )
    )]
    async fn seal_l2_block(&mut self, updates_manager: &UpdatesManager) -> anyhow::Result<()> {
        self.output_handler
            .handle_l2_block_data(updates_manager)
            .await
            .with_context(|| {
                format!(
                    "handling L2 block #{} failed",
                    updates_manager.last_pending_l2_block().number
                )
            })
    }

    /// Applies the "pending state" on the `UpdatesManager`.
    /// Pending state means transactions that were executed before the server restart. Before we continue processing the
    /// batch, we need to restore the state. We must ensure that every transaction is executed successfully.
    ///
    /// Additionally, it initialized the next L2 block timestamp.
    #[tracing::instrument(
        skip_all,
        fields(n_blocks = %l2_blocks_to_reexecute.len())
    )]
    async fn restore_state(
        batch_executor: &mut dyn BatchExecutor<OwnedStorage>,
        updates_manager: &mut UpdatesManager,
        l2_blocks_to_reexecute: Vec<L2BlockExecutionData>,
    ) -> Result<(), OrStopped> {
        if l2_blocks_to_reexecute.is_empty() {
            return Ok(());
        }

        for (index, l2_block) in l2_blocks_to_reexecute.into_iter().enumerate() {
            // Push any non-first L2 block to updates manager. The first one was pushed when `updates_manager` was initialized.
            if index > 0 {
                Self::set_l2_block_params(
                    updates_manager,
                    // For re-executing purposes it's ok to not use exact precise millis.
                    L2BlockParams::with_custom_virtual_block_count(
                        l2_block.timestamp * 1000,
                        l2_block.virtual_blocks,
                    ),
                );
                Self::start_next_l2_block(updates_manager, batch_executor).await?;
            }

            let l2_block_number = l2_block.number;
            tracing::info!(
                "Starting to reexecute transactions from sealed L2 block #{l2_block_number}"
            );
            for tx in l2_block.txs {
                let result = batch_executor
                    .execute_tx(tx.clone())
                    .await
                    .with_context(|| format!("failed re-executing transaction {:?}", tx.hash()))?;
                let result = TxExecutionResult::new(result);

                APP_METRICS.processed_txs[&TxStage::StateKeeper].inc();
                APP_METRICS.processed_l1_txs[&TxStage::StateKeeper].inc_by(tx.is_l1().into());

                let TxExecutionResult::Success {
                    tx_result,
                    tx_metrics: tx_execution_metrics,
                    call_tracer_result,
                    ..
                } = result
                else {
                    tracing::error!(
                        "Re-executing stored tx failed. Tx: {tx:?}. Err: {:?}",
                        result.err()
                    );
                    return Err(anyhow::anyhow!(
                        "Re-executing stored tx failed. It means that transaction was executed \
                         successfully before, but failed after a restart."
                    )
                    .into());
                };

                let tx_hash = tx.hash();
                let is_l1 = tx.is_l1();
                let exec_result_status = tx_result.result.clone();
                let initiator_account = tx.initiator_account();

                updates_manager.extend_from_executed_transaction(
                    tx,
                    *tx_result,
                    *tx_execution_metrics,
                    call_tracer_result,
                );

                tracing::debug!(
                    "Finished re-executing tx {tx_hash} by {initiator_account} (is_l1: {is_l1}, \
                     #{idx_in_l1_batch} in L1 batch #{l1_batch_number}, #{idx_in_l2_block} in L2 block #{l2_block_number}); \
                     status: {exec_result_status:?}. Tx execution metrics: {tx_execution_metrics:?}, block execution metrics: {block_execution_metrics:?}",
                    idx_in_l1_batch = updates_manager.pending_executed_transactions_len(),
                    l1_batch_number = updates_manager.l1_batch_number(),
                    idx_in_l2_block = updates_manager.last_pending_l2_block().executed_transactions.len(),
                    block_execution_metrics = updates_manager.pending_execution_metrics()
                );
            }

            updates_manager.commit_pending_block();
        }

        tracing::debug!(
            "All the transactions from the pending state were re-executed successfully"
        );
        Ok(())
    }

    async fn process_upgrade_tx(
        &mut self,
        batch_executor: &mut dyn BatchExecutor<OwnedStorage>,
        updates_manager: &mut UpdatesManager,
        protocol_upgrade_tx: ProtocolUpgradeTx,
    ) -> anyhow::Result<()> {
        // Sanity check: protocol upgrade tx must be the first one in the batch.
        assert_eq!(updates_manager.pending_executed_transactions_len(), 0);

        let tx: Transaction = protocol_upgrade_tx.into();
        let (seal_resolution, exec_result) = self
            .process_one_tx(batch_executor, updates_manager, tx.clone())
            .await?;

        match &seal_resolution {
            SealResolution::NoSeal | SealResolution::IncludeAndSeal => {
                let TxExecutionResult::Success {
                    tx_result,
                    tx_metrics: tx_execution_metrics,
                    call_tracer_result,
                    ..
                } = exec_result
                else {
                    anyhow::bail!("Tx inclusion seal resolution must be a result of a successful tx execution");
                };

                // Despite success of upgrade transaction is not enforced by protocol,
                // we panic here because failed upgrade tx is not intended in any case.
                if tx_result.result.is_failed() {
                    anyhow::bail!("Failed upgrade tx {:?}", tx.hash());
                }

                updates_manager.extend_from_executed_transaction(
                    tx,
                    *tx_result,
                    *tx_execution_metrics,
                    call_tracer_result,
                );
                Ok(())
            }
            SealResolution::ExcludeAndSeal => {
                anyhow::bail!("first tx in batch cannot result into `ExcludeAndSeal`");
            }
            SealResolution::Unexecutable(reason) => {
                anyhow::bail!(
                    "Upgrade transaction {:?} is unexecutable: {reason}",
                    tx.hash()
                );
            }
        }
    }

    /// Executes one transaction in the batch executor, and then decides whether the batch should be sealed.
    /// Batch may be sealed because of one of the following reasons:
    /// 1. The VM entered an incorrect state (e.g. out of gas). In that case, we must revert the transaction and seal
    /// the block.
    /// 2. Seal manager decided that batch is ready to be sealed.
    /// Note: this method doesn't mutate `updates_manager` in the end. However, reference should be mutable
    /// because we use `apply_and_rollback` method of `updates_manager.storage_writes_deduplicator`.
    #[tracing::instrument(skip_all)]
    async fn process_one_tx(
        &mut self,
        batch_executor: &mut dyn BatchExecutor<OwnedStorage>,
        updates_manager: &mut UpdatesManager,
        tx: Transaction,
    ) -> anyhow::Result<(SealResolution, TxExecutionResult)> {
        let latency = KEEPER_METRICS.execute_tx_outer_time.start();
        let exec_result = batch_executor
            .execute_tx(tx.clone())
            .await
            .with_context(|| format!("failed executing transaction {:?}", tx.hash()))?;
        let exec_result = TxExecutionResult::new(exec_result);
        latency.observe();

        APP_METRICS.processed_txs[&TxStage::StateKeeper].inc();
        APP_METRICS.processed_l1_txs[&TxStage::StateKeeper].inc_by(tx.is_l1().into());

        let latency = KEEPER_METRICS.determine_seal_resolution.start();
        // All of `TxExecutionResult::BootloaderOutOfGasForTx`,
        // `Halt::NotEnoughGasProvided` correspond to out-of-gas errors but of different nature.
        // - `BootloaderOutOfGasForTx`: it is returned when bootloader stack frame run out of gas before tx execution finished.
        // - `Halt::NotEnoughGasProvided`: there are checks in bootloader in some places (search for `checkEnoughGas` calls).
        //      They check if there is more gas in the frame than bootloader estimates it will need.
        //      This error is returned when such a check fails. Basically, bootloader doesn't continue execution but panics prematurely instead.
        // If some transaction fails with any of these errors and is the first transaction in L1 batch, then it's marked as unexecutable.
        // Otherwise, `ExcludeAndSeal` resolution is returned, i.e. batch will be sealed and transaction will be included in the next L1 batch.

        let is_first_tx = updates_manager.pending_executed_transactions_len() == 0;
        let resolution = match &exec_result {
            TxExecutionResult::BootloaderOutOfGasForTx
            | TxExecutionResult::RejectedByVm {
                reason: Halt::NotEnoughGasProvided,
            } => {
                let (reason, criterion) = match &exec_result {
                    TxExecutionResult::BootloaderOutOfGasForTx => (
                        UnexecutableReason::BootloaderOutOfGas,
                        "bootloader_tx_out_of_gas",
                    ),
                    TxExecutionResult::RejectedByVm {
                        reason: Halt::NotEnoughGasProvided,
                    } => (
                        UnexecutableReason::NotEnoughGasProvided,
                        "not_enough_gas_provided_to_start_tx",
                    ),
                    _ => unreachable!(),
                };
                let resolution = if is_first_tx {
                    SealResolution::Unexecutable(reason)
                } else {
                    SealResolution::ExcludeAndSeal
                };
                AGGREGATION_METRICS.l1_batch_reason_inc(criterion, &resolution);
                resolution
            }
            TxExecutionResult::RejectedByVm { reason } => {
                UnexecutableReason::Halt(reason.clone()).into()
            }
            TxExecutionResult::Success {
                tx_result,
                tx_metrics: tx_execution_metrics,
                gas_remaining,
                ..
            } => {
                let tx_execution_status = &tx_result.result;
                tracing::trace!(
                    "finished tx {:?} by {:?} (is_l1: {}) (#{} in l1 batch {}) (#{} in L2 block {}) \
                    status: {:?}. Tx execution metrics: {:?}, block execution metrics: {:?}",
                    tx.hash(),
                    tx.initiator_account(),
                    tx.is_l1(),
                    updates_manager.pending_executed_transactions_len() + 1,
                    updates_manager.l1_batch_number(),
                    updates_manager.last_pending_l2_block().executed_transactions.len() + 1,
                    updates_manager.last_pending_l2_block().number,
                    tx_execution_status,
                    &tx_execution_metrics,
                    updates_manager.pending_execution_metrics() + **tx_execution_metrics,
                );

                if let Some(tx_filter) = &self.deployment_tx_filter {
                    if !(tx.is_l1() || tx.is_protocol_upgrade())
                        && tx_filter
                            .find_not_allowed_deployer(
                                tx.initiator_account(),
                                &tx_result.logs.events,
                            )
                            .await
                            .is_some()
                    {
                        tracing::warn!(
                                "Deployment transaction {tx:?} is not allowed. Mark it as unexecutable."
                            );
                        return Ok((
                            SealResolution::Unexecutable(UnexecutableReason::DeploymentNotAllowed),
                            exec_result,
                        ));
                    }
                }

                let encoding_len = tx.encoding_len();

                let logs_to_apply_iter = tx_result.logs.storage_logs.iter();
                let block_writes_metrics = updates_manager
                    .storage_writes_deduplicator_mut()
                    .apply_and_rollback(logs_to_apply_iter.clone());

                let tx_writes_metrics =
                    StorageWritesDeduplicator::apply_on_empty_state(logs_to_apply_iter);

                let tx_data = SealData {
                    execution_metrics: **tx_execution_metrics,
                    cumulative_size: encoding_len,
                    writes_metrics: tx_writes_metrics,
                    gas_remaining: *gas_remaining,
                };
                let block_data = SealData {
                    execution_metrics: tx_data.execution_metrics
                        + updates_manager.pending_execution_metrics(),
                    cumulative_size: tx_data.cumulative_size
                        + updates_manager.pending_txs_encoding_size(),
                    writes_metrics: block_writes_metrics,
                    gas_remaining: *gas_remaining,
                };
                let is_tx_l1 = tx.is_l1() as usize;

                self.sealer.should_seal_l1_batch(
                    updates_manager.l1_batch_number().0,
                    updates_manager.pending_executed_transactions_len() + 1,
                    updates_manager.pending_l1_transactions_len() + is_tx_l1,
                    &block_data,
                    &tx_data,
                    updates_manager.protocol_version(),
                    updates_manager.pubdata_limit().map(|l| l as usize),
                )
            }
        };
        latency.observe();
        Ok((resolution, exec_result))
    }

    fn report_seal_criteria_capacity(&self, manager: &UpdatesManager) {
        let block_writes_metrics = manager.storage_writes_deduplicator().metrics();

        let block_data = SealData {
            execution_metrics: manager.pending_execution_metrics(),
            cumulative_size: manager.pending_txs_encoding_size(),
            writes_metrics: block_writes_metrics,
            gas_remaining: u32::MAX, // not used
        };

        let capacities = self.sealer.capacity_filled(
            manager.pending_executed_transactions_len(),
            manager.pending_l1_transactions_len(),
            &block_data,
            manager.protocol_version(),
            manager.pubdata_limit().map(|l| l as usize),
        );
        for (criterion, capacity) in capacities {
            AGGREGATION_METRICS.record_criterion_capacity(criterion, capacity);
        }
    }
}

#[derive(Debug, Default)]
pub enum RunMode {
    Propose,
    #[default]
    WithoutRollback,
}

#[derive(Debug)]
enum ProcessBlockIterationOutcome {
    SealBlock,
    SealBatch,
}

impl StateKeeper {
    pub async fn run(
        self,
        mode: RunMode,
        stop_receiver: watch::Receiver<bool>,
    ) -> anyhow::Result<()> {
        try_stoppable!(self.run_inner(mode, stop_receiver).await);
        Ok(())
    }

    /// Fallible version of `run` routine that allows to easily exit upon cancellation.
    async fn run_inner(
        mut self,
        mode: RunMode,
        mut stop_receiver: watch::Receiver<bool>,
    ) -> Result<Infallible, OrStopped<ProcessBlockError>> {
        while !is_canceled(&stop_receiver) {
<<<<<<< HEAD
            match mode {
                RunMode::Propose => {
                    #[derive(Debug, Copy, Clone)]
                    enum Action {
                        Propose,
                        Rollback,
                        Commit,
                    }

                    let (
                        number_of_pending_blocks,
                        is_last_block_fictive,
                        last_pending_block_number,
                    ) = match &self.batch_state {
                        BatchState::Uninit(_) => (0, false, None),
                        BatchState::Init(s) => (
                            s.updates_manager.number_of_pending_blocks(),
                            s.updates_manager
                                .last_pending_l2_block_checked()
                                .map_or(false, |b| b.executed_transactions.is_empty()),
                            s.updates_manager
                                .last_pending_l2_block_checked()
                                .map(|b| b.number),
                        ),
                    };
                    let possible_actions = if last_pending_block_number == Some(L2BlockNumber(1)) {
                        vec![Action::Commit]
                    } else {
                        match (number_of_pending_blocks, is_last_block_fictive) {
                            (0, _) => vec![Action::Propose],
                            (1, false) => vec![Action::Propose, Action::Commit, Action::Rollback],
                            (1, true) => vec![Action::Commit, Action::Rollback],
                            (2, false) => vec![Action::Commit, Action::Rollback],
                            (2, true) => vec![Action::Commit, Action::Rollback],
                            _ => unreachable!(),
                        }
                    };
                    let idx = rand::random::<usize>() % possible_actions.len();
                    let action = possible_actions[idx];
                    match action {
                        Action::Propose => {
                            tracing::error!("Proposing a new block");
                            self.propose(&mut stop_receiver, None).await?;
                        }
                        Action::Rollback => {
                            tracing::error!("Rolling back the last block");
                            self.rollback()
                                .await
                                .map_err(Into::<ProcessBlockError>::into)?;
                        }
                        Action::Commit => {
                            tracing::error!("Committing the last block");
                            self.commit_pending_block()
                                .await
                                .map_err(Into::<ProcessBlockError>::into)?;
                        }
                    }
                }
                RunMode::WithoutRollback => {
                    self.process_block(&mut stop_receiver, None).await?;
                    self.seal_last_pending_block_data()
                        .await
                        .map_err(Into::<ProcessBlockError>::into)?;
                    self.commit_pending_block()
                        .await
                        .map_err(Into::<ProcessBlockError>::into)?;
                }
            };
=======
            self.process_block(&mut stop_receiver).await?;
            self.seal_last_pending_block_data().await?;
            self.commit_pending_block().await?;
>>>>>>> 99af8fc0
        }

        Err(OrStopped::Stopped)
    }

    async fn process_block(
        &mut self,
        stop_receiver: &mut watch::Receiver<bool>,
        ctx: Option<&ctx::Ctx>,
    ) -> Result<(), OrStopped<ProcessBlockError>> {
        // If there is no open batch then start one.
        let state = self
            .batch_state
            .ensure_initialized(&mut self.inner, stop_receiver, ctx)
            .await
            .map_err(|err| err.map_internal(Into::<ProcessBlockError>::into))?;
        let updates_manager = &mut state.updates_manager;
        let batch_executor = state.batch_executor.as_mut();

        if let Some(protocol_upgrade_tx) = state.protocol_upgrade_tx.take() {
            // Protocol upgrade tx if the first tx in the block so we shouldn't do `set_l2_block_params`.
            self.inner
                .process_upgrade_tx(batch_executor, updates_manager, protocol_upgrade_tx)
                .await
                .map_err(Into::<ProcessBlockError>::into)?;
        } else {
            // Params for the first L2 block in the batch are pushed with batch params.
            // For non-first L2 block they must be set manually.
            if updates_manager.pending_executed_transactions_len() > 0 {
                let next_l2_block_params = self
                    .inner
                    .wait_for_new_l2_block_params(updates_manager, stop_receiver)
                    .await
                    .stop_context("failed getting L2 block params")
                    .map_err(|err| err.map_internal(Into::<ProcessBlockError>::into))?;
                StateKeeperInner::set_l2_block_params(updates_manager, next_l2_block_params);
            }

            if self.inner.is_active_leader && state.next_block_should_be_fictive {
                // Create a fictive L2 block.
                let next_l2_block_timestamp =
                    updates_manager.next_l2_block_timestamp_ms_mut().unwrap();
                self.inner
                    .io
                    .update_next_l2_block_timestamp(next_l2_block_timestamp);
                StateKeeperInner::start_next_l2_block(updates_manager, batch_executor)
                    .await
                    .map_err(Into::<ProcessBlockError>::into)?;

                return Ok(());
            }
        }

        while !is_canceled(stop_receiver) {
            let full_latency = KEEPER_METRICS.process_block_loop_iteration.start();

            if let Some(ctx) = ctx {
                if !ctx.is_active() {
                    let some_tx_was_processed = state
                        .updates_manager
                        .last_pending_l2_block_checked()
                        .is_some_and(|b| !b.executed_transactions.is_empty());
                    if !some_tx_was_processed {
                        if state.updates_manager.is_in_first_pending_block_state() {
                            state.updates_manager.pop_last_pending_block();
                            self.batch_state =
                                BatchState::Uninit(state.updates_manager.io_cursor());
                        } else if state.updates_manager.has_next_block_params() {
                            state.updates_manager.reset_next_l2_block_params();
                        }
                        return Err(OrStopped::Stopped);
                    }
                }
            }

            let outcome = Self::process_block_iteration(state, &mut self.inner).await?;
            full_latency.observe();

            match outcome {
                Some(ProcessBlockIterationOutcome::SealBatch) => {
                    state.next_block_should_be_fictive = true;
                    return Ok(());
                }
                Some(ProcessBlockIterationOutcome::SealBlock) => return Ok(()),
                None => {}
            }
        }

        Err(OrStopped::Stopped)
    }

    async fn process_block_iteration(
        state: &mut InitializedBatchState,
        inner: &mut StateKeeperInner,
    ) -> Result<Option<ProcessBlockIterationOutcome>, OrStopped<ProcessBlockError>> {
        let updates_manager = &mut state.updates_manager;
        let batch_executor = state.batch_executor.as_mut();

        if inner
            .io
            .should_seal_l1_batch_unconditionally(updates_manager)
            .await
            .map_err(Into::<ProcessBlockError>::into)?
        {
            // Push the current block if it has not been done yet and this will effectively create a fictive l2 block.
            if let Some(next_l2_block_timestamp) = updates_manager.next_l2_block_timestamp_ms_mut()
            {
                inner
                    .io
                    .update_next_l2_block_timestamp(next_l2_block_timestamp);
                StateKeeperInner::start_next_l2_block(updates_manager, batch_executor)
                    .await
                    .map_err(Into::<ProcessBlockError>::into)?;
            }

            tracing::debug!(
                "L2 block #{} should be sealed as per L1 batch unconditional sealing rules",
                updates_manager.last_pending_l2_block().number,
            );
            return Ok(Some(ProcessBlockIterationOutcome::SealBatch));
        }

        if !updates_manager.has_next_block_params()
            && inner.io.should_seal_l2_block(updates_manager)
        {
            tracing::debug!(
                "L2 block #{} should be sealed as per L2 block sealing rules",
                updates_manager.last_pending_l2_block().number,
            );
            return Ok(Some(ProcessBlockIterationOutcome::SealBlock));
        }

        let waiting_latency = KEEPER_METRICS.waiting_for_tx.start();
        if let Some(next_l2_block_timestamp) = updates_manager.next_l2_block_timestamp_ms_mut() {
            // The next block has not started yet, we keep updating the next l2 block parameters with correct timestamp
            inner
                .io
                .update_next_l2_block_timestamp(next_l2_block_timestamp);
        }

        let Some(tx) = inner
            .io
            .wait_for_next_tx(
                POLL_WAIT_DURATION,
                updates_manager.get_next_or_current_l2_block_timestamp(),
            )
            .instrument(info_span!("wait_for_next_tx"))
            .await
            .context("error waiting for next transaction")
            .map_err(Into::<ProcessBlockError>::into)?
        else {
            waiting_latency.observe();
            tracing::trace!("No new transactions. Waiting!");
            return Ok(None);
        };
        waiting_latency.observe();

        let tx_hash = tx.hash();

        // We need to start a new block
        if updates_manager.has_next_block_params() {
            StateKeeperInner::start_next_l2_block(updates_manager, batch_executor)
                .await
                .map_err(Into::<ProcessBlockError>::into)?;
        }

        let (seal_resolution, exec_result) = inner
            .process_one_tx(batch_executor, updates_manager, tx.clone())
            .await
            .map_err(Into::<ProcessBlockError>::into)?;

        let latency = KEEPER_METRICS.match_seal_resolution.start();
        match (inner.is_active_leader, &seal_resolution) {
            (_, SealResolution::NoSeal | SealResolution::IncludeAndSeal) => {
                let TxExecutionResult::Success {
                    tx_result,
                    tx_metrics: tx_execution_metrics,
                    call_tracer_result,
                    ..
                } = exec_result
                else {
                    unreachable!(
                        "Tx inclusion seal resolution must be a result of a successful tx execution",
                    );
                };
                updates_manager.extend_from_executed_transaction(
                    tx,
                    *tx_result,
                    *tx_execution_metrics,
                    call_tracer_result,
                );
            }
            (true, SealResolution::ExcludeAndSeal) => {
                batch_executor
                    .rollback_last_tx()
                    .await
                    .with_context(|| {
                        format!("failed rolling back transaction {tx_hash:?} in batch executor")
                    })
                    .map_err(Into::<ProcessBlockError>::into)?;
                inner
                    .io
                    .rollback(tx)
                    .await
                    .with_context(|| format!("failed rolling back transaction {tx_hash:?} in I/O"))
                    .map_err(Into::<ProcessBlockError>::into)?;
            }
            (true, SealResolution::Unexecutable(reason)) => {
                batch_executor
                    .rollback_last_tx()
                    .await
                    .with_context(|| {
                        format!("failed rolling back transaction {tx_hash:?} in batch executor")
                    })
                    .map_err(Into::<ProcessBlockError>::into)?;
                inner
                    .io
                    .reject(&tx, reason.clone())
                    .await
                    .with_context(|| format!("cannot reject transaction {tx_hash:?}"))
                    .map_err(Into::<ProcessBlockError>::into)?;
            }
            (false, SealResolution::ExcludeAndSeal | SealResolution::Unexecutable(_)) => {
                tracing::warn!(
                    "Transaction {tx_hash:?} resulted in resolution {seal_resolution:?} while verifying block.",
                );
                return Err(ProcessBlockError::BlockVerificationFailed.into());
            }
        };
        let result = if inner.is_active_leader && seal_resolution.should_seal() {
            tracing::debug!(
                "L2 block #{} should be sealed with conditional sealer resolution {seal_resolution:?} after executing transaction {tx_hash}",
                updates_manager.last_pending_l2_block().number
            );
            Some(ProcessBlockIterationOutcome::SealBatch)
        } else {
            None
        };
        latency.observe();
        Ok(result)
    }

    async fn seal_batch(&mut self) -> anyhow::Result<()> {
        let mut state = self.batch_state.finish();
        assert!(!state.updates_manager.has_next_block_params());

        self.inner
            .report_seal_criteria_capacity(&state.updates_manager);

        let (finished_batch, _) = state.batch_executor.finish_batch().await?;
        state.updates_manager.finish_batch(finished_batch);
        let l1_batch_number = state.updates_manager.l1_batch_number();
        self.inner
            .output_handler
            .handle_l1_batch(Arc::new(state.updates_manager))
            .await
            .with_context(|| format!("failed sealing L1 batch #{l1_batch_number}"))?;

        Ok(())
    }

    async fn seal_last_pending_block_data(&mut self) -> anyhow::Result<()> {
        let state = self.batch_state.unwrap_init_ref();
        let pending_block = state.updates_manager.last_pending_l2_block();
        if !pending_block.executed_transactions.is_empty() {
            self.inner.seal_l2_block(&state.updates_manager).await?;
        }
        Ok(())
    }

    pub async fn commit_pending_block(&mut self) -> anyhow::Result<()> {
        let batch_state = self.batch_state.unwrap_init_mut();
        let pending_block = batch_state.updates_manager.first_pending_l2_block();

        if pending_block.executed_transactions.is_empty() {
            // fictive block -> seal batch.
            self.seal_batch().await?;
        } else {
            if self.inner.leader_rotation {
                // non-fictive block -> finalize block sealing.
                self.inner
                    .output_handler
                    .handle_l2_block_header(
                        &batch_state.updates_manager.header_for_first_pending_block(),
                    )
                    .await?;
                // Important: should come after header is sealed!
                let mut iter = pending_block
                    .executed_transactions
                    .iter()
                    .map(|tx| &tx.transaction);
<<<<<<< HEAD
                self.inner.io.advance_nonces(Box::new(&mut iter)).await;
=======
                self.inner.io.advance_mempool(Box::new(&mut iter)).await;
>>>>>>> 99af8fc0
            }
            batch_state.updates_manager.commit_pending_block();
            batch_state.batch_executor.commit_l2_block().await?;
        }

        Ok(())
    }

<<<<<<< HEAD
    pub async fn propose(
        &mut self,
        stop_receiver: &mut watch::Receiver<bool>,
        ctx: Option<&ctx::Ctx>,
    ) -> Result<Payload, OrStopped<ProcessBlockError>> {
        self.inner.is_active_leader = true;
        self.inner.io.set_is_active_leader(true);
        self.inner.sealer.use_propose_mode();

        self.process_block(stop_receiver, ctx).await?;
        self.seal_last_pending_block_data()
            .await
            .map_err(Into::<ProcessBlockError>::into)?;

        let batch_state = self.batch_state.unwrap_init_ref();
        let payload = batch_state.updates_manager.build_payload().unwrap();

        Ok(payload)
    }

    pub async fn verify(
        &mut self,
        stop_receiver: &mut watch::Receiver<bool>,
    ) -> Result<(), OrStopped<ProcessBlockError>> {
        self.inner.is_active_leader = false;
        self.inner.io.set_is_active_leader(false);
        self.inner.sealer.use_verify_mode();
        if let BatchState::Init(state) = &mut self.batch_state {
            self.inner
                .sealer
                .set_protocol_version(state.updates_manager.protocol_version());
        }

        self.process_block(stop_receiver, None).await?;
        self.seal_last_pending_block_data()
            .await
            .map_err(Into::<ProcessBlockError>::into)?;

        Ok(())
    }

    pub fn pending_block_number(&self) -> Option<u32> {
        if let BatchState::Init(state) = &self.batch_state {
            state
                .updates_manager
                .last_pending_l2_block_checked()
                .map(|b| b.number.0)
        } else {
            None
        }
    }

    pub fn pending_payload(&self) -> Option<Payload> {
        if let BatchState::Init(state) = &self.batch_state {
            state.updates_manager.build_payload()
        } else {
            None
        }
    }

    pub fn fetcher_cursor(&self) -> FetcherCursor {
        match &self.batch_state {
            BatchState::Uninit(cursor) => FetcherCursor {
                next_l2_block: cursor.next_l2_block,
                prev_l2_block_hash: cursor.prev_l2_block_hash,
                current_l1_batch: cursor.l1_batch,
                is_current_batch_init: false,
            },
            BatchState::Init(d) => {
                let io_cursor = d.updates_manager.io_cursor();
                FetcherCursor {
                    next_l2_block: io_cursor.next_l2_block,
                    prev_l2_block_hash: io_cursor.prev_l2_block_hash,
                    current_l1_batch: io_cursor.l1_batch,
                    is_current_batch_init: true,
                }
            }
        }
    }

=======
>>>>>>> 99af8fc0
    pub async fn rollback(&mut self) -> anyhow::Result<()> {
        let state = self.batch_state.unwrap_init_mut();
        let pending_block = state.updates_manager.last_pending_l2_block();
        tracing::info!("Rolling back block #{}", pending_block.number);

        // Rollback postgres if block is non-fictive.
        // If block is fictive then its data wasn't saved.
        if !pending_block.executed_transactions.is_empty() {
            self.inner
                .output_handler
                .rollback_pending_l2_block_data(pending_block.number)
                .await?;
        }

<<<<<<< HEAD
        // Rollback io.
=======
        // Rollback mempool.
>>>>>>> 99af8fc0
        let txs = pending_block
            .executed_transactions
            .iter()
            .map(|tx| tx.transaction.clone())
            .collect();
<<<<<<< HEAD
        let is_in_first_pending_block_state =
            state.updates_manager.is_in_first_pending_block_state();
        self.inner
            .io
            .rollback_l2_block(txs, is_in_first_pending_block_state)
            .await?;

        if is_in_first_pending_block_state {
=======
        self.inner.io.rollback_l2_block(txs).await?;

        if state.updates_manager.is_in_first_pending_block_state() {
>>>>>>> 99af8fc0
            // Rollback state to `Uninit`.
            state.updates_manager.pop_last_pending_block();
            self.batch_state = BatchState::Uninit(state.updates_manager.io_cursor());
        } else {
            // No need to rollback `state.protocol_upgrade_tx`, since it's only changed in the first block and this is the branch for non-first blocks.
            state.batch_executor.rollback_l2_block().await?;
            // Reset `state.next_block_should_be_fictive` in case non-fictive block is rolled back.
            if !state
                .updates_manager
                .last_pending_l2_block()
                .executed_transactions
                .is_empty()
            {
                state.next_block_should_be_fictive = false;
            }
            state.updates_manager.pop_last_pending_block();
        }

        Ok(())
    }
}

// Test only!!
impl StateKeeper {
    pub async fn run_with_rollback_enabled(
        mut self,
        mut stop_receiver: watch::Receiver<bool>,
        mut block_numbers_to_rollback: VecDeque<L2BlockNumber>,
    ) -> anyhow::Result<()> {
        // Rollback is only enabled for leader rotation mode.
        assert!(self.inner.leader_rotation);

        while !is_canceled(&stop_receiver) {
<<<<<<< HEAD
            try_stoppable!(self.process_block(&mut stop_receiver, None).await);
=======
            try_stoppable!(self.process_block(&mut stop_receiver).await);
>>>>>>> 99af8fc0
            self.seal_last_pending_block_data().await?;

            let block_number = self
                .batch_state
                .unwrap_init_ref()
                .updates_manager
                .last_pending_l2_block()
                .number;
            if block_numbers_to_rollback.front().copied() == Some(block_number) {
                block_numbers_to_rollback.pop_front();
                self.rollback().await?;
            } else {
                self.commit_pending_block().await?;
            }
        }

        Ok(())
    }
}<|MERGE_RESOLUTION|>--- conflicted
+++ resolved
@@ -147,10 +147,7 @@
     health_updater: HealthUpdater,
     deployment_tx_filter: Option<DeploymentTxFilter>,
     leader_rotation: bool,
-<<<<<<< HEAD
     is_active_leader: bool,
-=======
->>>>>>> 99af8fc0
 }
 
 impl From<StateKeeperBuilder> for StateKeeperInner {
@@ -164,10 +161,7 @@
             health_updater: b.health_updater,
             deployment_tx_filter: b.deployment_tx_filter,
             leader_rotation: b.leader_rotation,
-<<<<<<< HEAD
             is_active_leader: true,
-=======
->>>>>>> 99af8fc0
         }
     }
 }
@@ -193,13 +187,8 @@
         }
     }
 
-<<<<<<< HEAD
     pub fn with_leader_rotation(mut self, leader_rotation: bool) -> Self {
         self.leader_rotation = leader_rotation;
-=======
-    pub fn with_leader_rotation(mut self, sync: bool) -> Self {
-        self.leader_rotation = sync;
->>>>>>> 99af8fc0
         self
     }
 
@@ -941,7 +930,6 @@
         mut stop_receiver: watch::Receiver<bool>,
     ) -> Result<Infallible, OrStopped<ProcessBlockError>> {
         while !is_canceled(&stop_receiver) {
-<<<<<<< HEAD
             match mode {
                 RunMode::Propose => {
                     #[derive(Debug, Copy, Clone)]
@@ -1010,11 +998,6 @@
                         .map_err(Into::<ProcessBlockError>::into)?;
                 }
             };
-=======
-            self.process_block(&mut stop_receiver).await?;
-            self.seal_last_pending_block_data().await?;
-            self.commit_pending_block().await?;
->>>>>>> 99af8fc0
         }
 
         Err(OrStopped::Stopped)
@@ -1306,11 +1289,7 @@
                     .executed_transactions
                     .iter()
                     .map(|tx| &tx.transaction);
-<<<<<<< HEAD
-                self.inner.io.advance_nonces(Box::new(&mut iter)).await;
-=======
                 self.inner.io.advance_mempool(Box::new(&mut iter)).await;
->>>>>>> 99af8fc0
             }
             batch_state.updates_manager.commit_pending_block();
             batch_state.batch_executor.commit_l2_block().await?;
@@ -1319,7 +1298,6 @@
         Ok(())
     }
 
-<<<<<<< HEAD
     pub async fn propose(
         &mut self,
         stop_receiver: &mut watch::Receiver<bool>,
@@ -1400,8 +1378,6 @@
         }
     }
 
-=======
->>>>>>> 99af8fc0
     pub async fn rollback(&mut self) -> anyhow::Result<()> {
         let state = self.batch_state.unwrap_init_mut();
         let pending_block = state.updates_manager.last_pending_l2_block();
@@ -1416,17 +1392,12 @@
                 .await?;
         }
 
-<<<<<<< HEAD
         // Rollback io.
-=======
-        // Rollback mempool.
->>>>>>> 99af8fc0
         let txs = pending_block
             .executed_transactions
             .iter()
             .map(|tx| tx.transaction.clone())
             .collect();
-<<<<<<< HEAD
         let is_in_first_pending_block_state =
             state.updates_manager.is_in_first_pending_block_state();
         self.inner
@@ -1435,11 +1406,6 @@
             .await?;
 
         if is_in_first_pending_block_state {
-=======
-        self.inner.io.rollback_l2_block(txs).await?;
-
-        if state.updates_manager.is_in_first_pending_block_state() {
->>>>>>> 99af8fc0
             // Rollback state to `Uninit`.
             state.updates_manager.pop_last_pending_block();
             self.batch_state = BatchState::Uninit(state.updates_manager.io_cursor());
@@ -1473,11 +1439,7 @@
         assert!(self.inner.leader_rotation);
 
         while !is_canceled(&stop_receiver) {
-<<<<<<< HEAD
             try_stoppable!(self.process_block(&mut stop_receiver, None).await);
-=======
-            try_stoppable!(self.process_block(&mut stop_receiver).await);
->>>>>>> 99af8fc0
             self.seal_last_pending_block_data().await?;
 
             let block_number = self
