--- conflicted
+++ resolved
@@ -461,10 +461,6 @@
             this.reporter
         );
 
-<<<<<<< HEAD
-        console.log('CONTRACTS_BASE_TOKEN_ADDR: ', process.env.CONTRACTS_BASE_TOKEN_ADDR);
-=======
->>>>>>> b19b7fc7
         nonce += erc20Transfers.length;
         // Send ERC20 base token on L1.
         const BaseErc20Transfers = await sendTransfers(
@@ -481,10 +477,6 @@
         l1TxPromises.push(...ethTransfers);
         l1TxPromises.push(...erc20Transfers);
         l1TxPromises.push(...BaseErc20Transfers);
-<<<<<<< HEAD
-=======
-
->>>>>>> b19b7fc7
         this.reporter.debug(`Sent ${l1TxPromises.length} initial transactions on L1`);
         await Promise.all(l1TxPromises);
 
