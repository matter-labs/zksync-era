use ethabi::Token;
use zksync_contracts::{load_contract, read_bytecode};
use zksync_types::{Address, Execute, U256};

use crate::{
<<<<<<< HEAD
    interface::{TxExecutionMode, VmExecutionMode, VmInterface, VmInterfaceHistoryEnabled},
    versions::testonly::ContractToDeploy,
=======
    interface::{
        TxExecutionMode, VmExecutionMode, VmInterface, VmInterfaceExt, VmInterfaceHistoryEnabled,
    },
>>>>>>> 6d18061d
    vm_fast::tests::tester::VmTesterBuilder,
};

fn test_storage(first_tx_calldata: Vec<u8>, second_tx_calldata: Vec<u8>) -> u32 {
    let bytecode = read_bytecode(
        "etc/contracts-test-data/artifacts-zk/contracts/storage/storage.sol/StorageTester.json",
    );

    let test_contract_address = Address::random();

    // In this test, we aim to test whether a simple account interaction (without any fee logic)
    // will work. The account will try to deploy a simple contract from integration tests.
    let mut vm = VmTesterBuilder::new()
        .with_empty_in_memory_storage()
        .with_execution_mode(TxExecutionMode::VerifyExecute)
        .with_deployer()
        .with_random_rich_accounts(1)
        .with_custom_contracts(vec![ContractToDeploy::new(bytecode, test_contract_address)])
        .build();

    let account = &mut vm.rich_accounts[0];

    let tx1 = account.get_l2_tx_for_execute(
        Execute {
            contract_address: test_contract_address,
            calldata: first_tx_calldata,
            value: 0.into(),
            factory_deps: vec![],
        },
        None,
    );

    let tx2 = account.get_l2_tx_for_execute(
        Execute {
            contract_address: test_contract_address,
            calldata: second_tx_calldata,
            value: 0.into(),
            factory_deps: vec![],
        },
        None,
    );

    vm.vm.make_snapshot();
    vm.vm.push_transaction(tx1);
    let result = vm.vm.execute(VmExecutionMode::OneTx);
    assert!(!result.result.is_failed(), "First tx failed");
    vm.vm.pop_snapshot_no_rollback();

    // We rollback once because transient storage and rollbacks are a tricky combination.
    vm.vm.make_snapshot();
    vm.vm.push_transaction(tx2.clone());
    let result = vm.vm.execute(VmExecutionMode::OneTx);
    assert!(!result.result.is_failed(), "Second tx failed");
    vm.vm.rollback_to_the_latest_snapshot();

    vm.vm.make_snapshot();
    vm.vm.push_transaction(tx2);
    let result = vm.vm.execute(VmExecutionMode::OneTx);
    assert!(!result.result.is_failed(), "Second tx failed on second run");

    result.statistics.pubdata_published
}

fn test_storage_one_tx(second_tx_calldata: Vec<u8>) -> u32 {
    test_storage(vec![], second_tx_calldata)
}

#[test]
fn test_storage_behavior() {
    let contract = load_contract(
        "etc/contracts-test-data/artifacts-zk/contracts/storage/storage.sol/StorageTester.json",
    );

    // In all of the tests below we provide the first tx to ensure that the tracers will not include
    // the statistics from the start of the bootloader and will only include those for the transaction itself.

    let base_pubdata = test_storage_one_tx(vec![]);
    let simple_test_pubdata = test_storage_one_tx(
        contract
            .function("simpleWrite")
            .unwrap()
            .encode_input(&[])
            .unwrap(),
    );
    let resetting_write_pubdata = test_storage_one_tx(
        contract
            .function("resettingWrite")
            .unwrap()
            .encode_input(&[])
            .unwrap(),
    );
    let resetting_write_via_revert_pubdata = test_storage_one_tx(
        contract
            .function("resettingWriteViaRevert")
            .unwrap()
            .encode_input(&[])
            .unwrap(),
    );

    assert_eq!(simple_test_pubdata - base_pubdata, 65);
    assert_eq!(resetting_write_pubdata - base_pubdata, 34);
    assert_eq!(resetting_write_via_revert_pubdata - base_pubdata, 34);
}

#[test]
fn test_transient_storage_behavior() {
    let contract = load_contract(
        "etc/contracts-test-data/artifacts-zk/contracts/storage/storage.sol/StorageTester.json",
    );

    let first_tstore_test = contract
        .function("testTransientStore")
        .unwrap()
        .encode_input(&[])
        .unwrap();
    // Second transaction checks that, as expected, the transient storage is cleared after the first transaction.
    let second_tstore_test = contract
        .function("assertTValue")
        .unwrap()
        .encode_input(&[Token::Uint(U256::zero())])
        .unwrap();

    test_storage(first_tstore_test, second_tstore_test);
}<|MERGE_RESOLUTION|>--- conflicted
+++ resolved
@@ -3,14 +3,10 @@
 use zksync_types::{Address, Execute, U256};
 
 use crate::{
-<<<<<<< HEAD
-    interface::{TxExecutionMode, VmExecutionMode, VmInterface, VmInterfaceHistoryEnabled},
-    versions::testonly::ContractToDeploy,
-=======
     interface::{
         TxExecutionMode, VmExecutionMode, VmInterface, VmInterfaceExt, VmInterfaceHistoryEnabled,
     },
->>>>>>> 6d18061d
+    versions::testonly::ContractToDeploy,
     vm_fast::tests::tester::VmTesterBuilder,
 };
 
