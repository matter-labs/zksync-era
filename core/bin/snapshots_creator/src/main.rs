//! Snapshot creator utility. Intended to run on a schedule, with each run creating a new snapshot.
//!
//! # Assumptions
//!
//! The snapshot creator is fault-tolerant; if it stops in the middle of creating a snapshot,
//! this snapshot will be continued from roughly the same point after the restart. If this is
//! undesired, remove the `snapshots` table record corresponding to the pending snapshot.
//!
//! It is assumed that the snapshot creator is run as a singleton process (no more than 1 instance
//! at a time).

use anyhow::Context as _;
use structopt::StructOpt;
use tokio::{sync::watch, task::JoinHandle};
use zksync_config::configs::PrometheusConfig;
use zksync_core_leftovers::temp_config_store::{load_database_secrets, load_general_config};
use zksync_dal::{ConnectionPool, Core};
use zksync_object_store::ObjectStoreFactory;
use zksync_vlog::prometheus::PrometheusExporterConfig;

use crate::creator::SnapshotCreator;

mod creator;
mod metrics;
#[cfg(test)]
mod tests;

async fn maybe_enable_prometheus_metrics(
    prometheus_config: Option<PrometheusConfig>,
    stop_receiver: watch::Receiver<bool>,
) -> anyhow::Result<Option<JoinHandle<anyhow::Result<()>>>> {
    match prometheus_config.map(|c| (c.gateway_endpoint(), c.push_interval())) {
        Some((Some(gateway_endpoint), push_interval)) => {
            tracing::info!("Starting prometheus exporter with gateway {gateway_endpoint:?} and push_interval {push_interval:?}");
            let exporter_config = PrometheusExporterConfig::push(gateway_endpoint, push_interval);

            let prometheus_exporter_task = tokio::spawn(exporter_config.run(stop_receiver));
            Ok(Some(prometheus_exporter_task))
        }
        _ => {
            tracing::info!("Starting without prometheus exporter");
            Ok(None)
        }
    }
}

/// Minimum number of storage log chunks to produce.
const MIN_CHUNK_COUNT: u64 = 10;

#[derive(StructOpt)]
#[structopt(name = "ZKsync snapshot creator", author = "Matter Labs")]
struct Opt {
    /// Path to the configuration file.
    #[structopt(long)]
    config_path: Option<std::path::PathBuf>,

    /// Path to the secrets file.
    #[structopt(long)]
    secrets_path: Option<std::path::PathBuf>,
}

#[tokio::main]
async fn main() -> anyhow::Result<()> {
    let (stop_sender, stop_receiver) = watch::channel(false);

<<<<<<< HEAD
    let observability_config =
        ObservabilityConfig::from_env().context("ObservabilityConfig::from_env()")?;

    let prometheus_exporter_task = maybe_enable_prometheus_metrics(stop_receiver).await?;

    let _observability_guard = observability_config.install()?;
=======
    let opt = Opt::from_args();
    let general_config = load_general_config(opt.config_path).context("general config")?;
    let database_secrets = load_database_secrets(opt.secrets_path).context("database secrets")?;

    let observability_config = general_config
        .observability
        .context("observability config")?;
    let log_format: zksync_vlog::LogFormat = observability_config
        .log_format
        .parse()
        .context("Invalid log format")?;

    let prometheus_exporter_task =
        maybe_enable_prometheus_metrics(general_config.prometheus_config, stop_receiver).await?;
    let mut builder = zksync_vlog::ObservabilityBuilder::new().with_log_format(log_format);
    if let Some(sentry_url) = observability_config.sentry_url {
        builder = builder
            .with_sentry_url(&sentry_url)
            .context("Invalid Sentry URL")?
            .with_sentry_environment(observability_config.sentry_environment);
    }
    let _guard = builder.build();
>>>>>>> 1c443e5e
    tracing::info!("Starting snapshots creator");

    let creator_config = general_config
        .snapshot_creator
        .context("snapshot creator config")?;

    let object_store_config = creator_config
        .clone()
        .object_store
        .context("snapshot creator object storage config")?;

    let blob_store = ObjectStoreFactory::new(object_store_config)
        .create_store()
        .await?;

    let replica_pool = ConnectionPool::<Core>::builder(
        database_secrets.replica_url()?,
        creator_config.concurrent_queries_count,
    )
    .build()
    .await?;

    let master_pool = ConnectionPool::<Core>::singleton(database_secrets.master_url()?)
        .build()
        .await?;

    let creator = SnapshotCreator {
        blob_store,
        master_pool,
        replica_pool,
        #[cfg(test)]
        event_listener: Box::new(()),
    };
    creator.run(creator_config, MIN_CHUNK_COUNT).await?;

    tracing::info!("Finished running snapshot creator!");
    stop_sender.send(true).ok();
    if let Some(prometheus_exporter_task) = prometheus_exporter_task {
        prometheus_exporter_task
            .await?
            .context("Prometheus did not finish gracefully")?;
    }
    Ok(())
}<|MERGE_RESOLUTION|>--- conflicted
+++ resolved
@@ -63,14 +63,6 @@
 async fn main() -> anyhow::Result<()> {
     let (stop_sender, stop_receiver) = watch::channel(false);
 
-<<<<<<< HEAD
-    let observability_config =
-        ObservabilityConfig::from_env().context("ObservabilityConfig::from_env()")?;
-
-    let prometheus_exporter_task = maybe_enable_prometheus_metrics(stop_receiver).await?;
-
-    let _observability_guard = observability_config.install()?;
-=======
     let opt = Opt::from_args();
     let general_config = load_general_config(opt.config_path).context("general config")?;
     let database_secrets = load_database_secrets(opt.secrets_path).context("database secrets")?;
@@ -78,22 +70,9 @@
     let observability_config = general_config
         .observability
         .context("observability config")?;
-    let log_format: zksync_vlog::LogFormat = observability_config
-        .log_format
-        .parse()
-        .context("Invalid log format")?;
-
+    let _observability_guard = observability_config.install()?;
     let prometheus_exporter_task =
         maybe_enable_prometheus_metrics(general_config.prometheus_config, stop_receiver).await?;
-    let mut builder = zksync_vlog::ObservabilityBuilder::new().with_log_format(log_format);
-    if let Some(sentry_url) = observability_config.sentry_url {
-        builder = builder
-            .with_sentry_url(&sentry_url)
-            .context("Invalid Sentry URL")?
-            .with_sentry_environment(observability_config.sentry_environment);
-    }
-    let _guard = builder.build();
->>>>>>> 1c443e5e
     tracing::info!("Starting snapshots creator");
 
     let creator_config = general_config
