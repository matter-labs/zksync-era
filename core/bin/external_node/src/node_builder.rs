--- conflicted
+++ resolved
@@ -24,58 +24,16 @@
 };
 use zksync_dal::node::{PoolsLayer, PostgresMetricsLayer};
 use zksync_eth_client::node::BridgeAddressesUpdaterLayer;
+use zksync_l1_recovery::{BlobClientLayer, BlobClientMode};
 use zksync_logs_bloom_backfill::node::LogsBloomBackfillLayer;
 use zksync_metadata_calculator::{
     node::{MetadataCalculatorLayer, TreeApiClientLayer, TreeApiServerLayer},
     MerkleTreeReaderConfig, MetadataCalculatorConfig,
 };
-<<<<<<< HEAD
-use zksync_node_api_server::web3::Namespace;
-use zksync_node_framework::{
-    implementations::layers::{
-        batch_status_updater::BatchStatusUpdaterLayer,
-        blob_client::{BlobClientLayer, BlobClientMode},
-        block_reverter::BlockReverterLayer,
-        commitment_generator::CommitmentGeneratorLayer,
-        consensus::ExternalNodeConsensusLayer,
-        consistency_checker::ConsistencyCheckerLayer,
-        healtcheck_server::HealthCheckLayer,
-        l1_batch_commitment_mode_validation::L1BatchCommitmentModeValidationLayer,
-        logs_bloom_backfill::LogsBloomBackfillLayer,
-        main_node_client::MainNodeClientLayer,
-        main_node_fee_params_fetcher::MainNodeFeeParamsFetcherLayer,
-        metadata_calculator::{MetadataCalculatorLayer, TreeApiServerLayer},
-        node_storage_init::{
-            external_node_strategy::{ExternalNodeInitStrategyLayer, SnapshotRecoveryConfig},
-            NodeStorageInitializerLayer,
-        },
-        pools_layer::PoolsLayerBuilder,
-        postgres::PostgresLayer,
-        prometheus_exporter::PrometheusExporterLayer,
-        pruning::PruningLayer,
-        query_eth_client::QueryEthClientLayer,
-        reorg_detector::ReorgDetectorLayer,
-        sigint::SigintHandlerLayer,
-        state_keeper::{
-            external_io::ExternalIOLayer, main_batch_executor::MainBatchExecutorLayer,
-            output_handler::OutputHandlerLayer, StateKeeperLayer,
-        },
-        sync_state_updater::SyncStateUpdaterLayer,
-        tree_data_fetcher::TreeDataFetcherLayer,
-        validate_chain_ids::ValidateChainIdsLayer,
-        web3_api::{
-            caches::MempoolCacheLayer,
-            server::{Web3ServerLayer, Web3ServerOptionalConfig},
-            tree_api_client::TreeApiClientLayer,
-            tx_sender::{PostgresStorageCachesConfig, TxSenderLayer},
-            tx_sink::ProxySinkLayer,
-        },
-=======
 use zksync_node_api_server::{
     node::{
         HealthCheckLayer, MempoolCacheLayer, PostgresStorageCachesConfig, ProxySinkLayer,
         TxSenderLayer, Web3ServerLayer, Web3ServerOptionalConfig,
->>>>>>> 6ddd5608
     },
     web3::state::InternalApiConfigBase,
 };
@@ -95,14 +53,10 @@
 use zksync_reorg_detector::node::ReorgDetectorLayer;
 use zksync_settlement_layer_data::{ENConfig, SettlementLayerData};
 use zksync_state::RocksdbStorageOptions;
-<<<<<<< HEAD
-use zksync_types::{L1ChainId, L2_ASSET_ROUTER_ADDRESS};
-=======
 use zksync_state_keeper::node::{MainBatchExecutorLayer, OutputHandlerLayer, StateKeeperLayer};
-use zksync_types::L1BatchNumber;
+use zksync_types::{L1BatchNumber, L1ChainId};
 use zksync_vlog::node::{PrometheusExporterLayer, SigintHandlerLayer};
 use zksync_web3_decl::node::{MainNodeClientLayer, QueryEthClientLayer};
->>>>>>> 6ddd5608
 
 use crate::{config::ExternalNodeConfig, metrics::framework::ExternalNodeMetricsLayer, Component};
 
@@ -552,34 +506,20 @@
     /// This task works in pair with precondition, which must be present in every component:
     /// the precondition will prevent node from starting until the database is initialized.
     fn add_storage_initialization_layer(mut self, kind: LayerKind) -> anyhow::Result<Self> {
-<<<<<<< HEAD
-        let config = &self.config;
-        let snapshot_recovery_config =
-            config
-                .optional
-                .snapshots_recovery_enabled
-                .then_some(SnapshotRecoveryConfig {
-                    recover_from_l1: config.experimental.snapshots_recovery_recover_from_l1,
-                    snapshot_l1_batch_override: config.experimental.snapshots_recovery_l1_batch,
-                    drop_storage_key_preimages: config
-                        .experimental
-                        .snapshots_recovery_drop_storage_key_preimages,
-                    object_store_config: config.optional.snapshots_recovery_object_store.clone(),
-                    recover_main_node_components: false,
-                });
-=======
         let config = &self.config.local.snapshot_recovery;
         let snapshot_recovery_config = config.enabled.then_some(SnapshotRecoveryConfig {
             snapshot_l1_batch_override: config.l1_batch,
             drop_storage_key_preimages: config.drop_storage_key_preimages,
             object_store_config: config.object_store.clone(),
+            recover_from_l1: config.recover_from_l1,
+            // TODO verify if we need to recover main node components on EN
+            recover_main_node_components: false,
         });
->>>>>>> 6ddd5608
         self.node.add_layer(ExternalNodeInitStrategyLayer {
             l2_chain_id: self.config.local.networks.l2_chain_id,
             max_postgres_concurrency: config.postgres.max_concurrency,
             snapshot_recovery_config,
-            diamond_proxy_addr: self.config.l1_diamond_proxy_address(),
+            // diamond_proxy_addr: self.config.l1_diamond_proxy_address(),
         });
         let mut layer = NodeStorageInitializerLayer::new();
         if matches!(kind, LayerKind::Precondition) {
@@ -681,7 +621,7 @@
 
     pub fn build(mut self, mut components: Vec<Component>) -> anyhow::Result<ZkStackService> {
         // Add "base" layers
-        let l1_chain_id = self.config.required.l1_chain_id;
+        let l1_chain_id = self.config.local.networks.l1_chain_id;
         self = self
             .add_sigint_handler_layer()?
             .add_healthcheck_layer()?
