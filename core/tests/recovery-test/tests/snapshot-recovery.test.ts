import { expect } from 'chai';
import * as protobuf from 'protobufjs';
import * as zlib from 'zlib';
import fs from 'node:fs/promises';
import path from 'node:path';
import { ethers } from 'ethers';
import * as zksync from 'zksync-ethers';

import {
    getExternalNodeHealth,
    sleep,
    NodeComponents,
    NodeProcess,
    dropNodeData,
    executeCommandWithLogs,
    FundedWallet
} from '../src';
import {
    readContract,
    setSnapshotRecovery,
    setTreeRecoveryParallelPersistenceBuffer,
    setPruning,
    ReverseConfigPatch
} from './utils';
import { loadConfig } from 'utils/build/file-configs';
import { logsTestPath } from 'utils/build/logs';

const pathToHome = path.join(__dirname, '../../../..');

interface AllSnapshotsResponse {
    readonly snapshotsL1BatchNumbers: number[];
}

interface GetSnapshotResponse {
    readonly version: number;
    readonly miniblockNumber: number;
    readonly l1BatchNumber: number;
    readonly storageLogsChunks: Array<StorageLogChunkMetadata>;
    readonly factoryDepsFilepath: string;
}

interface StorageLogChunkMetadata {
    readonly filepath: string;
}

interface FactoryDependencies {
    readonly factoryDeps: Array<FactoryDependency>;
}

interface FactoryDependency {
    readonly bytecode: Buffer;
    readonly hash?: Buffer;
}

interface StorageLogChunk {
    readonly storageLogs: Array<StorageLog>;
}

interface StorageLog {
    readonly accountAddress: Buffer;
    readonly storageKey: Buffer;
    readonly storageValue: Buffer;
    readonly l1BatchNumberOfInitialWrite: number;
    readonly enumerationIndex: number;
}

interface TokenInfo {
    readonly l1_address: string;
    readonly l2_address: string;
}

async function logsPath(chain: string, name: string): Promise<string> {
    return await logsTestPath(chain, 'logs/recovery/snapshot/', name);
}

/**
 * Tests snapshot recovery and node state pruning.
 *
 * Assumptions:
 *
 * - Main node is run for the duration of the test.
 * - "Rich wallet" 0x36615Cf349d7F6344891B1e7CA7C72883F5dc049 is funded on L1. This is always true if the environment
 *   was initialized via `zk init`.
 * - `ZKSYNC_ENV` variable is not set (checked at the start of the test). For this reason,
 *   the test doesn't have a `zk` wrapper; it should be launched using `yarn`.
 */
describe('snapshot recovery', () => {
    const STORAGE_LOG_SAMPLE_PROBABILITY = 0.1;
    // Number of L1 batches awaited to be pruned.
    const PRUNED_BATCH_COUNT = 1;

    const homeDir = process.env.ZKSYNC_HOME!!;
    const autoKill: boolean = !process.env.NO_KILL;
    const chainName = process.env.CHAIN_NAME!!;
    console.log(`Testing chain: ${chainName}`);
    const disableTreeDuringPruning = process.env.DISABLE_TREE_DURING_PRUNING === 'true';
    console.log(`Tree is ${disableTreeDuringPruning ? 'disabled' : 'enabled'} during pruning`);

    let snapshotMetadata: GetSnapshotResponse;
    let mainNode: zksync.Provider;
    let externalNode: zksync.Provider;
    let externalNodeProcess: NodeProcess;

    let fundedWallet: FundedWallet;
    let erc20Abi: ethers.InterfaceAbi;
    let erc20Address: string | undefined = undefined;

    let apiWeb3JsonRpcHttpUrl: string;
    let ethRpcUrl: string;
    let externalNodeUrl: string;
    let extNodeHealthUrl: string;
    const reverseConfigPatches: ReverseConfigPatch[] = [];

    before('prepare environment', async () => {
<<<<<<< HEAD
        const secretsConfig = loadConfig({ pathToHome, chain: chainName, config: 'secrets.yaml' });
        const generalConfig = loadConfig({ pathToHome, chain: chainName, config: 'general.yaml' });
        const externalNodeGeneralConfig = loadConfig({
            pathToHome,
            chain: chainName,
            configsFolderSuffix: 'external_node',
            config: 'general.yaml'
        });

        ethRpcUrl = secretsConfig.l1.l1_rpc_url;
        apiWeb3JsonRpcHttpUrl = generalConfig.api.web3_json_rpc.http_url;

        externalNodeUrl = externalNodeGeneralConfig.api.web3_json_rpc.http_url;
        extNodeHealthUrl = `http://127.0.0.1:${externalNodeGeneralConfig.api.healthcheck.port}/health`;

        reverseConfigPatches.push(
            setSnapshotRecovery(pathToHome, chainName),
            setTreeRecoveryParallelPersistenceBuffer(pathToHome, chainName, 4)
        );
=======
        expect(process.env.ZKSYNC_ENV, '`ZKSYNC_ENV` should not be set to allow running both server and EN components')
            .to.be.undefined;

        if (fileConfig.loadFromFile) {
            const secretsConfig = loadConfig({ pathToHome, chain: fileConfig.chain, config: 'secrets.yaml' });
            const generalConfig = loadConfig({ pathToHome, chain: fileConfig.chain, config: 'general.yaml' });
            const externalNodeGeneralConfig = loadConfig({
                pathToHome,
                chain: fileConfig.chain,
                configsFolderSuffix: 'external_node',
                config: 'general.yaml'
            });

            ethRpcUrl = secretsConfig.l1.l1_rpc_url;
            apiWeb3JsonRpcHttpUrl = generalConfig.api.web3_json_rpc.http_url;
            externalNodeUrl = externalNodeGeneralConfig.api.web3_json_rpc.http_url;
            extNodeHealthUrl = `http://127.0.0.1:${externalNodeGeneralConfig.api.healthcheck.port}/health`;

            setSnapshotRecovery(pathToHome, fileConfig, true);
            setTreeRecoveryParallelPersistenceBuffer(pathToHome, fileConfig, 4);
        } else {
            ethRpcUrl = process.env.ETH_CLIENT_WEB3_URL ?? 'http://127.0.0.1:8545';
            apiWeb3JsonRpcHttpUrl = 'http://127.0.0.1:3050';
            externalNodeUrl = 'http://127.0.0.1:3060';
            extNodeHealthUrl = 'http://127.0.0.1:3081/health';
        }
>>>>>>> e0a6b7c5

        mainNode = new zksync.Provider(apiWeb3JsonRpcHttpUrl);
        externalNode = new zksync.Provider(externalNodeUrl);
        if (autoKill) {
            await NodeProcess.stopAll('KILL');
        }
    });

    before('create test wallet', async () => {
        console.log(`Using L1 RPC at ${ethRpcUrl}`);
        const eth = new ethers.JsonRpcProvider(ethRpcUrl);
        fundedWallet = await FundedWallet.create(mainNode, eth);
    });

    after(async () => {
        if (externalNodeProcess) {
            await externalNodeProcess.stopAndWait('KILL');
            await externalNodeProcess.logs.close();
        }

        for (const patch of reverseConfigPatches.reverse()) {
            patch.reverse();
        }
    });

    async function getAllSnapshots() {
        const output = await mainNode.send('snapshots_getAllSnapshots', []);
        return output as AllSnapshotsResponse;
    }

    async function getSnapshot(snapshotL1Batch: number) {
        const output = await mainNode.send('snapshots_getSnapshot', [snapshotL1Batch]);
        return output as GetSnapshotResponse;
    }

    async function getAllTokens(provider: zksync.Provider, atBlock?: number) {
        const output = await provider.send('en_syncTokens', atBlock ? [atBlock] : []);
        return output as TokenInfo[];
    }

    step('deploy EVM bytecode if allowed', async () => {
        const systemContractsPath = '../../../contracts/system-contracts/zkout';
        const contractDeployerAbi = readContract(systemContractsPath, 'ContractDeployer').abi;
        const contractDeployer = new zksync.Contract(
            '0x0000000000000000000000000000000000008006',
            contractDeployerAbi,
            mainNode
        );
        const allowedBytecodeTypes = await contractDeployer.allowedBytecodeTypesToDeploy();
        console.log('Allowed bytecode types', allowedBytecodeTypes);

        if (allowedBytecodeTypes === 1n) {
            console.log('Deploying EVM contract...');
            const l1ContractsPath = '../../../contracts/l1-contracts/out';
            const erc20Contract = readContract(l1ContractsPath, 'ERC20');
            erc20Abi = erc20Contract.abi;
            const erc20Factory = new ethers.ContractFactory(erc20Abi, erc20Contract.bytecode, fundedWallet.wallet);
            const erc20 = await (await erc20Factory.deploy('test', 'TEST')).waitForDeployment();
            erc20Address = await erc20.getAddress();
            console.log('Deployed EVM contract', erc20Address);

            const symbol = await erc20.getFunction('symbol').staticCall();
            expect(symbol).to.equal('TEST');

            // Ensure that the contract is included into the snapshot. The first call may seal the batch with the deployment transaction,
            // and we need one more batch.
            await fundedWallet.generateL1Batch();
            await fundedWallet.generateL1Batch();
        } else {
            console.log('EVM contracts are disabled');
        }
    });

    step('create snapshot', async () => {
        await createSnapshot(chainName);
    });

    step('validate snapshot', async () => {
        const allSnapshots = await getAllSnapshots();
        console.log('Obtained all snapshots', allSnapshots);
        const newBatchNumbers = allSnapshots.snapshotsL1BatchNumbers;

        const l1BatchNumber = Math.max(...newBatchNumbers);
        snapshotMetadata = await getSnapshot(l1BatchNumber);
        console.log('Obtained latest snapshot', snapshotMetadata);
        expect(snapshotMetadata.version).to.be.oneOf([0, 1]);
        const l2BlockNumber = snapshotMetadata.miniblockNumber;

        const protoPath = path.join(homeDir, 'core/lib/types/src/proto/mod.proto');
        const root = await protobuf.load(protoPath);
        const SnapshotFactoryDependencies = root.lookupType('zksync.types.SnapshotFactoryDependencies');
        const SnapshotStorageLogsChunk = root.lookupType('zksync.types.SnapshotStorageLogsChunk');

        const factoryDepsPath = path.join(homeDir, snapshotMetadata.factoryDepsFilepath);
        console.log('Checking factory deps', factoryDepsPath);
        const output = SnapshotFactoryDependencies.decode(
            await decompressGzip(factoryDepsPath)
        ) as any as FactoryDependencies;
        expect(output.factoryDeps.length).to.be.greaterThan(0);
        let solidityBytecodeCount = 0;
        for (const dep of output.factoryDeps) {
            expect(dep.hash).to.have.length(32);
            if (dep.bytecode[0] === 0x60 && dep.bytecode[1] === 0x80) {
                console.log('Discovered Solidity bytecode', dep.hash);
                solidityBytecodeCount++;
            }
        }
        if (erc20Address !== undefined) {
            expect(solidityBytecodeCount).to.be.greaterThan(0);
        }

        expect(snapshotMetadata.l1BatchNumber).to.equal(l1BatchNumber);
        for (const chunkMetadata of snapshotMetadata.storageLogsChunks) {
            const chunkPath = path.join(homeDir, chunkMetadata.filepath);
            console.log(`Checking storage logs chunk ${chunkPath}`);
            const output = SnapshotStorageLogsChunk.decode(await decompressGzip(chunkPath)) as any as StorageLogChunk;
            expect(output.storageLogs.length).to.be.greaterThan(0);
            console.log(`Decompressed chunk has ${output.storageLogs.length} logs`);

            let sampledCount = 0;
            for (const storageLog of output.storageLogs) {
                // Randomly sample logs to speed up the test.
                if (Math.random() > STORAGE_LOG_SAMPLE_PROBABILITY) {
                    continue;
                }
                sampledCount++;

                const snapshotL1BatchNumber = storageLog.l1BatchNumberOfInitialWrite;
                expect(snapshotL1BatchNumber).to.be.lessThanOrEqual(l1BatchNumber);

                if (snapshotMetadata.version === 0) {
                    const snapshotAccountAddress = '0x' + storageLog.accountAddress.toString('hex');
                    const snapshotKey = '0x' + storageLog.storageKey.toString('hex');
                    const snapshotValue = '0x' + storageLog.storageValue.toString('hex');
                    const valueOnBlockchain = await mainNode.getStorage(
                        snapshotAccountAddress,
                        snapshotKey,
                        l2BlockNumber
                    );
                    expect(snapshotValue).to.equal(valueOnBlockchain);
                }
            }
            console.log(`Checked random ${sampledCount} logs in the chunk`);
        }
    });

    step('drop external node data', async () => {
        await dropNodeData(chainName);
    });

    step('initialize external node', async () => {
        externalNodeProcess = await NodeProcess.spawn(
            await logsPath(chainName, 'external_node.log'),
            pathToHome,
            NodeComponents.STANDARD,
            chainName
        );

        let recoveryFinished = false;
        let consistencyCheckerSucceeded = false;
        let reorgDetectorSucceeded = false;

        while (!recoveryFinished || !consistencyCheckerSucceeded || !reorgDetectorSucceeded) {
            await sleep(1000);
            const health = await getExternalNodeHealth(extNodeHealthUrl);
            if (health === null) {
                continue;
            }

            if (!recoveryFinished) {
                const status = health.components.snapshot_recovery?.status;
                expect(status).to.be.oneOf([undefined, 'affected', 'ready']);
                const details = health.components.snapshot_recovery?.details;
                if (details !== undefined) {
                    console.log('Received snapshot recovery health details', details);
                    expect(details.snapshot_l1_batch).to.equal(snapshotMetadata.l1BatchNumber);
                    expect(details.snapshot_l2_block).to.equal(snapshotMetadata.miniblockNumber);

                    if (
                        details.factory_deps_recovered &&
                        details.tokens_recovered &&
                        details.storage_logs_chunks_left_to_process === 0
                    ) {
                        console.log('Snapshot recovery is complete');
                        recoveryFinished = true;
                    }
                }
            }

            if (!consistencyCheckerSucceeded) {
                const status = health.components.consistency_checker?.status;
                expect(status).to.be.oneOf([undefined, 'not_ready', 'ready']);
                const details = health.components.consistency_checker?.details;
                if (status === 'ready' && details !== undefined) {
                    console.log('Received consistency checker health details', details);
                    if (details.first_checked_batch !== undefined && details.last_checked_batch !== undefined) {
                        expect(details.first_checked_batch).to.equal(snapshotMetadata.l1BatchNumber + 1);
                        expect(details.last_checked_batch).to.be.greaterThan(snapshotMetadata.l1BatchNumber);
                        consistencyCheckerSucceeded = true;
                    }
                }
            }

            if (!reorgDetectorSucceeded) {
                const status = health.components.reorg_detector?.status;
                expect(status).to.be.oneOf([undefined, 'not_ready', 'ready']);
                const details = health.components.reorg_detector?.details;
                if (status === 'ready' && details !== undefined) {
                    console.log('Received reorg detector health details', details);
                    if (details.last_correct_l1_batch !== undefined && details.last_correct_l2_block !== undefined) {
                        expect(details.last_correct_l1_batch).to.be.greaterThan(snapshotMetadata.l1BatchNumber);
                        expect(details.last_correct_l2_block).to.be.greaterThan(snapshotMetadata.miniblockNumber);
                        reorgDetectorSucceeded = true;
                    }
                }
            }
        }

        // If `externalNodeProcess` fails early, we'll trip these checks.
        expect(externalNodeProcess.exitCode()).to.be.null;
        expect(consistencyCheckerSucceeded, 'consistency check failed').to.be.true;
        expect(reorgDetectorSucceeded, 'reorg detection check failed').to.be.true;
    });

    step('check basic EN Web3 endpoints', async () => {
        const blockNumber = await externalNode.getBlockNumber();
        console.log(`Block number on EN: ${blockNumber}`);
        expect(blockNumber).to.be.greaterThan(snapshotMetadata.miniblockNumber);
        const l1BatchNumber = await externalNode.getL1BatchNumber();
        console.log(`L1 batch number on EN: ${l1BatchNumber}`);
        expect(l1BatchNumber).to.be.greaterThan(snapshotMetadata.l1BatchNumber);
    });

    step('check tokens on EN', async () => {
        const externalNodeTokens = await getAllTokens(externalNode);
        console.log('Fetched tokens from EN', externalNodeTokens);
        expect(externalNodeTokens).to.not.be.empty; // should contain at least ether
        const mainNodeTokens = await getAllTokens(mainNode, snapshotMetadata.miniblockNumber);
        console.log('Fetched tokens from main node', mainNodeTokens);

        // Sort tokens deterministically, since the order in which they are returned is not guaranteed.
        const compareFn = (x: TokenInfo, y: TokenInfo) => {
            expect(x.l2_address, 'Multiple tokens with same L2 address').to.not.equal(y.l2_address);
            return x.l2_address < y.l2_address ? -1 : 1;
        };
        externalNodeTokens.sort(compareFn);
        mainNodeTokens.sort(compareFn);

        expect(mainNodeTokens).to.deep.equal(externalNodeTokens);
    });

    step('check EVM contract', async () => {
        if (erc20Address === undefined) {
            console.log('EVM contracts are disabled; skipping');
            return;
        }
        console.log('Checking EVM contract', erc20Address);
        const erc20 = new ethers.Contract(erc20Address, erc20Abi, externalNode);
        const symbol = await erc20.getFunction('symbol').staticCall();
        expect(symbol).to.equal('TEST');
    });

    step('restart EN', async () => {
        console.log('Stopping external node');
        await externalNodeProcess.stopAndWait();

        const components = disableTreeDuringPruning
            ? NodeComponents.WITH_TREE_FETCHER_AND_NO_TREE
            : NodeComponents.WITH_TREE_FETCHER;

        const pruningParams = {
            chunkSize: 1,
            dataRetentionSec: 0,
            removalDelaySec: 1
        };
        reverseConfigPatches.push(setPruning(pathToHome, chainName, pruningParams));

        console.log('Starting EN with pruning params', pruningParams);
        externalNodeProcess = await NodeProcess.spawn(externalNodeProcess.logs, pathToHome, components, chainName);

        let isDbPrunerReady = false;
        let isTreePrunerReady = disableTreeDuringPruning; // skip health checks if we don't run the tree
        let isTreeFetcherReady = false;
        while (!isDbPrunerReady || !isTreePrunerReady || !isTreeFetcherReady) {
            await sleep(1000);
            const health = await getExternalNodeHealth(extNodeHealthUrl);
            if (health === null) {
                continue;
            }

            if (!isDbPrunerReady) {
                console.log('DB pruner health', health.components.db_pruner);
                const status = health.components.db_pruner?.status;
                expect(status).to.be.oneOf([undefined, 'not_ready', 'affected', 'ready']);
                isDbPrunerReady = status === 'ready';
            }
            if (!isTreePrunerReady) {
                console.log('Tree pruner health', health.components.tree_pruner);
                const status = health.components.tree_pruner?.status;
                expect(status).to.be.oneOf([undefined, 'not_ready', 'affected', 'ready']);
                isTreePrunerReady = status === 'ready';
            }
            if (!isTreeFetcherReady) {
                console.log('Tree fetcher health', health.components.tree_data_fetcher);
                const status = health.components.tree_data_fetcher?.status;
                expect(status).to.be.oneOf([undefined, 'not_ready', 'affected', 'ready']);
                isTreeFetcherReady = status === 'ready';
            }
        }
    });

    // The logic below works fine if there is other transaction activity on the test network; we still
    // create *at least* `PRUNED_BATCH_COUNT + 1` L1 batches; thus, at least `PRUNED_BATCH_COUNT` of them
    // should be pruned eventually.
    step(`generate ${PRUNED_BATCH_COUNT + 1} L1 batches`, async () => {
        for (let i = 0; i < PRUNED_BATCH_COUNT + 1; i++) {
            await fundedWallet.generateL1Batch();
        }
    });

    step(`wait for pruning ${PRUNED_BATCH_COUNT} L1 batches`, async () => {
        const expectedPrunedBatchNumber = snapshotMetadata.l1BatchNumber + PRUNED_BATCH_COUNT;
        console.log(`Waiting for L1 batch #${expectedPrunedBatchNumber} to be pruned`);
        let isDbPruned = false;
        let isTreePruned = disableTreeDuringPruning;

        while (!isDbPruned || !isTreePruned) {
            await sleep(1000);
            const health = (await getExternalNodeHealth(extNodeHealthUrl))!;

            const dbPrunerHealth = health.components.db_pruner!;
            console.log('DB pruner health', dbPrunerHealth);
            expect(dbPrunerHealth.status).to.be.equal('ready');
            isDbPruned = dbPrunerHealth.details!.last_hard_pruned_l1_batch! >= expectedPrunedBatchNumber;

            if (disableTreeDuringPruning) {
                expect(health.components.tree).to.be.undefined;
            } else {
                const treeHealth = health.components.tree!;
                console.log('Tree health', treeHealth);
                expect(treeHealth.status).to.be.equal('ready');
                const minTreeL1BatchNumber = treeHealth.details?.min_l1_batch_number;
                // The batch number pruned from the tree is one less than `minTreeL1BatchNumber`.
                isTreePruned = minTreeL1BatchNumber ? minTreeL1BatchNumber - 1 >= expectedPrunedBatchNumber : false;
            }
        }
    });
});

async function decompressGzip(filePath: string): Promise<Buffer> {
    const readStream = (await fs.open(filePath)).createReadStream();
    return new Promise((resolve, reject) => {
        const gunzip = zlib.createGunzip();
        let chunks: Uint8Array[] = [];

        gunzip.on('data', (chunk) => chunks.push(chunk));
        gunzip.on('end', () => resolve(Buffer.concat(chunks)));
        gunzip.on('error', reject);
        readStream.pipe(gunzip);
    });
}

async function createSnapshot(chain: string) {
    const command = `zkstack dev snapshot create --chain ${chain}`;
    await executeCommandWithLogs(command, 'snapshot-creator.log');
}<|MERGE_RESOLUTION|>--- conflicted
+++ resolved
@@ -112,7 +112,6 @@
     const reverseConfigPatches: ReverseConfigPatch[] = [];
 
     before('prepare environment', async () => {
-<<<<<<< HEAD
         const secretsConfig = loadConfig({ pathToHome, chain: chainName, config: 'secrets.yaml' });
         const generalConfig = loadConfig({ pathToHome, chain: chainName, config: 'general.yaml' });
         const externalNodeGeneralConfig = loadConfig({
@@ -124,7 +123,6 @@
 
         ethRpcUrl = secretsConfig.l1.l1_rpc_url;
         apiWeb3JsonRpcHttpUrl = generalConfig.api.web3_json_rpc.http_url;
-
         externalNodeUrl = externalNodeGeneralConfig.api.web3_json_rpc.http_url;
         extNodeHealthUrl = `http://127.0.0.1:${externalNodeGeneralConfig.api.healthcheck.port}/health`;
 
@@ -132,34 +130,6 @@
             setSnapshotRecovery(pathToHome, chainName),
             setTreeRecoveryParallelPersistenceBuffer(pathToHome, chainName, 4)
         );
-=======
-        expect(process.env.ZKSYNC_ENV, '`ZKSYNC_ENV` should not be set to allow running both server and EN components')
-            .to.be.undefined;
-
-        if (fileConfig.loadFromFile) {
-            const secretsConfig = loadConfig({ pathToHome, chain: fileConfig.chain, config: 'secrets.yaml' });
-            const generalConfig = loadConfig({ pathToHome, chain: fileConfig.chain, config: 'general.yaml' });
-            const externalNodeGeneralConfig = loadConfig({
-                pathToHome,
-                chain: fileConfig.chain,
-                configsFolderSuffix: 'external_node',
-                config: 'general.yaml'
-            });
-
-            ethRpcUrl = secretsConfig.l1.l1_rpc_url;
-            apiWeb3JsonRpcHttpUrl = generalConfig.api.web3_json_rpc.http_url;
-            externalNodeUrl = externalNodeGeneralConfig.api.web3_json_rpc.http_url;
-            extNodeHealthUrl = `http://127.0.0.1:${externalNodeGeneralConfig.api.healthcheck.port}/health`;
-
-            setSnapshotRecovery(pathToHome, fileConfig, true);
-            setTreeRecoveryParallelPersistenceBuffer(pathToHome, fileConfig, 4);
-        } else {
-            ethRpcUrl = process.env.ETH_CLIENT_WEB3_URL ?? 'http://127.0.0.1:8545';
-            apiWeb3JsonRpcHttpUrl = 'http://127.0.0.1:3050';
-            externalNodeUrl = 'http://127.0.0.1:3060';
-            extNodeHealthUrl = 'http://127.0.0.1:3081/health';
-        }
->>>>>>> e0a6b7c5
 
         mainNode = new zksync.Provider(apiWeb3JsonRpcHttpUrl);
         externalNode = new zksync.Provider(externalNodeUrl);
