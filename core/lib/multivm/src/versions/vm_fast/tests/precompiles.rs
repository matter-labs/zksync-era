<<<<<<< HEAD
use circuit_sequencer_api_1_5_0::geometry_config::get_geometry_config;
use zksync_test_contracts::TestContract;
use zksync_types::{Address, Execute};

use super::tester::VmTesterBuilder;
=======
>>>>>>> c488c55d
use crate::{
    versions::testonly::precompiles::{test_ecrecover, test_keccak, test_sha256},
    vm_fast::Vm,
};

#[test]
<<<<<<< HEAD
fn test_keccak() {
    // Execute special transaction and check that at least 1000 keccak calls were made.
    let contract = TestContract::precompiles_test().bytecode.to_vec();
    let address = Address::random();
    let mut vm = VmTesterBuilder::new()
        .with_empty_in_memory_storage()
        .with_random_rich_accounts(1)
        .with_deployer()
        .with_bootloader_gas_limit(BATCH_COMPUTATIONAL_GAS_LIMIT)
        .with_execution_mode(TxExecutionMode::VerifyExecute)
        .with_custom_contracts(vec![ContractToDeploy::account(contract, address)])
        .build();

    // calldata for `doKeccak(1000)`.
    let keccak1000_calldata =
        "370f20ac00000000000000000000000000000000000000000000000000000000000003e8";

    let account = &mut vm.rich_accounts[0];
    let tx = account.get_l2_tx_for_execute(
        Execute {
            contract_address: Some(address),
            calldata: hex::decode(keccak1000_calldata).unwrap(),
            value: 0.into(),
            factory_deps: vec![],
        },
        None,
    );
    vm.vm.push_transaction(tx);

    let exec_result = vm.vm.execute(VmExecutionMode::OneTx);
    assert!(!exec_result.result.is_failed(), "{exec_result:#?}");

    let keccak_count = exec_result.statistics.circuit_statistic.keccak256
        * get_geometry_config().cycles_per_keccak256_circuit as f32;
    assert!(keccak_count >= 1000.0, "{keccak_count}");
}

#[test]
fn test_sha256() {
    // Execute special transaction and check that at least 1000 `sha256` calls were made.
    let contract = TestContract::precompiles_test().bytecode.to_vec();
    let address = Address::random();
    let mut vm = VmTesterBuilder::new()
        .with_empty_in_memory_storage()
        .with_random_rich_accounts(1)
        .with_deployer()
        .with_bootloader_gas_limit(BATCH_COMPUTATIONAL_GAS_LIMIT)
        .with_execution_mode(TxExecutionMode::VerifyExecute)
        .with_custom_contracts(vec![ContractToDeploy::account(contract, address)])
        .build();

    // calldata for `doSha256(1000)`.
    let sha1000_calldata =
        "5d0b4fb500000000000000000000000000000000000000000000000000000000000003e8";

    let account = &mut vm.rich_accounts[0];
    let tx = account.get_l2_tx_for_execute(
        Execute {
            contract_address: Some(address),
            calldata: hex::decode(sha1000_calldata).unwrap(),
            value: 0.into(),
            factory_deps: vec![],
        },
        None,
    );
    vm.vm.push_transaction(tx);

    let exec_result = vm.vm.execute(VmExecutionMode::OneTx);
    assert!(!exec_result.result.is_failed(), "{exec_result:#?}");

    let sha_count = exec_result.statistics.circuit_statistic.sha256
        * get_geometry_config().cycles_per_sha256_circuit as f32;
    assert!(sha_count >= 1000.0, "{sha_count}");
=======
fn keccak() {
    test_keccak::<Vm<_>>();
}

#[test]
fn sha256() {
    test_sha256::<Vm<_>>();
>>>>>>> c488c55d
}

#[test]
fn ecrecover() {
    test_ecrecover::<Vm<_>>();
}<|MERGE_RESOLUTION|>--- conflicted
+++ resolved
@@ -1,92 +1,9 @@
-<<<<<<< HEAD
-use circuit_sequencer_api_1_5_0::geometry_config::get_geometry_config;
-use zksync_test_contracts::TestContract;
-use zksync_types::{Address, Execute};
-
-use super::tester::VmTesterBuilder;
-=======
->>>>>>> c488c55d
 use crate::{
     versions::testonly::precompiles::{test_ecrecover, test_keccak, test_sha256},
     vm_fast::Vm,
 };
 
 #[test]
-<<<<<<< HEAD
-fn test_keccak() {
-    // Execute special transaction and check that at least 1000 keccak calls were made.
-    let contract = TestContract::precompiles_test().bytecode.to_vec();
-    let address = Address::random();
-    let mut vm = VmTesterBuilder::new()
-        .with_empty_in_memory_storage()
-        .with_random_rich_accounts(1)
-        .with_deployer()
-        .with_bootloader_gas_limit(BATCH_COMPUTATIONAL_GAS_LIMIT)
-        .with_execution_mode(TxExecutionMode::VerifyExecute)
-        .with_custom_contracts(vec![ContractToDeploy::account(contract, address)])
-        .build();
-
-    // calldata for `doKeccak(1000)`.
-    let keccak1000_calldata =
-        "370f20ac00000000000000000000000000000000000000000000000000000000000003e8";
-
-    let account = &mut vm.rich_accounts[0];
-    let tx = account.get_l2_tx_for_execute(
-        Execute {
-            contract_address: Some(address),
-            calldata: hex::decode(keccak1000_calldata).unwrap(),
-            value: 0.into(),
-            factory_deps: vec![],
-        },
-        None,
-    );
-    vm.vm.push_transaction(tx);
-
-    let exec_result = vm.vm.execute(VmExecutionMode::OneTx);
-    assert!(!exec_result.result.is_failed(), "{exec_result:#?}");
-
-    let keccak_count = exec_result.statistics.circuit_statistic.keccak256
-        * get_geometry_config().cycles_per_keccak256_circuit as f32;
-    assert!(keccak_count >= 1000.0, "{keccak_count}");
-}
-
-#[test]
-fn test_sha256() {
-    // Execute special transaction and check that at least 1000 `sha256` calls were made.
-    let contract = TestContract::precompiles_test().bytecode.to_vec();
-    let address = Address::random();
-    let mut vm = VmTesterBuilder::new()
-        .with_empty_in_memory_storage()
-        .with_random_rich_accounts(1)
-        .with_deployer()
-        .with_bootloader_gas_limit(BATCH_COMPUTATIONAL_GAS_LIMIT)
-        .with_execution_mode(TxExecutionMode::VerifyExecute)
-        .with_custom_contracts(vec![ContractToDeploy::account(contract, address)])
-        .build();
-
-    // calldata for `doSha256(1000)`.
-    let sha1000_calldata =
-        "5d0b4fb500000000000000000000000000000000000000000000000000000000000003e8";
-
-    let account = &mut vm.rich_accounts[0];
-    let tx = account.get_l2_tx_for_execute(
-        Execute {
-            contract_address: Some(address),
-            calldata: hex::decode(sha1000_calldata).unwrap(),
-            value: 0.into(),
-            factory_deps: vec![],
-        },
-        None,
-    );
-    vm.vm.push_transaction(tx);
-
-    let exec_result = vm.vm.execute(VmExecutionMode::OneTx);
-    assert!(!exec_result.result.is_failed(), "{exec_result:#?}");
-
-    let sha_count = exec_result.statistics.circuit_statistic.sha256
-        * get_geometry_config().cycles_per_sha256_circuit as f32;
-    assert!(sha_count >= 1000.0, "{sha_count}");
-=======
 fn keccak() {
     test_keccak::<Vm<_>>();
 }
@@ -94,7 +11,6 @@
 #[test]
 fn sha256() {
     test_sha256::<Vm<_>>();
->>>>>>> c488c55d
 }
 
 #[test]
