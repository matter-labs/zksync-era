--- conflicted
+++ resolved
@@ -31,6 +31,11 @@
     pub proof_generation_timeout_in_secs: Duration,
     #[config(flatten)]
     pub tee_config: TeeConfig,
+    pub gateway_api_url: Option<String>,
+    #[config(default_t = Duration::from_secs(10), with = TimeUnit::Seconds)]
+    pub proof_fetch_interval_in_secs: Duration,
+    #[config(default_t = Duration::from_secs(10), with = TimeUnit::Seconds)]
+    pub proof_gen_data_submit_interval_in_secs: Duration,
 }
 
 #[cfg(test)]
@@ -49,6 +54,9 @@
                 tee_proof_generation_timeout_in_secs: Duration::from_secs(600),
                 tee_batch_permanently_ignored_timeout_in_hours: Duration::from_secs(240 * 3600),
             },
+            gateway_api_url: Some("http://gateway/".to_owned()),
+            proof_fetch_interval_in_secs: Duration::from_secs(15),
+            proof_gen_data_submit_interval_in_secs: Duration::from_secs(20),
         }
     }
 
@@ -61,6 +69,9 @@
             PROOF_DATA_HANDLER_FIRST_TEE_PROCESSED_BATCH="1337"
             PROOF_DATA_HANDLER_TEE_PROOF_GENERATION_TIMEOUT_IN_SECS="600"
             PROOF_DATA_HANDLER_TEE_BATCH_PERMANENTLY_IGNORED_TIMEOUT_IN_HOURS="240"
+            PROOF_DATA_HANDLER_GATEWAY_API_URL="http://gateway/"
+            PROOF_DATA_HANDLER_PROOF_FETCH_INTERVAL_IN_SECS=15
+            PROOF_DATA_HANDLER_PROOF_GEN_DATA_SUBMIT_INTERVAL_IN_SECS=20
         "#;
         let env = Environment::from_dotenv("test.env", env)
             .unwrap()
@@ -69,26 +80,6 @@
         let config: ProofDataHandlerConfig = test_complete(env).unwrap();
         assert_eq!(config, expected_config());
     }
-<<<<<<< HEAD
-=======
-}
-
-#[derive(Debug, Deserialize, Clone, PartialEq)]
-pub struct ProofDataHandlerConfig {
-    pub http_port: u16,
-    pub proof_generation_timeout_in_secs: u16,
-    #[serde(skip)]
-    // ^ Filled in separately in `Self::from_env()`. We cannot use `serde(flatten)` because it
-    // doesn't work with `envy`: https://github.com/softprops/envy/issues/26
-    pub tee_config: TeeConfig,
-    #[serde(default)]
-    pub gateway_api_url: Option<String>,
-    #[serde(default = "ProofDataHandlerConfig::default_proof_fetch_interval_in_secs")]
-    pub proof_fetch_interval_in_secs: u16,
-    #[serde(default = "ProofDataHandlerConfig::default_proof_gen_data_submit_interval_in_secs")]
-    pub proof_gen_data_submit_interval_in_secs: u16,
-}
->>>>>>> 33dc6ce2
 
     #[test]
     fn parsing_from_yaml() {
@@ -99,25 +90,12 @@
           first_tee_processed_batch: 1337
           tee_proof_generation_timeout_in_secs: 600
           tee_batch_permanently_ignored_timeout_in_hours: 240
+          gateway_api_url: "http://gateway/"
+          proof_fetch_interval_in_secs: 15
+          proof_gen_data_submit_interval_in_secs: 20
         "#;
         let yaml = Yaml::new("test.yml", serde_yaml::from_str(yaml).unwrap()).unwrap();
         let config: ProofDataHandlerConfig = test_complete(yaml).unwrap();
         assert_eq!(config, expected_config());
     }
-
-    pub fn proof_fetch_interval(&self) -> Duration {
-        Duration::from_secs(self.proof_fetch_interval_in_secs as u64)
-    }
-
-    pub fn proof_gen_data_submit_interval(&self) -> Duration {
-        Duration::from_secs(self.proof_gen_data_submit_interval_in_secs as u64)
-    }
-
-    pub fn default_proof_fetch_interval_in_secs() -> u16 {
-        10
-    }
-
-    pub fn default_proof_gen_data_submit_interval_in_secs() -> u16 {
-        10
-    }
 }