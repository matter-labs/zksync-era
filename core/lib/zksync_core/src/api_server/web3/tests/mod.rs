use std::{collections::HashMap, sync::Arc, time::Instant};

use assert_matches::assert_matches;
use async_trait::async_trait;
use jsonrpsee::core::ClientError;
use multivm::interface::ExecutionResult;
use tokio::sync::watch;
use zksync_config::configs::{
    api::Web3JsonRpcConfig,
    chain::{NetworkConfig, StateKeeperConfig},
    ContractsConfig,
};
use zksync_dal::{transactions_dal::L2TxSubmissionResult, ConnectionPool, StorageProcessor};
use zksync_health_check::CheckHealth;
use zksync_state::PostgresStorageCaches;
use zksync_types::{
    api,
    block::{BlockGasCount, MiniblockHeader},
    fee::TransactionExecutionMetrics,
    get_intrinsic_constants,
    storage::get_code_key,
    transaction_request::CallRequest,
    tx::{
        tx_execution_info::TxExecutionStatus, ExecutionMetrics, IncludedTxLocation,
        TransactionExecutionResult,
    },
    utils::storage_key_for_eth_balance,
    AccountTreeId, Address, L1BatchNumber, L2ChainId, PackedEthSignature, StorageKey, StorageLog,
    VmEvent, H256, U256, U64,
};
use zksync_utils::u256_to_h256;
use zksync_web3_decl::{
    jsonrpsee::{core::ClientError as RpcError, http_client::HttpClient, types::error::ErrorCode},
    namespaces::{EthNamespaceClient, ZksNamespaceClient},
    types::FilterChanges,
};

use super::{metrics::ApiTransportLabel, *};
use crate::{
    api_server::{execution_sandbox::testonly::MockTransactionExecutor, tx_sender::TxSenderConfig},
    genesis::{ensure_genesis_state, GenesisParams},
    l1_gas_price::L1GasPriceProvider,
    utils::testonly::{
        create_l1_batch, create_l1_batch_metadata, create_l2_transaction, create_miniblock,
        prepare_empty_recovery_snapshot, prepare_recovery_snapshot,
    },
};

// FIXME: split off filter-related and VM-related tests
mod debug;
mod snapshots;
mod ws;

const TEST_TIMEOUT: Duration = Duration::from_secs(10);
const POLL_INTERVAL: Duration = Duration::from_millis(50);

/// Mock [`L1GasPriceProvider`] that returns a constant value.
#[derive(Debug)]
struct MockL1GasPriceProvider(u64);

impl L1GasPriceProvider for MockL1GasPriceProvider {
    fn estimate_effective_gas_price(&self) -> u64 {
        self.0
    }
}

impl ApiServerHandles {
    /// Waits until the server health check reports the ready state.
    pub(crate) async fn wait_until_ready(&self) {
        let started_at = Instant::now();
        loop {
            assert!(
                started_at.elapsed() <= TEST_TIMEOUT,
                "Timed out waiting for API server"
            );
            let health = self.health_check.check_health().await;
            if health.status().is_ready() {
                break;
            }
            tokio::time::sleep(POLL_INTERVAL).await;
        }
    }

    pub(crate) async fn shutdown(self) {
        let stop_server = async {
            for task in self.tasks {
<<<<<<< HEAD
                match task.await {
                    Ok(Ok(())) => { /* Task successfully completed */ }
                    Err(err) if err.is_cancelled() => {
                        // Task was cancelled since the server runtime which runs the task was dropped.
                        // This is fine.
                    }
                    Err(err) => panic!("Server task panicked: {err:?}"),
                    Ok(Err(err)) => panic!("Server task failed: {err:?}"),
                }
=======
                let task_result = task.await.unwrap_or_else(|err| {
                    if err.is_cancelled() {
                        Ok(())
                    } else {
                        panic!("Server panicked: {err:?}");
                    }
                });
                task_result.expect("Server task returned an error");
>>>>>>> 53defbab
            }
        };
        tokio::time::timeout(TEST_TIMEOUT, stop_server)
            .await
            .expect(format!("panicking at {}", chrono::Utc::now()).as_str());
    }
}

pub(crate) async fn spawn_http_server(
    network_config: &NetworkConfig,
    pool: ConnectionPool,
    tx_executor: MockTransactionExecutor,
    stop_receiver: watch::Receiver<bool>,
) -> ApiServerHandles {
    spawn_server(
        ApiTransportLabel::Http,
        network_config,
        pool,
        None,
        tx_executor,
        stop_receiver,
    )
    .await
    .0
}

async fn spawn_ws_server(
    network_config: &NetworkConfig,
    pool: ConnectionPool,
    stop_receiver: watch::Receiver<bool>,
    websocket_requests_per_minute_limit: Option<NonZeroU32>,
) -> (ApiServerHandles, mpsc::UnboundedReceiver<PubSubEvent>) {
    spawn_server(
        ApiTransportLabel::Ws,
        network_config,
        pool,
        websocket_requests_per_minute_limit,
        MockTransactionExecutor::default(),
        stop_receiver,
    )
    .await
}

async fn spawn_server(
    transport: ApiTransportLabel,
    network_config: &NetworkConfig,
    pool: ConnectionPool,
    websocket_requests_per_minute_limit: Option<NonZeroU32>,
    tx_executor: MockTransactionExecutor,
    stop_receiver: watch::Receiver<bool>,
) -> (ApiServerHandles, mpsc::UnboundedReceiver<PubSubEvent>) {
    let contracts_config = ContractsConfig::for_tests();
    let web3_config = Web3JsonRpcConfig::for_tests();
    let state_keeper_config = StateKeeperConfig::for_tests();
    let api_config = InternalApiConfig::new(network_config, &web3_config, &contracts_config);
    let tx_sender_config =
        TxSenderConfig::new(&state_keeper_config, &web3_config, api_config.l2_chain_id);

    let mut storage_caches = PostgresStorageCaches::new(1, 1);
    let cache_update_task = storage_caches.configure_storage_values_cache(
        1,
        pool.clone(),
        tokio::runtime::Handle::current(),
    );
    tokio::task::spawn_blocking(cache_update_task);

    let gas_adjuster = Arc::new(MockL1GasPriceProvider(1));
    let (mut tx_sender, vm_barrier) = crate::build_tx_sender(
        &tx_sender_config,
        &web3_config,
        &state_keeper_config,
        pool.clone(),
        pool.clone(),
        gas_adjuster,
        storage_caches,
    )
    .await;
    let (pub_sub_events_sender, pub_sub_events_receiver) = mpsc::unbounded_channel();

    Arc::get_mut(&mut tx_sender.0).unwrap().executor = tx_executor.into();

    let mut namespaces = Namespace::DEFAULT.to_vec();
    namespaces.extend([Namespace::Debug, Namespace::Snapshots]);

    let server_builder = match transport {
        ApiTransportLabel::Http => ApiBuilder::jsonrpsee_backend(api_config, pool).http(0),
        ApiTransportLabel::Ws => {
            let mut builder = ApiBuilder::jsonrpsee_backend(api_config, pool)
                .ws(0)
                .with_subscriptions_limit(100);
            if let Some(websocket_requests_per_minute_limit) = websocket_requests_per_minute_limit {
                builder = builder
                    .with_websocket_requests_per_minute_limit(websocket_requests_per_minute_limit);
            }
            builder
        }
    };
    let server_handles = server_builder
        .with_threads(1)
        .with_polling_interval(POLL_INTERVAL)
        .with_tx_sender(tx_sender, vm_barrier)
        .with_pub_sub_events(pub_sub_events_sender)
        .enable_api_namespaces(namespaces)
        .build(stop_receiver)
        .await
        .expect("Failed spawning JSON-RPC server");
    (server_handles, pub_sub_events_receiver)
}

#[async_trait]
trait HttpTest: Send + Sync {
    /// Prepares the storage before the server is started. The default implementation performs genesis.
    fn storage_initialization(&self) -> StorageInitialization {
        StorageInitialization::Genesis
    }

    fn transaction_executor(&self) -> MockTransactionExecutor {
        MockTransactionExecutor::default()
    }

    async fn test(&self, client: &HttpClient, pool: &ConnectionPool) -> anyhow::Result<()>;
}

/// Storage initialization strategy.
#[derive(Debug)]
enum StorageInitialization {
    Genesis,
    Recovery {
        logs: Vec<StorageLog>,
        factory_deps: HashMap<H256, Vec<u8>>,
    },
}

impl StorageInitialization {
    const SNAPSHOT_RECOVERY_BLOCK: u32 = 23;

    fn empty_recovery() -> Self {
        Self::Recovery {
            logs: vec![],
            factory_deps: HashMap::new(),
        }
    }

    async fn prepare_storage(
        &self,
        network_config: &NetworkConfig,
        storage: &mut StorageProcessor<'_>,
    ) -> anyhow::Result<()> {
        match self {
            Self::Genesis => {
                if storage.blocks_dal().is_genesis_needed().await? {
                    ensure_genesis_state(
                        storage,
                        network_config.zksync_network_id,
                        &GenesisParams::mock(),
                    )
                    .await?;
                }
            }
            Self::Recovery { logs, factory_deps } if logs.is_empty() && factory_deps.is_empty() => {
                prepare_empty_recovery_snapshot(storage, Self::SNAPSHOT_RECOVERY_BLOCK).await;
            }
            Self::Recovery { logs, factory_deps } => {
                prepare_recovery_snapshot(storage, Self::SNAPSHOT_RECOVERY_BLOCK, logs).await;
                storage
                    .storage_dal()
                    .insert_factory_deps(
                        MiniblockNumber(Self::SNAPSHOT_RECOVERY_BLOCK),
                        factory_deps,
                    )
                    .await;
            }
        }
        Ok(())
    }
}

async fn test_http_server(test: impl HttpTest) {
    let pool = ConnectionPool::test_pool().await;
    let network_config = NetworkConfig::for_tests();
    let mut storage = pool.access_storage().await.unwrap();
    test.storage_initialization()
        .prepare_storage(&network_config, &mut storage)
        .await
        .expect("Failed preparing storage for test");
    drop(storage);

    let (stop_sender, stop_receiver) = watch::channel(false);
    let server_handles = spawn_http_server(
        &network_config,
        pool.clone(),
        test.transaction_executor(),
        stop_receiver,
    )
    .await;
    server_handles.wait_until_ready().await;

    let client = <HttpClient>::builder()
        .build(format!("http://{}/", server_handles.local_addr))
        .unwrap();
    test.test(&client, &pool).await.unwrap();

    stop_sender.send_replace(true);
    server_handles.shutdown().await;
}

fn assert_logs_match(actual_logs: &[api::Log], expected_logs: &[&VmEvent]) {
    assert_eq!(actual_logs.len(), expected_logs.len());
    for (actual_log, &expected_log) in actual_logs.iter().zip(expected_logs) {
        assert_eq!(actual_log.address, expected_log.address);
        assert_eq!(actual_log.topics, expected_log.indexed_topics);
        assert_eq!(actual_log.data.0, expected_log.value);
    }
}

fn execute_l2_transaction() -> TransactionExecutionResult {
    let transaction = create_l2_transaction(1, 2);
    TransactionExecutionResult {
        hash: transaction.hash(),
        transaction: transaction.into(),
        execution_info: ExecutionMetrics::default(),
        execution_status: TxExecutionStatus::Success,
        refunded_gas: 0,
        operator_suggested_refund: 0,
        compressed_bytecodes: vec![],
        call_traces: vec![],
        revert_reason: None,
    }
}

/// Stores miniblock #1 with a single transaction and returns the miniblock header + transaction hash.
async fn store_miniblock(
    storage: &mut StorageProcessor<'_>,
    number: MiniblockNumber,
    transaction_results: &[TransactionExecutionResult],
) -> anyhow::Result<MiniblockHeader> {
    for result in transaction_results {
        let l2_tx = result.transaction.clone().try_into().unwrap();
        let tx_submission_result = storage
            .transactions_dal()
            .insert_transaction_l2(l2_tx, TransactionExecutionMetrics::default())
            .await;
        assert_matches!(tx_submission_result, L2TxSubmissionResult::Added);
    }

    let new_miniblock = create_miniblock(number.0);
    storage
        .blocks_dal()
        .insert_miniblock(&new_miniblock)
        .await?;
    storage
        .transactions_dal()
        .mark_txs_as_executed_in_miniblock(new_miniblock.number, transaction_results, 1.into())
        .await;
    Ok(new_miniblock)
}

async fn seal_l1_batch(
    storage: &mut StorageProcessor<'_>,
    number: L1BatchNumber,
) -> anyhow::Result<()> {
    let header = create_l1_batch(number.0);
    storage
        .blocks_dal()
        .insert_l1_batch(&header, &[], BlockGasCount::default(), &[], &[], 0)
        .await?;
    storage
        .blocks_dal()
        .mark_miniblocks_as_executed_in_l1_batch(number)
        .await?;
    let metadata = create_l1_batch_metadata(number.0);
    storage
        .blocks_dal()
        .save_l1_batch_metadata(number, &metadata, H256::zero(), false)
        .await?;
    Ok(())
}

async fn store_events(
    storage: &mut StorageProcessor<'_>,
    miniblock_number: u32,
    start_idx: u32,
) -> anyhow::Result<(IncludedTxLocation, Vec<VmEvent>)> {
    let new_miniblock = create_miniblock(miniblock_number);
    let l1_batch_number = L1BatchNumber(miniblock_number);
    storage
        .blocks_dal()
        .insert_miniblock(&new_miniblock)
        .await?;
    let tx_location = IncludedTxLocation {
        tx_hash: H256::repeat_byte(1),
        tx_index_in_miniblock: 0,
        tx_initiator_address: Address::repeat_byte(2),
    };
    let events = vec![
        // Matches address, doesn't match topics
        VmEvent {
            location: (l1_batch_number, start_idx),
            address: Address::repeat_byte(23),
            indexed_topics: vec![],
            value: start_idx.to_le_bytes().to_vec(),
        },
        // Doesn't match address, matches topics
        VmEvent {
            location: (l1_batch_number, start_idx + 1),
            address: Address::zero(),
            indexed_topics: vec![H256::repeat_byte(42)],
            value: (start_idx + 1).to_le_bytes().to_vec(),
        },
        // Doesn't match address or topics
        VmEvent {
            location: (l1_batch_number, start_idx + 2),
            address: Address::zero(),
            indexed_topics: vec![H256::repeat_byte(1), H256::repeat_byte(42)],
            value: (start_idx + 2).to_le_bytes().to_vec(),
        },
        // Matches both address and topics
        VmEvent {
            location: (l1_batch_number, start_idx + 3),
            address: Address::repeat_byte(23),
            indexed_topics: vec![H256::repeat_byte(42), H256::repeat_byte(111)],
            value: (start_idx + 3).to_le_bytes().to_vec(),
        },
    ];
    storage
        .events_dal()
        .save_events(
            MiniblockNumber(miniblock_number),
            &[(tx_location, events.iter().collect())],
        )
        .await;
    Ok((tx_location, events))
}

#[derive(Debug)]
struct HttpServerBasicsTest;

#[async_trait]
impl HttpTest for HttpServerBasicsTest {
    async fn test(&self, client: &HttpClient, _pool: &ConnectionPool) -> anyhow::Result<()> {
        let block_number = client.get_block_number().await?;
        assert_eq!(block_number, U64::from(0));

        let l1_batch_number = client.get_l1_batch_number().await?;
        assert_eq!(l1_batch_number, U64::from(0));

        let genesis_l1_batch = client
            .get_l1_batch_details(L1BatchNumber(0))
            .await?
            .context("No genesis L1 batch")?;
        assert!(genesis_l1_batch.base.root_hash.is_some());
        Ok(())
    }
}

#[tokio::test]
async fn http_server_basics() {
    test_http_server(HttpServerBasicsTest).await;
}

#[derive(Debug)]
struct BlockMethodsWithSnapshotRecovery;

#[async_trait]
impl HttpTest for BlockMethodsWithSnapshotRecovery {
    fn storage_initialization(&self) -> StorageInitialization {
        StorageInitialization::empty_recovery()
    }

    async fn test(&self, client: &HttpClient, pool: &ConnectionPool) -> anyhow::Result<()> {
        let error = client.get_block_number().await.unwrap_err();
        if let ClientError::Call(error) = error {
            assert_eq!(error.code(), ErrorCode::InvalidParams.code());
        } else {
            panic!("Unexpected error: {error:?}");
        }

        let block = client
            .get_block_by_number(api::BlockNumber::Latest, false)
            .await?;
        assert!(block.is_none());
        let block = client.get_block_by_number(1_000.into(), false).await?;
        assert!(block.is_none());

        let mut storage = pool.access_storage().await?;
        store_miniblock(&mut storage, MiniblockNumber(24), &[]).await?;
        drop(storage);

        let block_number = client.get_block_number().await?;
        let expected_block_number = StorageInitialization::SNAPSHOT_RECOVERY_BLOCK + 1;
        assert_eq!(block_number, expected_block_number.into());

        for block_number in [api::BlockNumber::Latest, expected_block_number.into()] {
            let block = client
                .get_block_by_number(block_number, false)
                .await?
                .context("no latest block")?;
            assert_eq!(block.number, expected_block_number.into());
        }

        for number in [0, 1, expected_block_number - 1] {
            let error = client
                .get_block_details(MiniblockNumber(number))
                .await
                .unwrap_err();
            assert_pruned_block_error(&error, expected_block_number);
            let error = client
                .get_raw_block_transactions(MiniblockNumber(number))
                .await
                .unwrap_err();
            assert_pruned_block_error(&error, expected_block_number);

            let error = client
                .get_block_transaction_count_by_number(number.into())
                .await
                .unwrap_err();
            assert_pruned_block_error(&error, expected_block_number);
            let error = client
                .get_block_by_number(number.into(), false)
                .await
                .unwrap_err();
            assert_pruned_block_error(&error, expected_block_number);
        }

        Ok(())
    }
}

fn assert_pruned_block_error(error: &ClientError, first_retained_block: u32) {
    if let ClientError::Call(error) = error {
        assert_eq!(error.code(), ErrorCode::InvalidParams.code());
        assert!(
            error
                .message()
                .contains(&format!("first retained block is {first_retained_block}")),
            "{error:?}"
        );
        assert!(error.data().is_none(), "{error:?}");
    } else {
        panic!("Unexpected error: {error:?}");
    }
}

#[tokio::test]
async fn block_methods_with_snapshot_recovery() {
    test_http_server(BlockMethodsWithSnapshotRecovery).await;
}

#[derive(Debug)]
struct L1BatchMethodsWithSnapshotRecovery;

#[async_trait]
impl HttpTest for L1BatchMethodsWithSnapshotRecovery {
    fn storage_initialization(&self) -> StorageInitialization {
        StorageInitialization::empty_recovery()
    }

    async fn test(&self, client: &HttpClient, pool: &ConnectionPool) -> anyhow::Result<()> {
        let error = client.get_l1_batch_number().await.unwrap_err();
        if let ClientError::Call(error) = error {
            assert_eq!(error.code(), ErrorCode::InvalidParams.code());
        } else {
            panic!("Unexpected error: {error:?}");
        }

        let mut storage = pool.access_storage().await?;
        let miniblock_number = StorageInitialization::SNAPSHOT_RECOVERY_BLOCK + 1;
        store_miniblock(&mut storage, MiniblockNumber(miniblock_number), &[]).await?;
        seal_l1_batch(&mut storage, L1BatchNumber(miniblock_number)).await?;
        drop(storage);

        let l1_batch_number = client.get_l1_batch_number().await?;
        assert_eq!(l1_batch_number, miniblock_number.into());

        Ok(())
    }
}

#[tokio::test]
async fn l1_batch_methods_with_snapshot_recovery() {
    test_http_server(L1BatchMethodsWithSnapshotRecovery).await;
}

#[derive(Debug)]
struct StorageAccessWithSnapshotRecovery;

#[async_trait]
impl HttpTest for StorageAccessWithSnapshotRecovery {
    fn storage_initialization(&self) -> StorageInitialization {
        let address = Address::repeat_byte(1);
        let code_key = get_code_key(&address);
        let code_hash = H256::repeat_byte(2);
        let balance_key = storage_key_for_eth_balance(&address);
        let logs = vec![
            StorageLog::new_write_log(code_key, code_hash),
            StorageLog::new_write_log(balance_key, H256::from_low_u64_be(123)),
            StorageLog::new_write_log(
                StorageKey::new(AccountTreeId::new(address), H256::zero()),
                H256::repeat_byte(0xff),
            ),
        ];
        let factory_deps = [(code_hash, b"code".to_vec())].into();
        StorageInitialization::Recovery { logs, factory_deps }
    }

    async fn test(&self, client: &HttpClient, pool: &ConnectionPool) -> anyhow::Result<()> {
        let mut storage = pool.access_storage().await?;

        let address = Address::repeat_byte(1);
        let first_local_miniblock = StorageInitialization::SNAPSHOT_RECOVERY_BLOCK + 1;
        for number in [0, 1, first_local_miniblock - 1] {
            let number = api::BlockIdVariant::BlockNumber(number.into());
            let error = client.get_code(address, Some(number)).await.unwrap_err();
            assert_pruned_block_error(&error, first_local_miniblock);
            let error = client.get_balance(address, Some(number)).await.unwrap_err();
            assert_pruned_block_error(&error, first_local_miniblock);
            let error = client
                .get_storage_at(address, 0.into(), Some(number))
                .await
                .unwrap_err();
            assert_pruned_block_error(&error, 24);
        }

        store_miniblock(&mut storage, MiniblockNumber(first_local_miniblock), &[]).await?;
        drop(storage);

        for number in [api::BlockNumber::Latest, first_local_miniblock.into()] {
            let number = api::BlockIdVariant::BlockNumber(number);
            let code = client.get_code(address, Some(number)).await?;
            assert_eq!(code.0, b"code");
            let balance = client.get_balance(address, Some(number)).await?;
            assert_eq!(balance, 123.into());
            let storage_value = client
                .get_storage_at(address, 0.into(), Some(number))
                .await?;
            assert_eq!(storage_value, H256::repeat_byte(0xff));
        }
        Ok(())
    }
}

#[tokio::test]
async fn storage_access_with_snapshot_recovery() {
    test_http_server(StorageAccessWithSnapshotRecovery).await;
}

#[derive(Debug)]
struct BasicFilterChangesTest {
    snapshot_recovery: bool,
}

#[async_trait]
impl HttpTest for BasicFilterChangesTest {
    fn storage_initialization(&self) -> StorageInitialization {
        if self.snapshot_recovery {
            StorageInitialization::empty_recovery()
        } else {
            StorageInitialization::Genesis
        }
    }

    async fn test(&self, client: &HttpClient, pool: &ConnectionPool) -> anyhow::Result<()> {
        let block_filter_id = client.new_block_filter().await?;
        let tx_filter_id = client.new_pending_transaction_filter().await?;
        let tx_result = execute_l2_transaction();
        let new_tx_hash = tx_result.hash;
        let new_miniblock = store_miniblock(
            &mut pool.access_storage().await?,
            MiniblockNumber(if self.snapshot_recovery {
                StorageInitialization::SNAPSHOT_RECOVERY_BLOCK + 1
            } else {
                1
            }),
            &[tx_result],
        )
        .await?;

        let block_filter_changes = client.get_filter_changes(block_filter_id).await?;
        assert_matches!(
            block_filter_changes,
            FilterChanges::Hashes(hashes) if hashes == [new_miniblock.hash]
        );
        let block_filter_changes = client.get_filter_changes(block_filter_id).await?;
        assert_matches!(block_filter_changes, FilterChanges::Hashes(hashes) if hashes.is_empty());

        let tx_filter_changes = client.get_filter_changes(tx_filter_id).await?;
        assert_matches!(
            tx_filter_changes,
            FilterChanges::Hashes(hashes) if hashes == [new_tx_hash]
        );
        let tx_filter_changes = client.get_filter_changes(tx_filter_id).await?;
        assert_matches!(tx_filter_changes, FilterChanges::Hashes(hashes) if hashes.is_empty());

        // Check uninstalling the filter.
        let removed = client.uninstall_filter(block_filter_id).await?;
        assert!(removed);
        let removed = client.uninstall_filter(block_filter_id).await?;
        assert!(!removed);

        let err = client
            .get_filter_changes(block_filter_id)
            .await
            .unwrap_err();
        assert_matches!(err, RpcError::Call(err) if err.code() == ErrorCode::InvalidParams.code());
        Ok(())
    }
}

#[tokio::test]
async fn basic_filter_changes() {
    test_http_server(BasicFilterChangesTest {
        snapshot_recovery: false,
    })
    .await;
}

#[tokio::test]
async fn basic_filter_changes_after_snapshot_recovery() {
    test_http_server(BasicFilterChangesTest {
        snapshot_recovery: true,
    })
    .await;
}

#[derive(Debug)]
struct LogFilterChangesTest {
    snapshot_recovery: bool,
}

#[async_trait]
impl HttpTest for LogFilterChangesTest {
    fn storage_initialization(&self) -> StorageInitialization {
        if self.snapshot_recovery {
            StorageInitialization::empty_recovery()
        } else {
            StorageInitialization::Genesis
        }
    }

    async fn test(&self, client: &HttpClient, pool: &ConnectionPool) -> anyhow::Result<()> {
        let all_logs_filter_id = client.new_filter(Filter::default()).await?;
        let address_filter = Filter {
            address: Some(Address::repeat_byte(23).into()),
            ..Filter::default()
        };
        let address_filter_id = client.new_filter(address_filter).await?;
        let topics_filter = Filter {
            topics: Some(vec![Some(H256::repeat_byte(42).into())]),
            ..Filter::default()
        };
        let topics_filter_id = client.new_filter(topics_filter).await?;

        let mut storage = pool.access_storage().await?;
        let first_local_miniblock = if self.snapshot_recovery {
            StorageInitialization::SNAPSHOT_RECOVERY_BLOCK + 1
        } else {
            1
        };
        let (_, events) = store_events(&mut storage, first_local_miniblock, 0).await?;
        drop(storage);
        let events: Vec<_> = events.iter().collect();

        let all_logs = client.get_filter_changes(all_logs_filter_id).await?;
        let FilterChanges::Logs(all_logs) = all_logs else {
            panic!("Unexpected getFilterChanges output: {:?}", all_logs);
        };
        assert_logs_match(&all_logs, &events);

        let address_logs = client.get_filter_changes(address_filter_id).await?;
        let FilterChanges::Logs(address_logs) = address_logs else {
            panic!("Unexpected getFilterChanges output: {:?}", address_logs);
        };
        assert_logs_match(&address_logs, &[events[0], events[3]]);

        let topics_logs = client.get_filter_changes(topics_filter_id).await?;
        let FilterChanges::Logs(topics_logs) = topics_logs else {
            panic!("Unexpected getFilterChanges output: {:?}", topics_logs);
        };
        assert_logs_match(&topics_logs, &[events[1], events[3]]);

        let new_all_logs = client.get_filter_changes(all_logs_filter_id).await?;
        let FilterChanges::Hashes(new_all_logs) = new_all_logs else {
            panic!("Unexpected getFilterChanges output: {:?}", new_all_logs);
        };
        assert!(new_all_logs.is_empty());
        Ok(())
    }
}

#[tokio::test]
async fn log_filter_changes() {
    test_http_server(LogFilterChangesTest {
        snapshot_recovery: false,
    })
    .await;
}

#[tokio::test]
async fn log_filter_changes_after_snapshot_recovery() {
    test_http_server(LogFilterChangesTest {
        snapshot_recovery: true,
    })
    .await;
}

#[derive(Debug)]
struct LogFilterChangesWithBlockBoundariesTest;

#[async_trait]
impl HttpTest for LogFilterChangesWithBlockBoundariesTest {
    async fn test(&self, client: &HttpClient, pool: &ConnectionPool) -> anyhow::Result<()> {
        let lower_bound_filter = Filter {
            from_block: Some(api::BlockNumber::Number(2.into())),
            ..Filter::default()
        };
        let lower_bound_filter_id = client.new_filter(lower_bound_filter).await?;
        let upper_bound_filter = Filter {
            to_block: Some(api::BlockNumber::Number(1.into())),
            ..Filter::default()
        };
        let upper_bound_filter_id = client.new_filter(upper_bound_filter).await?;
        let bounded_filter = Filter {
            from_block: Some(api::BlockNumber::Number(1.into())),
            to_block: Some(api::BlockNumber::Number(1.into())),
            ..Filter::default()
        };
        let bounded_filter_id = client.new_filter(bounded_filter).await?;

        let mut storage = pool.access_storage().await?;
        let (_, events) = store_events(&mut storage, 1, 0).await?;
        drop(storage);
        let events: Vec<_> = events.iter().collect();

        let lower_bound_logs = client.get_filter_changes(lower_bound_filter_id).await?;
        assert_matches!(
            lower_bound_logs,
            FilterChanges::Hashes(hashes) if hashes.is_empty()
        );
        // ^ Since `FilterChanges` is serialized w/o a tag, an empty array will be deserialized
        // as `Hashes(_)` (the first declared variant).

        let upper_bound_logs = client.get_filter_changes(upper_bound_filter_id).await?;
        let FilterChanges::Logs(upper_bound_logs) = upper_bound_logs else {
            panic!("Unexpected getFilterChanges output: {:?}", upper_bound_logs);
        };
        assert_logs_match(&upper_bound_logs, &events);
        let bounded_logs = client.get_filter_changes(bounded_filter_id).await?;
        let FilterChanges::Logs(bounded_logs) = bounded_logs else {
            panic!("Unexpected getFilterChanges output: {:?}", bounded_logs);
        };
        assert_eq!(bounded_logs, upper_bound_logs);

        // Add another miniblock with events to the storage.
        let mut storage = pool.access_storage().await?;
        let (_, new_events) = store_events(&mut storage, 2, 4).await?;
        drop(storage);
        let new_events: Vec<_> = new_events.iter().collect();

        let lower_bound_logs = client.get_filter_changes(lower_bound_filter_id).await?;
        let FilterChanges::Logs(lower_bound_logs) = lower_bound_logs else {
            panic!("Unexpected getFilterChanges output: {:?}", lower_bound_logs);
        };
        assert_logs_match(&lower_bound_logs, &new_events);

        let new_upper_bound_logs = client.get_filter_changes(upper_bound_filter_id).await?;
        assert_matches!(new_upper_bound_logs, FilterChanges::Hashes(hashes) if hashes.is_empty());
        let new_bounded_logs = client.get_filter_changes(bounded_filter_id).await?;
        assert_matches!(new_bounded_logs, FilterChanges::Hashes(hashes) if hashes.is_empty());

        // Add miniblock #3. It should not be picked up by the bounded and upper bound filters,
        // and should be picked up by the lower bound filter.
        let mut storage = pool.access_storage().await?;
        let (_, new_events) = store_events(&mut storage, 3, 8).await?;
        drop(storage);
        let new_events: Vec<_> = new_events.iter().collect();

        let bounded_logs = client.get_filter_changes(bounded_filter_id).await?;
        let FilterChanges::Hashes(bounded_logs) = bounded_logs else {
            panic!("Unexpected getFilterChanges output: {:?}", bounded_logs);
        };
        assert!(bounded_logs.is_empty());

        let upper_bound_logs = client.get_filter_changes(upper_bound_filter_id).await?;
        let FilterChanges::Hashes(upper_bound_logs) = upper_bound_logs else {
            panic!("Unexpected getFilterChanges output: {:?}", upper_bound_logs);
        };
        assert!(upper_bound_logs.is_empty());

        let lower_bound_logs = client.get_filter_changes(lower_bound_filter_id).await?;
        let FilterChanges::Logs(lower_bound_logs) = lower_bound_logs else {
            panic!("Unexpected getFilterChanges output: {:?}", lower_bound_logs);
        };
        assert_logs_match(&lower_bound_logs, &new_events);
        Ok(())
    }
}

#[tokio::test]
async fn log_filter_changes_with_block_boundaries() {
    test_http_server(LogFilterChangesWithBlockBoundariesTest).await;
}

#[derive(Debug)]
struct CallTest;

impl CallTest {
    fn call_request() -> CallRequest {
        CallRequest {
            from: Some(Address::repeat_byte(1)),
            to: Some(Address::repeat_byte(2)),
            data: Some(b"call".to_vec().into()),
            ..CallRequest::default()
        }
    }
}

#[async_trait]
impl HttpTest for CallTest {
    fn transaction_executor(&self) -> MockTransactionExecutor {
        let mut tx_executor = MockTransactionExecutor::default();
        tx_executor.insert_call_response(
            Self::call_request().data.unwrap().0,
            ExecutionResult::Success {
                output: b"output".to_vec(),
            },
        );
        tx_executor
    }

    async fn test(&self, client: &HttpClient, _pool: &ConnectionPool) -> anyhow::Result<()> {
        let call_result = client.call(Self::call_request(), None).await?;
        assert_eq!(call_result.0, b"output");

        let valid_block_numbers = [
            api::BlockNumber::Pending,
            api::BlockNumber::Latest,
            0.into(),
        ];
        for number in valid_block_numbers {
            let number = api::BlockIdVariant::BlockNumber(number);
            let call_result = client.call(Self::call_request(), Some(number)).await?;
            assert_eq!(call_result.0, b"output");
        }

        let invalid_block_number = api::BlockNumber::from(100);
        let number = api::BlockIdVariant::BlockNumber(invalid_block_number);
        let error = client
            .call(Self::call_request(), Some(number))
            .await
            .unwrap_err();
        if let ClientError::Call(error) = error {
            assert_eq!(error.code(), ErrorCode::InvalidParams.code());
        } else {
            panic!("Unexpected error: {error:?}");
        }

        Ok(())
    }
}

#[tokio::test]
async fn call_method_basics() {
    test_http_server(CallTest).await;
}

#[derive(Debug)]
struct CallTestAfterSnapshotRecovery;

#[async_trait]
impl HttpTest for CallTestAfterSnapshotRecovery {
    fn storage_initialization(&self) -> StorageInitialization {
        StorageInitialization::empty_recovery()
    }

    fn transaction_executor(&self) -> MockTransactionExecutor {
        CallTest.transaction_executor()
    }

    async fn test(&self, client: &HttpClient, pool: &ConnectionPool) -> anyhow::Result<()> {
        let call_result = client.call(CallTest::call_request(), None).await?;
        assert_eq!(call_result.0, b"output");
        let pending_block_number = api::BlockIdVariant::BlockNumber(api::BlockNumber::Pending);
        let call_result = client
            .call(CallTest::call_request(), Some(pending_block_number))
            .await?;
        assert_eq!(call_result.0, b"output");

        let first_local_miniblock = StorageInitialization::SNAPSHOT_RECOVERY_BLOCK + 1;
        let first_miniblock_numbers = [api::BlockNumber::Latest, first_local_miniblock.into()];
        for number in first_miniblock_numbers {
            let number = api::BlockIdVariant::BlockNumber(number);
            let error = client
                .call(CallTest::call_request(), Some(number))
                .await
                .unwrap_err();
            if let ClientError::Call(error) = error {
                assert_eq!(error.code(), ErrorCode::InvalidParams.code());
            } else {
                panic!("Unexpected error: {error:?}");
            }
        }

        let pruned_block_numbers = [0, 1, StorageInitialization::SNAPSHOT_RECOVERY_BLOCK];
        for number in pruned_block_numbers {
            let number = api::BlockIdVariant::BlockNumber(number.into());
            let error = client
                .call(CallTest::call_request(), Some(number))
                .await
                .unwrap_err();
            assert_pruned_block_error(&error, StorageInitialization::SNAPSHOT_RECOVERY_BLOCK + 1);
        }

        let mut storage = pool.access_storage().await?;
        store_miniblock(&mut storage, MiniblockNumber(first_local_miniblock), &[]).await?;
        drop(storage);

        for number in first_miniblock_numbers {
            let number = api::BlockIdVariant::BlockNumber(number);
            let call_result = client.call(CallTest::call_request(), Some(number)).await?;
            assert_eq!(call_result.0, b"output");
        }
        Ok(())
    }
}

#[tokio::test]
async fn call_method_after_snapshot_recovery() {
    test_http_server(CallTestAfterSnapshotRecovery).await;
}

#[derive(Debug)]
struct SendRawTransactionTest {
    snapshot_recovery: bool,
}

impl SendRawTransactionTest {
    fn transaction_bytes_and_hash() -> (Vec<u8>, H256) {
        let private_key = H256::repeat_byte(11);
        let address = PackedEthSignature::address_from_private_key(&private_key).unwrap();

        let tx_request = api::TransactionRequest {
            chain_id: Some(L2ChainId::default().as_u64()),
            from: Some(address),
            to: Some(Address::repeat_byte(2)),
            value: 123_456.into(),
            gas: (get_intrinsic_constants().l2_tx_intrinsic_gas * 2).into(),
            gas_price: StateKeeperConfig::for_tests().fair_l2_gas_price.into(),
            input: vec![1, 2, 3, 4].into(),
            ..api::TransactionRequest::default()
        };
        let mut rlp = Default::default();
        tx_request.rlp(&mut rlp, L2ChainId::default().as_u64(), None);
        let data = rlp.out();
        let signed_message = PackedEthSignature::message_to_signed_bytes(&data);
        let signature = PackedEthSignature::sign_raw(&private_key, &signed_message).unwrap();

        let mut rlp = Default::default();
        tx_request.rlp(&mut rlp, L2ChainId::default().as_u64(), Some(&signature));
        let data = rlp.out();
        let (_, tx_hash) =
            api::TransactionRequest::from_bytes(&data, L2ChainId::default()).unwrap();
        (data.into(), tx_hash)
    }

    fn balance_storage_log() -> StorageLog {
        let private_key = H256::repeat_byte(11);
        let address = PackedEthSignature::address_from_private_key(&private_key).unwrap();
        let balance_key = storage_key_for_eth_balance(&address);
        StorageLog::new_write_log(balance_key, u256_to_h256(U256::one() << 64))
    }
}

#[async_trait]
impl HttpTest for SendRawTransactionTest {
    fn storage_initialization(&self) -> StorageInitialization {
        if self.snapshot_recovery {
            // TODO: should probably initialize logs here
            StorageInitialization::empty_recovery()
        } else {
            StorageInitialization::Genesis
        }
    }

    fn transaction_executor(&self) -> MockTransactionExecutor {
        let mut tx_executor = MockTransactionExecutor::default();
        tx_executor.insert_tx_response(
            Self::transaction_bytes_and_hash().1,
            ExecutionResult::Success { output: vec![] },
        );
        tx_executor
    }

    async fn test(&self, client: &HttpClient, pool: &ConnectionPool) -> anyhow::Result<()> {
        // Manually set sufficient balance for the transaction account.
        let mut storage = pool.access_storage().await?;
        storage
            .storage_dal()
            .apply_storage_logs(&[(H256::zero(), vec![Self::balance_storage_log()])])
            .await;
        drop(storage);

        let (tx_bytes, tx_hash) = Self::transaction_bytes_and_hash();
        let send_result = client.send_raw_transaction(tx_bytes.into()).await?;
        assert_eq!(send_result, tx_hash);
        Ok(())
    }
}

#[tokio::test]
async fn send_raw_transaction_basics() {
    test_http_server(SendRawTransactionTest {
        snapshot_recovery: false,
    })
    .await;
}

#[tokio::test]
async fn send_raw_transaction_after_snapshot_recovery() {
    test_http_server(SendRawTransactionTest {
        snapshot_recovery: true,
    })
    .await;
}<|MERGE_RESOLUTION|>--- conflicted
+++ resolved
@@ -84,7 +84,6 @@
     pub(crate) async fn shutdown(self) {
         let stop_server = async {
             for task in self.tasks {
-<<<<<<< HEAD
                 match task.await {
                     Ok(Ok(())) => { /* Task successfully completed */ }
                     Err(err) if err.is_cancelled() => {
@@ -94,16 +93,6 @@
                     Err(err) => panic!("Server task panicked: {err:?}"),
                     Ok(Err(err)) => panic!("Server task failed: {err:?}"),
                 }
-=======
-                let task_result = task.await.unwrap_or_else(|err| {
-                    if err.is_cancelled() {
-                        Ok(())
-                    } else {
-                        panic!("Server panicked: {err:?}");
-                    }
-                });
-                task_result.expect("Server task returned an error");
->>>>>>> 53defbab
             }
         };
         tokio::time::timeout(TEST_TIMEOUT, stop_server)
