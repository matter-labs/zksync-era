--- conflicted
+++ resolved
@@ -205,20 +205,9 @@
         let (actions_sender, actions_queue) = ActionQueue::new();
         Ok((
             Self {
-<<<<<<< HEAD
-                last_batch: last_batch.number + if pending_batch { 1 } else { 0 },
-                last_block: storage
-                    .blocks_dal()
-                    .get_sealed_miniblock_number()
-                    .await
-                    .context("get_sealed_miniblock_number()")?
-                    .context("no miniblocks in Postgres")?,
-                last_timestamp: last_batch.timestamp,
-=======
                 last_batch: last_l1_batch_number + if pending_batch { 1 } else { 0 },
                 last_block: last_miniblock_header.number,
                 last_timestamp: last_miniblock_header.timestamp,
->>>>>>> 3a07890d
                 batch_sealed: !pending_batch,
                 fee_per_gas: 10,
                 gas_per_pubdata: 100,
