--- conflicted
+++ resolved
@@ -334,8 +334,6 @@
   window_size: 3
   first_processed_batch: 0
 
-<<<<<<< HEAD
-=======
 snapshot_recovery:
   enabled: true
   postgres:
@@ -354,7 +352,6 @@
   max_parallelism: 10
 
 
->>>>>>> 8b1fbabc
 core_object_store:
   file_backed:
     file_backed_base_path: artifacts
