--- conflicted
+++ resolved
@@ -409,24 +409,11 @@
     });
 
     afterAll(async () => {
-<<<<<<< HEAD
-        await testMaster.deinitialize();
+        await mainNodeSpawner.killAndSpawnMainNode();
         // Returning the pubdata price to the default one
         // Spawning with no options restores defaults.
-        await mainNodeSpawner.killAndSpawnMainNode();
+        await testMaster.deinitialize();
         __ZKSYNC_TEST_CONTEXT_OWNER__.setL2NodePid(mainNodeSpawner.mainNode!.proc.pid!);
-=======
-        await mainNode.killAndWaitForShutdown();
-        // Returning the pubdata price to the default one
-
-        // Restore defaults
-        setTransactionSlots(pathToHome, fileConfig, 8192);
-        deleteInternalEnforcedL1GasPrice(pathToHome, fileConfig);
-        deleteInternalEnforcedPubdataPrice(pathToHome, fileConfig);
-        mainNode = await mainNodeSpawner.spawnMainNode();
-        await testMaster.deinitialize();
-        __ZKSYNC_TEST_CONTEXT_OWNER__.setL2NodePid(mainNode.proc.pid!);
->>>>>>> 602950c2
     });
 });
 
