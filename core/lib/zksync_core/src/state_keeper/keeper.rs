--- conflicted
+++ resolved
@@ -10,16 +10,11 @@
 use tokio::sync::watch;
 use zksync_dal::ConnectionPool;
 use zksync_types::{
-<<<<<<< HEAD
-    block::MiniblockExecutionData, l2::TransactionType, protocol_version::ProtocolUpgradeTx,
-    storage_writes_deduplicator::StorageWritesDeduplicator, ProtocolVersionId, Transaction,
-=======
     block::MiniblockExecutionData,
     l2::TransactionType,
     protocol_version::{ProtocolUpgradeTx, ProtocolVersionId},
     storage_writes_deduplicator::StorageWritesDeduplicator,
     L1BatchNumber, Transaction,
->>>>>>> 2a766a75
 };
 
 use super::{
@@ -162,30 +157,9 @@
         let protocol_version = system_env.version;
         let mut updates_manager = UpdatesManager::new(&l1_batch_env, &system_env);
 
-<<<<<<< HEAD
-        let previous_batch_protocol_version = self.io.load_previous_batch_version_id().await?;
-        let version_changed = protocol_version != previous_batch_protocol_version;
-        let mut protocol_upgrade_tx = if version_changed {
-            self.load_upgrade_tx(protocol_version).await?
-        } else {
-            None
-        };
-=======
         let mut protocol_upgrade_tx: Option<ProtocolUpgradeTx> = self
             .load_protocol_upgrade_tx(&pending_miniblocks, protocol_version, l1_batch_env.number)
             .await?;
->>>>>>> 2a766a75
-
-        // Sanity check: if `txs_to_reexecute` is not empty and upgrade tx is present for this block
-        // then it must be the first one in `txs_to_reexecute`.
-        if !pending_miniblocks.is_empty() && protocol_upgrade_tx.is_some() {
-            let first_tx_to_reexecute = &pending_miniblocks[0].txs[0];
-            assert_eq!(
-                first_tx_to_reexecute.tx_format(),
-                TransactionType::ProtocolUpgradeTransaction
-            );
-            protocol_upgrade_tx = None; // The protocol upgrade was already executed
-        }
 
         let mut batch_executor = self
             .batch_executor_base
@@ -274,48 +248,35 @@
         // transaction to the genesis protocol version version.
         let first_batch_in_shared_bridge =
             l1_batch_number == L1BatchNumber(1) && !protocol_version.is_pre_shared_bridge();
-        let previous_batch_protocol_version =
-            self.io.load_previous_batch_version_id().await.unwrap();
+        let previous_batch_protocol_version = self.io.load_previous_batch_version_id().await?;
 
         let version_changed = protocol_version != previous_batch_protocol_version;
-        let protocol_upgrade_tx = self.io.load_upgrade_tx(protocol_version).await;
-
-        let protocol_upgrade_tx = if pending_miniblocks.is_empty()
-            && (version_changed || first_batch_in_shared_bridge)
-        {
-            // We have a new upgrade transaction - either a regular protocol upgrade or a `setChainId` upgrade.
-            // If we are running an EN, `protocol_upgrade_tx` will be `None` here since it is fetched from the main node.
-            tracing::info!(
-                "There is an new upgrade tx to be executed in batch #{}",
-                l1_batch_number
-            );
-            protocol_upgrade_tx
-        } else if !pending_miniblocks.is_empty()
-            && (version_changed || first_batch_in_shared_bridge)
-        {
-            // We already processed the upgrade tx but did not seal the batch it was in.
-            // Sanity check: if `txs_to_reexecute` is not empty and upgrade tx is present for this block
-            // then it must be the first one in `txs_to_reexecute`.
-            if protocol_upgrade_tx.is_some() {
-                let first_tx_to_reexecute = &pending_miniblocks[0].txs[0];
-                assert_eq!(
-                    first_tx_to_reexecute.tx_format(),
-                    TransactionType::ProtocolUpgradeTransaction,
-                    "Expected an upgrade transaction to be the first one in pending_miniblocks, but found {:?}",
-                    first_tx_to_reexecute.hash()
-                );
-            }
-            tracing::info!(
-                "There is a protocol upgrade in batch #{}, upgrade tx already processed",
-                l1_batch_number
-            );
-            None
+        let mut protocol_upgrade_tx = if version_changed || first_batch_in_shared_bridge {
+            self.io.load_upgrade_tx(protocol_version).await?
         } else {
-            // We do not have any upgrade transactions in this batch.
-            tracing::info!("There is no protocol upgrade in batch #{}", l1_batch_number);
             None
         };
 
+        // Sanity check: if `txs_to_reexecute` is not empty and upgrade tx is present for this block
+        // then it must be the first one in `txs_to_reexecute`.
+        if !pending_miniblocks.is_empty() && protocol_upgrade_tx.is_some() {
+            // We already processed the upgrade tx but did not seal the batch it was in.
+            let first_tx_to_reexecute = &pending_miniblocks[0].txs[0];
+            assert_eq!(
+                first_tx_to_reexecute.tx_format(),
+                TransactionType::ProtocolUpgradeTransaction,
+                "Expected an upgrade transaction to be the first one in pending_miniblocks, but found {:?}",
+                first_tx_to_reexecute.hash()
+            );
+            tracing::info!(
+                "There is a protocol upgrade in batch #{l1_batch_number}, upgrade tx already processed"
+            );
+            protocol_upgrade_tx = None; // The protocol upgrade was already executed
+        }
+
+        if protocol_upgrade_tx.is_some() {
+            tracing::info!("There is a new upgrade tx to be executed in batch #{l1_batch_number}");
+        }
         Ok(protocol_upgrade_tx)
     }
 
