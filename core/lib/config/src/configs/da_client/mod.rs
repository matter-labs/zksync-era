--- conflicted
+++ resolved
@@ -1,33 +1,5 @@
 use smart_config::{DescribeConfig, DeserializeConfig};
 
-<<<<<<< HEAD
-use crate::{
-    AvailConfig, CelestiaConfig, EigenConfigV1M0, EigenConfigV2M0, EigenConfigV2M1,
-    ObjectStoreConfig,
-};
-
-pub mod avail;
-pub mod celestia;
-pub mod eigenv1m0;
-pub mod eigenv2m0;
-pub mod eigenv2m1;
-
-pub const AVAIL_CLIENT_CONFIG_NAME: &str = "Avail";
-pub const CELESTIA_CLIENT_CONFIG_NAME: &str = "Celestia";
-pub const EIGENV1M0_CLIENT_CONFIG_NAME: &str = "EigenV1M0";
-pub const EIGENV2M0_CLIENT_CONFIG_NAME: &str = "EigenV2M0";
-pub const EIGENV2M1_CLIENT_CONFIG_NAME: &str = "EigenV2M1";
-pub const OBJECT_STORE_CLIENT_CONFIG_NAME: &str = "ObjectStore";
-pub const NO_DA_CLIENT_CONFIG_NAME: &str = "NoDA";
-
-#[derive(Debug, Clone, PartialEq, Deserialize)]
-pub enum DAClientConfig {
-    Avail(AvailConfig),
-    Celestia(CelestiaConfig),
-    EigenV1M0(EigenConfigV1M0),
-    EigenV2M0(EigenConfigV2M0),
-    EigenV2M1(EigenConfigV2M1),
-=======
 use crate::{AvailConfig, CelestiaConfig, EigenDAConfig, ObjectStoreConfig};
 
 pub mod avail;
@@ -40,7 +12,6 @@
     Avail(AvailConfig),
     Celestia(CelestiaConfig),
     EigenDA(EigenDAConfig),
->>>>>>> 87d0ef09
     ObjectStore(ObjectStoreConfig),
     NoDA,
 }
