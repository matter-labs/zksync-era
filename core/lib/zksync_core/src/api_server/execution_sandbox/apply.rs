//! This module provides primitives focusing on the VM instantiation and execution for different use cases.
//! It is rather generic and low-level, so it's not supposed to be a part of public API.
//!
//! Instead, we expect people to write wrappers in the `execution_sandbox` module with a more high-level API
//! that would, in its turn, be used by the actual API method handlers.
//!
//! This module is intended to be blocking.

use std::time::{Duration, Instant};

use anyhow::Context as _;
use multivm::{
    interface::{L1BatchEnv, L2BlockEnv, SystemEnv, VmInterface},
    utils::adjust_pubdata_price_for_tx,
    vm_latest::{constants::BLOCK_GAS_LIMIT, HistoryDisabled},
    VmInstance,
};
use zksync_dal::{ConnectionPool, StorageProcessor};
use zksync_state::{PostgresStorage, ReadStorage, StorageView, WriteStorage};
use zksync_system_constants::{
    SYSTEM_CONTEXT_ADDRESS, SYSTEM_CONTEXT_CURRENT_L2_BLOCK_INFO_POSITION,
    SYSTEM_CONTEXT_CURRENT_TX_ROLLING_HASH_POSITION, ZKPORTER_IS_AVAILABLE,
};
use zksync_types::{
    api,
    block::{pack_block_info, unpack_block_info, MiniblockHasher},
    get_nonce_key,
    utils::{decompose_full_nonce, nonces_to_full_nonce, storage_key_for_eth_balance},
    AccountTreeId, L1BatchNumber, MiniblockNumber, Nonce, ProtocolVersionId, StorageKey,
    Transaction, H256, U256,
};
use zksync_utils::{h256_to_u256, time::seconds_since_epoch, u256_to_h256};

use super::{
    vm_metrics::{self, SandboxStage, SANDBOX_METRICS},
    BlockArgs, TxExecutionArgs, TxSharedArgs, VmPermit,
};
use crate::utils::projected_first_l1_batch;

#[allow(clippy::too_many_arguments)]
pub(super) fn apply_vm_in_sandbox<T>(
    vm_permit: VmPermit,
    shared_args: TxSharedArgs,
    // If `true`, then the batch's L1/pubdata gas price will be adjusted so that the transaction's gas per pubdata limit is <=
    // to the one in the block. This is often helpful in case we want the transaction validation to work regardless of the
    // current L1 prices for gas or pubdata.
    adjust_pubdata_price: bool,
    execution_args: &TxExecutionArgs,
    connection_pool: &ConnectionPool,
    tx: Transaction,
    block_args: BlockArgs,
    apply: impl FnOnce(
        &mut VmInstance<StorageView<PostgresStorage<'_>>, HistoryDisabled>,
        Transaction,
    ) -> T,
) -> T {
    let stage_started_at = Instant::now();
    let span = tracing::debug_span!("initialization").entered();

    let rt_handle = vm_permit.rt_handle();
    let mut connection = rt_handle
        .block_on(connection_pool.access_storage_tagged("api"))
        .unwrap();
    let connection_acquire_time = stage_started_at.elapsed();
    // We don't want to emit too many logs.
    if connection_acquire_time > Duration::from_millis(10) {
        tracing::debug!(
            "Obtained connection (took {:?})",
            stage_started_at.elapsed()
        );
    }

    let resolve_started_at = Instant::now();
    let ResolvedBlockInfo {
        state_l2_block_number,
        vm_l1_batch_number,
        l1_batch_timestamp,
        protocol_version,
    } = rt_handle
        .block_on(block_args.resolve_block_info(&mut connection))
        .expect("Failed resolving block numbers");
    let resolve_time = resolve_started_at.elapsed();
    // We don't want to emit too many logs.
    if resolve_time > Duration::from_millis(10) {
        tracing::debug!(
            "Resolved block numbers (took {:?})",
            resolve_started_at.elapsed()
        );
    }

    if block_args.resolves_to_latest_sealed_miniblock() {
        shared_args
            .caches
            .schedule_values_update(state_l2_block_number);
    }

    let mut l2_block_info_to_reset = None;
    let current_l2_block_info =
        rt_handle.block_on(read_l2_block_info(&mut connection, state_l2_block_number));
    let next_l2_block_info = if block_args.is_pending_miniblock() {
        L2BlockEnv {
            number: current_l2_block_info.l2_block_number + 1,
            timestamp: l1_batch_timestamp,
            prev_block_hash: current_l2_block_info.l2_block_hash,
            // For simplicity we assume each miniblock create one virtual block.
            // This may be wrong only during transition period.
            max_virtual_blocks_to_create: 1,
        }
    } else if current_l2_block_info.l2_block_number == 0 {
        // Special case:
        // - For environments, where genesis block was created before virtual block upgrade it doesn't matter what we put here.
        // - Otherwise, we need to put actual values here. We cannot create next L2 block with block_number=0 and `max_virtual_blocks_to_create=0`
        //   because of SystemContext requirements. But, due to intrinsics of SystemContext, block.number still will be resolved to 0.
        L2BlockEnv {
            number: 1,
            timestamp: 0,
            prev_block_hash: MiniblockHasher::legacy_hash(MiniblockNumber(0)),
            max_virtual_blocks_to_create: 1,
        }
    } else {
        // We need to reset L2 block info in storage to process transaction in the current block context.
        // Actual resetting will be done after `storage_view` is created.
        let prev_l2_block_info = rt_handle.block_on(read_l2_block_info(
            &mut connection,
            state_l2_block_number - 1,
        ));
        l2_block_info_to_reset = Some(prev_l2_block_info);
        L2BlockEnv {
            number: current_l2_block_info.l2_block_number,
            timestamp: current_l2_block_info.l2_block_timestamp,
            prev_block_hash: prev_l2_block_info.l2_block_hash,
            max_virtual_blocks_to_create: 1,
        }
    };

    let storage = PostgresStorage::new(rt_handle.clone(), connection, state_l2_block_number, false)
        .with_caches(shared_args.caches);
    let mut storage_view = StorageView::new(storage);

    let storage_view_setup_started_at = Instant::now();
    if let Some(nonce) = execution_args.enforced_nonce {
        let nonce_key = get_nonce_key(&tx.initiator_account());
        let full_nonce = storage_view.read_value(&nonce_key);
        let (_, deployment_nonce) = decompose_full_nonce(h256_to_u256(full_nonce));
        let enforced_full_nonce = nonces_to_full_nonce(U256::from(nonce.0), deployment_nonce);
        storage_view.set_value(nonce_key, u256_to_h256(enforced_full_nonce));
    }

    let payer = tx.payer();
    let balance_key = storage_key_for_eth_balance(&payer);
    let mut current_balance = h256_to_u256(storage_view.read_value(&balance_key));
    current_balance += execution_args.added_balance;
    storage_view.set_value(balance_key, u256_to_h256(current_balance));

    // Reset L2 block info.
    if let Some(l2_block_info_to_reset) = l2_block_info_to_reset {
        let l2_block_info_key = StorageKey::new(
            AccountTreeId::new(SYSTEM_CONTEXT_ADDRESS),
            SYSTEM_CONTEXT_CURRENT_L2_BLOCK_INFO_POSITION,
        );
        let l2_block_info = pack_block_info(
            l2_block_info_to_reset.l2_block_number as u64,
            l2_block_info_to_reset.l2_block_timestamp,
        );
        storage_view.set_value(l2_block_info_key, u256_to_h256(l2_block_info));

        let l2_block_txs_rolling_hash_key = StorageKey::new(
            AccountTreeId::new(SYSTEM_CONTEXT_ADDRESS),
            SYSTEM_CONTEXT_CURRENT_TX_ROLLING_HASH_POSITION,
        );
        storage_view.set_value(
            l2_block_txs_rolling_hash_key,
            l2_block_info_to_reset.txs_rolling_hash,
        );
    }

    let storage_view_setup_time = storage_view_setup_started_at.elapsed();
    // We don't want to emit too many logs.
    if storage_view_setup_time > Duration::from_millis(10) {
        tracing::debug!("Prepared the storage view (took {storage_view_setup_time:?})",);
    }

    let TxSharedArgs {
        operator_account,
        fee_input,
        base_system_contracts,
        validation_computational_gas_limit,
        chain_id,
        ..
    } = shared_args;

    let fee_input = if adjust_pubdata_price {
        adjust_pubdata_price_for_tx(
            fee_input,
            tx.gas_per_pubdata_byte_limit(),
            protocol_version.into(),
        )
    } else {
        fee_input
    };

    let system_env = SystemEnv {
        zk_porter_available: ZKPORTER_IS_AVAILABLE,
        version: protocol_version,
        base_system_smart_contracts: base_system_contracts
            .get_by_protocol_version(protocol_version),
        gas_limit: BLOCK_GAS_LIMIT,
        execution_mode: execution_args.execution_mode,
        default_validation_computational_gas_limit: validation_computational_gas_limit,
        chain_id,
    };

    let l1_batch_env = L1BatchEnv {
        previous_batch_hash: None,
        number: vm_l1_batch_number,
        timestamp: l1_batch_timestamp,
        fee_input,
        fee_account: *operator_account.address(),
        enforced_base_fee: execution_args.enforced_base_fee,
        first_l2_block: next_l2_block_info,
    };

    let storage_view = storage_view.to_rc_ptr();
    let mut vm = Box::new(VmInstance::new_with_specific_version(
        l1_batch_env,
        system_env,
        storage_view.clone(),
        protocol_version.into_api_vm_version(),
    ));

    SANDBOX_METRICS.sandbox[&SandboxStage::Initialization].observe(stage_started_at.elapsed());
    span.exit();

    let tx_id = format!(
        "{:?}-{}",
        tx.initiator_account(),
        tx.nonce().unwrap_or(Nonce(0))
    );
    let execution_latency = SANDBOX_METRICS.sandbox[&SandboxStage::Execution].start();
    let result = apply(&mut vm, tx);
    let vm_execution_took = execution_latency.observe();

    let memory_metrics = vm.record_vm_memory_metrics();
    vm_metrics::report_vm_memory_metrics(
        &tx_id,
        &memory_metrics,
        vm_execution_took,
        storage_view.as_ref().borrow_mut().metrics(),
    );
    drop(vm_permit); // Ensure that the permit lives until this point

    result
}

#[derive(Debug, Clone, Copy)]
struct StoredL2BlockInfo {
    pub l2_block_number: u32,
    pub l2_block_timestamp: u64,
    pub l2_block_hash: H256,
    pub txs_rolling_hash: H256,
}

async fn read_l2_block_info(
    connection: &mut StorageProcessor<'_>,
    miniblock_number: MiniblockNumber,
) -> StoredL2BlockInfo {
    let l2_block_info_key = StorageKey::new(
        AccountTreeId::new(SYSTEM_CONTEXT_ADDRESS),
        SYSTEM_CONTEXT_CURRENT_L2_BLOCK_INFO_POSITION,
    );
    let l2_block_info = connection
        .storage_web3_dal()
        .get_historical_value_unchecked(&l2_block_info_key, miniblock_number)
        .await
        .unwrap();
    let (l2_block_number, l2_block_timestamp) = unpack_block_info(h256_to_u256(l2_block_info));

    let l2_block_txs_rolling_hash_key = StorageKey::new(
        AccountTreeId::new(SYSTEM_CONTEXT_ADDRESS),
        SYSTEM_CONTEXT_CURRENT_TX_ROLLING_HASH_POSITION,
    );
    let txs_rolling_hash = connection
        .storage_web3_dal()
        .get_historical_value_unchecked(&l2_block_txs_rolling_hash_key, miniblock_number)
        .await
        .unwrap();

    let l2_block_hash = connection
        .blocks_web3_dal()
        .get_miniblock_hash(miniblock_number)
        .await
        .unwrap()
        .unwrap();

    StoredL2BlockInfo {
        l2_block_number: l2_block_number as u32,
        l2_block_timestamp,
        l2_block_hash,
        txs_rolling_hash,
    }
}

#[derive(Debug)]
pub(crate) struct ResolvedBlockInfo {
    pub state_l2_block_number: MiniblockNumber,
    pub vm_l1_batch_number: L1BatchNumber,
    pub l1_batch_timestamp: u64,
    pub protocol_version: ProtocolVersionId,
}

impl BlockArgs {
    pub(crate) fn is_pending_miniblock(&self) -> bool {
        matches!(
            self.block_id,
            api::BlockId::Number(api::BlockNumber::Pending)
        )
    }

    pub(crate) async fn resolve_block_info(
        &self,
        connection: &mut StorageProcessor<'_>,
    ) -> anyhow::Result<ResolvedBlockInfo> {
        let (state_l2_block_number, vm_l1_batch_number, l1_batch_timestamp);

        if self.is_pending_miniblock() {
            let sealed_l1_batch_number =
                connection.blocks_dal().get_sealed_l1_batch_number().await?;
            let sealed_miniblock_header = connection
                .blocks_dal()
                .get_last_sealed_miniblock_header()
                .await?
                .context("no miniblocks in storage")?;

            vm_l1_batch_number = match sealed_l1_batch_number {
                Some(number) => number + 1,
                None => projected_first_l1_batch(connection).await?,
            };
            state_l2_block_number = sealed_miniblock_header.number;
            // Timestamp of the next L1 batch must be greater than the timestamp of the last miniblock.
            l1_batch_timestamp = seconds_since_epoch().max(sealed_miniblock_header.timestamp + 1);
        } else {
            vm_l1_batch_number = connection
                .storage_web3_dal()
                .resolve_l1_batch_number_of_miniblock(self.resolved_block_number)
                .await?
                .expected_l1_batch();
            l1_batch_timestamp = self.l1_batch_timestamp_s.unwrap_or_else(|| {
                panic!(
                    "L1 batch timestamp is `None`, `block_id`: {:?}, `resolved_block_number`: {}",
                    self.block_id, self.resolved_block_number.0
                );
            });
            state_l2_block_number = self.resolved_block_number;
        };

        // Blocks without version specified are considered to be of `Version9`.
        // TODO: remove `unwrap_or` when protocol version ID will be assigned for each block.
        let protocol_version = connection
            .blocks_dal()
            .get_miniblock_protocol_version_id(state_l2_block_number)
<<<<<<< HEAD
            .await
            .unwrap()
            .unwrap_or(ProtocolVersionId::last_potentially_undefined());
=======
            .await?
            .unwrap_or(ProtocolVersionId::last_potentially_undefined());

>>>>>>> dec608d5
        Ok(ResolvedBlockInfo {
            state_l2_block_number,
            vm_l1_batch_number,
            l1_batch_timestamp,
            protocol_version,
        })
    }
}<|MERGE_RESOLUTION|>--- conflicted
+++ resolved
@@ -358,15 +358,9 @@
         let protocol_version = connection
             .blocks_dal()
             .get_miniblock_protocol_version_id(state_l2_block_number)
-<<<<<<< HEAD
-            .await
-            .unwrap()
-            .unwrap_or(ProtocolVersionId::last_potentially_undefined());
-=======
             .await?
             .unwrap_or(ProtocolVersionId::last_potentially_undefined());
 
->>>>>>> dec608d5
         Ok(ResolvedBlockInfo {
             state_l2_block_number,
             vm_l1_batch_number,
