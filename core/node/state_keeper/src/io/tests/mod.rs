use std::time::{Duration, SystemTime, UNIX_EPOCH};

use test_casing::test_casing;
use zksync_contracts::BaseSystemContractsHashes;
use zksync_dal::{Connection, ConnectionPool, Core, CoreDal};
use zksync_mempool::L2TxFilter;
use zksync_multivm::{
    interface::{
        tracer::ValidationTraces, TransactionExecutionMetrics, VmEvent, VmExecutionMetrics,
    },
    utils::derive_base_fee_and_gas_per_pubdata,
};
use zksync_node_test_utils::prepare_recovery_snapshot;
use zksync_system_constants::KNOWN_CODES_STORAGE_ADDRESS;
use zksync_types::{
    block::{BlockGasCount, L2BlockHasher},
    commitment::{L1BatchCommitmentMode, PubdataParams},
    fee_model::{BatchFeeInput, PubdataIndependentBatchFeeModelInput},
    l2::L2Tx,
    AccountTreeId, Address, L1BatchNumber, L2BlockNumber, L2ChainId, ProtocolVersion,
    ProtocolVersionId, StorageKey, TransactionTimeRangeConstraint, H256, U256,
};
<<<<<<< HEAD
=======
use zksync_utils::{
    bytecode::{hash_bytecode, hash_evm_bytecode},
    time::seconds_since_epoch,
};
>>>>>>> 4509179f

use self::tester::Tester;
use crate::{
    io::{seal_logic::l2_block_seal_subtasks::L2BlockSealProcess, StateKeeperIO},
    mempool_actor::l2_tx_filter,
    testonly::BASE_SYSTEM_CONTRACTS,
    tests::{create_execution_result, create_transaction, seconds_since_epoch, Query},
    updates::{L2BlockSealCommand, L2BlockUpdates, UpdatesManager},
    StateKeeperOutputHandler, StateKeeperPersistence,
};

mod tester;

const COMMITMENT_MODES: [L1BatchCommitmentMode; 2] = [
    L1BatchCommitmentMode::Rollup,
    L1BatchCommitmentMode::Validium,
];

/// Ensure that MempoolIO.filter is correctly initialized right after mempool initialization.
#[test_casing(2, COMMITMENT_MODES)]
#[tokio::test]
async fn test_filter_initialization(commitment_mode: L1BatchCommitmentMode) {
    let connection_pool = ConnectionPool::<Core>::constrained_test_pool(1).await;
    let tester = Tester::new(commitment_mode);
    // Genesis is needed for proper mempool initialization.
    tester.genesis(&connection_pool).await;
    let (mempool, _) = tester.create_test_mempool_io(connection_pool).await;

    // Upon initialization, the filter should be set to the default values.
    assert_eq!(mempool.filter(), &L2TxFilter::default());
}

/// Ensure that MempoolIO.filter is modified correctly if there is a pending batch upon mempool initialization.
#[test_casing(2, COMMITMENT_MODES)]
#[tokio::test]
async fn test_filter_with_pending_batch(commitment_mode: L1BatchCommitmentMode) {
    let connection_pool = ConnectionPool::<Core>::constrained_test_pool(1).await;
    let mut tester = Tester::new(commitment_mode);
    tester.genesis(&connection_pool).await;

    // Insert a sealed batch so there will be a `prev_l1_batch_state_root`.
    // These gas values are random and don't matter for filter calculation as there will be a
    // pending batch the filter will be based off of.
    let tx_result = tester
        .insert_l2_block(&connection_pool, 1, 5, BatchFeeInput::l1_pegged(55, 555))
        .await;
    tester
        .insert_sealed_batch(&connection_pool, 1, &[tx_result])
        .await;

    // Inserting a pending L2 block that isn't included in a sealed batch means there is a pending batch.
    // The gas values are randomly chosen but so affect filter values calculation.

    let fee_input = BatchFeeInput::PubdataIndependent(PubdataIndependentBatchFeeModelInput {
        l1_gas_price: 100,
        fair_l2_gas_price: 1000,
        fair_pubdata_price: 500,
    });
    tester.set_timestamp(2);
    tester
        .insert_l2_block(&connection_pool, 2, 10, fee_input)
        .await;

    let (mut mempool, _) = tester.create_test_mempool_io(connection_pool).await;
    // Before the mempool knows there is a pending batch, the filter is still set to the default values.
    assert_eq!(mempool.filter(), &L2TxFilter::default());

    mempool.initialize().await.unwrap();
    let (want_base_fee, want_gas_per_pubdata) =
        derive_base_fee_and_gas_per_pubdata(fee_input, ProtocolVersionId::latest().into());
    let want_filter = L2TxFilter {
        fee_input,
        fee_per_gas: want_base_fee,
        gas_per_pubdata: want_gas_per_pubdata as u32,
    };
    assert_eq!(mempool.filter(), &want_filter);
}

/// Ensure that `MempoolIO.filter` is modified correctly if there is no pending batch.
#[test_casing(2, COMMITMENT_MODES)]
#[tokio::test]
async fn test_filter_with_no_pending_batch(commitment_mode: L1BatchCommitmentMode) {
    let connection_pool = ConnectionPool::<Core>::constrained_test_pool(1).await;
    let tester = Tester::new(commitment_mode);
    tester.genesis(&connection_pool).await;

    // Insert a sealed batch so there will be a `prev_l1_batch_state_root`.
    // These gas values are random and don't matter for filter calculation.
    let tx_result = tester
        .insert_l2_block(&connection_pool, 1, 5, BatchFeeInput::l1_pegged(55, 555))
        .await;
    tester
        .insert_sealed_batch(&connection_pool, 1, &[tx_result])
        .await;

    // Create a copy of the tx filter that the mempool will use.
    let want_filter = l2_tx_filter(
        &tester.create_batch_fee_input_provider().await,
        ProtocolVersionId::latest().into(),
    )
    .await
    .unwrap();

    // Create a mempool without pending batch and ensure that filter is not initialized just yet.
    let (mut mempool, mut guard) = tester.create_test_mempool_io(connection_pool).await;
    let (io_cursor, _) = mempool.initialize().await.unwrap();
    assert_eq!(mempool.filter(), &L2TxFilter::default());

    // Insert a transaction that matches the expected filter.
    tester.insert_tx(
        &mut guard,
        want_filter.fee_per_gas,
        want_filter.gas_per_pubdata,
        TransactionTimeRangeConstraint::default(),
    );

    // Now, given that there is a transaction matching the expected filter, waiting for the new batch params
    // should succeed and initialize the filter.
    mempool
        .wait_for_new_batch_params(&io_cursor, Duration::from_secs(10))
        .await
        .expect("No batch params in the test mempool");
    assert_eq!(mempool.filter(), &want_filter);
}

async fn test_timestamps_are_distinct(
    connection_pool: ConnectionPool<Core>,
    prev_l2_block_timestamp: u64,
    delay_prev_l2_block_compared_to_batch: bool,
    mut tester: Tester,
) {
    tester.genesis(&connection_pool).await;

    tester.set_timestamp(prev_l2_block_timestamp);
    let tx_result = tester
        .insert_l2_block(&connection_pool, 1, 5, BatchFeeInput::l1_pegged(55, 555))
        .await;
    if delay_prev_l2_block_compared_to_batch {
        tester.set_timestamp(prev_l2_block_timestamp - 1);
    }
    tester
        .insert_sealed_batch(&connection_pool, 1, &[tx_result])
        .await;

    let (mut mempool, mut guard) = tester.create_test_mempool_io(connection_pool).await;
    let (io_cursor, _) = mempool.initialize().await.unwrap();
    // Insert a transaction to trigger L1 batch creation.
    let tx_filter = l2_tx_filter(
        &tester.create_batch_fee_input_provider().await,
        ProtocolVersionId::latest().into(),
    )
    .await
    .unwrap();
    tester.insert_tx(
        &mut guard,
        tx_filter.fee_per_gas,
        tx_filter.gas_per_pubdata,
        TransactionTimeRangeConstraint::default(),
    );

    let l1_batch_params = mempool
        .wait_for_new_batch_params(&io_cursor, Duration::from_secs(10))
        .await
        .unwrap()
        .expect("No batch params in the test mempool");
    assert!(l1_batch_params.first_l2_block.timestamp > prev_l2_block_timestamp);
}

#[test_casing(2, COMMITMENT_MODES)]
#[tokio::test]
async fn l1_batch_timestamp_basics(commitment_mode: L1BatchCommitmentMode) {
    let connection_pool = ConnectionPool::<Core>::constrained_test_pool(1).await;
    let tester = Tester::new(commitment_mode);
    let current_timestamp = seconds_since_epoch();
    test_timestamps_are_distinct(connection_pool, current_timestamp, false, tester).await;
}

#[test_casing(2, COMMITMENT_MODES)]
#[tokio::test]
async fn l1_batch_timestamp_with_clock_skew(commitment_mode: L1BatchCommitmentMode) {
    let connection_pool = ConnectionPool::<Core>::constrained_test_pool(1).await;
    let tester = Tester::new(commitment_mode);
    let current_timestamp = seconds_since_epoch();
    test_timestamps_are_distinct(connection_pool, current_timestamp + 2, false, tester).await;
}

#[test_casing(2, COMMITMENT_MODES)]
#[tokio::test]
async fn l1_batch_timestamp_respects_prev_l2_block(commitment_mode: L1BatchCommitmentMode) {
    let connection_pool = ConnectionPool::<Core>::constrained_test_pool(1).await;
    let tester = Tester::new(commitment_mode);
    let current_timestamp = seconds_since_epoch();
    test_timestamps_are_distinct(connection_pool, current_timestamp, true, tester).await;
}

#[test_casing(2, COMMITMENT_MODES)]
#[tokio::test]
async fn l1_batch_timestamp_respects_prev_l2_block_with_clock_skew(
    commitment_mode: L1BatchCommitmentMode,
) {
    let connection_pool = ConnectionPool::<Core>::constrained_test_pool(1).await;
    let tester = Tester::new(commitment_mode);
    let current_timestamp = seconds_since_epoch();
    test_timestamps_are_distinct(connection_pool, current_timestamp + 2, true, tester).await;
}

fn create_block_seal_command(
    l1_batch_number: L1BatchNumber,
    l2_block: L2BlockUpdates,
) -> L2BlockSealCommand {
    L2BlockSealCommand {
        l1_batch_number,
        l2_block,
        first_tx_index: 0,
        fee_account_address: Address::repeat_byte(0x23),
        fee_input: BatchFeeInput::PubdataIndependent(PubdataIndependentBatchFeeModelInput {
            l1_gas_price: 100,
            fair_l2_gas_price: 100,
            fair_pubdata_price: 100,
        }),
        base_fee_per_gas: 10,
        base_system_contracts_hashes: BaseSystemContractsHashes::default(),
        protocol_version: Some(ProtocolVersionId::latest()),
        l2_legacy_shared_bridge_addr: Some(Address::default()),
        pre_insert_txs: false,
        pubdata_params: PubdataParams::default(),
    }
}

#[tokio::test]
async fn processing_storage_logs_when_sealing_l2_block() {
    let connection_pool =
        ConnectionPool::<Core>::constrained_test_pool(L2BlockSealProcess::subtasks_len()).await;
    let mut l2_block = L2BlockUpdates::new(
        0,
        L2BlockNumber(3),
        H256::zero(),
        1,
        ProtocolVersionId::latest(),
    );

    let tx = create_transaction(10, 100);
    let storage_logs = [
        (U256::from(1), Query::Read(U256::from(0))),
        (U256::from(2), Query::InitialWrite(U256::from(1))),
        (
            U256::from(3),
            Query::RepeatedWrite(U256::from(2), U256::from(3)),
        ),
        (
            U256::from(2),
            Query::RepeatedWrite(U256::from(1), U256::from(4)),
        ),
    ];
    let execution_result = create_execution_result(storage_logs);
    l2_block.extend_from_executed_transaction(
        tx,
        execution_result,
        BlockGasCount::default(),
        VmExecutionMetrics::default(),
        vec![],
        vec![],
    );

    let tx = create_transaction(10, 100);
    let storage_logs = [
        (U256::from(4), Query::InitialWrite(U256::from(5))),
        (
            U256::from(3),
            Query::RepeatedWrite(U256::from(3), U256::from(6)),
        ),
    ];
    let execution_result = create_execution_result(storage_logs);
    l2_block.extend_from_executed_transaction(
        tx,
        execution_result,
        BlockGasCount::default(),
        VmExecutionMetrics::default(),
        vec![],
        vec![],
    );

    let l1_batch_number = L1BatchNumber(2);
    let seal_command = create_block_seal_command(l1_batch_number, l2_block);
    connection_pool
        .connection()
        .await
        .unwrap()
        .protocol_versions_dal()
        .save_protocol_version_with_tx(&ProtocolVersion::default())
        .await
        .unwrap();
    seal_command.seal(connection_pool.clone()).await.unwrap();
    let mut conn = connection_pool.connection().await.unwrap();

    // Manually mark the L2 block as executed so that getting touched slots from it works
    conn.blocks_dal()
        .mark_l2_blocks_as_executed_in_l1_batch(l1_batch_number)
        .await
        .unwrap();
    let touched_slots = conn
        .storage_logs_dal()
        .get_touched_slots_for_l1_batch(l1_batch_number)
        .await
        .unwrap();

    // Keys that are only read must not be written to `storage_logs`.
    let account = AccountTreeId::default();
    let read_key = StorageKey::new(account, H256::from_low_u64_be(1));
    assert!(!touched_slots.contains_key(&read_key.hashed_key()));

    // The storage logs must be inserted and read in the correct order, so that
    // `touched_slots` contain the most recent values in the L1 batch.
    assert_eq!(touched_slots.len(), 3);
    let written_kvs = [(2, 4), (3, 6), (4, 5)];
    for (key, value) in written_kvs {
        let key = StorageKey::new(account, H256::from_low_u64_be(key));
        let expected_value = H256::from_low_u64_be(value);
        assert_eq!(touched_slots[&key.hashed_key()], expected_value);
    }
}

#[tokio::test]
async fn processing_events_when_sealing_l2_block() {
    let pool =
        ConnectionPool::<Core>::constrained_test_pool(L2BlockSealProcess::subtasks_len()).await;
    let l1_batch_number = L1BatchNumber(2);
    let l2_block_number = L2BlockNumber(3);
    let mut l2_block = L2BlockUpdates::new(
        0,
        l2_block_number,
        H256::zero(),
        1,
        ProtocolVersionId::latest(),
    );

    let events = (0_u8..10).map(|i| VmEvent {
        location: (l1_batch_number, u32::from(i / 4)),
        value: vec![i],
        ..VmEvent::default()
    });
    let events: Vec<_> = events.collect();

    for events_chunk in events.chunks(4) {
        let tx = create_transaction(10, 100);
        let mut execution_result = create_execution_result([]);
        execution_result.logs.events = events_chunk.to_vec();
        l2_block.extend_from_executed_transaction(
            tx,
            execution_result,
            BlockGasCount::default(),
            VmExecutionMetrics::default(),
            vec![],
            vec![],
        );
    }

    let seal_command = create_block_seal_command(l1_batch_number, l2_block);
    pool.connection()
        .await
        .unwrap()
        .protocol_versions_dal()
        .save_protocol_version_with_tx(&ProtocolVersion::default())
        .await
        .unwrap();
    seal_command.seal(pool.clone()).await.unwrap();
    let mut conn = pool.connection().await.unwrap();

    let logs = conn
        .events_web3_dal()
        .get_all_logs(l2_block_number - 1)
        .await
        .unwrap();

    assert_eq!(logs.len(), 10);
    // The event logs should be inserted in the correct order.
    for (i, log) in logs.iter().enumerate() {
        assert_eq!(log.data.0, [i as u8]);
    }
}

fn bytecode_publishing_events(
    l1_batch_number: L1BatchNumber,
    tx_index: u32,
    bytecode_hashes: impl Iterator<Item = H256>,
) -> Vec<VmEvent> {
    bytecode_hashes
        .map(|bytecode_hash| VmEvent {
            location: (l1_batch_number, tx_index),
            address: KNOWN_CODES_STORAGE_ADDRESS,
            indexed_topics: vec![
                VmEvent::PUBLISHED_BYTECODE_SIGNATURE,
                bytecode_hash,
                H256::from_low_u64_be(1), // sentBytecodeToL1
            ],
            value: vec![],
        })
        .collect()
}

#[tokio::test]
async fn processing_dynamic_factory_deps_when_sealing_l2_block() {
    let pool =
        ConnectionPool::<Core>::constrained_test_pool(L2BlockSealProcess::subtasks_len()).await;
    let l1_batch_number = L1BatchNumber(2);
    let l2_block_number = L2BlockNumber(3);
    let mut l2_block = L2BlockUpdates::new(
        0,
        l2_block_number,
        H256::zero(),
        1,
        ProtocolVersionId::latest(),
    );

    let static_factory_deps: Vec<_> = (0_u8..10)
        .map(|byte| {
            let era_bytecode = vec![byte; 32];
            (hash_bytecode(&era_bytecode), era_bytecode)
        })
        .collect();
    let dynamic_factory_deps: Vec<_> = (0_u8..10)
        .map(|byte| {
            let evm_bytecode = vec![byte; 96];
            (hash_evm_bytecode(&evm_bytecode), evm_bytecode)
        })
        .collect();
    let mut all_factory_deps = static_factory_deps.clone();
    all_factory_deps.extend_from_slice(&dynamic_factory_deps);

    let events = bytecode_publishing_events(
        l1_batch_number,
        0,
        static_factory_deps
            .iter()
            .chain(&dynamic_factory_deps)
            .map(|(hash, _)| *hash),
    );

    let mut tx = create_transaction(10, 100);
    tx.execute.factory_deps = static_factory_deps
        .into_iter()
        .map(|(_, bytecode)| bytecode)
        .collect();
    let mut execution_result = create_execution_result([]);
    execution_result.dynamic_factory_deps = dynamic_factory_deps.into_iter().collect();
    execution_result.logs.events = events;
    l2_block.extend_from_executed_transaction(
        tx,
        execution_result,
        BlockGasCount::default(),
        VmExecutionMetrics::default(),
        vec![],
        vec![],
    );

    assert_eq!(
        l2_block.new_factory_deps.len(),
        all_factory_deps.len(),
        "{:?}",
        l2_block.new_factory_deps
    );
    for (hash, bytecode) in &all_factory_deps {
        assert_eq!(
            l2_block.new_factory_deps.get(hash),
            Some(bytecode),
            "{hash:?}"
        );
    }

    let seal_command = create_block_seal_command(l1_batch_number, l2_block);
    pool.connection()
        .await
        .unwrap()
        .protocol_versions_dal()
        .save_protocol_version_with_tx(&ProtocolVersion::default())
        .await
        .unwrap();
    seal_command.seal(pool.clone()).await.unwrap();

    let mut conn = pool.connection().await.unwrap();
    let persisted_factory_deps = conn
        .factory_deps_dal()
        .dump_all_factory_deps_for_tests()
        .await;
    for (hash, bytecode) in &all_factory_deps {
        assert_eq!(persisted_factory_deps.get(hash), Some(bytecode), "{hash:?}");
    }
}

#[test_casing(2, COMMITMENT_MODES)]
#[tokio::test]
async fn l2_block_processing_after_snapshot_recovery(commitment_mode: L1BatchCommitmentMode) {
    let connection_pool = ConnectionPool::<Core>::test_pool().await;
    let tester = Tester::new(commitment_mode);
    let mut storage = connection_pool.connection().await.unwrap();
    let snapshot_recovery =
        prepare_recovery_snapshot(&mut storage, L1BatchNumber(23), L2BlockNumber(42), &[]).await;

    let (mut mempool, mut mempool_guard) =
        tester.create_test_mempool_io(connection_pool.clone()).await;
    let (cursor, maybe_pending_batch) = mempool.initialize().await.unwrap();
    assert_eq!(cursor.next_l2_block, snapshot_recovery.l2_block_number + 1);
    assert_eq!(cursor.l1_batch, snapshot_recovery.l1_batch_number + 1);
    assert!(maybe_pending_batch.is_none());

    // Insert a transaction into the mempool in order to open a new batch.
    let tx_filter = l2_tx_filter(
        &tester.create_batch_fee_input_provider().await,
        ProtocolVersionId::latest().into(),
    )
    .await
    .unwrap();
    let tx = tester.insert_tx(
        &mut mempool_guard,
        tx_filter.fee_per_gas,
        tx_filter.gas_per_pubdata,
        TransactionTimeRangeConstraint::default(),
    );
    insert_l2_transaction(&mut storage, &tx).await;

    let previous_batch_hash = mempool
        .load_batch_state_hash(snapshot_recovery.l1_batch_number)
        .await
        .unwrap();
    assert_eq!(previous_batch_hash, snapshot_recovery.l1_batch_root_hash);

    let l1_batch_params = mempool
        .wait_for_new_batch_params(&cursor, Duration::from_secs(10))
        .await
        .unwrap()
        .expect("no batch params generated");
    let (system_env, l1_batch_env, pubdata_params) = l1_batch_params.into_env(
        L2ChainId::default(),
        BASE_SYSTEM_CONTRACTS.clone(),
        &cursor,
        previous_batch_hash,
    );
    let mut updates = UpdatesManager::new(&l1_batch_env, &system_env, pubdata_params);

    let tx_hash = tx.hash();
    updates.extend_from_executed_transaction(
        tx.into(),
        create_execution_result([]),
        vec![],
        BlockGasCount::default(),
        VmExecutionMetrics::default(),
        vec![],
    );

    let (mut persistence, l2_block_sealer) =
        StateKeeperPersistence::new(connection_pool.clone(), Some(Address::default()), 0)
            .await
            .unwrap();
    tokio::spawn(l2_block_sealer.run());
    persistence.handle_l2_block(&updates).await.unwrap();

    // Check that the L2 block is persisted and has correct data.
    let persisted_l2_block = storage
        .blocks_dal()
        .get_l2_block_header(snapshot_recovery.l2_block_number + 1)
        .await
        .unwrap()
        .expect("no L2 block persisted");
    assert_eq!(
        persisted_l2_block.number,
        snapshot_recovery.l2_block_number + 1
    );
    assert_eq!(persisted_l2_block.l2_tx_count, 1);

    let mut l2_block_hasher = L2BlockHasher::new(
        persisted_l2_block.number,
        persisted_l2_block.timestamp,
        snapshot_recovery.l2_block_hash,
    );
    l2_block_hasher.push_tx_hash(tx_hash);
    assert_eq!(
        persisted_l2_block.hash,
        l2_block_hasher.finalize(ProtocolVersionId::latest())
    );

    let l2_block_transactions = storage
        .transactions_web3_dal()
        .get_raw_l2_block_transactions(persisted_l2_block.number)
        .await
        .unwrap();
    assert_eq!(l2_block_transactions.len(), 1);
    assert_eq!(l2_block_transactions[0].hash(), tx_hash);

    // Emulate node restart.
    let (mut mempool, _) = tester.create_test_mempool_io(connection_pool.clone()).await;
    let (cursor, maybe_pending_batch) = mempool.initialize().await.unwrap();
    assert_eq!(cursor.next_l2_block, snapshot_recovery.l2_block_number + 2);
    assert_eq!(cursor.l1_batch, snapshot_recovery.l1_batch_number + 1);

    let pending_batch = maybe_pending_batch.expect("no pending batch");
    assert_eq!(
        pending_batch.l1_batch_env.number,
        snapshot_recovery.l1_batch_number + 1
    );
    assert_eq!(
        pending_batch.l1_batch_env.previous_batch_hash,
        Some(snapshot_recovery.l1_batch_root_hash)
    );
    assert_eq!(
        pending_batch.l1_batch_env.first_l2_block.prev_block_hash,
        snapshot_recovery.l2_block_hash
    );
    assert_eq!(pending_batch.pending_l2_blocks.len(), 1);
    assert_eq!(
        pending_batch.pending_l2_blocks[0].number,
        snapshot_recovery.l2_block_number + 1
    );
    assert_eq!(
        pending_batch.pending_l2_blocks[0].prev_block_hash,
        snapshot_recovery.l2_block_hash
    );
    assert_eq!(pending_batch.pending_l2_blocks[0].txs.len(), 1);
    assert_eq!(pending_batch.pending_l2_blocks[0].txs[0].hash(), tx_hash);
}

/// Ensure that subsequent L2 blocks that belong to the same L1 batch have different timestamps
#[test_casing(2, COMMITMENT_MODES)]
#[tokio::test]
async fn different_timestamp_for_l2_blocks_in_same_batch(commitment_mode: L1BatchCommitmentMode) {
    let connection_pool = ConnectionPool::<Core>::constrained_test_pool(1).await;
    let tester = Tester::new(commitment_mode);

    // Genesis is needed for proper mempool initialization.
    tester.genesis(&connection_pool).await;
    let (mut mempool, _) = tester.create_test_mempool_io(connection_pool).await;
    let (mut io_cursor, _) = mempool.initialize().await.unwrap();
    let current_timestamp = seconds_since_epoch();
    io_cursor.prev_l2_block_timestamp = current_timestamp;

    let l2_block_params = mempool
        .wait_for_new_l2_block_params(&io_cursor, Duration::from_secs(10))
        .await
        .unwrap()
        .expect("no new L2 block params");
    assert!(l2_block_params.timestamp > current_timestamp);
}

#[test_casing(2, COMMITMENT_MODES)]
#[tokio::test]
async fn continue_unsealed_batch_on_restart(commitment_mode: L1BatchCommitmentMode) {
    let connection_pool = ConnectionPool::<Core>::test_pool().await;
    let tester = Tester::new(commitment_mode);
    tester.genesis(&connection_pool).await;
    let mut storage = connection_pool.connection().await.unwrap();

    let (mut mempool, mut mempool_guard) =
        tester.create_test_mempool_io(connection_pool.clone()).await;
    let (cursor, _) = mempool.initialize().await.unwrap();

    // Insert a transaction into the mempool in order to open a new batch.
    let tx_filter = l2_tx_filter(
        &tester.create_batch_fee_input_provider().await,
        ProtocolVersionId::latest().into(),
    )
    .await
    .unwrap();
    let tx = tester.insert_tx(
        &mut mempool_guard,
        tx_filter.fee_per_gas,
        tx_filter.gas_per_pubdata,
        TransactionTimeRangeConstraint::default(),
    );
    insert_l2_transaction(&mut storage, &tx).await;

    let old_l1_batch_params = mempool
        .wait_for_new_batch_params(&cursor, Duration::from_secs(10))
        .await
        .unwrap()
        .expect("no batch params generated");

    // Restart
    drop((mempool, mempool_guard, cursor));
    let (mut mempool, _) = tester.create_test_mempool_io(connection_pool.clone()).await;
    let (cursor, _) = mempool.initialize().await.unwrap();

    let new_l1_batch_params = mempool
        .wait_for_new_batch_params(&cursor, Duration::from_secs(10))
        .await
        .unwrap()
        .expect("no batch params generated");

    assert_eq!(old_l1_batch_params, new_l1_batch_params);
}

#[test_casing(2, COMMITMENT_MODES)]
#[tokio::test]
async fn insert_unsealed_batch_on_init(commitment_mode: L1BatchCommitmentMode) {
    let connection_pool = ConnectionPool::<Core>::test_pool().await;
    let mut tester = Tester::new(commitment_mode);
    tester.genesis(&connection_pool).await;
    let fee_input = BatchFeeInput::pubdata_independent(55, 555, 5555);
    let tx_result = tester
        .insert_l2_block(&connection_pool, 1, 5, fee_input)
        .await;
    tester
        .insert_sealed_batch(&connection_pool, 1, &[tx_result])
        .await;
    // Pre-insert L2 block without its unsealed L1 batch counterpart
    tester.set_timestamp(2);
    tester
        .insert_l2_block(&connection_pool, 2, 5, fee_input)
        .await;

    let (mut mempool, _) = tester.create_test_mempool_io(connection_pool.clone()).await;
    // Initialization is supposed to recognize that the current L1 batch is not present in the DB and
    // insert it itself.
    let (cursor, _) = mempool.initialize().await.unwrap();

    // Make sure we are able to fetch the newly inserted batch's params
    let l1_batch_params = mempool
        .wait_for_new_batch_params(&cursor, Duration::from_secs(10))
        .await
        .unwrap()
        .expect("no batch params generated");
    assert_eq!(l1_batch_params.fee_input, fee_input);
    assert_eq!(l1_batch_params.first_l2_block.timestamp, 2);
}

#[tokio::test]
async fn test_mempool_with_timestamp_assertion() {
    let connection_pool = ConnectionPool::<Core>::constrained_test_pool(2).await;
    // what commitment mode to use is irrelevant here
    let tester = Tester::new(L1BatchCommitmentMode::Rollup);
    let mut storage = connection_pool.connection().await.unwrap();

    tester.genesis(&connection_pool).await;

    // Insert a sealed batch so there will be a `prev_l1_batch_state_root`.
    // These gas values are random and don't matter for filter calculation.
    let tx_result = tester
        .insert_l2_block(&connection_pool, 1, 5, BatchFeeInput::l1_pegged(55, 555))
        .await;
    tester
        .insert_sealed_batch(&connection_pool, 1, &[tx_result])
        .await;

    // Create a copy of the tx filter that the mempool will use.
    let want_filter = l2_tx_filter(
        &tester.create_batch_fee_input_provider().await,
        ProtocolVersionId::latest().into(),
    )
    .await
    .unwrap();

    // Create a mempool without pending batch and ensure that filter is not initialized just yet.
    let (mut mempool, mut guard) = tester.create_test_mempool_io(connection_pool).await;
    mempool.initialize().await.unwrap();
    assert_eq!(mempool.filter(), &L2TxFilter::default());

    let system_time = SystemTime::now()
        .duration_since(UNIX_EPOCH)
        .expect("Time went backwards")
        .as_secs();

    // inserting 3 transactions - a good one, sandwiched in between two bad ones. The good one should
    // be returned by wait_for_next_tx, while two bad ones should be rejected.
    let rejected_tx_1 = tester.insert_tx(
        &mut guard,
        want_filter.fee_per_gas,
        want_filter.gas_per_pubdata,
        TransactionTimeRangeConstraint {
            timestamp_asserter_range: Some(system_time - 20000..system_time - 10000),
        },
    );
    let expected_tx = tester.insert_tx(
        &mut guard,
        want_filter.fee_per_gas,
        want_filter.gas_per_pubdata,
        TransactionTimeRangeConstraint {
            timestamp_asserter_range: Some(system_time - 1000..system_time + 1000),
        },
    );
    let rejected_tx_2 = tester.insert_tx(
        &mut guard,
        want_filter.fee_per_gas,
        want_filter.gas_per_pubdata,
        TransactionTimeRangeConstraint {
            timestamp_asserter_range: Some(system_time + 10000..system_time + 20000),
        },
    );
    insert_l2_transaction(&mut storage, &rejected_tx_1).await;
    insert_l2_transaction(&mut storage, &expected_tx).await;
    insert_l2_transaction(&mut storage, &rejected_tx_2).await;

    let tx = mempool
        .wait_for_next_tx(Duration::from_secs(2), system_time)
        .await
        .unwrap()
        .expect("No expected transaction in the mempool");
    assert_eq!(expected_tx.hash(), tx.hash());

    let next_tx = mempool
        .wait_for_next_tx(Duration::from_secs(2), system_time)
        .await
        .expect("Should be no more transactions in the mempool");
    assert!(next_tx.is_none());

    // verify that two transactions have been rejected
    let rejected_storage_tx_1 = storage
        .transactions_dal()
        .get_storage_tx_by_hash(rejected_tx_1.hash())
        .await
        .unwrap()
        .expect("Failed to find transaction");
    assert_eq!(
        "rejected: Transaction failed block.timestamp assertion",
        rejected_storage_tx_1.error.unwrap()
    );

    let rejected_storage_tx_2 = storage
        .transactions_dal()
        .get_storage_tx_by_hash(rejected_tx_2.hash())
        .await
        .unwrap()
        .expect("Failed to find transaction");
    assert_eq!(
        "rejected: Transaction failed block.timestamp assertion",
        rejected_storage_tx_2.error.unwrap()
    );
}

async fn insert_l2_transaction(storage: &mut Connection<'_, Core>, tx: &L2Tx) {
    storage
        .transactions_dal()
        .insert_transaction_l2(
            tx,
            TransactionExecutionMetrics::default(),
            ValidationTraces::default(),
        )
        .await
        .unwrap();
}<|MERGE_RESOLUTION|>--- conflicted
+++ resolved
@@ -20,13 +20,7 @@
     AccountTreeId, Address, L1BatchNumber, L2BlockNumber, L2ChainId, ProtocolVersion,
     ProtocolVersionId, StorageKey, TransactionTimeRangeConstraint, H256, U256,
 };
-<<<<<<< HEAD
-=======
-use zksync_utils::{
-    bytecode::{hash_bytecode, hash_evm_bytecode},
-    time::seconds_since_epoch,
-};
->>>>>>> 4509179f
+use zksync_utils::bytecode::{hash_bytecode, hash_evm_bytecode};
 
 use self::tester::Tester;
 use crate::{
