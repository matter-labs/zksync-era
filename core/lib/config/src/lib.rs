--- conflicted
+++ resolved
@@ -17,9 +17,5 @@
 mod observability_ext;
 pub mod sources;
 #[cfg(test)]
-<<<<<<< HEAD
 mod tests;
-=======
-mod tests;
-mod utils;
->>>>>>> d019cec9
+mod utils;