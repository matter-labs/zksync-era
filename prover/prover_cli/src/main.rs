--- conflicted
+++ resolved
@@ -2,12 +2,9 @@
 
 #[tokio::main]
 async fn main() {
-<<<<<<< HEAD
-=======
     tracing_subscriber::fmt()
         .with_max_level(tracing::Level::ERROR)
         .init();
->>>>>>> 8ddd0397
     match cli::start().await {
         Ok(_) => {}
         Err(err) => {
