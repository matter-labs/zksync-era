--- conflicted
+++ resolved
@@ -192,11 +192,7 @@
 
 export async function waitForInteropRootNonZero(
     provider: zksync.Provider,
-<<<<<<< HEAD
-    alice: zksync.Wallet,
-=======
     wallet: zksync.Wallet,
->>>>>>> 9bc3ff5e
     l1BatchNumber: number
 ) {
     const interopRootStorageAbi = ArtifactL2InteropRootStorage.abi;
@@ -207,24 +203,15 @@
     let count = 0;
     while (currentRoot === ethers.ZeroHash && count < 60) {
         // We make repeated transactions to force the L2 to update the interop root.
-<<<<<<< HEAD
-        const tx = await alice.transfer({
-            to: alice.address,
-=======
         const tx = await wallet.transfer({
             to: wallet.address,
->>>>>>> 9bc3ff5e
             amount: 1,
             token: baseTokenAddress
         });
         await tx.wait();
 
         currentRoot = await l2InteropRootStorage.interopRoots(GATEWAY_CHAIN_ID, l1BatchNumber);
-<<<<<<< HEAD
-        await zksync.utils.sleep(alice.provider.pollingInterval);
-=======
         await zksync.utils.sleep(wallet.provider.pollingInterval);
->>>>>>> 9bc3ff5e
 
         count++;
     }
