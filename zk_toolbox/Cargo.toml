[workspace]
members = [
    "crates/common",
    "crates/config",
    "crates/types",
    "crates/zk_inception",
    "crates/zk_supervisor",
    "crates/git_version_macro",
]
resolver = "2"

[workspace.package]
version = "0.1.0"
edition = "2021"
homepage = "https://zksync.io/"
license = "MIT OR Apache-2.0"
authors = ["The Matter Labs Team <hello@matterlabs.dev>"]
exclude = ["./github"]
repository = "https://github.com/matter-labs/zk_toolbox/"
description = "ZK Toolbox is a set of tools for working with zk stack."
keywords = ["zk", "cryptography", "blockchain", "ZKStack", "ZKsync"]


[workspace.dependencies]
# Local dependencies
common = { path = "crates/common" }
config = { path = "crates/config" }
types = { path = "crates/types" }
git_version_macro = { path = "crates/git_version_macro" }

# ZkSync deps
zksync_config = { path = "../core/lib/config" }
zksync_protobuf_config = { path = "../core/lib/protobuf_config" }
zksync_basic_types = { path = "../core/lib/basic_types" }
<<<<<<< HEAD
zksync_consensus_roles = "=0.2.0"
zksync_consensus_crypto = "=0.2.0"
zksync_protobuf = "=0.2.0"
=======
zksync_consensus_roles = "=0.3.0"
zksync_consensus_crypto = "=0.3.0"
zksync_protobuf = "=0.3.0"
>>>>>>> 57b99d4f

# External dependencies
anyhow = "1.0.82"
clap = { version = "4.4", features = ["derive", "wrap_help", "string"] }
slugify-rs = "0.0.3"
cliclack = "0.2.5"
console = "0.15.8"
chrono = "0.4.38"
ethers = "2.0"
futures = "0.3.30"
human-panic = "2.0"
lazy_static = "1.4.0"
once_cell = "1.19.0"
rand = "0.8.5"
serde = { version = "1.0", features = ["derive"] }
serde_json = "1.0"
serde_yaml = "0.9"
sqlx = { version = "0.8.1", features = [
    "runtime-tokio",
    "migrate",
    "postgres",
] }
strum = { version = "0.26", features = ["derive"] }
thiserror = "1.0.57"
tokio = { version = "1.37", features = ["full"] }
toml = "0.8.12"
url = { version = "2.5.0", features = ["serde"] }
xshell = "0.2.6"
clap-markdown = "0.1.4"
secrecy = "0.8.0"<|MERGE_RESOLUTION|>--- conflicted
+++ resolved
@@ -32,15 +32,9 @@
 zksync_config = { path = "../core/lib/config" }
 zksync_protobuf_config = { path = "../core/lib/protobuf_config" }
 zksync_basic_types = { path = "../core/lib/basic_types" }
-<<<<<<< HEAD
-zksync_consensus_roles = "=0.2.0"
-zksync_consensus_crypto = "=0.2.0"
-zksync_protobuf = "=0.2.0"
-=======
 zksync_consensus_roles = "=0.3.0"
 zksync_consensus_crypto = "=0.3.0"
 zksync_protobuf = "=0.3.0"
->>>>>>> 57b99d4f
 
 # External dependencies
 anyhow = "1.0.82"
