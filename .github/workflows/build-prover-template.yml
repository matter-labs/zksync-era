--- conflicted
+++ resolved
@@ -84,11 +84,8 @@
       - name: download CRS
         if: matrix.component == 'proof-fri-compressor' || matrix.component == 'proof-gpu-fri-compressor'
         run: |
-<<<<<<< HEAD
           ci_run curl -LO https://storage.googleapis.com/matterlabs-setup-keys-us/setup-keys/setup_2\^24.key
-=======
-          ci_run curl --retry 5 -LO https://storage.googleapis.com/matterlabs-setup-keys-us/setup-keys/setup_2\^26.key
->>>>>>> b62677ea
+
 
       - name: login to Docker registries
         if: github.event_name != 'pull_request' && (github.ref == 'refs/heads/main' || startsWith(github.ref, 'refs/tags/'))
