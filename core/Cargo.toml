--- conflicted
+++ resolved
@@ -224,15 +224,7 @@
 pbjson-types = "0.6.0"
 
 # Eigen
-<<<<<<< HEAD
 eigenda-client-rs = {git = "https://github.com/lambdaclass/eigenda-client-rs", branch = "address-external-comments-inclusion-data-format", package = "eigen-client"} # TODO: Change for crate.io when published
-=======
-tokio-stream = "0.1.16"
-rust-kzg-bn254 = "0.2.1"
-ark-bn254 = "0.5.0"
-num-bigint = "0.4.6"
-serial_test = { version = "3.1.1", features = ["file_locks"] }
->>>>>>> abf8d002
 
 # Here and below:
 # We *always* pin the latest version of protocol to disallow accidental changes in the execution logic.
