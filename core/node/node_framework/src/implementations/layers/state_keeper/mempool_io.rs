--- conflicted
+++ resolved
@@ -39,14 +39,8 @@
     zksync_network_id: L2ChainId,
     state_keeper_config: StateKeeperConfig,
     mempool_config: MempoolConfig,
-<<<<<<< HEAD
     fee_account: wallets::AddressWallet,
-    l2_da_validator_addr: Option<Address>,
-    l1_batch_commit_data_generator_mode: L1BatchCommitmentMode,
-=======
-    wallets: wallets::StateKeeper,
     pubdata_type: PubdataType,
->>>>>>> 4f3bfe6b
 }
 
 #[derive(Debug, FromContext)]
@@ -72,27 +66,15 @@
         zksync_network_id: L2ChainId,
         state_keeper_config: StateKeeperConfig,
         mempool_config: MempoolConfig,
-<<<<<<< HEAD
         fee_account: wallets::AddressWallet,
-        l2_da_validator_addr: Option<Address>,
-        l1_batch_commit_data_generator_mode: L1BatchCommitmentMode,
-=======
-        wallets: wallets::StateKeeper,
         pubdata_type: PubdataType,
->>>>>>> 4f3bfe6b
     ) -> Self {
         Self {
             zksync_network_id,
             state_keeper_config,
             mempool_config,
-<<<<<<< HEAD
             fee_account,
-            l2_da_validator_addr,
-            l1_batch_commit_data_generator_mode,
-=======
-            wallets,
             pubdata_type,
->>>>>>> 4f3bfe6b
         }
     }
 
