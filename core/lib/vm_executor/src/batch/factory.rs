--- conflicted
+++ resolved
@@ -330,13 +330,10 @@
         system_env: SystemEnv,
         pubdata_builder: Rc<dyn PubdataBuilder>,
     ) -> anyhow::Result<StorageView<S>> {
-<<<<<<< HEAD
         // Maximal block depth that can be rolled back. 2 is enough for the current consensus implementation.
         // In simpler words, value equals 2 means that block #X can be rolled back up until block #(X+2) is started.
         const MAX_BLOCK_ROLLBACK_DEPTH: usize = 2;
 
-        tracing::info!("Starting executing L1 batch #{}", &l1_batch_params.number);
-=======
         tracing::info!(
             fast_vm_mode = ?self.fast_vm_mode,
             optional_bytecode_compression = self.optional_bytecode_compression,
@@ -344,7 +341,6 @@
             "Starting executing L1 batch #{}",
             &l1_batch_params.number,
         );
->>>>>>> d0c61e84
 
         let storage_view = StorageView::new(storage).to_rc_ptr();
         let mut vm = BatchVm::<S, Tr>::new(
@@ -471,13 +467,7 @@
         transaction: Transaction,
         vm: &mut BatchVm<S, Tr>,
     ) -> anyhow::Result<(BatchTransactionExecutionResult, Duration)> {
-<<<<<<< HEAD
-=======
         let _guard = AllocationGuard::new("batch_vm#execute_tx");
-        // Executing a next transaction means that a previous transaction was either rolled back (in which case its snapshot
-        // was already removed), or that we build on top of it (in which case, it can be removed now).
-        vm.pop_snapshot_no_rollback();
->>>>>>> d0c61e84
         // Save pre-execution VM snapshot.
         vm.make_snapshot();
 
