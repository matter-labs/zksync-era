use std::str::FromStr;

use chrono::{DateTime, Utc};
use reqwest::Client;
use rust_eigenda_signers::signers::private_key::Signer;
use rust_eigenda_v2_client::{
    core::BlobKey,
    payload_disperser::{PayloadDisperser, PayloadDisperserConfig},
    utils::SecretUrl as SecretUrlV2,
};
use rust_eigenda_v2_common::{Payload, PayloadForm};
use serde_json::{json, Value};
use subxt_signer::ExposeSecret;
use url::Url;
use zksync_config::{
    configs::da_client::eigen::{EigenSecrets, PolynomialForm, Version},
    EigenConfig,
};
use zksync_da_client::{
    types::{ClientType, DAError, DispatchResponse, FinalityResponse, InclusionData},
    DataAvailabilityClient,
};

use crate::utils::{to_non_retriable_da_error, to_retriable_da_error};

// The JSON RPC Specification defines for the Server error (Reserved for implementation-defined server-errors) the range of codes -32000 to -32099
const PROOF_NOT_FOUND_ERROR_CODE: i64 = -32001;

// We can't implement DataAvailabilityClient for an outside struct, so it is needed to defined this intermediate struct
#[derive(Debug, Clone)]
pub struct EigenDAClient {
    client: PayloadDisperser,
    sidecar_client: Client,
    sidecar_rpc: String,
    secure: bool,
}

impl EigenDAClient {
    pub async fn new(config: EigenConfig, secrets: EigenSecrets) -> anyhow::Result<Self> {
        let url = Url::from_str(
            config
                .eigenda_eth_rpc
                .ok_or(anyhow::anyhow!("Eigenda eth rpc url is not set"))?
                .expose_str(),
        )?;

        let private_key = secrets.private_key.0.expose_secret();

        let payload_form = match config.polynomial_form {
            PolynomialForm::Coeff => PayloadForm::Coeff,
            PolynomialForm::Eval => PayloadForm::Eval,
        };

        let payload_disperser_config = PayloadDisperserConfig {
            polynomial_form: payload_form,
            blob_version: config.blob_version,
            cert_verifier_router_address: config.cert_verifier_router_addr,
            eth_rpc_url: SecretUrlV2::new(url),
            disperser_rpc: config.disperser_rpc,
            use_secure_grpc_flag: config.authenticated,
            operator_state_retriever_addr: config.operator_state_retriever_addr,
            registry_coordinator_addr: config.registry_coordinator_addr,
        };

        let private_key = private_key.parse()?;
        let signer = Signer::new(private_key);
        let client = PayloadDisperser::new(payload_disperser_config, signer).await?;

        let secure = match config.version {
            Version::V2 => false,
            Version::V2Secure => true,
        };

        Ok(Self {
            client,
            sidecar_client: Client::new(),
            sidecar_rpc: config.eigenda_sidecar_rpc,
            secure,
        })
    }
}

impl EigenDAClient {
    async fn send_blob_key(&self, blob_key: String) -> anyhow::Result<()> {
        let body = json!({
            "jsonrpc": "2.0",
            "method": "generate_proof",
            "params": { "blob_id": blob_key },
            "id": 1
        });
        let response = self
            .sidecar_client
            .post(&self.sidecar_rpc)
            .json(&body)
            .send()
            .await
            .map_err(|_| anyhow::anyhow!("Failed to send blob key"))?;

        let json_response: Value = response
            .json()
            .await
            .map_err(|_| anyhow::anyhow!("Failed to parse response"))?;

        if json_response.get("error").is_some() {
            Err(anyhow::anyhow!("Failed to send blob key"))
        } else {
            Ok(())
        }
    }

    async fn get_proof(&self, blob_key: &str) -> anyhow::Result<Option<Vec<u8>>> {
        let body = json!({
            "jsonrpc": "2.0",
            "method": "get_proof",
            "params": { "blob_id": blob_key },
            "id": 1
        });
        let response = self
            .sidecar_client
            .post(&self.sidecar_rpc)
            .json(&body)
            .send()
            .await
            .map_err(|_| anyhow::anyhow!("Failed to get proof"))?;

        let json_response: Value = response
            .json()
            .await
            .map_err(|_| anyhow::anyhow!("Failed to parse response"))?;

        if let Some(error) = json_response.get("error") {
            if let Some(error_code) = error.get("code") {
                if error_code.as_i64() != Some(PROOF_NOT_FOUND_ERROR_CODE) {
                    return Err(anyhow::anyhow!("Failed to get proof for {:?}", blob_key));
                }
            }
        }

        if let Some(result) = json_response.get("result") {
            if let Some(proof) = result.as_str() {
                let proof =
                    hex::decode(proof).map_err(|_| anyhow::anyhow!("Failed to parse proof"))?;
                return Ok(Some(proof));
            }
        }

        Ok(None)
    }
}

#[async_trait::async_trait]
impl DataAvailabilityClient for EigenDAClient {
    async fn dispatch_blob(
        &self,
        _: u32, // batch number
        data: Vec<u8>,
    ) -> Result<DispatchResponse, DAError> {
        let payload = Payload::new(data);
        let blob_key = self
            .client
            .send_payload(payload)
            .await
            .map_err(to_retriable_da_error)?;

        if self.secure {
            // In V2Secure, we need to send the blob key to the sidecar for proof generation
            self.send_blob_key(blob_key.to_hex())
                .await
                .map_err(to_retriable_da_error)?;
        }
        Ok(DispatchResponse::from(blob_key.to_hex()))
    }

    async fn ensure_finality(
        &self,
        dispatch_request_id: String,
        _: DateTime<Utc>,
    ) -> Result<Option<FinalityResponse>, DAError> {
        let bytes = hex::decode(dispatch_request_id.clone()).map_err(|_| {
            to_non_retriable_da_error(anyhow::anyhow!(
                "Failed to decode blob id: {}",
                dispatch_request_id
            ))
        })?;
        let blob_key = BlobKey::from_bytes(bytes.try_into().map_err(|_| {
            to_non_retriable_da_error(anyhow::anyhow!(
                "Failed to convert bytes to a 32-byte array"
            ))
        })?);
        let eigenda_cert = self
            .client
            .get_cert(&blob_key)
            .await
            .map_err(to_retriable_da_error)?;
        if eigenda_cert.is_some() {
            Ok(Some(FinalityResponse {
                blob_id: dispatch_request_id,
            }))
        } else {
            Ok(None)
        }
    }

    async fn get_inclusion_data(&self, blob_id: &str) -> Result<Option<InclusionData>, DAError> {
        let bytes = hex::decode(blob_id).map_err(|err| {
            to_non_retriable_da_error(anyhow::anyhow!(
                "Failed to decode blob id: {}: {}",
                blob_id,
                err
            ))
        })?;
        let blob_key = BlobKey::from_bytes(bytes.try_into().map_err(|_| {
            to_non_retriable_da_error(anyhow::anyhow!(
                "Failed to convert bytes to a 32-byte array"
            ))
        })?);
        let eigenda_cert = self
            .client
            .get_cert(&blob_key)
            .await
            .map_err(to_retriable_da_error)?;
        if let Some(eigenda_cert) = eigenda_cert {
<<<<<<< HEAD
            if self.secure {
                if let Some(proof) = self
                    .get_proof(blob_id)
                    .await
                    .map_err(to_non_retriable_da_error)?
                {
                    Ok(Some(InclusionData { data: proof }))
                } else {
                    Ok(None)
                }
            } else {
                let inclusion_data = eigenda_cert
                    .to_bytes()
                    .map_err(|_| anyhow::anyhow!("Failed to convert eigenda cert to bytes"))
                    .map_err(to_non_retriable_da_error)?;
                Ok(Some(InclusionData {
                    data: inclusion_data,
                }))
            }
=======
            let inclusion_data = eigenda_cert.to_bytes().map_err(|_| {
                to_non_retriable_da_error(anyhow::anyhow!(
                    "Failed to convert eigenda cert to bytes"
                ))
            })?;
            Ok(Some(InclusionData {
                data: inclusion_data,
            }))
>>>>>>> 06c1dcb6
        } else {
            Ok(None)
        }
    }

    fn clone_boxed(&self) -> Box<dyn DataAvailabilityClient> {
        Box::new(self.clone())
    }

    fn blob_size_limit(&self) -> Option<usize> {
        PayloadDisperser::<Signer>::blob_size_limit()
    }

    fn client_type(&self) -> ClientType {
        ClientType::Eigen
    }

    async fn balance(&self) -> Result<u64, DAError> {
        Ok(0) // TODO fetch from API when payments are enabled in Eigen (PE-305)
    }
}<|MERGE_RESOLUTION|>--- conflicted
+++ resolved
@@ -220,7 +220,6 @@
             .await
             .map_err(to_retriable_da_error)?;
         if let Some(eigenda_cert) = eigenda_cert {
-<<<<<<< HEAD
             if self.secure {
                 if let Some(proof) = self
                     .get_proof(blob_id)
@@ -234,22 +233,15 @@
             } else {
                 let inclusion_data = eigenda_cert
                     .to_bytes()
-                    .map_err(|_| anyhow::anyhow!("Failed to convert eigenda cert to bytes"))
-                    .map_err(to_non_retriable_da_error)?;
+                    .map_err(|_| {
+                        to_non_retriable_da_error(anyhow::anyhow!(
+                            "Failed to convert eigenda cert to bytes"
+                        ))
+                    })?;
                 Ok(Some(InclusionData {
                     data: inclusion_data,
                 }))
             }
-=======
-            let inclusion_data = eigenda_cert.to_bytes().map_err(|_| {
-                to_non_retriable_da_error(anyhow::anyhow!(
-                    "Failed to convert eigenda cert to bytes"
-                ))
-            })?;
-            Ok(Some(InclusionData {
-                data: inclusion_data,
-            }))
->>>>>>> 06c1dcb6
         } else {
             Ok(None)
         }
