--- conflicted
+++ resolved
@@ -38,13 +38,10 @@
     pub l1_multicall3_addr: Address,
     pub ecosystem_contracts: Option<EcosystemContracts>,
     pub base_token_addr: Option<Address>,
-<<<<<<< HEAD
-=======
 
     // FIXME: maybe refactor
     pub user_facing_bridgehub_proxy_addr: Option<Address>,
     pub user_facing_diamond_proxy_addr: Option<Address>,
->>>>>>> 8b8d427f
     pub l2_native_token_vault_proxy_addr: Option<Address>,
 }
 
@@ -66,11 +63,8 @@
             governance_addr: Address::repeat_byte(0x13),
             base_token_addr: Some(Address::repeat_byte(0x14)),
             ecosystem_contracts: Some(EcosystemContracts::for_tests()),
-<<<<<<< HEAD
-=======
             user_facing_bridgehub_proxy_addr: Some(Address::repeat_byte(0x15)),
             user_facing_diamond_proxy_addr: Some(Address::repeat_byte(0x16)),
->>>>>>> 8b8d427f
             l2_native_token_vault_proxy_addr: Some(Address::repeat_byte(0x0d)),
         }
     }
