--- conflicted
+++ resolved
@@ -175,12 +175,7 @@
         l1_batch_number: L1BatchNumber,
         index_in_filtered_logs: usize,
         log_filter: impl Fn(&L2ToL1Log) -> bool,
-<<<<<<< HEAD
-        log_proof_target: Option<LogProofTarget>,
-        precommit_log_index: Option<usize>, //
-=======
         interop_mode: Option<InteropMode>,
->>>>>>> 411bbc7f
     ) -> Result<Option<L2ToL1LogProof>, Web3Error> {
         let all_l1_logs_in_batch = storage
             .blocks_web3_dal()
@@ -196,11 +191,6 @@
         else {
             return Ok(None);
         };
-        if let Some(precommit_log_index) = precommit_log_index {
-            if l1_log_index > precommit_log_index {
-                return Ok(None);
-            }
-        } //
 
         let Some(batch_with_metadata) = storage
             .blocks_dal()
@@ -307,12 +297,7 @@
         &self,
         tx_hash: H256,
         index: Option<usize>,
-<<<<<<< HEAD
-        log_proof_target: Option<LogProofTarget>,
-        precommit_log_index: Option<usize>, //
-=======
         interop_mode: Option<InteropMode>,
->>>>>>> 411bbc7f
     ) -> Result<Option<L2ToL1LogProof>, Web3Error> {
         if let Some(handler) = &self.state.l2_l1_log_proof_handler {
             return handler
@@ -344,12 +329,7 @@
                 l1_batch_number,
                 index.unwrap_or(0),
                 |log| log.tx_number_in_block == l1_batch_tx_index,
-<<<<<<< HEAD
-                log_proof_target,
-                precommit_log_index,
-=======
                 interop_mode,
->>>>>>> 411bbc7f
             )
             .await?;
         Ok(log_proof)
