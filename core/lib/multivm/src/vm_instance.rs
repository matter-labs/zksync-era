use std::{mem, rc::Rc};

use zksync_types::{vm::VmVersion, ProtocolVersionId, Transaction};
use zksync_vm2::interface::Tracer;
use zksync_vm_interface::{pubdata::PubdataBuilder, InspectExecutionMode};

use crate::{
    glue::history_mode::HistoryMode,
    interface::{
        storage::{ImmutableStorageView, ReadStorage, StoragePtr, StorageView},
        utils::ShadowVm,
<<<<<<< HEAD
        BytecodeCompressionResult, FinishedL1Batch, L1BatchEnv, L2BlockEnv, SystemEnv,
        VmExecutionResultAndLogs, VmFactory, VmInterface, VmInterfaceHistoryEnabled,
        VmMemoryMetrics,
=======
        BytecodeCompressionResult, FinishedL1Batch, L1BatchEnv, L2BlockEnv, PushTransactionResult,
        SystemEnv, VmExecutionMode, VmExecutionResultAndLogs, VmFactory, VmInterface,
        VmInterfaceHistoryEnabled, VmMemoryMetrics,
>>>>>>> 7241ae13
    },
    tracers::TracerDispatcher,
    vm_latest::HistoryEnabled,
};

/// Enumeration encompassing all supported legacy VM versions.
///
/// # Important
///
/// Methods with a tracer arg take the provided tracer, replacing it with the default value. Legacy tracers
/// are adapted for this workflow (previously, tracers were passed by value), so they provide means to extract state after execution
/// if necessary (e.g., using `Arc<OnceCell<_>>`).
#[derive(Debug)]
pub enum LegacyVmInstance<S: ReadStorage, H: HistoryMode> {
    VmM5(crate::vm_m5::Vm<StorageView<S>, H>),
    VmM6(crate::vm_m6::Vm<StorageView<S>, H>),
    Vm1_3_2(crate::vm_1_3_2::Vm<StorageView<S>, H>),
    VmVirtualBlocks(crate::vm_virtual_blocks::Vm<StorageView<S>, H>),
    VmVirtualBlocksRefundsEnhancement(crate::vm_refunds_enhancement::Vm<StorageView<S>, H>),
    VmBoojumIntegration(crate::vm_boojum_integration::Vm<StorageView<S>, H>),
    Vm1_4_1(crate::vm_1_4_1::Vm<StorageView<S>, H>),
    Vm1_4_2(crate::vm_1_4_2::Vm<StorageView<S>, H>),
    Vm1_5_0(crate::vm_latest::Vm<StorageView<S>, H>),
}

macro_rules! dispatch_legacy_vm {
    ($self:ident.$function:ident($($params:tt)*)) => {
        match $self {
            Self::VmM5(vm) => vm.$function($($params)*),
            Self::VmM6(vm) => vm.$function($($params)*),
            Self::Vm1_3_2(vm) => vm.$function($($params)*),
            Self::VmVirtualBlocks(vm) => vm.$function($($params)*),
            Self::VmVirtualBlocksRefundsEnhancement(vm) => vm.$function($($params)*),
            Self::VmBoojumIntegration(vm) => vm.$function($($params)*),
            Self::Vm1_4_1(vm) => vm.$function($($params)*),
            Self::Vm1_4_2(vm) => vm.$function($($params)*),
            Self::Vm1_5_0(vm) => vm.$function($($params)*),
        }
    };
}

impl<S: ReadStorage, H: HistoryMode> VmInterface for LegacyVmInstance<S, H> {
    type TracerDispatcher = TracerDispatcher<StorageView<S>, H>;

    fn push_transaction(&mut self, tx: Transaction) -> PushTransactionResult<'_> {
        dispatch_legacy_vm!(self.push_transaction(tx))
    }

    /// Execute next transaction with custom tracers
    fn inspect(
        &mut self,
        dispatcher: &mut Self::TracerDispatcher,
        execution_mode: InspectExecutionMode,
    ) -> VmExecutionResultAndLogs {
        dispatch_legacy_vm!(self.inspect(&mut mem::take(dispatcher).into(), execution_mode))
    }

    fn start_new_l2_block(&mut self, l2_block_env: L2BlockEnv) {
        dispatch_legacy_vm!(self.start_new_l2_block(l2_block_env))
    }

    /// Inspect transaction with optional bytecode compression.
    fn inspect_transaction_with_bytecode_compression(
        &mut self,
        dispatcher: &mut Self::TracerDispatcher,
        tx: Transaction,
        with_compression: bool,
    ) -> (BytecodeCompressionResult<'_>, VmExecutionResultAndLogs) {
        dispatch_legacy_vm!(self.inspect_transaction_with_bytecode_compression(
            &mut mem::take(dispatcher).into(),
            tx,
            with_compression
        ))
    }

    /// Return the results of execution of all batch
    fn finish_batch(&mut self, pubdata_builder: Option<Rc<dyn PubdataBuilder>>) -> FinishedL1Batch {
        dispatch_legacy_vm!(self.finish_batch(pubdata_builder))
    }
}

impl<S: ReadStorage, H: HistoryMode> VmFactory<StorageView<S>> for LegacyVmInstance<S, H> {
    fn new(
        batch_env: L1BatchEnv,
        system_env: SystemEnv,
        storage_view: StoragePtr<StorageView<S>>,
    ) -> Self {
        let protocol_version = system_env.version;
        let vm_version: VmVersion = protocol_version.into();
        Self::new_with_specific_version(batch_env, system_env, storage_view, vm_version)
    }
}

impl<S: ReadStorage> VmInterfaceHistoryEnabled for LegacyVmInstance<S, HistoryEnabled> {
    fn make_snapshot(&mut self) {
        dispatch_legacy_vm!(self.make_snapshot());
    }

    fn rollback_to_the_latest_snapshot(&mut self) {
        dispatch_legacy_vm!(self.rollback_to_the_latest_snapshot());
    }

    fn pop_snapshot_no_rollback(&mut self) {
        dispatch_legacy_vm!(self.pop_snapshot_no_rollback());
    }
}

impl<S: ReadStorage, H: HistoryMode> LegacyVmInstance<S, H> {
    pub fn new_with_specific_version(
        l1_batch_env: L1BatchEnv,
        system_env: SystemEnv,
        storage_view: StoragePtr<StorageView<S>>,
        vm_version: VmVersion,
    ) -> Self {
        match vm_version {
            VmVersion::M5WithoutRefunds => {
                let vm = crate::vm_m5::Vm::new_with_subversion(
                    l1_batch_env,
                    system_env,
                    storage_view,
                    crate::vm_m5::vm_instance::MultiVMSubversion::V1,
                );
                Self::VmM5(vm)
            }
            VmVersion::M5WithRefunds => {
                let vm = crate::vm_m5::Vm::new_with_subversion(
                    l1_batch_env,
                    system_env,
                    storage_view,
                    crate::vm_m5::vm_instance::MultiVMSubversion::V2,
                );
                Self::VmM5(vm)
            }
            VmVersion::M6Initial => {
                let vm = crate::vm_m6::Vm::new_with_subversion(
                    l1_batch_env,
                    system_env,
                    storage_view,
                    crate::vm_m6::vm_instance::MultiVMSubversion::V1,
                );
                Self::VmM6(vm)
            }
            VmVersion::M6BugWithCompressionFixed => {
                let vm = crate::vm_m6::Vm::new_with_subversion(
                    l1_batch_env,
                    system_env,
                    storage_view,
                    crate::vm_m6::vm_instance::MultiVMSubversion::V2,
                );
                Self::VmM6(vm)
            }
            VmVersion::Vm1_3_2 => {
                let vm = crate::vm_1_3_2::Vm::new(l1_batch_env, system_env, storage_view);
                Self::Vm1_3_2(vm)
            }
            VmVersion::VmVirtualBlocks => {
                let vm = crate::vm_virtual_blocks::Vm::new(l1_batch_env, system_env, storage_view);
                Self::VmVirtualBlocks(vm)
            }
            VmVersion::VmVirtualBlocksRefundsEnhancement => {
                let vm =
                    crate::vm_refunds_enhancement::Vm::new(l1_batch_env, system_env, storage_view);
                Self::VmVirtualBlocksRefundsEnhancement(vm)
            }
            VmVersion::VmBoojumIntegration => {
                let vm =
                    crate::vm_boojum_integration::Vm::new(l1_batch_env, system_env, storage_view);
                Self::VmBoojumIntegration(vm)
            }
            VmVersion::Vm1_4_1 => {
                let vm = crate::vm_1_4_1::Vm::new(l1_batch_env, system_env, storage_view);
                Self::Vm1_4_1(vm)
            }
            VmVersion::Vm1_4_2 => {
                let vm = crate::vm_1_4_2::Vm::new(l1_batch_env, system_env, storage_view);
                Self::Vm1_4_2(vm)
            }
            VmVersion::Vm1_5_0SmallBootloaderMemory => {
                let vm = crate::vm_latest::Vm::new_with_subversion(
                    l1_batch_env,
                    system_env,
                    storage_view,
                    crate::vm_latest::MultiVMSubversion::SmallBootloaderMemory,
                );
                Self::Vm1_5_0(vm)
            }
            VmVersion::Vm1_5_0IncreasedBootloaderMemory => {
                let vm = crate::vm_latest::Vm::new_with_subversion(
                    l1_batch_env,
                    system_env,
                    storage_view,
                    crate::vm_latest::MultiVMSubversion::IncreasedBootloaderMemory,
                );
                Self::Vm1_5_0(vm)
            }
            VmVersion::VmGateway => {
                let vm = crate::vm_latest::Vm::new_with_subversion(
                    l1_batch_env,
                    system_env,
                    storage_view,
                    crate::vm_latest::MultiVMSubversion::Gateway,
                );
                Self::Vm1_5_0(vm)
            }
        }
    }

    /// Returns memory-related oracle metrics.
    pub fn record_vm_memory_metrics(&self) -> VmMemoryMetrics {
        dispatch_legacy_vm!(self.record_vm_memory_metrics())
    }
}

/// Fast VM shadowed by the latest legacy VM.
pub type ShadowedFastVm<S, Tr = ()> = ShadowVm<
    S,
    crate::vm_latest::Vm<StorageView<S>, HistoryEnabled>,
    crate::vm_fast::Vm<ImmutableStorageView<S>, Tr>,
>;

/// Fast VM variants.
#[derive(Debug)]
pub enum FastVmInstance<S: ReadStorage, Tr> {
    /// Fast VM running in isolation.
    Fast(crate::vm_fast::Vm<ImmutableStorageView<S>, Tr>),
    /// Fast VM shadowed by the latest legacy VM.
    Shadowed(ShadowedFastVm<S, Tr>),
}

macro_rules! dispatch_fast_vm {
    ($self:ident.$function:ident($($params:tt)*)) => {
        match $self {
            Self::Fast(vm) => vm.$function($($params)*),
            Self::Shadowed(vm) => vm.$function($($params)*),
        }
    };
}

impl<S: ReadStorage, Tr: Tracer + Default + 'static> VmInterface for FastVmInstance<S, Tr> {
    type TracerDispatcher = (
        crate::vm_latest::TracerDispatcher<StorageView<S>, HistoryEnabled>,
        Tr,
    );

    fn push_transaction(&mut self, tx: Transaction) -> PushTransactionResult<'_> {
        dispatch_fast_vm!(self.push_transaction(tx))
    }

    fn inspect(
        &mut self,
        tracer: &mut Self::TracerDispatcher,
        execution_mode: InspectExecutionMode,
    ) -> VmExecutionResultAndLogs {
        match self {
            Self::Fast(vm) => vm.inspect(&mut tracer.1, execution_mode),
            Self::Shadowed(vm) => vm.inspect(tracer, execution_mode),
        }
    }

    fn start_new_l2_block(&mut self, l2_block_env: L2BlockEnv) {
        dispatch_fast_vm!(self.start_new_l2_block(l2_block_env));
    }

    fn inspect_transaction_with_bytecode_compression(
        &mut self,
        tracer: &mut Self::TracerDispatcher,
        tx: Transaction,
        with_compression: bool,
    ) -> (BytecodeCompressionResult<'_>, VmExecutionResultAndLogs) {
        match self {
            Self::Fast(vm) => vm.inspect_transaction_with_bytecode_compression(
                &mut tracer.1,
                tx,
                with_compression,
            ),
            Self::Shadowed(vm) => {
                vm.inspect_transaction_with_bytecode_compression(tracer, tx, with_compression)
            }
        }
    }

    fn finish_batch(&mut self, pubdata_builder: Option<Rc<dyn PubdataBuilder>>) -> FinishedL1Batch {
        dispatch_fast_vm!(self.finish_batch(pubdata_builder))
    }
}

impl<S: ReadStorage, Tr: Tracer + Default + 'static> VmInterfaceHistoryEnabled
    for FastVmInstance<S, Tr>
{
    fn make_snapshot(&mut self) {
        dispatch_fast_vm!(self.make_snapshot());
    }

    fn rollback_to_the_latest_snapshot(&mut self) {
        dispatch_fast_vm!(self.rollback_to_the_latest_snapshot());
    }

    fn pop_snapshot_no_rollback(&mut self) {
        dispatch_fast_vm!(self.pop_snapshot_no_rollback());
    }
}

impl<S: ReadStorage, Tr: Tracer + Default + 'static> FastVmInstance<S, Tr> {
    /// Creates an isolated fast VM.
    pub fn fast(
        l1_batch_env: L1BatchEnv,
        system_env: SystemEnv,
        storage_view: StoragePtr<StorageView<S>>,
    ) -> Self {
        Self::Fast(crate::vm_fast::Vm::new(
            l1_batch_env,
            system_env,
            storage_view,
        ))
    }

    /// Creates a shadowed fast VM.
    pub fn shadowed(
        l1_batch_env: L1BatchEnv,
        system_env: SystemEnv,
        storage_view: StoragePtr<StorageView<S>>,
    ) -> Self {
        Self::Shadowed(ShadowedFastVm::new(l1_batch_env, system_env, storage_view))
    }
}

/// Checks whether the protocol version is supported by the fast VM.
pub fn is_supported_by_fast_vm(protocol_version: ProtocolVersionId) -> bool {
    matches!(
        protocol_version.into(),
        VmVersion::Vm1_5_0IncreasedBootloaderMemory
    )
}<|MERGE_RESOLUTION|>--- conflicted
+++ resolved
@@ -9,15 +9,9 @@
     interface::{
         storage::{ImmutableStorageView, ReadStorage, StoragePtr, StorageView},
         utils::ShadowVm,
-<<<<<<< HEAD
-        BytecodeCompressionResult, FinishedL1Batch, L1BatchEnv, L2BlockEnv, SystemEnv,
-        VmExecutionResultAndLogs, VmFactory, VmInterface, VmInterfaceHistoryEnabled,
+        BytecodeCompressionResult, FinishedL1Batch, L1BatchEnv, L2BlockEnv, PushTransactionResult,
+        SystemEnv, VmExecutionResultAndLogs, VmFactory, VmInterface, VmInterfaceHistoryEnabled,
         VmMemoryMetrics,
-=======
-        BytecodeCompressionResult, FinishedL1Batch, L1BatchEnv, L2BlockEnv, PushTransactionResult,
-        SystemEnv, VmExecutionMode, VmExecutionResultAndLogs, VmFactory, VmInterface,
-        VmInterfaceHistoryEnabled, VmMemoryMetrics,
->>>>>>> 7241ae13
     },
     tracers::TracerDispatcher,
     vm_latest::HistoryEnabled,
