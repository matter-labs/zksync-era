use serde::{Deserialize, Serialize};
use zksync_system_constants::SYSTEM_BLOCK_INFO_BLOCK_NUMBER_MULTIPLIER;

use std::{fmt, ops};

use zksync_basic_types::{H2048, H256, U256};
use zksync_contracts::BaseSystemContractsHashes;

use crate::{
    l2_to_l1_log::{SystemL2ToL1Log, UserL2ToL1Log},
    priority_op_onchain_data::PriorityOpOnchainData,
    web3::signing::keccak256,
    AccountTreeId, Address, L1BatchNumber, MiniblockNumber, ProtocolVersionId, Transaction,
};

/// Represents a successfully deployed smart contract.
#[derive(Debug, Clone, PartialEq, Serialize, Deserialize)]
pub struct DeployedContract {
    pub account_id: AccountTreeId,
    pub bytecode: Vec<u8>,
}

impl DeployedContract {
    pub fn new(account_id: AccountTreeId, bytecode: Vec<u8>) -> Self {
        Self {
            account_id,
            bytecode,
        }
    }
}

/// Holder for the block metadata that is not available from transactions themselves.
#[derive(Debug, Clone, PartialEq, Serialize, Deserialize)]
pub struct L1BatchHeader {
    /// Numeric ID of the block. Starts from 1, 0 block is considered genesis block and has no transactions.
    pub number: L1BatchNumber,
    /// Whether block is sealed or not (doesn't correspond to committing/verifying it on the L1).
    pub is_finished: bool,
    /// Timestamp when block was first created.
    pub timestamp: u64,
    /// Address of the fee account that was used when block was created
    pub fee_account_address: Address,
    /// Total number of processed priority operations in the block
    pub l1_tx_count: u16,
    /// Total number of processed txs that was requested offchain
    pub l2_tx_count: u16,
    /// The data of the processed priority operations hash which must be sent to the smart contract.
    pub priority_ops_onchain_data: Vec<PriorityOpOnchainData>,
    /// All user generated L2 -> L1 logs in the block.
    pub l2_to_l1_logs: Vec<UserL2ToL1Log>,
    /// Preimages of the hashes that were sent as value of L2 logs by special system L2 contract.
    pub l2_to_l1_messages: Vec<Vec<u8>>,
    /// Bloom filter for the event logs in the block.
    pub bloom: H2048,
    /// Hashes of contracts used this block
    pub used_contract_hashes: Vec<U256>,
    /// The EIP1559 base_fee used in this block.
    pub base_fee_per_gas: u64,
    /// The assumed L1 gas price within the block.
    pub l1_gas_price: u64,
    /// The L2 gas price that the operator agrees on.
    pub l2_fair_gas_price: u64,
    pub base_system_contracts_hashes: BaseSystemContractsHashes,
    /// System logs are those emitted as part of the Vm execution.
    pub system_logs: Vec<SystemL2ToL1Log>,
    /// Version of protocol used for the L1 batch.
    pub protocol_version: Option<ProtocolVersionId>,
}

/// Holder for the miniblock metadata that is not available from transactions themselves.
#[derive(Debug, Clone, PartialEq, Serialize, Deserialize)]
pub struct MiniblockHeader {
    pub number: MiniblockNumber,
    pub timestamp: u64,
    pub hash: H256,
    pub l1_tx_count: u16,
    pub l2_tx_count: u16,
    pub base_fee_per_gas: u64, // Min wei per gas that txs in this miniblock need to have.

    pub l1_gas_price: u64, // L1 gas price assumed in the corresponding batch
    pub l2_fair_gas_price: u64, // L2 gas price assumed in the corresponding batch
    pub base_system_contracts_hashes: BaseSystemContractsHashes,
    pub protocol_version: Option<ProtocolVersionId>,
    /// The maximal number of virtual blocks to be created in the miniblock.
    pub virtual_blocks: u32,
}

<<<<<<< HEAD
=======
/// Consensus-related L2 block (= miniblock) fields.
#[derive(Debug, Clone, PartialEq)]
pub struct ConsensusBlockFields {
    /// Hash of the previous consensus block.
    pub parent: validator::BlockHeaderHash,
    /// Quorum certificate for the block.
    pub justification: validator::CommitQC,
}

impl ProtoFmt for ConsensusBlockFields {
    type Proto = crate::proto::ConsensusBlockFields;

    fn read(proto: &Self::Proto) -> anyhow::Result<Self> {
        Ok(Self {
            parent: read_required(&proto.parent).context("parent")?,
            justification: read_required(&proto.justification).context("justification")?,
        })
    }

    fn build(&self) -> Self::Proto {
        Self::Proto {
            parent: Some(self.parent.build()),
            justification: Some(self.justification.build()),
        }
    }
}

impl Serialize for ConsensusBlockFields {
    fn serialize<S: serde::Serializer>(&self, s: S) -> Result<S::Ok, S::Error> {
        zksync_protobuf::serde::serialize(self, s)
    }
}

impl<'de> Deserialize<'de> for ConsensusBlockFields {
    fn deserialize<D: serde::Deserializer<'de>>(d: D) -> Result<Self, D::Error> {
        zksync_protobuf::serde::deserialize(d)
    }
}

>>>>>>> e05d9550
/// Data needed to execute a miniblock in the VM.
#[derive(Debug)]
pub struct MiniblockExecutionData {
    pub number: MiniblockNumber,
    pub timestamp: u64,
    pub prev_block_hash: H256,
    pub virtual_blocks: u32,
    pub txs: Vec<Transaction>,
}

impl L1BatchHeader {
    pub fn new(
        number: L1BatchNumber,
        timestamp: u64,
        fee_account_address: Address,
        base_system_contracts_hashes: BaseSystemContractsHashes,
        protocol_version: ProtocolVersionId,
    ) -> L1BatchHeader {
        Self {
            number,
            is_finished: false,
            timestamp,
            fee_account_address,
            l1_tx_count: 0,
            l2_tx_count: 0,
            priority_ops_onchain_data: vec![],
            l2_to_l1_logs: vec![],
            l2_to_l1_messages: vec![],
            bloom: H2048::default(),
            used_contract_hashes: vec![],
            base_fee_per_gas: 0,
            l1_gas_price: 0,
            l2_fair_gas_price: 0,
            base_system_contracts_hashes,
            system_logs: vec![],
            protocol_version: Some(protocol_version),
        }
    }

    /// Creates a hash of the priority ops data.
    pub fn priority_ops_onchain_data_hash(&self) -> H256 {
        let mut rolling_hash: H256 = keccak256(&[]).into();
        for onchain_data in &self.priority_ops_onchain_data {
            let mut preimage = Vec::new();
            preimage.extend(rolling_hash.as_bytes());
            preimage.extend(onchain_data.onchain_data_hash.as_bytes());

            rolling_hash = keccak256(&preimage).into();
        }

        rolling_hash
    }

    pub fn tx_count(&self) -> usize {
        (self.l1_tx_count + self.l2_tx_count) as usize
    }
}

#[derive(Clone, Copy, Eq, PartialEq, Default)]
pub struct BlockGasCount {
    pub commit: u32,
    pub prove: u32,
    pub execute: u32,
}

impl fmt::Debug for BlockGasCount {
    fn fmt(&self, formatter: &mut fmt::Formatter<'_>) -> fmt::Result {
        write!(
            formatter,
            "c:{}/p:{}/e:{}",
            self.commit, self.prove, self.execute
        )
    }
}

impl BlockGasCount {
    pub fn any_field_greater_than(&self, bound: u32) -> bool {
        self.commit > bound || self.prove > bound || self.execute > bound
    }
}

impl ops::Add for BlockGasCount {
    type Output = Self;

    fn add(self, rhs: Self) -> Self::Output {
        Self {
            commit: self.commit + rhs.commit,
            prove: self.prove + rhs.prove,
            execute: self.execute + rhs.execute,
        }
    }
}

impl ops::AddAssign for BlockGasCount {
    fn add_assign(&mut self, other: Self) {
        *self = Self {
            commit: self.commit + other.commit,
            prove: self.prove + other.prove,
            execute: self.execute + other.execute,
        };
    }
}

/// Returns the hash of the miniblock.
/// `txs_rolling_hash` of the miniblock is calculated the following way:
/// If the miniblock has 0 transactions, then `txs_rolling_hash` is equal to `H256::zero()`.
/// If the miniblock has i transactions, then `txs_rolling_hash` is equal to `H(H_{i-1}, H(tx_i))`, where
/// `H_{i-1}` is the `txs_rolling_hash` of the first i-1 transactions.
pub fn miniblock_hash(
    miniblock_number: MiniblockNumber,
    miniblock_timestamp: u64,
    prev_miniblock_hash: H256,
    txs_rolling_hash: H256,
) -> H256 {
    let mut digest: [u8; 128] = [0u8; 128];
    U256::from(miniblock_number.0).to_big_endian(&mut digest[0..32]);
    U256::from(miniblock_timestamp).to_big_endian(&mut digest[32..64]);
    digest[64..96].copy_from_slice(prev_miniblock_hash.as_bytes());
    digest[96..128].copy_from_slice(txs_rolling_hash.as_bytes());

    H256(keccak256(&digest))
}

/// At the beginning of the zkSync, the hashes of the blocks could be calculated as the hash of their number.
/// This method returns the hash of such miniblocks.
pub fn legacy_miniblock_hash(miniblock_number: MiniblockNumber) -> H256 {
    H256(keccak256(&miniblock_number.0.to_be_bytes()))
}

/// Returns block.number/timestamp based on the block's information
pub fn unpack_block_info(info: U256) -> (u64, u64) {
    let block_number = (info / SYSTEM_BLOCK_INFO_BLOCK_NUMBER_MULTIPLIER).as_u64();
    let block_timestamp = (info % SYSTEM_BLOCK_INFO_BLOCK_NUMBER_MULTIPLIER).as_u64();
    (block_number, block_timestamp)
}

/// Transforms block number and timestamp into a packed 32-byte representation
pub fn pack_block_info(block_number: u64, block_timestamp: u64) -> U256 {
    U256::from(block_number) * SYSTEM_BLOCK_INFO_BLOCK_NUMBER_MULTIPLIER
        + U256::from(block_timestamp)
}

/// Returns virtual_block_start_batch and virtual_block_finish_l2_block based on the virtual block upgrade information
pub fn unpack_block_upgrade_info(info: U256) -> (u64, u64) {
    // its safe to use SYSTEM_BLOCK_INFO_BLOCK_NUMBER_MULTIPLIER here, since VirtualBlockUpgradeInfo and BlockInfo are packed same way
    let virtual_block_start_batch = (info / SYSTEM_BLOCK_INFO_BLOCK_NUMBER_MULTIPLIER).as_u64();
    let virtual_block_finish_l2_block = (info % SYSTEM_BLOCK_INFO_BLOCK_NUMBER_MULTIPLIER).as_u64();
    (virtual_block_start_batch, virtual_block_finish_l2_block)
}

#[cfg(test)]
mod tests {
    use zksync_basic_types::{MiniblockNumber, H256};

    use crate::block::{legacy_miniblock_hash, miniblock_hash, pack_block_info, unpack_block_info};

    #[test]
    fn test_legacy_miniblock_hashes() {
        // The comparing with the hash taken from explorer
        let expected_hash = "6a13b75b5982035ebb28999fbf6f54e7d7fad9e290d5c5f99e7c7d75d42b6099"
            .parse()
            .unwrap();
        assert_eq!(
            legacy_miniblock_hash(MiniblockNumber(11470850)),
            expected_hash
        )
    }

    #[test]
    fn test_miniblock_hash() {
        // Comparing with a constant hash generated from a contract:
        let expected_hash: H256 =
            "c4e184fa9dde8d81aa085f3d1831b00be0a2f4e40218ff1b3456684e7eeccdfe"
                .parse()
                .unwrap();
        let prev_miniblock_hash =
            "9b14f83c434b860168ed4081f7b2a65f432f68bfea86ddf3351c02bc855dd721"
                .parse()
                .unwrap();
        let txs_rolling_hash = "67506e289f13aee79b8de3bfd99f460f46135028b85eee9da760a17a4453fb64"
            .parse()
            .unwrap();
        assert_eq!(
            expected_hash,
            miniblock_hash(
                MiniblockNumber(1),
                12,
                prev_miniblock_hash,
                txs_rolling_hash
            )
        )
    }

    #[test]
    fn test_block_packing() {
        let block_number = 101;
        let block_timestamp = 102;
        let block_info = pack_block_info(block_number, block_timestamp);

        let (unpacked_block_number, unpacked_block_timestamp) = unpack_block_info(block_info);
        assert_eq!(block_number, unpacked_block_number);
        assert_eq!(block_timestamp, unpacked_block_timestamp);
    }
}<|MERGE_RESOLUTION|>--- conflicted
+++ resolved
@@ -85,48 +85,6 @@
     pub virtual_blocks: u32,
 }
 
-<<<<<<< HEAD
-=======
-/// Consensus-related L2 block (= miniblock) fields.
-#[derive(Debug, Clone, PartialEq)]
-pub struct ConsensusBlockFields {
-    /// Hash of the previous consensus block.
-    pub parent: validator::BlockHeaderHash,
-    /// Quorum certificate for the block.
-    pub justification: validator::CommitQC,
-}
-
-impl ProtoFmt for ConsensusBlockFields {
-    type Proto = crate::proto::ConsensusBlockFields;
-
-    fn read(proto: &Self::Proto) -> anyhow::Result<Self> {
-        Ok(Self {
-            parent: read_required(&proto.parent).context("parent")?,
-            justification: read_required(&proto.justification).context("justification")?,
-        })
-    }
-
-    fn build(&self) -> Self::Proto {
-        Self::Proto {
-            parent: Some(self.parent.build()),
-            justification: Some(self.justification.build()),
-        }
-    }
-}
-
-impl Serialize for ConsensusBlockFields {
-    fn serialize<S: serde::Serializer>(&self, s: S) -> Result<S::Ok, S::Error> {
-        zksync_protobuf::serde::serialize(self, s)
-    }
-}
-
-impl<'de> Deserialize<'de> for ConsensusBlockFields {
-    fn deserialize<D: serde::Deserializer<'de>>(d: D) -> Result<Self, D::Error> {
-        zksync_protobuf::serde::deserialize(d)
-    }
-}
-
->>>>>>> e05d9550
 /// Data needed to execute a miniblock in the VM.
 #[derive(Debug)]
 pub struct MiniblockExecutionData {
