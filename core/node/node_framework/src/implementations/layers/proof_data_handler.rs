use std::sync::Arc;

use zksync_config::configs::{fri_prover_gateway::ApiMode, ProofDataHandlerConfig};
use zksync_dal::{ConnectionPool, Core};
use zksync_object_store::ObjectStore;
<<<<<<< HEAD
use zksync_types::commitment::L1BatchCommitmentMode;
=======
use zksync_proof_data_handler::ProofDataHandlerClient;
use zksync_types::{commitment::L1BatchCommitmentMode, L2ChainId};
>>>>>>> 542c7a9c

use crate::{
    implementations::resources::{
        object_store::ObjectStoreResource,
        pools::{MasterPool, PoolResource},
    },
    service::StopReceiver,
    task::{Task, TaskId},
    wiring_layer::{WiringError, WiringLayer},
    FromContext, IntoContext,
};

/// Wiring layer for proof data handler server.
#[derive(Debug)]
pub struct ProofDataHandlerLayer {
    proof_data_handler_config: ProofDataHandlerConfig,
    commitment_mode: L1BatchCommitmentMode,
<<<<<<< HEAD
=======
    l2_chain_id: L2ChainId,
    api_mode: ApiMode,
>>>>>>> 542c7a9c
}

#[derive(Debug, FromContext)]
#[context(crate = crate)]
pub struct Input {
    pub master_pool: PoolResource<MasterPool>,
    pub object_store: ObjectStoreResource,
}

#[derive(Debug, IntoContext)]
#[context(crate = crate)]
pub struct Output {
    #[context(task)]
    pub task: ProofDataHandlerTask,
}

impl ProofDataHandlerLayer {
    pub fn new(
        proof_data_handler_config: ProofDataHandlerConfig,
        commitment_mode: L1BatchCommitmentMode,
<<<<<<< HEAD
=======
        l2_chain_id: L2ChainId,
        api_mode: ApiMode,
>>>>>>> 542c7a9c
    ) -> Self {
        Self {
            proof_data_handler_config,
            commitment_mode,
<<<<<<< HEAD
=======
            l2_chain_id,
            api_mode,
>>>>>>> 542c7a9c
        }
    }
}

#[async_trait::async_trait]
impl WiringLayer for ProofDataHandlerLayer {
    type Input = Input;
    type Output = Output;

    fn layer_name(&self) -> &'static str {
        "proof_data_handler_layer"
    }

    async fn wire(self, input: Self::Input) -> Result<Self::Output, WiringError> {
        let main_pool = input.master_pool.get().await?;
        let blob_store = input.object_store.0;

        let task = ProofDataHandlerTask {
            proof_data_handler_config: self.proof_data_handler_config,
            blob_store,
            main_pool,
            commitment_mode: self.commitment_mode,
<<<<<<< HEAD
=======
            l2_chain_id: self.l2_chain_id,
            api_mode: self.api_mode,
>>>>>>> 542c7a9c
        };

        Ok(Output { task })
    }
}

#[derive(Debug)]
pub struct ProofDataHandlerTask {
    proof_data_handler_config: ProofDataHandlerConfig,
    blob_store: Arc<dyn ObjectStore>,
    main_pool: ConnectionPool<Core>,
    api_mode: ApiMode,
    commitment_mode: L1BatchCommitmentMode,
}

#[async_trait::async_trait]
impl Task for ProofDataHandlerTask {
    fn id(&self) -> TaskId {
        "proof_data_handler".into()
    }

    async fn run(self: Box<Self>, stop_receiver: StopReceiver) -> anyhow::Result<()> {
        let server_task = zksync_proof_data_handler::run_server(
            self.proof_data_handler_config.clone(),
            self.blob_store.clone(),
            self.main_pool.clone(),
            self.commitment_mode,
<<<<<<< HEAD
            stop_receiver.0,
        )
        .await
=======
            self.l2_chain_id,
            self.api_mode.clone(),
            stop_receiver.clone().0,
        );

        if self.api_mode == ApiMode::Legacy {
            server_task.await
        } else {
            let client = ProofDataHandlerClient::new(
                self.blob_store,
                self.main_pool,
                self.proof_data_handler_config,
                self.commitment_mode,
            );

            let client_task = client.run(stop_receiver.0);

            tokio::select! {
                _ = server_task => {
                    tracing::info!("Proof data handler server stopped");
                }
                _ = client_task => {
                    tracing::info!("Proof data handler client stopped");
                }
            }

            Ok(())
        }
>>>>>>> 542c7a9c
    }
}<|MERGE_RESOLUTION|>--- conflicted
+++ resolved
@@ -3,12 +3,8 @@
 use zksync_config::configs::{fri_prover_gateway::ApiMode, ProofDataHandlerConfig};
 use zksync_dal::{ConnectionPool, Core};
 use zksync_object_store::ObjectStore;
-<<<<<<< HEAD
+use zksync_proof_data_handler::ProofDataHandlerClient;
 use zksync_types::commitment::L1BatchCommitmentMode;
-=======
-use zksync_proof_data_handler::ProofDataHandlerClient;
-use zksync_types::{commitment::L1BatchCommitmentMode, L2ChainId};
->>>>>>> 542c7a9c
 
 use crate::{
     implementations::resources::{
@@ -26,11 +22,7 @@
 pub struct ProofDataHandlerLayer {
     proof_data_handler_config: ProofDataHandlerConfig,
     commitment_mode: L1BatchCommitmentMode,
-<<<<<<< HEAD
-=======
-    l2_chain_id: L2ChainId,
     api_mode: ApiMode,
->>>>>>> 542c7a9c
 }
 
 #[derive(Debug, FromContext)]
@@ -51,20 +43,12 @@
     pub fn new(
         proof_data_handler_config: ProofDataHandlerConfig,
         commitment_mode: L1BatchCommitmentMode,
-<<<<<<< HEAD
-=======
-        l2_chain_id: L2ChainId,
         api_mode: ApiMode,
->>>>>>> 542c7a9c
     ) -> Self {
         Self {
             proof_data_handler_config,
             commitment_mode,
-<<<<<<< HEAD
-=======
-            l2_chain_id,
             api_mode,
->>>>>>> 542c7a9c
         }
     }
 }
@@ -87,11 +71,7 @@
             blob_store,
             main_pool,
             commitment_mode: self.commitment_mode,
-<<<<<<< HEAD
-=======
-            l2_chain_id: self.l2_chain_id,
             api_mode: self.api_mode,
->>>>>>> 542c7a9c
         };
 
         Ok(Output { task })
@@ -119,12 +99,6 @@
             self.blob_store.clone(),
             self.main_pool.clone(),
             self.commitment_mode,
-<<<<<<< HEAD
-            stop_receiver.0,
-        )
-        .await
-=======
-            self.l2_chain_id,
             self.api_mode.clone(),
             stop_receiver.clone().0,
         );
@@ -152,6 +126,5 @@
 
             Ok(())
         }
->>>>>>> 542c7a9c
     }
 }