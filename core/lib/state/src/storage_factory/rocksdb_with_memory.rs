<<<<<<< HEAD
use std::collections::{HashMap, VecDeque};
=======
use std::{
    collections::{HashMap, VecDeque},
    ops::RangeInclusive,
};
>>>>>>> efc00076

use zksync_types::{L1BatchNumber, StorageKey, StorageValue, H256};
use zksync_vm_interface::storage::ReadStorage;

use crate::RocksdbStorage;

/// DB difference introduced by one batch.
#[derive(Debug, Clone, Default)]
pub struct BatchDiff {
    /// Storage slots touched by this batch along with new values there.
    pub state_diff: HashMap<H256, H256>,
    /// Initial write indices introduced by this batch.
    pub enum_index_diff: HashMap<H256, u64>,
    /// Factory dependencies introduced by this batch.
    pub factory_dep_diff: HashMap<H256, Vec<u8>>,
}

/// A RocksDB cache instance with in-memory DB diffs that gives access to DB state at batches `N` to
/// `N + K`, where `K` is the number of diffs.
#[derive(Debug)]
pub struct RocksdbWithMemory {
    /// RocksDB cache instance caught up to batch `N`.
    pub rocksdb: RocksdbStorage,
    /// Diffs for batches `N + 1` to `N + K`.
    pub batch_diffs: Vec<BatchDiff>,
}

impl ReadStorage for RocksdbWithMemory {
    fn read_value(&mut self, key: &StorageKey) -> StorageValue {
        let hashed_key = key.hashed_key();
        match self
            .batch_diffs
            .iter()
            .rev()
            .find_map(|b| b.state_diff.get(&hashed_key))
        {
            None => self.rocksdb.read_value(key),
            Some(value) => *value,
        }
    }

    fn is_write_initial(&mut self, key: &StorageKey) -> bool {
        match self
            .batch_diffs
            .iter()
            .find_map(|b| b.enum_index_diff.get(&key.hashed_key()))
        {
            None => self.rocksdb.is_write_initial(key),
            Some(_) => false,
        }
    }

    fn load_factory_dep(&mut self, hash: H256) -> Option<Vec<u8>> {
        match self
            .batch_diffs
            .iter()
            .find_map(|b| b.factory_dep_diff.get(&hash))
        {
            None => self.rocksdb.load_factory_dep(hash),
            Some(value) => Some(value.clone()),
        }
    }

    fn get_enumeration_index(&mut self, key: &StorageKey) -> Option<u64> {
        match self
            .batch_diffs
            .iter()
            .find_map(|b| b.enum_index_diff.get(&key.hashed_key()))
        {
            None => self.rocksdb.get_enumeration_index(key),
            Some(value) => Some(*value),
        }
    }
}

/// Data structure that keeps a continuous list of batch diffs.
<<<<<<< HEAD
#[derive(Debug)]
=======
#[derive(Debug, Default)]
>>>>>>> efc00076
pub struct BatchDiffs {
    diffs: VecDeque<BatchDiff>,
    first_diff_l1_batch_number: Option<L1BatchNumber>,
}

impl BatchDiffs {
<<<<<<< HEAD
    pub fn new() -> Self {
        Self {
            diffs: Default::default(),
            first_diff_l1_batch_number: None,
        }
=======
    /// Creates empty `BatchDiffs`.
    pub fn new() -> Self {
        Self::default()
>>>>>>> efc00076
    }

    /// Trims diffs that correspond to batches with number less than `trim_up_to`. Does nothing if there are no.
    pub fn trim_start(&mut self, trim_up_to: L1BatchNumber) {
        let Some(first_diff_batch_number) = self.first_diff_l1_batch_number else {
            return;
        };

        if first_diff_batch_number < trim_up_to {
            let split_at = (trim_up_to.0 - first_diff_batch_number.0) as usize;
            self.diffs = self.diffs.split_off(split_at);
            if self.diffs.is_empty() {
                self.first_diff_l1_batch_number = None;
            } else {
                self.first_diff_l1_batch_number = Some(trim_up_to);
            }
        }
    }

    /// Pushes the diff.
<<<<<<< HEAD
    pub fn push(&mut self, l1_batch_number: L1BatchNumber, diff: BatchDiff) {
        if self.first_diff_l1_batch_number.is_none() {
=======
    ///
    /// # Panics
    ///
    /// Panics if the batch number of the pushed diff is not sequential.
    pub fn push(&mut self, l1_batch_number: L1BatchNumber, diff: BatchDiff) {
        if let Some(first_diff_l1_batch_number) = self.first_diff_l1_batch_number {
            let next_expected_batch_number =
                first_diff_l1_batch_number + u32::try_from(self.diffs.len()).unwrap();
            assert_eq!(l1_batch_number, next_expected_batch_number);
        } else {
>>>>>>> efc00076
            self.first_diff_l1_batch_number = Some(l1_batch_number);
        }
        self.diffs.push_back(diff);
    }

    /// Returns diffs for `from_l1_batch..=to_l1_batch`.
<<<<<<< HEAD
    /// Panics if there is no diff for some element in the range.
    pub fn range(
        &self,
        from_l1_batch: L1BatchNumber,
        to_l1_batch: L1BatchNumber,
    ) -> Vec<BatchDiff> {
        let first_diff_number = self.first_diff_l1_batch_number.expect("empty batch_diffs");
        assert!(from_l1_batch >= first_diff_number);
        assert!(to_l1_batch < first_diff_number + self.diffs.len() as u32);

        let to_skip = from_l1_batch.0 - first_diff_number.0;
        let to_take = to_l1_batch.0 - from_l1_batch.0 + 1;

        self.diffs
            .iter()
            .skip(to_skip as usize)
            .take(to_take as usize)
            .cloned()
            .collect()
    }
=======
    ///
    /// # Panics
    ///
    /// Panics if there is no diff for some element in the range.
    pub(crate) fn range(&self, batch_range: RangeInclusive<L1BatchNumber>) -> Vec<BatchDiff> {
        let from_l1_batch = *batch_range.start();
        let to_l1_batch = *batch_range.end();

        let first_diff_number = self.first_diff_l1_batch_number.expect("empty batch_diffs");
        assert!(from_l1_batch >= first_diff_number);
        assert!((to_l1_batch.0 as usize) < (first_diff_number.0 as usize) + self.diffs.len());

        let relative_start_index = (from_l1_batch.0 - first_diff_number.0) as usize;
        let relative_end_index = (to_l1_batch.0 - first_diff_number.0) as usize;

        self.diffs
            .range(relative_start_index..=relative_end_index)
            .cloned()
            .collect()
    }
}

#[cfg(test)]
mod tests {
    use super::*;

    #[test]
    fn batch_diffs_basics() {
        let mut diffs = BatchDiffs::new();

        diffs.push(L1BatchNumber(1), BatchDiff::default());
        let res = diffs.range(L1BatchNumber(1)..=L1BatchNumber(1));
        assert_eq!(res.len(), 1);

        diffs.push(L1BatchNumber(2), BatchDiff::default());
        diffs.push(L1BatchNumber(3), BatchDiff::default());
        let res = diffs.range(L1BatchNumber(1)..=L1BatchNumber(3));
        assert_eq!(res.len(), 3);

        diffs.trim_start(L1BatchNumber(2));
        let res = diffs.range(L1BatchNumber(2)..=L1BatchNumber(3));
        assert_eq!(res.len(), 2);
    }

    #[test]
    #[should_panic(expected = "assertion failed: from_l1_batch >= first_diff_number")]
    fn batch_diffs_panics() {
        let mut diffs = BatchDiffs::new();

        diffs.push(L1BatchNumber(1), BatchDiff::default());
        diffs.push(L1BatchNumber(2), BatchDiff::default());
        diffs.push(L1BatchNumber(3), BatchDiff::default());

        diffs.trim_start(L1BatchNumber(2));
        diffs.range(L1BatchNumber(1)..=L1BatchNumber(3));
    }
>>>>>>> efc00076
}<|MERGE_RESOLUTION|>--- conflicted
+++ resolved
@@ -1,11 +1,7 @@
-<<<<<<< HEAD
-use std::collections::{HashMap, VecDeque};
-=======
 use std::{
     collections::{HashMap, VecDeque},
     ops::RangeInclusive,
 };
->>>>>>> efc00076
 
 use zksync_types::{L1BatchNumber, StorageKey, StorageValue, H256};
 use zksync_vm_interface::storage::ReadStorage;
@@ -82,28 +78,16 @@
 }
 
 /// Data structure that keeps a continuous list of batch diffs.
-<<<<<<< HEAD
-#[derive(Debug)]
-=======
 #[derive(Debug, Default)]
->>>>>>> efc00076
 pub struct BatchDiffs {
     diffs: VecDeque<BatchDiff>,
     first_diff_l1_batch_number: Option<L1BatchNumber>,
 }
 
 impl BatchDiffs {
-<<<<<<< HEAD
-    pub fn new() -> Self {
-        Self {
-            diffs: Default::default(),
-            first_diff_l1_batch_number: None,
-        }
-=======
     /// Creates empty `BatchDiffs`.
     pub fn new() -> Self {
         Self::default()
->>>>>>> efc00076
     }
 
     /// Trims diffs that correspond to batches with number less than `trim_up_to`. Does nothing if there are no.
@@ -124,10 +108,6 @@
     }
 
     /// Pushes the diff.
-<<<<<<< HEAD
-    pub fn push(&mut self, l1_batch_number: L1BatchNumber, diff: BatchDiff) {
-        if self.first_diff_l1_batch_number.is_none() {
-=======
     ///
     /// # Panics
     ///
@@ -138,35 +118,12 @@
                 first_diff_l1_batch_number + u32::try_from(self.diffs.len()).unwrap();
             assert_eq!(l1_batch_number, next_expected_batch_number);
         } else {
->>>>>>> efc00076
             self.first_diff_l1_batch_number = Some(l1_batch_number);
         }
         self.diffs.push_back(diff);
     }
 
     /// Returns diffs for `from_l1_batch..=to_l1_batch`.
-<<<<<<< HEAD
-    /// Panics if there is no diff for some element in the range.
-    pub fn range(
-        &self,
-        from_l1_batch: L1BatchNumber,
-        to_l1_batch: L1BatchNumber,
-    ) -> Vec<BatchDiff> {
-        let first_diff_number = self.first_diff_l1_batch_number.expect("empty batch_diffs");
-        assert!(from_l1_batch >= first_diff_number);
-        assert!(to_l1_batch < first_diff_number + self.diffs.len() as u32);
-
-        let to_skip = from_l1_batch.0 - first_diff_number.0;
-        let to_take = to_l1_batch.0 - from_l1_batch.0 + 1;
-
-        self.diffs
-            .iter()
-            .skip(to_skip as usize)
-            .take(to_take as usize)
-            .cloned()
-            .collect()
-    }
-=======
     ///
     /// # Panics
     ///
@@ -223,5 +180,4 @@
         diffs.trim_start(L1BatchNumber(2));
         diffs.range(L1BatchNumber(1)..=L1BatchNumber(3));
     }
->>>>>>> efc00076
 }