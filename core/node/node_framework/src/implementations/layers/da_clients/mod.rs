pub mod avail;
<<<<<<< HEAD
pub mod near;
=======
pub mod celestia;
pub mod eigen;
>>>>>>> 8ae06b23
pub mod no_da;
pub mod object_store;<|MERGE_RESOLUTION|>--- conflicted
+++ resolved
@@ -1,9 +1,6 @@
 pub mod avail;
-<<<<<<< HEAD
-pub mod near;
-=======
 pub mod celestia;
 pub mod eigen;
->>>>>>> 8ae06b23
+pub mod near;
 pub mod no_da;
 pub mod object_store;