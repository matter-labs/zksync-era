import { Command } from 'commander';
import * as utils from 'utils';
import * as env from './env';
import fs from 'fs';

export async function build(zkSyncNetwork: boolean): Promise<void> {
    const additionalParams = zkSyncNetwork ? `CONTRACTS_BASE_NETWORK_ZKSYNC=true` : '';
    await utils.spawn(`${additionalParams} yarn l1-contracts build`);
    await utils.spawn('yarn l2-contracts build');
}

const syncLayerEnvVars = [
    'SYNC_LAYER_CREATE2_FACTORY_ADDR',

    'SYNC_LAYER_STATE_TRANSITION_PROXY_ADDR',
    'SYNC_LAYER_STATE_TRANSITION_IMPL_ADDR',

    'SYNC_LAYER_DIAMOND_INIT_ADDR',
    'SYNC_LAYER_DEFAULT_UPGRADE_ADDR',
    'SYNC_LAYER_GENESIS_UPGRADE_ADDR',
    'SYNC_LAYER_GOVERNANCE_ADDR',
    'SYNC_LAYER_ADMIN_FACET_ADDR',
    'SYNC_LAYER_EXECUTOR_FACET_ADDR',
    'SYNC_LAYER_GETTERS_FACET_ADDR',
    'SYNC_LAYER_MAILBOX_FACET_ADDR',

    'SYNC_LAYER_VERIFIER_ADDR',
    'SYNC_LAYER_VALIDATOR_TIMELOCK_ADDR',

    // 'SYNC_LAYER_TRANSPARENT_PROXY_ADMIN_ADDR',

    'SYNC_LAYER_L1_MULTICALL3_ADDR',
    'SYNC_LAYER_BLOB_VERSIONED_HASH_RETRIEVER_ADDR',

    'SYNC_LAYER_API_WEB3_JSON_RPC_HTTP_URL',
    'SYNC_LAYER_CHAIN_ID',

    'SYNC_LAYER_BRIDGEHUB_IMPL_ADDR',
    'SYNC_LAYER_BRIDGEHUB_PROXY_ADDR',

    // 'SYNC_LAYER_TRANSPARENT_PROXY_ADMIN_ADDR',

    // 'SYNC_LAYER_L1_SHARED_BRIDGE_IMPL_ADDR',
    // 'SYNC_LAYER_L1_SHARED_BRIDGE_PROXY_ADDR',
    // 'SYNC_LAYER_L1_ERC20_BRIDGE_IMPL_ADDR',
    // 'SYNC_LAYER_L1_ERC20_BRIDGE_PROXY_ADDR',
    'CONTRACTS_STM_ASSET_INFO',

    'SYNC_LAYER_DIAMOND_PROXY_ADDR'
];

const USER_FACING_ENV_VARS = ['CONTRACTS_USER_FACING_DIAMOND_PROXY_ADDR', 'CONTRACTS_USER_FACING_BRIDGEHUB_PROXY_ADDR'];

export async function prepareSyncLayer(): Promise<void> {
    await utils.confirmAction();

    const privateKey = process.env.DEPLOYER_PRIVATE_KEY;
    const args = [privateKey ? `--private-key ${privateKey}` : ''];
    await utils.spawn(
        `CONTRACTS_BASE_NETWORK_ZKSYNC=true yarn l1-contracts sync-layer deploy-sync-layer-contracts ${args} | tee sync-layer-prep.log`
    );

    const paramsFromEnv = [
        `SYNC_LAYER_API_WEB3_JSON_RPC_HTTP_URL=${process.env.API_WEB3_JSON_RPC_HTTP_URL}`,
        `SYNC_LAYER_CHAIN_ID=${process.env.CHAIN_ETH_ZKSYNC_NETWORK_ID}`
    ].join('\n');

    const deployLog =
        fs
            .readFileSync('sync-layer-prep.log')
            .toString()
            .replace(/CONTRACTS/g, 'SYNC_LAYER') +
        '\n' +
        paramsFromEnv;

    const envFile = `etc/env/l1-inits/${process.env.ZKSYNC_ENV!}-sync-layer.env`;

    console.log('Writing to', envFile);

    const updatedContracts = updateContractsEnv(envFile, deployLog, syncLayerEnvVars);

    // Write updated contract addresses and tx hashes to the separate file
    // Currently it's used by loadtest github action to update deployment configmap.
    // FIXME: either use it the same way as above or remove it
    fs.writeFileSync('deployed_sync_layer_contracts.log', updatedContracts);
}

async function registerSyncLayer() {
    await utils.spawn(`CONTRACTS_BASE_NETWORK_ZKSYNC=true yarn l1-contracts sync-layer register-sync-layer`);
}

async function migrateToSyncLayer() {
    await utils.confirmAction();

    await utils.spawn(
        `CONTRACTS_BASE_NETWORK_ZKSYNC=true yarn l1-contracts sync-layer migrate-to-sync-layer | tee sync-layer-migration.log`
    );

    const migrationLog = fs
        .readFileSync('sync-layer-migration.log')
        .toString()
        .replace(/CONTRACTS/g, 'SYNC_LAYER');

    const envFile = `etc/env/l2-inits/${process.env.ZKSYNC_ENV!}.init.env`;
    console.log('Writing to', envFile);

    // FIXME: consider creating new sync_layer_* variable.
    updateContractsEnv(envFile, migrationLog, ['SYNC_LAYER_DIAMOND_PROXY_ADDR']);
    env.modify('CONTRACTS_DIAMOND_PROXY_ADDR', process.env.SYNC_LAYER_DIAMOND_PROXY_ADDR!, envFile, true);
}

async function prepareValidatorsOnSyncLayer() {
    await utils.spawn(`CONTRACTS_BASE_NETWORK_ZKSYNC=true yarn l1-contracts sync-layer prepare-validators`);
}

async function recoverFromFailedMigrationToSyncLayer(failedTxSLHash: string) {
    await utils.spawn(
        `CONTRACTS_BASE_NETWORK_ZKSYNC=true yarn l1-contracts sync-layer recover-from-failed-migration --failed-tx-l2-hash ${failedTxSLHash}`
    );
}

/// FIXME: generally we should use a different approach for config maintaining within sync layer
/// the chain should retain both "sync_layer" and "contracts_" contracts and be able to switch between them
async function updateConfigOnSyncLayer() {
    const specialParams = ['SYNC_LAYER_API_WEB3_JSON_RPC_HTTP_URL', 'SYNC_LAYER_CHAIN_ID'];

    const envFile = `etc/env/l1-inits/dev.env`;

    for (const userVar of USER_FACING_ENV_VARS) {
        const originalVar = userVar.replace(/CONTRACTS_USER_FACING/g, 'CONTRACTS');
        env.modify(userVar, process.env[originalVar]!, envFile, false);
    }

    for (const envVar of syncLayerEnvVars) {
        if (specialParams.includes(envVar)) {
            continue;
        }
        const contractsVar = envVar.replace(/SYNC_LAYER/g, 'CONTRACTS');
        env.modify(contractsVar, process.env[envVar]!, envFile, false);
    }
    env.modify('BRIDGE_LAYER_WEB3_URL', process.env.ETH_CLIENT_WEB3_URL!, envFile, false);
    env.modify('ETH_CLIENT_WEB3_URL', process.env.SYNC_LAYER_API_WEB3_JSON_RPC_HTTP_URL!, envFile, false);
    env.modify('L1_RPC_ADDRESS', process.env.ETH_CLIENT_WEB3_URL!, envFile, false);
    env.modify('ETH_CLIENT_CHAIN_ID', process.env.SYNC_LAYER_CHAIN_ID!, envFile, false);

    env.modify('CHAIN_ETH_NETWORK', 'localhostL2', envFile, false);

    env.modify(`ETH_SENDER_SENDER_IGNORE_DB_NONCE`, 'true', envFile, false);
    env.modify('CONTRACTS_BASE_NETWORK_ZKSYNC', 'true', envFile, false);

    // FIXME: while logically incorrect, it is temporarily needed to make the synclayer start
    fs.copyFileSync(
        `${process.env.ZKSYNC_HOME}/etc/tokens/localhost.json`,
        `${process.env.ZKSYNC_HOME}/etc/tokens/localhostL2.json`
    );

    env.reload();
}

export async function verifyL1Contracts(): Promise<void> {
    // Spawning a new script is expensive, so if we know that publishing is disabled, it's better to not launch
    // it at all (even though `verify` checks the network as well).
    if (utils.isCurrentNetworkLocal()) {
        console.log('Skip contract verification on localhost');
        return;
    }
    await utils.spawn('yarn l1-contracts verify');
}

export function updateContractsEnv(initEnv: string, deployLog: String, envVars: Array<string>): string {
    let updatedContracts = '';
    for (const envVar of envVars) {
        const pattern = new RegExp(`${envVar}=.*`, 'g');
        const matches = deployLog.match(pattern);
        if (matches !== null) {
            const varContents = matches[0];
            env.modify(envVar, varContents, initEnv, false);
            updatedContracts += `${varContents}\n`;
        }
    }
    env.reload();
    return updatedContracts;
}

export async function initializeValidator(args: any[]): Promise<void> {
    await utils.confirmAction();
    await utils.spawn(`yarn l1-contracts initialize-validator ${args.join(' ')} | tee initializeValidator.log`);
}

export async function initializeGovernance(): Promise<void> {
    await utils.confirmAction();

    const privateKey = process.env.GOVERNANCE_PRIVATE_KEY;
    const args = [privateKey ? `--private-key ${privateKey}` : ''];

    await utils.spawn(`yarn l1-contracts initialize-governance ${args.join(' ')} | tee initializeGovernance.log`);
}

export async function deployL2(args: any[] = [], includePaymaster?: boolean): Promise<void> {
    await utils.confirmAction();

    const isLocalSetup = process.env.ZKSYNC_LOCAL_SETUP;

    // Skip compilation for local setup, since we already copied artifacts into the container.
    if (!isLocalSetup) {
        await utils.spawn(`yarn l2-contracts build`);
    }

    await utils.spawn(`yarn l2-contracts deploy-shared-bridge-on-l2 ${args.join(' ')} | tee deployL2.log`);

    if (includePaymaster) {
        await utils.spawn(`yarn l2-contracts deploy-testnet-paymaster ${args.join(' ')} | tee -a deployL2.log`);
    }

    await utils.spawn(`yarn l2-contracts deploy-force-deploy-upgrader ${args.join(' ')} | tee -a deployL2.log`);

    let l2DeployLog = fs.readFileSync('deployL2.log').toString();
    const l2DeploymentEnvVars = [
        'CONTRACTS_L2_SHARED_BRIDGE_ADDR',
        'CONTRACTS_L2_TESTNET_PAYMASTER_ADDR',
        'CONTRACTS_L2_WETH_TOKEN_IMPL_ADDR',
        'CONTRACTS_L2_WETH_TOKEN_PROXY_ADDR',
        'CONTRACTS_L2_DEFAULT_UPGRADE_ADDR'
    ];
    updateContractsEnv(`etc/env/l2-inits/${process.env.ZKSYNC_ENV!}.init.env`, l2DeployLog, l2DeploymentEnvVars);
}

// for testnet and development purposes it is ok to deploy contracts form L1.
export async function deployL2ThroughL1({
    includePaymaster = true,
    localLegacyBridgeTesting
}: {
    includePaymaster: boolean;
    localLegacyBridgeTesting?: boolean;
}): Promise<void> {
    await utils.confirmAction();

    const privateKey = process.env.DEPLOYER_PRIVATE_KEY;
    const args = [privateKey ? `--private-key ${privateKey}` : ''];

    const isLocalSetup = process.env.ZKSYNC_LOCAL_SETUP;

    // Skip compilation for local setup, since we already copied artifacts into the container.
    if (!isLocalSetup) {
        await utils.spawn(`yarn l2-contracts build`);
    }

    await utils.spawn(
        `yarn l2-contracts deploy-shared-bridge-on-l2-through-l1 ${args.join(' ')} ${
            localLegacyBridgeTesting ? '--local-legacy-bridge-testing' : ''
        } | tee deployL2.log`
    );

    if (includePaymaster) {
        await utils.spawn(
            `yarn l2-contracts deploy-testnet-paymaster-through-l1 ${args.join(' ')} | tee -a deployL2.log`
        );
    }

    await utils.spawn(
        `yarn l2-contracts deploy-force-deploy-upgrader-through-l1 ${args.join(' ')} | tee -a deployL2.log`
    );

    let l2DeployLog = fs.readFileSync('deployL2.log').toString();
    const l2DeploymentEnvVars = [
        'CONTRACTS_L2_SHARED_BRIDGE_ADDR',
        'CONTRACTS_L2_ERC20_BRIDGE_ADDR',
        'CONTRACTS_L2_TESTNET_PAYMASTER_ADDR',
        'CONTRACTS_L2_WETH_TOKEN_IMPL_ADDR',
        'CONTRACTS_L2_WETH_TOKEN_PROXY_ADDR',
        'CONTRACTS_L2_DEFAULT_UPGRADE_ADDR',
<<<<<<< HEAD
        'CONTRACTS_L2_STANDARD_DEPLOYER_IMPL_ADDR',
        'CONTRACTS_L2_STANDARD_DEPLOYER_PROXY_ADDR',
=======
        'CONTRACTS_L2_NATIVE_TOKEN_VAULT_IMPL_ADDR',
        'CONTRACTS_L2_NATIVE_TOKEN_VAULT_PROXY_ADDR',
>>>>>>> ca5049ec
        'CONTRACTS_L2_PROXY_ADMIN_ADDR'
    ];
    updateContractsEnv(`etc/env/l2-inits/${process.env.ZKSYNC_ENV!}.init.env`, l2DeployLog, l2DeploymentEnvVars);
    // erc20 bridge is now deployed as shared bridge, but we still need the config var:
    updateContractsEnv(
        `etc/env/l2-inits/${process.env.ZKSYNC_ENV!}.init.env`,
        `CONTRACTS_L2_ERC20_BRIDGE_ADDR=${process.env.CONTRACTS_L2_SHARED_BRIDGE_ADDR}`,
        l2DeploymentEnvVars
    );
}

async function _deployL1(onlyVerifier: boolean): Promise<void> {
    await utils.confirmAction();

    const privateKey = process.env.DEPLOYER_PRIVATE_KEY;
    const args = [privateKey ? `--private-key ${privateKey}` : '', onlyVerifier ? '--only-verifier' : ''];

    // In the localhost setup scenario we don't have the workspace,
    // so we have to `--cwd` into the required directory.

    await utils.spawn(`yarn l1-contracts deploy-no-build ${args.join(' ')} | tee deployL1.log`);
    const deployLog = fs.readFileSync('deployL1.log').toString();
    const l1EnvVars = [
        'CONTRACTS_CREATE2_FACTORY_ADDR',

        'CONTRACTS_BRIDGEHUB_PROXY_ADDR',
        'CONTRACTS_BRIDGEHUB_IMPL_ADDR',

        'CONTRACTS_MESSAGE_ROOT_PROXY_ADDR',
        'CONTRACTS_MESSAGE_ROOT_IMPL_ADDR',

        'CONTRACTS_STATE_TRANSITION_PROXY_ADDR',
        'CONTRACTS_STATE_TRANSITION_IMPL_ADDR',

        'CONTRACTS_DIAMOND_UPGRADE_INIT_ADDR',
        'CONTRACTS_DIAMOND_INIT_ADDR',
        'CONTRACTS_DEFAULT_UPGRADE_ADDR',
        'CONTRACTS_GENESIS_UPGRADE_ADDR',
        'CONTRACTS_GOVERNANCE_ADDR',
        'CONTRACTS_ADMIN_FACET_ADDR',
        'CONTRACTS_EXECUTOR_FACET_ADDR',
        'CONTRACTS_GETTERS_FACET_ADDR',
        'CONTRACTS_MAILBOX_FACET_ADDR',

        'CONTRACTS_VERIFIER_ADDR',
        'CONTRACTS_VALIDATOR_TIMELOCK_ADDR',

        'CONTRACTS_GENESIS_TX_HASH',
        'CONTRACTS_TRANSPARENT_PROXY_ADMIN_ADDR',
        'CONTRACTS_L1_SHARED_BRIDGE_PROXY_ADDR',
        'CONTRACTS_L1_SHARED_BRIDGE_IMPL_ADDR',
<<<<<<< HEAD
        'CONTRACTS_L2_STANDARD_DEPLOYER_PROXY_ADDR',
        'CONTRACTS_L2_STANDARD_DEPLOYER_IMPL_ADDR',
=======
>>>>>>> ca5049ec
        'CONTRACTS_L1_NATIVE_TOKEN_VAULT_IMPL_ADDR',
        'CONTRACTS_L1_NATIVE_TOKEN_VAULT_PROXY_ADDR',
        'CONTRACTS_L1_ERC20_BRIDGE_PROXY_ADDR',
        'CONTRACTS_L1_ERC20_BRIDGE_IMPL_ADDR',
        'CONTRACTS_L1_WETH_BRIDGE_IMPL_ADDR',
        'CONTRACTS_L1_WETH_BRIDGE_PROXY_ADDR',
        'CONTRACTS_L1_ALLOW_LIST_ADDR',
        'CONTRACTS_L1_MULTICALL3_ADDR',
        'CONTRACTS_BLOB_VERSIONED_HASH_RETRIEVER_ADDR',

        'CONTRACTS_STM_DEPLOYMENT_TRACKER_IMPL_ADDR',
        'CONTRACTS_STM_DEPLOYMENT_TRACKER_PROXY_ADDR',
        'CONTRACTS_STM_ASSET_INFO',

        /// temporary:
        'CONTRACTS_HYPERCHAIN_UPGRADE_ADDR'
    ];

    console.log('Writing to', `etc/env/l1-inits/${process.env.L1_ENV_NAME ? process.env.L1_ENV_NAME : '.init'}.env`);
    const updatedContracts = updateContractsEnv(
        `etc/env/l1-inits/${process.env.L1_ENV_NAME ? process.env.L1_ENV_NAME : '.init'}.env`,
        deployLog,
        l1EnvVars
    );

    // Write updated contract addresses and tx hashes to the separate file
    // Currently it's used by loadtest github action to update deployment configmap.
    fs.writeFileSync('deployed_contracts.log', updatedContracts);
}

export enum DeploymentMode {
    Rollup = 0,
    Validium = 1
}

export async function redeployL1(verifierOnly: boolean) {
    await _deployL1(verifierOnly);
    await verifyL1Contracts();
}

export async function wethBridgeFinish(args: any[] = []): Promise<void> {
    await utils.confirmAction();
    await utils.spawn(`yarn l1-contracts weth-finish-deployment-on-chain ${args.join(' ')} | tee -a deployL2.log`);
}

export async function erc20BridgeFinish(args: any[] = []): Promise<void> {
    await utils.confirmAction();
    await utils.spawn(`yarn l1-contracts erc20-finish-deployment-on-chain ${args.join(' ')} | tee -a deployL2.log`);
}

export async function registerHyperchain({
    baseTokenName,
    deploymentMode
}: {
    baseTokenName?: string;
    deploymentMode?: DeploymentMode;
}): Promise<void> {
    await utils.confirmAction();

    const privateKey = process.env.GOVERNOR_PRIVATE_KEY;
    const args = [
        "--use-governance",
        privateKey ? `--private-key ${privateKey}` : '',
        baseTokenName ? `--base-token-name ${baseTokenName}` : '',
        deploymentMode == DeploymentMode.Validium ? '--validium-mode' : '',
        '--use-governance'
    ];
    await utils.spawn(`yarn l1-contracts register-hyperchain ${args.join(' ')} | tee registerHyperchain.log`);
    const deployLog = fs.readFileSync('registerHyperchain.log').toString();

    const l2EnvVars = ['CHAIN_ETH_ZKSYNC_NETWORK_ID', 'CONTRACTS_DIAMOND_PROXY_ADDR', 'CONTRACTS_BASE_TOKEN_ADDR'];
    console.log('Writing to', `etc/env/l2-inits/${process.env.ZKSYNC_ENV!}.init.env`);

    const updatedContracts = updateContractsEnv(
        `etc/env/l2-inits/${process.env.ZKSYNC_ENV!}.init.env`,
        deployLog,
        l2EnvVars
    );

    // Write updated contract addresses and tx hashes to the separate file
    // Currently it's used by loadtest github action to update deployment configmap.
    fs.writeFileSync('register_hyperchain.log', updatedContracts);
}

export async function deployVerifier(): Promise<void> {
    await _deployL1(true);
}

export async function deployL1(): Promise<void> {
    await _deployL1(false);
}

async function setupLegacyBridgeEra(): Promise<void> {
    await utils.confirmAction();
    if (process.env.CHAIN_ETH_ZKSYNC_NETWORK_ID != process.env.CONTRACTS_ERA_CHAIN_ID) {
        throw new Error('Era chain and l2 chain id do not match');
    }
    process.env.CONTRACTS_ERA_DIAMOND_PROXY_ADDR = process.env.CONTRACTS_DIAMOND_PROXY_ADDR;

    const privateKey = process.env.DEPLOYER_PRIVATE_KEY;
    const args = [privateKey ? `--private-key ${privateKey}` : ''];

    await utils.spawn(`yarn l1-contracts setup-legacy-bridge-era ${args.join(' ')} | tee setupLegacyBridgeEra.log`);

    const deployLog = fs.readFileSync('setupLegacyBridgeEra.log').toString();
    const l1EnvVars = ['CONTRACTS_L1_SHARED_BRIDGE_IMPL_ADDR'];

    console.log('Writing to', `etc/env/l1-inits/${process.env.L1_ENV_NAME ? process.env.L1_ENV_NAME : '.init'}.env`);
    const updatedContracts = updateContractsEnv(
        `etc/env/l1-inits/${process.env.L1_ENV_NAME ? process.env.L1_ENV_NAME : '.init'}.env`,
        deployLog,
        l1EnvVars
    );

    // Write updated contract addresses and tx hashes to the separate file
    // Currently it's used by loadtest github action to update deployment configmap.
    fs.writeFileSync('upgraded_shared_bridge.log', updatedContracts);
}

export const command = new Command('contract').description('contract management');

command
    .command('redeploy [deploy-opts...]')
    .allowUnknownOption(true)
    .description('redeploy contracts')
    .action(redeployL1);
command.command('deploy [deploy-opts...]').allowUnknownOption(true).description('deploy contracts').action(deployL1);
command
    .command('build')
    .description('build contracts')
    .option('--zkSync', 'compile for zksync network')
    .action((cmd) => build(cmd.zkSync === true));

command
    .command('prepare-sync-layer')
    .description('prepare the network to server as a synclayer')
    .action(prepareSyncLayer);

command
    .command('register-sync-layer-counterpart')
    .description('prepare the network to server as a synclayer')
    .action(registerSyncLayer);

// zk contract migrate-to-sync-layer --sync-layer-chain-id 270 --sync-layer-url http://127.0.0.1:3050 --sync-layer-stm 0x0040D8c968E3d5C95B9b0C3A4F098A3Ce82929C9
command
    .command('migrate-to-sync-layer')
    .description('prepare the network to server as a synclayer')
    .action(async (cmd) => {
        await migrateToSyncLayer();
    });

// zk contract recover-from-migration --sync-layer-chain-id 270 --sync-layer-url http://127.0.0.1:3050 --failed-tx-l2-hash 0xcd23ebda8c3805a3ff8fba846a34218cb987cae3402f4150544b74032c9213e2
command
    .command('recover-from-migration')
    .description('recover from failed migration to sync layer')
    .option('--failed-tx-l2-hash <failedTxL2Hash>', 'the hash of the failed tx on the SL')
    .action(async (cmd) => {
        console.log('input params : ', cmd.failedTxL2Hash);
        await recoverFromFailedMigrationToSyncLayer(cmd.failedTxL2Hash);
    });

command
    .command('prepare-sync-layer-validators')
    .description('register hyperchain')
    .action(async () => {
        await prepareValidatorsOnSyncLayer();
    });

command
    .command('update-config-for-sync-layer')
    .description('updates config to include the new contracts for sync layer')
    .action(async () => {
        await updateConfigOnSyncLayer();
    });

command.command('verify').description('verify L1 contracts').action(verifyL1Contracts);
command
    .command('setup-legacy-bridge-era')
    .description('upgrade shared bridge with deployed era diamond proxy address')
    .action(setupLegacyBridgeEra);
command
    .command('initialize-validator [init-opts...]')
    .allowUnknownOption(true)
    .description('initialize validator')
    .action(initializeValidator);
command
    .command('deploy-l2 [deploy-opts...]')
    .allowUnknownOption(true)
    .description('deploy l2 contracts')
    .action(deployL2);
command
    .command('initialize-governance [gov-opts...]')
    .allowUnknownOption(true)
    .description('initialize governance')
    .action(initializeGovernance);
command
    .command('register-hyperchain')
    .description('register hyperchain')
    .option('--base-token-name <base-token-name>', 'base token name')
    .option('--deployment-mode <deployment-mode>', 'deploy contracts in Validium mode')
    .action(registerHyperchain);
command
    .command('deploy-l2-through-l1')
    .description('deploy l2 through l1')
    .option(
        '--local-legacy-bridge-testing',
        'used to test LegacyBridge compatibility. The chain will have the same id as the era chain id, while eraChainId in L2SharedBridge will be 0'
    )
    .action(deployL2ThroughL1);
command.command('deploy-verifier').description('deploy verifier to l1').action(deployVerifier);<|MERGE_RESOLUTION|>--- conflicted
+++ resolved
@@ -269,13 +269,8 @@
         'CONTRACTS_L2_WETH_TOKEN_IMPL_ADDR',
         'CONTRACTS_L2_WETH_TOKEN_PROXY_ADDR',
         'CONTRACTS_L2_DEFAULT_UPGRADE_ADDR',
-<<<<<<< HEAD
-        'CONTRACTS_L2_STANDARD_DEPLOYER_IMPL_ADDR',
-        'CONTRACTS_L2_STANDARD_DEPLOYER_PROXY_ADDR',
-=======
         'CONTRACTS_L2_NATIVE_TOKEN_VAULT_IMPL_ADDR',
         'CONTRACTS_L2_NATIVE_TOKEN_VAULT_PROXY_ADDR',
->>>>>>> ca5049ec
         'CONTRACTS_L2_PROXY_ADMIN_ADDR'
     ];
     updateContractsEnv(`etc/env/l2-inits/${process.env.ZKSYNC_ENV!}.init.env`, l2DeployLog, l2DeploymentEnvVars);
@@ -327,11 +322,6 @@
         'CONTRACTS_TRANSPARENT_PROXY_ADMIN_ADDR',
         'CONTRACTS_L1_SHARED_BRIDGE_PROXY_ADDR',
         'CONTRACTS_L1_SHARED_BRIDGE_IMPL_ADDR',
-<<<<<<< HEAD
-        'CONTRACTS_L2_STANDARD_DEPLOYER_PROXY_ADDR',
-        'CONTRACTS_L2_STANDARD_DEPLOYER_IMPL_ADDR',
-=======
->>>>>>> ca5049ec
         'CONTRACTS_L1_NATIVE_TOKEN_VAULT_IMPL_ADDR',
         'CONTRACTS_L1_NATIVE_TOKEN_VAULT_PROXY_ADDR',
         'CONTRACTS_L1_ERC20_BRIDGE_PROXY_ADDR',
@@ -393,7 +383,7 @@
 
     const privateKey = process.env.GOVERNOR_PRIVATE_KEY;
     const args = [
-        "--use-governance",
+        '--use-governance',
         privateKey ? `--private-key ${privateKey}` : '',
         baseTokenName ? `--base-token-name ${baseTokenName}` : '',
         deploymentMode == DeploymentMode.Validium ? '--validium-mode' : '',
