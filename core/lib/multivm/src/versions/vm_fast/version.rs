--- conflicted
+++ resolved
@@ -22,13 +22,10 @@
         match value {
             VmVersion::Vm1_5_0IncreasedBootloaderMemory => Ok(Self::IncreasedBootloaderMemory),
             // FIXME: implement differentiated memory model in fast VM
-<<<<<<< HEAD
-            VmVersion::VmGateway | VmVersion::VmEvmEmulator | VmVersion::VmInterop => {
-=======
-            VmVersion::VmGateway | VmVersion::VmEvmEmulator | VmVersion::VmEcPrecompiles => {
->>>>>>> cc813422
-                Ok(Self::Gateway)
-            }
+            VmVersion::VmGateway
+            | VmVersion::VmEvmEmulator
+            | VmVersion::VmEcPrecompiles
+            | VmVersion::VmInterop => Ok(Self::Gateway),
             _ => Err(()),
         }
     }
