use anyhow::Context;
use chrono::{DateTime, Utc};
use derive_more::Display;
use serde::{de, Deserialize, Deserializer, Serialize, Serializer};
use serde_json::Value;
use serde_with::{hex::Hex, serde_as};
use zksync_basic_types::{
    commitment::PubdataType,
    settlement::SettlementLayer,
    web3::{AccessList, Bytes, Index},
    Bloom, L1BatchNumber, SLChainId, H160, H256, H64, U256, U64,
};
use zksync_contracts::BaseSystemContractsHashes;

pub use crate::transaction_request::{
    Eip712Meta, SerializationTransactionError, TransactionRequest,
};
use crate::{
    debug_flat_call::{DebugCallFlat, ResultDebugCallFlat},
    eth_sender::EthTxFinalityStatus,
    protocol_version::L1VerifierConfig,
    server_notification::{GatewayMigrationNotification, GatewayMigrationState},
    tee_types::TeeType,
    Address, L2BlockNumber, ProtocolVersionId,
};

pub mod en;
pub mod state_override;

/// Block Number
#[derive(Copy, Clone, Debug, PartialEq, Display)]
pub enum BlockNumber {
    /// Alias for BlockNumber::Latest.
    Committed,
    /// Last block that was finalized on L1.
    Finalized,
    /// Last block that was fast finalized on L1.
    FastFinalized,
    /// Latest sealed block
    Latest,
    /// Precommitted
    Precommitted,
    /// Last block that was committed on L1
    L1Committed,
    /// Earliest block (genesis)
    Earliest,
    /// Latest block (may be the block that is currently open).
    Pending,
    /// Block by number from canon chain
    Number(U64),
}

impl<T: Into<U64>> From<T> for BlockNumber {
    fn from(num: T) -> Self {
        BlockNumber::Number(num.into())
    }
}

impl Serialize for BlockNumber {
    fn serialize<S>(&self, serializer: S) -> Result<S::Ok, S::Error>
    where
        S: Serializer,
    {
        match *self {
            BlockNumber::Number(ref x) => serializer.serialize_str(&format!("0x{:x}", x)),
            BlockNumber::Committed => serializer.serialize_str("committed"),
            BlockNumber::Finalized => serializer.serialize_str("finalized"),
            BlockNumber::Latest => serializer.serialize_str("latest"),
            BlockNumber::L1Committed => serializer.serialize_str("l1_committed"),
            BlockNumber::Earliest => serializer.serialize_str("earliest"),
            BlockNumber::Pending => serializer.serialize_str("pending"),
<<<<<<< HEAD
            // not using the new "fast_finalized" option here for backwards compatibility
            BlockNumber::FastFinalized => serializer.serialize_str("l1_committed"),
=======
            BlockNumber::FastFinalized => serializer.serialize_str("fast_finalized"),
            BlockNumber::Precommitted => serializer.serialize_str("precommitted"),
>>>>>>> 25058353
        }
    }
}

impl<'de> Deserialize<'de> for BlockNumber {
    fn deserialize<D>(deserializer: D) -> Result<Self, D::Error>
    where
        D: Deserializer<'de>,
    {
        struct V;
        impl<'de> serde::de::Visitor<'de> for V {
            type Value = BlockNumber;
            fn expecting(&self, f: &mut std::fmt::Formatter) -> std::fmt::Result {
                f.write_str("A block number or one of the supported aliases")
            }
            fn visit_str<E: serde::de::Error>(self, value: &str) -> Result<Self::Value, E> {
                let result = match value {
                    "committed" => BlockNumber::Committed,
                    "finalized" => BlockNumber::Finalized,
                    "latest" => BlockNumber::Latest,
                    "l1_committed" => BlockNumber::L1Committed,
                    "earliest" => BlockNumber::Earliest,
                    // For zksync safe is l1 precommitted. Real chances of revert are very low.
                    "safe" => BlockNumber::Precommitted,
                    "pending" => BlockNumber::Pending,
                    "fast_finalized" => BlockNumber::FastFinalized,
                    "precommitted" => BlockNumber::Precommitted,
                    num => {
                        let number =
                            U64::deserialize(de::value::BorrowedStrDeserializer::new(num))?;
                        BlockNumber::Number(number)
                    }
                };

                Ok(result)
            }
        }
        deserializer.deserialize_str(V)
    }
}

/// Block unified identifier in terms of ZKsync
///
/// This is an utility structure that cannot be (de)serialized, it has to be created manually.
/// The reason is because Web3 API provides multiple methods for referring block either by hash or number,
/// and with such an ID it will be possible to avoid a lot of boilerplate.
#[derive(Copy, Clone, Debug, PartialEq, Serialize, Deserialize, Display)]
#[serde(untagged)]
pub enum BlockId {
    /// By Hash
    Hash(H256),
    /// By Number
    Number(BlockNumber),
}

impl BlockId {
    /// Extract block's id variant name.
    pub fn extract_block_tag(&self) -> String {
        match self {
            BlockId::Number(block_number) => block_number.to_string(),
            BlockId::Hash(_) => "hash".to_string(),
        }
    }
}

/// Helper struct for EIP-1898.
#[derive(Copy, Clone, Debug, PartialEq, Serialize, Deserialize)]
#[serde(rename_all = "camelCase")]
pub struct BlockNumberObject {
    pub block_number: BlockNumber,
}

/// Helper struct for EIP-1898.
#[derive(Copy, Clone, Debug, PartialEq, Serialize, Deserialize)]
#[serde(rename_all = "camelCase")]
pub struct BlockHashObject {
    pub block_hash: H256,
}

/// Helper enum for EIP-1898.
/// Should be used for `block` parameters in web3 JSON RPC methods that implement EIP-1898.
#[derive(Copy, Clone, Debug, PartialEq, Serialize, Deserialize)]
#[serde(untagged)]
pub enum BlockIdVariant {
    BlockNumber(BlockNumber),
    BlockNumberObject(BlockNumberObject),
    BlockHashObject(BlockHashObject),
}

impl From<BlockIdVariant> for BlockId {
    fn from(value: BlockIdVariant) -> BlockId {
        match value {
            BlockIdVariant::BlockNumber(number) => BlockId::Number(number),
            BlockIdVariant::BlockNumberObject(number_object) => {
                BlockId::Number(number_object.block_number)
            }
            BlockIdVariant::BlockHashObject(hash_object) => BlockId::Hash(hash_object.block_hash),
        }
    }
}

/// Transaction variant
///
/// Utility structure. Some Web3 API methods have to return a block with a list of either full
/// transaction objects or just their hashes.
#[allow(clippy::large_enum_variant)]
#[derive(Clone, Debug, PartialEq, Serialize, Deserialize)]
#[serde(untagged)]
pub enum TransactionVariant {
    Full(Transaction),
    Hash(H256),
}

/// Transaction Identifier
#[derive(Copy, Clone, Debug, PartialEq, Serialize, Deserialize)]
pub enum TransactionId {
    /// By hash
    Hash(H256),
    /// By block and index
    Block(BlockId, Index),
}

impl From<H256> for TransactionId {
    fn from(hash: H256) -> Self {
        TransactionId::Hash(hash)
    }
}

/// Interop modes are used to specify the target Merkle root for interop log proofs
#[derive(Copy, Clone, Debug, PartialEq, Display)]
pub enum InteropMode {
    // Proof-based interop on Gateway, meaning the Merkle proof hashes to Gateway's MessageRoot
    ProofBasedGateway,
    // Proof-based interop on L1, meaning the Merkle proof hashes to L1's MessageRoot
    // ProofBasedL1, // todo: v30
}

impl Serialize for InteropMode {
    fn serialize<S>(&self, serializer: S) -> Result<S::Ok, S::Error>
    where
        S: Serializer,
    {
        match *self {
            InteropMode::ProofBasedGateway => serializer.serialize_str("proof_based_gw"),
        }
    }
}

impl<'de> Deserialize<'de> for InteropMode {
    fn deserialize<D>(deserializer: D) -> Result<Self, D::Error>
    where
        D: Deserializer<'de>,
    {
        struct V;
        impl<'de> serde::de::Visitor<'de> for V {
            type Value = InteropMode;
            fn expecting(&self, f: &mut std::fmt::Formatter) -> std::fmt::Result {
                f.write_str("One of the supported aliases")
            }
            fn visit_str<E: serde::de::Error>(self, value: &str) -> Result<Self::Value, E> {
                let result = match value {
                    "proof_based_gw" => InteropMode::ProofBasedGateway,
                    _ => {
                        return Err(E::custom(format!(
                            "Unsupported InteropMode variant: {}",
                            value
                        )));
                    }
                };

                Ok(result)
            }
        }
        deserializer.deserialize_str(V)
    }
}

/// A struct with the proof for the L2->L1 log in a specific block.
#[derive(Debug, Serialize, Deserialize, Clone)]
#[serde(rename_all = "camelCase")]
pub struct L2ToL1LogProof {
    /// The merkle path for the leaf.
    pub proof: Vec<H256>,
    /// The id of the leaf in a tree.
    pub id: u32,
    /// The root of the tree.
    pub root: H256,
}

#[derive(Debug, Serialize, Deserialize, Clone)]
#[serde(rename_all = "camelCase")]
pub struct ChainAggProof {
    pub chain_id_leaf_proof: Vec<H256>,
    pub chain_id_leaf_proof_mask: u64,
}

/// A struct with the two default bridge contracts.
#[derive(Debug, Clone, Serialize, Deserialize)]
#[serde(rename_all = "camelCase")]
pub struct BridgeAddresses {
    pub l1_shared_default_bridge: Option<Address>,
    pub l2_shared_default_bridge: Option<Address>,
    pub l1_erc20_default_bridge: Option<Address>,
    pub l2_erc20_default_bridge: Option<Address>,
    pub l1_weth_bridge: Option<Address>,
    pub l2_weth_bridge: Option<Address>,
    pub l2_legacy_shared_bridge: Option<Address>,
}

#[derive(Debug, Default, Clone, PartialEq, Serialize, Deserialize)]
pub struct TransactionReceipt {
    /// Transaction hash.
    #[serde(rename = "transactionHash")]
    pub transaction_hash: H256,
    /// Index within the block.
    #[serde(rename = "transactionIndex")]
    pub transaction_index: Index,
    /// Hash of the block this transaction was included within.
    #[serde(rename = "blockHash")]
    pub block_hash: H256,
    /// Number of the L2 block this transaction was included within.
    #[serde(rename = "blockNumber")]
    pub block_number: U64,
    /// Index of transaction in l1 batch
    #[serde(rename = "l1BatchTxIndex")]
    pub l1_batch_tx_index: Option<Index>,
    /// Number of the l1 batch this transaction was included within.
    #[serde(rename = "l1BatchNumber")]
    pub l1_batch_number: Option<U64>,
    /// Sender
    /// Note: default address if the client did not return this value
    /// (maintains backwards compatibility for <= 0.7.0 when this field was missing)
    #[serde(default)]
    pub from: Address,
    /// Recipient (None when contract creation)
    /// Note: Also `None` if the client did not return this value
    /// (maintains backwards compatibility for <= 0.7.0 when this field was missing)
    #[serde(default)]
    pub to: Option<Address>,
    /// Cumulative gas used within the block after this was executed.
    #[serde(rename = "cumulativeGasUsed")]
    pub cumulative_gas_used: U256,
    /// Gas used by this transaction alone.
    ///
    /// Gas used is `None` if the the client is running in light client mode.
    #[serde(rename = "gasUsed")]
    pub gas_used: Option<U256>,
    /// Contract address created, or `None` if not a deployment.
    #[serde(rename = "contractAddress")]
    pub contract_address: Option<Address>,
    /// Logs generated within this transaction.
    pub logs: Vec<Log>,
    /// L2 to L1 logs generated within this transaction.
    #[serde(rename = "l2ToL1Logs")]
    pub l2_to_l1_logs: Vec<L2ToL1Log>,
    /// Status: either 1 (success) or 0 (failure).
    pub status: U64,
    /// Logs bloom
    #[serde(rename = "logsBloom")]
    pub logs_bloom: Bloom,
    /// Transaction type, Some(1) for AccessList transaction, None for Legacy
    #[serde(rename = "type", default, skip_serializing_if = "Option::is_none")]
    pub transaction_type: Option<U64>,
    /// Effective gas price
    #[serde(rename = "effectiveGasPrice")]
    pub effective_gas_price: Option<U256>,
}

/// The block type returned from RPC calls.
/// This is generic over a `TX` type.
#[derive(Debug, Clone, PartialEq, Deserialize, Serialize)]
pub struct Block<TX> {
    /// Hash of the block
    pub hash: H256,
    /// Hash of the parent
    #[serde(rename = "parentHash")]
    pub parent_hash: H256,
    /// Hash of the uncles
    #[serde(rename = "sha3Uncles")]
    pub uncles_hash: H256,
    /// Miner / author's address
    #[serde(rename = "miner", default, deserialize_with = "null_to_default")]
    pub author: H160,
    /// State root hash
    #[serde(rename = "stateRoot")]
    pub state_root: H256,
    /// Transactions root hash
    #[serde(rename = "transactionsRoot")]
    pub transactions_root: H256,
    /// Transactions receipts root hash
    #[serde(rename = "receiptsRoot")]
    pub receipts_root: H256,
    /// Block number
    pub number: U64,
    /// L1 batch number the block is included in
    #[serde(rename = "l1BatchNumber")]
    pub l1_batch_number: Option<U64>,
    /// Gas Used
    #[serde(rename = "gasUsed")]
    pub gas_used: U256,
    /// Gas Limit
    #[serde(rename = "gasLimit")]
    pub gas_limit: U256,
    /// Base fee per unit of gas
    #[serde(rename = "baseFeePerGas")]
    pub base_fee_per_gas: U256,
    /// Extra data
    #[serde(rename = "extraData")]
    pub extra_data: Bytes,
    /// Logs bloom
    #[serde(rename = "logsBloom")]
    pub logs_bloom: Bloom,
    /// Timestamp
    pub timestamp: U256,
    /// Timestamp of the l1 batch this L2 block was included within
    #[serde(rename = "l1BatchTimestamp")]
    pub l1_batch_timestamp: Option<U256>,
    /// Difficulty
    pub difficulty: U256,
    /// Total difficulty
    #[serde(rename = "totalDifficulty")]
    pub total_difficulty: U256,
    /// Seal fields
    #[serde(default, rename = "sealFields")]
    pub seal_fields: Vec<Bytes>,
    /// Uncles' hashes
    pub uncles: Vec<H256>,
    /// Transactions
    pub transactions: Vec<TX>,
    /// Size in bytes
    pub size: U256,
    /// Mix Hash
    #[serde(rename = "mixHash")]
    pub mix_hash: H256,
    /// Nonce
    pub nonce: H64,
}

// We want to implement `Default` for all `TX`s, not only for `TX: Default`, hence this manual impl.
impl<TX> Default for Block<TX> {
    fn default() -> Self {
        Self {
            hash: H256::default(),
            parent_hash: H256::default(),
            uncles_hash: H256::default(),
            author: Address::default(),
            state_root: H256::default(),
            transactions_root: H256::default(),
            receipts_root: H256::default(),
            number: U64::default(),
            l1_batch_number: None,
            gas_used: U256::default(),
            gas_limit: U256::default(),
            base_fee_per_gas: U256::default(),
            extra_data: Bytes::default(),
            logs_bloom: Bloom::default(),
            timestamp: U256::default(),
            l1_batch_timestamp: None,
            difficulty: U256::default(),
            total_difficulty: U256::default(),
            seal_fields: vec![],
            uncles: vec![],
            transactions: vec![],
            size: U256::default(),
            mix_hash: H256::default(),
            nonce: H64::default(),
        }
    }
}

impl<TX> Block<TX> {
    pub fn with_transactions<U>(self, transactions: Vec<U>) -> Block<U> {
        Block {
            hash: self.hash,
            parent_hash: self.parent_hash,
            uncles_hash: self.uncles_hash,
            author: self.author,
            state_root: self.state_root,
            transactions_root: self.transactions_root,
            receipts_root: self.receipts_root,
            number: self.number,
            l1_batch_number: self.l1_batch_number,
            gas_used: self.gas_used,
            gas_limit: self.gas_limit,
            base_fee_per_gas: self.base_fee_per_gas,
            extra_data: self.extra_data,
            logs_bloom: self.logs_bloom,
            timestamp: self.timestamp,
            l1_batch_timestamp: self.l1_batch_timestamp,
            difficulty: self.difficulty,
            total_difficulty: self.total_difficulty,
            seal_fields: self.seal_fields,
            uncles: self.uncles,
            transactions,
            size: self.size,
            mix_hash: self.mix_hash,
            nonce: self.nonce,
        }
    }
}

fn null_to_default<'de, D, T>(deserializer: D) -> Result<T, D::Error>
where
    T: Default + Deserialize<'de>,
    D: Deserializer<'de>,
{
    let option = Option::deserialize(deserializer)?;
    Ok(option.unwrap_or_default())
}

/// A log produced by a transaction.
#[derive(Debug, Clone, PartialEq, Serialize, Deserialize)]
pub struct Log {
    /// H160
    pub address: H160,
    /// Topics
    pub topics: Vec<H256>,
    /// Data
    pub data: Bytes,
    /// Block Hash
    #[serde(rename = "blockHash")]
    pub block_hash: Option<H256>,
    /// Block Number
    #[serde(rename = "blockNumber")]
    pub block_number: Option<U64>,
    /// L1 batch number the log is included in.
    #[serde(rename = "l1BatchNumber")]
    pub l1_batch_number: Option<U64>,
    /// Transaction Hash
    #[serde(rename = "transactionHash")]
    pub transaction_hash: Option<H256>,
    /// Transaction Index
    #[serde(rename = "transactionIndex")]
    pub transaction_index: Option<Index>,
    /// Log Index in Block
    #[serde(rename = "logIndex")]
    pub log_index: Option<U256>,
    /// Log Index in Transaction
    #[serde(rename = "transactionLogIndex")]
    pub transaction_log_index: Option<U256>,
    /// Log Type
    #[serde(rename = "logType")]
    pub log_type: Option<String>,
    /// Removed
    pub removed: Option<bool>,
    /// L2 block timestamp
    #[serde(rename = "blockTimestamp")]
    pub block_timestamp: Option<U64>,
}

impl Log {
    /// Returns true if the log has been removed.
    pub fn is_removed(&self) -> bool {
        if let Some(val_removed) = self.removed {
            return val_removed;
        }

        if let Some(ref val_log_type) = self.log_type {
            if val_log_type == "removed" {
                return true;
            }
        }
        false
    }
}

impl From<Log> for zksync_basic_types::web3::Log {
    fn from(log: Log) -> Self {
        zksync_basic_types::web3::Log {
            address: log.address,
            topics: log.topics,
            data: log.data,
            block_hash: log.block_hash,
            block_number: log.block_number,
            transaction_hash: log.transaction_hash,
            transaction_index: log.transaction_index,
            log_index: log.log_index,
            transaction_log_index: log.transaction_log_index,
            log_type: log.log_type,
            removed: log.removed,
            block_timestamp: log.block_timestamp,
        }
    }
}

impl From<zksync_basic_types::web3::Log> for Log {
    fn from(log: zksync_basic_types::web3::Log) -> Self {
        Log {
            address: log.address,
            topics: log.topics,
            data: log.data,
            block_hash: log.block_hash,
            block_number: log.block_number,
            transaction_hash: log.transaction_hash,
            transaction_index: log.transaction_index,
            log_index: log.log_index,
            transaction_log_index: log.transaction_log_index,
            log_type: log.log_type,
            removed: log.removed,
            block_timestamp: log.block_timestamp,
            l1_batch_number: None,
        }
    }
}

/// A log produced by a transaction.
#[derive(Debug, Clone, PartialEq, Serialize, Deserialize)]
#[serde(rename_all = "camelCase")]
pub struct L2ToL1Log {
    pub block_hash: Option<H256>,
    pub block_number: U64,
    pub l1_batch_number: Option<U64>,
    pub log_index: U256,
    pub transaction_index: Index,
    pub transaction_hash: H256,
    pub transaction_log_index: U256,
    pub tx_index_in_l1_batch: Option<U64>,
    pub shard_id: U64,
    pub is_service: bool,
    pub sender: Address,
    pub key: H256,
    pub value: H256,
}

/// Description of a Transaction, pending or in the chain.
#[derive(Debug, Default, Clone, PartialEq, Deserialize, Serialize)]
pub struct Transaction {
    /// Hash
    pub hash: H256,
    /// Nonce
    pub nonce: U256,
    /// Block hash. None when pending.
    #[serde(rename = "blockHash")]
    pub block_hash: Option<H256>,
    /// Block number. None when pending.
    #[serde(rename = "blockNumber")]
    pub block_number: Option<U64>,
    /// Transaction Index. None when pending.
    #[serde(rename = "transactionIndex")]
    pub transaction_index: Option<Index>,
    /// Sender
    #[serde(default, skip_serializing_if = "Option::is_none")]
    pub from: Option<Address>,
    /// Recipient (None when contract creation)
    pub to: Option<Address>,
    /// Transferred value
    pub value: U256,
    /// Gas Price
    #[serde(rename = "gasPrice")]
    pub gas_price: Option<U256>,
    /// Gas amount
    pub gas: U256,
    /// Input data
    pub input: Bytes,
    /// The parity (0 for even, 1 for odd) of the y-value of the secp256k1 signature
    #[serde(rename = "yParity", default, skip_serializing_if = "Option::is_none")]
    pub y_parity: Option<U64>,
    /// ECDSA recovery id
    #[serde(default, skip_serializing_if = "Option::is_none")]
    pub v: Option<U64>,
    /// ECDSA signature r, 32 bytes
    #[serde(default, skip_serializing_if = "Option::is_none")]
    pub r: Option<U256>,
    /// ECDSA signature s, 32 bytes
    #[serde(default, skip_serializing_if = "Option::is_none")]
    pub s: Option<U256>,
    /// Raw transaction data
    #[serde(default, skip_serializing_if = "Option::is_none")]
    pub raw: Option<Bytes>,
    /// Transaction type, Some(1) for AccessList transaction, None for Legacy
    #[serde(rename = "type", default, skip_serializing_if = "Option::is_none")]
    pub transaction_type: Option<U64>,
    /// Access list
    #[serde(
        rename = "accessList",
        default,
        skip_serializing_if = "Option::is_none"
    )]
    pub access_list: Option<AccessList>,
    /// Max fee per gas
    #[serde(rename = "maxFeePerGas", skip_serializing_if = "Option::is_none")]
    pub max_fee_per_gas: Option<U256>,
    /// Miner bribe
    #[serde(
        rename = "maxPriorityFeePerGas",
        skip_serializing_if = "Option::is_none"
    )]
    pub max_priority_fee_per_gas: Option<U256>,
    /// Id of the current chain
    #[serde(rename = "chainId")]
    pub chain_id: U256,
    /// Number of the l1 batch this transaction was included within.
    #[serde(
        rename = "l1BatchNumber",
        default,
        skip_serializing_if = "Option::is_none"
    )]
    pub l1_batch_number: Option<U64>,
    /// Index of transaction in l1 batch
    #[serde(
        rename = "l1BatchTxIndex",
        default,
        skip_serializing_if = "Option::is_none"
    )]
    pub l1_batch_tx_index: Option<U64>,
}

#[derive(Debug, Clone, Serialize, Deserialize, PartialEq)]
#[serde(rename_all = "camelCase")]
pub enum TransactionStatus {
    Pending,
    Included,
<<<<<<< HEAD
    // FastFinalized,
=======
    FastFinalized,
    Precommitted,
>>>>>>> 25058353
    Verified,
    Failed,
}

#[derive(Debug, Serialize, Deserialize, Clone)]
#[serde(rename_all = "camelCase")]
pub struct TransactionDetails {
    pub is_l1_originated: bool,
    pub status: TransactionStatus,
    pub fee: U256,
    pub gas_per_pubdata: U256,
    pub initiator_address: Address,
    pub received_at: DateTime<Utc>,
    pub eth_commit_tx_hash: Option<H256>,
    pub eth_prove_tx_hash: Option<H256>,
    pub eth_execute_tx_hash: Option<H256>,
    pub eth_precommit_tx_hash: Option<H256>,
}

#[derive(Debug, Clone)]
pub struct GetLogsFilter {
    pub from_block: L2BlockNumber,
    pub to_block: L2BlockNumber,
    pub addresses: Vec<Address>,
    pub topics: Vec<(u32, Vec<H256>)>,
}

/// Result of debugging block
/// For some reasons geth returns result as {result: DebugCall}
#[derive(Debug, Serialize, Deserialize, Clone)]
#[serde(rename_all = "camelCase")]
pub struct ResultDebugCall {
    pub result: DebugCall,
}

#[derive(Debug, Default, Serialize, Deserialize, Clone, PartialEq)]
#[serde(rename_all = "camelCase")]
pub enum DebugCallType {
    #[default]
    Call,
    DelegateCall,
    Create,
}

#[derive(Debug, Clone, PartialEq, Default, Serialize, Deserialize)]
#[serde(rename_all = "camelCase")]
pub struct DebugCall {
    pub r#type: DebugCallType,
    pub from: Address,
    pub to: Address,
    pub gas: U256,
    pub gas_used: U256,
    pub value: U256,
    pub output: Bytes,
    pub input: Bytes,
    pub error: Option<String>,
    pub revert_reason: Option<String>,
    pub calls: Vec<DebugCall>,
}

// TODO: remove in favour of `ProtocolVersionInfo` once all ENs have been upgraded.
#[derive(Default, Serialize, Deserialize, Clone, Debug)]
pub struct ProtocolVersion {
    /// Minor version of the protocol
    #[deprecated]
    pub version_id: Option<u16>,
    /// Minor version of the protocol
    #[serde(rename = "minorVersion")]
    pub minor_version: Option<u16>,
    /// Timestamp at which upgrade should be performed
    pub timestamp: u64,
    /// Verifier configuration
    #[deprecated]
    pub verification_keys_hashes: Option<L1VerifierConfig>,
    /// Hashes of base system contracts (bootloader, default account and evm emulator)
    #[deprecated]
    pub base_system_contracts: Option<BaseSystemContractsHashes>,
    /// Bootloader code hash
    #[serde(rename = "bootloaderCodeHash")]
    pub bootloader_code_hash: Option<H256>,
    /// Default account code hash
    #[serde(rename = "defaultAccountCodeHash")]
    pub default_account_code_hash: Option<H256>,
    /// EVM emulator code hash
    #[serde(rename = "evmSimulatorCodeHash")]
    pub evm_emulator_code_hash: Option<H256>,
    /// L2 Upgrade transaction hash
    #[deprecated]
    pub l2_system_upgrade_tx_hash: Option<H256>,
    /// L2 Upgrade transaction hash
    #[serde(rename = "l2SystemUpgradeTxHash")]
    pub l2_system_upgrade_tx_hash_new: Option<H256>,
}

#[allow(deprecated)]
impl ProtocolVersion {
    pub fn new(
        minor_version: u16,
        timestamp: u64,
        bootloader_code_hash: H256,
        default_account_code_hash: H256,
        evm_emulator_code_hash: Option<H256>,
        l2_system_upgrade_tx_hash: Option<H256>,
    ) -> Self {
        Self {
            version_id: Some(minor_version),
            minor_version: Some(minor_version),
            timestamp,
            verification_keys_hashes: Some(Default::default()),
            base_system_contracts: Some(BaseSystemContractsHashes {
                bootloader: bootloader_code_hash,
                default_aa: default_account_code_hash,
                evm_emulator: evm_emulator_code_hash,
            }),
            bootloader_code_hash: Some(bootloader_code_hash),
            default_account_code_hash: Some(default_account_code_hash),
            evm_emulator_code_hash,
            l2_system_upgrade_tx_hash,
            l2_system_upgrade_tx_hash_new: l2_system_upgrade_tx_hash,
        }
    }

    pub fn bootloader_code_hash(&self) -> Option<H256> {
        self.bootloader_code_hash
            .or_else(|| self.base_system_contracts.map(|hashes| hashes.bootloader))
    }

    pub fn default_account_code_hash(&self) -> Option<H256> {
        self.default_account_code_hash
            .or_else(|| self.base_system_contracts.map(|hashes| hashes.default_aa))
    }

    pub fn evm_emulator_code_hash(&self) -> Option<H256> {
        self.evm_emulator_code_hash.or_else(|| {
            self.base_system_contracts
                .and_then(|hashes| hashes.evm_emulator)
        })
    }

    pub fn minor_version(&self) -> Option<u16> {
        self.minor_version.or(self.version_id)
    }

    pub fn l2_system_upgrade_tx_hash(&self) -> Option<H256> {
        self.l2_system_upgrade_tx_hash_new
            .or(self.l2_system_upgrade_tx_hash)
    }
}

#[derive(Default, Serialize, Deserialize, Clone, Debug)]
pub struct ProtocolVersionInfo {
    /// Minor version of the protocol
    #[serde(rename = "minorVersion")]
    pub minor_version: u16,
    /// Timestamp at which upgrade should be performed
    pub timestamp: u64,
    /// Bootloader code hash
    #[serde(rename = "bootloaderCodeHash")]
    pub bootloader_code_hash: H256,
    /// Default account code hash
    #[serde(rename = "defaultAccountCodeHash")]
    pub default_account_code_hash: H256,
    /// EVM emulator code hash
    #[serde(rename = "evmEmulatorCodeHash")]
    pub evm_emulator_code_hash: Option<H256>,
    /// L2 Upgrade transaction hash
    #[serde(rename = "l2SystemUpgradeTxHash")]
    pub l2_system_upgrade_tx_hash: Option<H256>,
}

impl TryFrom<ProtocolVersion> for ProtocolVersionInfo {
    type Error = anyhow::Error;

    fn try_from(value: ProtocolVersion) -> Result<Self, Self::Error> {
        Ok(ProtocolVersionInfo {
            minor_version: value
                .minor_version
                .context("missing minor protocol version")?,
            timestamp: value.timestamp,
            bootloader_code_hash: value
                .bootloader_code_hash
                .context("missing bootloader code hash")?,
            default_account_code_hash: value
                .default_account_code_hash
                .context("missing default account code hash")?,
            evm_emulator_code_hash: value.evm_emulator_code_hash,
            l2_system_upgrade_tx_hash: value.l2_system_upgrade_tx_hash_new,
        })
    }
}

#[derive(Debug, Serialize, Deserialize, Clone, Copy)]
#[serde(rename_all = "camelCase")]
pub enum SupportedTracers {
    CallTracer,
    FlatCallTracer,
}

#[derive(Debug, Serialize, Deserialize, Clone, Default, Copy)]
#[serde(rename_all = "camelCase")]
pub struct CallTracerConfig {
    pub only_top_call: bool,
}

#[derive(Debug, Serialize, Deserialize, Clone, Copy)]
#[serde(rename_all = "camelCase")]
pub struct TracerConfig {
    pub tracer: SupportedTracers,
    #[serde(default)]
    pub tracer_config: CallTracerConfig,
}

impl Default for TracerConfig {
    fn default() -> Self {
        TracerConfig {
            tracer: SupportedTracers::CallTracer,
            tracer_config: CallTracerConfig {
                only_top_call: false,
            },
        }
    }
}

#[derive(Debug, Clone, Serialize, Deserialize, PartialEq)]
#[serde(rename_all = "camelCase")]
pub enum BlockStatus {
    Sealed,
    Verified,
    // note: not enabling this status for backwards compatibility
    // FastFinalized,
}

/// Result tracers need to have a nested result field for compatibility. So we have two different
/// structs 1 for blocks tracing and one for txs and call tracing
#[derive(Debug, Serialize, Deserialize, Clone)]
#[serde(untagged)]
pub enum CallTracerBlockResult {
    CallTrace(Vec<ResultDebugCall>),
    FlatCallTrace(Vec<ResultDebugCallFlat>),
}

impl CallTracerBlockResult {
    pub fn unwrap_flat(self) -> Vec<ResultDebugCallFlat> {
        match self {
            Self::CallTrace(_) => panic!("Result is a FlatCallTrace"),
            Self::FlatCallTrace(trace) => trace,
        }
    }

    pub fn unwrap_default(self) -> Vec<ResultDebugCall> {
        match self {
            Self::CallTrace(trace) => trace,
            Self::FlatCallTrace(_) => panic!("Result is a CallTrace"),
        }
    }
}

#[allow(clippy::large_enum_variant)]
#[derive(Debug, Serialize, Deserialize, Clone)]
#[serde(untagged)]
pub enum CallTracerResult {
    CallTrace(DebugCall),
    FlatCallTrace(Vec<DebugCallFlat>),
}

impl CallTracerResult {
    pub fn unwrap_flat(self) -> Vec<DebugCallFlat> {
        match self {
            Self::CallTrace(_) => panic!("Result is a FlatCallTrace"),
            Self::FlatCallTrace(trace) => trace,
        }
    }

    pub fn unwrap_default(self) -> DebugCall {
        match self {
            Self::CallTrace(trace) => trace,
            Self::FlatCallTrace(_) => panic!("Result is a CallTrace"),
        }
    }
}

#[derive(Debug, Clone, Serialize, Deserialize)]
#[serde(rename_all = "camelCase")]
pub struct BlockDetailsBase {
    pub timestamp: u64,
    pub l1_tx_count: usize,
    pub l2_tx_count: usize,
    /// Hash for an L2 block, or the root hash (aka state hash) for an L1 batch.
    pub root_hash: Option<H256>,
    pub status: BlockStatus,
    pub commit_tx_hash: Option<H256>,
    pub committed_at: Option<DateTime<Utc>>,
    pub commit_tx_finality: Option<EthTxFinalityStatus>,
    pub commit_chain_id: Option<SLChainId>,
    pub prove_tx_hash: Option<H256>,
    pub prove_tx_finality: Option<EthTxFinalityStatus>,
    pub proven_at: Option<DateTime<Utc>>,
    pub prove_chain_id: Option<SLChainId>,
    pub execute_tx_hash: Option<H256>,
    pub execute_tx_finality: Option<EthTxFinalityStatus>,
    pub executed_at: Option<DateTime<Utc>>,
    pub execute_chain_id: Option<SLChainId>,
    pub precommit_tx_hash: Option<H256>,
    pub precommit_tx_finality: Option<EthTxFinalityStatus>,
    pub precommitted_at: Option<DateTime<Utc>>,
    pub precommit_chain_id: Option<SLChainId>,
    pub l1_gas_price: u64,
    pub l2_fair_gas_price: u64,
    // Cost of publishing one byte (in wei).
    pub fair_pubdata_price: Option<u64>,
    pub base_system_contracts_hashes: BaseSystemContractsHashes,
}

#[derive(Debug, Clone, Serialize, Deserialize)]
#[serde(rename_all = "camelCase")]
pub struct BlockDetails {
    pub number: L2BlockNumber,
    pub l1_batch_number: L1BatchNumber,
    #[serde(flatten)]
    pub base: BlockDetailsBase,
    pub operator_address: Address,
    pub protocol_version: Option<ProtocolVersionId>,
}

#[derive(Debug, Clone, Serialize, Deserialize)]
#[serde(rename_all = "camelCase")]
pub struct L1BatchDetails {
    pub number: L1BatchNumber,
    #[serde(flatten)]
    pub base: BlockDetailsBase,
}

#[derive(Debug, Clone, Serialize, Deserialize)]
#[serde(rename_all = "camelCase")]
pub struct StorageProof {
    pub key: H256,
    pub proof: Vec<H256>,
    pub value: H256,
    pub index: u64,
}

#[derive(Debug, Clone, Serialize, Deserialize)]
#[serde(rename_all = "camelCase")]
pub struct Proof {
    pub address: Address,
    pub storage_proof: Vec<StorageProof>,
}

#[serde_as]
#[derive(Debug, Clone, Serialize, Deserialize)]
#[serde(rename_all = "camelCase")]
pub struct TeeProof {
    pub l1_batch_number: L1BatchNumber,
    pub tee_type: Option<TeeType>,
    #[serde_as(as = "Option<Hex>")]
    pub pubkey: Option<Vec<u8>>,
    #[serde_as(as = "Option<Hex>")]
    pub signature: Option<Vec<u8>>,
    #[serde_as(as = "Option<Hex>")]
    pub proof: Option<Vec<u8>>,
    pub proved_at: DateTime<Utc>,
    pub status: String,
    #[serde_as(as = "Option<Hex>")]
    pub attestation: Option<Vec<u8>>,
}

#[derive(Debug, Clone, Serialize, Deserialize)]
#[serde(rename_all = "camelCase")]
pub struct TransactionDetailedResult {
    pub transaction_hash: H256,
    pub storage_logs: Vec<ApiStorageLog>,
    pub events: Vec<Log>,
}

#[derive(Debug, Clone, PartialEq, Serialize, Deserialize)]
#[serde(rename_all = "camelCase")]
pub struct ApiStorageLog {
    pub address: Address,
    pub key: U256,
    pub written_value: U256,
}

/// Raw transaction execution data.
/// Data is taken from `TransactionExecutionMetrics`.
#[derive(Debug, Clone, PartialEq, Serialize, Deserialize)]
#[serde(rename_all = "camelCase")]
pub struct TransactionExecutionInfo {
    pub execution_info: Value,
}

/// The fee history type returned from `eth_feeHistory` call.
#[derive(Debug, Clone, PartialEq, Deserialize, Serialize)]
#[serde(rename_all = "camelCase")]
pub struct FeeHistory {
    #[serde(flatten)]
    pub inner: zksync_basic_types::web3::FeeHistory,
    /// An array of effective pubdata prices. Note, that this field is L2-specific and only provided by L2 nodes.
    #[serde(default)]
    pub l2_pubdata_price: Vec<U256>,
}

/// The data availability details type. Used exclusively in Validiums.
#[derive(Debug, Clone, PartialEq, Deserialize, Serialize)]
#[serde(rename_all = "camelCase")]
pub struct DataAvailabilityDetails {
    pub pubdata_type: Option<PubdataType>,
    pub blob_id: String,
    pub inclusion_data: Option<Vec<u8>>,
    pub sent_at: DateTime<Utc>,
    pub l2_da_validator: Option<Address>,
}

#[derive(Debug, Clone, PartialEq, Deserialize, Serialize)]
#[serde(rename_all = "camelCase")]
pub struct L1ToL2TxsStatus {
    pub l1_to_l2_txs_in_mempool: usize,
    pub l1_to_l2_txs_paused: bool,
}

#[derive(Debug, Clone, PartialEq, Deserialize, Serialize)]
#[serde(rename_all = "camelCase")]
pub struct GatewayMigrationStatus {
    pub latest_notification: Option<GatewayMigrationNotification>,
    pub state: GatewayMigrationState,
    pub settlement_layer: Option<SettlementLayer>,
}

#[derive(Debug, Serialize, Deserialize, Clone, PartialEq)]
pub struct EcosystemContracts {
    pub bridgehub_proxy_addr: Address,
    pub state_transition_proxy_addr: Option<Address>,
    pub transparent_proxy_admin_addr: Option<Address>,
    pub l1_bytecodes_supplier_addr: Option<Address>,
    // Note that on the contract side of things this contract is called `L2WrappedBaseTokenStore`,
    // while on the server side for consistency with the conventions, where the prefix denotes
    // the location of the contracts we call it `l1_wrapped_base_token_store`
    pub l1_wrapped_base_token_store: Option<Address>,
    pub server_notifier_addr: Option<Address>,
    pub message_root_proxy_addr: Option<Address>,
}

#[cfg(test)]
mod tests {
    use super::*;

    // TODO (PLA-965): remove test after removing deprecating fields.
    #[allow(deprecated)]
    #[test]
    fn check_protocol_version_type_compatibility() {
        let new_version = ProtocolVersion {
            version_id: Some(24),
            minor_version: Some(24),
            timestamp: 0,
            verification_keys_hashes: Some(Default::default()),
            base_system_contracts: Some(Default::default()),
            bootloader_code_hash: Some(Default::default()),
            default_account_code_hash: Some(Default::default()),
            evm_emulator_code_hash: Some(Default::default()),
            l2_system_upgrade_tx_hash: Default::default(),
            l2_system_upgrade_tx_hash_new: Default::default(),
        };

        #[derive(Deserialize)]
        #[allow(dead_code)]
        struct OldProtocolVersion {
            pub version_id: u16,
            pub timestamp: u64,
            pub verification_keys_hashes: L1VerifierConfig,
            pub base_system_contracts: BaseSystemContractsHashes,
            pub l2_system_upgrade_tx_hash: Option<H256>,
        }

        serde_json::from_str::<OldProtocolVersion>(&serde_json::to_string(&new_version).unwrap())
            .unwrap();
    }

    #[test]
    fn proper_display() {
        let block_number = BlockNumber::Committed;
        assert_eq!(format!("{}", block_number), "Committed");
        let block_number = BlockNumber::Finalized;
        assert_eq!(format!("{}", block_number), "Finalized");
        let block_number = BlockNumber::Latest;
        assert_eq!(format!("{}", block_number), "Latest");
        let block_number = BlockNumber::L1Committed;
        assert_eq!(format!("{}", block_number), "L1Committed");
        let block_number = BlockNumber::FastFinalized;
        assert_eq!(format!("{}", block_number), "FastFinalized");
        let block_number = BlockNumber::Earliest;
        assert_eq!(format!("{}", block_number), "Earliest");
        let block_number = BlockNumber::Pending;
        assert_eq!(format!("{}", block_number), "Pending");
        let block_number = BlockNumber::Number(U64::from(42));
        assert_eq!(format!("{}", block_number), "42");
    }
}<|MERGE_RESOLUTION|>--- conflicted
+++ resolved
@@ -69,13 +69,8 @@
             BlockNumber::L1Committed => serializer.serialize_str("l1_committed"),
             BlockNumber::Earliest => serializer.serialize_str("earliest"),
             BlockNumber::Pending => serializer.serialize_str("pending"),
-<<<<<<< HEAD
-            // not using the new "fast_finalized" option here for backwards compatibility
-            BlockNumber::FastFinalized => serializer.serialize_str("l1_committed"),
-=======
             BlockNumber::FastFinalized => serializer.serialize_str("fast_finalized"),
             BlockNumber::Precommitted => serializer.serialize_str("precommitted"),
->>>>>>> 25058353
         }
     }
 }
@@ -688,12 +683,8 @@
 pub enum TransactionStatus {
     Pending,
     Included,
-<<<<<<< HEAD
-    // FastFinalized,
-=======
     FastFinalized,
     Precommitted,
->>>>>>> 25058353
     Verified,
     Failed,
 }
