use std::path::PathBuf;

use anyhow::Context;
use common::{
    config::global_config,
    db::{drop_db_if_exists, init_db, migrate_db, DatabaseConfig},
    logger,
    spinner::Spinner,
};
use config::{ChainConfig, EcosystemConfig};
use xshell::Shell;

use super::args::genesis::GenesisArgsFinal;
use crate::{
    commands::chain::args::genesis::GenesisArgs,
    config_manipulations::{update_database_secrets, update_general_config},
    messages::{
        MSG_CHAIN_NOT_INITIALIZED, MSG_FAILED_TO_DROP_PROVER_DATABASE_ERR,
        MSG_FAILED_TO_DROP_SERVER_DATABASE_ERR, MSG_GENESIS_COMPLETED,
        MSG_GENESIS_DATABASE_CONFIG_ERR, MSG_INITIALIZING_DATABASES_SPINNER,
        MSG_INITIALIZING_PROVER_DATABASE, MSG_INITIALIZING_SERVER_DATABASE, MSG_SELECTED_CONFIG,
        MSG_STARTING_GENESIS, MSG_STARTING_GENESIS_SPINNER,
    },
    server::{RunServer, ServerMode},
};

const SERVER_MIGRATIONS: &str = "core/lib/dal/migrations";
const PROVER_MIGRATIONS: &str = "prover/prover_dal/migrations";

pub async fn run(args: GenesisArgs, shell: &Shell) -> anyhow::Result<()> {
    let chain_name = global_config().chain_name.clone();
    let ecosystem_config = EcosystemConfig::from_file(shell)?;
    let chain_config = ecosystem_config
        .load_chain(chain_name)
        .context(MSG_CHAIN_NOT_INITIALIZED)?;
    let args = args.fill_values_with_prompt(&chain_config);

    genesis(args, shell, &chain_config).await?;
    logger::outro(MSG_GENESIS_COMPLETED);

    Ok(())
}

pub async fn genesis(
    args: GenesisArgsFinal,
    shell: &Shell,
    config: &ChainConfig,
) -> anyhow::Result<()> {
    // Clean the rocksdb
    shell.remove_path(&config.rocks_db_path)?;
    shell.create_dir(&config.rocks_db_path)?;

<<<<<<< HEAD
=======
    let db_config = args
        .databases_config()
        .context(MSG_GENESIS_DATABASE_CONFIG_ERR)?;
>>>>>>> 1c5229cd
    update_general_config(shell, config)?;
    update_database_secrets(shell, config, &args.server_db, &args.prover_db)?;

    logger::note(
        MSG_SELECTED_CONFIG,
        logger::object_to_string(serde_json::json!({
            "chain_config": config,
            "server_db_config": args.server_db,
            "prover_db_config": args.prover_db,
        })),
    );
    logger::info(MSG_STARTING_GENESIS);

    let spinner = Spinner::new(MSG_INITIALIZING_DATABASES_SPINNER);
    initialize_databases(
        shell,
        &args.server_db,
        &args.prover_db,
        config.link_to_code.clone(),
        args.dont_drop,
    )
    .await?;
    spinner.finish();

    let spinner = Spinner::new(MSG_STARTING_GENESIS_SPINNER);
    run_server_genesis(config, shell)?;
    spinner.finish();

    Ok(())
}

async fn initialize_databases(
    shell: &Shell,
    server_db_config: &DatabaseConfig,
    prover_db_config: &DatabaseConfig,
    link_to_code: PathBuf,
    dont_drop: bool,
) -> anyhow::Result<()> {
    let path_to_server_migration = link_to_code.join(SERVER_MIGRATIONS);

    if global_config().verbose {
        logger::debug(MSG_INITIALIZING_SERVER_DATABASE)
    }
    if !dont_drop {
        drop_db_if_exists(server_db_config)
            .await
<<<<<<< HEAD
            .context("Failed to drop server database")?;
        init_db(server_db_config).await?;
=======
            .context(MSG_FAILED_TO_DROP_SERVER_DATABASE_ERR)?;
        init_db(&db_config.server.base_url, &db_config.server.database_name).await?;
>>>>>>> 1c5229cd
    }
    migrate_db(
        shell,
        path_to_server_migration,
        &server_db_config.full_url(),
    )
    .await?;

    if global_config().verbose {
        logger::debug(MSG_INITIALIZING_PROVER_DATABASE)
    }
    if !dont_drop {
        drop_db_if_exists(prover_db_config)
            .await
<<<<<<< HEAD
            .context("Failed to drop prover database")?;
        init_db(prover_db_config).await?;
=======
            .context(MSG_FAILED_TO_DROP_PROVER_DATABASE_ERR)?;
        init_db(&db_config.prover.base_url, &db_config.prover.database_name).await?;
>>>>>>> 1c5229cd
    }
    let path_to_prover_migration = link_to_code.join(PROVER_MIGRATIONS);
    migrate_db(
        shell,
        path_to_prover_migration,
        &prover_db_config.full_url(),
    )
    .await?;

    Ok(())
}

fn run_server_genesis(chain_config: &ChainConfig, shell: &Shell) -> anyhow::Result<()> {
    let server = RunServer::new(None, chain_config);
    server.run(shell, ServerMode::Genesis)
}<|MERGE_RESOLUTION|>--- conflicted
+++ resolved
@@ -17,9 +17,9 @@
     messages::{
         MSG_CHAIN_NOT_INITIALIZED, MSG_FAILED_TO_DROP_PROVER_DATABASE_ERR,
         MSG_FAILED_TO_DROP_SERVER_DATABASE_ERR, MSG_GENESIS_COMPLETED,
-        MSG_GENESIS_DATABASE_CONFIG_ERR, MSG_INITIALIZING_DATABASES_SPINNER,
-        MSG_INITIALIZING_PROVER_DATABASE, MSG_INITIALIZING_SERVER_DATABASE, MSG_SELECTED_CONFIG,
-        MSG_STARTING_GENESIS, MSG_STARTING_GENESIS_SPINNER,
+        MSG_INITIALIZING_DATABASES_SPINNER, MSG_INITIALIZING_PROVER_DATABASE,
+        MSG_INITIALIZING_SERVER_DATABASE, MSG_SELECTED_CONFIG, MSG_STARTING_GENESIS,
+        MSG_STARTING_GENESIS_SPINNER,
     },
     server::{RunServer, ServerMode},
 };
@@ -50,12 +50,6 @@
     shell.remove_path(&config.rocks_db_path)?;
     shell.create_dir(&config.rocks_db_path)?;
 
-<<<<<<< HEAD
-=======
-    let db_config = args
-        .databases_config()
-        .context(MSG_GENESIS_DATABASE_CONFIG_ERR)?;
->>>>>>> 1c5229cd
     update_general_config(shell, config)?;
     update_database_secrets(shell, config, &args.server_db, &args.prover_db)?;
 
@@ -102,13 +96,8 @@
     if !dont_drop {
         drop_db_if_exists(server_db_config)
             .await
-<<<<<<< HEAD
-            .context("Failed to drop server database")?;
+            .context(MSG_FAILED_TO_DROP_SERVER_DATABASE_ERR)?;
         init_db(server_db_config).await?;
-=======
-            .context(MSG_FAILED_TO_DROP_SERVER_DATABASE_ERR)?;
-        init_db(&db_config.server.base_url, &db_config.server.database_name).await?;
->>>>>>> 1c5229cd
     }
     migrate_db(
         shell,
@@ -123,13 +112,8 @@
     if !dont_drop {
         drop_db_if_exists(prover_db_config)
             .await
-<<<<<<< HEAD
-            .context("Failed to drop prover database")?;
+            .context(MSG_FAILED_TO_DROP_PROVER_DATABASE_ERR)?;
         init_db(prover_db_config).await?;
-=======
-            .context(MSG_FAILED_TO_DROP_PROVER_DATABASE_ERR)?;
-        init_db(&db_config.prover.base_url, &db_config.prover.database_name).await?;
->>>>>>> 1c5229cd
     }
     let path_to_prover_migration = link_to_code.join(PROVER_MIGRATIONS);
     migrate_db(
