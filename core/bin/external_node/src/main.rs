--- conflicted
+++ resolved
@@ -209,11 +209,7 @@
         config
             .remote
             .l2_shared_bridge_addr
-<<<<<<< HEAD
-            .unwrap_or_else(|| config.remote.l2_erc20_bridge_addr.unwrap()),
-=======
             .expect("L2 shared bridge address is not set"),
->>>>>>> 604925f6
         config.optional.miniblock_seal_queue_capacity,
     );
     task_handles.push(tokio::spawn(miniblock_sealer.run()));
