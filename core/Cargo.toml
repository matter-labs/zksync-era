[workspace]
members = [
  # Binaries
  "bin/block_reverter",
  "bin/contract-verifier",
  "bin/custom_genesis_export",
  "bin/external_node",
  "bin/merkle_tree_consistency_checker",
  "bin/snapshots_creator",
  "bin/selector_generator",
  "bin/system-constants-generator",
  "bin/verified_sources_fetcher",
  "bin/zksync_server",
  "bin/genesis_generator",
  "bin/zksync_tee_prover",
  # Node services
  "node/jemalloc",
  "node/proof_data_handler",
  "node/block_reverter",
  "node/commitment_generator",
  "node/house_keeper",
  "node/genesis",
  "node/shared_metrics",
  "node/db_pruner",
  "node/fee_model",
  "node/da_dispatcher",
  "node/eth_sender",
  "node/vm_runner",
  "node/test_utils",
  "node/state_keeper",
  "node/reorg_detector",
  "node/consistency_checker",
  "node/metadata_calculator",
  "node/node_sync",
  "node/node_storage_init",
  "node/consensus",
  "node/contract_verification_server",
  "node/api_server",
  "node/base_token_adjuster",
  "node/external_proof_integration_api",
  "node/logs_bloom_backfill",
  "node/da_clients",
  "node/gateway_migrator",
  "node/zk_os_tree_manager",
  "node/eth_proof_manager",
  # Libraries
  "lib/db_connection",
  "lib/basic_types",
  "lib/config",
  "lib/constants",
  "lib/contract_verifier",
  "lib/contracts",
  "lib/circuit_breaker",
  "lib/dal",
  "lib/da_client",
  "lib/eth_client",
  "lib/eth_signer",
  "lib/l1_contract_interface",
  "lib/mempool",
  "lib/merkle_tree",
  "lib/mini_merkle_tree",
  "lib/node_framework",
  "lib/node_framework_derive",
  "lib/shared_resources",
  "lib/object_store",
  "lib/prover_interface",
  "lib/queued_job_processor",
  "lib/state",
  "lib/storage",
  "lib/tee_prover_interface",
  "lib/tee_verifier",
  "lib/types",
  "lib/utils",
  "lib/vlog",
  "lib/multivm",
  "lib/instrument",
  "lib/vm_interface",
  "lib/vm_executor",
  "lib/web3_decl",
  "lib/snapshots_applier",
  "lib/crypto_primitives",
  "lib/external_price_api",
  "lib/task_management",
  "lib/zk_os_merkle_tree",
  "lib/settlement_layer_data",
  "lib/test_contracts",
  # Test infrastructure
  "tests/loadnext",
  "tests/vm-benchmark",
]
resolver = "2"

exclude = []

# for `perf` profiling
[profile.perf]
inherits = "release"
debug = true

[workspace.package]
version = "29.3.0-non-semver-compat"
edition = "2021"
authors = ["The Matter Labs Team <hello@matterlabs.dev>"]
homepage = "https://zksync.io/"
repository = "https://github.com/matter-labs/zksync-era"
license = "MIT OR Apache-2.0"
keywords = ["blockchain", "zksync"]
categories = ["cryptography"]

[workspace.dependencies]
# "External" dependencies
anyhow = "1"
assert_matches = "1.5"
async-trait = "0.1"
async-recursion = "1"
aws-config = { version = "1.1.7", default-features = false, features = [
  "behavior-version-latest",
] }
aws-runtime = "1.5.5"
aws-sdk-s3 = "1.76.0"
axum = "0.8.4"
backon = "0.4.4"
base64 = "0.22.1"
bigdecimal = "0.4.5"
bincode = "1"
bip39 = "2.1.0"
blake2 = "0.10"
bytes = "1"
chrono = { version = "0.4", default-features = false }
clap = "4.2.2"
codegen = "0.2.0"
const-decoder = "0.4.0"
criterion = "0.4.0"
ctrlc = "3.1"
dashmap = "5.5.3"
derive_more = "2.0.1"
envy = "0.4"
ethabi = "18.0.0"
flate2 = "1.0.28"
fraction = "0.15.3"
futures = "0.3"
futures-util = "0.3"
glob = "0.3"
google-cloud-auth = "0.16.0"
google-cloud-storage = "0.20.0"
governor = "0.4.2"
hex = "0.4"
http = "1.1"
http-body-util = "0.1.2"
httpmock = "0.7.0"
hyper = "1.3"
hyper-util = "0.1.11"
insta = "1.29.0"
itertools = "0.13.0"
jsonrpsee = { version = "0.24", default-features = false }
leb128 = "0.2.5"
lru = { version = "0.12.1", default-features = false }
mini-moka = "0.10.0"
num_cpus = "1.13"
num_enum = "0.7.2"
octocrab = "0.41"
once_cell = "1"
opentelemetry = "0.30.0"
opentelemetry_sdk = "0.30.0"
opentelemetry-otlp = { version = "0.30.0", default-features = false }
opentelemetry-semantic-conventions = "0.30.0"
opentelemetry-appender-tracing = "0.30.0"
pin-project-lite = "0.2.13"
pretty_assertions = "1"
proptest = "1.6.0"
prost = "0.12.6"
rand = "0.8"
rayon = "1.3.1"
regex = "1"
reqwest = "0.12"
rlp = "0.5"
rocksdb = "0.21"
rustc_version = "0.4.0"
rustls = "0.23"
secp256k1 = { version = "0.27.0", features = ["recovery", "global-context"] }
secrecy = "0.10.3"
semver = "1"
sentry = "0.31"
serde = "1"
serde_json = "1"
serde_with = "1"
serde_yaml = "0.9"
serde_urlencoded = "0.7"
ciborium = "0.2"
sha2 = "0.10.8"
sha3 = "0.10.8"
sqlx = "0.8.1"
static_assertions = "1.1"
structopt = "0.3.20"
strum = "0.26"
tempfile = "3.0.2"
test-casing = "0.1.2"
test-log = "0.2.15"
thiserror = "2.0.12"
thread_local = "1.1"
tikv-jemallocator = "0.5"
tikv-jemalloc-ctl = "0.5"
tiny-keccak = "2"
tokio = "1"
tower = "0.4.13"
tower-http = "0.5.2"
tracing = "0.1"
tracing-subscriber = "0.3"
tracing-opentelemetry = "0.31.0"
time = "0.3.36" # Has to be same as used by `tracing-subscriber`
url = "2"
web3 = "0.19.0"
yab = "0.1.0"

# Proc-macro
syn = "2.0"
quote = "1.0"
proc-macro2 = "1.0"
trybuild = "1.0"

# "Internal" dependencies
vise = "0.3.2"
vise-exporter = "0.3.2"
smart-config = "=0.2.0-pre"
smart-config-commands = "=0.2.0-pre"
foundry-compilers = { version = "0.11.6", git = "https://github.com/Moonsong-Labs/compilers.git", rev = "7c69695e5c75451f158dd2456bf8c94a7492ea0b" }

# DA clients' dependencies
# Avail
base58 = "0.2.0"
scale-encode = "0.5.0"
blake2b_simd = "1.0.2"
subxt-metadata = "0.39.0"
parity-scale-codec = { version = "3.6.9", default-features = false }
subxt-signer = { version = "0.39.0", default-features = false }

# Celestia
<<<<<<< HEAD
celestia-types = "0.16.0"
celestia-grpc = "0.8.0"
bech32 = "0.11.0"
ripemd = "0.1.3"
tonic = { version = "0.12.3" }
pbjson-types = "0.6.0"
eq-sdk = "0.1.13"
=======
celestia-types = "0.15"
bech32 = "0.11.0"
ripemd = "0.1.3"
tonic = { version = "0.12.3", default-features = false}
pbjson-types = "0.6.0"
# eq-sdk = "0.1.12"
eq-sdk = {path = "../../eq-service/sdk"}
>>>>>>> e1899944
lazy_static = "1.5.0"

# EigenDA
rust-eigenda-v2-client = "=0.1.4"
rust-eigenda-v2-common = "=0.1.3"
rust-eigenda-signers = "0.1.6"

# Here and below:
# We *always* pin the latest version of protocol to disallow accidental changes in the execution logic.
# However, for the historical version of protocol crates, we have lax requirements. Otherwise,
# Bumping a crypto dependency like `boojum` would require us to republish all the historical packages.

circuit_encodings = "=0.152.4"
circuit_sequencer_api = "=0.152.4"
circuit_definitions = "=0.152.4"
crypto_codegen = { package = "zksync_solidity_vk_codegen", version = "=0.32.1" }

kzg = { package = "zksync_kzg", version = "=0.152.4" }

zk_evm_1_3_1 = { package = "zk_evm", version = "0.131.0-rc.2" }
zk_evm_1_3_3 = { package = "zk_evm", version = "0.133" }
zk_evm_1_4_0 = { package = "zk_evm", version = "0.140" }
zk_evm_1_4_1 = { package = "zk_evm", version = "0.141" }
zk_evm_1_5_0 = { package = "zk_evm", version = "=0.151.8" }
zk_evm_1_5_2 = { package = "zk_evm", version = "=0.152.4" }

fflonk = "=0.32.1"
bellman = { package = "zksync_bellman", version = "=0.32.1" }

# New VM
zksync_vm2 = "=0.4.0"

# Consensus dependencies.
zksync_concurrency = "=0.13"
zksync_consensus_bft = "=0.13"
zksync_consensus_crypto = "=0.13"
zksync_consensus_engine = "=0.13"
zksync_consensus_executor = "=0.13"
zksync_consensus_network = "=0.13"
zksync_consensus_roles = "=0.13"
zksync_consensus_utils = "=0.13"
zksync_protobuf = "=0.13"
zksync_protobuf_build = "=0.13"

# "Local" dependencies
zksync_multivm = { version = "29.3.0-non-semver-compat", path = "lib/multivm" }
zksync_vlog = { version = "29.3.0-non-semver-compat", path = "lib/vlog" }
zksync_vm_interface = { version = "29.3.0-non-semver-compat", path = "lib/vm_interface" }
zksync_vm_executor = { version = "29.3.0-non-semver-compat", path = "lib/vm_executor" }
zksync_basic_types = { version = "29.3.0-non-semver-compat", path = "lib/basic_types" }
zksync_circuit_breaker = { version = "29.3.0-non-semver-compat", path = "lib/circuit_breaker" }
zksync_config = { version = "29.3.0-non-semver-compat", path = "lib/config" }
zksync_contract_verifier_lib = { version = "29.3.0-non-semver-compat", path = "lib/contract_verifier" }
zksync_contracts = { version = "29.3.0-non-semver-compat", path = "lib/contracts" }
zksync_dal = { version = "29.3.0-non-semver-compat", path = "lib/dal" }
zksync_db_connection = { version = "29.3.0-non-semver-compat", path = "lib/db_connection" }
zksync_eth_client = { version = "29.3.0-non-semver-compat", path = "lib/eth_client" }
zksync_da_client = { version = "29.3.0-non-semver-compat", path = "lib/da_client" }
zksync_eth_signer = { version = "29.3.0-non-semver-compat", path = "lib/eth_signer" }
zksync_health_check = { version = "29.3.0-non-semver-compat", path = "lib/health_check" }
zksync_instrument = { version = "29.3.0-non-semver-compat", path = "lib/instrument" }
zksync_l1_contract_interface = { version = "29.3.0-non-semver-compat", path = "lib/l1_contract_interface" }
zksync_mempool = { version = "29.3.0-non-semver-compat", path = "lib/mempool" }
zksync_merkle_tree = { version = "29.3.0-non-semver-compat", path = "lib/merkle_tree" }
zksync_mini_merkle_tree = { version = "29.3.0-non-semver-compat", path = "lib/mini_merkle_tree" }
zksync_object_store = { version = "29.3.0-non-semver-compat", path = "lib/object_store" }
zksync_prover_interface = { version = "29.3.0-non-semver-compat", path = "lib/prover_interface" }
zksync_queued_job_processor = { version = "29.3.0-non-semver-compat", path = "lib/queued_job_processor" }
zksync_snapshots_applier = { version = "29.3.0-non-semver-compat", path = "lib/snapshots_applier" }
zksync_state = { version = "29.3.0-non-semver-compat", path = "lib/state" }
zksync_storage = { version = "29.3.0-non-semver-compat", path = "lib/storage" }
zksync_system_constants = { version = "29.3.0-non-semver-compat", path = "lib/constants" }
zksync_tee_prover_interface = { version = "29.3.0-non-semver-compat", path = "lib/tee_prover_interface" }
zksync_tee_verifier = { version = "29.3.0-non-semver-compat", path = "lib/tee_verifier" }
zksync_test_contracts = { version = "29.3.0-non-semver-compat", path = "lib/test_contracts" }
zksync_types = { version = "29.3.0-non-semver-compat", path = "lib/types" }
zksync_utils = { version = "29.3.0-non-semver-compat", path = "lib/utils" }
zksync_web3_decl = { version = "29.3.0-non-semver-compat", path = "lib/web3_decl" }
zksync_crypto_primitives = { version = "29.3.0-non-semver-compat", path = "lib/crypto_primitives" }
zksync_external_price_api = { version = "29.3.0-non-semver-compat", path = "lib/external_price_api" }
zksync_task_management = { version = "29.3.0-non-semver-compat", path = "lib/task_management" }
zk_os_merkle_tree = { version = "29.3.0-non-semver-compat", path = "lib/zk_os_merkle_tree" }
zksync_settlement_layer_data = { version = "29.3.0-non-semver-compat", path = "lib/settlement_layer_data" }

# Framework and components
zksync_node_framework = { version = "29.3.0-non-semver-compat", path = "lib/node_framework" }
zksync_node_framework_derive = { version = "29.3.0-non-semver-compat", path = "lib/node_framework_derive" }
zksync_shared_resources = { version = "29.3.0-non-semver-compat", path = "lib/shared_resources" }
zksync_node_jemalloc = { version = "29.3.0-non-semver-compat", path = "node/jemalloc" }
zksync_eth_proof_manager = { version = "29.3.0-non-semver-compat", path = "node/eth_proof_manager" }
zksync_eth_watch = { version = "29.3.0-non-semver-compat", path = "node/eth_watch" }
zksync_shared_metrics = { version = "29.3.0-non-semver-compat", path = "node/shared_metrics" }
zksync_proof_data_handler = { version = "29.3.0-non-semver-compat", path = "node/proof_data_handler" }
zksync_tee_proof_data_handler = { version = "29.3.0-non-semver-compat", path = "node/tee_proof_data_handler" }
zksync_block_reverter = { version = "29.3.0-non-semver-compat", path = "node/block_reverter" }
zksync_commitment_generator = { version = "29.3.0-non-semver-compat", path = "node/commitment_generator" }
zksync_house_keeper = { version = "29.3.0-non-semver-compat", path = "node/house_keeper" }
zksync_node_genesis = { version = "29.3.0-non-semver-compat", path = "node/genesis" }
zksync_da_dispatcher = { version = "29.3.0-non-semver-compat", path = "node/da_dispatcher" }
zksync_da_clients = { version = "29.3.0-non-semver-compat", path = "node/da_clients" }
zksync_eth_sender = { version = "29.3.0-non-semver-compat", path = "node/eth_sender" }
zksync_node_db_pruner = { version = "29.3.0-non-semver-compat", path = "node/db_pruner" }
zksync_node_fee_model = { version = "29.3.0-non-semver-compat", path = "node/fee_model" }
zksync_vm_runner = { version = "29.3.0-non-semver-compat", path = "node/vm_runner" }
zksync_external_proof_integration_api = { version = "29.3.0-non-semver-compat", path = "node/external_proof_integration_api" }
zksync_node_test_utils = { version = "29.3.0-non-semver-compat", path = "node/test_utils" }
zksync_state_keeper = { version = "29.3.0-non-semver-compat", path = "node/state_keeper" }
zksync_reorg_detector = { version = "29.3.0-non-semver-compat", path = "node/reorg_detector" }
zksync_consistency_checker = { version = "29.3.0-non-semver-compat", path = "node/consistency_checker" }
zksync_metadata_calculator = { version = "29.3.0-non-semver-compat", path = "node/metadata_calculator" }
zksync_node_sync = { version = "29.3.0-non-semver-compat", path = "node/node_sync" }
zksync_node_storage_init = { version = "29.3.0-non-semver-compat", path = "node/node_storage_init" }
zksync_node_consensus = { version = "29.3.0-non-semver-compat", path = "node/consensus" }
zksync_contract_verification_server = { version = "29.3.0-non-semver-compat", path = "node/contract_verification_server" }
zksync_node_api_server = { version = "29.3.0-non-semver-compat", path = "node/api_server" }
zksync_base_token_adjuster = { version = "29.3.0-non-semver-compat", path = "node/base_token_adjuster" }
zksync_logs_bloom_backfill = { version = "29.3.0-non-semver-compat", path = "node/logs_bloom_backfill" }
zksync_gateway_migrator = { version = "29.3.0-non-semver-compat", path = "node/gateway_migrator" }<|MERGE_RESOLUTION|>--- conflicted
+++ resolved
@@ -235,7 +235,6 @@
 subxt-signer = { version = "0.39.0", default-features = false }
 
 # Celestia
-<<<<<<< HEAD
 celestia-types = "0.16.0"
 celestia-grpc = "0.8.0"
 bech32 = "0.11.0"
@@ -243,15 +242,6 @@
 tonic = { version = "0.12.3" }
 pbjson-types = "0.6.0"
 eq-sdk = "0.1.13"
-=======
-celestia-types = "0.15"
-bech32 = "0.11.0"
-ripemd = "0.1.3"
-tonic = { version = "0.12.3", default-features = false}
-pbjson-types = "0.6.0"
-# eq-sdk = "0.1.12"
-eq-sdk = {path = "../../eq-service/sdk"}
->>>>>>> e1899944
 lazy_static = "1.5.0"
 
 # EigenDA
