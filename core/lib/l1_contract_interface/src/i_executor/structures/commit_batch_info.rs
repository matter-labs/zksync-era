use std::iter;

use zksync_types::{
    commitment::{
        pre_boojum_serialize_commitments, serialize_commitments, L1BatchCommitmentMode,
        L1BatchWithMetadata,
    },
    ethabi::{ParamType, Token},
    pubdata_da::PubdataDA,
    web3::{contract::Error as ContractError, keccak256},
    ProtocolVersionId, H256, STATE_DIFF_HASH_KEY_PRE_GATEWAY, U256,
};

use crate::{
    i_executor::commit::kzg::{KzgInfo, ZK_SYNC_BYTES_PER_BLOB},
    Tokenizable,
};

/// These are used by the L1 Contracts to indicate what DA layer is used for pubdata
const PUBDATA_SOURCE_CALLDATA: u8 = 0;
const PUBDATA_SOURCE_BLOBS: u8 = 1;

/// Encoding for `CommitBatchInfo` from `IExecutor.sol` for a contract running in rollup mode.
#[derive(Debug)]
pub struct CommitBatchInfo<'a> {
    mode: L1BatchCommitmentMode,
    l1_batch_with_metadata: &'a L1BatchWithMetadata,
    pubdata_da: PubdataDA,
}

impl<'a> CommitBatchInfo<'a> {
    pub fn new(
        mode: L1BatchCommitmentMode,
        l1_batch_with_metadata: &'a L1BatchWithMetadata,
        pubdata_da: PubdataDA,
    ) -> Self {
        Self {
            mode,
            l1_batch_with_metadata,
            pubdata_da,
        }
    }

    pub fn schema() -> ParamType {
        ParamType::Tuple(vec![
            ParamType::Uint(64),       // `batch_number`
            ParamType::Uint(64),       // `timestamp`
            ParamType::Uint(64),       // `index_repeated_storage_changes`
            ParamType::FixedBytes(32), // `new_state_root`
            ParamType::Uint(256),      // `numberOfLayer1Txs`
            ParamType::FixedBytes(32), // `priorityOperationsHash`
            ParamType::FixedBytes(32), // `bootloaderHeapInitialContentsHash`
            ParamType::FixedBytes(32), // `eventsQueueStateHash`
            ParamType::Bytes,          // `systemLogs`
            ParamType::Bytes,          // `operatorDAInput`
        ])
    }

    fn base_tokens(&self) -> Vec<Token> {
        if self
            .l1_batch_with_metadata
            .header
            .protocol_version
            .unwrap_or_else(ProtocolVersionId::last_potentially_undefined)
            .is_pre_boojum()
        {
            vec![
                Token::Uint(U256::from(self.l1_batch_with_metadata.header.number.0)),
                Token::Uint(U256::from(self.l1_batch_with_metadata.header.timestamp)),
                Token::Uint(U256::from(
                    self.l1_batch_with_metadata.metadata.rollup_last_leaf_index,
                )),
                Token::FixedBytes(
                    self.l1_batch_with_metadata
                        .metadata
                        .root_hash
                        .as_bytes()
                        .to_vec(),
                ),
                Token::Uint(U256::from(self.l1_batch_with_metadata.header.l1_tx_count)),
                Token::FixedBytes(
                    self.l1_batch_with_metadata
                        .metadata
                        .l2_l1_merkle_root
                        .as_bytes()
                        .to_vec(),
                ),
                Token::FixedBytes(
                    self.l1_batch_with_metadata
                        .header
                        .priority_ops_onchain_data_hash()
                        .as_bytes()
                        .to_vec(),
                ),
                Token::Bytes(
                    self.l1_batch_with_metadata
                        .metadata
                        .initial_writes_compressed
                        .clone()
                        .unwrap(),
                ),
                Token::Bytes(
                    self.l1_batch_with_metadata
                        .metadata
                        .repeated_writes_compressed
                        .clone()
                        .unwrap(),
                ),
                Token::Bytes(pre_boojum_serialize_commitments(
                    &self.l1_batch_with_metadata.header.l2_to_l1_logs,
                )),
                Token::Array(
                    self.l1_batch_with_metadata
                        .header
                        .l2_to_l1_messages
                        .iter()
                        .map(|message| Token::Bytes(message.to_vec()))
                        .collect(),
                ),
                Token::Array(
                    self.l1_batch_with_metadata
                        .raw_published_factory_deps
                        .iter()
                        .map(|bytecode| Token::Bytes(bytecode.to_vec()))
                        .collect(),
                ),
            ]
        } else {
            vec![
                // `batchNumber`
                Token::Uint(U256::from(self.l1_batch_with_metadata.header.number.0)),
                // `timestamp`
                Token::Uint(U256::from(self.l1_batch_with_metadata.header.timestamp)),
                // `indexRepeatedStorageChanges`
                Token::Uint(U256::from(
                    self.l1_batch_with_metadata.metadata.rollup_last_leaf_index,
                )),
                // `newStateRoot`
                Token::FixedBytes(
                    self.l1_batch_with_metadata
                        .metadata
                        .root_hash
                        .as_bytes()
                        .to_vec(),
                ),
                // `numberOfLayer1Txs`
                Token::Uint(U256::from(self.l1_batch_with_metadata.header.l1_tx_count)),
                // `priorityOperationsHash`
                Token::FixedBytes(
                    self.l1_batch_with_metadata
                        .header
                        .priority_ops_onchain_data_hash()
                        .as_bytes()
                        .to_vec(),
                ),
                // `bootloaderHeapInitialContentsHash`
                Token::FixedBytes(
                    self.l1_batch_with_metadata
                        .metadata
                        .bootloader_initial_content_commitment
                        .unwrap()
                        .as_bytes()
                        .to_vec(),
                ),
                // `eventsQueueStateHash`
                Token::FixedBytes(
                    self.l1_batch_with_metadata
                        .metadata
                        .events_queue_commitment
                        .unwrap()
                        .as_bytes()
                        .to_vec(),
                ),
                // `systemLogs`
                Token::Bytes(serialize_commitments(
                    &self.l1_batch_with_metadata.header.system_logs,
                )),
            ]
        }
    }

    fn pubdata_input(&self) -> Vec<u8> {
        self.l1_batch_with_metadata
            .header
            .pubdata_input
            .clone()
            .unwrap_or_else(|| self.l1_batch_with_metadata.construct_pubdata())
    }
}

impl Tokenizable for CommitBatchInfo<'_> {
    fn from_token(_token: Token) -> Result<Self, ContractError> {
        // Currently there is no need to decode this struct.
        // We still want to implement `Tokenizable` trait for it, so that *once* it's needed
        // the implementation is provided here and not in some other inconsistent way.
        Err(ContractError::Other("Not implemented".into()))
    }

    fn into_token(self) -> Token {
        let mut tokens = self.base_tokens();

        let protocol_version = self
            .l1_batch_with_metadata
            .header
            .protocol_version
            .unwrap_or_else(ProtocolVersionId::last_potentially_undefined);

        if protocol_version.is_pre_boojum() {
            return Token::Tuple(tokens);
        }

        if protocol_version.is_pre_1_4_2() {
            tokens.push(Token::Bytes(match self.mode {
                L1BatchCommitmentMode::Rollup => self.pubdata_input(),
                // Here we're not pushing any pubdata on purpose; no pubdata is sent in Validium mode.
                L1BatchCommitmentMode::Validium => vec![],
            }));
        } else {
            let state_diff_hash = if protocol_version.is_pre_gateway() {
                self.l1_batch_with_metadata
                    .header
                    .system_logs
                    .iter()
                    .find_map(|log| {
                        (log.0.key == H256::from_low_u64_be(STATE_DIFF_HASH_KEY_PRE_GATEWAY))
                            .then_some(log.0.value)
                    })
                    .expect("Failed to get state_diff_hash from system logs")
            } else {
                self.l1_batch_with_metadata
                    .metadata
                    .state_diff_hash
                    .expect("Failed to get state_diff_hash from metadata")
            };
            tokens.push(Token::Bytes(match (self.mode, self.pubdata_da) {
                // Here we're not pushing any pubdata on purpose; no pubdata is sent in Validium mode.
                (
                    L1BatchCommitmentMode::Validium,
                    PubdataDA::Calldata
                    | PubdataDA::RelayedL2Calldata
                    | PubdataDA::Blobs
                    | PubdataDA::Custom,
                ) => state_diff_hash.0.into(),
                (L1BatchCommitmentMode::Rollup, PubdataDA::Custom) => {
                    panic!("Custom pubdata DA is incompatible with Rollup mode")
                }
<<<<<<< HEAD
                (L1BatchCommitmentMode::Validium, PubdataDA::Custom) => {
                    let mut operator_da_input: Vec<u8> = self
                        .l1_batch_with_metadata
                        .metadata
                        .state_diff_hash
                        .0
                        .into();

                    operator_da_input.extend(
                        &self
                            .l1_batch_with_metadata
                            .metadata
                            .da_inclusion_data
                            .clone()
                            .unwrap_or_default(),
                    );

                    operator_da_input
                }
=======
>>>>>>> 33526554
                (
                    L1BatchCommitmentMode::Rollup,
                    PubdataDA::Calldata | PubdataDA::RelayedL2Calldata,
                ) => {
                    let pubdata = self.pubdata_input();

                    let header =
                        compose_header_for_l1_commit_rollup(state_diff_hash, pubdata.clone());

                    // We compute and add the blob commitment to the pubdata payload so that we can verify the proof
                    // even if we are not using blobs.
                    let blob_commitment = KzgInfo::new(&pubdata).to_blob_commitment();
                    header
                        .into_iter()
                        .chain(iter::once(PUBDATA_SOURCE_CALLDATA))
                        .chain(pubdata)
                        .chain(blob_commitment)
                        .collect()
                }
                (L1BatchCommitmentMode::Rollup, PubdataDA::Blobs) => {
                    let pubdata = self.pubdata_input();

                    let header =
                        compose_header_for_l1_commit_rollup(state_diff_hash, pubdata.clone());

                    let pubdata_commitments: Vec<u8> = pubdata
                        .chunks(ZK_SYNC_BYTES_PER_BLOB)
                        .flat_map(|blob| {
                            let kzg_info = KzgInfo::new(blob);

                            let blob_commitment = kzg_info.to_pubdata_commitment();

                            // We also append 0s to show that we do not reuse previously published blobs.
                            blob_commitment
                                .into_iter()
                                .chain(H256::zero().0)
                                .collect::<Vec<u8>>()
                        })
                        .collect();
                    header
                        .into_iter()
                        .chain(iter::once(PUBDATA_SOURCE_BLOBS))
                        .chain(pubdata_commitments)
                        .collect()
                }
            }));
        }

        Token::Tuple(tokens)
    }
}

fn compose_header_for_l1_commit_rollup(state_diff_hash: H256, pubdata: Vec<u8>) -> Vec<u8> {
    // The preimage under the hash `l2DAValidatorOutputHash` is expected to be in the following format:
    // - First 32 bytes are the hash of the uncompressed state diff.
    // - Then, there is a 32-byte hash of the full pubdata.
    // - Then, there is the 1-byte number of blobs published.
    // - Then, there are linear hashes of the published blobs, 32 bytes each.

    let mut full_header = vec![];

    full_header.extend(state_diff_hash.0);

    let mut full_pubdata = pubdata;
    let full_pubdata_hash = keccak256(&full_pubdata);
    full_header.extend(full_pubdata_hash);

    // Now, we need to calculate the linear hashes of the blobs.
    // Firstly, let's pad the pubdata to the size of the blob.
    if full_pubdata.len() % ZK_SYNC_BYTES_PER_BLOB != 0 {
        let padding =
            vec![0u8; ZK_SYNC_BYTES_PER_BLOB - full_pubdata.len() % ZK_SYNC_BYTES_PER_BLOB];
        full_pubdata.extend(padding);
    }
    full_header.push((full_pubdata.len() / ZK_SYNC_BYTES_PER_BLOB) as u8);

    full_pubdata
        .chunks(ZK_SYNC_BYTES_PER_BLOB)
        .for_each(|chunk| {
            full_header.extend(keccak256(chunk));
        });

    full_header
}<|MERGE_RESOLUTION|>--- conflicted
+++ resolved
@@ -244,14 +244,8 @@
                 (L1BatchCommitmentMode::Rollup, PubdataDA::Custom) => {
                     panic!("Custom pubdata DA is incompatible with Rollup mode")
                 }
-<<<<<<< HEAD
                 (L1BatchCommitmentMode::Validium, PubdataDA::Custom) => {
-                    let mut operator_da_input: Vec<u8> = self
-                        .l1_batch_with_metadata
-                        .metadata
-                        .state_diff_hash
-                        .0
-                        .into();
+                    let mut operator_da_input: Vec<u8> = state_diff_hash.0.into();
 
                     operator_da_input.extend(
                         &self
@@ -264,8 +258,6 @@
 
                     operator_da_input
                 }
-=======
->>>>>>> 33526554
                 (
                     L1BatchCommitmentMode::Rollup,
                     PubdataDA::Calldata | PubdataDA::RelayedL2Calldata,
