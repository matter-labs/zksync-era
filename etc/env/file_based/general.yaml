postgres:
  max_connections: 100
  statement_timeout_sec: 300
  test:
    server_url: postgres://postgres:notsecurepassword@localhost:5433/zksync_local_test
    prover_url: postgres://postgres:notsecurepassword@localhost:5433/prover_local_test
db:
  state_keeper_db_path: ./db/main/state_keeper
  merkle_tree:
    multi_get_chunk_size: 1000
    block_cache_size_mb: 32
    memtable_capacity_mb: 512
    stalled_writes_timeout_sec: 50
    max_l1_batches_per_iter: 50
    path: "./db/main/tree"
    mode: FULL
  experimental:
    state_keeper_db_block_cache_capacity_mb: 128

api:
  prometheus:
    listener_port: 3312
    pushgateway_url: http://127.0.0.1:9091
    push_interval_ms: 100
  healthcheck:
    port: 3071
  merkle_tree:
    port: 3072
  web3_json_rpc:
    http_port: 3050
    http_url: http://127.0.0.1:3050
    ws_port: 3051
    ws_url: ws://127.0.0.1:3051
    req_entities_limit: 10000
    filters_disabled: false
    filters_limit: 10000
    subscriptions_limit: 10000
    pubsub_polling_interval: 200
    max_nonce_ahead: 50
    gas_price_scale_factor: 1.2
    request_timeout: 10
    account_pks:
      - 0xac0974bec39a17e36ba4a6b4d238ff944bacb478cbed5efcae784d7bf4f2ff80
      - 0x59c6995e998f97a5a0044966f0945389dc9e86dae88c7a8412f4603b6b78690d
      - 0x5de4111afa1a4b94908f83103eb1f1706367c2e68ca870fc3fb9a804cdab365a
      - 0x7c852118294e51e653712a81e05800f419141751be58f605c371e15141b007a6
      - 0x47e179ec197488593b187f80a00eb0da91f1b9d0b13f8733639f19c30a34926a
      - 0x8b3a350cf5c34c9194ca85829a2df0ec3153be0318b5e2d3348e872092edffba
      - 0x92db14e403b83dfe3df233f83dfa3a0d7096f21ca9b0d6d6b8d88b2b4ec1564e
      - 0x4bbbf85ce3377467afe5d46f804f221813b2bb87f24d81f60f1fcdbf7cbf4356
      - 0xdbda1821b80551c9d65939329250298aa3472ba22feea921c0cf5d620ea67b97
      - 0x2a871d0798f97d79848a013d4936a73bf4cc922c825d33c1cf7073dff6d409c6
      - 0xf214f2b2cd398c806f84e317254e0f0b801d0643303237d97a22a48e01628897
      - 0x701b615bbdfb9de65240bc28bd21bbc0d996645a3dd57e7b12bc2bdf6f192c82
      - 0xa267530f49f8280200edf313ee7af6b827f2a8bce2897751d06a843f644967b1
      - 0x47c99abed3324a2707c28affff1267e45918ec8c3f20b8aa892e8b065d2942dd
      - 0xc526ee95bf44d8fc405a158bb884d9d1238d99f0612e9f33d006bb0789009aaa
      - 0x8166f546bab6da521a8369cab06c5d2b9e46670292d85c875ee9ec20e84ffb61
      - 0xea6c44ac03bff858b476bba40716402b03e41b8e97e276d1baec7c37d42484a0
      - 0x689af8efa8c651a91ad287602527f3af2fe9f6501a7ac4b061667b5a93e037fd
      - 0xde9be858da4a475276426320d5e9262ecfc3ba460bfac56360bfa6c4c28b4ee0
      - 0xdf57089febbacf7ba0bc227dafbffa9fc08a93fdc68e1e42411a14efcf23656e
    estimate_gas_scale_factor: 1.2
    estimate_gas_acceptable_overestimation: 1000
    max_tx_size: 1000000
    api_namespaces: [ eth,net,web3,zks,pubsub,debug ]
    max_response_body_size_overrides:
      - method: eth_getTransactionReceipt # no size specified, meaning no size limit
      - method: zks_getProof
        size_mb: 64
state_keeper:
  transaction_slots: 250
  max_allowed_l2_tx_gas_limit: 4000000000
  block_commit_deadline_ms: 2500
  miniblock_commit_deadline_ms: 1000
  miniblock_seal_queue_capacity: 10
  miniblock_max_payload_size: 1000000
  max_single_tx_gas: 6000000
  close_block_at_geometry_percentage: 0.95
  close_block_at_eth_params_percentage: 0.95
  close_block_at_gas_percentage: 0.95
  reject_tx_at_geometry_percentage: 0.95
  reject_tx_at_eth_params_percentage: 0.95
  reject_tx_at_gas_percentage: 0.95
  minimal_l2_gas_price: 100000000
  compute_overhead_part: 0
  pubdata_overhead_part: 1
  batch_overhead_l1_gas: 800000
  max_gas_per_batch: 200000000
  max_pubdata_per_batch: 100000
  fee_model_version: V1
  validation_computational_gas_limit: 300000
  save_call_traces: true
  max_circuits_per_batch: 24100
  protective_reads_persistence_enabled: true
mempool:
  delay_interval: 100
  sync_interval_ms: 10
  sync_batch_size: 1000
  capacity: 10000000
  stuck_tx_timeout: 86400
  remove_stuck_txs: true

operations_manager:
  delay_interval: 100
contract_verifier:
  compilation_timeout: 30
  polling_interval: 1000
  prometheus_port: 3314
  port: 3070
  url: http://127.0.0.1:3070
  threads_per_server: 128

circuit_breaker:
  sync_interval_ms: 30000
  http_req_max_retry_number: 5
  replication_lag_limit_sec: 100
  http_req_retry_interval_sec: 2
eth:
  sender:
    wait_confirmations: 1
    tx_poll_period: 1
    aggregate_tx_poll_period: 1
    max_txs_in_flight: 30
    proof_sending_mode: SKIP_EVERY_PROOF
    max_aggregated_blocks_to_commit: 1
    max_aggregated_blocks_to_execute: 10
    aggregated_block_commit_deadline: 1
    aggregated_block_prove_deadline: 10
    aggregated_block_execute_deadline: 10
    timestamp_criteria_max_allowed_lag: 30
    max_eth_tx_data_size: 120000
    aggregated_proof_sizes: [ 1 ]
    max_aggregated_tx_gas: 4000000
    max_acceptable_priority_fee_in_gwei: 100000000000
    pubdata_sending_mode: BLOBS
  gas_adjuster:
    default_priority_fee_per_gas: 1000000000
    max_base_fee_samples: 10000
    pricing_formula_parameter_a: 1.5
    pricing_formula_parameter_b: 1.0005
    internal_l1_pricing_multiplier: 0.8
    num_samples_for_blob_base_fee_estimate: 10
    internal_pubdata_pricing_multiplier: 1.0
    poll_period: 5
  watcher:
    confirmations_for_eth_event: 0
    eth_node_poll_interval: 300


snapshot_creator:
  object_store:
    file_backed:
      file_backed_base_path: artifacts
    max_retries: 10
  concurrent_queries_count: 1
  storage_logs_chunk_size: 2


prover:
  prover_object_store:
    file_backed:
      file_backed_base_path: artifacts
    max_retries: 10
  public_object_store:
    file_backed:
      file_backed_base_path: artifacts
    max_retries: 10
  setup_data_path: vk_setup_data_generator_server_fri/data
  prometheus_port: 3315
  max_attempts: 10
  generation_timeout_in_secs: 600
  setup_load_mode: FROM_DISK
  specialized_group_id: 100
  queue_capacity: 10
  witness_vector_receiver_port: 3316
  availability_check_interval_in_secs: 10000
  zone_read_url: http://metadata.google.internal/computeMetadata/v1/instance/zone
  shall_save_to_public_bucket: true
witness_generator:
  generation_timeout_in_secs: 900
  max_attempts: 10
  shall_save_to_public_bucket: true
  prometheus_listener_port: 3116
witness_vector_generator:
  prover_instance_wait_timeout_in_secs: 200
  prover_instance_poll_time_in_milli_secs: 250
  prometheus_listener_port: 3420
  prometheus_pushgateway_url: http://127.0.0.1:9091
  prometheus_push_interval_ms: 100
  specialized_group_id: 100
  max_prover_reservation_duration_in_secs: 1000
data_handler:
  http_port: 3320
  proof_generation_timeout_in_secs: 18000
  tee_support: true
prover_gateway:
  api_url: http://127.0.0.1:3320
  api_poll_duration_secs: 1000
  prometheus_listener_port: 3310
  prometheus_pushgateway_url: http://127.0.0.1:9091
  prometheus_push_interval_ms: 100
proof_compressor:
  compression_mode: 1
  prometheus_listener_port: 3321
  prometheus_pushgateway_url: http://127.0.0.1:9091
  prometheus_push_interval_ms: 100
  generation_timeout_in_secs: 3600
  max_attempts: 5
  universal_setup_path: keys/setup/setup_2^24.key
  universal_setup_download_url: https://storage.googleapis.com/matterlabs-setup-keys-us/setup-keys/setup_2^24.key
  verify_wrapper_proof: true
prover_group:
  group_0:
    - circuit_id: 1
      aggregation_round: 4
    - circuit_id: 2
      aggregation_round: 2
    - circuit_id: 255
      aggregation_round: 0
  group_1:
    - circuit_id: 1
      aggregation_round: 0
  group_2:
    - circuit_id: 2
      aggregation_round: 0
    - circuit_id: 4
      aggregation_round: 0
    - circuit_id: 6
      aggregation_round: 0
    - circuit_id: 9
      aggregation_round: 0
  group_3:
    - circuit_id: 3
      aggregation_round: 0
  group_4:
    - circuit_id: 11
      aggregation_round: 0
    - circuit_id: 12
      aggregation_round: 0
    - circuit_id: 13
      aggregation_round: 0
  group_5:
    - circuit_id: 5
      aggregation_round: 0
  group_6:
    - circuit_id: 3
      aggregation_round: 1
  group_7:
    - circuit_id: 7
      aggregation_round: 0
  group_8:
    - circuit_id: 8
      aggregation_round: 0
  group_9:
    - circuit_id: 12
      aggregation_round: 1
    - circuit_id: 13
      aggregation_round: 1
    - circuit_id: 14
      aggregation_round: 1
    - circuit_id: 15
      aggregation_round: 1
  group_10:
    - circuit_id: 10
      aggregation_round: 0
  group_11:
    - circuit_id: 7
      aggregation_round: 1
    - circuit_id: 8
      aggregation_round: 1
    - circuit_id: 10
      aggregation_round: 1
    - circuit_id: 11
      aggregation_round: 1
  group_12:
    - circuit_id: 4
      aggregation_round: 1
    - circuit_id: 5
      aggregation_round: 1
    - circuit_id: 6
      aggregation_round: 1
    - circuit_id: 9
      aggregation_round: 1
  group_13:
    - circuit_id: 14
      aggregation_round: 0
    - circuit_id: 15
      aggregation_round: 0
    - circuit_id: 255
      aggregation_round: 0
  group_14:
    - circuit_id: 16
      aggregation_round: 1
    - circuit_id: 17
      aggregation_round: 1
    - circuit_id: 18
      aggregation_round: 1
base_token_adjuster:
  price_polling_interval_ms: 30000
<<<<<<< HEAD
external_price_api_client:
  source: "no-op"
  client_timeout_ms: 10000
=======
  price_cache_update_interval_ms: 2000
>>>>>>> fb4d7008

house_keeper:
  l1_batch_metrics_reporting_interval_ms: 10000
  gpu_prover_queue_reporting_interval_ms: 10000
  prover_job_retrying_interval_ms: 30000
  witness_generator_job_retrying_interval_ms: 30000
  witness_generator_stats_reporting_interval_ms: 10000
  witness_job_moving_interval_ms: 40000
  prover_db_pool_size: 2
  prover_stats_reporting_interval_ms: 5000
  proof_compressor_job_retrying_interval_ms: 30000
  proof_compressor_stats_reporting_interval_ms: 10000
  prover_job_archiver_archiving_interval_ms: 1800000
  prover_job_archiver_archive_after_secs: 172800
  fri_gpu_prover_archiver_archiving_interval_ms: 86400000
  fri_gpu_prover_archiver_archive_after_secs: 172800

prometheus:
  listener_port: 3314
  pushgateway_url: http://127.0.0.1:9091
  push_interval_ms: 100

observability:
  log_format: plain
  log_directives: "zksync_node_test_utils=info,zksync_state_keeper=info,zksync_reorg_detector=info,zksync_consistency_checker=info,zksync_metadata_calculator=info,zksync_node_sync=info,zksync_node_consensus=info,zksync_contract_verification_server=info,zksync_node_api_server=info,zksync_tee_verifier_input_producer=info,zksync_node_framework=info,zksync_block_reverter=info,zksync_commitment_generator=info,zksync_node_db_pruner=info,zksync_eth_sender=info,zksync_node_fee_model=info,zksync_node_genesis=info,zksync_house_keeper=info,zksync_proof_data_handler=info,zksync_shared_metrics=info,zksync_node_test_utils=info,zksync_vm_runner=info,zksync_consensus_bft=info,zksync_consensus_network=info,zksync_consensus_storage=info,zksync_core_leftovers=debug,zksync_server=debug,zksync_contract_verifier=debug,zksync_dal=info,zksync_db_connection=info,zksync_eth_client=info,zksync_eth_watch=debug,zksync_storage=info,zksync_db_manager=info,zksync_merkle_tree=info,zksync_state=debug,zksync_utils=debug,zksync_queued_job_processor=info,zksync_types=info,zksync_mempool=debug,loadnext=info,vm=info,zksync_object_store=info,zksync_external_node=info,zksync_witness_generator=info,zksync_prover_fri=info,zksync_witness_vector_generator=info,zksync_web3_decl=debug,zksync_health_check=debug,zksync_proof_fri_compressor=info,vise_exporter=error,snapshots_creator=debug,zksync_base_token_adjuster=debug,zksync_external_price_api=debug"
  sentry:
    url: unset
    panic_interval: 1800
    error_interval: 10800
    environment: localhost
  opentelemetry:
    endpoint: unset
    level: debug

protective_reads_writer:
  db_path: "./db/main/protective_reads"
  window_size: 3
  first_processed_batch: 0

basic_witness_input_producer:
    db_path: "./db/main/basic_witness_input_producer"
    window_size: 3
    first_processed_batch: 0

snapshot_recovery:
  enabled: false
  postgres:
    max_concurrency: 10
  tree:
    chunk_size: 200000
  experimental:
    tree_recovery_parallel_persistence_buffer: 1
    drop_storage_key_preimages: true
pruning:
  enabled: true
  chunk_size: 10
  removal_delay_sec: 60
  data_retention_sec: 3600

commitment_generator:
  max_parallelism: 10

core_object_store:
  file_backed:
    file_backed_base_path: artifacts
  max_retries: 10<|MERGE_RESOLUTION|>--- conflicted
+++ resolved
@@ -298,13 +298,10 @@
       aggregation_round: 1
 base_token_adjuster:
   price_polling_interval_ms: 30000
-<<<<<<< HEAD
+  price_cache_update_interval_ms: 2000
 external_price_api_client:
   source: "no-op"
   client_timeout_ms: 10000
-=======
-  price_cache_update_interval_ms: 2000
->>>>>>> fb4d7008
 
 house_keeper:
   l1_batch_metrics_reporting_interval_ms: 10000
