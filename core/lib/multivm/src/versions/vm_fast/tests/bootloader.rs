--- conflicted
+++ resolved
@@ -1,52 +1,4 @@
 use crate::{
-<<<<<<< HEAD
-    interface::{ExecutionResult, Halt, InspectExecutionMode, TxExecutionMode, VmInterfaceExt},
-    versions::vm_fast::tests::{
-        tester::VmTesterBuilder,
-        utils::{get_bootloader, verify_required_memory, BASE_SYSTEM_CONTRACTS},
-    },
-};
-
-#[test]
-fn test_dummy_bootloader() {
-    let mut base_system_contracts = BASE_SYSTEM_CONTRACTS.clone();
-    base_system_contracts.bootloader = get_bootloader("dummy");
-
-    let mut vm = VmTesterBuilder::new()
-        .with_empty_in_memory_storage()
-        .with_base_system_smart_contracts(base_system_contracts)
-        .with_execution_mode(TxExecutionMode::VerifyExecute)
-        .build();
-
-    let result = vm.vm.execute(InspectExecutionMode::Bootloader);
-    assert!(!result.result.is_failed());
-
-    let correct_first_cell = U256::from_str_radix("123123123", 16).unwrap();
-
-    verify_required_memory(&vm.vm.inner, vec![(correct_first_cell, HeapId::FIRST, 0)]);
-}
-
-#[test]
-fn test_bootloader_out_of_gas() {
-    let mut base_system_contracts = BASE_SYSTEM_CONTRACTS.clone();
-    base_system_contracts.bootloader = get_bootloader("dummy");
-
-    let mut vm = VmTesterBuilder::new()
-        .with_empty_in_memory_storage()
-        .with_base_system_smart_contracts(base_system_contracts)
-        .with_bootloader_gas_limit(10)
-        .with_execution_mode(TxExecutionMode::VerifyExecute)
-        .build();
-
-    let res = vm.vm.execute(InspectExecutionMode::Bootloader);
-
-    assert_matches!(
-        res.result,
-        ExecutionResult::Halt {
-            reason: Halt::BootloaderOutOfGas
-        }
-    );
-=======
     versions::testonly::bootloader::{test_bootloader_out_of_gas, test_dummy_bootloader},
     vm_fast::Vm,
 };
@@ -59,5 +11,4 @@
 #[test]
 fn bootloader_out_of_gas() {
     test_bootloader_out_of_gas::<Vm<_>>();
->>>>>>> 7241ae13
 }