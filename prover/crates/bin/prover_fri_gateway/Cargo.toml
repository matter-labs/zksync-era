--- conflicted
+++ resolved
@@ -13,11 +13,6 @@
 vise.workspace = true
 zksync_types.workspace = true
 zksync_prover_dal.workspace = true
-<<<<<<< HEAD
-zksync_config = { workspace = true, features = ["observability_ext"] }
-=======
-zksync_env_config.workspace = true
->>>>>>> 4f3bfe6b
 zksync_core_leftovers.workspace = true
 zksync_config = { workspace = true, features = ["observability_ext"] }
 zksync_object_store.workspace = true
