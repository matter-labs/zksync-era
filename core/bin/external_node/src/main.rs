--- conflicted
+++ resolved
@@ -720,11 +720,7 @@
     /// Path to the yaml with secrets. If set, it will be used instead of env vars.
     #[arg(long, requires = "config_path", requires = "external_node_config_path")]
     secrets_path: Option<std::path::PathBuf>,
-<<<<<<< HEAD
-    /// Path to the yaml with genesis. If set, it will be used instead of env vars.
-=======
     /// Path to the yaml with external node specific configuration. If set, it will be used instead of env vars.
->>>>>>> 7940fa32
     #[arg(long, requires = "config_path", requires = "secrets_path")]
     external_node_config_path: Option<std::path::PathBuf>,
     /// Path to the yaml with consensus.
