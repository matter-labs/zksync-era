--- conflicted
+++ resolved
@@ -9,11 +9,7 @@
 import * as zksync from 'zksync-web3';
 import * as ethers from 'ethers';
 import { scaledGasPrice } from '../src/helpers';
-<<<<<<< HEAD
 import { L1ERC20BridgeFactory, TransparentUpgradeableProxyFactory } from 'l1-zksync-contracts/typechain';
-=======
-import { L1ERC20BridgeFactory, TransparentUpgradeableProxyFactory, AllowListFactory } from 'l1-contracts/typechain';
->>>>>>> 6c5dbb8b
 import { sleep } from 'zk/build/utils';
 
 describe('Tests for the custom bridge behavior', () => {
