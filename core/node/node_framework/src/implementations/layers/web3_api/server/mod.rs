use std::{num::NonZeroU32, time::Duration};

use anyhow::Context;
use bridge_addresses::{L1UpdaterInner, MainNodeUpdaterInner};
use tokio::{sync::oneshot, task::JoinHandle};
use zksync_circuit_breaker::replication_lag::ReplicationLagChecker;
use zksync_config::configs::api::MaxResponseSize;
use zksync_contracts::{bridgehub_contract, l1_asset_router_contract};
use zksync_node_api_server::web3::{
    state::{BridgeAddressesHandle, InternalApiConfig, SealedL2BlockNumber},
    ApiBuilder, ApiServer, Namespace,
};

use crate::{
    implementations::{
        layers::web3_api::server::{
            bridge_addresses::BridgeAddressesUpdaterTask, sealed_l2_block::SealedL2BlockUpdaterTask,
        },
        resources::{
            circuit_breakers::CircuitBreakersResource,
            eth_interface::EthInterfaceResource,
            healthcheck::AppHealthCheckResource,
            main_node_client::MainNodeClientResource,
            pools::{PoolResource, ReplicaPool},
            sync_state::SyncStateResource,
            web3_api::{MempoolCacheResource, TreeApiClientResource, TxSenderResource},
        },
    },
    service::StopReceiver,
    task::{Task, TaskId},
    wiring_layer::{WiringError, WiringLayer},
    FromContext, IntoContext,
};

mod bridge_addresses;
mod sealed_l2_block;

/// Set of optional variables that can be altered to modify the behavior of API builder.
#[derive(Debug, Default)]
pub struct Web3ServerOptionalConfig {
    pub namespaces: Option<Vec<Namespace>>,
    pub filters_limit: Option<usize>,
    pub subscriptions_limit: Option<usize>,
    pub batch_request_size_limit: Option<usize>,
    pub response_body_size_limit: Option<MaxResponseSize>,
    pub websocket_requests_per_minute_limit: Option<NonZeroU32>,
    pub with_extended_tracing: bool,
    // Used by circuit breaker.
    pub replication_lag_limit: Option<Duration>,
    // Used by the external node.
    pub pruning_info_refresh_interval: Option<Duration>,
    // Used by the external node.
    pub bridge_addresses_refresh_interval: Option<Duration>,
    pub polling_interval: Option<Duration>,
}

impl Web3ServerOptionalConfig {
    fn apply(self, mut api_builder: ApiBuilder) -> ApiBuilder {
        if let Some(namespaces) = self.namespaces {
            api_builder = api_builder.enable_api_namespaces(namespaces);
        }
        if let Some(filters_limit) = self.filters_limit {
            api_builder = api_builder.with_filter_limit(filters_limit);
        }
        if let Some(subscriptions_limit) = self.subscriptions_limit {
            api_builder = api_builder.with_subscriptions_limit(subscriptions_limit);
        }
        if let Some(batch_request_size_limit) = self.batch_request_size_limit {
            api_builder = api_builder.with_batch_request_size_limit(batch_request_size_limit);
        }
        if let Some(response_body_size_limit) = self.response_body_size_limit {
            api_builder = api_builder.with_response_body_size_limit(response_body_size_limit);
        }
        if let Some(websocket_requests_per_minute_limit) = self.websocket_requests_per_minute_limit
        {
            api_builder = api_builder
                .with_websocket_requests_per_minute_limit(websocket_requests_per_minute_limit);
        }
        if let Some(polling_interval) = self.polling_interval {
            api_builder = api_builder.with_polling_interval(polling_interval);
        }
        if let Some(pruning_info_refresh_interval) = self.pruning_info_refresh_interval {
            api_builder =
                api_builder.with_pruning_info_refresh_interval(pruning_info_refresh_interval);
        }
        api_builder = api_builder.with_extended_tracing(self.with_extended_tracing);
        api_builder
    }
}

/// Internal-only marker of chosen transport.
#[derive(Debug, Clone, Copy)]
enum Transport {
    Http,
    Ws,
}

/// Wiring layer for Web3 JSON RPC server.
///
/// ## Requests resources
///
/// - `PoolResource<ReplicaPool>`
/// - `TxSenderResource`
/// - `SyncStateResource` (optional)
/// - `TreeApiClientResource` (optional)
/// - `MempoolCacheResource`
/// - `CircuitBreakersResource` (adds a circuit breaker)
/// - `AppHealthCheckResource` (adds a health check)
///
/// ## Adds tasks
///
/// - `Web3ApiTask` -- wrapper for all the tasks spawned by the API.
/// - `ApiTaskGarbageCollector` -- maintenance task that manages API tasks.
#[derive(Debug)]
pub struct Web3ServerLayer {
    transport: Transport,
    port: u16,
    internal_api_config: InternalApiConfig,
    optional_config: Web3ServerOptionalConfig,
}

#[derive(Debug, FromContext)]
#[context(crate = crate)]
pub struct Input {
    pub replica_pool: PoolResource<ReplicaPool>,
    pub tx_sender: TxSenderResource,
    pub sync_state: Option<SyncStateResource>,
    pub tree_api_client: Option<TreeApiClientResource>,
    pub mempool_cache: MempoolCacheResource,
    #[context(default)]
    pub circuit_breakers: CircuitBreakersResource,
    #[context(default)]
    pub app_health: AppHealthCheckResource,
    pub main_node_client: Option<MainNodeClientResource>,
    pub l1_eth_client: EthInterfaceResource,
}

#[derive(Debug, IntoContext)]
#[context(crate = crate)]
pub struct Output {
    #[context(task)]
    pub web3_api_task: Web3ApiTask,
    #[context(task)]
    pub garbage_collector_task: ApiTaskGarbageCollector,
    #[context(task)]
    pub sealed_l2_block_updater_task: SealedL2BlockUpdaterTask,
    #[context(task)]
    pub bridge_addresses_updater_task: BridgeAddressesUpdaterTask,
}

impl Web3ServerLayer {
    pub fn http(
        port: u16,
        internal_api_config: InternalApiConfig,
        optional_config: Web3ServerOptionalConfig,
    ) -> Self {
        Self {
            transport: Transport::Http,
            port,
            internal_api_config,
            optional_config,
        }
    }

    pub fn ws(
        port: u16,
        internal_api_config: InternalApiConfig,
        optional_config: Web3ServerOptionalConfig,
    ) -> Self {
        Self {
            transport: Transport::Ws,
            port,
            internal_api_config,
            optional_config,
        }
    }
}

#[async_trait::async_trait]
impl WiringLayer for Web3ServerLayer {
    type Input = Input;
    type Output = Output;

    fn layer_name(&self) -> &'static str {
        match self.transport {
            Transport::Http => "web3_http_server_layer",
            Transport::Ws => "web3_ws_server_layer",
        }
    }

    async fn wire(self, input: Self::Input) -> Result<Self::Output, WiringError> {
        // Get required resources.
        let replica_resource_pool = input.replica_pool;
        let updaters_pool = replica_resource_pool.get_custom(1).await?;
        let replica_pool = replica_resource_pool.get().await?;
        let TxSenderResource(tx_sender) = input.tx_sender;
        let MempoolCacheResource(mempool_cache) = input.mempool_cache;
        let sync_state = input.sync_state.map(|state| state.0);
        let tree_api_client = input.tree_api_client.map(|client| client.0);

        let sealed_l2_block_handle = SealedL2BlockNumber::default();
        let bridge_addresses_handle =
            BridgeAddressesHandle::new(self.internal_api_config.bridge_addresses.clone());

        let sealed_l2_block_updater_task = SealedL2BlockUpdaterTask {
            number_updater: sealed_l2_block_handle.clone(),
            pool: updaters_pool,
        };

        // In case it is an EN, the bridge addresses should be updated by fetching values from the main node.
        // It is the main node, the bridge addresses need to be updated by querying the L1.
        let bridge_addresses_updater_task =
<<<<<<< HEAD
            input
                .main_node_client
                .clone()
                .map(|main_node_client| BridgeAddressesUpdaterTask {
=======
            if let Some(main_node_client) = input.main_node_client.clone() {
                BridgeAddressesUpdaterTask::MainNodeUpdater(MainNodeUpdaterInner {
>>>>>>> e3759a27
                    bridge_address_updater: bridge_addresses_handle.clone(),
                    main_node_client: main_node_client.0,
                    update_interval: self.optional_config.bridge_addresses_refresh_interval,
                })
            } else {
                BridgeAddressesUpdaterTask::L1Updater(L1UpdaterInner {
                    bridge_address_updater: bridge_addresses_handle.clone(),
                    l1_eth_client: input.l1_eth_client.0,
                    bridgehub_addr: self
                        .internal_api_config
                        .l1_bridgehub_proxy_addr
                        .context("Lacking l1 bridgehub proxy address")?,
                    update_interval: self.optional_config.bridge_addresses_refresh_interval,
                    bridgehub_abi: bridgehub_contract(),
                    l1_asset_router_abi: l1_asset_router_contract(),
                })
            };

        // Build server.
        let mut api_builder =
            ApiBuilder::jsonrpsee_backend(self.internal_api_config, replica_pool.clone())
                .with_tx_sender(tx_sender)
                .with_mempool_cache(mempool_cache)
                .with_extended_tracing(self.optional_config.with_extended_tracing)
                .with_sealed_l2_block_handle(sealed_l2_block_handle)
                .with_bridge_addresses_handle(bridge_addresses_handle);
        if let Some(client) = tree_api_client {
            api_builder = api_builder.with_tree_api(client);
        }
        match self.transport {
            Transport::Http => {
                api_builder = api_builder.http(self.port);
            }
            Transport::Ws => {
                api_builder = api_builder.ws(self.port);
            }
        }
        if let Some(sync_state) = sync_state {
            api_builder = api_builder.with_sync_state(sync_state);
        }
        if let Some(main_node_client) = input.main_node_client {
            api_builder = api_builder.with_l2_l1_log_proof_handler(main_node_client.0)
        }
        let replication_lag_limit = self.optional_config.replication_lag_limit;
        api_builder = self.optional_config.apply(api_builder);

        let server = api_builder.build()?;

        // Insert healthcheck.
        let api_health_check = server.health_check();
        input
            .app_health
            .0
            .insert_component(api_health_check)
            .map_err(WiringError::internal)?;

        // Insert circuit breaker.
        input
            .circuit_breakers
            .breakers
            .insert(Box::new(ReplicationLagChecker {
                pool: replica_pool,
                replication_lag_limit,
            }))
            .await;

        // Add tasks.
        let (task_sender, task_receiver) = oneshot::channel();
        let web3_api_task = Web3ApiTask {
            transport: self.transport,
            server,
            task_sender,
        };
        let garbage_collector_task = ApiTaskGarbageCollector { task_receiver };
        Ok(Output {
            web3_api_task,
            garbage_collector_task,
            sealed_l2_block_updater_task,
            bridge_addresses_updater_task,
        })
    }
}

/// Wrapper for the Web3 API.
/// Internal design note: API infrastructure was already established and consists of a dynamic set of tasks,
/// and it proven to work well enough. It doesn't seem to be reasonable to refactor it to expose raw futures instead
/// of tokio tasks, since it'll require a lot of effort. So instead, we spawn all the tasks in this wrapper,
/// wait for the first one to finish, and then send the rest of the tasks to a special "garbage collector" task
/// which will wait for remaining tasks to finish.
/// All of this relies on the fact that the existing internal API tasks are aware of stop receiver: when we'll exit
/// this task on first API task completion, the rest of the tasks will be stopped as well.
// TODO (QIT-26): Once we switch the codebase to only use the framework, we need to properly refactor the API to only
// use abstractions provided by this framework and not spawn any tasks on its own.
#[derive(Debug)]
pub struct Web3ApiTask {
    transport: Transport,
    server: ApiServer,
    task_sender: oneshot::Sender<Vec<ApiJoinHandle>>,
}

type ApiJoinHandle = JoinHandle<anyhow::Result<()>>;

#[async_trait::async_trait]
impl Task for Web3ApiTask {
    fn id(&self) -> TaskId {
        match self.transport {
            Transport::Http => "web3_http_server".into(),
            Transport::Ws => "web3_ws_server".into(),
        }
    }

    async fn run(self: Box<Self>, stop_receiver: StopReceiver) -> anyhow::Result<()> {
        let tasks = self.server.run(stop_receiver.0).await?;
        // Wait for the first task to finish to be able to signal the service.
        let (result, _idx, rem) = futures::future::select_all(tasks.tasks).await;
        // Send remaining tasks to the garbage collector.
        let _ = self.task_sender.send(rem);
        result?
    }
}

/// Helper task that waits for a list of task join handles and then awaits them all.
/// For more details, see [`Web3ApiTask`].
#[derive(Debug)]
pub struct ApiTaskGarbageCollector {
    task_receiver: oneshot::Receiver<Vec<ApiJoinHandle>>,
}

#[async_trait::async_trait]
impl Task for ApiTaskGarbageCollector {
    fn id(&self) -> TaskId {
        "api_task_garbage_collector".into()
    }

    async fn run(self: Box<Self>, _stop_receiver: StopReceiver) -> anyhow::Result<()> {
        // We can ignore the stop signal here, since we're tied to the main API task through the channel:
        // it'll either get dropped if API cannot be built or will send something through the channel.
        // The tasks it sends are aware of the stop receiver themselves.
        let Ok(tasks) = self.task_receiver.await else {
            // API cannot be built, so there are no tasks to wait for.
            return Ok(());
        };
        let _ = futures::future::join_all(tasks).await;
        Ok(())
    }
}<|MERGE_RESOLUTION|>--- conflicted
+++ resolved
@@ -210,15 +210,8 @@
         // In case it is an EN, the bridge addresses should be updated by fetching values from the main node.
         // It is the main node, the bridge addresses need to be updated by querying the L1.
         let bridge_addresses_updater_task =
-<<<<<<< HEAD
-            input
-                .main_node_client
-                .clone()
-                .map(|main_node_client| BridgeAddressesUpdaterTask {
-=======
             if let Some(main_node_client) = input.main_node_client.clone() {
                 BridgeAddressesUpdaterTask::MainNodeUpdater(MainNodeUpdaterInner {
->>>>>>> e3759a27
                     bridge_address_updater: bridge_addresses_handle.clone(),
                     main_node_client: main_node_client.0,
                     update_interval: self.optional_config.bridge_addresses_refresh_interval,
