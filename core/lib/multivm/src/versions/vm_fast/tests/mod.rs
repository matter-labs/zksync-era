--- conflicted
+++ resolved
@@ -18,11 +18,9 @@
         validation_params, TestedVm, TestedVmForValidation, TestedVmWithCallTracer,
         TestedVmWithStorageLimit,
     },
-<<<<<<< HEAD
-    vm_fast::{tracers::WithBuiltinTracers, CallTracer, FastValidationTracer},
-=======
-    vm_fast::{tracers::WithBuiltinTracers, CallTracer, StorageInvocationsTracer},
->>>>>>> 6a1f1b80
+    vm_fast::{
+        tracers::WithBuiltinTracers, CallTracer, FastValidationTracer, StorageInvocationsTracer,
+    },
 };
 
 mod account_validation_rules;
@@ -211,10 +209,13 @@
 
 type TestStorageLimiter = StorageInvocationsTracer<StorageView<InMemoryStorage>>;
 
-impl TestedVmWithStorageLimit for TestedFastVm<TestStorageLimiter, ()> {
+impl TestedVmWithStorageLimit for TestedFastVm<TestStorageLimiter, FastValidationTracer> {
     fn execute_with_storage_limit(&mut self, limit: usize) -> VmExecutionResultAndLogs {
         let storage = self.world.storage.to_rc_ptr();
-        let mut tracer = (StorageInvocationsTracer::new(storage, limit), ());
+        let mut tracer = (
+            StorageInvocationsTracer::new(storage, limit),
+            FastValidationTracer::default(),
+        );
         self.inspect(&mut tracer, InspectExecutionMode::OneTx)
     }
 }