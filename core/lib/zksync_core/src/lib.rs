--- conflicted
+++ resolved
@@ -101,11 +101,8 @@
 pub mod basic_witness_input_producer;
 pub mod consensus;
 pub mod consistency_checker;
-<<<<<<< HEAD
+pub mod db_pruner;
 pub mod dev_api_conversion_rate;
-=======
-pub mod db_pruner;
->>>>>>> bf7c8672
 pub mod eth_sender;
 pub mod fee_model;
 pub mod gas_tracker;
