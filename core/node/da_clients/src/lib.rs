pub mod avail;
<<<<<<< HEAD
pub mod eigen_da;
=======
pub mod celestia;
pub mod eigen;
>>>>>>> 6adb2249
pub mod no_da;
pub mod object_store;
mod utils;<|MERGE_RESOLUTION|>--- conflicted
+++ resolved
@@ -1,10 +1,7 @@
 pub mod avail;
-<<<<<<< HEAD
-pub mod eigen_da;
-=======
 pub mod celestia;
 pub mod eigen;
->>>>>>> 6adb2249
+pub mod eigen_da;
 pub mod no_da;
 pub mod object_store;
 mod utils;