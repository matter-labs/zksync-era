<<<<<<< HEAD
use args::run::ProverRunArgs;
use clap::Subcommand;
use xshell::Shell;
mod args;
mod generate_sk;
mod run;
=======
use args::init::ProverInitArgs;
use clap::Subcommand;
use xshell::Shell;
mod args;
mod gcs;
mod generate_sk;
mod init;
>>>>>>> 610a7cf0
mod utils;

#[derive(Subcommand, Debug)]
pub enum ProverCommands {
    /// Initialize prover
    Init(ProverInitArgs),
    /// Generate setup keys
    GenerateSK,
    /// Run prover
    Run(ProverRunArgs),
}

pub(crate) async fn run(shell: &Shell, args: ProverCommands) -> anyhow::Result<()> {
    match args {
        ProverCommands::Init(args) => init::run(args, shell).await,
        ProverCommands::GenerateSK => generate_sk::run(shell).await,
        ProverCommands::Run(args) => run::run(args, shell).await,
    }
}<|MERGE_RESOLUTION|>--- conflicted
+++ resolved
@@ -1,20 +1,13 @@
-<<<<<<< HEAD
 use args::run::ProverRunArgs;
+use args::init::ProverInitArgs;
 use clap::Subcommand;
 use xshell::Shell;
 mod args;
 mod generate_sk;
 mod run;
-=======
-use args::init::ProverInitArgs;
-use clap::Subcommand;
-use xshell::Shell;
-mod args;
+mod init;
+mod utils;
 mod gcs;
-mod generate_sk;
-mod init;
->>>>>>> 610a7cf0
-mod utils;
 
 #[derive(Subcommand, Debug)]
 pub enum ProverCommands {
