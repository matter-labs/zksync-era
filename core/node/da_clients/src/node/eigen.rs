use zksync_config::{configs::da_client::eigen::EigenSecrets, EigenConfig};
use zksync_da_client::DataAvailabilityClient;
<<<<<<< HEAD
use zksync_node_framework::{
    wiring_layer::{WiringError, WiringLayer},
    FromContext,
};
=======
use zksync_node_framework::wiring_layer::{WiringError, WiringLayer};
>>>>>>> 5a5a5734

use crate::eigen::EigenDAClient;

#[derive(Debug)]
pub struct EigenWiringLayer {
    config: EigenConfig,
    secrets: EigenSecrets,
}

impl EigenWiringLayer {
    pub fn new(config: EigenConfig, secrets: EigenSecrets) -> Self {
        Self { config, secrets }
    }
}

<<<<<<< HEAD
#[derive(Debug, FromContext)]
pub struct Input {}

=======
>>>>>>> 5a5a5734
#[async_trait::async_trait]
impl WiringLayer for EigenWiringLayer {
    type Input = ();
    type Output = Box<dyn DataAvailabilityClient>;

    fn layer_name(&self) -> &'static str {
        "eigen_client_layer"
    }

    async fn wire(self, _: Self::Input) -> Result<Self::Output, WiringError> {
        let client = EigenDAClient::new(self.config, self.secrets).await?;
        Ok(Box::new(client))
    }
}<|MERGE_RESOLUTION|>--- conflicted
+++ resolved
@@ -1,13 +1,6 @@
 use zksync_config::{configs::da_client::eigen::EigenSecrets, EigenConfig};
 use zksync_da_client::DataAvailabilityClient;
-<<<<<<< HEAD
-use zksync_node_framework::{
-    wiring_layer::{WiringError, WiringLayer},
-    FromContext,
-};
-=======
 use zksync_node_framework::wiring_layer::{WiringError, WiringLayer};
->>>>>>> 5a5a5734
 
 use crate::eigen::EigenDAClient;
 
@@ -23,12 +16,6 @@
     }
 }
 
-<<<<<<< HEAD
-#[derive(Debug, FromContext)]
-pub struct Input {}
-
-=======
->>>>>>> 5a5a5734
 #[async_trait::async_trait]
 impl WiringLayer for EigenWiringLayer {
     type Input = ();
