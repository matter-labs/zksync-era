use anyhow::Context;
use common::{
    forge::{Forge, ForgeScriptArgs},
    spinner::Spinner,
};
use config::{
    forge_interface::{
        script_params::SETUP_LEGACY_BRIDGE, setup_legacy_bridge::SetupLegacyBridgeInput,
    },
    traits::SaveConfig,
    ChainConfig, ContractsConfig, WalletsConfig,
};
use xshell::Shell;

use crate::{
    messages::{MSG_DEPLOYING_PAYMASTER, MSG_L1_SECRETS_MUST_BE_PRESENTED},
    utils::forge::{check_the_balance, fill_forge_private_key, WalletOwner},
};

pub async fn setup_legacy_bridge(
    shell: &Shell,
    chain_config: &ChainConfig,
    wallets: &WalletsConfig,
    contracts_config: &ContractsConfig,
    forge_args: ForgeScriptArgs,
) -> anyhow::Result<()> {
    let input = SetupLegacyBridgeInput {
        bridgehub: contracts_config.ecosystem_contracts.bridgehub_proxy_addr,
        diamond_proxy: contracts_config.l1.diamond_proxy_addr,
        shared_bridge_proxy: contracts_config.bridges.shared.l1_address,
        transparent_proxy_admin: contracts_config
            .ecosystem_contracts
            .transparent_proxy_admin_addr,
        erc20bridge_proxy: contracts_config.bridges.erc20.l1_address,
        token_weth_address: Default::default(),
        chain_id: chain_config.chain_id,
        l2shared_bridge_address: contracts_config
            .bridges
            .shared
            .l2_address
            .expect("Not fully initialized"),
        create2factory_salt: contracts_config.create2_factory_salt,
        create2factory_addr: contracts_config.create2_factory_addr,
    };
    let foundry_contracts_path = chain_config.path_to_foundry();
    input.save(shell, SETUP_LEGACY_BRIDGE.input(&chain_config.link_to_code))?;
    let secrets = chain_config.get_secrets_config()?;

    let mut forge = Forge::new(&foundry_contracts_path)
        .script(&SETUP_LEGACY_BRIDGE.script(), forge_args.clone())
        .with_ffi()
        .with_rpc_url(
            secrets
                .l1
                .context(MSG_L1_SECRETS_MUST_BE_PRESENTED)?
                .l1_rpc_url
                .expose_str()
                .to_string(),
        )
        .with_broadcast();

<<<<<<< HEAD
    forge = fill_forge_private_key(forge, Some(&wallets.governor))?;
=======
    forge = fill_forge_private_key(
        forge,
        Some(&ecosystem_config.get_wallets()?.governor),
        WalletOwner::Governor,
    )?;
>>>>>>> aaca32b6

    let spinner = Spinner::new(MSG_DEPLOYING_PAYMASTER);
    check_the_balance(&forge).await?;
    forge.run(shell)?;
    spinner.finish();

    Ok(())
}<|MERGE_RESOLUTION|>--- conflicted
+++ resolved
@@ -59,15 +59,7 @@
         )
         .with_broadcast();
 
-<<<<<<< HEAD
-    forge = fill_forge_private_key(forge, Some(&wallets.governor))?;
-=======
-    forge = fill_forge_private_key(
-        forge,
-        Some(&ecosystem_config.get_wallets()?.governor),
-        WalletOwner::Governor,
-    )?;
->>>>>>> aaca32b6
+    forge = fill_forge_private_key(forge, Some(&wallets.governor), WalletOwner::Governor)?;
 
     let spinner = Spinner::new(MSG_DEPLOYING_PAYMASTER);
     check_the_balance(&forge).await?;
