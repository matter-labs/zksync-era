use std::{str::FromStr, time::Duration};

<<<<<<< HEAD
use serde::Deserialize;
use zksync_basic_types::{network::Network, Address, L2ChainId, U256};
=======
use serde::{Deserialize, Serialize};
use zksync_basic_types::{
    network::Network,
    web3::{
        contract::{tokens::Detokenize, Error as Web3ContractError},
        ethabi, Error as Web3ApiError,
    },
    Address, L2ChainId, H256, U256,
};
>>>>>>> 7a4cf0ca

#[derive(Debug, Deserialize, Clone, PartialEq)]
pub struct NetworkConfig {
    /// Name of the used Ethereum network, e.g. `localhost` or `rinkeby`.
    pub network: Network,
    /// Name of current zkSync network
    /// Used for Sentry environment
    pub zksync_network: String,
    /// ID of current zkSync network treated as ETH network ID.
    /// Used to distinguish zkSync from other Web3-capable networks.
    pub zksync_network_id: L2ChainId,
}

impl NetworkConfig {
    /// Creates a config object suitable for use in unit tests.
    pub fn for_tests() -> NetworkConfig {
        Self {
            network: Network::Localhost,
            zksync_network: "localhost".into(),
            zksync_network_id: L2ChainId::default(),
        }
    }
}

/// An enum that represents the version of the fee model to use.
///  - `V1`, the first model that was used in zkSync Era. In this fee model, the pubdata price must be pegged to the L1 gas price.
///  Also, the fair L2 gas price is expected to only include the proving/computation price for the operator and not the costs that come from
///  processing the batch on L1.
///  - `V2`, the second model that was used in zkSync Era. There the pubdata price might be independent from the L1 gas price. Also,
///  The fair L2 gas price is expected to both the proving/computation price for the operator and the costs that come from
///  processing the batch on L1.
#[derive(Debug, Clone, Copy, Deserialize, PartialEq, Eq)]
pub enum FeeModelVersion {
    V1,
    V2,
}

impl Default for FeeModelVersion {
    fn default() -> Self {
        Self::V1
    }
}

#[derive(Debug, Clone, Copy, Serialize, Deserialize, PartialEq, Eq, Default)]
pub enum L1BatchCommitDataGeneratorMode {
    #[default]
    Rollup,
    Validium,
}

// The cases are extracted from the `PubdataPricingMode` enum in the L1 contracts,
// And knowing that, in Ethereum, the response is the index of the enum case.
// 0 corresponds to Rollup case,
// 1 corresponds to Validium case,
// Other values are incorrect.
impl Detokenize for L1BatchCommitDataGeneratorMode {
    fn from_tokens(tokens: Vec<ethabi::Token>) -> Result<Self, Web3ContractError> {
        fn error(tokens: &[ethabi::Token]) -> Web3ContractError {
            Web3ContractError::Api(Web3ApiError::Decoder(format!(
                "L1BatchCommitDataGeneratorMode::from_tokens: {tokens:?}"
            )))
        }

        match tokens.as_slice() {
            [ethabi::Token::Uint(enum_value)] => {
                if enum_value == &U256::zero() {
                    Ok(L1BatchCommitDataGeneratorMode::Rollup)
                } else if enum_value == &U256::one() {
                    Ok(L1BatchCommitDataGeneratorMode::Validium)
                } else {
                    Err(error(&tokens))
                }
            }
            _ => Err(error(&tokens)),
        }
    }
}

#[derive(Debug, Deserialize, Clone, PartialEq, Default)]
pub struct StateKeeperConfig {
    /// The max number of slots for txs in a block before it should be sealed by the slots sealer.
    pub transaction_slots: usize,

    /// Number of ms after which an L1 batch is going to be unconditionally sealed.
    pub block_commit_deadline_ms: u64,
    /// Number of ms after which an L2 block should be sealed by the timeout sealer.
    #[serde(alias = "miniblock_commit_deadline_ms")]
    // legacy naming; since we don't serialize this struct, we use "alias" rather than "rename"
    pub l2_block_commit_deadline_ms: u64,
    /// Capacity of the queue for asynchronous L2 block sealing. Once this many L2 blocks are queued,
    /// sealing will block until some of the L2 blocks from the queue are processed.
    /// 0 means that sealing is synchronous; this is mostly useful for performance comparison, testing etc.
    #[serde(alias = "miniblock_seal_queue_capacity")]
    pub l2_block_seal_queue_capacity: usize,
    /// The max payload size threshold (in bytes) that triggers sealing of an L2 block.
    #[serde(alias = "miniblock_max_payload_size")]
    pub l2_block_max_payload_size: usize,

    /// The max number of gas to spend on an L1 tx before its batch should be sealed by the gas sealer.
    pub max_single_tx_gas: u32,

    pub max_allowed_l2_tx_gas_limit: u64,

    /// Configuration option for tx to be rejected in case
    /// it takes more percentage of the block capacity than this value.
    pub reject_tx_at_geometry_percentage: f64,
    /// Configuration option for tx to be rejected in case
    /// it takes more percentage of the block capacity than this value.
    pub reject_tx_at_eth_params_percentage: f64,
    /// Configuration option for tx to be rejected in case
    /// it takes more percentage of the block capacity than this value.
    pub reject_tx_at_gas_percentage: f64,
    /// Denotes the percentage of geometry params used in L2 block that triggers L2 block seal.
    pub close_block_at_geometry_percentage: f64,
    /// Denotes the percentage of L1 params used in L2 block that triggers L2 block seal.
    pub close_block_at_eth_params_percentage: f64,
    /// Denotes the percentage of L1 gas used in L2 block that triggers L2 block seal.
    pub close_block_at_gas_percentage: f64,
    /// Fee account address. Value is deprecated and it's used only for generating wallets struct
    #[deprecated(note = "Use Wallets::fee_account::address instead")]
    pub fee_account_addr: Option<Address>,
    /// The minimal acceptable L2 gas price, i.e. the price that should include the cost of computation/proving as well
    /// as potentially premium for congestion.
    pub minimal_l2_gas_price: U256,
    /// The constant that represents the possibility that a batch can be sealed because of overuse of computation resources.
    /// It has range from 0 to 1. If it is 0, the compute will not depend on the cost for closing the batch.
    /// If it is 1, the gas limit per batch will have to cover the entire cost of closing the batch.
    pub compute_overhead_part: f64,
    /// The constant that represents the possibility that a batch can be sealed because of overuse of pubdata.
    /// It has range from 0 to 1. If it is 0, the pubdata will not depend on the cost for closing the batch.
    /// If it is 1, the pubdata limit per batch will have to cover the entire cost of closing the batch.
    pub pubdata_overhead_part: f64,
    /// The constant amount of L1 gas that is used as the overhead for the batch. It includes the price for batch verification, etc.
    pub batch_overhead_l1_gas: u64,
    /// The maximum amount of gas that can be used by the batch. This value is derived from the circuits limitation per batch.
    pub max_gas_per_batch: u64,
    /// The maximum amount of pubdata that can be used by the batch. Note that if the calldata is used as pubdata, this variable should not exceed 128kb.
    pub max_pubdata_per_batch: u64,

    /// The version of the fee model to use.
    pub fee_model_version: FeeModelVersion,

    /// Max number of computational gas that validation step is allowed to take.
    pub validation_computational_gas_limit: u32,
    pub save_call_traces: bool,

    /// The maximal number of circuits that a batch can support.
    /// Note, that this number corresponds to the "base layer" circuits, i.e. it does not include
    /// the recursion layers' circuits.
    pub max_circuits_per_batch: usize,

    // Base system contract hashes, required only for generating genesis config.
    // #PLA-811
    #[deprecated(note = "Use GenesisConfig::bootloader_hash instead")]
    pub bootloader_hash: Option<H256>,
    #[deprecated(note = "Use GenesisConfig::default_aa_hash instead")]
    pub default_aa_hash: Option<H256>,
    #[deprecated(note = "Use GenesisConfig::l1_batch_commit_data_generator_mode instead")]
    #[serde(default)]
    pub l1_batch_commit_data_generator_mode: L1BatchCommitDataGeneratorMode,
}

impl StateKeeperConfig {
    /// Creates a config object suitable for use in unit tests.
    /// Values mostly repeat the values used in the localhost environment.
    pub fn for_tests() -> Self {
        #[allow(deprecated)]
        Self {
            transaction_slots: 250,
            block_commit_deadline_ms: 2500,
            l2_block_commit_deadline_ms: 1000,
            l2_block_seal_queue_capacity: 10,
            l2_block_max_payload_size: 1_000_000,
            max_single_tx_gas: 6000000,
            max_allowed_l2_tx_gas_limit: 4000000000,
            reject_tx_at_geometry_percentage: 0.95,
            reject_tx_at_eth_params_percentage: 0.95,
            reject_tx_at_gas_percentage: 0.95,
            close_block_at_geometry_percentage: 0.95,
            close_block_at_eth_params_percentage: 0.95,
            close_block_at_gas_percentage: 0.95,
            fee_account_addr: Some(
                Address::from_str("0xde03a0B5963f75f1C8485B355fF6D30f3093BDE7").unwrap(),
            ),
            compute_overhead_part: 0.0,
            pubdata_overhead_part: 1.0,
            batch_overhead_l1_gas: 800_000,
            max_gas_per_batch: 200_000_000,
            max_pubdata_per_batch: 100_000,
            minimal_l2_gas_price: U256::from(100000000),
            fee_model_version: FeeModelVersion::V2,
            validation_computational_gas_limit: 300000,
            save_call_traces: true,
            max_circuits_per_batch: 24100,
            bootloader_hash: None,
            default_aa_hash: None,
            l1_batch_commit_data_generator_mode: L1BatchCommitDataGeneratorMode::Rollup,
        }
    }
}

#[derive(Debug, Deserialize, Clone, PartialEq)]
pub struct OperationsManagerConfig {
    /// Sleep time in ms when there is no new input data
    pub delay_interval: u64,
}

impl OperationsManagerConfig {
    pub fn delay_interval(&self) -> Duration {
        Duration::from_millis(self.delay_interval)
    }
}

#[derive(Debug, Deserialize, Clone, PartialEq)]
pub struct CircuitBreakerConfig {
    pub sync_interval_ms: u64,
    pub http_req_max_retry_number: usize,
    pub http_req_retry_interval_sec: u8,
    pub replication_lag_limit_sec: Option<u32>,
}

impl CircuitBreakerConfig {
    pub fn sync_interval(&self) -> Duration {
        Duration::from_millis(self.sync_interval_ms)
    }

    pub fn http_req_retry_interval(&self) -> Duration {
        Duration::from_secs(self.http_req_retry_interval_sec as u64)
    }

    pub fn replication_lag_limit(&self) -> Option<Duration> {
        self.replication_lag_limit_sec
            .map(|limit| Duration::from_secs(limit.into()))
    }
}

#[derive(Debug, Deserialize, Clone, PartialEq)]
pub struct MempoolConfig {
    pub sync_interval_ms: u64,
    pub sync_batch_size: usize,
    pub capacity: u64,
    pub stuck_tx_timeout: u64,
    pub remove_stuck_txs: bool,
    pub delay_interval: u64,
}

impl MempoolConfig {
    pub fn sync_interval(&self) -> Duration {
        Duration::from_millis(self.sync_interval_ms)
    }

    pub fn stuck_tx_timeout(&self) -> Duration {
        Duration::from_secs(self.stuck_tx_timeout)
    }

    pub fn delay_interval(&self) -> Duration {
        Duration::from_millis(self.delay_interval)
    }
}<|MERGE_RESOLUTION|>--- conflicted
+++ resolved
@@ -1,9 +1,5 @@
 use std::{str::FromStr, time::Duration};
 
-<<<<<<< HEAD
-use serde::Deserialize;
-use zksync_basic_types::{network::Network, Address, L2ChainId, U256};
-=======
 use serde::{Deserialize, Serialize};
 use zksync_basic_types::{
     network::Network,
@@ -13,7 +9,6 @@
     },
     Address, L2ChainId, H256, U256,
 };
->>>>>>> 7a4cf0ca
 
 #[derive(Debug, Deserialize, Clone, PartialEq)]
 pub struct NetworkConfig {
