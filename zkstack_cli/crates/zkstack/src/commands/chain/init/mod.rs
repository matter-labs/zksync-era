use anyhow::Context;
use clap::{command, Parser, Subcommand};
use xshell::Shell;
use zkstack_cli_common::{forge::ForgeScriptArgs, logger, spinner::Spinner};
use zkstack_cli_config::{
    traits::SaveConfigWithBasePath, ChainConfig, ContractsConfig, EcosystemConfig, ZkStackConfig,
    ZkStackConfigTrait,
};
use zkstack_cli_types::{BaseToken, L1BatchCommitmentMode};
use zksync_basic_types::{commitment::L2DACommitmentScheme, Address};

use crate::{
    admin_functions::{accept_admin, make_permanent_rollup, set_da_validator_pair},
    commands::chain::{
        args::init::{
            configs::{InitConfigsArgs, InitConfigsArgsFinal},
            InitArgs, InitArgsFinal,
        },
        common::{distribute_eth, mint_base_token},
        deploy_l2_contracts, deploy_paymaster,
        genesis::genesis,
        init::configs::init_configs,
        register_chain::register_chain,
        set_token_multiplier_setter::set_token_multiplier_setter,
        setup_legacy_bridge::setup_legacy_bridge,
    },
    enable_evm_emulator::enable_evm_emulator,
    messages::{
        msg_initializing_chain, MSG_ACCEPTING_ADMIN_SPINNER, MSG_CHAIN_INITIALIZED,
        MSG_CHAIN_NOT_FOUND_ERR, MSG_DA_PAIR_REGISTRATION_SPINNER, MSG_DEPLOYING_PAYMASTER,
        MSG_GENESIS_DATABASE_ERR, MSG_REGISTERING_CHAIN_SPINNER, MSG_SELECTED_CONFIG,
        MSG_UPDATING_TOKEN_MULTIPLIER_SETTER_SPINNER, MSG_WALLET_TOKEN_MULTIPLIER_SETTER_NOT_FOUND,
    },
};

// Init subcommands
pub mod configs;

#[derive(Subcommand, Debug, Clone)]
pub enum ChainInitSubcommands {
    /// Initialize chain configs
    Configs(InitConfigsArgs),
}

#[derive(Parser, Debug)]
#[command()]
pub struct ChainInitCommand {
    #[command(subcommand)]
    command: Option<ChainInitSubcommands>,
    #[clap(flatten)]
    args: InitArgs,
}

pub(crate) async fn run(args: ChainInitCommand, shell: &Shell) -> anyhow::Result<()> {
    match args.command {
        Some(ChainInitSubcommands::Configs(args)) => configs::run(args, shell).await,
        None => run_init(args.args, shell).await,
    }
}

async fn run_init(args: InitArgs, shell: &Shell) -> anyhow::Result<()> {
    let config = ZkStackConfig::ecosystem(shell)?;
    let chain_config = config
        .load_current_chain()
        .context(MSG_CHAIN_NOT_FOUND_ERR)?;

    let args = args.fill_values_with_prompt(&chain_config);

    logger::note(MSG_SELECTED_CONFIG, logger::object_to_string(&chain_config));
    logger::info(msg_initializing_chain(""));

    init(&args, shell, &config, &chain_config).await?;

    logger::success(MSG_CHAIN_INITIALIZED);
    Ok(())
}

pub async fn init(
    init_args: &InitArgsFinal,
    shell: &Shell,
    ecosystem_config: &EcosystemConfig,
    chain_config: &ChainConfig,
) -> anyhow::Result<()> {
    // Initialize configs
    let init_configs_args = InitConfigsArgsFinal::from_chain_init_args(init_args);
    init_configs(&init_configs_args, shell, chain_config).await?;

    // Fund some wallet addresses with ETH or base token (only for Localhost)
    distribute_eth(ecosystem_config, chain_config, init_args.l1_rpc_url.clone()).await?;
    mint_base_token(ecosystem_config, chain_config, init_args.l1_rpc_url.clone()).await?;

    // Register chain on BridgeHub (run by L1 Governor)
    let spinner = Spinner::new(MSG_REGISTERING_CHAIN_SPINNER);
    let mut contracts_config = register_chain(
        shell,
        init_args.forge_args.clone(),
        ecosystem_config,
        chain_config,
        &ecosystem_config.get_contracts_config()?,
        init_args.l1_rpc_url.clone(),
        None,
        true,
    )
    .await?;

    contracts_config.save_with_base_path(shell, &chain_config.configs)?;
    spinner.finish();

    // Accept ownership for DiamondProxy (run by L2 Governor)
    let spinner = Spinner::new(MSG_ACCEPTING_ADMIN_SPINNER);
    accept_admin(
        shell,
        chain_config.path_to_foundry_scripts(),
        contracts_config.l1.chain_admin_addr,
        &chain_config.get_wallets_config()?.governor,
        contracts_config.l1.diamond_proxy_addr,
        &init_args.forge_args,
        init_args.l1_rpc_url.clone(),
    )
    .await?;
    spinner.finish();

    // Set token multiplier setter address (run by L2 Governor)
    if chain_config.base_token != BaseToken::eth() {
        let spinner = Spinner::new(MSG_UPDATING_TOKEN_MULTIPLIER_SETTER_SPINNER);
        let chain_contracts = chain_config.get_contracts_config()?;
        set_token_multiplier_setter(
            shell,
            chain_config.path_to_foundry_scripts(),
            &chain_config.get_wallets_config()?.governor,
            chain_contracts
                .l1
                .access_control_restriction_addr
                .context("chain_contracts.l1.access_control_restriction_addr")?,
            chain_contracts.l1.diamond_proxy_addr,
            chain_config
                .get_wallets_config()
                .unwrap()
                .token_multiplier_setter
                .context(MSG_WALLET_TOKEN_MULTIPLIER_SETTER_NOT_FOUND)?
                .address,
            chain_contracts.l1.chain_admin_addr,
            &init_args.forge_args.clone(),
            init_args.l1_rpc_url.clone(),
        )
        .await?;
        spinner.finish();
    }

    if !init_args.skip_priority_txs {
        send_priority_txs(
            shell,
            chain_config,
            ecosystem_config,
            &mut contracts_config,
            &init_args.forge_args,
            init_args.l1_rpc_url.clone(),
            init_args.deploy_paymaster,
        )
        .await?;
    }

    if init_args.make_permanent_rollup {
        println!("Making permanent rollup!");
        make_permanent_rollup(
            shell,
            &chain_config.path_to_foundry_scripts(),
            contracts_config.l1.chain_admin_addr,
            &chain_config.get_wallets_config()?.governor,
            contracts_config.l1.diamond_proxy_addr,
            &init_args.forge_args.clone(),
            init_args.l1_rpc_url.clone(),
        )
        .await?;
        println!("Done");
    }

    // Setup legacy bridge - shouldn't be used for new chains (run by L1 Governor)
    if let Some(true) = chain_config.legacy_bridge {
        setup_legacy_bridge(
            shell,
            chain_config,
            ecosystem_config,
            &contracts_config,
            init_args.forge_args.clone(),
        )
        .await?;
    }

    if let Some(genesis_args) = &init_args.genesis_args {
        genesis(genesis_args, shell, chain_config)
            .await
            .context(MSG_GENESIS_DATABASE_ERR)?;
    }

    Ok(())
}

pub async fn send_priority_txs(
    shell: &Shell,
    chain_config: &ChainConfig,
    ecosystem_config: &EcosystemConfig,
    contracts_config: &mut ContractsConfig,
    forge_args: &ForgeScriptArgs,
    l1_rpc_url: String,
    deploy_paymaster: bool,
) -> anyhow::Result<()> {
    // Deploy L2 contracts: L2SharedBridge, L2DefaultUpgrader, ... (run by L1 Governor)
    deploy_l2_contracts::deploy_l2_contracts(
        shell,
        chain_config,
        ecosystem_config,
        contracts_config,
        forge_args.clone(),
        true,
    )
    .await?;
    contracts_config.save_with_base_path(shell, &chain_config.configs)?;

    let l1_da_validator_addr = get_l1_da_validator(chain_config)
        .await
        .context("l1_da_validator_addr")?;

    let commitment_scheme =
        if chain_config.l1_batch_commit_data_generator_mode == L1BatchCommitmentMode::Rollup {
            L2DACommitmentScheme::BlobsAndPubdataKeccak256
        } else {
            let da_client_type = chain_config.get_general_config().await?.da_client_type();

            match da_client_type.as_deref() {
                Some("Avail") | Some("Eigen") => L2DACommitmentScheme::PubdataKeccak256,
                Some("NoDA") | None => L2DACommitmentScheme::EmptyNoDA,
                Some(unsupported) => {
                    anyhow::bail!("DA client config is not supported: {unsupported:?}");
                }
            }
        };
    let spinner = Spinner::new(MSG_DA_PAIR_REGISTRATION_SPINNER);
    set_da_validator_pair(
        shell,
        forge_args,
        &chain_config.path_to_foundry_scripts(),
        crate::admin_functions::AdminScriptMode::Broadcast(
            chain_config.get_wallets_config()?.governor,
        ),
        chain_config.chain_id.as_u64(),
        contracts_config.ecosystem_contracts.bridgehub_proxy_addr,
        l1_da_validator_addr,
<<<<<<< HEAD
        commitment_scheme,
        init_args.l1_rpc_url.clone(),
=======
        contracts_config
            .l2
            .da_validator_addr
            .context("da_validator_addr")?,
        l1_rpc_url.clone(),
>>>>>>> a91b3490
    )
    .await?;
    spinner.finish();

    // Enable EVM emulation if needed (run by L2 Governor)
    if chain_config.evm_emulator {
        enable_evm_emulator(
            shell,
            &chain_config.path_to_foundry_scripts(),
            contracts_config.l1.chain_admin_addr,
            &chain_config.get_wallets_config()?.governor,
            contracts_config.l1.diamond_proxy_addr,
            forge_args,
            l1_rpc_url.clone(),
        )
        .await?;
    }

    // Deploy Paymaster contract (run by L2 Governor)
    if deploy_paymaster {
        let spinner = Spinner::new(MSG_DEPLOYING_PAYMASTER);
        deploy_paymaster::deploy_paymaster(
            shell,
            chain_config,
            contracts_config,
            forge_args.clone(),
            None,
            true,
        )
        .await?;
        contracts_config.save_with_base_path(shell, &chain_config.configs)?;
        spinner.finish();
    }

    Ok(())
}

pub(crate) async fn get_l1_da_validator(chain_config: &ChainConfig) -> anyhow::Result<Address> {
    let contracts_config = chain_config.get_contracts_config()?;

    let l1_da_validator_contract = match chain_config.l1_batch_commit_data_generator_mode {
        L1BatchCommitmentMode::Rollup => contracts_config.l1.rollup_l1_da_validator_addr,
        L1BatchCommitmentMode::Validium => {
            let general_config = chain_config.get_general_config().await?;
            match general_config.da_client_type().as_deref() {
                Some("Avail") => contracts_config.l1.avail_l1_da_validator_addr,
                Some("NoDA") | None => contracts_config.l1.no_da_validium_l1_validator_addr,
                Some("Eigen") => contracts_config.l1.no_da_validium_l1_validator_addr, // TODO: change for eigenda l1 validator for M1
                Some(unsupported) => {
                    anyhow::bail!("DA client config is not supported: {unsupported:?}");
                }
            }
        }
    }
    .context("l1 da validator")?;

    Ok(l1_da_validator_contract)
}<|MERGE_RESOLUTION|>--- conflicted
+++ resolved
@@ -246,16 +246,8 @@
         chain_config.chain_id.as_u64(),
         contracts_config.ecosystem_contracts.bridgehub_proxy_addr,
         l1_da_validator_addr,
-<<<<<<< HEAD
         commitment_scheme,
-        init_args.l1_rpc_url.clone(),
-=======
-        contracts_config
-            .l2
-            .da_validator_addr
-            .context("da_validator_addr")?,
         l1_rpc_url.clone(),
->>>>>>> a91b3490
     )
     .await?;
     spinner.finish();
