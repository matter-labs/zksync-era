<<<<<<< HEAD
use tokio::sync::watch;
=======
use std::time::{SystemTime, UNIX_EPOCH};

>>>>>>> 726203ba
use zksync_multivm::interface::{DeduplicatedWritesMetrics, VmExecutionMetrics};
use zksync_types::{
    aggregated_operations::AggregatedActionType, block::BlockGasCount, ExecuteTransactionCommon,
    ProtocolVersionId, Transaction,
};

// TODO(QIT-32): Remove constants(except `L1_OPERATION_EXECUTE_COST`) and logic that use them
const L1_BATCH_COMMIT_BASE_COST: u32 = 31_000;
const L1_BATCH_PROVE_BASE_COST: u32 = 7_000;
const L1_BATCH_EXECUTE_BASE_COST: u32 = 30_000;

const EXECUTE_COMMIT_COST: u32 = 0;
const EXECUTE_EXECUTE_COST: u32 = 0;

const L1_OPERATION_EXECUTE_COST: u32 = 12_500;

const GAS_PER_BYTE: u32 = 18;

pub(super) fn l1_batch_base_cost(op: AggregatedActionType) -> u32 {
    match op {
        AggregatedActionType::Commit => L1_BATCH_COMMIT_BASE_COST,
        AggregatedActionType::PublishProofOnchain => L1_BATCH_PROVE_BASE_COST,
        AggregatedActionType::Execute => L1_BATCH_EXECUTE_BASE_COST,
    }
}

fn base_tx_cost(tx: &Transaction, op: AggregatedActionType) -> u32 {
    match op {
        AggregatedActionType::Commit => EXECUTE_COMMIT_COST,
        AggregatedActionType::PublishProofOnchain => 0,
        AggregatedActionType::Execute => match tx.common_data {
            ExecuteTransactionCommon::L1(_) => L1_OPERATION_EXECUTE_COST,
            ExecuteTransactionCommon::L2(_) => EXECUTE_EXECUTE_COST,
            ExecuteTransactionCommon::ProtocolUpgrade(_) => EXECUTE_EXECUTE_COST,
        },
    }
}

fn additional_pubdata_commit_cost(execution_metrics: &VmExecutionMetrics) -> u32 {
    (execution_metrics.size() as u32) * GAS_PER_BYTE
}

fn additional_writes_commit_cost(
    writes_metrics: &DeduplicatedWritesMetrics,
    protocol_version: ProtocolVersionId,
) -> u32 {
    (writes_metrics.size(protocol_version) as u32) * GAS_PER_BYTE
}

pub(super) fn new_block_gas_count() -> BlockGasCount {
    BlockGasCount {
        commit: l1_batch_base_cost(AggregatedActionType::Commit),
        prove: l1_batch_base_cost(AggregatedActionType::PublishProofOnchain),
        execute: l1_batch_base_cost(AggregatedActionType::Execute),
    }
}

pub(super) fn gas_count_from_tx_and_metrics(
    tx: &Transaction,
    execution_metrics: &VmExecutionMetrics,
) -> BlockGasCount {
    let commit = base_tx_cost(tx, AggregatedActionType::Commit)
        + additional_pubdata_commit_cost(execution_metrics);
    BlockGasCount {
        commit,
        prove: base_tx_cost(tx, AggregatedActionType::PublishProofOnchain),
        execute: base_tx_cost(tx, AggregatedActionType::Execute),
    }
}

pub(super) fn gas_count_from_metrics(execution_metrics: &VmExecutionMetrics) -> BlockGasCount {
    BlockGasCount {
        commit: additional_pubdata_commit_cost(execution_metrics),
        prove: 0,
        execute: 0,
    }
}

pub(super) fn gas_count_from_writes(
    writes_metrics: &DeduplicatedWritesMetrics,
    protocol_version: ProtocolVersionId,
) -> BlockGasCount {
    BlockGasCount {
        commit: additional_writes_commit_cost(writes_metrics, protocol_version),
        prove: 0,
        execute: 0,
    }
}

<<<<<<< HEAD
pub(super) fn is_canceled(stop_receiver: &watch::Receiver<bool>) -> bool {
    *stop_receiver.borrow()
=======
// TODO (SMA-1206): use seconds instead of milliseconds.
pub(super) fn millis_since_epoch() -> u128 {
    SystemTime::now()
        .duration_since(UNIX_EPOCH)
        .expect("Incorrect system time")
        .as_millis()
}

pub(super) fn millis_since(since: u64) -> u64 {
    (millis_since_epoch() - since as u128 * 1000) as u64
>>>>>>> 726203ba
}<|MERGE_RESOLUTION|>--- conflicted
+++ resolved
@@ -1,9 +1,6 @@
-<<<<<<< HEAD
-use tokio::sync::watch;
-=======
 use std::time::{SystemTime, UNIX_EPOCH};
 
->>>>>>> 726203ba
+use tokio::sync::watch;
 use zksync_multivm::interface::{DeduplicatedWritesMetrics, VmExecutionMetrics};
 use zksync_types::{
     aggregated_operations::AggregatedActionType, block::BlockGasCount, ExecuteTransactionCommon,
@@ -93,10 +90,10 @@
     }
 }
 
-<<<<<<< HEAD
 pub(super) fn is_canceled(stop_receiver: &watch::Receiver<bool>) -> bool {
     *stop_receiver.borrow()
-=======
+}
+
 // TODO (SMA-1206): use seconds instead of milliseconds.
 pub(super) fn millis_since_epoch() -> u128 {
     SystemTime::now()
@@ -107,5 +104,4 @@
 
 pub(super) fn millis_since(since: u64) -> u64 {
     (millis_since_epoch() - since as u128 * 1000) as u64
->>>>>>> 726203ba
 }