use crate::{
<<<<<<< HEAD
    interface::{InspectExecutionMode, TxExecutionMode, VmInterface},
    vm_latest::{
        constants::BATCH_COMPUTATIONAL_GAS_LIMIT,
        tests::{tester::VmTesterBuilder, utils::read_precompiles_contract},
        HistoryEnabled,
    },
};

#[test]
fn test_keccak() {
    // Execute special transaction and check that at least 1000 keccak calls were made.
    let contract = read_precompiles_contract();
    let address = Address::random();
    let mut vm = VmTesterBuilder::new(HistoryEnabled)
        .with_empty_in_memory_storage()
        .with_random_rich_accounts(1)
        .with_deployer()
        .with_bootloader_gas_limit(BATCH_COMPUTATIONAL_GAS_LIMIT)
        .with_execution_mode(TxExecutionMode::VerifyExecute)
        .with_custom_contracts(vec![(contract, address, true)])
        .build();

    // calldata for `doKeccak(1000)`.
    let keccak1000_calldata =
        "370f20ac00000000000000000000000000000000000000000000000000000000000003e8";

    let account = &mut vm.rich_accounts[0];
    let tx = account.get_l2_tx_for_execute(
        Execute {
            contract_address: Some(address),
            calldata: hex::decode(keccak1000_calldata).unwrap(),
            value: Default::default(),
            factory_deps: vec![],
        },
        None,
    );
    vm.vm.push_transaction(tx);
    let _ = vm
        .vm
        .inspect(&mut Default::default(), InspectExecutionMode::OneTx);

    let keccak_count = vm
        .vm
        .state
        .precompiles_processor
        .precompile_cycles_history
        .inner()
        .iter()
        .filter(|(precompile, _)| precompile == &PrecompileAddress::Keccak256)
        .count();

    assert!(keccak_count >= 1000);
}

#[test]
fn test_sha256() {
    // Execute special transaction and check that at least 1000 `sha256` calls were made.
    let contract = read_precompiles_contract();
    let address = Address::random();
    let mut vm = VmTesterBuilder::new(HistoryEnabled)
        .with_empty_in_memory_storage()
        .with_random_rich_accounts(1)
        .with_deployer()
        .with_bootloader_gas_limit(BATCH_COMPUTATIONAL_GAS_LIMIT)
        .with_execution_mode(TxExecutionMode::VerifyExecute)
        .with_custom_contracts(vec![(contract, address, true)])
        .build();

    // calldata for `doSha256(1000)`.
    let sha1000_calldata =
        "5d0b4fb500000000000000000000000000000000000000000000000000000000000003e8";

    let account = &mut vm.rich_accounts[0];
    let tx = account.get_l2_tx_for_execute(
        Execute {
            contract_address: Some(address),
            calldata: hex::decode(sha1000_calldata).unwrap(),
            value: Default::default(),
            factory_deps: vec![],
        },
        None,
    );
    vm.vm.push_transaction(tx);
    let _ = vm
        .vm
        .inspect(&mut Default::default(), InspectExecutionMode::OneTx);

    let sha_count = vm
        .vm
        .state
        .precompiles_processor
        .precompile_cycles_history
        .inner()
        .iter()
        .filter(|(precompile, _)| precompile == &PrecompileAddress::SHA256)
        .count();

    assert!(sha_count >= 1000);
}

#[test]
fn test_ecrecover() {
    // Execute simple transfer and check that exactly 1 `ecrecover` call was made (it's done during tx validation).
    let mut vm = VmTesterBuilder::new(HistoryEnabled)
        .with_empty_in_memory_storage()
        .with_random_rich_accounts(1)
        .with_deployer()
        .with_bootloader_gas_limit(BATCH_COMPUTATIONAL_GAS_LIMIT)
        .with_execution_mode(TxExecutionMode::VerifyExecute)
        .build();

    let account = &mut vm.rich_accounts[0];
    let tx = account.get_l2_tx_for_execute(
        Execute {
            contract_address: Some(account.address),
            calldata: Vec::new(),
            value: Default::default(),
            factory_deps: vec![],
        },
        None,
    );
    vm.vm.push_transaction(tx);
    let _ = vm
        .vm
        .inspect(&mut Default::default(), InspectExecutionMode::OneTx);

    let ecrecover_count = vm
        .vm
        .state
        .precompiles_processor
        .precompile_cycles_history
        .inner()
        .iter()
        .filter(|(precompile, _)| precompile == &PrecompileAddress::Ecrecover)
        .count();

    assert_eq!(ecrecover_count, 1);
=======
    versions::testonly::precompiles::{test_ecrecover, test_keccak, test_sha256},
    vm_latest::{HistoryEnabled, Vm},
};

#[test]
fn keccak() {
    test_keccak::<Vm<_, HistoryEnabled>>();
}

#[test]
fn sha256() {
    test_sha256::<Vm<_, HistoryEnabled>>();
}

#[test]
fn ecrecover() {
    test_ecrecover::<Vm<_, HistoryEnabled>>();
>>>>>>> 7241ae13
}<|MERGE_RESOLUTION|>--- conflicted
+++ resolved
@@ -1,143 +1,4 @@
 use crate::{
-<<<<<<< HEAD
-    interface::{InspectExecutionMode, TxExecutionMode, VmInterface},
-    vm_latest::{
-        constants::BATCH_COMPUTATIONAL_GAS_LIMIT,
-        tests::{tester::VmTesterBuilder, utils::read_precompiles_contract},
-        HistoryEnabled,
-    },
-};
-
-#[test]
-fn test_keccak() {
-    // Execute special transaction and check that at least 1000 keccak calls were made.
-    let contract = read_precompiles_contract();
-    let address = Address::random();
-    let mut vm = VmTesterBuilder::new(HistoryEnabled)
-        .with_empty_in_memory_storage()
-        .with_random_rich_accounts(1)
-        .with_deployer()
-        .with_bootloader_gas_limit(BATCH_COMPUTATIONAL_GAS_LIMIT)
-        .with_execution_mode(TxExecutionMode::VerifyExecute)
-        .with_custom_contracts(vec![(contract, address, true)])
-        .build();
-
-    // calldata for `doKeccak(1000)`.
-    let keccak1000_calldata =
-        "370f20ac00000000000000000000000000000000000000000000000000000000000003e8";
-
-    let account = &mut vm.rich_accounts[0];
-    let tx = account.get_l2_tx_for_execute(
-        Execute {
-            contract_address: Some(address),
-            calldata: hex::decode(keccak1000_calldata).unwrap(),
-            value: Default::default(),
-            factory_deps: vec![],
-        },
-        None,
-    );
-    vm.vm.push_transaction(tx);
-    let _ = vm
-        .vm
-        .inspect(&mut Default::default(), InspectExecutionMode::OneTx);
-
-    let keccak_count = vm
-        .vm
-        .state
-        .precompiles_processor
-        .precompile_cycles_history
-        .inner()
-        .iter()
-        .filter(|(precompile, _)| precompile == &PrecompileAddress::Keccak256)
-        .count();
-
-    assert!(keccak_count >= 1000);
-}
-
-#[test]
-fn test_sha256() {
-    // Execute special transaction and check that at least 1000 `sha256` calls were made.
-    let contract = read_precompiles_contract();
-    let address = Address::random();
-    let mut vm = VmTesterBuilder::new(HistoryEnabled)
-        .with_empty_in_memory_storage()
-        .with_random_rich_accounts(1)
-        .with_deployer()
-        .with_bootloader_gas_limit(BATCH_COMPUTATIONAL_GAS_LIMIT)
-        .with_execution_mode(TxExecutionMode::VerifyExecute)
-        .with_custom_contracts(vec![(contract, address, true)])
-        .build();
-
-    // calldata for `doSha256(1000)`.
-    let sha1000_calldata =
-        "5d0b4fb500000000000000000000000000000000000000000000000000000000000003e8";
-
-    let account = &mut vm.rich_accounts[0];
-    let tx = account.get_l2_tx_for_execute(
-        Execute {
-            contract_address: Some(address),
-            calldata: hex::decode(sha1000_calldata).unwrap(),
-            value: Default::default(),
-            factory_deps: vec![],
-        },
-        None,
-    );
-    vm.vm.push_transaction(tx);
-    let _ = vm
-        .vm
-        .inspect(&mut Default::default(), InspectExecutionMode::OneTx);
-
-    let sha_count = vm
-        .vm
-        .state
-        .precompiles_processor
-        .precompile_cycles_history
-        .inner()
-        .iter()
-        .filter(|(precompile, _)| precompile == &PrecompileAddress::SHA256)
-        .count();
-
-    assert!(sha_count >= 1000);
-}
-
-#[test]
-fn test_ecrecover() {
-    // Execute simple transfer and check that exactly 1 `ecrecover` call was made (it's done during tx validation).
-    let mut vm = VmTesterBuilder::new(HistoryEnabled)
-        .with_empty_in_memory_storage()
-        .with_random_rich_accounts(1)
-        .with_deployer()
-        .with_bootloader_gas_limit(BATCH_COMPUTATIONAL_GAS_LIMIT)
-        .with_execution_mode(TxExecutionMode::VerifyExecute)
-        .build();
-
-    let account = &mut vm.rich_accounts[0];
-    let tx = account.get_l2_tx_for_execute(
-        Execute {
-            contract_address: Some(account.address),
-            calldata: Vec::new(),
-            value: Default::default(),
-            factory_deps: vec![],
-        },
-        None,
-    );
-    vm.vm.push_transaction(tx);
-    let _ = vm
-        .vm
-        .inspect(&mut Default::default(), InspectExecutionMode::OneTx);
-
-    let ecrecover_count = vm
-        .vm
-        .state
-        .precompiles_processor
-        .precompile_cycles_history
-        .inner()
-        .iter()
-        .filter(|(precompile, _)| precompile == &PrecompileAddress::Ecrecover)
-        .count();
-
-    assert_eq!(ecrecover_count, 1);
-=======
     versions::testonly::precompiles::{test_ecrecover, test_keccak, test_sha256},
     vm_latest::{HistoryEnabled, Vm},
 };
@@ -155,5 +16,4 @@
 #[test]
 fn ecrecover() {
     test_ecrecover::<Vm<_, HistoryEnabled>>();
->>>>>>> 7241ae13
 }