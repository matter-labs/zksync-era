# Prover CLI

CLI tool for performing maintenance of a zkSync Prover

## Installation

```
git clone git@github.com:matter-labs/zksync-era.git
cargo install --path prover/prover_cli/
```

> This should be `cargo install zksync-prover-cli` or something similar ideally.

## Usage

> NOTE: For the moment it is necessary to run the CLI commands with `zk f`.

```
Usage: prover_cli <COMMAND>

Commands:
  file-info
  status
  help       Print this message or the help of the given subcommand(s)

Options:
  -h, --help     Print help
  -V, --version  Print version
```

### `prover_cli file-info`

Displays the information about a given file.

```
Usage: prover_cli file-info --file-path <PATH_TO_BATCH_PROOF_BIN>

<<<<<<< HEAD
For more information, try '--help'.
=======
## Status

### Status l1

Retrieve information about the state of the batches sent to L1 and compare the contract hashes in L1 with those stored
in the prover database.

Example:

```bash
$ zk f run --release -- status l1

====== L1 Status ======
State keeper: First batch: 0, recent batch: 10
L1 state: block verified: 7, block committed: 9
Eth sender is 1 behind. Last block committed: 9. Most recent sealed state keeper batch: 10.
 -----------------------
Verifier key hash matches: 0x063c9c1e9d39fc0b1633c78a49f1905s65ee0982ad96d97ef7fe3d4f1f1a72c7
 -----------------------
Verification node hash in DB differs from the one in contract.
Contract hash: 0x1186ec268d49f1905f8d9c1e9d39fc33e98c74f91d91a21b8f7ef78bd09a8db8
DB hash: 0x5a3ef282b21e12fe1f4438e5bb158fc5060b160559c5158c6389d62d9fe3d080
 -----------------------
Verification leaf hash in DB differs from the one in contract.
Contract hash: 0x101e08b00193e529145ee09823378ef51a3bc8966504064f1f6ba3f1ba863210
DB hash: 0x400a4b532c6f072c00d1806ef299300d4c104f4ac55bd8698ade78894fcadc0a
 -----------------------
Verification circuits hash in DB differs from the one in contract.
Contract hash: 0x18c1639094f58177409186e8c48d9f577c9410901d2f1d486b3e7d6cf553ae4c
DB hash: 0x0000000000000000000000000000000000000000000000000000000000000000
```

## File-Info

Displays the information about a given file:

```bash
cargo run -- file-info --file-path /zksync-era/prover/artifacts/proofs_fri/l1_batch_proof_1.bin
>>>>>>> 8ddd0397
```

#### Example Output

Example outputs:

```bash
L1 proof
AUX info:
  L1 msg linear hash: [163, 243, 172, 16, 189, 59, 100, 227, 249, 46, 226, 220, 82, 135, 213, 208, 221, 228, 49, 46, 121, 136, 78, 163, 15, 155, 199, 82, 64, 24, 172, 198]
  Rollup_state_diff_for_compression: [157, 150, 29, 193, 105, 162, 176, 61, 83, 241, 72, 206, 68, 20, 143, 69, 119, 162, 138, 101, 80, 139, 193, 211, 188, 250, 156, 86, 254, 148, 117, 60]
  bootloader_heap_initial_content: [112, 2, 120, 255, 156, 227, 172, 92, 134, 48, 247, 243, 148, 241, 11, 122, 6, 189, 46, 164, 89, 78, 209, 118, 115, 239, 195, 15, 225, 143, 97, 204]
  events_queue_state: [202, 78, 244, 233, 150, 17, 247, 25, 183, 51, 245, 110, 135, 31, 115, 109, 84, 193, 17, 1, 153, 32, 39, 199, 102, 25, 63, 216, 220, 68, 212, 233]
Inputs: [Fr(0x00000000775db828700e0ebbe0384f8a017598a271dfb6c96ebb2baf22a7a572)]
```

```bash
 == Circuit ==
Type: basic. Id: 1 (Scheduler)
Geometry: CSGeometry { num_columns_under_copy_permutation: 130, num_witness_columns: 0, num_constant_columns: 4, max_allowed_constraint_degree: 8 }
Circuit size: trace length: Some(1048576) something??: Some(100663296)
Scheduler witness info
Previous block data:
Enumeration counter: 25
State root: [107, 233, 138, 154, 21, 134, 189, 220, 183, 250, 117, 243, 103, 124, 71, 221, 160, 136, 249, 25, 197, 109, 8, 75, 26, 12, 81, 109, 36, 56, 30, 17]
Block meta parameters
bootloader code hash: 452367551810219221093730953379759186922674186246309239546886848509599206765
aa code hash: 452349823575802367618424269668644286404749728714566974110193150711820505769
Previous block meta hash: [63, 236, 0, 236, 23, 236, 175, 242, 75, 187, 203, 193, 88, 80, 202, 53, 40, 206, 28, 40, 125, 58, 53, 254, 233, 122, 108, 101, 101, 88, 102, 193]
Previous block aux hash: [200, 12, 70, 33, 103, 13, 251, 174, 96, 165, 135, 138, 34, 75, 249, 81, 93, 86, 110, 52, 30, 172, 198, 51, 155, 82, 86, 137, 156, 215, 11, 119]
EIP 4844 - witnesses: None
EIP 4844 - proofs: 0
```

### `prover_cli status`

Set of commands to inspect the status of the Prover. This could be the status of the proof for some batch or the status
of the proving in the L1.

#### `prover_cli status batch`

Displays the proof status for a given batch or a set of batches.

```
Usage: prover_cli status <COMMAND>

Commands:
  batch
  help   Print this message or the help of the given subcommand(s)

Options:
  -h, --help  Print help
```

#### Example Output

```
pli status batch -b 4

== Batch 4 Status ==
> In Progress ⌛️

== Proving Stages ==
-- Aggregation Round 0 --
Basic Witness Generator: Done ✅
Prover Jobs:
> In progress ⌛️
-- Aggregation Round 1 --
Leaf Witness Generator: In progress ⌛️
> Prover Jobs: Waiting for proofs ⏱️
-- Aggregation Round 2 --
Node Witness Generator: In progress ⌛️
> Prover Jobs: Waiting for proofs ⏱️
-- Aggregation Round 3 --
Recursion Tip: In progress ⌛️
> Prover Jobs: Waiting for proofs ⏱️
-- Aggregation Round 3 --
Scheduler: In progress ⌛️
> Prover Jobs: Waiting for proofs ⏱️
-- Compressor --
> Compressor job not found 🚫
```

#### `prover_cli status l1`

TODO

### `prover_cli requeue`

TODO

### `prover_cli delete`

TODO

### `prover_cli config`

TODO

## Development Status

| **Command** | **Subcommand** | **Flags**                         | **Status** |
| ----------- | -------------- | --------------------------------- | ---------- |
| `status`    | `batch`        | `-n <BATCH_NUMBER>`               | ✅         |
|             |                | `-v, --verbose`                   | 🏗️         |
|             | `l1`           |                                   | 🏗️         |
| `restart`   | `batch`        | `-n <BATCH_NUMBER>`               | ❌         |
|             | `jobs`         | `-n <BATCH_NUMBER>`               | ❌         |
|             |                | `-bwg, --basic-witness-generator` | ❌         |
|             |                | `-lwg, --leaf-witness-generator`  | ❌         |
|             |                | `-nwg, --node-witness-generator`  | ❌         |
|             |                | `-rt, --recursion-tip`            | ❌         |
|             |                | `-s, --scheduler`                 | ❌         |
|             |                | `-c, --compressor`                | ❌         |
|             |                | `-f, --failed`                    | ❌         |
| `delete`    |                | `-n <BATCH_NUMBER>`               | 🏗️         |
|             |                | `-a, --all`                       | 🏗️         |
| `requeue`   |                | `—b, --batch <BATCH_NUMBER>`      | 🏗️         |
|             |                | `-a, --all`                       | 🏗️         |
| `config`    |                | `--db-url <DB_URL>`               | ❌         |
|             |                | `--max-attempts <MAX_ATTEMPTS>`   | ❌         |<|MERGE_RESOLUTION|>--- conflicted
+++ resolved
@@ -35,48 +35,7 @@
 ```
 Usage: prover_cli file-info --file-path <PATH_TO_BATCH_PROOF_BIN>
 
-<<<<<<< HEAD
 For more information, try '--help'.
-=======
-## Status
-
-### Status l1
-
-Retrieve information about the state of the batches sent to L1 and compare the contract hashes in L1 with those stored
-in the prover database.
-
-Example:
-
-```bash
-$ zk f run --release -- status l1
-
-====== L1 Status ======
-State keeper: First batch: 0, recent batch: 10
-L1 state: block verified: 7, block committed: 9
-Eth sender is 1 behind. Last block committed: 9. Most recent sealed state keeper batch: 10.
- -----------------------
-Verifier key hash matches: 0x063c9c1e9d39fc0b1633c78a49f1905s65ee0982ad96d97ef7fe3d4f1f1a72c7
- -----------------------
-Verification node hash in DB differs from the one in contract.
-Contract hash: 0x1186ec268d49f1905f8d9c1e9d39fc33e98c74f91d91a21b8f7ef78bd09a8db8
-DB hash: 0x5a3ef282b21e12fe1f4438e5bb158fc5060b160559c5158c6389d62d9fe3d080
- -----------------------
-Verification leaf hash in DB differs from the one in contract.
-Contract hash: 0x101e08b00193e529145ee09823378ef51a3bc8966504064f1f6ba3f1ba863210
-DB hash: 0x400a4b532c6f072c00d1806ef299300d4c104f4ac55bd8698ade78894fcadc0a
- -----------------------
-Verification circuits hash in DB differs from the one in contract.
-Contract hash: 0x18c1639094f58177409186e8c48d9f577c9410901d2f1d486b3e7d6cf553ae4c
-DB hash: 0x0000000000000000000000000000000000000000000000000000000000000000
-```
-
-## File-Info
-
-Displays the information about a given file:
-
-```bash
-cargo run -- file-info --file-path /zksync-era/prover/artifacts/proofs_fri/l1_batch_proof_1.bin
->>>>>>> 8ddd0397
 ```
 
 #### Example Output
@@ -162,7 +121,34 @@
 
 #### `prover_cli status l1`
 
-TODO
+Retrieve information about the state of the batches sent to L1 and compare the contract hashes in L1 with those stored
+in the prover database.
+
+#### Example Output
+
+
+```
+zk f run --release -- status l1
+
+====== L1 Status ======
+State keeper: First batch: 0, recent batch: 10
+L1 state: block verified: 7, block committed: 9
+Eth sender is 1 behind. Last block committed: 9. Most recent sealed state keeper batch: 10.
+ -----------------------
+Verifier key hash matches: 0x063c9c1e9d39fc0b1633c78a49f1905s65ee0982ad96d97ef7fe3d4f1f1a72c7
+ -----------------------
+Verification node hash in DB differs from the one in contract.
+Contract hash: 0x1186ec268d49f1905f8d9c1e9d39fc33e98c74f91d91a21b8f7ef78bd09a8db8
+DB hash: 0x5a3ef282b21e12fe1f4438e5bb158fc5060b160559c5158c6389d62d9fe3d080
+ -----------------------
+Verification leaf hash in DB differs from the one in contract.
+Contract hash: 0x101e08b00193e529145ee09823378ef51a3bc8966504064f1f6ba3f1ba863210
+DB hash: 0x400a4b532c6f072c00d1806ef299300d4c104f4ac55bd8698ade78894fcadc0a
+ -----------------------
+Verification circuits hash in DB differs from the one in contract.
+Contract hash: 0x18c1639094f58177409186e8c48d9f577c9410901d2f1d486b3e7d6cf553ae4c
+DB hash: 0x0000000000000000000000000000000000000000000000000000000000000000
+```
 
 ### `prover_cli requeue`
 
