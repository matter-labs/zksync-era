--- conflicted
+++ resolved
@@ -527,11 +527,7 @@
     storage.transactions_dal().reset_mempool().await.unwrap();
     storage
         .transactions_dal()
-<<<<<<< HEAD
-        .sync_mempool(vec![], vec![], 0, U256::zero(), 1000)
-=======
-        .sync_mempool(&[], &[], 0, 0, 1000)
->>>>>>> d81aef0e
+        .sync_mempool(&[], &[], 0, U256::zero(), 1000)
         .await
         .unwrap()
 }
