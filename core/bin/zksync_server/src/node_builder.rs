//! This module provides a "builder" for the main node,
//! as well as an interface to run the node with the specified components.

use std::time::Duration;

use anyhow::{bail, Context};
use tokio::runtime::Runtime;
use zksync_base_token_adjuster::node::{
    BaseTokenRatioPersisterLayer, BaseTokenRatioProviderLayer, ExternalPriceApiLayer,
};
use zksync_circuit_breaker::node::CircuitBreakerCheckerLayer;
use zksync_commitment_generator::node::{
    CommitmentGeneratorLayer, L1BatchCommitmentModeValidationLayer,
};
use zksync_config::{
    configs::{
        consensus::ConsensusConfig,
        contracts::{
            chain::L2Contracts, ecosystem::L1SpecificContracts, SettlementLayerSpecificContracts,
        },
        da_client::DAClientConfig,
        secrets::DataAvailabilitySecrets,
        wallets::Wallets,
        GeneralConfig, Secrets,
    },
    GenesisConfig,
};
use zksync_contract_verification_server::node::ContractVerificationApiLayer;
use zksync_core_leftovers::Component;
use zksync_da_clients::node::{
    AvailWiringLayer, CelestiaWiringLayer, EigenWiringLayer, NoDAClientWiringLayer,
    ObjectStorageClientWiringLayer,
};
use zksync_da_dispatcher::node::DataAvailabilityDispatcherLayer;
use zksync_dal::node::{PoolsLayer, PostgresMetricsLayer};
use zksync_eth_client::{
    node::{BridgeAddressesUpdaterLayer, PKSigningEthClientLayer},
    web3_decl::node::QueryEthClientLayer,
};
use zksync_eth_sender::node::{EthTxAggregatorLayer, EthTxManagerLayer};
use zksync_eth_watch::node::EthWatchLayer;
use zksync_external_proof_integration_api::node::ExternalProofIntegrationApiLayer;
use zksync_gateway_migrator::node::{GatewayMigratorLayer, MainNodeConfig, SettlementLayerData};
use zksync_house_keeper::node::HouseKeeperLayer;
use zksync_logs_bloom_backfill::node::LogsBloomBackfillLayer;
use zksync_metadata_calculator::{
    node::{MetadataCalculatorLayer, TreeApiClientLayer},
    MetadataCalculatorConfig,
};
use zksync_node_api_server::{
    node::{
        DeploymentAllowListLayer, HealthCheckLayer, MasterPoolSinkLayer, MempoolCacheLayer,
        PostgresStorageCachesConfig, TxSenderLayer, Web3ServerLayer, Web3ServerOptionalConfig,
        WhitelistedMasterPoolSinkLayer,
    },
    tx_sender::TxSenderConfig,
    web3::{state::InternalApiConfigBase, Namespace},
};
use zksync_node_consensus::node::MainNodeConsensusLayer;
use zksync_node_fee_model::node::{GasAdjusterLayer, L1GasLayer};
use zksync_node_framework::service::{ZkStackService, ZkStackServiceBuilder};
use zksync_node_storage_init::node::{
    main_node_strategy::MainNodeInitStrategyLayer, NodeStorageInitializerLayer,
};
use zksync_object_store::node::ObjectStoreLayer;
use zksync_proof_data_handler::node::ProofDataHandlerLayer;
use zksync_state::RocksdbStorageOptions;
use zksync_state_keeper::node::{
    MainBatchExecutorLayer, MempoolIOLayer, OutputHandlerLayer, StateKeeperLayer,
};
use zksync_tee_proof_data_handler::node::TeeProofDataHandlerLayer;
use zksync_types::{
    commitment::{L1BatchCommitmentMode, PubdataType},
    pubdata_da::PubdataSendingMode,
    Address, SHARED_BRIDGE_ETHER_TOKEN_ADDRESS,
};
use zksync_vlog::node::{PrometheusExporterLayer, SigintHandlerLayer};
use zksync_vm_runner::node::{
    BasicWitnessInputProducerLayer, ProtectiveReadsWriterLayer, VmPlaygroundLayer,
};

/// Macro that looks into a path to fetch an optional config,
/// and clones it into a variable.
macro_rules! try_load_config {
    ($path:expr) => {
        $path.as_ref().context(stringify!($path))?.clone()
    };
}

pub(crate) struct MainNodeBuilder {
    node: ZkStackServiceBuilder,
    configs: GeneralConfig,
    wallets: Wallets,
    genesis_config: GenesisConfig,
    consensus: Option<ConsensusConfig>,
    secrets: Secrets,
    l1_specific_contracts: L1SpecificContracts,
    // This field is a fallback for situation
    // if use pre v26 contracts and not all functions are available for loading contracts
    l1_sl_contracts: Option<SettlementLayerSpecificContracts>,
    l2_contracts: L2Contracts,
    multicall3: Option<Address>,
}

impl MainNodeBuilder {
    #[allow(clippy::too_many_arguments)]
    pub fn new(
        runtime: Runtime,
        configs: GeneralConfig,
        wallets: Wallets,
        genesis_config: GenesisConfig,
        consensus: Option<ConsensusConfig>,
        secrets: Secrets,
        l1_specific_contracts: L1SpecificContracts,
        l2_contracts: L2Contracts,
        l1_sl_contracts: Option<SettlementLayerSpecificContracts>,
        multicall3: Option<Address>,
    ) -> Self {
        Self {
            node: ZkStackServiceBuilder::on_runtime(runtime),
            configs,
            wallets,
            genesis_config,
            consensus,
            secrets,
            l1_specific_contracts,
            l1_sl_contracts,
            l2_contracts,
            multicall3,
        }
    }

    pub fn get_pubdata_type(&self) -> anyhow::Result<PubdataType> {
        if self.genesis_config.l1_batch_commit_data_generator_mode == L1BatchCommitmentMode::Rollup
        {
            return Ok(PubdataType::Rollup);
        }

        match self.configs.da_client_config.clone() {
            None => Err(anyhow::anyhow!("No config for DA client")),
            Some(da_client_config) => Ok(match da_client_config {
                DAClientConfig::Avail(_) => PubdataType::Avail,
                DAClientConfig::Celestia(_) => PubdataType::Celestia,
                DAClientConfig::Eigen(_) => PubdataType::Eigen,
                DAClientConfig::ObjectStore(_) => PubdataType::ObjectStore,
                DAClientConfig::NoDA => PubdataType::NoDA,
            }),
        }
    }

    fn add_sigint_handler_layer(mut self) -> anyhow::Result<Self> {
        self.node.add_layer(SigintHandlerLayer);
        Ok(self)
    }

    fn add_pools_layer(mut self) -> anyhow::Result<Self> {
<<<<<<< HEAD
        let config = try_load_config!(self.configs.postgres_config);
        let secrets = try_load_config!(self.secrets.database);
        let pools_layer = PoolsLayer::empty(config, secrets)
=======
        let config = self.configs.postgres_config.clone();
        let secrets = self.secrets.database.clone();
        let pools_layer = PoolsLayerBuilder::empty(config, secrets)
>>>>>>> b7aeab64
            .with_master(true)
            .with_replica(true);
        self.node.add_layer(pools_layer);
        Ok(self)
    }

    fn add_prometheus_exporter_layer(mut self) -> anyhow::Result<Self> {
        let prom_config = &self.configs.prometheus_config;
        if let Some(prom_config) = prom_config.to_pull_config() {
            self.node.add_layer(PrometheusExporterLayer(prom_config));
        } else {
            tracing::info!("Prometheus listener port port is not configured; Prometheus exporter is not initialized");
        }
        Ok(self)
    }

    fn add_postgres_layer(mut self) -> anyhow::Result<Self> {
        self.node.add_layer(PostgresMetricsLayer);
        Ok(self)
    }

    fn add_pk_signing_client_layer(mut self) -> anyhow::Result<Self> {
        let gas_adjuster = try_load_config!(self.configs.eth).gas_adjuster;
        let operator = try_load_config!(self.wallets.operator);
        let blob_operator = self.wallets.blob_operator.clone();
        self.node.add_layer(PKSigningEthClientLayer::new(
            gas_adjuster,
            operator,
            blob_operator,
        ));
        Ok(self)
    }

    fn add_query_eth_client_layer(mut self) -> anyhow::Result<Self> {
        let genesis = self.genesis_config.clone();
        let eth_config = self.secrets.l1.clone();
        let query_eth_client_layer = QueryEthClientLayer::new(
            genesis.l1_chain_id,
            eth_config.l1_rpc_url.context("No L1 RPC URL")?,
        );
        self.node.add_layer(query_eth_client_layer);
        Ok(self)
    }

<<<<<<< HEAD
=======
    fn add_settlement_layer_client_layer(mut self) -> anyhow::Result<Self> {
        let eth_config = self.secrets.l1.clone();
        let settlement_layer_client_layer = SettlementLayerClientLayer::new(
            eth_config.l1_rpc_url.context("No L1 RPC URL")?,
            eth_config.gateway_rpc_url,
        );
        self.node.add_layer(settlement_layer_client_layer);
        Ok(self)
    }

>>>>>>> b7aeab64
    fn add_gas_adjuster_layer(mut self) -> anyhow::Result<Self> {
        let gas_adjuster_config = try_load_config!(self.configs.eth).gas_adjuster;
        let gas_adjuster_layer =
            GasAdjusterLayer::new(gas_adjuster_config, self.genesis_config.clone());
        self.node.add_layer(gas_adjuster_layer);
        Ok(self)
    }

    fn add_l1_gas_layer(mut self) -> anyhow::Result<Self> {
        // Ensure the BaseTokenRatioProviderResource is inserted if the base token is not ETH.
        if self.l1_specific_contracts.base_token_address != SHARED_BRIDGE_ETHER_TOKEN_ADDRESS {
            let base_token_adjuster_config = self.configs.base_token_adjuster.clone();
            self.node
                .add_layer(BaseTokenRatioProviderLayer::new(base_token_adjuster_config));
        }
        let state_keeper_config = try_load_config!(self.configs.state_keeper_config);
        let l1_gas_layer = L1GasLayer::new(&state_keeper_config);
        self.node.add_layer(l1_gas_layer);
        Ok(self)
    }

    fn add_object_store_layer(mut self) -> anyhow::Result<Self> {
        let object_store_config = try_load_config!(self.configs.core_object_store);
        self.node
            .add_layer(ObjectStoreLayer::new(object_store_config));
        Ok(self)
    }

    fn add_l1_batch_commitment_mode_validation_layer(mut self) -> anyhow::Result<Self> {
        let layer = L1BatchCommitmentModeValidationLayer::new(
            self.genesis_config.l1_batch_commit_data_generator_mode,
        );
        self.node.add_layer(layer);
        Ok(self)
    }

    fn add_metadata_calculator_layer(mut self, with_tree_api: bool) -> anyhow::Result<Self> {
        let merkle_tree_env_config = self.configs.db_config.merkle_tree.clone();
        let operations_manager_env_config = self.configs.operations_manager_config.clone();
        let state_keeper_env_config = try_load_config!(self.configs.state_keeper_config);
        let metadata_calculator_config = MetadataCalculatorConfig::for_main_node(
            &merkle_tree_env_config,
            &operations_manager_env_config,
            &state_keeper_env_config,
        );
        let mut layer = MetadataCalculatorLayer::new(metadata_calculator_config);
        if with_tree_api {
            let merkle_tree_api_config = try_load_config!(self.configs.api_config).merkle_tree;
            layer = layer.with_tree_api_config(merkle_tree_api_config);
        }
        self.node.add_layer(layer);
        Ok(self)
    }

    fn add_state_keeper_layer(mut self) -> anyhow::Result<Self> {
        // Bytecode compression is currently mandatory for the transactions processed by the sequencer.
        const OPTIONAL_BYTECODE_COMPRESSION: bool = false;

        let sk_config = try_load_config!(self.configs.state_keeper_config);
        let persistence_layer = OutputHandlerLayer::new(sk_config.l2_block_seal_queue_capacity)
            .with_protective_reads_persistence_enabled(
                sk_config.protective_reads_persistence_enabled,
            );
        let mempool_io_layer = MempoolIOLayer::new(
            self.genesis_config.l2_chain_id,
            sk_config.clone(),
            self.configs.mempool_config.clone(),
            try_load_config!(self.wallets.fee_account),
            self.get_pubdata_type()?,
        );
        let db_config = self.configs.db_config.clone();
        let experimental_vm_config = self.configs.experimental_vm_config.clone();
        let main_node_batch_executor_builder_layer =
            MainBatchExecutorLayer::new(sk_config.save_call_traces, OPTIONAL_BYTECODE_COMPRESSION)
                .with_fast_vm_mode(experimental_vm_config.state_keeper_fast_vm_mode);

        let rocksdb_options = RocksdbStorageOptions {
            block_cache_capacity: db_config
                .experimental
                .state_keeper_db_block_cache_capacity_mb
                .0 as usize,
            max_open_files: db_config.experimental.state_keeper_db_max_open_files,
        };
        let state_keeper_layer =
            StateKeeperLayer::new(db_config.state_keeper_db_path, rocksdb_options);
        self.node
            .add_layer(persistence_layer)
            .add_layer(mempool_io_layer)
            .add_layer(main_node_batch_executor_builder_layer)
            .add_layer(state_keeper_layer);
        Ok(self)
    }

    fn add_eth_watch_layer(mut self) -> anyhow::Result<Self> {
        let eth_config = try_load_config!(self.configs.eth);
        self.node.add_layer(EthWatchLayer::new(
            eth_config.watcher,
            self.genesis_config.l2_chain_id,
        ));
        Ok(self)
    }

    fn add_settlement_mode_data(mut self) -> anyhow::Result<Self> {
        self.node
            .add_layer(SettlementLayerData::new(MainNodeConfig {
                l2_contracts: self.l2_contracts.clone(),
                l1_specific_contracts: self.l1_specific_contracts.clone(),
                l1_sl_specific_contracts: self.l1_sl_contracts.clone(),
                l2_chain_id: self.genesis_config.l2_chain_id,
                multicall3: self.multicall3,
                gateway_rpc_url: self.secrets.l1.gateway_rpc_url.clone(),
                eth_sender_config: try_load_config!(self.configs.eth)
                    .get_eth_sender_config_for_sender_layer_data_layer()
                    .clone(),
            }));
        Ok(self)
    }

    fn add_gateway_migrator_layer(mut self) -> anyhow::Result<Self> {
        self.node.add_layer(GatewayMigratorLayer {
            l2_chain_id: self.genesis_config.l2_chain_id,
            gateway_migrator_config: self.configs.gateway_migrator_config.clone(),
        });
        Ok(self)
    }

    fn add_proof_data_handler_layer(mut self) -> anyhow::Result<Self> {
        let gateway_config = try_load_config!(self.configs.prover_gateway);
        self.node.add_layer(ProofDataHandlerLayer::new(
            try_load_config!(self.configs.proof_data_handler_config),
            self.genesis_config.l1_batch_commit_data_generator_mode,
            self.genesis_config.l2_chain_id,
            gateway_config.api_mode,
        ));
        Ok(self)
    }

    fn add_tee_proof_data_handler_layer(mut self) -> anyhow::Result<Self> {
        self.node.add_layer(TeeProofDataHandlerLayer::new(
            try_load_config!(self.configs.tee_proof_data_handler_config),
            self.genesis_config.l1_batch_commit_data_generator_mode,
            self.genesis_config.l2_chain_id,
        ));
        Ok(self)
    }

    fn add_healthcheck_layer(mut self) -> anyhow::Result<Self> {
        let healthcheck_config = try_load_config!(self.configs.api_config).healthcheck;
        self.node.add_layer(HealthCheckLayer(healthcheck_config));
        Ok(self)
    }

    fn add_allow_list_task_layer(mut self) -> anyhow::Result<Self> {
        let allow_list = try_load_config!(self.configs.state_keeper_config).deployment_allowlist;

        if let Some(allow_list) = allow_list {
            self.node.add_layer(DeploymentAllowListLayer {
                deployment_allowlist: allow_list,
            });
        }
        Ok(self)
    }

    fn add_bridge_addresses_updater_layer(mut self) -> anyhow::Result<Self> {
        self.node.add_layer(BridgeAddressesUpdaterLayer {
            refresh_interval: Duration::from_secs(30),
        });
        Ok(self)
    }

    fn add_tx_sender_layer(mut self) -> anyhow::Result<Self> {
        let sk_config = try_load_config!(self.configs.state_keeper_config);
        let rpc_config = try_load_config!(self.configs.api_config).web3_json_rpc;
        let deployment_allowlist = sk_config.deployment_allowlist.clone();

        let postgres_storage_caches_config = PostgresStorageCachesConfig {
            factory_deps_cache_size: rpc_config.factory_deps_cache_size_mb.0,
            initial_writes_cache_size: rpc_config.initial_writes_cache_size_mb.0,
            latest_values_cache_size: rpc_config.latest_values_cache_size_mb.0,
            latest_values_max_block_lag: rpc_config.latest_values_max_block_lag.get(),
        };
        let vm_config = self.configs.experimental_vm_config.clone();

        // On main node we always use master pool sink.
        if deployment_allowlist.is_some() {
            self.node.add_layer(WhitelistedMasterPoolSinkLayer);
        } else {
            self.node.add_layer(MasterPoolSinkLayer);
        }

        let layer = TxSenderLayer::new(
            postgres_storage_caches_config,
            rpc_config.vm_concurrency_limit,
            TxSenderConfig::new(
                &sk_config,
                &rpc_config,
                try_load_config!(self.wallets.fee_account).address(),
                self.genesis_config.l2_chain_id,
            ),
            self.configs.timestamp_asserter_config.clone(),
        );
        let layer = layer.with_vm_mode(vm_config.api_fast_vm_mode);
        self.node.add_layer(layer);
        Ok(self)
    }

    fn add_api_caches_layer(mut self) -> anyhow::Result<Self> {
        let rpc_config = try_load_config!(self.configs.api_config).web3_json_rpc;
        self.node.add_layer(MempoolCacheLayer::new(
            rpc_config.mempool_cache_size,
            rpc_config.mempool_cache_update_interval,
        ));
        Ok(self)
    }

    fn add_tree_api_client_layer(mut self) -> anyhow::Result<Self> {
        let rpc_config = try_load_config!(self.configs.api_config).web3_json_rpc;
        self.node
            .add_layer(TreeApiClientLayer::http(rpc_config.tree_api_url));
        Ok(self)
    }

    fn add_http_web3_api_layer(mut self) -> anyhow::Result<Self> {
        let rpc_config = try_load_config!(self.configs.api_config).web3_json_rpc;
        let state_keeper_config = try_load_config!(self.configs.state_keeper_config);
        let with_debug_namespace = state_keeper_config.save_call_traces;

        let mut namespaces = if let Some(namespaces) = &rpc_config.api_namespaces {
            namespaces
                .iter()
                .map(|a| a.parse())
                .collect::<Result<_, _>>()?
        } else {
            Namespace::DEFAULT.to_vec()
        };
        if with_debug_namespace {
            namespaces.push(Namespace::Debug)
        }
        namespaces.push(Namespace::Snapshots);

        let optional_config = Web3ServerOptionalConfig {
            namespaces: Some(namespaces),
            filters_limit: Some(rpc_config.filters_limit),
            subscriptions_limit: Some(rpc_config.subscriptions_limit),
            batch_request_size_limit: Some(rpc_config.max_batch_request_size),
            response_body_size_limit: Some(rpc_config.max_response_body_size()),
            with_extended_tracing: rpc_config.extended_api_tracing,
            ..Default::default()
        };
        let http_port = rpc_config.http_port;
        let internal_config_base = InternalApiConfigBase::new(&self.genesis_config, &rpc_config)
            .with_l1_to_l2_txs_paused(self.configs.mempool_config.l1_to_l2_txs_paused);

        self.node.add_layer(Web3ServerLayer::http(
            http_port,
            internal_config_base,
            optional_config,
        ));

        Ok(self)
    }

    fn add_ws_web3_api_layer(mut self) -> anyhow::Result<Self> {
        let rpc_config = try_load_config!(self.configs.api_config).web3_json_rpc;
        let state_keeper_config = try_load_config!(self.configs.state_keeper_config);
        let circuit_breaker_config = &self.configs.circuit_breaker_config;
        let with_debug_namespace = state_keeper_config.save_call_traces;

        let mut namespaces = if let Some(namespaces) = &rpc_config.api_namespaces {
            namespaces
                .iter()
                .map(|a| a.parse())
                .collect::<Result<_, _>>()?
        } else {
            Namespace::DEFAULT.to_vec()
        };
        if with_debug_namespace {
            namespaces.push(Namespace::Debug)
        }
        namespaces.push(Namespace::Snapshots);

        let optional_config = Web3ServerOptionalConfig {
            namespaces: Some(namespaces),
            filters_limit: Some(rpc_config.filters_limit),
            subscriptions_limit: Some(rpc_config.subscriptions_limit),
            batch_request_size_limit: Some(rpc_config.max_batch_request_size),
            response_body_size_limit: Some(rpc_config.max_response_body_size()),
            websocket_requests_per_minute_limit: Some(
                rpc_config.websocket_requests_per_minute_limit,
            ),
            replication_lag_limit: circuit_breaker_config.replication_lag_limit_sec,
            with_extended_tracing: rpc_config.extended_api_tracing,
            ..Default::default()
        };
        let ws_port = rpc_config.ws_port;
        let internal_config_base = InternalApiConfigBase::new(&self.genesis_config, &rpc_config)
            .with_l1_to_l2_txs_paused(self.configs.mempool_config.l1_to_l2_txs_paused);

        self.node.add_layer(Web3ServerLayer::ws(
            ws_port,
            internal_config_base,
            optional_config,
        ));

        Ok(self)
    }

    fn add_eth_tx_manager_layer(mut self) -> anyhow::Result<Self> {
        self.node.add_layer(EthTxManagerLayer);

        Ok(self)
    }

    fn add_eth_tx_aggregator_layer(mut self) -> anyhow::Result<Self> {
        self.node.add_layer(EthTxAggregatorLayer::new(
            self.genesis_config.l2_chain_id,
            self.genesis_config.l1_batch_commit_data_generator_mode,
        ));

        Ok(self)
    }

    fn add_house_keeper_layer(mut self) -> anyhow::Result<Self> {
        let house_keeper_config = self.configs.house_keeper_config.clone();
        self.node
            .add_layer(HouseKeeperLayer::new(house_keeper_config));
        Ok(self)
    }

    fn add_commitment_generator_layer(mut self) -> anyhow::Result<Self> {
        self.node.add_layer(CommitmentGeneratorLayer::default());

        Ok(self)
    }

    fn add_circuit_breaker_checker_layer(mut self) -> anyhow::Result<Self> {
        let circuit_breaker_config = self.configs.circuit_breaker_config.clone();
        self.node
            .add_layer(CircuitBreakerCheckerLayer(circuit_breaker_config));

        Ok(self)
    }

    fn add_contract_verification_api_layer(mut self) -> anyhow::Result<Self> {
        let config = self.configs.contract_verifier.clone();
        self.node.add_layer(ContractVerificationApiLayer(config));
        Ok(self)
    }

    fn add_consensus_layer(mut self) -> anyhow::Result<Self> {
        self.node.add_layer(MainNodeConsensusLayer {
            config: self
                .consensus
                .clone()
                .context("Consensus config has to be provided")?,
            secrets: self.secrets.consensus.clone(),
        });

        Ok(self)
    }

    fn add_da_client_layer(mut self) -> anyhow::Result<Self> {
        let eth_sender_config = try_load_config!(self.configs.eth);
        // It's safe to use it temporary here. Preferably to move it to proper wiring layer
        let sender_config = eth_sender_config.get_eth_sender_config_for_sender_layer_data_layer();
        if sender_config.pubdata_sending_mode != PubdataSendingMode::Custom {
            tracing::warn!("DA dispatcher is enabled, but the pubdata sending mode is not `Custom`. DA client will not be started.");
            return Ok(self);
        }

        let da_client_config = self
            .configs
            .da_client_config
            .clone()
            .context("No config for DA client")?;

        if matches!(da_client_config, DAClientConfig::NoDA) {
            self.node.add_layer(NoDAClientWiringLayer);
            return Ok(self);
        }

        if let DAClientConfig::ObjectStore(config) = da_client_config {
            self.node
                .add_layer(ObjectStorageClientWiringLayer::new(config));
            return Ok(self);
        }

        let da_client_secrets = try_load_config!(self.secrets.data_availability);
        match (da_client_config, da_client_secrets) {
            (DAClientConfig::Avail(config), DataAvailabilitySecrets::Avail(secret)) => {
                self.node.add_layer(AvailWiringLayer::new(config, secret));
            }
            (DAClientConfig::Celestia(config), DataAvailabilitySecrets::Celestia(secret)) => {
                self.node
                    .add_layer(CelestiaWiringLayer::new(config, secret));
            }
            (DAClientConfig::Eigen(mut config), DataAvailabilitySecrets::Eigen(secret)) => {
                if config.eigenda_eth_rpc.is_none() {
                    let l1_secrets = &self.secrets.l1;
                    config.eigenda_eth_rpc = l1_secrets.l1_rpc_url.clone();
                }

                self.node.add_layer(EigenWiringLayer::new(config, secret));
            }
            _ => bail!("invalid pair of da_client and da_secrets"),
        }

        Ok(self)
    }

    fn add_da_dispatcher_layer(mut self) -> anyhow::Result<Self> {
        let eth_sender_config = try_load_config!(self.configs.eth);
        // It's safe to use it temporary here. Preferably to move it to proper wiring layer
        let sender_config = eth_sender_config.get_eth_sender_config_for_sender_layer_data_layer();
        if sender_config.pubdata_sending_mode != PubdataSendingMode::Custom {
            tracing::warn!("DA dispatcher is enabled, but the pubdata sending mode is not `Custom`. DA dispatcher will not be started.");
            return Ok(self);
        }

        let state_keeper_config = try_load_config!(self.configs.state_keeper_config);
        let da_config = try_load_config!(self.configs.da_dispatcher_config);
        self.node.add_layer(DataAvailabilityDispatcherLayer::new(
            state_keeper_config,
            da_config,
        ));

        Ok(self)
    }

    fn add_vm_runner_protective_reads_layer(mut self) -> anyhow::Result<Self> {
        let protective_reads_writer_config =
            try_load_config!(self.configs.protective_reads_writer_config);
        self.node.add_layer(ProtectiveReadsWriterLayer::new(
            protective_reads_writer_config,
            self.genesis_config.l2_chain_id,
        ));

        Ok(self)
    }

    fn add_external_api_client_layer(mut self) -> anyhow::Result<Self> {
        let config = self.configs.external_price_api_client_config.clone();
        self.node
            .add_layer(ExternalPriceApiLayer::try_from(config)?);
        Ok(self)
    }

    fn add_vm_runner_bwip_layer(mut self) -> anyhow::Result<Self> {
        let basic_witness_input_producer_config =
            try_load_config!(self.configs.basic_witness_input_producer_config);
        self.node.add_layer(BasicWitnessInputProducerLayer::new(
            basic_witness_input_producer_config,
            self.genesis_config.l2_chain_id,
        ));

        Ok(self)
    }

    fn add_vm_playground_layer(mut self) -> anyhow::Result<Self> {
        let vm_config = self.configs.experimental_vm_config.clone();
        self.node.add_layer(VmPlaygroundLayer::new(
            vm_config.playground,
            self.genesis_config.l2_chain_id,
        ));

        Ok(self)
    }

    fn add_base_token_ratio_persister_layer(mut self) -> anyhow::Result<Self> {
        let config = self.configs.base_token_adjuster.clone();
        let wallets = self.wallets.clone();
        let l1_chain_id = self.genesis_config.l1_chain_id;
        self.node.add_layer(BaseTokenRatioPersisterLayer::new(
            config,
            wallets,
            l1_chain_id,
        ));

        Ok(self)
    }

    fn add_external_proof_integration_api_layer(mut self) -> anyhow::Result<Self> {
        let config = try_load_config!(self.configs.external_proof_integration_api_config);
        let proof_data_handler_config = try_load_config!(self.configs.proof_data_handler_config);
        self.node.add_layer(ExternalProofIntegrationApiLayer::new(
            config,
            proof_data_handler_config,
            self.genesis_config.l1_batch_commit_data_generator_mode,
            self.genesis_config.l2_chain_id,
        ));

        Ok(self)
    }

    fn add_logs_bloom_backfill_layer(mut self) -> anyhow::Result<Self> {
        self.node.add_layer(LogsBloomBackfillLayer);
        Ok(self)
    }

    /// This layer will make sure that the database is initialized correctly,
    /// e.g. genesis will be performed if it's required.
    ///
    /// Depending on the `kind` provided, either a task or a precondition will be added.
    ///
    /// *Important*: the task should be added by at most one component, because
    /// it assumes unique control over the database. Multiple components adding this
    /// layer in a distributed mode may result in the database corruption.
    ///
    /// This task works in pair with precondition, which must be present in every component:
    /// the precondition will prevent node from starting until the database is initialized.
    fn add_storage_initialization_layer(mut self, kind: LayerKind) -> anyhow::Result<Self> {
        self.node.add_layer(MainNodeInitStrategyLayer {
            genesis: self.genesis_config.clone(),
        });
        let mut layer = NodeStorageInitializerLayer::new();
        if matches!(kind, LayerKind::Precondition) {
            layer = layer.as_precondition();
        }
        self.node.add_layer(layer);
        Ok(self)
    }

    /// Builds the node with the genesis initialization task only.
    pub fn only_genesis(mut self) -> anyhow::Result<ZkStackService> {
        self = self
            .add_pools_layer()?
            .add_query_eth_client_layer()?
            .add_settlement_mode_data()?
            .add_storage_initialization_layer(LayerKind::Task)?;

        Ok(self.node.build())
    }

    /// Builds the node with the specified components.
    pub fn build(mut self, mut components: Vec<Component>) -> anyhow::Result<ZkStackService> {
        // Add "base" layers (resources and helper tasks).
        self = self
            .add_sigint_handler_layer()?
            .add_pools_layer()?
            .add_object_store_layer()?
            .add_circuit_breaker_checker_layer()?
            .add_healthcheck_layer()?
            .add_prometheus_exporter_layer()?
            .add_query_eth_client_layer()?
            .add_settlement_mode_data()?
            .add_gateway_migrator_layer()?
            .add_gas_adjuster_layer()?;

        // Add preconditions for all the components.
        self = self
            .add_l1_batch_commitment_mode_validation_layer()?
            .add_storage_initialization_layer(LayerKind::Precondition)?;

        // Sort the components, so that the components they may depend on each other are added in the correct order.
        components.sort_unstable_by_key(|component| match component {
            // API consumes the resources provided by other layers (multiple ones), so it has to come the last.
            Component::HttpApi | Component::WsApi => 1,
            // Default priority.
            _ => 0,
        });

        if components.contains(&Component::EthTxAggregator)
            | components.contains(&Component::EthTxManager)
        {
            self = self.add_pk_signing_client_layer()?;
        }

        // Add "component-specific" layers.
        // Note that the layers are added only once, so it's fine to add the same layer multiple times.
        for component in &components {
            match component {
                Component::StateKeeper => {
                    // State keeper is the core component of the sequencer,
                    // which is why we consider it to be responsible for the storage initialization.
                    self = self
                        .add_allow_list_task_layer()?
                        .add_l1_gas_layer()?
                        .add_storage_initialization_layer(LayerKind::Task)?
                        .add_state_keeper_layer()?
                        .add_logs_bloom_backfill_layer()?;
                }
                Component::HttpApi => {
                    self = self
                        .add_allow_list_task_layer()?
                        .add_bridge_addresses_updater_layer()?
                        .add_l1_gas_layer()?
                        .add_tx_sender_layer()?
                        .add_tree_api_client_layer()?
                        .add_api_caches_layer()?
                        .add_http_web3_api_layer()?;
                }
                Component::WsApi => {
                    self = self
                        .add_allow_list_task_layer()?
                        .add_bridge_addresses_updater_layer()?
                        .add_l1_gas_layer()?
                        .add_tx_sender_layer()?
                        .add_tree_api_client_layer()?
                        .add_api_caches_layer()?
                        .add_ws_web3_api_layer()?;
                }
                Component::ContractVerificationApi => {
                    self = self.add_contract_verification_api_layer()?;
                }
                Component::Tree => {
                    let with_tree_api = components.contains(&Component::TreeApi);
                    self = self.add_metadata_calculator_layer(with_tree_api)?;
                }
                Component::TreeApi => {
                    anyhow::ensure!(
                        components.contains(&Component::Tree),
                        "Merkle tree API cannot be started without a tree component"
                    );
                    // Do nothing, will be handled by the `Tree` component.
                }
                Component::EthWatcher => {
                    self = self.add_eth_watch_layer()?;
                }
                Component::EthTxAggregator => {
                    self = self.add_eth_tx_aggregator_layer()?;
                }
                Component::EthTxManager => {
                    self = self.add_eth_tx_manager_layer()?;
                }
                Component::Housekeeper => {
                    self = self.add_house_keeper_layer()?.add_postgres_layer()?;
                }
                Component::ProofDataHandler => {
                    self = self.add_proof_data_handler_layer()?;
                }
                Component::TeeProofDataHandler => {
                    self = self.add_tee_proof_data_handler_layer()?;
                }
                Component::Consensus => {
                    self = self.add_consensus_layer()?;
                }
                Component::CommitmentGenerator => {
                    self = self.add_commitment_generator_layer()?;
                }
                Component::DADispatcher => {
                    self = self.add_da_client_layer()?.add_da_dispatcher_layer()?;
                }
                Component::VmRunnerProtectiveReads => {
                    self = self.add_vm_runner_protective_reads_layer()?;
                }
                Component::BaseTokenRatioPersister => {
                    self = self
                        .add_l1_gas_layer()?
                        .add_external_api_client_layer()?
                        .add_base_token_ratio_persister_layer()?;
                }
                Component::VmRunnerBwip => {
                    self = self.add_vm_runner_bwip_layer()?;
                }
                Component::VmPlayground => {
                    self = self.add_vm_playground_layer()?;
                }
                Component::ExternalProofIntegrationApi => {
                    self = self.add_external_proof_integration_api_layer()?;
                }
            }
        }
        Ok(self.node.build())
    }
}

/// Marker for layers that can add either a task or a precondition.
#[derive(Debug)]
enum LayerKind {
    Task,
    Precondition,
}<|MERGE_RESOLUTION|>--- conflicted
+++ resolved
@@ -154,15 +154,9 @@
     }
 
     fn add_pools_layer(mut self) -> anyhow::Result<Self> {
-<<<<<<< HEAD
-        let config = try_load_config!(self.configs.postgres_config);
-        let secrets = try_load_config!(self.secrets.database);
-        let pools_layer = PoolsLayer::empty(config, secrets)
-=======
         let config = self.configs.postgres_config.clone();
         let secrets = self.secrets.database.clone();
-        let pools_layer = PoolsLayerBuilder::empty(config, secrets)
->>>>>>> b7aeab64
+        let pools_layer = PoolsLayer::empty(config, secrets)
             .with_master(true)
             .with_replica(true);
         self.node.add_layer(pools_layer);
@@ -207,19 +201,6 @@
         Ok(self)
     }
 
-<<<<<<< HEAD
-=======
-    fn add_settlement_layer_client_layer(mut self) -> anyhow::Result<Self> {
-        let eth_config = self.secrets.l1.clone();
-        let settlement_layer_client_layer = SettlementLayerClientLayer::new(
-            eth_config.l1_rpc_url.context("No L1 RPC URL")?,
-            eth_config.gateway_rpc_url,
-        );
-        self.node.add_layer(settlement_layer_client_layer);
-        Ok(self)
-    }
-
->>>>>>> b7aeab64
     fn add_gas_adjuster_layer(mut self) -> anyhow::Result<Self> {
         let gas_adjuster_config = try_load_config!(self.configs.eth).gas_adjuster;
         let gas_adjuster_layer =
