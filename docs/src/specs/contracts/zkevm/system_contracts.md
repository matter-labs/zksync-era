# System contracts

While most of the primitive EVM opcodes can be supported out of the box (i.e. zero-value calls,
addition/multiplication/memory/storage management, etc), some of the opcodes are not supported by the VM by default and
they are implemented via “system contracts” — these contracts are located in a special _kernel space_, i.e. in the
address space in the range `[0..2^16-1]`, and they have some special privileges, which users’ contracts don’t have. These
contracts are pre-deployed at genesis and updating their code can be done only via system upgrade, managed from L1.

The use of each system contract will be explained down below.

Most of the details on the implementation and the requirements for the execution of system contracts can be found in the
doc-comments of their respective code bases. This chapter serves only as a high-level overview of such contracts.

All of the system contracts’ code (including `DefaultAccount`s) are part of the protocol and can only be changed via a
system upgrade through L1.

## SystemContext

This contract is used to support various system parameters not included in the VM by default, i.e. `chainId`, `origin`,
`ergsPrice`, `blockErgsLimit`, `coinbase`, `difficulty`, `baseFee`, `blockhash`, `block.number`, `block.timestamp.`

It is important to note that the constructor is **not** run for system contracts upon genesis, i.e. the constant context
values are set on genesis explicitly. Notably, if in the future we want to upgrade the contracts, we will do it via
[ContractDeployer](#contractdeployer--immutablesimulator) and so the constructor will be run.

This contract is also responsible for ensuring validity and consistency of batches, L2 blocks and virtual blocks. The
implementation itself is rather straightforward, but to better understand this contract, please take a look at the
[page](./batches_and_blocks_on_zksync.md)
about the block processing on ZKsync.

## AccountCodeStorage

The code hashes of accounts are stored inside the storage of this contract. Whenever a VM calls a contract with address
`address`, it retrieves the value under storage slot `address` of this system contract; if this value is non-zero, it
uses this as the code hash of the account.

Whenever a contract is called, the VM asks the operator to provide the preimage for the codehash of the account. That is
why data availability of the code hashes is paramount.

### Constructing vs Non-constructing code hash

In order to prevent contracts from being able to call a contract during its construction, we set the marker (i.e. second
byte of the bytecode hash of the account) as `1`. This way, the VM will ensure that whenever a contract is called
without the `isConstructor` flag, the bytecode of the default account (i.e. EOA) will be substituted instead of the
original bytecode.

## BootloaderUtilities

This contract contains some of the methods which are needed purely for the bootloader functionality but were moved out
from the bootloader itself for the convenience of not writing this logic in Yul.

## DefaultAccount

Whenever a contract does not both belong to kernel space and have any code deployed on it (the value stored under the
corresponding storage slot in `AccountCodeStorage` is zero), the code of the default account is used. The main purpose
of this contract is to provide an EOA-like experience for both wallet users and contracts that call it, i.e. it should
not be distinguishable (apart from spent gas) from EOA accounts on Ethereum.

## Ecrecover

The implementation of the ecrecover precompile. It is expected to be used frequently, so written in pure Yul with a
custom memory layout.

The contract accepts the calldata in the same format as the EVM precompile, i.e. the first 32 bytes are the hash, the
next 32 bytes are the v, the next 32 bytes are the r, and the last 32 bytes are the s.

It also validates the input by the same rules as the EVM precompile:

- The v should be either 27 or 28,
- The r and s should be less than the curve order.

After that, it makes a precompile call and returns empty bytes if the call failed, and the recovered address otherwise.

## Empty contracts

Some of the contracts are relied upon to have EOA-like behavior, i.e. they can always be called and get the success
value in return. An example of such an address is the 0 address. We also require the bootloader to be callable so that
the users could transfer ETH to it.

For these contracts, we insert the `EmptyContract` code upon genesis. It is basically a no-op code, which does nothing
and returns `success=1`.

## SHA256 & Keccak256

Note that, unlike Ethereum, keccak256 is a precompile (_not an opcode_) on ZKsync.

These system contracts act as wrappers for their respective crypto precompile implementations. They are expected to be
used frequently, especially keccak256, since Solidity computes storage slots for mapping and dynamic arrays with its
help. That’s why we wrote contracts in pure Yul optimized for the short-input case.

The system contracts accept the input and transform it into the format that the zk-circuit expects. This way, some of
the work is shifted from the crypto to smart contracts, which are easier to audit and maintain.

Both contracts should apply padding to the input according to their respective specifications, and then make a
precompile call with the padded data. All other hashing work will be done in the zk-circuit. It's important to note that
the crypto part of the precompiles expects to work with padded data. This means that a bug in applying padding may lead
to an unprovable transaction.

## EcAdd & EcMul

These precompiles simulate the behaviour of the EVM's EcAdd and EcMul precompiles and are fully implemented in Yul
without circuit counterparts. You can read more about them
[here](./precompiles.md).

## L2BaseToken & MsgValueSimulator

Unlike Ethereum, zkEVM does not have any notion of any special native token. That’s why we have to simulate operations
with Ether via two contracts: `L2BaseToken` & `MsgValueSimulator`.

`L2BaseToken` is a contract that holds the balances of ETH for the users. This contract does NOT provide ERC20
interface. The only method for transferring Ether is `transferFromTo`. It permits only some system contracts to transfer
on behalf of users. This is needed to ensure that the interface is as close to Ethereum as possible, i.e. the only way
to transfer ETH is by doing a call to a contract with some `msg.value`. This is what `MsgValueSimulator` system contract
is for.

Whenever anyone wants to do a non-zero value call, they need to call `MsgValueSimulator` with:

- The calldata for the call equal to the original one.
- Pass `value` and whether the call should be marked with `isSystem` in the first extra abi params.
- Pass the address of the callee in the second extraAbiParam.

More information on the extraAbiParams can be read
[here](../../../guides/advanced/12_alternative_vm_intro.md#flags-for-calls).

## Support for `.send/.transfer`

On Ethereum, whenever a call with non-zero value is done, some additional gas is charged from the caller's frame and in return a `2300` gas stipend is given out to the callee frame. This stipend is usually enough to emit a small event, but it is enforced that it is not possible to change storage within these `2300` gas. This also means that in practice some users might opt to do `call` with 0 gas provided, relying on the `2300` stipend to be passed to the callee. This is the case for `.call/.transfer`.

While using `.send/.transfer` is generally not recommended, as a step towards better EVM compatibility, since vm1.5.0 a _partial_ support of these functions is present with ZKsync Era. It is the done via the following means:

- Whenever a call is done to the `MsgValueSimulator` system contract, `27000` gas is deducted from the caller's frame and it passed to the `MsgValueSimulator` on top of whatever gas the user has originally provided. The number was chosen to cover for the execution of the transferring of the balances as well as other constant size operations by the `MsgValueSimulator`. Note, that since it will be the frame of `MsgValueSimulator` that will actually call the callee, the constant must also include the cost for decommitting the code of the callee. Decoding bytecode of any size would be prohibitevely expensive and so we support only callees of size up to `100000` bytes.
- `MsgValueSimulator` ensures that no more than `2300` out of the stipend above gets to the callee, ensuring the reentrancy protection invariant for these functions holds.

Note that, unlike EVM, any unused gas from such calls will be refunded.

The system preserves the following guarantees about `.send/.transfer`:

- No more than `2300` gas will be received by the callee. Note that [a smaller, but a close amount](https://github.com/matter-labs/era-contracts/blob/main/system-contracts/contracts/test-contracts/TransferTest.sol#L33) may be passed.
- It is not possible to do any storage changes within this stipend. This is enforced by having cold writes cost more than `2300` gas. Also, cold writes always have to be prepaid whenever executing storage writes.
- Any callee with bytecode size of up to `100000` will work.

The system does not guarantee the following:

- That callees with bytecode size larger than `100000` will work. Note, that a malicious operator can fail any call to a callee with large bytecode even if it has been decommitted before.

As a conclusion, using `.send/.transfer` should be generally avoided, but when avoiding is not possible it should be used with small callees, e.g. EOAs, which implement `DefaultAccount`.

## KnownCodeStorage

This contract is used to store whether a certain code hash is “known”, i.e. can be used to deploy contracts. On ZKsync,
the L2 stores the contract’s code _hashes_ and not the codes themselves. Therefore, it must be part of the protocol to
ensure that no contract with unknown bytecode (i.e. hash with an unknown preimage) is ever deployed.

The factory dependencies field provided by the user for each transaction contains the list of the contract’s bytecode
hashes to be marked as known. We can not simply trust the operator to “know” these bytecodehashes as the operator might
be malicious and hide the preimage. We ensure the availability of the bytecode in the following way:

- If the transaction comes from L1, i.e. all its factory dependencies have already been published on L1, we can simply
  mark these dependencies as “known”.
- If the transaction comes from L2, i.e. (the factory dependencies are yet to publish on L1), we make the user pays by
  burning ergs proportional to the bytecode’s length. After that, we send the L2→L1 log with the bytecode hash of the
  contract. It is the responsibility of the L1 contracts to verify that the corresponding bytecode hash has been
  published on L1.

It is the responsibility of the [ContractDeployer](#contractdeployer--immutablesimulator) system contract to deploy only
those code hashes that are known.

The KnownCodesStorage contract is also responsible for ensuring that all the “known” bytecode hashes are also
[valid](../../../guides/advanced/12_alternative_vm_intro.md#bytecode-validity).

## ContractDeployer & ImmutableSimulator

`ContractDeployer` is a system contract responsible for deploying contracts on ZKsync. It is better to understand how it
works in the context of how the contract deployment works on ZKsync. Unlike Ethereum, where `create`/`create2` are
opcodes, on ZKsync these are implemented by the compiler via calls to the ContractDeployer system contract.

For additional security, we also distinguish the deployment of normal contracts and accounts. That’s why the main
methods that will be used by the user are `create`, `create2`, `createAccount`, `create2Account`, which simulate the
CREATE-like and CREATE2-like behavior for deploying normal and account contracts respectively.

### **Address derivation**

Each rollup that supports L1→L2 communications needs to make sure that the addresses of contracts on L1 and L2 do not
overlap during such communication (otherwise it would be possible that some evil proxy on L1 could mutate the state of
the L2 contract). Generally, rollups solve this issue in two ways:

- XOR/ADD some kind of constant to addresses during L1→L2 communication. That’s how rollups closer to full
  EVM-equivalence solve it, since it allows them to maintain the same derivation rules on L1 at the expense of contract
  accounts on L1 having to redeploy on L2.
- Have different derivation rules from Ethereum. That is the path that ZKsync has chosen, mainly because since we have
  different bytecode than on EVM, CREATE2 address derivation would be different in practice anyway.

You can see the rules for our address derivation in `getNewAddressCreate2`/`getNewAddressCreate` methods in the
ContractDeployer.

Note, that we still add a certain constant to the addresses during L1→L2 communication in order to allow ourselves some
way to support EVM bytecodes in the future.

### **Deployment nonce**

On Ethereum, the same nonce is used for CREATE for accounts and EOA wallets. On ZKsync this is not the case, we use a
separate nonce called “deploymentNonce” to track the nonces for accounts. This was done mostly for consistency with
custom accounts and for having multicalls feature in the future.

### **General process of deployment**

- After incrementing the deployment nonce, the contract deployer must ensure that the bytecode that is being deployed is
  available.
- After that, it puts the bytecode hash with a
  [special constructing marker](#constructing-vs-non-constructing-code-hash) as code for the address of the
  to-be-deployed contract.
- Then, if there is any value passed with the call, the contract deployer passes it to the deployed account and sets the
  `msg.value` for the next as equal to this value.
- Then, it uses `mimic_call` for calling the constructor of the contract out of the name of the account.
- It parses the array of immutables returned by the constructor (we’ll talk about immutables in more details later).
- Calls `ImmutableSimulator` to set the immutables that are to be used for the deployed contract.

Note how it is different from the EVM approach: on EVM when the contract is deployed, it executes the initCode and
returns the deployedCode. On ZKsync, contracts only have the deployed code and can set immutables as storage variables
returned by the constructor.

### **Constructor**

On Ethereum, the constructor is only part of the initCode that gets executed during the deployment of the contract and
returns the deployment code of the contract. On ZKsync, there is no separation between deployed code and constructor
code. The constructor is always a part of the deployment code of the contract. In order to protect it from being called,
the compiler-generated contracts invoke the constructor only if the `isConstructor` flag is provided (it is only
available for the system contracts). You can read more about flags
[here](../../../guides/advanced/12_alternative_vm_intro.md#flags-for-calls).

After execution, the constructor must return an array of:

```solidity
struct ImmutableData {
  uint256 index;
  bytes32 value;
}
```

basically denoting an array of immutables passed to the contract.

### **Immutables**

Immutables are stored in the `ImmutableSimulator` system contract. The way the `index` of each immutable is defined is
part of the compiler specification. This contract treats it simply as a mapping from index to value for each particular
address.

Whenever a contract needs to access a value of some immutable, they call the
`ImmutableSimulator.getImmutable(getCodeAddress(), index)`. Note that on ZKsync it is possible to get the current
execution address. You can read more about `getCodeAddress()`
[here](../../../guides/advanced/12_alternative_vm_intro.md#zkevm-specific-opcodes).

### **Return value of the deployment methods**

If the call succeeded, the address of the deployed contract is returned. If the deploy fails, the error bubbles up.

## DefaultAccount

The implementation of the default account abstraction. This is the code that is used by default for all addresses that
are not in kernel space and have no contract deployed on them. This address:

- Contains a minimal implementation of our account abstraction protocol. Note that it supports the
  [built-in paymaster flows](https://v2-docs.zksync.io/dev/developer-guides/aa.html#paymasters).
- When anyone (except bootloader) calls it, it behaves in the same way as a call to an EOA, i.e. it always returns
  `success = 1, returndatasize = 0` for calls from anyone except for the bootloader.

## L1Messenger

A contract used for sending arbitrary-length L2→L1 messages from ZKsync to L1. While ZKsync natively supports a rather
limited number of L1→L2 logs, which can transfer only roughly 64 bytes of data at a time, we allow sending nearly-
arbitrary-length L2→L1 messages with the following trick:

The L1 messenger receives a message, hashes it and sends only its hash as well as the original sender via L2→L1 log.
Then, it is the duty of the L1 smart contracts to make sure that the operator has provided full preimage of this hash in
the commitment of the batch.

The `L1Messenger` is also responsible for validating the total pubdata to be sent on L1. You can read more about it
[here](../settlement_contracts/data_availability/pubdata.md).

## NonceHolder

Serves as storage for nonces for our accounts. Besides making it easier for operator to order transactions (i.e. by
reading the current nonces of account), it also serves a separate purpose: making sure that the pair (address, nonce) is
always unique.

It provides a function `validateNonceUsage` which the bootloader uses to check whether the nonce has been used for a
certain account or not. Bootloader enforces that the nonce is marked as non-used before validation step of the
transaction and marked as used one afterwards. The contract ensures that once marked as used, the nonce can not be set
back to the “unused” state.

Note that nonces do not necessarily have to be monotonic (this is needed to support more interesting applications of
account abstractions, e.g. protocols that can start transactions on their own, tornado-cash like protocols, etc). That’s
why there are two ways to set a certain nonce as “used”:

- By incrementing the `minNonce` for the account (thus making all nonces that are lower than `minNonce` as used).
- By setting some non-zero value under the nonce via `setValueUnderNonce`. This way, this key will be marked as used and
will no longer be allowed to be used as a nonce for accounts. This way it is also rather efficient, since these 32
bytes could be used to store some valuable information.

The accounts, upon creation, can also specify which type of nonce ordering they want: Sequential (i.e. it should be
expected that the nonces grow one by one, just like EOA) or Arbitrary, where the nonces may have any values. This ordering
is not enforced in any way by system contracts, but it is more of a suggestion to the operator on how they should order
the transactions in the mempool.

## EventWriter

A system contract responsible for emitting events.

It accepts in its 0-th extra ABI data param the number of topics. In the rest of the extra ABI params, it accepts topics
for the event to emit. Note that, in reality, the first topic of the event contains the address of the account. Generally,
the users should not interact with this contract directly, but only through Solidity syntax of `emit`-ing new events.

## Compressor

One of the most expensive resources for a rollup is data availability, so in order to reduce costs for the users we
compress the published pubdata in several ways:

- We compress published bytecodes.
- We compress state diffs.

This contract contains utility methods that are used to verify the correctness of either bytecode or state diff
compression. You can read more on how we compress [state diffs](../settlement_contracts/data_availability/compression.md) and [bytecodes](../../../guides/advanced/11_compression.md).
### Pubdata Chunk Publisher

This contract is responsible for separating pubdata into chunks that each fit into a [4844 blob](../settlement_contracts/data_availability/rollup_da.md) and calculating the hash of the preimage of said blob. If a chunk's size is less than the total number of bytes for a blob, we pad it on the right with zeroes, since the circuits require the chunk to be of the exact size.

This contract can be used by L2DAValidators, e.g. [RollupL2DAValidator](https://github.com/matter-labs/era-contracts/blob/main/l2-contracts/contracts/data-availability/RollupL2DAValidator.sol) uses it to compress the pubdata into blobs.

### CodeOracle

It is a contract that accepts a versioned hash of bytecode and returns its preimage. It is similar to the `extcodecopy` functionality on Ethereum.

It works as follows:

1. It accepts a versioned hash and double checks that it is marked as “known”, i.e. the operator must know the preimage for such hash.
2. After that, it uses the `decommit` opcode, which accepts the versioned hash and the number of ergs to spend, which is proportional to the length of the preimage. If the preimage has been decommitted before, the requested cost will be refunded to the user.

 Note, that the decommitment process does not only happen using the `decommit` opcode, but during calls to contracts. Whenever a contract is called, its code is decommitted into a memory page dedicated to contract code. We never decommit the same preimage twice, regardless of whether it was decommitted via an explicit opcode or during a call to another contract, the previous unpacked bytecode memory page will be reused. When executing `decommit` inside the `CodeOracle` contract, the user will be first precharged with the maximum possible cost and then it will be refunded in case the bytecode has been decommitted before.

3. The `decommit` opcode returns a slice of the decommitted bytecode. Note, that the returned pointer always has length of 2^21 bytes, regardless of the length of the actual bytecode. So it is the job of the `CodeOracle` system contract to shrink the length of the returned data.

### P256Verify

This contract exerts the same behavior as the P256Verify precompile from [RIP-7212](https://github.com/ethereum/RIPs/blob/master/RIPS/rip-7212.md). Note, that since Era has different gas schedule, we do not comply with the gas costs, but otherwise the interface is identical.

### GasBoundCaller

This is not a system contract, but it will be predeployed on a fixed user space address. This contract allows users to set an upper bound for how much pubdata a subcall can take, regardless of the gas per pubdata. You can read more about how pubdata works on ZKsync [here](./zksync_fee_model.md).

Note, that it is a deliberate decision not to deploy this contract in the kernel space, since it can relay calls to any contracts and so may break the assumption that all system contracts can be trusted.

### ComplexUpgrader

Usually an upgrade is performed by calling the `forceDeployOnAddresses` function of ContractDeployer out of the name of the `FORCE_DEPLOYER` constant address. However some upgrades may require more complex interactions, e.g. query something from a contract to determine which calls to make etc.

For cases like this `ComplexUpgrader` contract has been created. The assumption is that the implementation of the upgrade is predeployed and the `ComplexUpgrader` will delegatecall to it.

> Note, that while `ComplexUpgrader` existed even in the previous upgrade, it lacked the `forceDeployAndUpgrade` function. This caused some serious limitations. You can read more about how the gateway upgrade process will work [here](../../upgrade_history/gateway_upgrade/upgrade_process_no_gateway_chain.md).

### Create2Factory

Just a built-in Create2Factory. It allows to deterministically deploy contracts to the same address on multiple chains.

### L2GenesisUpgrade

A contract that is responsible for facilitating initialization of a newly created chain. This is part of a [chain creation flow](../chain_management/chain_genesis.md).

### Bridging-related contracts

`L2Bridgehub`, `L2AssetRouter`, `L2NativeTokenVault`, as well as `L2MessageRoot`.

These contracts are used to facilitate cross-chain communication as well as value bridging. You can read more about them in [the asset router spec](../bridging/asset_router_and_ntv/asset_router.md).

Note, that [L2AssetRouter](https://github.com/matter-labs/era-contracts/blob/main/l1-contracts/contracts/bridge/asset-router/L2AssetRouter.sol) and [L2NativeTokenVault](https://github.com/matter-labs/era-contracts/blob/main/l1-contracts/contracts/bridge/ntv/L2NativeTokenVault.sol) have unique code, however the L2Bridgehub and L2MessageRoot share the same source code with their L1 precompiles, i.e. the L2Bridgehub has [this](https://github.com/matter-labs/era-contracts/blob/main/l1-contracts/contracts/bridgehub/Bridgehub.sol) code and L2MessageRoot has [this](https://github.com/matter-labs/era-contracts/blob/main/l1-contracts/contracts/bridgehub/MessageRoot.sol) code.

### SloadContract

During the L2GatewayUpgrade, the system contracts will need to read the storage of some other contracts, despite the fact that they lack getters.. How it is implemented can be read in the `forcedSload` function of the [SystemContractHelper](https://github.com/matter-labs/era-contracts/blob/main/system-contracts/contracts/libraries/SystemContractHelper.sol) contract.

While it is only used for the upgrade, it was decided to leave it as a predeployed contract for future use-cases as well.

### L2WrappedBaseTokenImplementation

Although bridging wrapped base tokens (e.g., WETH) is not yet supported, its address is enshrined within the native token vault (both the L1 and L2 ones). For consistency with other networks, our WETH token is deployed as a TransparentUpgradeableProxy. To make the deployment process easier, we predeploy the implementation.

## Known issues to be resolved

The protocol, while conceptually complete, contains some known issues which will be resolved in the short to middle
term.

- Fee modeling is yet to be improved. More on it in the
<<<<<<< HEAD
  [document](./zksync_fee_model.md)
  on the fee model.
=======
[document](https://github.com/code-423n4/2023-10-zksync/blob/main/docs/Smart%20contract%20Section/zkSync%20fee%20model.md)
on the fee model.
>>>>>>> cf3d78c0
- We may add some kind of default implementation for the contracts in the kernel space (i.e. if called, they wouldn’t
revert but behave like an EOA).<|MERGE_RESOLUTION|>--- conflicted
+++ resolved
@@ -389,12 +389,7 @@
 term.
 
 - Fee modeling is yet to be improved. More on it in the
-<<<<<<< HEAD
   [document](./zksync_fee_model.md)
   on the fee model.
-=======
-[document](https://github.com/code-423n4/2023-10-zksync/blob/main/docs/Smart%20contract%20Section/zkSync%20fee%20model.md)
-on the fee model.
->>>>>>> cf3d78c0
 - We may add some kind of default implementation for the contracts in the kernel space (i.e. if called, they wouldn’t
 revert but behave like an EOA).