--- conflicted
+++ resolved
@@ -324,14 +324,10 @@
     /// Returns a valid `execute` transaction.
     /// Automatically increments nonce of the account.
     fn execute(&mut self) -> Transaction;
-<<<<<<< HEAD
-    fn loadnext_custom_initial_writes_call(
-=======
     /// Returns an `execute` transaction with custom factory deps (which aren't used in a transaction,
     /// so they are mostly useful to test bytecode compression).
     fn execute_with_factory_deps(&mut self, factory_deps: Vec<Vec<u8>>) -> Transaction;
-    fn loadnext_custom_writes_call(
->>>>>>> 3fd2fb14
+    fn loadnext_custom_initial_writes_call(
         &mut self,
         address: Address,
         writes: u32,
