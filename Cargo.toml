[workspace]
members = [
    # Binaries
    "core/bin/block_reverter",
    "core/bin/contract-verifier",
    "core/bin/external_node",
    "core/bin/merkle_tree_consistency_checker",
    "core/bin/snapshots_creator",
    "core/bin/system-constants-generator",
    "core/bin/verified_sources_fetcher",
    "core/bin/zksync_server",
    # Node services
    "core/node/node_framework",
    # Libraries
    "core/lib/db_connection",
    "core/lib/zksync_core",
    "core/lib/basic_types",
    "core/lib/config",
    "core/lib/constants",
    "core/lib/contracts",
    "core/lib/crypto",
    "core/lib/circuit_breaker",
    "core/lib/commitment_utils",
    "core/lib/dal",
    "core/lib/env_config",
    "core/lib/eth_client",
    "core/lib/eth_signer",
    "core/lib/l1_contract_interface",
    "core/lib/mempool",
    "core/lib/merkle_tree",
    "core/lib/mini_merkle_tree",
    "core/lib/object_store",
    "core/lib/prometheus_exporter",
    "core/lib/prover_interface",
    "core/lib/queued_job_processor",
    "core/lib/state",
    "core/lib/storage",
    "core/lib/types",
    "core/lib/protobuf_config",
    "core/lib/utils",
    "core/lib/vlog",
    "core/lib/multivm",
    "core/lib/vm_utils",
    "core/lib/web3_decl",
    "core/lib/snapshots_applier",
    "core/lib/crypto_primitives",
    # Test infrastructure
    "core/tests/test_account",
    "core/tests/loadnext",
    "core/tests/vm-benchmark",
    "core/tests/vm-benchmark/harness",
]
resolver = "2"

exclude = []

# for `perf` profiling
[profile.perf]
inherits = "release"
debug = true

[workspace.package]
version = "0.1.0"
edition = "2021"
authors = ["The Matter Labs Team <hello@matterlabs.dev>"]
homepage = "https://zksync.io/"
repository = "https://github.com/matter-labs/zksync-era"
license = "MIT OR Apache-2.0"
keywords = ["blockchain", "zksync"]
categories = ["cryptography"]

[workspace.dependencies]
# "External" dependencies
anyhow = "1"
assert_matches = "1.5"
async-trait = "0.1"
axum = "0.6.19"
bigdecimal = "0.3.0"
bincode = "1"
bitflags = "1.3.2"
blake2 = "0.10"
chrono = "0.4"
clap = "4.2.2"
codegen = "0.2.0"
criterion = "0.4.0"
ctrlc = "3.1"
envy = "0.4"
ethabi = "18.0.0"
flate2 = "1.0.28"
futures = "0.3"
google-cloud-auth = "0.13.0"
google-cloud-storage = "0.15.0"
governor = "0.4.2"
hex = "0.4"
http = "0.2.9"
iai = "0.1"
insta = "1.29.0"
itertools = "0.10"
jsonrpc-core = "18"
jsonrpsee = { version = "0.21.0", default-features = false }
lazy_static = "1.4"
leb128 = "0.2.5"
lru = { version = "0.12.1", default-features = false }
metrics = "0.21"
metrics-exporter-prometheus = "0.12"
mini-moka = "0.10.0"
num = "0.4.0"
num_cpus = "1.13"
num_enum = "0.7.2"
once_cell = "1"
opentelemetry = "0.20.0"
opentelemetry-otlp = "0.13.0"
opentelemetry-semantic-conventions = "0.12.0"
pin-project-lite = "0.2.13"
pretty_assertions = "1"
prost = "0.12.1"
rand = "0.8"
rayon = "1.3.1"
regex = "1"
reqwest = "0.11"
rlp = "0.5"
rocksdb = "0.21.0"
rustc_version = "0.4.0"
secp256k1 = "0.27.0"
semver = "1"
sentry = "0.31"
serde = "1"
serde_derive = "1.0.90"
serde_json = "1"
serde_with = "1"
serde_yaml = "0.9"
sha2 = "0.10.8"
sha3 = "0.10.8"
sqlx = "0.7.3"
static_assertions = "1.1"
structopt = "0.3.20"
strum = "0.24"
tempdir = "0.3.7"
tempfile = "3.0.2"
test-casing = "0.1.2"
thiserror = "1"
thread_local = "1.1"
tikv-jemallocator = "0.5"
tokio = "1"
tower = "0.4.13"
tower-http = "0.4.1"
tracing = "0.1"
tracing-subscriber = "0.3"
tracing-opentelemetry = "0.21.0"
url = "2"
web3 = "0.19.0"

# "Internal" dependencies
circuit_sequencer_api = { package = "circuit_sequencer_api", git = "https://github.com/matter-labs/era-zkevm_test_harness.git", branch = "v1.4.2" }
circuit_sequencer_api_1_3_3 = { package = "circuit_sequencer_api", git = "https://github.com/matter-labs/era-zkevm_test_harness.git", branch = "v1.3.3" }
circuit_sequencer_api_1_4_0 = { package = "circuit_sequencer_api", git = "https://github.com/matter-labs/era-zkevm_test_harness.git", branch = "v1.4.0" }
circuit_sequencer_api_1_4_1 = { package = "circuit_sequencer_api", git = "https://github.com/matter-labs/era-zkevm_test_harness.git", branch = "v1.4.1" }
circuit_sequencer_api_1_4_2 = { package = "circuit_sequencer_api", git = "https://github.com/matter-labs/era-zkevm_test_harness.git", branch = "v1.4.2" }
crypto_codegen = { package = "codegen", git = "https://github.com/matter-labs/solidity_plonk_verifier.git", branch = "dev" }
kzg = { package = "kzg", git = "https://github.com/matter-labs/era-zkevm_test_harness.git", branch = "v1.4.2" }
vise = { git = "https://github.com/matter-labs/vise.git", version = "0.1.0", rev = "a5bb80c9ce7168663114ee30e794d6dc32159ee4" }
vise-exporter = { git = "https://github.com/matter-labs/vise.git", version = "0.1.0", rev = "a5bb80c9ce7168663114ee30e794d6dc32159ee4" }
zk_evm = { git = "https://github.com/matter-labs/era-zk_evm.git", tag = "v1.3.3-rc2" }
zk_evm_1_3_1 = { package = "zk_evm", git = "https://github.com/matter-labs/era-zk_evm.git", tag = "v1.3.1-rc2" }
zk_evm_1_3_3 = { package = "zk_evm", git = "https://github.com/matter-labs/era-zk_evm.git", tag = "v1.3.3-rc2" }
zk_evm_1_4_0 = { package = "zk_evm", git = "https://github.com/matter-labs/era-zk_evm.git", branch = "v1.4.0" }
zk_evm_1_4_1 = { package = "zk_evm", git = "https://github.com/matter-labs/era-zk_evm.git", branch = "v1.4.1" }
zksync_concurrency = { version = "0.1.0", git = "https://github.com/matter-labs/era-consensus.git", rev = "8833a9b7fef89d1ffc5c08d53a3560164bc1c694" }
zksync_consensus_bft = { version = "0.1.0", git = "https://github.com/matter-labs/era-consensus.git", rev = "8833a9b7fef89d1ffc5c08d53a3560164bc1c694" }
zksync_consensus_crypto = { version = "0.1.0", git = "https://github.com/matter-labs/era-consensus.git", rev = "8833a9b7fef89d1ffc5c08d53a3560164bc1c694" }
zksync_consensus_executor = { version = "0.1.0", git = "https://github.com/matter-labs/era-consensus.git", rev = "8833a9b7fef89d1ffc5c08d53a3560164bc1c694" }
zksync_consensus_network = { version = "0.1.0", git = "https://github.com/matter-labs/era-consensus.git", rev = "8833a9b7fef89d1ffc5c08d53a3560164bc1c694" }
zksync_consensus_roles = { version = "0.1.0", git = "https://github.com/matter-labs/era-consensus.git", rev = "8833a9b7fef89d1ffc5c08d53a3560164bc1c694" }
zksync_consensus_storage = { version = "0.1.0", git = "https://github.com/matter-labs/era-consensus.git", rev = "8833a9b7fef89d1ffc5c08d53a3560164bc1c694" }
zksync_consensus_utils = { version = "0.1.0", git = "https://github.com/matter-labs/era-consensus.git", rev = "8833a9b7fef89d1ffc5c08d53a3560164bc1c694" }
zksync_protobuf = { version = "0.1.0", git = "https://github.com/matter-labs/era-consensus.git", rev = "8833a9b7fef89d1ffc5c08d53a3560164bc1c694" }
zksync_protobuf_build = { version = "0.1.0", git = "https://github.com/matter-labs/era-consensus.git", rev = "8833a9b7fef89d1ffc5c08d53a3560164bc1c694" }

# "Local" dependencies
multivm = { path = "core/lib/multivm" }
prometheus_exporter = { path = "core/lib/prometheus_exporter" }
prover_dal = { path = "prover/prover_dal" }
vlog = { path = "core/lib/vlog" }
vm_utils = { path = "core/lib/vm_utils" }
vm-benchmark-harness = { path = "core/tests/vm-benchmark/harness" }
zksync = { path = "sdk/zksync-rs" }
zksync_basic_types = { path = "core/lib/basic_types" }
zksync_circuit_breaker = { path = "core/lib/circuit_breaker" }
zksync_commitment_utils = { path = "core/lib/commitment_utils" }
zksync_config = { path = "core/lib/config" }
zksync_contracts = { path = "core/lib/contracts" }
zksync_core = { path = "core/lib/zksync_core" }
zksync_crypto = { path = "core/lib/crypto" }
zksync_dal = { path = "core/lib/dal" }
zksync_db_connection = { path = "core/lib/db_connection" }
zksync_env_config = { path = "core/lib/env_config" }
zksync_eth_client = { path = "core/lib/eth_client" }
zksync_eth_signer = { path = "core/lib/eth_signer" }
zksync_health_check = { path = "core/lib/health_check" }
zksync_l1_contract_interface = { path = "core/lib/l1_contract_interface" }
zksync_mempool = { path = "core/lib/mempool" }
zksync_merkle_tree = { path = "core/lib/merkle_tree" }
zksync_mini_merkle_tree = { path = "core/lib/mini_merkle_tree" }
zksync_object_store = { path = "core/lib/object_store" }
zksync_protobuf_config = { path = "core/lib/protobuf_config" }
zksync_prover_interface = { path = "core/lib/prover_interface" }
zksync_queued_job_processor = { path = "core/lib/queued_job_processor" }
zksync_snapshots_applier = { path = "core/lib/snapshots_applier" }
zksync_state = { path = "core/lib/state" }
zksync_storage = { path = "core/lib/storage" }
zksync_system_constants = { path = "core/lib/constants" }
zksync_test_account = { path = "core/tests/test_account" }
zksync_types = { path = "core/lib/types" }
zksync_utils = { path = "core/lib/utils" }
zksync_web3_decl = { path = "core/lib/web3_decl" }
zksync_crypto_primitives = { path = "core/lib/crypto_primitives" }

<<<<<<< HEAD
# FIXME: remove after consensus crates are updated
[replace]
"https://github.com/matter-labs/vise.git#vise:0.1.0" = { git = "https://github.com/matter-labs/vise.git", rev = "a5bb80c9ce7168663114ee30e794d6dc32159ee4" }
=======
# Framework and components
zksync_node_framework = { path = "core/node/node_framework" }
zksync_eth_watch = { path = "core/node/eth_watch" }
zksync_shared_metrics = { path = "core/node/shared_metrics" }
>>>>>>> 030d447c
<|MERGE_RESOLUTION|>--- conflicted
+++ resolved
@@ -215,13 +215,11 @@
 zksync_web3_decl = { path = "core/lib/web3_decl" }
 zksync_crypto_primitives = { path = "core/lib/crypto_primitives" }
 
-<<<<<<< HEAD
-# FIXME: remove after consensus crates are updated
-[replace]
-"https://github.com/matter-labs/vise.git#vise:0.1.0" = { git = "https://github.com/matter-labs/vise.git", rev = "a5bb80c9ce7168663114ee30e794d6dc32159ee4" }
-=======
 # Framework and components
 zksync_node_framework = { path = "core/node/node_framework" }
 zksync_eth_watch = { path = "core/node/eth_watch" }
 zksync_shared_metrics = { path = "core/node/shared_metrics" }
->>>>>>> 030d447c
+
+# FIXME: remove after consensus crates are updated
+[replace]
+"https://github.com/matter-labs/vise.git#vise:0.1.0" = { git = "https://github.com/matter-labs/vise.git", rev = "a5bb80c9ce7168663114ee30e794d6dc32159ee4" }