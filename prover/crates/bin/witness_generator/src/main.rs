--- conflicted
+++ resolved
@@ -119,27 +119,11 @@
         .clone();
     let keystore = Keystore::locate().with_setup_path(Some(prover_config.setup_data_path));
 
-<<<<<<< HEAD
-    let prometheus_config = &general_config.prometheus_config;
-    let prometheus_exporter_config = if let Some(base_url) = &prometheus_config.pushgateway_url {
-        let url = PrometheusExporterConfig::gateway_endpoint(base_url);
-        Some(PrometheusExporterConfig::push(
-            url,
-            prometheus_config.push_interval,
-        ))
-    } else {
-        let prometheus_listener_port = config
-            .prometheus_listener_port
-            .or(prometheus_config.listener_port);
-        prometheus_listener_port.map(PrometheusExporterConfig::pull)
-    };
-=======
     let prometheus_exporter_config = general_config
         .prometheus_config
         .build_exporter_config(config.prometheus_listener_port)
         .context("Failed to build Prometheus exporter configuration")?;
     tracing::info!("Using Prometheus exporter with {prometheus_exporter_config:?}");
->>>>>>> 1991e595
 
     let connection_pool = ConnectionPool::<Prover>::singleton(database_secrets.prover_url()?)
         .build()
