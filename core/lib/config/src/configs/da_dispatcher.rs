use std::time::Duration;

use smart_config::{metadata::TimeUnit, DescribeConfig, DeserializeConfig};

<<<<<<< HEAD
#[derive(Debug, Clone, PartialEq, DescribeConfig, DeserializeConfig)]
#[config(derive(Default))]
=======
/// The default interval between the `da_dispatcher's` iterations.
pub const DEFAULT_POLLING_INTERVAL_MS: u32 = 5000;
/// The maximum number of rows to fetch from the database in a single query. The value has to be
/// not too high to avoid the dispatcher iteration taking too much time.
pub const DEFAULT_MAX_ROWS_TO_DISPATCH: u32 = 3;
/// The maximum number of retries for the dispatch of a blob.
pub const DEFAULT_MAX_RETRIES: u16 = 5;
/// Use dummy value as inclusion proof instead of getting it from the client.
pub const DEFAULT_USE_DUMMY_INCLUSION_DATA: bool = false;
/// The default value for the inclusion_verification_transition_enabled flag.
pub const DEFAULT_INCLUSION_VERIFICATION_TRANSITION_ENABLED: bool = false;

#[derive(Debug, Clone, PartialEq, Deserialize)]
>>>>>>> 4f3bfe6b
pub struct DADispatcherConfig {
    /// The interval between the `da_dispatcher's` iterations.
    #[config(default_t = Duration::from_secs(5), with = TimeUnit::Millis)]
    pub polling_interval_ms: Duration,
    /// The maximum number of rows to query from the database in a single query.
    #[config(default_t = 100)]
    pub max_rows_to_dispatch: u32,
    /// The maximum number of retries for the dispatch of a blob.
    #[config(default_t = 5)]
    pub max_retries: u16,
    /// Use dummy value as inclusion proof instead of getting it from the client.
<<<<<<< HEAD
    // TODO: run a verification task to check if the L1 contract expects the inclusion proofs to
    //   avoid the scenario where contracts expect real proofs, and server is using dummy proofs.
    #[config(default)]
    pub use_dummy_inclusion_data: bool,
}

#[cfg(test)]
mod tests {
    use smart_config::{testing::test_complete, Environment, Yaml};
=======
    pub use_dummy_inclusion_data: Option<bool>,
    /// This flag is used to signal that the transition to the full DA validators is in progress.
    /// It will make the dispatcher stop polling for inclusion data and ensure all the old batches
    /// have at least dummy inclusion data.
    pub inclusion_verification_transition_enabled: Option<bool>,
}

impl DADispatcherConfig {
    pub fn for_tests() -> Self {
        Self {
            polling_interval_ms: Some(DEFAULT_POLLING_INTERVAL_MS),
            max_rows_to_dispatch: Some(DEFAULT_MAX_ROWS_TO_DISPATCH),
            max_retries: Some(DEFAULT_MAX_RETRIES),
            use_dummy_inclusion_data: Some(DEFAULT_USE_DUMMY_INCLUSION_DATA),
            inclusion_verification_transition_enabled: Some(
                DEFAULT_INCLUSION_VERIFICATION_TRANSITION_ENABLED,
            ),
        }
    }
>>>>>>> 4f3bfe6b

    use super::*;

    fn expected_config() -> DADispatcherConfig {
        DADispatcherConfig {
            polling_interval_ms: Duration::from_secs(5),
            max_rows_to_dispatch: 60,
            max_retries: 7,
            use_dummy_inclusion_data: true,
        }
    }

    #[test]
    fn parsing_from_env() {
        let env = r#"
            DA_DISPATCHER_POLLING_INTERVAL_MS=5000
            DA_DISPATCHER_MAX_ROWS_TO_DISPATCH=60
            DA_DISPATCHER_MAX_RETRIES=7
            DA_DISPATCHER_USE_DUMMY_INCLUSION_DATA="true"
        "#;
        let env = Environment::from_dotenv("test.env", env)
            .unwrap()
            .strip_prefix("DA_DISPATCHER_");

        let config: DADispatcherConfig = test_complete(env).unwrap();
        assert_eq!(config, expected_config());
    }

    #[test]
    fn parsing_from_yaml() {
        let yaml = r#"
          polling_interval_ms: 5000
          max_rows_to_dispatch: 60
          max_retries: 7
          use_dummy_inclusion_data: true
        "#;
        let yaml = Yaml::new("test.yml", serde_yaml::from_str(yaml).unwrap()).unwrap();
        let config: DADispatcherConfig = test_complete(yaml).unwrap();
        assert_eq!(config, expected_config());
    }

    pub fn inclusion_verification_transition_enabled(&self) -> bool {
        self.inclusion_verification_transition_enabled
            .unwrap_or(DEFAULT_INCLUSION_VERIFICATION_TRANSITION_ENABLED)
    }
}<|MERGE_RESOLUTION|>--- conflicted
+++ resolved
@@ -2,24 +2,8 @@
 
 use smart_config::{metadata::TimeUnit, DescribeConfig, DeserializeConfig};
 
-<<<<<<< HEAD
 #[derive(Debug, Clone, PartialEq, DescribeConfig, DeserializeConfig)]
 #[config(derive(Default))]
-=======
-/// The default interval between the `da_dispatcher's` iterations.
-pub const DEFAULT_POLLING_INTERVAL_MS: u32 = 5000;
-/// The maximum number of rows to fetch from the database in a single query. The value has to be
-/// not too high to avoid the dispatcher iteration taking too much time.
-pub const DEFAULT_MAX_ROWS_TO_DISPATCH: u32 = 3;
-/// The maximum number of retries for the dispatch of a blob.
-pub const DEFAULT_MAX_RETRIES: u16 = 5;
-/// Use dummy value as inclusion proof instead of getting it from the client.
-pub const DEFAULT_USE_DUMMY_INCLUSION_DATA: bool = false;
-/// The default value for the inclusion_verification_transition_enabled flag.
-pub const DEFAULT_INCLUSION_VERIFICATION_TRANSITION_ENABLED: bool = false;
-
-#[derive(Debug, Clone, PartialEq, Deserialize)]
->>>>>>> 4f3bfe6b
 pub struct DADispatcherConfig {
     /// The interval between the `da_dispatcher's` iterations.
     #[config(default_t = Duration::from_secs(5), with = TimeUnit::Millis)]
@@ -31,37 +15,20 @@
     #[config(default_t = 5)]
     pub max_retries: u16,
     /// Use dummy value as inclusion proof instead of getting it from the client.
-<<<<<<< HEAD
     // TODO: run a verification task to check if the L1 contract expects the inclusion proofs to
     //   avoid the scenario where contracts expect real proofs, and server is using dummy proofs.
     #[config(default)]
     pub use_dummy_inclusion_data: bool,
+    /// This flag is used to signal that the transition to the full DA validators is in progress.
+    /// It will make the dispatcher stop polling for inclusion data and ensure all the old batches
+    /// have at least dummy inclusion data.
+    #[config(default)]
+    pub inclusion_verification_transition_enabled: bool,
 }
 
 #[cfg(test)]
 mod tests {
     use smart_config::{testing::test_complete, Environment, Yaml};
-=======
-    pub use_dummy_inclusion_data: Option<bool>,
-    /// This flag is used to signal that the transition to the full DA validators is in progress.
-    /// It will make the dispatcher stop polling for inclusion data and ensure all the old batches
-    /// have at least dummy inclusion data.
-    pub inclusion_verification_transition_enabled: Option<bool>,
-}
-
-impl DADispatcherConfig {
-    pub fn for_tests() -> Self {
-        Self {
-            polling_interval_ms: Some(DEFAULT_POLLING_INTERVAL_MS),
-            max_rows_to_dispatch: Some(DEFAULT_MAX_ROWS_TO_DISPATCH),
-            max_retries: Some(DEFAULT_MAX_RETRIES),
-            use_dummy_inclusion_data: Some(DEFAULT_USE_DUMMY_INCLUSION_DATA),
-            inclusion_verification_transition_enabled: Some(
-                DEFAULT_INCLUSION_VERIFICATION_TRANSITION_ENABLED,
-            ),
-        }
-    }
->>>>>>> 4f3bfe6b
 
     use super::*;
 
@@ -71,6 +38,7 @@
             max_rows_to_dispatch: 60,
             max_retries: 7,
             use_dummy_inclusion_data: true,
+            inclusion_verification_transition_enabled: false,
         }
     }
 
@@ -102,9 +70,4 @@
         let config: DADispatcherConfig = test_complete(yaml).unwrap();
         assert_eq!(config, expected_config());
     }
-
-    pub fn inclusion_verification_transition_enabled(&self) -> bool {
-        self.inclusion_verification_transition_enabled
-            .unwrap_or(DEFAULT_INCLUSION_VERIFICATION_TRANSITION_ENABLED)
-    }
 }