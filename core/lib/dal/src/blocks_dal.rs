--- conflicted
+++ resolved
@@ -337,12 +337,8 @@
                 data_availability.blob_id AS "blob_id?"
             FROM
                 l1_batches
-<<<<<<< HEAD
-                LEFT JOIN commitments ON commitments.l1_batch_number = l1_batches.number
-                LEFT JOIN data_availability ON data_availability.l1_batch_number = l1_batches.number
-=======
             LEFT JOIN commitments ON commitments.l1_batch_number = l1_batches.number
->>>>>>> 2a7e72b0
+            LEFT JOIN data_availability ON data_availability.l1_batch_number = l1_batches.number
             WHERE
                 number = $1
             "#,
@@ -1056,12 +1052,8 @@
                 data_availability.blob_id AS "blob_id?"
             FROM
                 l1_batches
-<<<<<<< HEAD
-                LEFT JOIN commitments ON commitments.l1_batch_number = l1_batches.number
-                LEFT JOIN data_availability ON data_availability.l1_batch_number = l1_batches.number
-=======
             LEFT JOIN commitments ON commitments.l1_batch_number = l1_batches.number
->>>>>>> 2a7e72b0
+            LEFT JOIN data_availability ON data_availability.l1_batch_number = l1_batches.number
             WHERE
                 number = 0
                 OR eth_commit_tx_id IS NOT NULL
@@ -1248,12 +1240,8 @@
                 data_availability.blob_id AS "blob_id?"
             FROM
                 l1_batches
-<<<<<<< HEAD
-                LEFT JOIN commitments ON commitments.l1_batch_number = l1_batches.number
-                LEFT JOIN data_availability ON data_availability.l1_batch_number = l1_batches.number
-=======
             LEFT JOIN commitments ON commitments.l1_batch_number = l1_batches.number
->>>>>>> 2a7e72b0
+            LEFT JOIN data_availability ON data_availability.l1_batch_number = l1_batches.number
             WHERE
                 eth_commit_tx_id IS NOT NULL
                 AND eth_prove_tx_id IS NULL
@@ -1351,12 +1339,8 @@
                     LIMIT
                         $2
                 ) inn
-<<<<<<< HEAD
-                LEFT JOIN commitments ON commitments.l1_batch_number = inn.number
-                LEFT JOIN data_availability ON data_availability.l1_batch_number = inn.number
-=======
             LEFT JOIN commitments ON commitments.l1_batch_number = inn.number
->>>>>>> 2a7e72b0
+            LEFT JOIN data_availability ON data_availability.l1_batch_number = inn.number
             WHERE
                 number - row_number = $1
             "#,
@@ -1413,12 +1397,8 @@
                         data_availability.blob_id AS "blob_id?"
                     FROM
                         l1_batches
-<<<<<<< HEAD
-                        LEFT JOIN commitments ON commitments.l1_batch_number = l1_batches.number
-                        LEFT JOIN data_availability ON data_availability.l1_batch_number = l1_batches.number
-=======
                     LEFT JOIN commitments ON commitments.l1_batch_number = l1_batches.number
->>>>>>> 2a7e72b0
+                    LEFT JOIN data_availability ON data_availability.l1_batch_number = l1_batches.number
                     WHERE
                         eth_prove_tx_id IS NOT NULL
                         AND eth_execute_tx_id IS NULL
@@ -1546,12 +1526,8 @@
                     data_availability.blob_id AS "blob_id?"
                 FROM
                     l1_batches
-<<<<<<< HEAD
-                    LEFT JOIN commitments ON commitments.l1_batch_number = l1_batches.number
-                    LEFT JOIN data_availability ON data_availability.l1_batch_number = l1_batches.number
-=======
                 LEFT JOIN commitments ON commitments.l1_batch_number = l1_batches.number
->>>>>>> 2a7e72b0
+                LEFT JOIN data_availability ON data_availability.l1_batch_number = l1_batches.number
                 WHERE
                     number BETWEEN $1 AND $2
                 ORDER BY
@@ -1616,14 +1592,9 @@
                 data_availability.blob_id AS "blob_id?"
             FROM
                 l1_batches
-<<<<<<< HEAD
-                LEFT JOIN commitments ON commitments.l1_batch_number = l1_batches.number
-                JOIN protocol_versions ON protocol_versions.id = l1_batches.protocol_version
-                LEFT JOIN data_availability ON data_availability.l1_batch_number = l1_batches.number
-=======
             LEFT JOIN commitments ON commitments.l1_batch_number = l1_batches.number
             JOIN protocol_versions ON protocol_versions.id = l1_batches.protocol_version
->>>>>>> 2a7e72b0
+            LEFT JOIN data_availability ON data_availability.l1_batch_number = l1_batches.number
             WHERE
                 eth_commit_tx_id IS NULL
                 AND number != 0
