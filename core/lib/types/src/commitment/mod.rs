--- conflicted
+++ resolved
@@ -91,13 +91,6 @@
     /// commitment to the transactions in the batch.
     pub bootloader_initial_content_commitment: Option<H256>,
     pub state_diffs_compressed: Vec<u8>,
-<<<<<<< HEAD
-
-    pub da_inclusion_data: Option<Vec<u8>>,
-
-    pub aggregation_root: H256,
-    pub local_root: H256,
-=======
     /// Hash of packed state diffs. It's present only for post-gateway batches.
     pub state_diff_hash: Option<H256>,
     /// Root hash of the local logs tree. Tree contains logs that were produced on this chain.
@@ -106,7 +99,8 @@
     /// Root hash of the aggregated logs tree. Tree aggregates `local_root`s of chains that settle on this chain.
     /// It's present only for post-gateway batches.
     pub aggregation_root: Option<H256>,
->>>>>>> 33526554
+    /// Data Availability inclusion proof, that has to be verified on the settlement layer.
+    pub da_inclusion_data: Option<Vec<u8>>,
 }
 
 #[derive(Debug, Clone, PartialEq, Default, Serialize, Deserialize)]
