use std::convert::{TryFrom, TryInto};

use serde::{Deserialize, Serialize};
<<<<<<< HEAD
use zksync_basic_types::{
    ethabi,
    protocol_version::{L1VerifierConfig, ProtocolVersionId, VerifierParams},
};
use zksync_contracts::{
    BaseSystemContractsHashes, ADMIN_EXECUTE_UPGRADE_FUNCTION,
    ADMIN_UPGRADE_CHAIN_FROM_VERSION_FUNCTION,
};
use zksync_utils::u256_to_account_address;
=======
use zksync_basic_types::protocol_version::{
    L1VerifierConfig, ProtocolSemanticVersion, ProtocolVersionId, VerifierParams,
};
use zksync_contracts::BaseSystemContractsHashes;
use zksync_utils::{h256_to_u256, u256_to_account_address};
>>>>>>> aab3a7ff

use crate::{
    ethabi::{decode, encode, ParamType, Token},
    helpers::unix_timestamp_ms,
    web3::{keccak256, Log},
    Address, Execute, ExecuteTransactionCommon, Transaction, TransactionType, H256,
    PROTOCOL_UPGRADE_TX_TYPE, U256,
};

/// Represents a call to be made during governance operation.
#[derive(Clone, Serialize, Deserialize)]
pub struct Call {
    /// The address to which the call will be made.
    pub target: Address,
    ///  The amount of Ether (in wei) to be sent along with the call.
    pub value: U256,
    /// The calldata to be executed on the `target` address.
    pub data: Vec<u8>,
    /// Hash of the corresponding Ethereum transaction. Size should be 32 bytes.
    pub eth_hash: H256,
    /// Block in which Ethereum transaction was included.
    pub eth_block: u64,
}

impl std::fmt::Debug for Call {
    fn fmt(&self, f: &mut std::fmt::Formatter<'_>) -> std::fmt::Result {
        f.debug_struct("Call")
            .field("target", &self.target)
            .field("value", &self.value)
            .field("data", &hex::encode(&self.data))
            .field("eth_hash", &self.eth_hash)
            .field("eth_block", &self.eth_block)
            .finish()
    }
}

/// Defines the structure of an operation that Governance contract executes.
#[derive(Debug, Clone, Default)]
pub struct GovernanceOperation {
    /// An array of `Call` structs, each representing a call to be made during the operation.
    pub calls: Vec<Call>,
    /// The hash of the predecessor operation, that should be executed before this operation.
    pub predecessor: H256,
    /// The value used for creating unique operation hashes.
    pub salt: H256,
}

/// Protocol upgrade proposal from L1.
/// Most of the fields are optional meaning if value is none
/// then this field is not changed within an upgrade.
#[derive(Debug, Clone, Default)]
pub struct ProtocolUpgrade {
    /// New protocol version ID.
    pub version: ProtocolSemanticVersion,
    /// New bootloader code hash.
    pub bootloader_code_hash: Option<H256>,
    /// New default account code hash.
    pub default_account_code_hash: Option<H256>,
    /// New verifier params.
    pub verifier_params: Option<VerifierParams>,
    /// New verifier address.
    pub verifier_address: Option<Address>,
    /// Timestamp after which upgrade can be executed.
    pub timestamp: u64,
    /// L2 upgrade transaction.
    pub tx: Option<ProtocolUpgradeTx>,
}

fn get_transaction_param_type() -> ParamType {
    ParamType::Tuple(vec![
        ParamType::Uint(256),                                     // `txType`
        ParamType::Uint(256),                                     // sender
        ParamType::Uint(256),                                     // to
        ParamType::Uint(256),                                     // gasLimit
        ParamType::Uint(256),                                     // `gasPerPubdataLimit`
        ParamType::Uint(256),                                     // maxFeePerGas
        ParamType::Uint(256),                                     // maxPriorityFeePerGas
        ParamType::Uint(256),                                     // paymaster
        ParamType::Uint(256),                                     // nonce (serial ID)
        ParamType::Uint(256),                                     // value
        ParamType::FixedArray(Box::new(ParamType::Uint(256)), 4), // reserved
        ParamType::Bytes,                                         // calldata
        ParamType::Bytes,                                         // signature
        ParamType::Array(Box::new(ParamType::Uint(256))),         // factory deps
        ParamType::Bytes,                                         // paymaster input
        ParamType::Bytes,                                         // `reservedDynamic`
    ])
}

impl ProtocolUpgrade {
    fn try_from_decoded_tokens(
        tokens: Vec<ethabi::Token>,
        transaction_hash: H256,
        transaction_block_number: u64,
    ) -> Result<Self, crate::ethabi::Error> {
        let init_calldata = tokens[2].clone().into_bytes().unwrap();

        let transaction_param_type: ParamType = get_transaction_param_type();
        let verifier_params_type = ParamType::Tuple(vec![
            ParamType::FixedBytes(32),
            ParamType::FixedBytes(32),
            ParamType::FixedBytes(32),
        ]);

        let mut decoded = decode(
            &[ParamType::Tuple(vec![
                transaction_param_type,                       // transaction data
                ParamType::Array(Box::new(ParamType::Bytes)), // factory deps
                ParamType::FixedBytes(32),                    // bootloader code hash
                ParamType::FixedBytes(32),                    // default account code hash
                ParamType::Address,                           // verifier address
                verifier_params_type,                         // verifier params
                ParamType::Bytes,                             // l1 custom data
                ParamType::Bytes,                             // l1 post-upgrade custom data
                ParamType::Uint(256),                         // timestamp
                ParamType::Uint(256),                         // version id
            ])],
            init_calldata
                .get(4..)
                .ok_or(crate::ethabi::Error::InvalidData)?,
        )?;

        let Token::Tuple(mut decoded) = decoded.remove(0) else {
            unreachable!();
        };

        let Token::Tuple(transaction) = decoded.remove(0) else {
            unreachable!()
        };

        let factory_deps = decoded.remove(0).into_array().unwrap();

        let tx = ProtocolUpgradeTx::decode_tx(
            transaction,
            transaction_hash,
            transaction_block_number,
            factory_deps,
        );
        let bootloader_code_hash = H256::from_slice(&decoded.remove(0).into_fixed_bytes().unwrap());
        let default_account_code_hash =
            H256::from_slice(&decoded.remove(0).into_fixed_bytes().unwrap());
        let verifier_address = decoded.remove(0).into_address().unwrap();
        let Token::Tuple(mut verifier_params) = decoded.remove(0) else {
            unreachable!()
        };
        let recursion_node_level_vk_hash =
            H256::from_slice(&verifier_params.remove(0).into_fixed_bytes().unwrap());
        let recursion_leaf_level_vk_hash =
            H256::from_slice(&verifier_params.remove(0).into_fixed_bytes().unwrap());
        let recursion_circuits_set_vks_hash =
            H256::from_slice(&verifier_params.remove(0).into_fixed_bytes().unwrap());

        let _l1_custom_data = decoded.remove(0);
        let _l1_post_upgrade_custom_data = decoded.remove(0);
        let timestamp = decoded.remove(0).into_uint().unwrap();
        let packed_protocol_semver = decoded.remove(0).into_uint().unwrap();

        Ok(Self {
            version: ProtocolSemanticVersion::try_from_packed(packed_protocol_semver)
                .expect("Version is not supported"),
            bootloader_code_hash: (bootloader_code_hash != H256::zero())
                .then_some(bootloader_code_hash),
            default_account_code_hash: (default_account_code_hash != H256::zero())
                .then_some(default_account_code_hash),
            verifier_params: (recursion_node_level_vk_hash != H256::zero()
                || recursion_leaf_level_vk_hash != H256::zero()
                || recursion_circuits_set_vks_hash != H256::zero())
            .then_some(VerifierParams {
                recursion_node_level_vk_hash,
                recursion_leaf_level_vk_hash,
                recursion_circuits_set_vks_hash,
            }),
            verifier_address: (verifier_address != Address::zero()).then_some(verifier_address),
            timestamp: timestamp.as_u64(),
            tx,
        })
    }
}

pub fn decode_set_chain_id_event(
    event: Log,
) -> Result<(ProtocolVersionId, ProtocolUpgradeTx), crate::ethabi::Error> {
    let transaction_param_type: ParamType = get_transaction_param_type();

    let Token::Tuple(transaction) = decode(&[transaction_param_type], &event.data.0)?.remove(0)
    else {
        unreachable!()
    };

    let full_version_id = h256_to_u256(event.topics[2]);
    let protocol_version = ProtocolVersionId::try_from_packed_semver(full_version_id)
        .unwrap_or_else(|_| panic!("Version is not supported, packed version: {full_version_id}"));

    let eth_hash = event
        .transaction_hash
        .expect("Event transaction hash is missing");
    let eth_block = event
        .block_number
        .expect("Event block number is missing")
        .as_u64();

    let factory_deps: Vec<Token> = Vec::new();

    let upgrade_tx = ProtocolUpgradeTx::decode_tx(transaction, eth_hash, eth_block, factory_deps)
        .expect("Upgrade tx is missing");

    Ok((protocol_version, upgrade_tx))
}

impl ProtocolUpgradeTx {
    pub fn decode_tx(
        mut transaction: Vec<Token>,
        eth_hash: H256,
        eth_block: u64,
        factory_deps: Vec<Token>,
    ) -> Option<ProtocolUpgradeTx> {
        let canonical_tx_hash = H256(keccak256(&encode(&[Token::Tuple(transaction.clone())])));
        assert_eq!(transaction.len(), 16);

        let tx_type = transaction.remove(0).into_uint().unwrap();
        if tx_type == U256::zero() {
            // There is no upgrade tx.
            return None;
        }

        assert_eq!(
            tx_type,
            PROTOCOL_UPGRADE_TX_TYPE.into(),
            "Unexpected tx type {} when decoding upgrade",
            tx_type
        );

        // There is an upgrade tx. Decoding it.
        let sender = transaction.remove(0).into_uint().unwrap();
        let sender = u256_to_account_address(&sender);

        let contract_address = transaction.remove(0).into_uint().unwrap();
        let contract_address = u256_to_account_address(&contract_address);

        let gas_limit = transaction.remove(0).into_uint().unwrap();

        let gas_per_pubdata_limit = transaction.remove(0).into_uint().unwrap();

        let max_fee_per_gas = transaction.remove(0).into_uint().unwrap();

        let max_priority_fee_per_gas = transaction.remove(0).into_uint().unwrap();
        assert_eq!(max_priority_fee_per_gas, U256::zero());

        let paymaster = transaction.remove(0).into_uint().unwrap();
        let paymaster = u256_to_account_address(&paymaster);
        assert_eq!(paymaster, Address::zero());

        let upgrade_id = transaction.remove(0).into_uint().unwrap();

        let msg_value = transaction.remove(0).into_uint().unwrap();

        let reserved = transaction
            .remove(0)
            .into_fixed_array()
            .unwrap()
            .into_iter()
            .map(|token| token.into_uint().unwrap())
            .collect::<Vec<_>>();
        assert_eq!(reserved.len(), 4);

        let to_mint = reserved[0];
        let refund_recipient = u256_to_account_address(&reserved[1]);

        // All other reserved fields should be zero
        for item in reserved.iter().skip(2) {
            assert_eq!(item, &U256::zero());
        }

        let calldata = transaction.remove(0).into_bytes().unwrap();

        let signature = transaction.remove(0).into_bytes().unwrap();
        assert_eq!(signature.len(), 0);

        let _factory_deps_hashes = transaction.remove(0).into_array().unwrap();

        let paymaster_input = transaction.remove(0).into_bytes().unwrap();
        assert_eq!(paymaster_input.len(), 0);

        // TODO (SMA-1621): check that `reservedDynamic` are constructed correctly.
        let reserved_dynamic = transaction.remove(0).into_bytes().unwrap();
        assert_eq!(reserved_dynamic.len(), 0);

        let common_data = ProtocolUpgradeTxCommonData {
            canonical_tx_hash,
            sender,
            upgrade_id: (upgrade_id.as_u32() as u16).try_into().unwrap(),
            to_mint,
            refund_recipient,
            gas_limit,
            max_fee_per_gas,
            gas_per_pubdata_limit,
            eth_hash,
            eth_block,
        };

        let factory_deps = factory_deps
            .into_iter()
            .map(|t| t.into_bytes().unwrap())
            .collect();

        let execute = Execute {
            contract_address,
            calldata: calldata.to_vec(),
            factory_deps: Some(factory_deps),
            value: msg_value,
        };

        Some(ProtocolUpgradeTx {
            common_data,
            execute,
            received_timestamp_ms: unix_timestamp_ms(),
        })
    }
}

impl TryFrom<Call> for ProtocolUpgrade {
    type Error = crate::ethabi::Error;

    fn try_from(call: Call) -> Result<Self, Self::Error> {
        let Call {
            data,
            eth_hash,
            eth_block,
            ..
        } = call;

        if data.len() < 4 {
            return Err(crate::ethabi::Error::InvalidData);
        }

        let (signature, data) = data.split_at(4);

        let diamond_cut_tokens =
            if signature.to_vec() == ADMIN_EXECUTE_UPGRADE_FUNCTION.short_signature().to_vec() {
                ADMIN_EXECUTE_UPGRADE_FUNCTION.decode_input(data)?
            } else if signature.to_vec()
                == ADMIN_UPGRADE_CHAIN_FROM_VERSION_FUNCTION
                    .short_signature()
                    .to_vec()
            {
                let mut data = ADMIN_UPGRADE_CHAIN_FROM_VERSION_FUNCTION.decode_input(data)?;

                assert_eq!(
                    data.len(),
                    2,
                    "The second method is expected to accept exactly 2 arguments"
                );

                // The second item must be a tuple of diamond cut data
                data.pop().unwrap().into_tuple().unwrap()
            } else {
                return Err(crate::ethabi::Error::InvalidData);
            };

        ProtocolUpgrade::try_from_decoded_tokens(diamond_cut_tokens, eth_hash, eth_block)
    }
}

impl TryFrom<Log> for GovernanceOperation {
    type Error = crate::ethabi::Error;

    fn try_from(event: Log) -> Result<Self, Self::Error> {
        let call_param_type = ParamType::Tuple(vec![
            ParamType::Address,
            ParamType::Uint(256),
            ParamType::Bytes,
        ]);

        let operation_param_type = ParamType::Tuple(vec![
            ParamType::Array(Box::new(call_param_type)),
            ParamType::FixedBytes(32),
            ParamType::FixedBytes(32),
        ]);
        // Decode data.
        let mut decoded = decode(&[ParamType::Uint(256), operation_param_type], &event.data.0)?;
        // Extract `GovernanceOperation` data.
        let mut decoded_governance_operation = decoded.remove(1).into_tuple().unwrap();

        let eth_hash = event
            .transaction_hash
            .expect("Event transaction hash is missing");
        let eth_block = event
            .block_number
            .expect("Event block number is missing")
            .as_u64();

        let calls = decoded_governance_operation.remove(0).into_array().unwrap();
        let predecessor = H256::from_slice(
            &decoded_governance_operation
                .remove(0)
                .into_fixed_bytes()
                .unwrap(),
        );
        let salt = H256::from_slice(
            &decoded_governance_operation
                .remove(0)
                .into_fixed_bytes()
                .unwrap(),
        );

        let calls = calls
            .into_iter()
            .map(|call| {
                let mut decoded_governance_operation = call.into_tuple().unwrap();

                Call {
                    target: decoded_governance_operation
                        .remove(0)
                        .into_address()
                        .unwrap(),
                    value: decoded_governance_operation.remove(0).into_uint().unwrap(),
                    data: decoded_governance_operation.remove(0).into_bytes().unwrap(),
                    eth_hash,
                    eth_block,
                }
            })
            .collect();

        Ok(Self {
            calls,
            predecessor,
            salt,
        })
    }
}

#[derive(Debug, Clone, Default)]
pub struct ProtocolVersion {
    /// Protocol version ID
    pub version: ProtocolSemanticVersion,
    /// Timestamp at which upgrade should be performed
    pub timestamp: u64,
    /// Verifier configuration
    pub l1_verifier_config: L1VerifierConfig,
    /// Hashes of base system contracts (bootloader and default account)
    pub base_system_contracts_hashes: BaseSystemContractsHashes,
    /// L2 Upgrade transaction.
    pub tx: Option<ProtocolUpgradeTx>,
}

impl ProtocolVersion {
    /// Returns new protocol version parameters after applying provided upgrade.
    pub fn apply_upgrade(
        &self,
        upgrade: ProtocolUpgrade,
        new_scheduler_vk_hash: Option<H256>,
    ) -> ProtocolVersion {
        ProtocolVersion {
            version: upgrade.version,
            timestamp: upgrade.timestamp,
            l1_verifier_config: L1VerifierConfig {
                params: upgrade
                    .verifier_params
                    .unwrap_or(self.l1_verifier_config.params),
                recursion_scheduler_level_vk_hash: new_scheduler_vk_hash
                    .unwrap_or(self.l1_verifier_config.recursion_scheduler_level_vk_hash),
            },
            base_system_contracts_hashes: BaseSystemContractsHashes {
                bootloader: upgrade
                    .bootloader_code_hash
                    .unwrap_or(self.base_system_contracts_hashes.bootloader),
                default_aa: upgrade
                    .default_account_code_hash
                    .unwrap_or(self.base_system_contracts_hashes.default_aa),
            },
            tx: upgrade.tx,
        }
    }
}

#[derive(Default, Debug, Clone, PartialEq, Serialize, Deserialize)]
#[serde(rename_all = "camelCase")]
pub struct ProtocolUpgradeTxCommonData {
    /// Sender of the transaction.
    pub sender: Address,
    /// ID of the upgrade.
    pub upgrade_id: ProtocolVersionId,
    /// The maximal fee per gas to be used for L1->L2 transaction
    pub max_fee_per_gas: U256,
    /// The maximum number of gas that a transaction can spend at a price of gas equals 1.
    pub gas_limit: U256,
    /// The maximum number of gas per 1 byte of pubdata.
    pub gas_per_pubdata_limit: U256,
    /// Hash of the corresponding Ethereum transaction. Size should be 32 bytes.
    pub eth_hash: H256,
    /// Block in which Ethereum transaction was included.
    pub eth_block: u64,
    /// Tx hash of the transaction in the zkSync network. Calculated as the encoded transaction data hash.
    pub canonical_tx_hash: H256,
    /// The amount of ETH that should be minted with this transaction
    pub to_mint: U256,
    /// The recipient of the refund of the transaction
    pub refund_recipient: Address,
}

impl ProtocolUpgradeTxCommonData {
    pub fn hash(&self) -> H256 {
        self.canonical_tx_hash
    }

    pub fn tx_format(&self) -> TransactionType {
        TransactionType::ProtocolUpgradeTransaction
    }
}

#[derive(Debug, Clone, PartialEq, Serialize, Deserialize)]
pub struct ProtocolUpgradeTx {
    pub execute: Execute,
    pub common_data: ProtocolUpgradeTxCommonData,
    pub received_timestamp_ms: u64,
}

impl From<ProtocolUpgradeTx> for Transaction {
    fn from(tx: ProtocolUpgradeTx) -> Self {
        let ProtocolUpgradeTx {
            execute,
            common_data,
            received_timestamp_ms,
        } = tx;
        Self {
            common_data: ExecuteTransactionCommon::ProtocolUpgrade(common_data),
            execute,
            received_timestamp_ms,
            raw_bytes: None,
        }
    }
}

impl TryFrom<Transaction> for ProtocolUpgradeTx {
    type Error = &'static str;

    fn try_from(value: Transaction) -> Result<Self, Self::Error> {
        let Transaction {
            common_data,
            execute,
            received_timestamp_ms,
            ..
        } = value;
        match common_data {
            ExecuteTransactionCommon::L1(_) => Err("Cannot convert L1Tx to ProtocolUpgradeTx"),
            ExecuteTransactionCommon::L2(_) => Err("Cannot convert L2Tx to ProtocolUpgradeTx"),
            ExecuteTransactionCommon::ProtocolUpgrade(common_data) => Ok(ProtocolUpgradeTx {
                execute,
                common_data,
                received_timestamp_ms,
            }),
        }
    }
}

#[cfg(test)]
mod tests {
    use super::*;

    #[test]
    fn governance_operation_from_log() {
        let call_token = Token::Tuple(vec![
            Token::Address(Address::random()),
            Token::Uint(U256::zero()),
            Token::Bytes(vec![1, 2, 3]),
        ]);
        let operation_token = Token::Tuple(vec![
            Token::Array(vec![call_token]),
            Token::FixedBytes(H256::random().0.to_vec()),
            Token::FixedBytes(H256::random().0.to_vec()),
        ]);
        let event_data = encode(&[Token::Uint(U256::zero()), operation_token]);

        let correct_log = Log {
            address: Default::default(),
            topics: Default::default(),
            data: event_data.into(),
            block_hash: Default::default(),
            block_number: Some(1u64.into()),
            transaction_hash: Some(H256::random()),
            transaction_index: Default::default(),
            log_index: Default::default(),
            transaction_log_index: Default::default(),
            log_type: Default::default(),
            removed: Default::default(),
        };
        let decoded_op: GovernanceOperation = correct_log.clone().try_into().unwrap();
        assert_eq!(decoded_op.calls.len(), 1);

        let mut incorrect_log = correct_log;
        incorrect_log
            .data
            .0
            .truncate(incorrect_log.data.0.len() - 32);
        assert!(TryInto::<GovernanceOperation>::try_into(incorrect_log).is_err());
    }
}<|MERGE_RESOLUTION|>--- conflicted
+++ resolved
@@ -1,23 +1,17 @@
 use std::convert::{TryFrom, TryInto};
 
 use serde::{Deserialize, Serialize};
-<<<<<<< HEAD
 use zksync_basic_types::{
     ethabi,
-    protocol_version::{L1VerifierConfig, ProtocolVersionId, VerifierParams},
+    protocol_version::{
+        L1VerifierConfig, ProtocolSemanticVersion, ProtocolVersionId, VerifierParams,
+    },
 };
 use zksync_contracts::{
     BaseSystemContractsHashes, ADMIN_EXECUTE_UPGRADE_FUNCTION,
     ADMIN_UPGRADE_CHAIN_FROM_VERSION_FUNCTION,
 };
-use zksync_utils::u256_to_account_address;
-=======
-use zksync_basic_types::protocol_version::{
-    L1VerifierConfig, ProtocolSemanticVersion, ProtocolVersionId, VerifierParams,
-};
-use zksync_contracts::BaseSystemContractsHashes;
 use zksync_utils::{h256_to_u256, u256_to_account_address};
->>>>>>> aab3a7ff
 
 use crate::{
     ethabi::{decode, encode, ParamType, Token},
