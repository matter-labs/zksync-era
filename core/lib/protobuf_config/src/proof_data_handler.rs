use anyhow::Context as _;
use zksync_config::configs;
use zksync_protobuf::{repr::ProtoRepr, required};
use zksync_types::L1BatchNumber;

use crate::proto::prover as proto;

impl ProtoRepr for proto::ProofDataHandler {
    type Type = configs::ProofDataHandlerConfig;
    fn read(&self) -> anyhow::Result<Self::Type> {
        Ok(Self::Type {
            http_port: required(&self.http_port)
                .and_then(|x| Ok((*x).try_into()?))
                .context("http_port")?,
            proof_generation_timeout_in_secs: required(&self.proof_generation_timeout_in_secs)
                .and_then(|x| Ok((*x).try_into()?))
                .context("proof_generation_timeout_in_secs")?,
            retry_connection_interval_in_secs: required(&self.retry_connection_interval_in_secs)
                .and_then(|x| Ok((*x).try_into()?))
                .context("retry_connection_interval_in_secs")?,
            api_url: required(&self.api_url).context("api_url")?.clone(),
<<<<<<< HEAD
            api_poll_duration_in_secs: required(&self.api_poll_duration_in_secs)
                .and_then(|x| Ok((*x).try_into()?))
                .context("api_poll_duration_in_secs")?,
            subscribe_for_zero_chain_id: self.subscribe_for_zero_chain_id.unwrap_or(false),
=======
            batch_readiness_check_interval_in_secs: required(
                &self.batch_readiness_check_interval_in_secs,
            )
            .and_then(|x| Ok((*x).try_into()?))
            .context("api_poll_duration_in_secs")?,
>>>>>>> 565edc8d
            tee_config: configs::TeeConfig {
                tee_support: self
                    .tee_support
                    .unwrap_or_else(configs::TeeConfig::default_tee_support),
                first_tee_processed_batch: self
                    .first_tee_processed_batch
                    .map(|x| L1BatchNumber(x as u32))
                    .unwrap_or_else(configs::TeeConfig::default_first_tee_processed_batch),
                tee_proof_generation_timeout_in_secs: self
                    .tee_proof_generation_timeout_in_secs
                    .map(|x| x as u16)
                    .unwrap_or_else(
                        configs::TeeConfig::default_tee_proof_generation_timeout_in_secs,
                    ),
                tee_batch_permanently_ignored_timeout_in_hours: self
                    .tee_batch_permanently_ignored_timeout_in_hours
                    .map(|x| x as u16)
                    .unwrap_or_else(
                        configs::TeeConfig::default_tee_batch_permanently_ignored_timeout_in_hours,
                    ),
            },
        })
    }

    fn build(this: &Self::Type) -> Self {
        Self {
            http_port: Some(this.http_port.into()),
            api_url: Some(this.api_url.clone()),
            batch_readiness_check_interval_in_secs: Some(
                this.batch_readiness_check_interval_in_secs.into(),
            ),
            retry_connection_interval_in_secs: Some(this.retry_connection_interval_in_secs.into()),
            proof_generation_timeout_in_secs: Some(this.proof_generation_timeout_in_secs.into()),
            subscribe_for_zero_chain_id: Some(this.subscribe_for_zero_chain_id),
            tee_support: Some(this.tee_config.tee_support),
            first_tee_processed_batch: Some(this.tee_config.first_tee_processed_batch.0 as u64),
            tee_proof_generation_timeout_in_secs: Some(
                this.tee_config.tee_proof_generation_timeout_in_secs.into(),
            ),
            tee_batch_permanently_ignored_timeout_in_hours: Some(
                this.tee_config
                    .tee_batch_permanently_ignored_timeout_in_hours
                    .into(),
            ),
        }
    }
}<|MERGE_RESOLUTION|>--- conflicted
+++ resolved
@@ -19,18 +19,12 @@
                 .and_then(|x| Ok((*x).try_into()?))
                 .context("retry_connection_interval_in_secs")?,
             api_url: required(&self.api_url).context("api_url")?.clone(),
-<<<<<<< HEAD
-            api_poll_duration_in_secs: required(&self.api_poll_duration_in_secs)
-                .and_then(|x| Ok((*x).try_into()?))
-                .context("api_poll_duration_in_secs")?,
-            subscribe_for_zero_chain_id: self.subscribe_for_zero_chain_id.unwrap_or(false),
-=======
             batch_readiness_check_interval_in_secs: required(
                 &self.batch_readiness_check_interval_in_secs,
             )
             .and_then(|x| Ok((*x).try_into()?))
             .context("api_poll_duration_in_secs")?,
->>>>>>> 565edc8d
+            subscribe_for_zero_chain_id: self.subscribe_for_zero_chain_id.unwrap_or(false),
             tee_config: configs::TeeConfig {
                 tee_support: self
                     .tee_support
