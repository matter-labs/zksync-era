--- conflicted
+++ resolved
@@ -1,12 +1,8 @@
 pub use self::{
     bytecode::CompressedBytecodeInfo,
     execution_result::{
-<<<<<<< HEAD
-        ExecutionResult, Refunds, TransactionExecutionResult, TxExecutionStatus, VmEvent,
-=======
         Call, CallType, ExecutionResult, Refunds, TransactionExecutionResult, TxExecutionStatus,
->>>>>>> 6243399a
-        VmExecutionLogs, VmExecutionResultAndLogs,
+        VmEvent, VmExecutionLogs, VmExecutionResultAndLogs,
     },
     execution_state::{BootloaderMemory, CurrentExecutionState},
     finished_l1batch::FinishedL1Batch,
