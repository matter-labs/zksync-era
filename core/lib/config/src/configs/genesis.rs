--- conflicted
+++ resolved
@@ -3,16 +3,6 @@
 
 use crate::configs::chain::L1BatchCommitDataGeneratorMode;
 
-<<<<<<< HEAD
-=======
-#[derive(Debug, Serialize, Deserialize, Clone, PartialEq)]
-pub struct SharedBridge {
-    pub bridgehub_proxy_addr: Address,
-    pub state_transition_proxy_addr: Address,
-    pub transparent_proxy_admin_addr: Address,
-}
-
->>>>>>> 99d90ee4
 /// This config represents the genesis state of the chain.
 /// Each chain has this config immutable and we update it only during the protocol upgrade
 #[derive(Debug, Serialize, Deserialize, Clone, PartialEq)]
