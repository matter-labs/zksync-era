use multivm::utils::{
    circuit_statistics_bootloader_batch_tip_overhead, get_max_batch_base_layer_circuits,
};
use zksync_config::configs::chain::StateKeeperConfig;
use zksync_types::ProtocolVersionId;

// Local uses
use crate::state_keeper::seal_criteria::{SealCriterion, SealData, SealResolution};

// Collected vm execution metrics should fit into geometry limits.
// Otherwise witness generation will fail and proof won't be generated.

/// Checks whether we should exclude the transaction because we don't have enough circuits for it.
#[derive(Debug)]
pub struct CircuitsCriterion;

impl SealCriterion for CircuitsCriterion {
    fn should_seal(
        &self,
        config: &StateKeeperConfig,
        _block_open_timestamp_ms: u128,
        _tx_count: usize,
        block_data: &SealData,
        tx_data: &SealData,
        protocol_version: ProtocolVersionId,
    ) -> SealResolution {
        let max_allowed_base_layer_circuits =
            get_max_batch_base_layer_circuits(protocol_version.into());
        assert!(
            config.max_circuits_per_batch <= max_allowed_base_layer_circuits,
            "Configured max_circuits_per_batch ({}) must be lower than the constant MAX_BASE_LAYER_CIRCUITS={} for protocol version {}",
            config.max_circuits_per_batch, max_allowed_base_layer_circuits, protocol_version as u16
        );

        let batch_tip_circuit_overhead =
            circuit_statistics_bootloader_batch_tip_overhead(protocol_version.into());

        // Double checking that it is possible to seal batches
        assert!(
            batch_tip_circuit_overhead < config.max_circuits_per_batch,
            "Invalid circuit criteria"
        );

        let reject_bound = (config.max_circuits_per_batch as f64
            * config.reject_tx_at_geometry_percentage)
            .round() as usize;
        let include_and_seal_bound = (config.max_circuits_per_batch as f64
            * config.close_block_at_geometry_percentage)
            .round() as usize;

        let used_circuits_tx = tx_data.execution_metrics.circuit_statistic.total();
        let used_circuits_batch = block_data.execution_metrics.circuit_statistic.total();

        if used_circuits_tx + batch_tip_circuit_overhead >= reject_bound {
            SealResolution::Unexecutable("ZK proof cannot be generated for a transaction".into())
        } else if used_circuits_batch + batch_tip_circuit_overhead >= config.max_circuits_per_batch
        {
            SealResolution::ExcludeAndSeal
        } else if used_circuits_batch + batch_tip_circuit_overhead >= include_and_seal_bound {
            SealResolution::IncludeAndSeal
        } else {
            SealResolution::NoSeal
        }
    }

    fn prom_criterion_name(&self) -> &'static str {
        "circuits_criterion"
    }
}
#[cfg(test)]
mod tests {
    use zksync_types::{circuit::CircuitStatistic, tx::ExecutionMetrics};

    use super::*;

    const MAX_CIRCUITS_PER_BATCH: usize = 20_000;

    fn get_config() -> StateKeeperConfig {
        StateKeeperConfig {
            close_block_at_geometry_percentage: 0.9,
            reject_tx_at_geometry_percentage: 0.9,
            max_circuits_per_batch: MAX_CIRCUITS_PER_BATCH,
            ..Default::default()
        }
    }

    fn test_no_seal_block_resolution(
        block_execution_metrics: ExecutionMetrics,
        criterion: &dyn SealCriterion,
        protocol_version: ProtocolVersionId,
    ) {
        let config = get_config();
        let block_resolution = criterion.should_seal(
            &config,
            Default::default(),
            0,
            &SealData {
                execution_metrics: block_execution_metrics,
                ..SealData::default()
            },
            &SealData::default(),
            protocol_version,
        );
        assert_eq!(block_resolution, SealResolution::NoSeal);
    }

    fn test_include_and_seal_block_resolution(
        block_execution_metrics: ExecutionMetrics,
        criterion: &dyn SealCriterion,
        protocol_version: ProtocolVersionId,
    ) {
        let config = get_config();
        let block_resolution = criterion.should_seal(
            &config,
            Default::default(),
            0,
            &SealData {
                execution_metrics: block_execution_metrics,
                ..SealData::default()
            },
            &SealData::default(),
            protocol_version,
        );
        assert_eq!(block_resolution, SealResolution::IncludeAndSeal);
    }

    fn test_exclude_and_seal_block_resolution(
        block_execution_metrics: ExecutionMetrics,
        criterion: &dyn SealCriterion,
        protocol_version: ProtocolVersionId,
    ) {
        let config = get_config();
        let block_resolution = criterion.should_seal(
            &config,
            Default::default(),
            0,
            &SealData {
                execution_metrics: block_execution_metrics,
                ..SealData::default()
            },
            &SealData::default(),
            protocol_version,
        );
        assert_eq!(block_resolution, SealResolution::ExcludeAndSeal);
    }

    fn test_unexecutable_tx_resolution(
        tx_execution_metrics: ExecutionMetrics,
        criterion: &dyn SealCriterion,
        protocol_version: ProtocolVersionId,
    ) {
        let config = get_config();
        let block_resolution = criterion.should_seal(
            &config,
            Default::default(),
            0,
            &SealData::default(),
            &SealData {
                execution_metrics: tx_execution_metrics,
                ..SealData::default()
            },
            protocol_version,
        );

        assert_eq!(
            block_resolution,
            SealResolution::Unexecutable("ZK proof cannot be generated for a transaction".into())
        );
    }

    #[test]
    fn circuits_seal_criterion() {
        let config = get_config();
        let protocol_version = ProtocolVersionId::latest();
        let block_execution_metrics = ExecutionMetrics {
            circuit_statistic: CircuitStatistic {
<<<<<<< HEAD
                main_vm: (CircuitsCriterion::limit_per_block(protocol_version) / 5) as f32,
=======
                main_vm: (MAX_CIRCUITS_PER_BATCH / 2) as f32,
>>>>>>> 9e7db590
                ..CircuitStatistic::default()
            },
            ..ExecutionMetrics::default()
        };
        test_no_seal_block_resolution(
            block_execution_metrics,
            &CircuitsCriterion,
            protocol_version,
        );

        let block_execution_metrics = ExecutionMetrics {
            circuit_statistic: CircuitStatistic {
                main_vm: (MAX_CIRCUITS_PER_BATCH
                    - 1
                    - circuit_statistics_bootloader_batch_tip_overhead(
                        ProtocolVersionId::latest().into(),
                    )) as f32,
                ..CircuitStatistic::default()
            },
            ..ExecutionMetrics::default()
        };

        test_include_and_seal_block_resolution(
            block_execution_metrics,
            &CircuitsCriterion,
            protocol_version,
        );

        let block_execution_metrics = ExecutionMetrics {
            circuit_statistic: CircuitStatistic {
                main_vm: MAX_CIRCUITS_PER_BATCH as f32,
                ..CircuitStatistic::default()
            },
            ..ExecutionMetrics::default()
        };

        test_exclude_and_seal_block_resolution(
            block_execution_metrics,
            &CircuitsCriterion,
            protocol_version,
        );

        let tx_execution_metrics = ExecutionMetrics {
            circuit_statistic: CircuitStatistic {
                main_vm: MAX_CIRCUITS_PER_BATCH as f32
                    * config.reject_tx_at_geometry_percentage as f32
                    + 1.0,
                ..CircuitStatistic::default()
            },
            ..ExecutionMetrics::default()
        };

        test_unexecutable_tx_resolution(tx_execution_metrics, &CircuitsCriterion, protocol_version);
    }
}<|MERGE_RESOLUTION|>--- conflicted
+++ resolved
@@ -174,11 +174,7 @@
         let protocol_version = ProtocolVersionId::latest();
         let block_execution_metrics = ExecutionMetrics {
             circuit_statistic: CircuitStatistic {
-<<<<<<< HEAD
-                main_vm: (CircuitsCriterion::limit_per_block(protocol_version) / 5) as f32,
-=======
                 main_vm: (MAX_CIRCUITS_PER_BATCH / 2) as f32,
->>>>>>> 9e7db590
                 ..CircuitStatistic::default()
             },
             ..ExecutionMetrics::default()
