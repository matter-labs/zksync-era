--- conflicted
+++ resolved
@@ -201,9 +201,6 @@
                     cursor.l1_batch
                 )
             })?;
-<<<<<<< HEAD
-        let data = load_pending_batch(&mut storage, system_env, l1_batch_env, pubdata_params)
-=======
         storage
             .blocks_dal()
             .ensure_unsealed_l1_batch_exists(
@@ -212,8 +209,7 @@
                     .into_unsealed_header(Some(system_env.version)),
             )
             .await?;
-        let data = load_pending_batch(&mut storage, system_env, l1_batch_env)
->>>>>>> bd4b9f71
+        let data = load_pending_batch(&mut storage, system_env, l1_batch_env, pubdata_params)
             .await
             .with_context(|| {
                 format!(
