--- conflicted
+++ resolved
@@ -821,13 +821,8 @@
     };
 
     // L2 Block sealing process is parallelized, so we have to provide enough pooled connections.
-<<<<<<< HEAD
     let persistence_pool = ConnectionPool::<Core>::builder(
-        postgres_config.master_url()?,
-=======
-    let l2_block_sealer_pool = ConnectionPool::<Core>::builder(
         database_secrets.master_url()?,
->>>>>>> bf5b6c2e
         L2BlockSealProcess::subtasks_len(),
     )
     .build()
