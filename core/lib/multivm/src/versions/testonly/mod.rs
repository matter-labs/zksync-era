--- conflicted
+++ resolved
@@ -33,13 +33,8 @@
 };
 use crate::{
     interface::{
-<<<<<<< HEAD
         pubdata::PubdataBuilder, storage::InMemoryStorage, utils::VmDump, L1BatchEnv, L2BlockEnv,
-        SystemEnv, TxExecutionMode, VmExecutionResultAndLogs,
-=======
-        pubdata::PubdataBuilder, storage::InMemoryStorage, L1BatchEnv, L2BlockEnv, SystemEnv,
-        TxExecutionMode, VmEvent,
->>>>>>> e32fee04
+        SystemEnv, TxExecutionMode, VmEvent, VmExecutionResultAndLogs,
     },
     pubdata_builders::FullPubdataBuilder,
     vm_latest::constants::BATCH_COMPUTATIONAL_GAS_LIMIT,
