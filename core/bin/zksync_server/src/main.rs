use std::{str::FromStr, time::Duration};

use anyhow::Context as _;
use clap::Parser;
use zksync_config::{
    configs::{
        api::{HealthCheckConfig, MerkleTreeApiConfig, Web3JsonRpcConfig},
        chain::{
            CircuitBreakerConfig, MempoolConfig, NetworkConfig, OperationsManagerConfig,
            StateKeeperConfig,
        },
        fri_prover_group::FriProverGroupConfig,
        house_keeper::HouseKeeperConfig,
<<<<<<< HEAD
        native_token_fetcher::NativeTokenFetcherConfig,
        FriProofCompressorConfig, FriProverConfig, FriWitnessGeneratorConfig, PrometheusConfig,
        ProofDataHandlerConfig, WitnessGeneratorConfig,
=======
        FriProofCompressorConfig, FriProverConfig, FriWitnessGeneratorConfig, KzgConfig,
        ObservabilityConfig, PrometheusConfig, ProofDataHandlerConfig, WitnessGeneratorConfig,
>>>>>>> 2998fa5f
    },
    ApiConfig, ContractsConfig, DBConfig, ETHClientConfig, ETHSenderConfig, ETHWatchConfig,
    GasAdjusterConfig, ObjectStoreConfig, PostgresConfig,
};
use zksync_core::{
    genesis_init, initialize_components, is_genesis_needed, setup_sigint_handler,
    temp_config_store::TempConfigStore, Component, Components,
};
use zksync_env_config::FromEnv;
use zksync_storage::RocksDB;
use zksync_utils::wait_for_tasks::wait_for_tasks;

mod config;

#[cfg(not(target_env = "msvc"))]
#[global_allocator]
static GLOBAL: tikv_jemallocator::Jemalloc = tikv_jemallocator::Jemalloc;

#[derive(Debug, Parser)]
#[command(author = "Matter Labs", version, about = "zkSync operator node", long_about = None)]
struct Cli {
    /// Generate genesis block for the first contract deployment using temporary DB.
    #[arg(long)]
    genesis: bool,
    /// Wait for the `setChainId` event during genesis.
    /// If `--genesis` is not set, this flag is ignored.
    #[arg(long)]
    set_chain_id: bool,
    /// Rebuild tree.
    #[arg(long)]
    rebuild_tree: bool,
    /// Comma-separated list of components to launch.
    #[arg(
        long,
        default_value = "api,tree,eth,state_keeper,housekeeper,basic_witness_input_producer,commitment_generator"
    )]
    components: ComponentsToRun,
}

#[derive(Debug, Clone)]
struct ComponentsToRun(Vec<Component>);

impl FromStr for ComponentsToRun {
    type Err = String;

    fn from_str(s: &str) -> Result<Self, Self::Err> {
        let components = s.split(',').try_fold(vec![], |mut acc, component_str| {
            let components = Components::from_str(component_str.trim())?;
            acc.extend(components.0);
            Ok::<_, String>(acc)
        })?;
        Ok(Self(components))
    }
}

#[tokio::main]
async fn main() -> anyhow::Result<()> {
    let opt = Cli::parse();

    let observability_config =
        ObservabilityConfig::from_env().context("ObservabilityConfig::from_env()")?;
    let log_format: vlog::LogFormat = observability_config
        .log_format
        .parse()
        .context("Invalid log format")?;

    let mut builder = vlog::ObservabilityBuilder::new().with_log_format(log_format);
    if let Some(sentry_url) = &observability_config.sentry_url {
        builder = builder
            .with_sentry_url(sentry_url)
            .expect("Invalid Sentry URL")
            .with_sentry_environment(observability_config.sentry_environment);
    }
    let _guard = builder.build();

    // Report whether sentry is running after the logging subsystem was initialized.
    if let Some(sentry_url) = observability_config.sentry_url {
        tracing::info!("Sentry configured with URL: {sentry_url}");
    } else {
        tracing::info!("No sentry URL was provided");
    }

    // TODO (QIT-22): Only deserialize configs on demand.
    // Right now, we are trying to deserialize all the configs that may be needed by `zksync_core`.
    // "May" is the key word here, since some configs are only used by certain component configuration,
    // hence we are using `Option`s.
    let mut configs: TempConfigStore = TempConfigStore {
        postgres_config: PostgresConfig::from_env().ok(),
        health_check_config: HealthCheckConfig::from_env().ok(),
        merkle_tree_api_config: MerkleTreeApiConfig::from_env().ok(),
        web3_json_rpc_config: Web3JsonRpcConfig::from_env().ok(),
        circuit_breaker_config: CircuitBreakerConfig::from_env().ok(),
        mempool_config: MempoolConfig::from_env().ok(),
        network_config: NetworkConfig::from_env().ok(),
        operations_manager_config: OperationsManagerConfig::from_env().ok(),
        state_keeper_config: StateKeeperConfig::from_env().ok(),
        house_keeper_config: HouseKeeperConfig::from_env().ok(),
        fri_proof_compressor_config: FriProofCompressorConfig::from_env().ok(),
        fri_prover_config: Some(FriProverConfig::from_env().context("fri_prover_config")?),
        fri_prover_group_config: FriProverGroupConfig::from_env().ok(),
        fri_witness_generator_config: FriWitnessGeneratorConfig::from_env().ok(),
        prometheus_config: PrometheusConfig::from_env().ok(),
        proof_data_handler_config: ProofDataHandlerConfig::from_env().ok(),
        witness_generator_config: WitnessGeneratorConfig::from_env().ok(),
        api_config: ApiConfig::from_env().ok(),
        contracts_config: ContractsConfig::from_env().ok(),
        db_config: DBConfig::from_env().ok(),
        eth_client_config: ETHClientConfig::from_env().ok(),
        eth_sender_config: ETHSenderConfig::from_env().ok(),
        eth_watch_config: ETHWatchConfig::from_env().ok(),
        gas_adjuster_config: GasAdjusterConfig::from_env().ok(),
        object_store_config: ObjectStoreConfig::from_env().ok(),
<<<<<<< HEAD
        native_token_fetcher_config: NativeTokenFetcherConfig::from_env().ok(),
=======
        kzg_config: KzgConfig::from_env().ok(),
        consensus_config: None,
>>>>>>> 2998fa5f
    };

    if opt.components.0.contains(&Component::Consensus) {
        configs.consensus_config =
            Some(config::read_consensus_config().context("read_consensus_config()")?);
    }

    let postgres_config = configs.postgres_config.clone().context("PostgresConfig")?;

    if opt.genesis || is_genesis_needed(&postgres_config).await {
        let network = NetworkConfig::from_env().context("NetworkConfig")?;
        let eth_sender = ETHSenderConfig::from_env().context("ETHSenderConfig")?;
        let contracts = ContractsConfig::from_env().context("ContractsConfig")?;
        let eth_client = ETHClientConfig::from_env().context("EthClientConfig")?;
        genesis_init(
            &postgres_config,
            &eth_sender,
            &network,
            &contracts,
            &eth_client.web3_url,
            opt.set_chain_id,
        )
        .await
        .context("genesis_init")?;
        if opt.genesis {
            return Ok(());
        }
    }

    let components = if opt.rebuild_tree {
        vec![Component::Tree]
    } else {
        opt.components.0
    };

    // Run core actors.
    let (core_task_handles, stop_sender, cb_receiver, health_check_handle) =
        initialize_components(&configs, components)
            .await
            .context("Unable to start Core actors")?;

    tracing::info!("Running {} core task handlers", core_task_handles.len());
    let sigint_receiver = setup_sigint_handler();

    let particular_crypto_alerts = None::<Vec<String>>;
    let graceful_shutdown = None::<futures::future::Ready<()>>;
    let tasks_allowed_to_finish = false;
    tokio::select! {
        _ = wait_for_tasks(core_task_handles, particular_crypto_alerts, graceful_shutdown, tasks_allowed_to_finish) => {},
        _ = sigint_receiver => {
            tracing::info!("Stop signal received, shutting down");
        },
        error = cb_receiver => {
            if let Ok(error_msg) = error {
                let err = format!("Circuit breaker received, shutting down. Reason: {}", error_msg);
                tracing::warn!("{err}");
                vlog::capture_message(&err, vlog::AlertLevel::Warning);
            }
        },
    }

    stop_sender.send(true).ok();
    tokio::task::spawn_blocking(RocksDB::await_rocksdb_termination)
        .await
        .unwrap();
    // Sleep for some time to let some components gracefully stop.
    tokio::time::sleep(Duration::from_secs(5)).await;
    health_check_handle.stop().await;
    tracing::info!("Stopped");
    Ok(())
}<|MERGE_RESOLUTION|>--- conflicted
+++ resolved
@@ -11,14 +11,9 @@
         },
         fri_prover_group::FriProverGroupConfig,
         house_keeper::HouseKeeperConfig,
-<<<<<<< HEAD
         native_token_fetcher::NativeTokenFetcherConfig,
-        FriProofCompressorConfig, FriProverConfig, FriWitnessGeneratorConfig, PrometheusConfig,
-        ProofDataHandlerConfig, WitnessGeneratorConfig,
-=======
         FriProofCompressorConfig, FriProverConfig, FriWitnessGeneratorConfig, KzgConfig,
         ObservabilityConfig, PrometheusConfig, ProofDataHandlerConfig, WitnessGeneratorConfig,
->>>>>>> 2998fa5f
     },
     ApiConfig, ContractsConfig, DBConfig, ETHClientConfig, ETHSenderConfig, ETHWatchConfig,
     GasAdjusterConfig, ObjectStoreConfig, PostgresConfig,
@@ -131,12 +126,9 @@
         eth_watch_config: ETHWatchConfig::from_env().ok(),
         gas_adjuster_config: GasAdjusterConfig::from_env().ok(),
         object_store_config: ObjectStoreConfig::from_env().ok(),
-<<<<<<< HEAD
         native_token_fetcher_config: NativeTokenFetcherConfig::from_env().ok(),
-=======
         kzg_config: KzgConfig::from_env().ok(),
         consensus_config: None,
->>>>>>> 2998fa5f
     };
 
     if opt.components.0.contains(&Component::Consensus) {
