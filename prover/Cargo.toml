--- conflicted
+++ resolved
@@ -67,8 +67,6 @@
 url = "2.5.2"
 vise = "0.2.0"
 
-# Proving dependencies
-<<<<<<< HEAD
 circuit_definitions = "=0.150.20"
 circuit_sequencer_api = "=0.150.20"
 zkevm_test_harness = "=0.150.20"
@@ -81,20 +79,6 @@
 wrapper_prover = { package = "zksync-wrapper-prover", version = "=0.152.11"}
 shivini = "=0.152.11"
 boojum-cuda = "=0.152.11"
-=======
-circuit_definitions = "=0.150.19"
-circuit_sequencer_api = "=0.150.19"
-zkevm_test_harness = "=0.150.19"
-proof-compression-gpu = { package = "proof-compression", version = "=0.152.10" }
-fflonk-gpu = { package = "fflonk-cuda", version = "=0.152.10" }
-fflonk = "=0.30.12"
-franklin-crypto = "=0.30.12"
-
-# GPU proving dependencies
-wrapper_prover = { package = "zksync-wrapper-prover", version = "=0.152.10" }
-shivini = "=0.152.10"
-boojum-cuda = "=0.152.10"
->>>>>>> c916797d
 
 # Core workspace dependencies
 zksync_multivm = { version = "=26.1.0-non-semver-compat", path = "../core/lib/multivm" }
