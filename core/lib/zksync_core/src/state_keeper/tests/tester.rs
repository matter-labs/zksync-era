use std::{
    collections::{HashMap, HashSet, VecDeque},
    convert::TryInto,
    fmt,
    sync::Arc,
    time::{Duration, Instant},
};

use async_trait::async_trait;
use multivm::{
    interface::{
        ExecutionResult, FinishedL1Batch, L1BatchEnv, L2BlockEnv, SystemEnv, TxExecutionMode,
        VmExecutionResultAndLogs,
    },
    vm_latest::constants::BLOCK_GAS_LIMIT,
};
use tokio::sync::{mpsc, watch};
use zksync_types::{
    block::MiniblockExecutionData, fee_model::BatchFeeInput, protocol_version::ProtocolUpgradeTx,
    witness_block_state::WitnessBlockState, Address, L1BatchNumber, L2ChainId, MiniblockNumber,
    ProtocolVersionId, Transaction, H256,
};

use crate::{
    state_keeper::{
        batch_executor::{BatchExecutor, BatchExecutorHandle, Command, TxExecutionResult},
        io::{MiniblockParams, PendingBatchData, StateKeeperIO},
        seal_criteria::{IoSealCriteria, SequencerSealer},
        tests::{default_l1_batch_env, default_vm_block_result, BASE_SYSTEM_CONTRACTS},
        types::ExecutionMetricsForCriteria,
        updates::UpdatesManager,
        ZkSyncStateKeeper,
    },
    utils::testonly::create_l2_transaction,
};

const FEE_ACCOUNT: Address = Address::repeat_byte(0x11);

/// Main entry for writing tests for the state keeper.
/// Represents a planned sequence of actions that would happen with the state keeper.
/// We defined a scenario by telling *exactly* what we expect to happen, and then launch the state keeper.
/// While state keeper progresses over the planned transactions, `TestScenario` makes sure that every action happens
/// according to the scenario.
///
/// Every action requires a description: since in most scenarios there will be a lot of similar actions (e.g. `next_tx`
/// or `seal_miniblock`) it helps to see which action *exactly* caused a test failure. It's recommended to write
/// descriptions that are not only unique, but also will explain *why* we expected this action to happen. This way,
/// it would be easier for developer to find the problem.
///
/// See any test in the `mod.rs` file to get a visual example.
pub(crate) struct TestScenario {
    actions: VecDeque<ScenarioItem>,
    pending_batch: Option<PendingBatchData>,
    l1_batch_seal_fn: Box<SealFn>,
    miniblock_seal_fn: Box<SealFn>,
}

type SealFn = dyn FnMut(&UpdatesManager) -> bool + Send;

impl fmt::Debug for TestScenario {
    fn fmt(&self, formatter: &mut fmt::Formatter<'_>) -> fmt::Result {
        formatter
            .debug_struct("TestScenario")
            .field("actions", &self.actions)
            .field("pending_batch", &self.pending_batch)
            .finish_non_exhaustive()
    }
}

impl TestScenario {
    pub(crate) fn new() -> Self {
        Self {
            actions: VecDeque::new(),
            pending_batch: None,
            l1_batch_seal_fn: Box::new(|_| false),
            miniblock_seal_fn: Box::new(|_| false),
        }
    }

    /// Adds a pending batch data that would be fed into the state keeper.
    /// Note that during processing pending batch, state keeper do *not* call `seal_miniblock` method on the IO (since
    /// it only recovers the temporary state).
    pub(crate) fn load_pending_batch(mut self, pending_batch: PendingBatchData) -> Self {
        self.pending_batch = Some(pending_batch);
        self
    }

    /// Configures scenario to repeatedly return `None` to tx requests until the next action from the scenario happens.
    pub(crate) fn no_txs_until_next_action(mut self, description: &'static str) -> Self {
        self.actions
            .push_back(ScenarioItem::NoTxsUntilNextAction(description));
        self
    }

    /// Increments protocol version returned by IO.
    pub(crate) fn increment_protocol_version(mut self, description: &'static str) -> Self {
        self.actions
            .push_back(ScenarioItem::IncrementProtocolVersion(description));
        self
    }

    /// Expect the state keeper to request a transaction from IO.
    /// Adds both a transaction and an outcome of this transaction (that would be returned to the state keeper from the
    /// batch executor).
    pub(crate) fn next_tx(
        mut self,
        description: &'static str,
        tx: Transaction,
        result: TxExecutionResult,
    ) -> Self {
        self.actions
            .push_back(ScenarioItem::Tx(description, tx, result));
        self
    }

    /// Expect the state keeper to rollback the transaction (i.e. return to the mempool).
    pub(crate) fn tx_rollback(mut self, description: &'static str, tx: Transaction) -> Self {
        self.actions
            .push_back(ScenarioItem::Rollback(description, tx));
        self
    }

    /// Expect the state keeper to reject the transaction.
    /// `err` argument is an optional substring of the expected error message. If `None` is provided, any rejection
    /// would work. If `Some` is provided, rejection reason would be checked against the provided substring.
    pub(crate) fn tx_rejected(
        mut self,
        description: &'static str,
        tx: Transaction,
        err: Option<String>,
    ) -> Self {
        self.actions
            .push_back(ScenarioItem::Reject(description, tx, err));
        self
    }

    /// Expects the miniblock to be sealed.
    pub(crate) fn miniblock_sealed(mut self, description: &'static str) -> Self {
        self.actions
            .push_back(ScenarioItem::MiniblockSeal(description, None));
        self
    }

    /// Expects the miniblock to be sealed.
    /// Accepts a function that would be given access to the received miniblock seal params, which can implement
    /// additional assertions on the sealed miniblock.
    pub(crate) fn miniblock_sealed_with<F: FnOnce(&UpdatesManager) + Send + 'static>(
        mut self,
        description: &'static str,
        f: F,
    ) -> Self {
        self.actions
            .push_back(ScenarioItem::MiniblockSeal(description, Some(Box::new(f))));
        self
    }

    /// Expects the batch to be sealed.
    pub(crate) fn batch_sealed(mut self, description: &'static str) -> Self {
        self.actions
            .push_back(ScenarioItem::BatchSeal(description, None));
        self
    }

    /// Expects the batch to be sealed.
    /// Accepts a function that would be given access to the received batch seal params, which can implement
    /// additional assertions on the sealed batch.
    pub(crate) fn batch_sealed_with<F>(mut self, description: &'static str, f: F) -> Self
    where
        F: FnOnce(&VmExecutionResultAndLogs, &UpdatesManager, &L1BatchEnv) + Send + 'static,
    {
        self.actions
            .push_back(ScenarioItem::BatchSeal(description, Some(Box::new(f))));
        self
    }

    pub(crate) fn seal_l1_batch_when<F>(mut self, seal_fn: F) -> Self
    where
        F: FnMut(&UpdatesManager) -> bool + Send + 'static,
    {
        self.l1_batch_seal_fn = Box::new(seal_fn);
        self
    }

    pub(crate) fn seal_miniblock_when<F>(mut self, seal_fn: F) -> Self
    where
        F: FnMut(&UpdatesManager) -> bool + Send + 'static,
    {
        self.miniblock_seal_fn = Box::new(seal_fn);
        self
    }

    /// Launches the test.
    /// Provided `SealManager` is expected to be externally configured to adhere the written scenario logic.
    pub(crate) async fn run(self, sealer: SequencerSealer) {
        assert!(!self.actions.is_empty(), "Test scenario can't be empty");

        let batch_executor_base = TestBatchExecutorBuilder::new(&self);
        let (stop_sender, stop_receiver) = watch::channel(false);
        let io = TestIO::new(stop_sender, self);
        let sk = ZkSyncStateKeeper::new(
            stop_receiver,
            Box::new(io),
            Box::new(batch_executor_base),
            Arc::new(sealer),
        );
        let sk_thread = tokio::spawn(sk.run());

        // We must assume that *theoretically* state keeper may ignore the stop signal from IO once scenario is
        // completed, so we spawn it in a separate thread to not get test stuck.
        let hard_timeout = Duration::from_secs(60);
        let poll_interval = Duration::from_millis(50);
        let start = Instant::now();
        while start.elapsed() <= hard_timeout {
            if sk_thread.is_finished() {
                sk_thread
                    .await
                    .unwrap_or_else(|_| panic!("State keeper thread panicked"))
                    .unwrap();
                return;
            }
            tokio::time::sleep(poll_interval).await;
        }
        panic!("State keeper test did not exit until the hard timeout, probably it got stuck");
    }
}

/// Creates a random transaction. Provided tx number would be used as a transaction hash,
/// so it's easier to understand which transaction caused test to fail.
pub(crate) fn random_tx(tx_number: u64) -> Transaction {
    let mut tx = create_l2_transaction(10, 100);
    // Set the `tx_number` as tx hash so if transaction causes problems,
    // it'll be easier to understand which one.
    tx.set_input(H256::random().0.to_vec(), H256::from_low_u64_be(tx_number));
    tx.into()
}

/// Creates a random protocol upgrade transaction. Provided tx number would be used as a transaction hash,
/// so it's easier to understand which transaction caused test to fail.
pub(crate) fn random_upgrade_tx(tx_number: u64) -> ProtocolUpgradeTx {
    let mut tx = ProtocolUpgradeTx {
        execute: Default::default(),
        common_data: Default::default(),
        received_timestamp_ms: 0,
    };
    tx.common_data.canonical_tx_hash = H256::from_low_u64_be(tx_number);
    tx
}

/// Creates a `TxExecutionResult` object denoting a successful tx execution.
pub(crate) fn successful_exec() -> TxExecutionResult {
    TxExecutionResult::Success {
        tx_result: Box::new(VmExecutionResultAndLogs {
            result: ExecutionResult::Success { output: vec![] },
            logs: Default::default(),
            statistics: Default::default(),
            refunds: Default::default(),
        }),
        tx_metrics: Box::new(ExecutionMetricsForCriteria {
            l1_gas: Default::default(),
            execution_metrics: Default::default(),
        }),
        bootloader_dry_run_metrics: Box::new(ExecutionMetricsForCriteria {
            l1_gas: Default::default(),
            execution_metrics: Default::default(),
        }),
        bootloader_dry_run_result: Box::new(VmExecutionResultAndLogs {
            result: ExecutionResult::Success { output: vec![] },
            logs: Default::default(),
            statistics: Default::default(),
            refunds: Default::default(),
        }),
        compressed_bytecodes: vec![],
        call_tracer_result: vec![],
        gas_remaining: Default::default(),
    }
}

/// Creates a `TxExecutionResult` object denoting a successful tx execution with the given execution metrics.
pub(crate) fn successful_exec_with_metrics(
    tx_metrics: ExecutionMetricsForCriteria,
) -> TxExecutionResult {
    TxExecutionResult::Success {
        tx_result: Box::new(VmExecutionResultAndLogs {
            result: ExecutionResult::Success { output: vec![] },
            logs: Default::default(),
            statistics: Default::default(),
            refunds: Default::default(),
        }),
        tx_metrics: Box::new(tx_metrics),
        bootloader_dry_run_metrics: Box::new(ExecutionMetricsForCriteria {
            l1_gas: Default::default(),
            execution_metrics: Default::default(),
        }),
        bootloader_dry_run_result: Box::new(VmExecutionResultAndLogs {
            result: ExecutionResult::Success { output: vec![] },
            logs: Default::default(),
            statistics: Default::default(),
            refunds: Default::default(),
        }),
        compressed_bytecodes: vec![],
        call_tracer_result: vec![],
        gas_remaining: Default::default(),
    }
}

/// Creates a `TxExecutionResult` object denoting a tx that was rejected.
pub(crate) fn rejected_exec() -> TxExecutionResult {
    TxExecutionResult::RejectedByVm {
        reason: multivm::interface::Halt::InnerTxError,
    }
}

/// Creates a `TxExecutionResult` object denoting a transaction that was executed, but caused a bootloader tip out of
/// gas error.
pub(crate) fn bootloader_tip_out_of_gas() -> TxExecutionResult {
    TxExecutionResult::BootloaderOutOfGasForBlockTip
}

/// Creates a mock `PendingBatchData` object containing the provided sequence of miniblocks.
pub(crate) fn pending_batch_data(
    pending_miniblocks: Vec<MiniblockExecutionData>,
) -> PendingBatchData {
    PendingBatchData {
        l1_batch_env: default_l1_batch_env(1, 1, FEE_ACCOUNT),
        system_env: SystemEnv {
            zk_porter_available: false,
            version: ProtocolVersionId::latest(),
            base_system_smart_contracts: BASE_SYSTEM_CONTRACTS.clone(),
            gas_limit: BLOCK_GAS_LIMIT,
            execution_mode: TxExecutionMode::VerifyExecute,
            default_validation_computational_gas_limit: BLOCK_GAS_LIMIT,
            chain_id: L2ChainId::from(270),
        },
        pending_miniblocks,
    }
}

#[allow(clippy::type_complexity, clippy::large_enum_variant)] // It's OK for tests.
enum ScenarioItem {
    /// Configures scenario to repeatedly return `None` to tx requests until the next action from the scenario happens.
    NoTxsUntilNextAction(&'static str),
    /// Increments protocol version in IO state.
    IncrementProtocolVersion(&'static str),
    Tx(&'static str, Transaction, TxExecutionResult),
    Rollback(&'static str, Transaction),
    Reject(&'static str, Transaction, Option<String>),
    MiniblockSeal(
        &'static str,
        Option<Box<dyn FnOnce(&UpdatesManager) + Send>>,
    ),
    BatchSeal(
        &'static str,
        Option<Box<dyn FnOnce(&VmExecutionResultAndLogs, &UpdatesManager, &L1BatchEnv) + Send>>,
    ),
}

impl std::fmt::Debug for ScenarioItem {
    fn fmt(&self, f: &mut std::fmt::Formatter<'_>) -> std::fmt::Result {
        match self {
            Self::NoTxsUntilNextAction(descr) => {
                f.debug_tuple("NoTxsUntilNextAction").field(descr).finish()
            }
            Self::IncrementProtocolVersion(descr) => f
                .debug_tuple("IncrementProtocolVersion")
                .field(descr)
                .finish(),
            Self::Tx(descr, tx, result) => f
                .debug_tuple("Tx")
                .field(descr)
                .field(tx)
                .field(result)
                .finish(),
            Self::Rollback(descr, tx) => f.debug_tuple("Rollback").field(descr).field(tx).finish(),
            Self::Reject(descr, tx, err) => f
                .debug_tuple("Reject")
                .field(descr)
                .field(tx)
                .field(err)
                .finish(),
            Self::MiniblockSeal(descr, _) => f.debug_tuple("MiniblockSeal").field(descr).finish(),
            Self::BatchSeal(descr, _) => f.debug_tuple("BatchSeal").field(descr).finish(),
        }
    }
}

type ExpectedTransactions = VecDeque<HashMap<H256, VecDeque<TxExecutionResult>>>;

#[derive(Debug, Default)]
pub(crate) struct TestBatchExecutorBuilder {
    /// Sequence of known transaction execution results per batch.
    /// We need to store txs for each batch separately, since the same transaction
    /// can be executed in several batches (e.g. after an `ExcludeAndSeal` rollback).
    /// When initializing each batch, we will `pop_front` known txs for the corresponding executor.
    txs: ExpectedTransactions,
    /// Set of transactions that would be rolled back at least once.
    rollback_set: HashSet<H256>,
}

impl TestBatchExecutorBuilder {
    pub(super) fn new(scenario: &TestScenario) -> Self {
        let mut txs = VecDeque::new();
        let mut batch_txs = HashMap::new();
        let mut rollback_set = HashSet::new();

        // Insert data about the pending batch, if it exists.
        // All the txs from the pending batch must succeed.
        if let Some(pending_batch) = &scenario.pending_batch {
            for tx in pending_batch
                .pending_miniblocks
                .iter()
                .flat_map(|miniblock| &miniblock.txs)
            {
                batch_txs.insert(tx.hash(), vec![successful_exec()].into());
            }
        }

        // Go through scenario and collect per-batch transactions and the overall rollback set.
        for item in &scenario.actions {
            match item {
                ScenarioItem::Tx(_, tx, result) => {
                    batch_txs
                        .entry(tx.hash())
                        .and_modify(|txs: &mut VecDeque<TxExecutionResult>| {
                            txs.push_back(result.clone())
                        })
                        .or_insert_with(|| {
                            let mut txs = VecDeque::with_capacity(1);
                            txs.push_back(result.clone());
                            txs
                        });
                }
                ScenarioItem::Rollback(_, tx) => {
                    rollback_set.insert(tx.hash());
                }
                ScenarioItem::Reject(_, tx, _) => {
                    rollback_set.insert(tx.hash());
                }
                ScenarioItem::BatchSeal(_, _) => txs.push_back(std::mem::take(&mut batch_txs)),
                _ => {}
            }
        }

        // Some batch seal may not be included into scenario, dump such txs if they exist.
        if !batch_txs.is_empty() {
            txs.push_back(std::mem::take(&mut batch_txs));
        }
        // After sealing the batch, state keeper initialized a new one, so we need to create an empty set
        // for the initialization of the "next-to-last" batch.
        txs.push_back(HashMap::default());

        Self { txs, rollback_set }
    }

    /// Adds successful transactions to be executed in a single L1 batch.
    pub(crate) fn push_successful_transactions(&mut self, tx_hashes: &[H256]) {
        let txs = tx_hashes
            .iter()
            .copied()
            .map(|tx_hash| (tx_hash, VecDeque::from([successful_exec()])));
        self.txs.push_back(txs.collect());
    }
}

#[async_trait]
impl BatchExecutor for TestBatchExecutorBuilder {
    async fn init_batch(
        &mut self,
        _l1batch_params: L1BatchEnv,
        _system_env: SystemEnv,
        _stop_receiver: &watch::Receiver<bool>,
    ) -> Option<BatchExecutorHandle> {
        let (commands_sender, commands_receiver) = mpsc::channel(1);

        let executor = TestBatchExecutor::new(
            commands_receiver,
            self.txs.pop_front().unwrap(),
            self.rollback_set.clone(),
        );
        let handle = tokio::task::spawn_blocking(move || executor.run());

        Some(BatchExecutorHandle::from_raw(handle, commands_sender))
    }
}

#[derive(Debug)]
pub(super) struct TestBatchExecutor {
    commands: mpsc::Receiver<Command>,
    /// Mapping tx -> response.
    /// The same transaction can be executed several times, so we use a sequence of responses and consume them by one.
    txs: HashMap<H256, VecDeque<TxExecutionResult>>,
    /// Set of transactions that are expected to be rolled back.
    rollback_set: HashSet<H256>,
    /// Last executed tx hash.
    last_tx: H256,
}

impl TestBatchExecutor {
    pub(super) fn new(
        commands: mpsc::Receiver<Command>,
        txs: HashMap<H256, VecDeque<TxExecutionResult>>,
        rollback_set: HashSet<H256>,
    ) -> Self {
        Self {
            commands,
            txs,
            rollback_set,
            last_tx: H256::default(), // We don't expect rollbacks until the first tx is executed.
        }
    }

    pub(super) fn run(mut self) {
        while let Some(cmd) = self.commands.blocking_recv() {
            match cmd {
                Command::ExecuteTx(tx, resp) => {
                    let result = self
                        .txs
                        .get_mut(&tx.hash())
                        .unwrap()
                        .pop_front()
                        .unwrap_or_else(|| {
                            panic!(
                                "Received a request to execute an unknown transaction: {:?}",
                                tx
                            )
                        });
                    resp.send(result).unwrap();
                    self.last_tx = tx.hash();
                }
                Command::StartNextMiniblock(_, resp) => {
                    resp.send(()).unwrap();
                }
                Command::RollbackLastTx(resp) => {
                    // This is an additional safety check: IO would check that every rollback is included in the
                    // test scenario, but here we want to additionally check that each such request goes to the
                    // the batch executor as well.
                    if !self.rollback_set.contains(&self.last_tx) {
                        // Request to rollback an unexpected tx.
                        panic!(
                            "Received a request to rollback an unexpected tx. Last executed tx: {:?}",
                            self.last_tx
                        )
                    }
                    resp.send(()).unwrap();
                    // It's OK to not update `last_executed_tx`, since state keeper never should rollback more than 1
                    // tx in a row, and it's going to cause a panic anyway.
                }
                Command::FinishBatch(resp) => {
                    // Blanket result, it doesn't really matter.
                    resp.send((default_vm_block_result(), None)).unwrap();
                    return;
                }
            }
        }
    }
}

#[derive(Debug)]
pub(super) struct TestIO {
    stop_sender: watch::Sender<bool>,
    batch_number: L1BatchNumber,
    timestamp: u64,
    fee_input: BatchFeeInput,
    miniblock_number: MiniblockNumber,
    fee_account: Address,
    scenario: TestScenario,
    /// Internal flag that is being set if scenario was configured to return `None` to all the transaction
    /// requests until some other action happens.
    skipping_txs: bool,
    protocol_version: ProtocolVersionId,
    previous_batch_protocol_version: ProtocolVersionId,
    protocol_upgrade_txs: HashMap<ProtocolVersionId, ProtocolUpgradeTx>,
}

impl TestIO {
    pub(super) fn new(stop_sender: watch::Sender<bool>, scenario: TestScenario) -> Self {
        Self {
            stop_sender,
            batch_number: L1BatchNumber(1),
            timestamp: 1,
            fee_input: BatchFeeInput::default(),
            miniblock_number: MiniblockNumber(1),
            fee_account: FEE_ACCOUNT,
            scenario,
            skipping_txs: false,
            protocol_version: ProtocolVersionId::latest(),
            previous_batch_protocol_version: ProtocolVersionId::latest(),
            protocol_upgrade_txs: HashMap::default(),
        }
    }

    pub(super) fn add_upgrade_tx(&mut self, version: ProtocolVersionId, tx: ProtocolUpgradeTx) {
        self.protocol_upgrade_txs.insert(version, tx);
    }

    fn pop_next_item(&mut self, request: &str) -> ScenarioItem {
        if self.scenario.actions.is_empty() {
            panic!(
                "Test scenario is empty, but the following action was done by the state keeper: {}",
                request
            );
        }

        let action = self.scenario.actions.pop_front().unwrap();
        if matches!(action, ScenarioItem::NoTxsUntilNextAction(_)) {
            self.skipping_txs = true;
            // This is a mock item, so pop an actual one for the IO to process.
            return self.pop_next_item(request);
        }

        if matches!(action, ScenarioItem::IncrementProtocolVersion(_)) {
            self.protocol_version = (self.protocol_version as u16 + 1)
                .try_into()
                .expect("Cannot increment latest version");
            // This is a mock item, so pop an actual one for the IO to process.
            return self.pop_next_item(request);
        }

        // If that was a last action, tell the state keeper to stop after that.
        if self.scenario.actions.is_empty() {
            self.stop_sender.send(true).unwrap();
        }
        action
    }
}

impl IoSealCriteria for TestIO {
    fn should_seal_l1_batch_unconditionally(&mut self, manager: &UpdatesManager) -> bool {
        (self.scenario.l1_batch_seal_fn)(manager)
    }

    fn should_seal_miniblock(&mut self, manager: &UpdatesManager) -> bool {
        (self.scenario.miniblock_seal_fn)(manager)
    }
}

#[async_trait]
impl StateKeeperIO for TestIO {
    fn current_l1_batch_number(&self) -> L1BatchNumber {
        self.batch_number
    }

    fn current_miniblock_number(&self) -> MiniblockNumber {
        self.miniblock_number
    }

    async fn load_pending_batch(&mut self) -> anyhow::Result<Option<PendingBatchData>> {
        Ok(self.scenario.pending_batch.take())
    }

    async fn wait_for_new_batch_params(
        &mut self,
        _max_wait: Duration,
    ) -> anyhow::Result<Option<(SystemEnv, L1BatchEnv)>> {
        let first_miniblock_info = L2BlockEnv {
            number: self.miniblock_number.0,
            timestamp: self.timestamp,
            prev_block_hash: H256::zero(),
            max_virtual_blocks_to_create: 1,
        };
        Ok(Some((
            SystemEnv {
                zk_porter_available: false,
                version: self.protocol_version,
                base_system_smart_contracts: BASE_SYSTEM_CONTRACTS.clone(),
                gas_limit: BLOCK_GAS_LIMIT,
                execution_mode: TxExecutionMode::VerifyExecute,
                default_validation_computational_gas_limit: BLOCK_GAS_LIMIT,
                chain_id: L2ChainId::from(270),
            },
            L1BatchEnv {
                previous_batch_hash: Some(H256::zero()),
                number: self.batch_number,
                timestamp: self.timestamp,
                fee_input: self.fee_input,
                fee_account: self.fee_account,
                enforced_base_fee: None,
                first_l2_block: first_miniblock_info,
            },
        )))
    }

    async fn wait_for_new_miniblock_params(
        &mut self,
        _max_wait: Duration,
    ) -> anyhow::Result<Option<MiniblockParams>> {
        Ok(Some(MiniblockParams {
            timestamp: self.timestamp,
            // 1 is just a constant used for tests.
            virtual_blocks: 1,
        }))
    }

    async fn wait_for_next_tx(&mut self, max_wait: Duration) -> Option<Transaction> {
        let action = self.pop_next_item("wait_for_next_tx");

        // Check whether we should ignore tx requests.
        if self.skipping_txs {
            // As per expectation, we should provide a delay given by the state keeper.
            tokio::time::sleep(max_wait).await;
            // Return the action to the scenario as we don't use it.
            self.scenario.actions.push_front(action);
            return None;
        }

        // We shouldn't, process normally.
        let ScenarioItem::Tx(_, tx, _) = action else {
            panic!("Unexpected action: {:?}", action);
        };
        Some(tx)
    }

    async fn rollback(&mut self, tx: Transaction) {
        let action = self.pop_next_item("rollback");
        let ScenarioItem::Rollback(_, expected_tx) = action else {
            panic!("Unexpected action: {:?}", action);
        };
        assert_eq!(
            tx, expected_tx,
            "Incorrect transaction has been rolled back"
        );
        self.skipping_txs = false;
    }

    async fn reject(&mut self, tx: &Transaction, error: &str) -> anyhow::Result<()> {
        let action = self.pop_next_item("reject");
        let ScenarioItem::Reject(_, expected_tx, expected_err) = action else {
            panic!("Unexpected action: {:?}", action);
        };
        assert_eq!(tx, &expected_tx, "Incorrect transaction has been rejected");
        if let Some(expected_err) = expected_err {
            assert!(
                error.contains(&expected_err),
                "Transaction was rejected with an unexpected error. Expected part was {}, but the actual error was {}",
                expected_err,
                error
            );
        }
        self.skipping_txs = false;
        Ok(())
    }

    async fn seal_miniblock(&mut self, updates_manager: &UpdatesManager) {
        let action = self.pop_next_item("seal_miniblock");
        let ScenarioItem::MiniblockSeal(_, check_fn) = action else {
            panic!("Unexpected action: {:?}", action);
        };
        if let Some(check_fn) = check_fn {
            check_fn(updates_manager);
        }
        self.miniblock_number += 1;
        self.timestamp += 1;
        self.skipping_txs = false;
    }

    async fn seal_l1_batch(
        &mut self,
        _witness_block_state: Option<WitnessBlockState>,
        updates_manager: UpdatesManager,
        l1_batch_env: &L1BatchEnv,
        finished_batch: FinishedL1Batch,
    ) -> anyhow::Result<()> {
        let action = self.pop_next_item("seal_l1_batch");
        let ScenarioItem::BatchSeal(_, check_fn) = action else {
            anyhow::bail!("Unexpected action: {:?}", action);
        };
        if let Some(check_fn) = check_fn {
            check_fn(
                &finished_batch.block_tip_execution_result,
                &updates_manager,
                l1_batch_env,
            );
        }

        self.miniblock_number += 1; // Seal the fictive miniblock.
        self.batch_number += 1;
        self.previous_batch_protocol_version = self.protocol_version;
        self.timestamp += 1;
        self.skipping_txs = false;
        Ok(())
    }

    async fn load_previous_batch_version_id(&mut self) -> anyhow::Result<ProtocolVersionId> {
        Ok(self.previous_batch_protocol_version)
    }

    async fn load_upgrade_tx(
        &mut self,
<<<<<<< HEAD
        _version_id: ProtocolVersionId,
    ) -> anyhow::Result<Option<ProtocolUpgradeTx>> {
        Ok(None)
=======
        version_id: ProtocolVersionId,
    ) -> Option<ProtocolUpgradeTx> {
        self.protocol_upgrade_txs.get(&version_id).cloned()
>>>>>>> 2a766a75
    }
}

/// `BatchExecutor` which doesn't check anything at all. Accepts all transactions.
// FIXME: move to `utils`?
#[derive(Debug)]
pub(crate) struct MockBatchExecutor;

#[async_trait]
impl BatchExecutor for MockBatchExecutor {
    async fn init_batch(
        &mut self,
        _l1batch_params: L1BatchEnv,
        _system_env: SystemEnv,
        _stop_receiver: &watch::Receiver<bool>,
    ) -> Option<BatchExecutorHandle> {
        let (send, recv) = mpsc::channel(1);
        let handle = tokio::task::spawn(async {
            let mut recv = recv;
            while let Some(cmd) = recv.recv().await {
                match cmd {
                    Command::ExecuteTx(_, resp) => resp.send(successful_exec()).unwrap(),
                    Command::StartNextMiniblock(_, resp) => resp.send(()).unwrap(),
                    Command::RollbackLastTx(_) => panic!("unexpected rollback"),
                    Command::FinishBatch(resp) => {
                        // Blanket result, it doesn't really matter.
                        resp.send((default_vm_block_result(), None)).unwrap();
                        return;
                    }
                }
            }
        });
        Some(BatchExecutorHandle::from_raw(handle, send))
    }
}<|MERGE_RESOLUTION|>--- conflicted
+++ resolved
@@ -785,15 +785,9 @@
 
     async fn load_upgrade_tx(
         &mut self,
-<<<<<<< HEAD
-        _version_id: ProtocolVersionId,
+        version_id: ProtocolVersionId,
     ) -> anyhow::Result<Option<ProtocolUpgradeTx>> {
-        Ok(None)
-=======
-        version_id: ProtocolVersionId,
-    ) -> Option<ProtocolUpgradeTx> {
-        self.protocol_upgrade_txs.get(&version_id).cloned()
->>>>>>> 2a766a75
+        Ok(self.protocol_upgrade_txs.get(&version_id).cloned())
     }
 }
 
