use std::{
    convert::{TryFrom, TryInto},
    fmt,
    num::ParseIntError,
    ops::{Add, Deref, DerefMut, Sub},
    str::FromStr,
};

use num_enum::TryFromPrimitive;
use serde::{Deserialize, Serialize};
use serde_with::{DeserializeFromStr, SerializeDisplay};

use crate::{
    ethabi::Token,
    vm::VmVersion,
    web3::contract::{Detokenize, Error},
    H256, U256,
};

pub const PACKED_SEMVER_MINOR_OFFSET: u32 = 32;
pub const PACKED_SEMVER_MINOR_MASK: u32 = 0xFFFF;

/// `ProtocolVersionId` is a unique identifier of the protocol version.
///
/// Note, that it is an identifier of the `minor` semver version of the protocol, with
/// the `major` version being `0`. Also, the protocol version on the contracts may contain
/// potential minor versions, that may have different contract behavior (e.g. Verifier), but it should not
/// impact the users.
#[repr(u16)]
#[derive(
    Debug,
    Clone,
    Copy,
    PartialEq,
    Eq,
    PartialOrd,
    Ord,
    Hash,
    TryFromPrimitive,
    Serialize,
    Deserialize,
)]
pub enum ProtocolVersionId {
    Version0 = 0,
    Version1,
    Version2,
    Version3,
    Version4,
    Version5,
    Version6,
    Version7,
    Version8,
    Version9,
    Version10,
    Version11,
    Version12,
    Version13,
    Version14,
    Version15,
    Version16,
    Version17,
    Version18,
    Version19,
    Version20,
    Version21,
    Version22,
    // Version `23` is only present on the internal staging networks.
    // All the user-facing environments were switched from 22 to 24 right away.
    Version23,
    Version24,
    Version25,
    Version26,
    Version27,
    Version28,
    Version29,
    // Version `30` was skipped as an Era upgrade due to version clash with ZKsync OS.
    Version30,
    Version31,
<<<<<<< HEAD
=======
    // Speculative next protocol version for the upgrade integration tests etc.
>>>>>>> b399f8b3
    Version32,
}

impl ProtocolVersionId {
    pub const fn latest() -> Self {
        Self::Version31
    }

    pub const fn next() -> Self {
        Self::Version32
    }

    pub fn try_from_packed_semver(packed_semver: U256) -> Result<Self, String> {
        ProtocolSemanticVersion::try_from_packed(packed_semver).map(|p| p.minor)
    }

    pub fn into_packed_semver_with_patch(self, patch: usize) -> U256 {
        let minor = U256::from(self as u16);
        let patch = U256::from(patch as u32);

        (minor << U256::from(PACKED_SEMVER_MINOR_OFFSET)) | patch
    }

    /// Returns VM version to be used by API for this protocol version.
    /// We temporary support only two latest VM versions for API.
    pub fn into_api_vm_version(self) -> VmVersion {
        match self {
            ProtocolVersionId::Version0 => VmVersion::Vm1_3_2,
            ProtocolVersionId::Version1 => VmVersion::Vm1_3_2,
            ProtocolVersionId::Version2 => VmVersion::Vm1_3_2,
            ProtocolVersionId::Version3 => VmVersion::Vm1_3_2,
            ProtocolVersionId::Version4 => VmVersion::Vm1_3_2,
            ProtocolVersionId::Version5 => VmVersion::Vm1_3_2,
            ProtocolVersionId::Version6 => VmVersion::Vm1_3_2,
            ProtocolVersionId::Version7 => VmVersion::Vm1_3_2,
            ProtocolVersionId::Version8 => VmVersion::Vm1_3_2,
            ProtocolVersionId::Version9 => VmVersion::Vm1_3_2,
            ProtocolVersionId::Version10 => VmVersion::Vm1_3_2,
            ProtocolVersionId::Version11 => VmVersion::Vm1_3_2,
            ProtocolVersionId::Version12 => VmVersion::Vm1_3_2,
            ProtocolVersionId::Version13 => VmVersion::VmVirtualBlocks,
            ProtocolVersionId::Version14 => VmVersion::VmVirtualBlocks,
            ProtocolVersionId::Version15 => VmVersion::VmVirtualBlocks,
            ProtocolVersionId::Version16 => VmVersion::VmVirtualBlocksRefundsEnhancement,
            ProtocolVersionId::Version17 => VmVersion::VmVirtualBlocksRefundsEnhancement,
            ProtocolVersionId::Version18 => VmVersion::VmBoojumIntegration,
            ProtocolVersionId::Version19 => VmVersion::VmBoojumIntegration,
            ProtocolVersionId::Version20 => VmVersion::Vm1_4_1,
            ProtocolVersionId::Version21 => VmVersion::Vm1_4_2,
            ProtocolVersionId::Version22 => VmVersion::Vm1_4_2,
            ProtocolVersionId::Version23 => VmVersion::Vm1_5_0SmallBootloaderMemory,
            ProtocolVersionId::Version24 => VmVersion::Vm1_5_0IncreasedBootloaderMemory,
            ProtocolVersionId::Version25 => VmVersion::Vm1_5_0IncreasedBootloaderMemory,
            ProtocolVersionId::Version26 => VmVersion::VmGateway,
            ProtocolVersionId::Version27 => VmVersion::VmEvmEmulator,
            ProtocolVersionId::Version28 => VmVersion::VmEcPrecompiles,
            ProtocolVersionId::Version29 => VmVersion::VmInterop,
<<<<<<< HEAD
            ProtocolVersionId::Version30 => VmVersion::VmInterop,
            // Note V30 is only present on zksync os
=======
            ProtocolVersionId::Version30 => VmVersion::VmMediumInterop,
>>>>>>> b399f8b3
            ProtocolVersionId::Version31 => VmVersion::VmMediumInterop,
            // Speculative VM version for the next protocol version to be used in the upgrade integration test etc.
            ProtocolVersionId::Version32 => VmVersion::VmMediumInterop,
        }
    }

    // It is possible that some external nodes do not store protocol versions for versions below 9.
    // That's why we assume that whenever a protocol version is not present, version 9 is to be used.
    pub fn last_potentially_undefined() -> Self {
        Self::Version9
    }

    pub fn is_pre_boojum(&self) -> bool {
        self <= &Self::Version17
    }

    pub fn is_pre_shared_bridge(&self) -> bool {
        self <= &Self::Version22
    }

    pub fn is_pre_gateway(&self) -> bool {
        self < &Self::gateway_upgrade()
    }

    pub fn is_post_gateway(&self) -> bool {
        self >= &Self::gateway_upgrade()
    }

    pub fn is_pre_fflonk(&self) -> bool {
        self < &Self::Version27
    }

    pub fn is_post_fflonk(&self) -> bool {
        self >= &Self::Version27
    }

    pub fn is_pre_interop_fast_blocks(&self) -> bool {
        self < &Self::Version29
    }

    pub fn is_pre_medium_interop(&self) -> bool {
        self < &Self::Version31
    }

    pub fn is_1_4_0(&self) -> bool {
        self >= &ProtocolVersionId::Version18 && self < &ProtocolVersionId::Version20
    }

    pub fn is_1_4_1(&self) -> bool {
        self == &ProtocolVersionId::Version20
    }

    pub fn is_pre_1_4_1(&self) -> bool {
        self < &ProtocolVersionId::Version20
    }

    pub fn is_post_1_4_1(&self) -> bool {
        self >= &ProtocolVersionId::Version20
    }

    pub fn is_post_1_4_2(&self) -> bool {
        self >= &ProtocolVersionId::Version21
    }

    pub fn is_pre_1_4_2(&self) -> bool {
        self < &ProtocolVersionId::Version21
    }

    pub fn is_1_4_2(&self) -> bool {
        self == &ProtocolVersionId::Version21 || self == &ProtocolVersionId::Version22
    }

    pub fn is_pre_1_5_0(&self) -> bool {
        self < &ProtocolVersionId::Version23
    }

    pub fn is_post_1_5_0(&self) -> bool {
        self >= &ProtocolVersionId::Version23
    }

    pub const fn gateway_upgrade() -> Self {
        ProtocolVersionId::Version26
    }
}

impl Default for ProtocolVersionId {
    fn default() -> Self {
        Self::latest()
    }
}

impl fmt::Display for ProtocolVersionId {
    fn fmt(&self, f: &mut fmt::Formatter) -> fmt::Result {
        write!(f, "{}", *self as u16)
    }
}

impl TryFrom<U256> for ProtocolVersionId {
    type Error = String;

    fn try_from(value: U256) -> Result<Self, Self::Error> {
        if value > U256::from(u16::MAX) {
            Err(format!("unknown protocol version ID: {}", value))
        } else {
            (value.as_u32() as u16)
                .try_into()
                .map_err(|_| format!("unknown protocol version ID: {}", value))
        }
    }
}

#[derive(Debug, Clone, Copy, Default, Eq, PartialEq, Serialize, Deserialize)]
pub struct VerifierParams {
    pub recursion_node_level_vk_hash: H256,
    pub recursion_leaf_level_vk_hash: H256,
    pub recursion_circuits_set_vks_hash: H256,
}

impl Detokenize for VerifierParams {
    fn from_tokens(tokens: Vec<Token>) -> Result<Self, Error> {
        if tokens.len() != 1 {
            return Err(Error::InvalidOutputType(format!(
                "expected single token, got {tokens:?}"
            )));
        }

        let tokens = match tokens[0].clone() {
            Token::Tuple(tokens) => tokens,
            other => {
                return Err(Error::InvalidOutputType(format!(
                    "expected a tuple, got {other:?}"
                )));
            }
        };

        let vks_vec: Vec<H256> = tokens
            .into_iter()
            .map(|token| H256::from_slice(&token.into_fixed_bytes().unwrap()))
            .collect();
        Ok(VerifierParams {
            recursion_node_level_vk_hash: vks_vec[0],
            recursion_leaf_level_vk_hash: vks_vec[1],
            recursion_circuits_set_vks_hash: vks_vec[2],
        })
    }
}

#[derive(Debug, Clone, Copy, Default, Eq, PartialEq, Serialize, Deserialize)]
pub struct L1VerifierConfig {
    // Rename is required to not introduce breaking changes in the API for existing clients.
    #[serde(
        alias = "recursion_scheduler_level_vk_hash",
        rename(serialize = "recursion_scheduler_level_vk_hash")
    )]
    pub snark_wrapper_vk_hash: H256,
    pub fflonk_snark_wrapper_vk_hash: Option<H256>,
}

impl From<ProtocolVersionId> for VmVersion {
    fn from(value: ProtocolVersionId) -> Self {
        match value {
            ProtocolVersionId::Version0 => VmVersion::M5WithoutRefunds,
            ProtocolVersionId::Version1 => VmVersion::M5WithoutRefunds,
            ProtocolVersionId::Version2 => VmVersion::M5WithRefunds,
            ProtocolVersionId::Version3 => VmVersion::M5WithRefunds,
            ProtocolVersionId::Version4 => VmVersion::M6Initial,
            ProtocolVersionId::Version5 => VmVersion::M6BugWithCompressionFixed,
            ProtocolVersionId::Version6 => VmVersion::M6BugWithCompressionFixed,
            ProtocolVersionId::Version7 => VmVersion::Vm1_3_2,
            ProtocolVersionId::Version8 => VmVersion::Vm1_3_2,
            ProtocolVersionId::Version9 => VmVersion::Vm1_3_2,
            ProtocolVersionId::Version10 => VmVersion::Vm1_3_2,
            ProtocolVersionId::Version11 => VmVersion::Vm1_3_2,
            ProtocolVersionId::Version12 => VmVersion::Vm1_3_2,
            ProtocolVersionId::Version13 => VmVersion::VmVirtualBlocks,
            ProtocolVersionId::Version14 => VmVersion::VmVirtualBlocks,
            ProtocolVersionId::Version15 => VmVersion::VmVirtualBlocks,
            ProtocolVersionId::Version16 => VmVersion::VmVirtualBlocksRefundsEnhancement,
            ProtocolVersionId::Version17 => VmVersion::VmVirtualBlocksRefundsEnhancement,
            ProtocolVersionId::Version18 => VmVersion::VmBoojumIntegration,
            ProtocolVersionId::Version19 => VmVersion::VmBoojumIntegration,
            ProtocolVersionId::Version20 => VmVersion::Vm1_4_1,
            ProtocolVersionId::Version21 => VmVersion::Vm1_4_2,
            ProtocolVersionId::Version22 => VmVersion::Vm1_4_2,
            ProtocolVersionId::Version23 => VmVersion::Vm1_5_0SmallBootloaderMemory,
            ProtocolVersionId::Version24 => VmVersion::Vm1_5_0IncreasedBootloaderMemory,
            ProtocolVersionId::Version25 => VmVersion::Vm1_5_0IncreasedBootloaderMemory,
            ProtocolVersionId::Version26 => VmVersion::VmGateway,
            ProtocolVersionId::Version27 => VmVersion::VmEvmEmulator,
            ProtocolVersionId::Version28 => VmVersion::VmEcPrecompiles,
            ProtocolVersionId::Version29 => VmVersion::VmInterop,
<<<<<<< HEAD
            ProtocolVersionId::Version30 => VmVersion::VmInterop,
=======
            ProtocolVersionId::Version30 => VmVersion::VmMediumInterop,
>>>>>>> b399f8b3
            ProtocolVersionId::Version31 => VmVersion::VmMediumInterop,
            // Speculative VM version for the next protocol version to be used in the upgrade integration test etc.
            ProtocolVersionId::Version32 => VmVersion::VmMediumInterop,
        }
    }
}

basic_type!(
    /// Patch part of semantic protocol version.
    VersionPatch,
    u32
);

/// Semantic protocol version.
#[derive(
    Debug, Clone, Copy, PartialEq, Eq, SerializeDisplay, DeserializeFromStr, Hash, PartialOrd, Ord,
)]
pub struct ProtocolSemanticVersion {
    pub minor: ProtocolVersionId,
    pub patch: VersionPatch,
}

impl ProtocolSemanticVersion {
    const MAJOR_VERSION: u8 = 0;

    pub fn new(minor: ProtocolVersionId, patch: VersionPatch) -> Self {
        Self { minor, patch }
    }

    pub fn try_from_packed(packed: U256) -> Result<Self, String> {
        let minor = ((packed >> U256::from(PACKED_SEMVER_MINOR_OFFSET))
            & U256::from(PACKED_SEMVER_MINOR_MASK))
        .try_into()?;
        let patch = packed.0[0] as u32;

        Ok(Self {
            minor,
            patch: VersionPatch(patch),
        })
    }

    pub fn pack(&self) -> U256 {
        (U256::from(self.minor as u16) << U256::from(PACKED_SEMVER_MINOR_OFFSET))
            | U256::from(self.patch.0)
    }
}

impl fmt::Display for ProtocolSemanticVersion {
    fn fmt(&self, f: &mut fmt::Formatter<'_>) -> fmt::Result {
        write!(
            f,
            "{}.{}.{}",
            Self::MAJOR_VERSION,
            self.minor as u16,
            self.patch
        )
    }
}

#[derive(Debug, thiserror::Error)]
pub enum ParseProtocolSemanticVersionError {
    #[error("invalid format")]
    InvalidFormat,
    #[error("non zero major version")]
    NonZeroMajorVersion,
    #[error("{0}")]
    ParseIntError(ParseIntError),
}

impl FromStr for ProtocolSemanticVersion {
    type Err = ParseProtocolSemanticVersionError;

    fn from_str(s: &str) -> Result<Self, Self::Err> {
        let parts: Vec<&str> = s.split('.').collect();
        if parts.len() != 3 {
            return Err(ParseProtocolSemanticVersionError::InvalidFormat);
        }

        let major = parts[0]
            .parse::<u16>()
            .map_err(ParseProtocolSemanticVersionError::ParseIntError)?;
        if major != 0 {
            return Err(ParseProtocolSemanticVersionError::NonZeroMajorVersion);
        }

        let minor = parts[1]
            .parse::<u16>()
            .map_err(ParseProtocolSemanticVersionError::ParseIntError)?;
        let minor = ProtocolVersionId::try_from(minor)
            .map_err(|_| ParseProtocolSemanticVersionError::InvalidFormat)?;

        let patch = parts[2]
            .parse::<u32>()
            .map_err(ParseProtocolSemanticVersionError::ParseIntError)?;

        Ok(ProtocolSemanticVersion {
            minor,
            patch: patch.into(),
        })
    }
}

impl Default for ProtocolSemanticVersion {
    fn default() -> Self {
        Self {
            minor: Default::default(),
            patch: 0.into(),
        }
    }
}

#[cfg(test)]
mod tests {
    use super::*;

    #[test]
    fn test_protocol_version_packing() {
        let version = ProtocolSemanticVersion {
            minor: ProtocolVersionId::latest(),
            patch: 10.into(),
        };

        let packed = version.pack();
        let unpacked = ProtocolSemanticVersion::try_from_packed(packed).unwrap();

        assert_eq!(version, unpacked);
    }

    #[test]
    fn test_verifier_config_serde() {
        let de = [
            r#"{"recursion_scheduler_level_vk_hash": "0x1111111111111111111111111111111111111111111111111111111111111111"}"#,
            r#"{"snark_wrapper_vk_hash": "0x1111111111111111111111111111111111111111111111111111111111111111"}"#,
        ];
        for de in de.iter() {
            let _: L1VerifierConfig = serde_json::from_str(de)
                .unwrap_or_else(|err| panic!("Failed deserialization. String: {de}, error {err}"));
        }
        let ser = L1VerifierConfig {
            snark_wrapper_vk_hash: H256::repeat_byte(0x11),
            fflonk_snark_wrapper_vk_hash: Some(H256::repeat_byte(0x11)),
        };
        let ser_str = serde_json::to_string(&ser).unwrap();
        let expected_str = r#"{"recursion_scheduler_level_vk_hash":"0x1111111111111111111111111111111111111111111111111111111111111111","fflonk_snark_wrapper_vk_hash":"0x1111111111111111111111111111111111111111111111111111111111111111"}"#;
        assert_eq!(ser_str, expected_str);
    }
}<|MERGE_RESOLUTION|>--- conflicted
+++ resolved
@@ -76,10 +76,7 @@
     // Version `30` was skipped as an Era upgrade due to version clash with ZKsync OS.
     Version30,
     Version31,
-<<<<<<< HEAD
-=======
     // Speculative next protocol version for the upgrade integration tests etc.
->>>>>>> b399f8b3
     Version32,
 }
 
@@ -137,12 +134,8 @@
             ProtocolVersionId::Version27 => VmVersion::VmEvmEmulator,
             ProtocolVersionId::Version28 => VmVersion::VmEcPrecompiles,
             ProtocolVersionId::Version29 => VmVersion::VmInterop,
-<<<<<<< HEAD
+            // Note V30 is only present on zksync os
             ProtocolVersionId::Version30 => VmVersion::VmInterop,
-            // Note V30 is only present on zksync os
-=======
-            ProtocolVersionId::Version30 => VmVersion::VmMediumInterop,
->>>>>>> b399f8b3
             ProtocolVersionId::Version31 => VmVersion::VmMediumInterop,
             // Speculative VM version for the next protocol version to be used in the upgrade integration test etc.
             ProtocolVersionId::Version32 => VmVersion::VmMediumInterop,
@@ -334,11 +327,7 @@
             ProtocolVersionId::Version27 => VmVersion::VmEvmEmulator,
             ProtocolVersionId::Version28 => VmVersion::VmEcPrecompiles,
             ProtocolVersionId::Version29 => VmVersion::VmInterop,
-<<<<<<< HEAD
             ProtocolVersionId::Version30 => VmVersion::VmInterop,
-=======
-            ProtocolVersionId::Version30 => VmVersion::VmMediumInterop,
->>>>>>> b399f8b3
             ProtocolVersionId::Version31 => VmVersion::VmMediumInterop,
             // Speculative VM version for the next protocol version to be used in the upgrade integration test etc.
             ProtocolVersionId::Version32 => VmVersion::VmMediumInterop,
