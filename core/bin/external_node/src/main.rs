use std::{collections::HashSet, net::Ipv4Addr, str::FromStr, sync::Arc, time::Duration};

use anyhow::Context as _;
use clap::Parser;
use metrics::EN_METRICS;
use tokio::{
    sync::{oneshot, watch, RwLock},
    task::{self, JoinHandle},
};
use zksync_block_reverter::{BlockReverter, NodeRole};
use zksync_commitment_generator::CommitmentGenerator;
use zksync_concurrency::{ctx, scope};
<<<<<<< HEAD
use zksync_config::configs::{
    api::MerkleTreeApiConfig, chain::L1BatchCommitDataGeneratorMode, database::MerkleTreeMode,
};
use zksync_consistency_checker::ConsistencyChecker;
=======
use zksync_config::configs::{api::MerkleTreeApiConfig, database::MerkleTreeMode};
>>>>>>> 3af5f5b3
use zksync_core::{
    api_server::{
        execution_sandbox::VmConcurrencyLimiter,
        healthcheck::HealthCheckHandle,
        tx_sender::{proxy::TxProxy, ApiContracts, TxSenderBuilder},
        web3::{mempool_cache::MempoolCache, ApiBuilder, Namespace},
    },
    consensus, setup_sigint_handler,
    sync_layer::{
        batch_status_updater::BatchStatusUpdater, external_io::ExternalIO, ActionQueue, SyncState,
    },
    utils::L1BatchCommitmentModeValidationTask,
};
use zksync_dal::{metrics::PostgresMetrics, ConnectionPool, Core, CoreDal};
use zksync_db_connection::{
    connection_pool::ConnectionPoolBuilder, healthcheck::ConnectionPoolHealthCheck,
};
use zksync_eth_client::EthInterface;
use zksync_health_check::{AppHealthCheck, HealthStatus, ReactiveHealthCheck};
use zksync_metadata_calculator::{
    api_server::{TreeApiClient, TreeApiHttpClient},
    MetadataCalculator, MetadataCalculatorConfig,
};
use zksync_node_db_pruner::{DbPruner, DbPrunerConfig};
use zksync_node_fee_model::l1_gas_price::MainNodeFeeParamsFetcher;
use zksync_reorg_detector::ReorgDetector;
use zksync_state::{PostgresStorageCaches, RocksdbStorageOptions};
use zksync_state_keeper::{
    seal_criteria::NoopSealer, AsyncRocksdbCache, BatchExecutor, MainBatchExecutor, OutputHandler,
    StateKeeperPersistence, ZkSyncStateKeeper,
};
use zksync_storage::RocksDB;
use zksync_types::L2ChainId;
use zksync_utils::wait_for_tasks::ManagedTasks;
use zksync_web3_decl::{
    client::{Client, DynClient, L2},
    jsonrpsee,
    namespaces::EnNamespaceClient,
};

use crate::{
    config::{
        observability::ObservabilityENConfig, ExternalNodeConfig, OptionalENConfig,
        RequiredENConfig,
    },
    helpers::{EthClientHealthCheck, MainNodeHealthCheck, ValidateChainIdsTask},
    init::ensure_storage_initialized,
    metrics::RUST_METRICS,
};

mod config;
mod helpers;
mod init;
mod metadata;
mod metrics;
#[cfg(test)]
mod tests;
mod version_sync_task;

/// Creates the state keeper configured to work in the external node mode.
#[allow(clippy::too_many_arguments)]
async fn build_state_keeper(
    action_queue: ActionQueue,
    state_keeper_db_path: String,
    config: &ExternalNodeConfig,
    connection_pool: ConnectionPool<Core>,
    main_node_client: Box<DynClient<L2>>,
    output_handler: OutputHandler,
    stop_receiver: watch::Receiver<bool>,
    chain_id: L2ChainId,
    task_handles: &mut Vec<JoinHandle<anyhow::Result<()>>>,
) -> anyhow::Result<ZkSyncStateKeeper> {
    // We only need call traces on the external node if the `debug_` namespace is enabled.
    let save_call_traces = config.optional.api_namespaces().contains(&Namespace::Debug);

    let cache_options = RocksdbStorageOptions {
        block_cache_capacity: config.experimental.state_keeper_db_block_cache_capacity(),
        max_open_files: config.experimental.state_keeper_db_max_open_files,
    };
    let (storage_factory, task) =
        AsyncRocksdbCache::new(connection_pool.clone(), state_keeper_db_path, cache_options);
    let mut stop_receiver_clone = stop_receiver.clone();
    task_handles.push(tokio::spawn(async move {
        let result = task.run(stop_receiver_clone.clone()).await;
        stop_receiver_clone.changed().await?;
        result
    }));
    let batch_executor_base: Box<dyn BatchExecutor> = Box::new(MainBatchExecutor::new(
        Arc::new(storage_factory),
        save_call_traces,
        true,
    ));

    let io = ExternalIO::new(
        connection_pool,
        action_queue,
        Box::new(main_node_client.for_component("external_io")),
        chain_id,
    )
    .await
    .context("Failed initializing I/O for external node state keeper")?;

    Ok(ZkSyncStateKeeper::new(
        stop_receiver,
        Box::new(io),
        batch_executor_base,
        output_handler,
        Arc::new(NoopSealer),
    ))
}

async fn run_tree(
    task_futures: &mut Vec<JoinHandle<anyhow::Result<()>>>,
    config: &ExternalNodeConfig,
    api_config: Option<&MerkleTreeApiConfig>,
    app_health: &AppHealthCheck,
    stop_receiver: watch::Receiver<bool>,
    tree_pool: ConnectionPool<Core>,
) -> anyhow::Result<Arc<dyn TreeApiClient>> {
    let metadata_calculator_config = MetadataCalculatorConfig {
        db_path: config.required.merkle_tree_path.clone(),
        max_open_files: config.optional.merkle_tree_max_open_files,
        mode: MerkleTreeMode::Lightweight,
        delay_interval: config.optional.metadata_calculator_delay(),
        max_l1_batches_per_iter: config.optional.max_l1_batches_per_tree_iter,
        multi_get_chunk_size: config.optional.merkle_tree_multi_get_chunk_size,
        block_cache_capacity: config.optional.merkle_tree_block_cache_size(),
        include_indices_and_filters_in_block_cache: config
            .optional
            .merkle_tree_include_indices_and_filters_in_block_cache,
        memtable_capacity: config.optional.merkle_tree_memtable_capacity(),
        stalled_writes_timeout: config.optional.merkle_tree_stalled_writes_timeout(),
    };

    let max_concurrency = config
        .optional
        .snapshots_recovery_postgres_max_concurrency
        .get();
    let max_concurrency = u32::try_from(max_concurrency).with_context(|| {
        format!("snapshot recovery max concurrency ({max_concurrency}) is too large")
    })?;
    let recovery_pool = ConnectionPool::builder(
        tree_pool.database_url().clone(),
        max_concurrency.min(config.postgres.max_connections),
    )
    .build()
    .await
    .context("failed creating DB pool for Merkle tree recovery")?;

    let mut metadata_calculator =
        MetadataCalculator::new(metadata_calculator_config, None, tree_pool)
            .await
            .context("failed initializing metadata calculator")?
            .with_recovery_pool(recovery_pool);

    let tree_reader = Arc::new(metadata_calculator.tree_reader());
    app_health.insert_custom_component(Arc::new(metadata_calculator.tree_health_check()))?;

    if config.optional.pruning_enabled {
        tracing::warn!("Proceeding with node state pruning for the Merkle tree. This is an experimental feature; use at your own risk");

        let pruning_task =
            metadata_calculator.pruning_task(config.optional.pruning_removal_delay() / 2);
        app_health.insert_component(pruning_task.health_check())?;
        let pruning_task_handle = tokio::spawn(pruning_task.run(stop_receiver.clone()));
        task_futures.push(pruning_task_handle);
    }

    if let Some(api_config) = api_config {
        let address = (Ipv4Addr::UNSPECIFIED, api_config.port).into();
        let tree_reader = metadata_calculator.tree_reader();
        let stop_receiver = stop_receiver.clone();
        task_futures.push(tokio::spawn(async move {
            tree_reader
                .wait()
                .await
                .context("Cannot initialize tree reader")?
                .run_api_server(address, stop_receiver)
                .await
        }));
    }

    let tree_handle = task::spawn(metadata_calculator.run(stop_receiver));

    task_futures.push(tree_handle);
    Ok(tree_reader)
}

#[allow(clippy::too_many_arguments)]
async fn run_core(
    config: &ExternalNodeConfig,
    connection_pool: ConnectionPool<Core>,
    main_node_client: Box<DynClient<L2>>,
    eth_client: Box<dyn EthInterface>,
    task_handles: &mut Vec<JoinHandle<anyhow::Result<()>>>,
    app_health: &AppHealthCheck,
    stop_receiver: watch::Receiver<bool>,
    fee_params_fetcher: Arc<MainNodeFeeParamsFetcher>,
    singleton_pool_builder: &ConnectionPoolBuilder<Core>,
) -> anyhow::Result<SyncState> {
    // Create components.
    let sync_state = SyncState::default();
    app_health.insert_custom_component(Arc::new(sync_state.clone()))?;
    let (action_queue_sender, action_queue) = ActionQueue::new();

    let (persistence, miniblock_sealer) = StateKeeperPersistence::new(
        connection_pool.clone(),
        config
            .remote
            .l2_shared_bridge_addr
            .expect("L2 shared bridge address is not set"),
        config.optional.miniblock_seal_queue_capacity,
    );
    task_handles.push(tokio::spawn(miniblock_sealer.run()));

    let mut persistence = persistence.with_tx_insertion();
    if !config.optional.protective_reads_persistence_enabled {
        // **Important:** Disabling protective reads persistence is only sound if the node will never
        // run a full Merkle tree.
        tracing::warn!("Disabling persisting protective reads; this should be safe, but is considered an experimental option at the moment");
        persistence = persistence.without_protective_reads();
    }

    let output_handler =
        OutputHandler::new(Box::new(persistence)).with_handler(Box::new(sync_state.clone()));
    let state_keeper = build_state_keeper(
        action_queue,
        config.required.state_cache_path.clone(),
        config,
        connection_pool.clone(),
        main_node_client.clone(),
        output_handler,
        stop_receiver.clone(),
        config.required.l2_chain_id,
        task_handles,
    )
    .await?;

    task_handles.push(tokio::spawn({
        let config = config.consensus.clone();
        let secrets =
            config::read_consensus_secrets().context("config::read_consensus_secrets()")?;
        let cfg = match (config, secrets) {
            (Some(cfg), Some(secrets)) => Some((cfg, secrets)),
            (Some(_), None) => {
                anyhow::bail!("Consensus config is specified, but secrets are missing")
            }
            (None, _) => {
                // Secrets may be unconditionally embedded in some environments, but they are unused
                // unless a consensus config is provided.
                None
            }
        };

        let pool = connection_pool.clone();
        let sync_state = sync_state.clone();
        let main_node_client = main_node_client.clone();
        let mut stop_receiver = stop_receiver.clone();
        async move {
            // We instantiate the root context here, since the consensus task is the only user of the
            // structured concurrency framework.
            // Note, however, that awaiting for the `stop_receiver` is related to the root context behavior,
            // not the consensus task itself. There may have been any number of tasks running in the root context,
            // but we only need to wait for stop signal once, and it will be propagated to all child contexts.
            let ctx = ctx::root();
            scope::run!(&ctx, |ctx, s| async move {
                s.spawn_bg(consensus::era::run_en(
                    ctx,
                    cfg,
                    pool,
                    sync_state,
                    main_node_client,
                    action_queue_sender,
                ));
                ctx.wait(stop_receiver.wait_for(|stop| *stop)).await??;
                Ok(())
            })
            .await
            .context("consensus actor")
        }
    }));

    if config.optional.pruning_enabled {
        tracing::warn!("Proceeding with node state pruning for Postgres. This is an experimental feature; use at your own risk");

        let minimum_l1_batch_age = config.optional.pruning_data_retention();
        tracing::info!(
            "Configured pruning of batches after they become {minimum_l1_batch_age:?} old"
        );
        let db_pruner = DbPruner::new(
            DbPrunerConfig {
                removal_delay: config.optional.pruning_removal_delay(),
                pruned_batch_chunk_size: config.optional.pruning_chunk_size,
                minimum_l1_batch_age,
            },
            connection_pool.clone(),
        );
        app_health.insert_component(db_pruner.health_check())?;
        task_handles.push(tokio::spawn(db_pruner.run(stop_receiver.clone())));
    }

    let sk_handle = task::spawn(state_keeper.run());
    let fee_params_fetcher_handle =
        tokio::spawn(fee_params_fetcher.clone().run(stop_receiver.clone()));
    let remote_diamond_proxy_addr = config.remote.diamond_proxy_addr;
    let diamond_proxy_addr = if let Some(addr) = config.optional.contracts_diamond_proxy_addr {
        anyhow::ensure!(
            addr == remote_diamond_proxy_addr,
            "Diamond proxy address {addr:?} specified in config doesn't match one returned \
            by main node ({remote_diamond_proxy_addr:?})"
        );
        addr
    } else {
        tracing::info!(
            "Diamond proxy address is not specified in config; will use address \
            returned by main node: {remote_diamond_proxy_addr:?}"
        );
        remote_diamond_proxy_addr
    };

    // Run validation asynchronously: the node starting shouldn't depend on Ethereum client availability,
    // and the impact of a failed async check is reasonably low (the commitment mode is only used in consistency checker).
    let validation_task = L1BatchCommitmentModeValidationTask::new(
        diamond_proxy_addr,
        config.optional.l1_batch_commit_data_generator_mode,
        eth_client.clone(),
    );
    task_handles.push(tokio::spawn(validation_task.run(stop_receiver.clone())));

    let consistency_checker = ConsistencyChecker::new(
        eth_client,
        10, // TODO (BFT-97): Make it a part of a proper EN config
        singleton_pool_builder
            .build()
            .await
            .context("failed to build connection pool for ConsistencyChecker")?,
        config.optional.l1_batch_commit_data_generator_mode,
    )
    .context("cannot initialize consistency checker")?
    .with_diamond_proxy_addr(diamond_proxy_addr);

    app_health.insert_component(consistency_checker.health_check().clone())?;
    let consistency_checker_handle = tokio::spawn(consistency_checker.run(stop_receiver.clone()));

    let batch_status_updater = BatchStatusUpdater::new(
        main_node_client.clone(),
        singleton_pool_builder
            .build()
            .await
            .context("failed to build a connection pool for BatchStatusUpdater")?,
    );
    app_health.insert_component(batch_status_updater.health_check())?;

    let commitment_generator_pool = singleton_pool_builder
        .build()
        .await
        .context("failed to build a commitment_generator_pool")?;
    let commitment_generator = CommitmentGenerator::new(
        commitment_generator_pool,
        config.optional.l1_batch_commit_data_generator_mode,
    );
    app_health.insert_component(commitment_generator.health_check())?;
    let commitment_generator_handle = tokio::spawn(commitment_generator.run(stop_receiver.clone()));

    let updater_handle = task::spawn(batch_status_updater.run(stop_receiver.clone()));

    task_handles.extend([
        sk_handle,
        fee_params_fetcher_handle,
        consistency_checker_handle,
        commitment_generator_handle,
        updater_handle,
    ]);

    Ok(sync_state)
}

#[allow(clippy::too_many_arguments)]
async fn run_api(
    task_handles: &mut Vec<JoinHandle<anyhow::Result<()>>>,
    config: &ExternalNodeConfig,
    app_health: &AppHealthCheck,
    connection_pool: ConnectionPool<Core>,
    stop_receiver: watch::Receiver<bool>,
    sync_state: SyncState,
    tree_reader: Option<Arc<dyn TreeApiClient>>,
    main_node_client: Box<DynClient<L2>>,
    singleton_pool_builder: &ConnectionPoolBuilder<Core>,
    fee_params_fetcher: Arc<MainNodeFeeParamsFetcher>,
    components: &HashSet<Component>,
) -> anyhow::Result<()> {
    let tree_reader = match tree_reader {
        Some(tree_reader) => {
            if let Some(url) = &config.api_component.tree_api_remote_url {
                tracing::warn!(
                    "Tree component is run locally; the specified tree API URL {url} is ignored"
                );
            }
            Some(tree_reader)
        }
        None => config
            .api_component
            .tree_api_remote_url
            .as_ref()
            .map(|url| Arc::new(TreeApiHttpClient::new(url)) as Arc<dyn TreeApiClient>),
    };
    if tree_reader.is_none() {
        tracing::info!(
            "Tree reader is not set; `zks_getProof` RPC method will be unavailable. To enable, \
             either specify `tree_api_url` for the API component, or run the tree in the same process as API"
        );
    }

    let tx_proxy = TxProxy::new(main_node_client.clone());
    let proxy_cache_updater_pool = singleton_pool_builder
        .build()
        .await
        .context("failed to build a proxy_cache_updater_pool")?;
    task_handles.push(tokio::spawn(tx_proxy.run_account_nonce_sweeper(
        proxy_cache_updater_pool.clone(),
        stop_receiver.clone(),
    )));

    let tx_sender_builder =
        TxSenderBuilder::new(config.into(), connection_pool.clone(), Arc::new(tx_proxy));

    if config.optional.transactions_per_sec_limit.is_some() {
        tracing::warn!("`transactions_per_sec_limit` option is deprecated and ignored");
    };

    let max_concurrency = config.optional.vm_concurrency_limit;
    let (vm_concurrency_limiter, vm_barrier) = VmConcurrencyLimiter::new(max_concurrency);
    let mut storage_caches = PostgresStorageCaches::new(
        config.optional.factory_deps_cache_size() as u64,
        config.optional.initial_writes_cache_size() as u64,
    );
    let latest_values_cache_size = config.optional.latest_values_cache_size() as u64;
    let cache_update_handle = (latest_values_cache_size > 0).then(|| {
        task::spawn(
            storage_caches
                .configure_storage_values_cache(latest_values_cache_size, connection_pool.clone())
                .run(stop_receiver.clone()),
        )
    });
    task_handles.extend(cache_update_handle);

    let whitelisted_tokens_for_aa_cache = Arc::new(RwLock::new(Vec::new()));
    let whitelisted_tokens_for_aa_cache_clone = whitelisted_tokens_for_aa_cache.clone();
    let mut stop_receiver_for_task = stop_receiver.clone();
    task_handles.push(task::spawn(async move {
        while !*stop_receiver_for_task.borrow_and_update() {
            match main_node_client.whitelisted_tokens_for_aa().await {
                Ok(tokens) => {
                    *whitelisted_tokens_for_aa_cache_clone.write().await = tokens;
                }
                Err(jsonrpsee::core::client::Error::Call(error))
                    if error.code() == jsonrpsee::types::error::METHOD_NOT_FOUND_CODE =>
                {
                    // Method is not supported by the main node, do nothing.
                }
                Err(err) => {
                    tracing::error!("Failed to query `whitelisted_tokens_for_aa`, error: {err:?}");
                }
            }

            // Error here corresponds to a timeout w/o `stop_receiver` changed; we're OK with this.
            tokio::time::timeout(Duration::from_secs(60), stop_receiver_for_task.changed())
                .await
                .ok();
        }
        Ok(())
    }));

    let tx_sender = tx_sender_builder
        .with_whitelisted_tokens_for_aa(whitelisted_tokens_for_aa_cache)
        .build(
            fee_params_fetcher,
            Arc::new(vm_concurrency_limiter),
            ApiContracts::load_from_disk(), // TODO (BFT-138): Allow to dynamically reload API contracts
            storage_caches,
        )
        .await;

    let mempool_cache = MempoolCache::new(config.optional.mempool_cache_size);
    let mempool_cache_update_task = mempool_cache.update_task(
        connection_pool.clone(),
        config.optional.mempool_cache_update_interval(),
    );
    task_handles.push(tokio::spawn(
        mempool_cache_update_task.run(stop_receiver.clone()),
    ));

    // The refresh interval should be several times lower than the pruning removal delay, so that
    // soft-pruning will timely propagate to the API server.
    let pruning_info_refresh_interval = config.optional.pruning_removal_delay() / 5;

    if components.contains(&Component::HttpApi) {
        let mut builder = ApiBuilder::jsonrpsee_backend(config.into(), connection_pool.clone())
            .http(config.required.http_port)
            .with_filter_limit(config.optional.filters_limit)
            .with_batch_request_size_limit(config.optional.max_batch_request_size)
            .with_response_body_size_limit(config.optional.max_response_body_size())
            .with_pruning_info_refresh_interval(pruning_info_refresh_interval)
            .with_tx_sender(tx_sender.clone())
            .with_vm_barrier(vm_barrier.clone())
            .with_sync_state(sync_state.clone())
            .with_mempool_cache(mempool_cache.clone())
            .with_extended_tracing(config.optional.extended_rpc_tracing)
            .enable_api_namespaces(config.optional.api_namespaces());
        if let Some(tree_reader) = &tree_reader {
            builder = builder.with_tree_api(tree_reader.clone());
        }

        let http_server_handles = builder
            .build()
            .context("failed to build HTTP JSON-RPC server")?
            .run(stop_receiver.clone())
            .await
            .context("Failed initializing HTTP JSON-RPC server")?;
        app_health.insert_component(http_server_handles.health_check)?;
        task_handles.extend(http_server_handles.tasks);
    }

    if components.contains(&Component::WsApi) {
        let mut builder = ApiBuilder::jsonrpsee_backend(config.into(), connection_pool.clone())
            .ws(config.required.ws_port)
            .with_filter_limit(config.optional.filters_limit)
            .with_subscriptions_limit(config.optional.subscriptions_limit)
            .with_batch_request_size_limit(config.optional.max_batch_request_size)
            .with_response_body_size_limit(config.optional.max_response_body_size())
            .with_polling_interval(config.optional.polling_interval())
            .with_pruning_info_refresh_interval(pruning_info_refresh_interval)
            .with_tx_sender(tx_sender)
            .with_vm_barrier(vm_barrier)
            .with_sync_state(sync_state)
            .with_mempool_cache(mempool_cache)
            .with_extended_tracing(config.optional.extended_rpc_tracing)
            .enable_api_namespaces(config.optional.api_namespaces());
        if let Some(tree_reader) = tree_reader {
            builder = builder.with_tree_api(tree_reader);
        }

        let ws_server_handles = builder
            .build()
            .context("failed to build WS JSON-RPC server")?
            .run(stop_receiver.clone())
            .await
            .context("Failed initializing WS JSON-RPC server")?;
        app_health.insert_component(ws_server_handles.health_check)?;
        task_handles.extend(ws_server_handles.tasks);
    }

    Ok(())
}

#[allow(clippy::too_many_arguments)]
async fn init_tasks(
    config: &ExternalNodeConfig,
    connection_pool: ConnectionPool<Core>,
    singleton_pool_builder: ConnectionPoolBuilder<Core>,
    main_node_client: Box<DynClient<L2>>,
    eth_client: Box<dyn EthInterface>,
    task_handles: &mut Vec<JoinHandle<anyhow::Result<()>>>,
    app_health: &AppHealthCheck,
    stop_receiver: watch::Receiver<bool>,
    components: &HashSet<Component>,
) -> anyhow::Result<()> {
    let protocol_version_update_task =
        EN_METRICS.run_protocol_version_updates(connection_pool.clone(), stop_receiver.clone());
    task_handles.push(tokio::spawn(protocol_version_update_task));

    // Run the components.
    let tree_pool = singleton_pool_builder
        .build()
        .await
        .context("failed to build a tree_pool")?;

    if !components.contains(&Component::Tree) {
        anyhow::ensure!(
            !components.contains(&Component::TreeApi),
            "Merkle tree API cannot be started without a tree component"
        );
    }
    // Create a tree reader. If the list of requested components has the tree itself, then
    // we can get this tree's reader and use it right away. Otherwise, if configuration has
    // specified address of another instance hosting tree API, create a tree reader to that
    // remote API. A tree reader is necessary for `zks_getProof` method to work.
    let tree_reader: Option<Arc<dyn TreeApiClient>> = if components.contains(&Component::Tree) {
        let tree_api_config = if components.contains(&Component::TreeApi) {
            Some(MerkleTreeApiConfig {
                port: config
                    .tree_component
                    .api_port
                    .context("should contain tree api port")?,
            })
        } else {
            None
        };
        Some(
            run_tree(
                task_handles,
                config,
                tree_api_config.as_ref(),
                app_health,
                stop_receiver.clone(),
                tree_pool,
            )
            .await?,
        )
    } else {
        None
    };

    let fee_params_fetcher = Arc::new(MainNodeFeeParamsFetcher::new(main_node_client.clone()));

    let sync_state = if components.contains(&Component::Core) {
        run_core(
            config,
            connection_pool.clone(),
            main_node_client.clone(),
            eth_client,
            task_handles,
            app_health,
            stop_receiver.clone(),
            fee_params_fetcher.clone(),
            &singleton_pool_builder,
        )
        .await?
    } else {
        let sync_state = SyncState::default();

        task_handles.push(tokio::spawn(sync_state.clone().run_updater(
            connection_pool.clone(),
            main_node_client.clone(),
            stop_receiver.clone(),
        )));

        sync_state
    };

    if components.contains(&Component::HttpApi) || components.contains(&Component::WsApi) {
        run_api(
            task_handles,
            config,
            app_health,
            connection_pool,
            stop_receiver.clone(),
            sync_state,
            tree_reader,
            main_node_client,
            &singleton_pool_builder,
            fee_params_fetcher.clone(),
            components,
        )
        .await?;
    }

    if let Some(prometheus) = config.observability.prometheus() {
        tracing::info!("Starting Prometheus exporter with configuration: {prometheus:?}");

        let (prometheus_health_check, prometheus_health_updater) =
            ReactiveHealthCheck::new("prometheus_exporter");
        app_health.insert_component(prometheus_health_check)?;
        task_handles.push(tokio::spawn(async move {
            prometheus_health_updater.update(HealthStatus::Ready.into());
            let result = prometheus.run(stop_receiver).await;
            drop(prometheus_health_updater);
            result
        }));
    }

    Ok(())
}

async fn shutdown_components(
    tasks: ManagedTasks,
    healthcheck_handle: HealthCheckHandle,
) -> anyhow::Result<()> {
    task::spawn_blocking(RocksDB::await_rocksdb_termination)
        .await
        .context("error waiting for RocksDB instances to drop")?;
    // Increase timeout because of complicated graceful shutdown procedure for API servers.
    tasks.complete(Duration::from_secs(30)).await;
    healthcheck_handle.stop().await;
    Ok(())
}

/// External node for zkSync Era.
#[derive(Debug, Parser)]
#[command(author = "Matter Labs", version)]
struct Cli {
    /// Revert the pending L1 batch and exit.
    #[arg(long)]
    revert_pending_l1_batch: bool,
    /// Enables consensus-based syncing instead of JSON-RPC based one. This is an experimental and incomplete feature;
    /// do not use unless you know what you're doing.
    #[arg(long)]
    enable_consensus: bool,

    /// Comma-separated list of components to launch.
    #[arg(long, default_value = "all")]
    components: ComponentsToRun,
}

#[derive(Debug, Clone, Copy, PartialEq, Hash, Eq)]
pub enum Component {
    HttpApi,
    WsApi,
    Tree,
    TreeApi,
    Core,
}

impl Component {
    fn components_from_str(s: &str) -> anyhow::Result<&[Component]> {
        match s {
            "api" => Ok(&[Component::HttpApi, Component::WsApi]),
            "http_api" => Ok(&[Component::HttpApi]),
            "ws_api" => Ok(&[Component::WsApi]),
            "tree" => Ok(&[Component::Tree]),
            "tree_api" => Ok(&[Component::TreeApi]),
            "core" => Ok(&[Component::Core]),
            "all" => Ok(&[
                Component::HttpApi,
                Component::WsApi,
                Component::Tree,
                Component::Core,
            ]),
            other => Err(anyhow::anyhow!("{other} is not a valid component name")),
        }
    }
}

#[derive(Debug, Clone)]
struct ComponentsToRun(HashSet<Component>);

impl FromStr for ComponentsToRun {
    type Err = anyhow::Error;

    fn from_str(s: &str) -> Result<Self, Self::Err> {
        let components = s
            .split(',')
            .try_fold(HashSet::new(), |mut acc, component_str| {
                let components = Component::components_from_str(component_str.trim())?;
                acc.extend(components);
                Ok::<_, Self::Err>(acc)
            })?;
        Ok(Self(components))
    }
}

#[tokio::main]
async fn main() -> anyhow::Result<()> {
    // Initial setup.
    let opt = Cli::parse();

    let observability_config =
        ObservabilityENConfig::from_env().context("ObservabilityENConfig::from_env()")?;
    let _guard = observability_config.build_observability()?;
    let required_config = RequiredENConfig::from_env()?;
    let optional_config = OptionalENConfig::from_env()?;

    // Build L1 and L2 clients.
    let main_node_url = &required_config.main_node_url;
    tracing::info!("Main node URL is: {main_node_url:?}");
    let main_node_client = Client::http(main_node_url.clone())
        .context("Failed creating JSON-RPC client for main node")?
        .for_network(required_config.l2_chain_id.into())
        .with_allowed_requests_per_second(optional_config.main_node_rate_limit_rps)
        .build();
    let main_node_client = Box::new(main_node_client) as Box<DynClient<L2>>;

    let eth_client_url = &required_config.eth_client_url;
    let eth_client = Client::http(eth_client_url.clone())
        .context("failed creating JSON-RPC client for Ethereum")?
        .for_network(required_config.l1_chain_id.into())
        .build();
    let eth_client = Box::new(eth_client);

    let mut config = ExternalNodeConfig::new(
        required_config,
        optional_config,
        observability_config,
        main_node_client.as_ref(),
    )
    .await
    .context("Failed to load external node config")?;
    if !opt.enable_consensus {
        config.consensus = None;
    }
    if let Some(threshold) = config.optional.slow_query_threshold() {
        ConnectionPool::<Core>::global_config().set_slow_query_threshold(threshold)?;
    }
    if let Some(threshold) = config.optional.long_connection_threshold() {
        ConnectionPool::<Core>::global_config().set_long_connection_threshold(threshold)?;
    }

    RUST_METRICS.initialize();
    EN_METRICS.observe_config(&config);

    let singleton_pool_builder = ConnectionPool::singleton(config.postgres.database_url());
    let connection_pool = ConnectionPool::<Core>::builder(
        config.postgres.database_url(),
        config.postgres.max_connections,
    )
    .build()
    .await
    .context("failed to build a connection_pool")?;

    run_node(
        (),
        &opt,
        &config,
        connection_pool,
        singleton_pool_builder,
        main_node_client,
        eth_client,
    )
    .await
}

/// Environment for the node encapsulating its interactions. Used in EN tests to mock signal sending etc.
trait NodeEnvironment {
    /// Sets the SIGINT handler, returning a future that will resolve when a signal is sent.
    fn setup_sigint_handler(&mut self) -> oneshot::Receiver<()>;

    /// Sets the application health of the node.
    fn set_app_health(&mut self, health: Arc<AppHealthCheck>);
}

impl NodeEnvironment for () {
    fn setup_sigint_handler(&mut self) -> oneshot::Receiver<()> {
        setup_sigint_handler()
    }

    fn set_app_health(&mut self, _health: Arc<AppHealthCheck>) {
        // Do nothing
    }
}

async fn run_node(
    mut env: impl NodeEnvironment,
    opt: &Cli,
    config: &ExternalNodeConfig,
    connection_pool: ConnectionPool<Core>,
    singleton_pool_builder: ConnectionPoolBuilder<Core>,
    main_node_client: Box<DynClient<L2>>,
    eth_client: Box<dyn EthInterface>,
) -> anyhow::Result<()> {
    tracing::warn!("The external node is in the alpha phase, and should be used with caution.");
    tracing::info!("Started the external node");
    let (stop_sender, mut stop_receiver) = watch::channel(false);
    let stop_sender = Arc::new(stop_sender);

    let app_health = Arc::new(AppHealthCheck::new(
        config.optional.healthcheck_slow_time_limit(),
        config.optional.healthcheck_hard_time_limit(),
    ));
    app_health.insert_custom_component(Arc::new(MainNodeHealthCheck::from(
        main_node_client.clone(),
    )))?;
    app_health.insert_custom_component(Arc::new(EthClientHealthCheck::from(eth_client.clone())))?;
    app_health.insert_custom_component(Arc::new(ConnectionPoolHealthCheck::new(
        connection_pool.clone(),
    )))?;

    // Start the health check server early into the node lifecycle so that its health can be monitored from the very start.
    let healthcheck_handle = HealthCheckHandle::spawn_server(
        ([0, 0, 0, 0], config.required.healthcheck_port).into(),
        app_health.clone(),
    );
    // Start scraping Postgres metrics before store initialization as well.
    let pool_for_metrics = singleton_pool_builder.build().await?;
    let mut stop_receiver_for_metrics = stop_receiver.clone();
    let metrics_task = tokio::spawn(async move {
        tokio::select! {
            () = PostgresMetrics::run_scraping(pool_for_metrics, Duration::from_secs(60)) => {
                tracing::warn!("Postgres metrics scraping unexpectedly stopped");
            }
            _ = stop_receiver_for_metrics.changed() => {
                tracing::info!("Stop signal received, Postgres metrics scraping is shutting down");
            }
        }
        Ok(())
    });

    let validate_chain_ids_task = ValidateChainIdsTask::new(
        config.required.l1_chain_id,
        config.required.l2_chain_id,
        eth_client.clone(),
        main_node_client.clone(),
    );
    let validate_chain_ids_task = tokio::spawn(validate_chain_ids_task.run(stop_receiver.clone()));

    let version_sync_task_pool = connection_pool.clone();
    let version_sync_task_main_node_client = main_node_client.clone();
    let mut stop_receiver_for_version_sync = stop_receiver.clone();
    let version_sync_task = tokio::spawn(async move {
        version_sync_task::sync_versions(
            version_sync_task_pool,
            version_sync_task_main_node_client,
        )
        .await?;

        stop_receiver_for_version_sync.changed().await.ok();
        Ok(())
    });
    let mut task_handles = vec![metrics_task, validate_chain_ids_task, version_sync_task];

    // Make sure that the node storage is initialized either via genesis or snapshot recovery.
    ensure_storage_initialized(
        connection_pool.clone(),
        main_node_client.clone(),
        &app_health,
        config.required.l2_chain_id,
        config.optional.snapshots_recovery_enabled,
    )
    .await?;
    let sigint_receiver = env.setup_sigint_handler();
    // Spawn reacting to signals in a separate task so that the node is responsive to signals right away
    // (e.g., during the initial reorg detection).
    tokio::spawn({
        let stop_sender = stop_sender.clone();
        async move {
            sigint_receiver.await.ok();
            tracing::info!("Stop signal received, shutting down");
            stop_sender.send_replace(true);
        }
    });

    // Revert the storage if needed.
    let mut reverter = BlockReverter::new(NodeRole::External, connection_pool.clone());
    // Reverting executed batches is more-or-less safe for external nodes.
    let reverter = reverter
        .allow_rolling_back_executed_batches()
        .enable_rolling_back_postgres()
        .enable_rolling_back_merkle_tree(config.required.merkle_tree_path.clone())
        .enable_rolling_back_state_keeper_cache(config.required.state_cache_path.clone());

    let mut reorg_detector = ReorgDetector::new(main_node_client.clone(), connection_pool.clone());
    // We're checking for the reorg in the beginning because we expect that if reorg is detected during
    // the node lifecycle, the node will exit the same way as it does with any other critical error,
    // and would restart. Then, on the 2nd launch reorg would be detected here, then processed and the node
    // will be able to operate normally afterwards.
<<<<<<< HEAD
    match reorg_detector.check_consistency().await {
        Ok(()) => {}
        Err(zksync_reorg_detector::Error::ReorgDetected(last_correct_l1_batch)) => {
=======
    match reorg_detector.run_once(stop_receiver.clone()).await {
        Ok(()) if *stop_receiver.borrow() => {
            tracing::info!("Stop signal received during initial reorg detection; shutting down");
            healthcheck_handle.stop().await;
            return Ok(());
        }
        Ok(()) => {
            tracing::info!("Successfully checked no reorg compared to the main node");
        }
        Err(reorg_detector::Error::ReorgDetected(last_correct_l1_batch)) => {
>>>>>>> 3af5f5b3
            tracing::info!("Reverting to l1 batch number {last_correct_l1_batch}");
            reverter.roll_back(last_correct_l1_batch).await?;
            tracing::info!("Revert successfully completed");
        }
        Err(err) => return Err(err).context("reorg_detector.check_consistency()"),
    }
    if opt.revert_pending_l1_batch {
        tracing::info!("Reverting pending L1 batch");
        let mut connection = connection_pool.connection().await?;
        let sealed_l1_batch_number = connection
            .blocks_dal()
            .get_sealed_l1_batch_number()
            .await?
            .context("Cannot revert pending L1 batch since there are no L1 batches in Postgres")?;
        drop(connection);

        tracing::info!("Reverting to l1 batch number {sealed_l1_batch_number}");
        reverter.roll_back(sealed_l1_batch_number).await?;
        tracing::info!("Revert successfully completed");
    }

    app_health.insert_component(reorg_detector.health_check().clone())?;
    task_handles.push(tokio::spawn({
        let stop = stop_receiver.clone();
        async move {
            reorg_detector
                .run(stop)
                .await
                .context("reorg_detector.run()")
        }
    }));

    init_tasks(
        config,
        connection_pool,
        singleton_pool_builder,
        main_node_client,
        eth_client,
        &mut task_handles,
        &app_health,
        stop_receiver.clone(),
        &opt.components.0,
    )
    .await
    .context("init_tasks")?;

    env.set_app_health(app_health);

    let mut tasks = ManagedTasks::new(task_handles);
    tokio::select! {
        () = tasks.wait_single() => {},
        _ = stop_receiver.changed() => {},
    };

    // Reaching this point means that either some actor exited unexpectedly or we received a stop signal.
    // Broadcast the stop signal (in case it wasn't broadcast previously) to all actors and exit.
    stop_sender.send_replace(true);
    shutdown_components(tasks, healthcheck_handle).await?;
    tracing::info!("Stopped");
    Ok(())
}<|MERGE_RESOLUTION|>--- conflicted
+++ resolved
@@ -10,14 +10,8 @@
 use zksync_block_reverter::{BlockReverter, NodeRole};
 use zksync_commitment_generator::CommitmentGenerator;
 use zksync_concurrency::{ctx, scope};
-<<<<<<< HEAD
-use zksync_config::configs::{
-    api::MerkleTreeApiConfig, chain::L1BatchCommitDataGeneratorMode, database::MerkleTreeMode,
-};
+use zksync_config::configs::{api::MerkleTreeApiConfig, database::MerkleTreeMode};
 use zksync_consistency_checker::ConsistencyChecker;
-=======
-use zksync_config::configs::{api::MerkleTreeApiConfig, database::MerkleTreeMode};
->>>>>>> 3af5f5b3
 use zksync_core::{
     api_server::{
         execution_sandbox::VmConcurrencyLimiter,
@@ -962,11 +956,6 @@
     // the node lifecycle, the node will exit the same way as it does with any other critical error,
     // and would restart. Then, on the 2nd launch reorg would be detected here, then processed and the node
     // will be able to operate normally afterwards.
-<<<<<<< HEAD
-    match reorg_detector.check_consistency().await {
-        Ok(()) => {}
-        Err(zksync_reorg_detector::Error::ReorgDetected(last_correct_l1_batch)) => {
-=======
     match reorg_detector.run_once(stop_receiver.clone()).await {
         Ok(()) if *stop_receiver.borrow() => {
             tracing::info!("Stop signal received during initial reorg detection; shutting down");
@@ -976,8 +965,7 @@
         Ok(()) => {
             tracing::info!("Successfully checked no reorg compared to the main node");
         }
-        Err(reorg_detector::Error::ReorgDetected(last_correct_l1_batch)) => {
->>>>>>> 3af5f5b3
+        Err(zksync_reorg_detector::Error::ReorgDetected(last_correct_l1_batch)) => {
             tracing::info!("Reverting to l1 batch number {last_correct_l1_batch}");
             reverter.roll_back(last_correct_l1_batch).await?;
             tracing::info!("Revert successfully completed");
