use std::{
    hash::{DefaultHasher, Hash, Hasher},
    io,
    num::NonZeroU32,
    path::{Path, PathBuf},
    sync::Arc,
};

use anyhow::Context as _;
use async_trait::async_trait;
use serde::Serialize;
use tokio::{
    fs,
    sync::{oneshot, watch},
};
use zksync_dal::{Connection, ConnectionPool, Core, CoreDal};
use zksync_health_check::{Health, HealthStatus, HealthUpdater, ReactiveHealthCheck};
use zksync_multivm::{dump::VmDump, shadow};
use zksync_object_store::{Bucket, ObjectStore};
use zksync_state::RocksdbStorage;
use zksync_types::{vm::FastVmMode, L1BatchNumber, L2ChainId};
use zksync_vm_executor::batch::MainBatchExecutorFactory;
use zksync_vm_interface::{L1BatchEnv, L2BlockEnv, SystemEnv};

use crate::{
    storage::{PostgresLoader, StorageLoader},
    ConcurrentOutputHandlerFactory, ConcurrentOutputHandlerFactoryTask, L1BatchOutput,
    L2BlockOutput, OutputHandler, OutputHandlerFactory, StorageSyncTask, VmRunner, VmRunnerIo,
    VmRunnerStorage,
};

#[derive(Debug, Serialize)]
struct VmPlaygroundHealth {
    vm_mode: FastVmMode,
    last_processed_batch: L1BatchNumber,
}

impl From<VmPlaygroundHealth> for Health {
    fn from(health: VmPlaygroundHealth) -> Self {
        Health::from(HealthStatus::Ready).with_details(health)
    }
}

/// Options configuring the storage loader for VM playground.
#[derive(Debug)]
#[non_exhaustive]
pub enum VmPlaygroundStorageOptions {
    /// Use RocksDB cache.
    Rocksdb(String),
    /// Use prefetched batch snapshots (with fallback to Postgres if protective reads are not available for a batch).
    Snapshots {
        /// Whether to shadow snapshot storage with Postgres. This degrades performance and is mostly useful
        /// to test snapshot correctness.
        shadow: bool,
    },
}

/// Options related to the VM playground cursor.
#[derive(Debug)]
pub struct VmPlaygroundCursorOptions {
    /// First batch to be processed by the playground. Only used if there are no processed batches, or if [`Self.reset_state`] is set.
    pub first_processed_batch: L1BatchNumber,
    /// Maximum number of L1 batches to process in parallel.
    pub window_size: NonZeroU32,
    /// If set, reset processing to [`Self.first_processed_batch`].
    pub reset_state: bool,
}

#[derive(Debug)]
enum VmPlaygroundStorage {
    Rocksdb {
        path: String,
        task_sender: oneshot::Sender<StorageSyncTask<VmPlaygroundIo>>,
    },
    Snapshots {
        shadow: bool,
    },
}

/// Virtual machine playground. Does not persist anything in Postgres; instead, keeps an L1 batch cursor as a plain text file in the RocksDB directory
/// (so that the playground doesn't repeatedly process same batches after a restart).
///
/// If the RocksDB directory is not specified, the playground works in the ephemeral mode: it takes all inputs from Postgres, doesn't maintain cache
/// and doesn't persist the processed batch cursor. This is mostly useful for debugging purposes.
#[derive(Debug)]
pub struct VmPlayground {
    pool: ConnectionPool<Core>,
    batch_executor_factory: MainBatchExecutorFactory,
    storage: VmPlaygroundStorage,
    chain_id: L2ChainId,
    io: VmPlaygroundIo,
    output_handler_factory:
        ConcurrentOutputHandlerFactory<VmPlaygroundIo, VmPlaygroundOutputHandler>,
    reset_to_batch: Option<L1BatchNumber>,
}

impl VmPlayground {
    /// Creates a new playground.
    pub async fn new(
        pool: ConnectionPool<Core>,
        dumps_object_store: Option<Arc<dyn ObjectStore>>,
        vm_mode: FastVmMode,
        storage: VmPlaygroundStorageOptions,
        chain_id: L2ChainId,
        cursor: VmPlaygroundCursorOptions,
    ) -> anyhow::Result<(Self, VmPlaygroundTasks)> {
        tracing::info!("Starting VM playground with mode {vm_mode:?}, storage: {storage:?}, cursor options: {cursor:?}");

        let cursor_file_path = match &storage {
            VmPlaygroundStorageOptions::Rocksdb(path) => {
                Some(Path::new(path).join("__vm_playground_cursor"))
            }
            VmPlaygroundStorageOptions::Snapshots { .. } => {
                tracing::warn!(
                    "RocksDB cache is disabled; this can lead to significant performance degradation. Additionally, VM playground progress won't be persisted. \
                    If this is not intended, set the cache path in app config"
                );
                None
            }
        };

        let latest_processed_batch = if let Some(path) = &cursor_file_path {
            VmPlaygroundIo::read_cursor(path).await?
        } else {
            None
        };
        tracing::info!("Latest processed batch: {latest_processed_batch:?}");
        let latest_processed_batch = if cursor.reset_state {
            cursor.first_processed_batch
        } else {
            latest_processed_batch.unwrap_or(cursor.first_processed_batch)
        };

<<<<<<< HEAD
        let mut batch_executor = MainBatchExecutor::new(false, false);
        batch_executor.set_fast_vm_mode(vm_mode);
        let handle = tokio::runtime::Handle::current();
        if let Some(store) = dumps_object_store {
            tracing::info!("Using object store for VM dumps: {store:?}");

            let handler = shadow::DivergenceHandler::new(move |err, dump| {
                let err_message = err.to_string();
                if let Err(err) = handle.block_on(Self::dump_vm_state(&*store, &err_message, &dump))
                {
                    let l1_batch_number = dump.l1_batch_number();
                    tracing::error!(
                        "Saving VM dump for L1 batch #{l1_batch_number} failed: {err:#}"
                    );
                }
            });
            batch_executor.set_divergence_handler(handler);
        }
=======
        let mut batch_executor_factory = MainBatchExecutorFactory::new(false, false);
        batch_executor_factory.set_fast_vm_mode(vm_mode);
>>>>>>> b82dfa4d

        let io = VmPlaygroundIo {
            cursor_file_path,
            vm_mode,
            window_size: cursor.window_size.get(),
            latest_processed_batch: Arc::new(watch::channel(latest_processed_batch).0),
            health_updater: Arc::new(ReactiveHealthCheck::new("vm_playground").1),
        };
        let (output_handler_factory, output_handler_factory_task) =
            ConcurrentOutputHandlerFactory::new(
                pool.clone(),
                io.clone(),
                VmPlaygroundOutputHandler,
            );

        let (storage, loader_task) = match storage {
            VmPlaygroundStorageOptions::Rocksdb(path) => {
                let (task_sender, task_receiver) = oneshot::channel();
                let rocksdb = VmPlaygroundStorage::Rocksdb { path, task_sender };
                let loader_task = VmPlaygroundLoaderTask {
                    inner: task_receiver,
                };
                (rocksdb, Some(loader_task))
            }
            VmPlaygroundStorageOptions::Snapshots { shadow } => {
                (VmPlaygroundStorage::Snapshots { shadow }, None)
            }
        };
        let this = Self {
            pool,
            batch_executor_factory,
            storage,
            chain_id,
            io,
            output_handler_factory,
            reset_to_batch: cursor.reset_state.then_some(cursor.first_processed_batch),
        };
        Ok((
            this,
            VmPlaygroundTasks {
                loader_task,
                output_handler_factory_task,
            },
        ))
    }

    async fn dump_vm_state(
        object_store: &dyn ObjectStore,
        err_message: &str,
        dump: &VmDump,
    ) -> anyhow::Result<()> {
        // Deduplicate VM dumps by the error hash so that we don't create a lot of dumps for the same error.
        let mut hasher = DefaultHasher::new();
        err_message.hash(&mut hasher);
        let err_hash = hasher.finish();
        let batch_number = dump.l1_batch_number().0;
        let dump_filename = format!("shadow_vm_dump_batch{batch_number:08}_{err_hash:x}.json");

        tracing::info!("Dumping diverged VM state to `{dump_filename}`");
        let dump = serde_json::to_string(&dump).context("failed serializing VM dump")?;
        object_store
            .put_raw(Bucket::VmDumps, &dump_filename, dump.into_bytes())
            .await
            .context("failed putting VM dump to object store")?;
        Ok(())
    }

    /// Returns a health check for this component.
    pub fn health_check(&self) -> ReactiveHealthCheck {
        self.io.health_updater.subscribe()
    }

    #[cfg(test)]
    pub(crate) fn io(&self) -> &VmPlaygroundIo {
        &self.io
    }

    #[tracing::instrument(skip(self), err)]
    async fn reset_rocksdb_cache(&self, last_retained_batch: L1BatchNumber) -> anyhow::Result<()> {
        let VmPlaygroundStorage::Rocksdb { path, .. } = &self.storage else {
            tracing::warn!("No RocksDB path specified; skipping resetting cache");
            return Ok(());
        };

        let builder = RocksdbStorage::builder(path.as_ref()).await?;
        let current_l1_batch = builder.l1_batch_number().await;
        if current_l1_batch <= Some(last_retained_batch) {
            tracing::info!("Resetting RocksDB cache is not required: its current batch #{current_l1_batch:?} is lower than the target");
            return Ok(());
        }

        tracing::info!("Resetting RocksDB cache from batch #{current_l1_batch:?}");
        let mut conn = self.pool.connection_tagged("vm_playground").await?;
        builder.roll_back(&mut conn, last_retained_batch).await
    }

    /// Continuously loads new available batches and writes the corresponding data
    /// produced by that batch.
    ///
    /// # Errors
    ///
    /// Propagates RocksDB and Postgres errors.
    pub async fn run(self, stop_receiver: watch::Receiver<bool>) -> anyhow::Result<()> {
        if let VmPlaygroundStorage::Rocksdb { path, .. } = &self.storage {
            fs::create_dir_all(path)
                .await
                .with_context(|| format!("cannot create dir `{path}`"))?;
        }

        if let Some(reset_to_batch) = self.reset_to_batch {
            self.io.health_updater.update(HealthStatus::Affected.into());

            self.reset_rocksdb_cache(reset_to_batch).await?;
            self.io
                .write_cursor(reset_to_batch)
                .await
                .context("failed resetting VM playground state")?;
            tracing::info!("Finished resetting playground state");
        }

        self.io.update_health();

        let loader: Arc<dyn StorageLoader> = match self.storage {
            VmPlaygroundStorage::Rocksdb { path, task_sender } => {
                let (loader, loader_task) =
                    VmRunnerStorage::new(self.pool.clone(), path, self.io.clone(), self.chain_id)
                        .await?;
                task_sender.send(loader_task).ok();
                Arc::new(loader)
            }
            VmPlaygroundStorage::Snapshots { shadow } => {
                let mut loader = PostgresLoader::new(self.pool.clone(), self.chain_id).await?;
                loader.shadow_snapshots(shadow);
                Arc::new(loader)
            }
        };
        let vm_runner = VmRunner::new(
            self.pool,
            Box::new(self.io),
            loader,
            Box::new(self.output_handler_factory),
            Box::new(self.batch_executor_factory),
        );
        vm_runner.run(&stop_receiver).await
    }
}

/// Loader task for the VM playground.
#[derive(Debug)]
pub struct VmPlaygroundLoaderTask {
    inner: oneshot::Receiver<StorageSyncTask<VmPlaygroundIo>>,
}

impl VmPlaygroundLoaderTask {
    /// Runs a task until a stop signal is received.
    pub async fn run(self, mut stop_receiver: watch::Receiver<bool>) -> anyhow::Result<()> {
        let task = tokio::select! {
            biased;
            _ = stop_receiver.changed() => return Ok(()),
            res = self.inner => match res {
                Ok(task) => task,
                Err(_) => anyhow::bail!("VM playground stopped before spawning loader task"),
            }
        };
        task.run(stop_receiver).await
    }
}

/// Collection of tasks that need to be run in order for the VM playground to work as intended.
#[derive(Debug)]
pub struct VmPlaygroundTasks {
    /// Task that synchronizes storage with new available batches.
    pub loader_task: Option<VmPlaygroundLoaderTask>,
    /// Task that handles output from processed batches.
    pub output_handler_factory_task: ConcurrentOutputHandlerFactoryTask<VmPlaygroundIo>,
}

/// I/O powering [`VmPlayground`].
#[derive(Debug, Clone)]
pub struct VmPlaygroundIo {
    cursor_file_path: Option<PathBuf>,
    vm_mode: FastVmMode,
    window_size: u32,
    // We don't read this value from the cursor file in the `VmRunnerIo` implementation because reads / writes
    // aren't guaranteed to be atomic.
    latest_processed_batch: Arc<watch::Sender<L1BatchNumber>>,
    health_updater: Arc<HealthUpdater>,
}

impl VmPlaygroundIo {
    async fn read_cursor(cursor_file_path: &Path) -> anyhow::Result<Option<L1BatchNumber>> {
        match fs::read_to_string(cursor_file_path).await {
            Ok(buffer) => {
                let cursor = buffer
                    .parse::<u32>()
                    .with_context(|| format!("invalid cursor value: {buffer}"))?;
                Ok(Some(L1BatchNumber(cursor)))
            }
            Err(err) if err.kind() == io::ErrorKind::NotFound => Ok(None),
            Err(err) => Err(anyhow::Error::new(err).context(format!(
                "failed reading VM playground cursor from `{}`",
                cursor_file_path.display()
            ))),
        }
    }

    async fn write_cursor(&self, cursor: L1BatchNumber) -> anyhow::Result<()> {
        let Some(cursor_file_path) = &self.cursor_file_path else {
            return Ok(());
        };
        let buffer = cursor.to_string();
        fs::write(cursor_file_path, buffer).await.with_context(|| {
            format!(
                "failed writing VM playground cursor to `{}`",
                cursor_file_path.display()
            )
        })
    }

    fn update_health(&self) {
        let health = VmPlaygroundHealth {
            vm_mode: self.vm_mode,
            last_processed_batch: *self.latest_processed_batch.borrow(),
        };
        self.health_updater.update(health.into());
    }

    #[cfg(test)]
    pub(crate) fn subscribe_to_completed_batches(&self) -> watch::Receiver<L1BatchNumber> {
        self.latest_processed_batch.subscribe()
    }
}

#[async_trait]
impl VmRunnerIo for VmPlaygroundIo {
    fn name(&self) -> &'static str {
        "vm_playground"
    }

    async fn latest_processed_batch(
        &self,
        _conn: &mut Connection<'_, Core>,
    ) -> anyhow::Result<L1BatchNumber> {
        Ok(*self.latest_processed_batch.borrow())
    }

    async fn last_ready_to_be_loaded_batch(
        &self,
        conn: &mut Connection<'_, Core>,
    ) -> anyhow::Result<L1BatchNumber> {
        let sealed_l1_batch = conn
            .blocks_dal()
            .get_sealed_l1_batch_number()
            .await?
            .context("no L1 batches in Postgres")?;
        let last_processed_l1_batch = self.latest_processed_batch(conn).await?;
        Ok(sealed_l1_batch.min(last_processed_l1_batch + self.window_size))
    }

    async fn mark_l1_batch_as_processing(
        &self,
        _conn: &mut Connection<'_, Core>,
        l1_batch_number: L1BatchNumber,
    ) -> anyhow::Result<()> {
        tracing::info!("Started processing L1 batch #{l1_batch_number}");
        Ok(())
    }

    async fn mark_l1_batch_as_completed(
        &self,
        _conn: &mut Connection<'_, Core>,
        l1_batch_number: L1BatchNumber,
    ) -> anyhow::Result<()> {
        tracing::info!("Finished processing L1 batch #{l1_batch_number}");
        self.write_cursor(l1_batch_number).await?;
        // We should only update the in-memory value after the write to the cursor file succeeded.
        self.latest_processed_batch.send_replace(l1_batch_number);
        self.update_health();
        Ok(())
    }
}

#[derive(Debug)]
struct VmPlaygroundOutputHandler;

#[async_trait]
impl OutputHandler for VmPlaygroundOutputHandler {
    async fn handle_l2_block(
        &mut self,
        env: L2BlockEnv,
        _output: &L2BlockOutput,
    ) -> anyhow::Result<()> {
        tracing::trace!("Processed L2 block #{}", env.number);
        Ok(())
    }

    async fn handle_l1_batch(self: Box<Self>, _output: Arc<L1BatchOutput>) -> anyhow::Result<()> {
        Ok(())
    }
}

#[async_trait]
impl OutputHandlerFactory for VmPlaygroundOutputHandler {
    async fn create_handler(
        &mut self,
        _system_env: SystemEnv,
        _l1_batch_env: L1BatchEnv,
    ) -> anyhow::Result<Box<dyn OutputHandler>> {
        Ok(Box::new(Self))
    }
}<|MERGE_RESOLUTION|>--- conflicted
+++ resolved
@@ -15,11 +15,10 @@
 };
 use zksync_dal::{Connection, ConnectionPool, Core, CoreDal};
 use zksync_health_check::{Health, HealthStatus, HealthUpdater, ReactiveHealthCheck};
-use zksync_multivm::{dump::VmDump, shadow};
 use zksync_object_store::{Bucket, ObjectStore};
 use zksync_state::RocksdbStorage;
 use zksync_types::{vm::FastVmMode, L1BatchNumber, L2ChainId};
-use zksync_vm_executor::batch::MainBatchExecutorFactory;
+use zksync_vm_executor::batch::{dump::VmDump, shadow, MainBatchExecutorFactory};
 use zksync_vm_interface::{L1BatchEnv, L2BlockEnv, SystemEnv};
 
 use crate::{
@@ -131,9 +130,8 @@
             latest_processed_batch.unwrap_or(cursor.first_processed_batch)
         };
 
-<<<<<<< HEAD
-        let mut batch_executor = MainBatchExecutor::new(false, false);
-        batch_executor.set_fast_vm_mode(vm_mode);
+        let mut batch_executor_factory = MainBatchExecutorFactory::new(false, false);
+        batch_executor_factory.set_fast_vm_mode(vm_mode);
         let handle = tokio::runtime::Handle::current();
         if let Some(store) = dumps_object_store {
             tracing::info!("Using object store for VM dumps: {store:?}");
@@ -148,12 +146,8 @@
                     );
                 }
             });
-            batch_executor.set_divergence_handler(handler);
+            batch_executor_factory.set_divergence_handler(handler);
         }
-=======
-        let mut batch_executor_factory = MainBatchExecutorFactory::new(false, false);
-        batch_executor_factory.set_fast_vm_mode(vm_mode);
->>>>>>> b82dfa4d
 
         let io = VmPlaygroundIo {
             cursor_file_path,
