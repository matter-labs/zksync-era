--- conflicted
+++ resolved
@@ -17,11 +17,8 @@
 zksync_config = { path = "../config" }
 zksync_utils = { path = "../utils" }
 zksync_contracts = { path = "../contracts" }
-<<<<<<< HEAD
 zksync_system_constants = { path = "../../lib/constants" }
-=======
 zksync_commitment_utils = { path = "../commitment_utils" }
->>>>>>> f4442f45
 zksync_eth_client = { path = "../eth_client" }
 zksync_eth_signer = { path = "../eth_signer" }
 zksync_mempool = { path = "../mempool" }
