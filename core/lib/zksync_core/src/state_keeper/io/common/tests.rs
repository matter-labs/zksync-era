--- conflicted
+++ resolved
@@ -36,13 +36,8 @@
 
 #[tokio::test]
 async fn creating_io_cursor_with_genesis() {
-<<<<<<< HEAD
-    let pool = ConnectionPool::test_pool().await;
-    let mut storage = pool.access_storage().await.unwrap();
-=======
-    let pool = ConnectionPool::<Core>::test_pool().await;
-    let mut storage = pool.connection().await.unwrap();
->>>>>>> 4b634fd7
+    let pool = ConnectionPool::<Core>::test_pool().await;
+    let mut storage = pool.connection().await.unwrap();
     insert_genesis_batch(&mut storage, &GenesisParams::mock())
         .await
         .unwrap();
@@ -106,15 +101,9 @@
 
 #[tokio::test]
 async fn waiting_for_l1_batch_params_with_genesis() {
-<<<<<<< HEAD
-    let pool = ConnectionPool::test_pool().await;
-    let mut storage = pool.access_storage().await.unwrap();
-    let (genesis_root_hash, ..) = insert_genesis_batch(&mut storage, &GenesisParams::mock())
-=======
     let pool = ConnectionPool::<Core>::test_pool().await;
     let mut storage = pool.connection().await.unwrap();
     let genesis_batch = insert_genesis_batch(&mut storage, &GenesisParams::mock())
->>>>>>> 4b634fd7
         .await
         .unwrap();
 
@@ -199,13 +188,8 @@
 
 #[tokio::test]
 async fn getting_first_miniblock_in_batch_with_genesis() {
-<<<<<<< HEAD
-    let pool = ConnectionPool::test_pool().await;
-    let mut storage = pool.access_storage().await.unwrap();
-=======
-    let pool = ConnectionPool::<Core>::test_pool().await;
-    let mut storage = pool.connection().await.unwrap();
->>>>>>> 4b634fd7
+    let pool = ConnectionPool::<Core>::test_pool().await;
+    let mut storage = pool.connection().await.unwrap();
     insert_genesis_batch(&mut storage, &GenesisParams::mock())
         .await
         .unwrap();
@@ -458,13 +442,8 @@
 
 #[tokio::test]
 async fn getting_batch_version_with_genesis() {
-<<<<<<< HEAD
-    let pool = ConnectionPool::test_pool().await;
-    let mut storage = pool.access_storage().await.unwrap();
-=======
-    let pool = ConnectionPool::<Core>::test_pool().await;
-    let mut storage = pool.connection().await.unwrap();
->>>>>>> 4b634fd7
+    let pool = ConnectionPool::<Core>::test_pool().await;
+    let mut storage = pool.connection().await.unwrap();
     let genesis_params = GenesisParams::load_genesis_params(GenesisConfig {
         protocol_version: ProtocolVersionId::Version5 as u16,
         ..mock_genesis_config()
