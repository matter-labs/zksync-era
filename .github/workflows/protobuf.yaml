--- conflicted
+++ resolved
@@ -73,8 +73,6 @@
         with:
           github_token: ${{ github.token }}
       - name: buf breaking
-<<<<<<< HEAD
-        run: buf breaking './after.binpb' --against './before.binpb' --exclude-path 'zksync/config/experimental.proto' --config '{"version":"v1","breaking":{"use":["WIRE_JSON"]}}' --error-format 'github-actions'
-=======
-        run: buf breaking './after.binpb' --against './before.binpb' --config '{"version":"v1","breaking":{"use":["WIRE_JSON","WIRE"]}}' --error-format 'github-actions'
->>>>>>> 356be4eb
+        run: >
+          buf breaking './after.binpb' --against './before.binpb' --exclude-path 'zksync/config/experimental.proto'
+          --config '{"version":"v1","breaking":{"use":["WIRE_JSON","WIRE"]}}' --error-format 'github-actions'