use std::path::PathBuf;

use zksync_basic_types::{AccountTreeId, Address, U256};
use zksync_contracts::{read_sys_contract_bytecode, ContractLanguage, SystemContractsRepo};
use zksync_system_constants::{
    BOOTLOADER_UTILITIES_ADDRESS, CODE_ORACLE_ADDRESS, COMPRESSOR_ADDRESS, CREATE2_FACTORY_ADDRESS,
    EVENT_WRITER_ADDRESS, EVM_GAS_MANAGER_ADDRESS, EVM_HASHES_STORAGE_ADDRESS,
<<<<<<< HEAD
    EVM_PREDEPLOYS_MANAGER_ADDRESS, IDENTITY_ADDRESS, INTEROP_ACCOUNT_ADDRESS,
    L2_ASSET_ROUTER_ADDRESS, L2_ASSET_TRACKER_ADDRESS, L2_BRIDGEHUB_ADDRESS,
    L2_GENESIS_UPGRADE_ADDRESS, L2_INTEROP_CENTER_ADDRESS, L2_INTEROP_HANDLER_ADDRESS,
    L2_INTEROP_ROOT_STORAGE_ADDRESS, L2_MESSAGE_ROOT_ADDRESS, L2_MESSAGE_VERIFICATION_ADDRESS,
    L2_NATIVE_TOKEN_VAULT_ADDRESS, L2_STANDARD_TRIGGER_ACCOUNT_ADDRESS, L2_WRAPPED_BASE_TOKEN_IMPL,
    MODEXP_PRECOMPILE_ADDRESS, PUBDATA_CHUNK_PUBLISHER_ADDRESS,
    SECP256R1_VERIFY_PRECOMPILE_ADDRESS, SLOAD_CONTRACT_ADDRESS,
=======
    EVM_PREDEPLOYS_MANAGER_ADDRESS, IDENTITY_ADDRESS, L2_ASSET_ROUTER_ADDRESS,
    L2_BRIDGEHUB_ADDRESS, L2_CHAIN_ASSET_HANDLER_ADDRESS, L2_GENESIS_UPGRADE_ADDRESS,
    L2_INTEROP_ROOT_STORAGE_ADDRESS, L2_MESSAGE_ROOT_ADDRESS, L2_MESSAGE_VERIFICATION_ADDRESS,
    L2_NATIVE_TOKEN_VAULT_ADDRESS, L2_WRAPPED_BASE_TOKEN_IMPL, MODEXP_PRECOMPILE_ADDRESS,
    PUBDATA_CHUNK_PUBLISHER_ADDRESS, SECP256R1_VERIFY_PRECOMPILE_ADDRESS, SLOAD_CONTRACT_ADDRESS,
>>>>>>> 4b74bfb9
};

use crate::{
    block::DeployedContract, ACCOUNT_CODE_STORAGE_ADDRESS, BOOTLOADER_ADDRESS,
    COMPLEX_UPGRADER_ADDRESS, CONTRACT_DEPLOYER_ADDRESS, ECRECOVER_PRECOMPILE_ADDRESS,
    EC_ADD_PRECOMPILE_ADDRESS, EC_MUL_PRECOMPILE_ADDRESS, EC_PAIRING_PRECOMPILE_ADDRESS,
    IMMUTABLE_SIMULATOR_STORAGE_ADDRESS, KECCAK256_PRECOMPILE_ADDRESS, KNOWN_CODES_STORAGE_ADDRESS,
    L1_MESSENGER_ADDRESS, L2_BASE_TOKEN_ADDRESS, MSG_VALUE_SIMULATOR_ADDRESS, NONCE_HOLDER_ADDRESS,
    SHA256_PRECOMPILE_ADDRESS, SYSTEM_CONTEXT_ADDRESS,
};

// Note, that in the `NONCE_HOLDER_ADDRESS` storage the nonces of accounts
// are stored in the following form:
// `2^128 * deployment_nonce + tx_nonce`,
// where `tx_nonce` should be number of transactions, the account has processed
// and the `deployment_nonce` should be the number of contracts.
pub const TX_NONCE_INCREMENT: U256 = U256([1, 0, 0, 0]); // 1
pub const DEPLOYMENT_NONCE_INCREMENT: U256 = U256([0, 0, 1, 0]); // 2^128

<<<<<<< HEAD
static SYSTEM_CONTRACT_LIST: [(&str, &str, Address, ContractLanguage); 44] = [
=======
static SYSTEM_CONTRACT_LIST: [(&str, &str, Address, ContractLanguage); 40] = [
>>>>>>> 4b74bfb9
    (
        "",
        "AccountCodeStorage",
        ACCOUNT_CODE_STORAGE_ADDRESS,
        ContractLanguage::Sol,
    ),
    (
        "",
        "NonceHolder",
        NONCE_HOLDER_ADDRESS,
        ContractLanguage::Sol,
    ),
    (
        "",
        "KnownCodesStorage",
        KNOWN_CODES_STORAGE_ADDRESS,
        ContractLanguage::Sol,
    ),
    (
        "",
        "ImmutableSimulator",
        IMMUTABLE_SIMULATOR_STORAGE_ADDRESS,
        ContractLanguage::Sol,
    ),
    (
        "",
        "ContractDeployer",
        CONTRACT_DEPLOYER_ADDRESS,
        ContractLanguage::Sol,
    ),
    (
        "",
        "L1Messenger",
        L1_MESSENGER_ADDRESS,
        ContractLanguage::Sol,
    ),
    (
        "",
        "MsgValueSimulator",
        MSG_VALUE_SIMULATOR_ADDRESS,
        ContractLanguage::Sol,
    ),
    (
        "",
        "L2BaseToken",
        L2_BASE_TOKEN_ADDRESS,
        ContractLanguage::Sol,
    ),
    (
        "precompiles/",
        "Keccak256",
        KECCAK256_PRECOMPILE_ADDRESS,
        ContractLanguage::Yul,
    ),
    (
        "precompiles/",
        "SHA256",
        SHA256_PRECOMPILE_ADDRESS,
        ContractLanguage::Yul,
    ),
    (
        "precompiles/",
        "Ecrecover",
        ECRECOVER_PRECOMPILE_ADDRESS,
        ContractLanguage::Yul,
    ),
    (
        "precompiles/",
        "Modexp",
        MODEXP_PRECOMPILE_ADDRESS,
        ContractLanguage::Yul,
    ),
    (
        "precompiles/",
        "EcAdd",
        EC_ADD_PRECOMPILE_ADDRESS,
        ContractLanguage::Yul,
    ),
    (
        "precompiles/",
        "EcMul",
        EC_MUL_PRECOMPILE_ADDRESS,
        ContractLanguage::Yul,
    ),
    (
        "precompiles/",
        "EcPairing",
        EC_PAIRING_PRECOMPILE_ADDRESS,
        ContractLanguage::Yul,
    ),
    (
        "precompiles/",
        "P256Verify",
        SECP256R1_VERIFY_PRECOMPILE_ADDRESS,
        ContractLanguage::Yul,
    ),
    (
        "precompiles/",
        "CodeOracle",
        CODE_ORACLE_ADDRESS,
        ContractLanguage::Yul,
    ),
    (
        "precompiles/",
        "Identity",
        IDENTITY_ADDRESS,
        ContractLanguage::Yul,
    ),
    (
        "",
        "SystemContext",
        SYSTEM_CONTEXT_ADDRESS,
        ContractLanguage::Sol,
    ),
    (
        "",
        "EventWriter",
        EVENT_WRITER_ADDRESS,
        ContractLanguage::Yul,
    ),
    (
        "",
        "BootloaderUtilities",
        BOOTLOADER_UTILITIES_ADDRESS,
        ContractLanguage::Sol,
    ),
    ("", "Compressor", COMPRESSOR_ADDRESS, ContractLanguage::Sol),
    (
        "",
        "ComplexUpgrader",
        COMPLEX_UPGRADER_ADDRESS,
        ContractLanguage::Sol,
    ),
    (
        "",
        "EvmGasManager",
        EVM_GAS_MANAGER_ADDRESS,
        ContractLanguage::Yul,
    ),
    (
        "",
        "EvmPredeploysManager",
        EVM_PREDEPLOYS_MANAGER_ADDRESS,
        ContractLanguage::Sol,
    ),
    (
        "",
        "EvmHashesStorage",
        EVM_HASHES_STORAGE_ADDRESS,
        ContractLanguage::Sol,
    ),
    // For now, only zero address and the bootloader address have empty bytecode at the init
    // In the future, we might want to set all of the system contracts this way.
    ("", "EmptyContract", Address::zero(), ContractLanguage::Sol),
    (
        "",
        "EmptyContract",
        BOOTLOADER_ADDRESS,
        ContractLanguage::Sol,
    ),
    (
        "",
        "PubdataChunkPublisher",
        PUBDATA_CHUNK_PUBLISHER_ADDRESS,
        ContractLanguage::Sol,
    ),
    (
        "",
        "Create2Factory",
        CREATE2_FACTORY_ADDRESS,
        ContractLanguage::Sol,
    ),
    (
        "",
        "L2GenesisUpgrade",
        L2_GENESIS_UPGRADE_ADDRESS,
        ContractLanguage::Sol,
    ),
    (
        "../../l1-contracts/zkout/",
        "Bridgehub",
        L2_BRIDGEHUB_ADDRESS,
        ContractLanguage::Sol,
    ),
    (
        "../../l1-contracts/zkout/",
        "MessageRoot",
        L2_MESSAGE_ROOT_ADDRESS,
        ContractLanguage::Sol,
    ),
    (
        "../../l1-contracts/zkout/",
        "L2AssetRouter",
        L2_ASSET_ROUTER_ADDRESS,
        ContractLanguage::Sol,
    ),
    (
        "../../l1-contracts/zkout/",
        "L2NativeTokenVault",
        L2_NATIVE_TOKEN_VAULT_ADDRESS,
        ContractLanguage::Sol,
    ),
    (
        "",
        "SloadContract",
        SLOAD_CONTRACT_ADDRESS,
        ContractLanguage::Sol,
    ),
    (
        "../../l1-contracts/zkout/",
        "L2WrappedBaseToken",
        L2_WRAPPED_BASE_TOKEN_IMPL,
        ContractLanguage::Sol,
    ),
    (
        "",
        "L2InteropRootStorage",
        L2_INTEROP_ROOT_STORAGE_ADDRESS,
        ContractLanguage::Sol,
    ),
    (
        "../../l1-contracts/zkout/",
        "L2MessageVerification",
        L2_MESSAGE_VERIFICATION_ADDRESS,
        ContractLanguage::Sol,
    ),
    (
        "../../l1-contracts/zkout/",
<<<<<<< HEAD
        "InteropHandler",
        L2_INTEROP_HANDLER_ADDRESS,
        ContractLanguage::Sol,
    ),
    (
        "../../l1-contracts/zkout/",
        "InteropCenter",
        L2_INTEROP_CENTER_ADDRESS,
        ContractLanguage::Sol,
    ),
    (
        "",
        "InteropAccount",
        INTEROP_ACCOUNT_ADDRESS,
        ContractLanguage::Sol,
    ),
    (
        "",
        "StandardTriggerAccount",
        L2_STANDARD_TRIGGER_ACCOUNT_ADDRESS,
        ContractLanguage::Sol,
    ),
    (
        "../../l1-contracts/zkout/",
        "AssetTracker",
        L2_ASSET_TRACKER_ADDRESS,
        ContractLanguage::Sol,
    ), //
=======
        "ChainAssetHandler",
        L2_CHAIN_ASSET_HANDLER_ADDRESS,
        ContractLanguage::Sol,
    ),
>>>>>>> 4b74bfb9
];

/// Gets default set of system contracts, based on Cargo workspace location.
pub fn get_system_smart_contracts() -> Vec<DeployedContract> {
    SYSTEM_CONTRACT_LIST
        .iter()
        .map(|(path, name, address, contract_lang)| DeployedContract {
            account_id: AccountTreeId::new(*address),
            bytecode: read_sys_contract_bytecode(path, name, contract_lang.clone()),
        })
        .collect()
}

/// Loads system contracts from a given directory.
pub fn get_system_smart_contracts_from_dir(path: PathBuf) -> Vec<DeployedContract> {
    let repo = SystemContractsRepo { root: path };
    SYSTEM_CONTRACT_LIST
        .iter()
        .map(|(path, name, address, contract_lang)| DeployedContract {
            account_id: AccountTreeId::new(*address),
            bytecode: repo.read_sys_contract_bytecode(path, name, None, contract_lang.clone()),
        })
        .collect::<Vec<_>>()
}<|MERGE_RESOLUTION|>--- conflicted
+++ resolved
@@ -5,21 +5,13 @@
 use zksync_system_constants::{
     BOOTLOADER_UTILITIES_ADDRESS, CODE_ORACLE_ADDRESS, COMPRESSOR_ADDRESS, CREATE2_FACTORY_ADDRESS,
     EVENT_WRITER_ADDRESS, EVM_GAS_MANAGER_ADDRESS, EVM_HASHES_STORAGE_ADDRESS,
-<<<<<<< HEAD
     EVM_PREDEPLOYS_MANAGER_ADDRESS, IDENTITY_ADDRESS, INTEROP_ACCOUNT_ADDRESS,
-    L2_ASSET_ROUTER_ADDRESS, L2_ASSET_TRACKER_ADDRESS, L2_BRIDGEHUB_ADDRESS,
+    L2_ASSET_ROUTER_ADDRESS, L2_ASSET_TRACKER_ADDRESS, L2_BRIDGEHUB_ADDRESS, L2_CHAIN_ASSET_HANDLER_ADDRESS,
     L2_GENESIS_UPGRADE_ADDRESS, L2_INTEROP_CENTER_ADDRESS, L2_INTEROP_HANDLER_ADDRESS,
     L2_INTEROP_ROOT_STORAGE_ADDRESS, L2_MESSAGE_ROOT_ADDRESS, L2_MESSAGE_VERIFICATION_ADDRESS,
     L2_NATIVE_TOKEN_VAULT_ADDRESS, L2_STANDARD_TRIGGER_ACCOUNT_ADDRESS, L2_WRAPPED_BASE_TOKEN_IMPL,
     MODEXP_PRECOMPILE_ADDRESS, PUBDATA_CHUNK_PUBLISHER_ADDRESS,
     SECP256R1_VERIFY_PRECOMPILE_ADDRESS, SLOAD_CONTRACT_ADDRESS,
-=======
-    EVM_PREDEPLOYS_MANAGER_ADDRESS, IDENTITY_ADDRESS, L2_ASSET_ROUTER_ADDRESS,
-    L2_BRIDGEHUB_ADDRESS, L2_CHAIN_ASSET_HANDLER_ADDRESS, L2_GENESIS_UPGRADE_ADDRESS,
-    L2_INTEROP_ROOT_STORAGE_ADDRESS, L2_MESSAGE_ROOT_ADDRESS, L2_MESSAGE_VERIFICATION_ADDRESS,
-    L2_NATIVE_TOKEN_VAULT_ADDRESS, L2_WRAPPED_BASE_TOKEN_IMPL, MODEXP_PRECOMPILE_ADDRESS,
-    PUBDATA_CHUNK_PUBLISHER_ADDRESS, SECP256R1_VERIFY_PRECOMPILE_ADDRESS, SLOAD_CONTRACT_ADDRESS,
->>>>>>> 4b74bfb9
 };
 
 use crate::{
@@ -39,11 +31,7 @@
 pub const TX_NONCE_INCREMENT: U256 = U256([1, 0, 0, 0]); // 1
 pub const DEPLOYMENT_NONCE_INCREMENT: U256 = U256([0, 0, 1, 0]); // 2^128
 
-<<<<<<< HEAD
-static SYSTEM_CONTRACT_LIST: [(&str, &str, Address, ContractLanguage); 44] = [
-=======
-static SYSTEM_CONTRACT_LIST: [(&str, &str, Address, ContractLanguage); 40] = [
->>>>>>> 4b74bfb9
+static SYSTEM_CONTRACT_LIST: [(&str, &str, Address, ContractLanguage); 45] = [
     (
         "",
         "AccountCodeStorage",
@@ -272,17 +260,28 @@
     ),
     (
         "../../l1-contracts/zkout/",
-<<<<<<< HEAD
+        "ChainAssetHandler",
+        L2_CHAIN_ASSET_HANDLER_ADDRESS,
+        ContractLanguage::Sol,
+    ),
+    (
+        "../../l1-contracts/zkout/",
+        "InteropCenter",
+        L2_INTEROP_CENTER_ADDRESS,
+        ContractLanguage::Sol,
+    ),
+    (
+        "../../l1-contracts/zkout/",
         "InteropHandler",
         L2_INTEROP_HANDLER_ADDRESS,
         ContractLanguage::Sol,
     ),
     (
         "../../l1-contracts/zkout/",
-        "InteropCenter",
-        L2_INTEROP_CENTER_ADDRESS,
-        ContractLanguage::Sol,
-    ),
+        "AssetTracker",
+        L2_ASSET_TRACKER_ADDRESS,
+        ContractLanguage::Sol,
+    ), //
     (
         "",
         "InteropAccount",
@@ -295,18 +294,6 @@
         L2_STANDARD_TRIGGER_ACCOUNT_ADDRESS,
         ContractLanguage::Sol,
     ),
-    (
-        "../../l1-contracts/zkout/",
-        "AssetTracker",
-        L2_ASSET_TRACKER_ADDRESS,
-        ContractLanguage::Sol,
-    ), //
-=======
-        "ChainAssetHandler",
-        L2_CHAIN_ASSET_HANDLER_ADDRESS,
-        ContractLanguage::Sol,
-    ),
->>>>>>> 4b74bfb9
 ];
 
 /// Gets default set of system contracts, based on Cargo workspace location.
