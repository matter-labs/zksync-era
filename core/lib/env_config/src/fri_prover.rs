use zksync_config::configs::FriProverConfig;

use crate::{envy_load, object_store::ProverObjectStoreConfig, FromEnv};

impl FromEnv for FriProverConfig {
    fn from_env() -> anyhow::Result<Self> {
        let mut prover: FriProverConfig = envy_load("fri_prover", "FRI_PROVER_")?;
        prover.object_store = ProverObjectStoreConfig::from_env().map(|a| a.0).ok();
        Ok(prover)
    }
}

#[cfg(test)]
mod tests {
    use zksync_config::{
        configs::{fri_prover::SetupLoadMode, object_store::ObjectStoreMode},
        ObjectStoreConfig,
    };

    use super::*;
    use crate::test_utils::EnvMutex;

    static MUTEX: EnvMutex = EnvMutex::new();

    fn expected_config() -> FriProverConfig {
        FriProverConfig {
            setup_data_path: "vk_setup_data_generator_server_fri/data".to_string(),
            prometheus_port: 3315,
            max_attempts: 10,
            generation_timeout_in_secs: 300,
            setup_load_mode: SetupLoadMode::FromDisk,
            specialized_group_id: 10,
            queue_capacity: 10,
            witness_vector_receiver_port: 3316,
            zone_read_url: "http://metadata.google.internal/computeMetadata/v1/instance/zone"
                .to_string(),
            shall_save_to_public_bucket: true,
            object_store: Some(ObjectStoreConfig {
                mode: ObjectStoreMode::GCSWithCredentialFile {
                    bucket_base_url: "/base/url".to_owned(),
                    gcs_credential_file_path: "/path/to/credentials.json".to_owned(),
                },
                max_retries: 5,
                local_mirror_path: None,
            }),
            availability_check_interval_in_secs: Some(1_800),
        }
    }

    #[test]
    fn from_env() {
        let mut lock = MUTEX.lock();
        let config = r#"
            FRI_PROVER_SETUP_DATA_PATH="vk_setup_data_generator_server_fri/data"
            FRI_PROVER_PROMETHEUS_PORT="3315"
            FRI_PROVER_MAX_ATTEMPTS="10"
            FRI_PROVER_GENERATION_TIMEOUT_IN_SECS="300"
            FRI_PROVER_SETUP_LOAD_MODE="FromDisk"
            FRI_PROVER_SPECIALIZED_GROUP_ID="10"
            FRI_PROVER_QUEUE_CAPACITY="10"
            FRI_PROVER_WITNESS_VECTOR_RECEIVER_PORT="3316"
            FRI_PROVER_ZONE_READ_URL="http://metadata.google.internal/computeMetadata/v1/instance/zone"
            FRI_PROVER_SHALL_SAVE_TO_PUBLIC_BUCKET=true
            FRI_PROVER_AVAILABILITY_CHECK_INTERVAL_IN_SECS="1800"
<<<<<<< HEAD
            PROVER_OBJECT_STORE_BUCKET_BASE_URL="/base/url"
            PROVER_OBJECT_STORE_MODE="GCSWithCredentialFile"
            PROVER_OBJECT_STORE_GCS_CREDENTIAL_FILE_PATH="/path/to/credentials.json"
            PROVER_OBJECT_STORE_MAX_RETRIES="5"

=======
            OBJECT_STORE_BUCKET_BASE_URL="/base/url"
            OBJECT_STORE_MODE="GCSWithCredentialFile"
            OBJECT_STORE_GCS_CREDENTIAL_FILE_PATH="/path/to/credentials.json"
            OBJECT_STORE_MAX_RETRIES="5"
>>>>>>> 8468716d
        "#;
        lock.set_env(config);

        let actual = FriProverConfig::from_env().unwrap();
        assert_eq!(actual, expected_config());
    }
}<|MERGE_RESOLUTION|>--- conflicted
+++ resolved
@@ -62,18 +62,10 @@
             FRI_PROVER_ZONE_READ_URL="http://metadata.google.internal/computeMetadata/v1/instance/zone"
             FRI_PROVER_SHALL_SAVE_TO_PUBLIC_BUCKET=true
             FRI_PROVER_AVAILABILITY_CHECK_INTERVAL_IN_SECS="1800"
-<<<<<<< HEAD
             PROVER_OBJECT_STORE_BUCKET_BASE_URL="/base/url"
             PROVER_OBJECT_STORE_MODE="GCSWithCredentialFile"
             PROVER_OBJECT_STORE_GCS_CREDENTIAL_FILE_PATH="/path/to/credentials.json"
             PROVER_OBJECT_STORE_MAX_RETRIES="5"
-
-=======
-            OBJECT_STORE_BUCKET_BASE_URL="/base/url"
-            OBJECT_STORE_MODE="GCSWithCredentialFile"
-            OBJECT_STORE_GCS_CREDENTIAL_FILE_PATH="/path/to/credentials.json"
-            OBJECT_STORE_MAX_RETRIES="5"
->>>>>>> 8468716d
         "#;
         lock.set_env(config);
 
