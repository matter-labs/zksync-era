use zksync_db_connection::{
    connection::Connection, error::DalResult, instrument::InstrumentExt, interpolate_query,
    match_query_as,
};
use zksync_system_constants::EMPTY_UNCLES_HASH;
use zksync_types::{
    api,
    debug_flat_call::CallTraceMeta,
    fee_model::BatchFeeInput,
    l2_to_l1_log::L2ToL1Log,
    web3::{BlockHeader, Bytes},
    Bloom, L1BatchNumber, L2BlockNumber, ProtocolVersionId, H160, H256, U256, U64,
};
use zksync_vm_interface::Call;

use crate::{
    models::{
        bigdecimal_to_u256, parse_protocol_version,
        storage_block::{
            ResolvedL1BatchForL2Block, StorageBlockDetails, StorageL1BatchDetails,
            LEGACY_BLOCK_GAS_LIMIT,
        },
        storage_transaction::CallTrace,
    },
    Core, CoreDal,
};

#[derive(Debug)]
pub struct BlocksWeb3Dal<'a, 'c> {
    pub(crate) storage: &'a mut Connection<'c, Core>,
}

impl BlocksWeb3Dal<'_, '_> {
    pub async fn get_api_block(
        &mut self,
        block_number: L2BlockNumber,
    ) -> DalResult<Option<api::Block<H256>>> {
        let rows = sqlx::query!(
            r#"
            SELECT
                miniblocks.hash AS block_hash,
                miniblocks.number,
                miniblocks.l1_batch_number,
                miniblocks.timestamp,
                miniblocks.base_fee_per_gas,
                miniblocks.gas_limit AS "block_gas_limit?",
                miniblocks.logs_bloom,
                prev_miniblock.hash AS "parent_hash?",
                l1_batches.timestamp AS "l1_batch_timestamp?",
                transactions.gas_limit AS "transaction_gas_limit?",
                transactions.refunded_gas AS "refunded_gas?",
                transactions.hash AS "tx_hash?"
            FROM
                miniblocks
            LEFT JOIN
                miniblocks prev_miniblock
                ON prev_miniblock.number = miniblocks.number - 1
            LEFT JOIN l1_batches ON l1_batches.number = miniblocks.l1_batch_number
            LEFT JOIN transactions ON transactions.miniblock_number = miniblocks.number
            WHERE
                miniblocks.number = $1
            ORDER BY
                transactions.index_in_block ASC
            "#,
            i64::from(block_number.0)
        )
        .instrument("get_api_block")
        .with_arg("block_number", &block_number)
        .fetch_all(self.storage)
        .await?;

        let block = rows.into_iter().fold(None, |prev_block, row| {
            let mut block = prev_block.unwrap_or_else(|| {
                // This code will be only executed for the first row in the DB response.
                // All other rows will only be used to extract relevant transactions.
                api::Block {
                    hash: H256::from_slice(&row.block_hash),
                    parent_hash: row
                        .parent_hash
                        .as_deref()
                        .map_or_else(H256::zero, H256::from_slice),
                    uncles_hash: EMPTY_UNCLES_HASH,
                    number: (row.number as u64).into(),
                    l1_batch_number: row.l1_batch_number.map(|number| (number as u64).into()),
                    base_fee_per_gas: bigdecimal_to_u256(row.base_fee_per_gas),
                    timestamp: (row.timestamp as u64).into(),
                    l1_batch_timestamp: row.l1_batch_timestamp.map(U256::from),
                    gas_limit: (row
                        .block_gas_limit
                        .unwrap_or(i64::from(LEGACY_BLOCK_GAS_LIMIT))
                        as u64)
                        .into(),
                    logs_bloom: row
                        .logs_bloom
                        .map(|b| Bloom::from_slice(&b))
                        .unwrap_or_default(),
                    ..api::Block::default()
                }
            });

            if let (Some(gas_limit), Some(refunded_gas)) =
                (row.transaction_gas_limit, row.refunded_gas)
            {
                block.gas_used += bigdecimal_to_u256(gas_limit) - U256::from(refunded_gas as u64);
            }
            if let Some(tx_hash) = &row.tx_hash {
                block.transactions.push(H256::from_slice(tx_hash));
            }

            Some(block)
        });

        Ok(block)
    }

    pub async fn get_block_tx_count(
        &mut self,
        block_number: L2BlockNumber,
    ) -> DalResult<Option<u64>> {
        let tx_count = sqlx::query_scalar!(
            r#"
            SELECT l1_tx_count + l2_tx_count AS tx_count FROM miniblocks
            WHERE number = $1
            "#,
            i64::from(block_number.0)
        )
        .instrument("get_block_tx_count")
        .with_arg("block_number", &block_number)
        .fetch_optional(self.storage)
        .await?
        .flatten();

        Ok(tx_count.map(|count| count as u64))
    }

    /// Returns hashes of blocks with numbers starting from `from_block` and the number of the last block.
    pub async fn get_block_hashes_since(
        &mut self,
        from_block: L2BlockNumber,
        limit: usize,
    ) -> DalResult<(Vec<H256>, Option<L2BlockNumber>)> {
        let rows = sqlx::query!(
            r#"
            SELECT
                number,
                hash
            FROM
                miniblocks
            WHERE
                number >= $1
            ORDER BY
                number ASC
            LIMIT
                $2
            "#,
            i64::from(from_block.0),
            limit as i32
        )
        .instrument("get_block_hashes_since")
        .with_arg("from_block", &from_block)
        .with_arg("limit", &limit)
        .fetch_all(self.storage)
        .await?;

        let last_block_number = rows.last().map(|row| L2BlockNumber(row.number as u32));
        let hashes = rows.iter().map(|row| H256::from_slice(&row.hash)).collect();
        Ok((hashes, last_block_number))
    }

    /// Returns hashes of blocks with numbers greater than `from_block` and the number of the last block.
    pub async fn get_block_headers_after(
        &mut self,
        from_block: L2BlockNumber,
    ) -> DalResult<Vec<BlockHeader>> {
        let blocks_rows: Vec<_> = sqlx::query!(
            r#"
            SELECT
                miniblocks.hash AS "block_hash",
                miniblocks.number AS "block_number",
                prev_miniblock.hash AS "parent_hash?",
                miniblocks.timestamp AS "block_timestamp",
                miniblocks.base_fee_per_gas AS "base_fee_per_gas",
                miniblocks.gas_limit AS "block_gas_limit?",
                miniblocks.logs_bloom AS "block_logs_bloom?",
                transactions.gas_limit AS "transaction_gas_limit?",
                transactions.refunded_gas AS "transaction_refunded_gas?"
            FROM
                miniblocks
            LEFT JOIN
                miniblocks prev_miniblock
                ON prev_miniblock.number = miniblocks.number - 1
            LEFT JOIN transactions ON transactions.miniblock_number = miniblocks.number
            WHERE
                miniblocks.number > $1
            ORDER BY
                miniblocks.number ASC,
                transactions.index_in_block ASC
            "#,
            i64::from(from_block.0),
        )
        .instrument("get_block_headers_after")
        .with_arg("from_block", &from_block)
        .fetch_all(self.storage)
        .await?;

        let mut headers_map = std::collections::HashMap::new();

        for row in blocks_rows.iter() {
            let entry = headers_map
                .entry(row.block_number)
                .or_insert_with(|| BlockHeader {
                    hash: Some(H256::from_slice(&row.block_hash)),
                    parent_hash: row
                        .parent_hash
                        .as_deref()
                        .map_or_else(H256::zero, H256::from_slice),
                    uncles_hash: EMPTY_UNCLES_HASH,
                    author: H160::zero(),
                    state_root: H256::zero(),
                    transactions_root: H256::zero(),
                    receipts_root: H256::zero(),
                    number: Some(U64::from(row.block_number)),
                    gas_used: U256::zero(),
                    gas_limit: (row
                        .block_gas_limit
                        .unwrap_or(i64::from(LEGACY_BLOCK_GAS_LIMIT))
                        as u64)
                        .into(),
                    base_fee_per_gas: Some(bigdecimal_to_u256(row.base_fee_per_gas.clone())),
                    extra_data: Bytes::default(),
                    logs_bloom: row
                        .block_logs_bloom
                        .as_ref()
                        .map(|b| Bloom::from_slice(b))
                        .unwrap_or_default(),
                    timestamp: U256::from(row.block_timestamp),
                    difficulty: U256::zero(),
                    mix_hash: None,
                    nonce: None,
                });

            if let (Some(gas_limit), Some(refunded_gas)) = (
                row.transaction_gas_limit.clone(),
                row.transaction_refunded_gas,
            ) {
                entry.gas_used += bigdecimal_to_u256(gas_limit) - U256::from(refunded_gas as u64);
            }
        }

        let mut headers: Vec<BlockHeader> = headers_map.into_values().collect();
        headers.sort_by_key(|header| header.number);

        Ok(headers)
    }

    pub async fn resolve_block_id(
        &mut self,
        block_id: api::BlockId,
    ) -> DalResult<Option<L2BlockNumber>> {
        struct BlockNumberRow {
            number: Option<i64>,
        }

        let query = match_query_as!(
            BlockNumberRow,
            [_],
            match (block_id) {
                api::BlockId::Hash(hash) => ("SELECT number FROM miniblocks WHERE hash = $1"; hash.as_bytes()),
                api::BlockId::Number(api::BlockNumber::Number(number)) => (
                    "SELECT number FROM miniblocks WHERE number = $1";
                    number.as_u64() as i64
                ),
                api::BlockId::Number(api::BlockNumber::Earliest) => (
                    "SELECT number FROM miniblocks WHERE number = 0";
                ),
                api::BlockId::Number(api::BlockNumber::Pending) => (
                    "
                    SELECT COALESCE(
                        (SELECT (MAX(number) + 1) AS number FROM miniblocks),
                        (SELECT (MAX(miniblock_number) + 1) AS number FROM snapshot_recovery),
                        0
                    ) AS number
                    ";
                ),
                api::BlockId::Number(api::BlockNumber::Latest | api::BlockNumber::Committed) => (
                    "SELECT MAX(number) AS number FROM miniblocks";
                ),
                api::BlockId::Number(api::BlockNumber::L1Committed) => (
                    "
                    SELECT COALESCE(
                        (
                            SELECT MAX(number) FROM miniblocks
                            WHERE l1_batch_number = (
                                SELECT number FROM l1_batches
                                JOIN eth_txs_history ON
                                    l1_batches.eth_commit_tx_id = eth_txs_history.eth_tx_id
                                WHERE
                                    finality_status = 'finalized'
                                ORDER BY number DESC LIMIT 1
                            )
                        ),
                        0
                    ) AS number
                    ";
                ),
                api::BlockId::Number(api::BlockNumber::FastFinalized) => (
                    "
                    SELECT COALESCE(
                        (
                            SELECT MAX(number) FROM miniblocks
                            WHERE l1_batch_number = (
                                SELECT number FROM l1_batches
                                JOIN eth_txs_history ON
                                    l1_batches.eth_execute_tx_id = eth_txs_history.eth_tx_id
                                WHERE
                                    eth_txs_history.finality_status = 'fast_finalized'
                                    OR
                                    eth_txs_history.finality_status = 'finalized'
                                ORDER BY number DESC LIMIT 1
                            )
                        ),
                        0
                    ) AS number
                    ";
                ),

                api::BlockId::Number(api::BlockNumber::Finalized) => (
                    "
                    SELECT COALESCE(
                        (
                            SELECT MAX(number) FROM miniblocks
                            WHERE l1_batch_number = (
                                SELECT number FROM l1_batches
                                JOIN eth_txs_history ON
                                    l1_batches.eth_execute_tx_id = eth_txs_history.eth_tx_id
                                WHERE
                                    eth_txs_history.finality_status = 'finalized'
                                ORDER BY number DESC LIMIT 1
                            )
                        ),
                        0
                    ) AS number
                    ";
                ),
            }
        );

        let row = query
            .instrument("resolve_block_id")
            .with_arg("block_id", &block_id)
            .fetch_optional(self.storage)
            .await?;
        let block_number = row
            .and_then(|row| row.number)
            .map(|number| L2BlockNumber(number as u32));
        Ok(block_number)
    }

    /// Returns L1 batch timestamp for either sealed or pending L1 batch.
    ///
    /// The correctness of the current implementation depends on the timestamp of an L1 batch always
    /// being equal to the timestamp of the first L2 block in the batch.
    pub async fn get_expected_l1_batch_timestamp(
        &mut self,
        l1_batch_number: &ResolvedL1BatchForL2Block,
    ) -> DalResult<Option<u64>> {
        if let Some(l1_batch) = l1_batch_number.block_l1_batch {
            Ok(sqlx::query!(
                r#"
                SELECT
                    timestamp
                FROM
                    miniblocks
                WHERE
                    l1_batch_number = $1
                ORDER BY
                    number
                LIMIT
                    1
                "#,
                i64::from(l1_batch.0)
            )
            .instrument("get_expected_l1_batch_timestamp#sealed_l2_block")
            .with_arg("l1_batch_number", &l1_batch_number)
            .fetch_optional(self.storage)
            .await?
            .map(|row| row.timestamp as u64))
        } else {
            // Got a pending L2 block. Searching the timestamp of the first pending L2 block using
            // `WHERE l1_batch_number IS NULL` is slow since it potentially locks the `miniblocks` table.
            // Instead, we determine its number using the previous L1 batch, taking into the account that
            // it may be stored in the `snapshot_recovery` table.
            let prev_l1_batch_number = if l1_batch_number.pending_l1_batch == L1BatchNumber(0) {
                return Ok(None); // We haven't created the genesis L2 block yet
            } else {
                l1_batch_number.pending_l1_batch - 1
            };

            Ok(sqlx::query!(
                r#"
                SELECT
                    timestamp
                FROM
                    miniblocks
                WHERE
                    number = COALESCE(
                        (
                            SELECT
                                MAX(number) + 1
                            FROM
                                miniblocks
                            WHERE
                                l1_batch_number = $1
                        ),
                        (
                            SELECT
                                MAX(miniblock_number) + 1
                            FROM
                                snapshot_recovery
                            WHERE
                                l1_batch_number = $1
                        )
                    )
                "#,
                i64::from(prev_l1_batch_number.0)
            )
            .instrument("get_expected_l1_batch_timestamp#pending_l2_block")
            .with_arg("l1_batch_number", &l1_batch_number)
            .fetch_optional(self.storage)
            .await?
            .map(|row| row.timestamp as u64))
        }
    }

    pub async fn get_l2_block_hash(
        &mut self,
        block_number: L2BlockNumber,
    ) -> DalResult<Option<H256>> {
        let hash = sqlx::query!(
            r#"
            SELECT
                hash
            FROM
                miniblocks
            WHERE
                number = $1
            "#,
            i64::from(block_number.0)
        )
        .instrument("get_l2_block_hash")
        .with_arg("block_number", &block_number)
        .fetch_optional(self.storage)
        .await?
        .map(|row| H256::from_slice(&row.hash));
        Ok(hash)
    }

    pub async fn get_l2_to_l1_logs(
        &mut self,
        l1_batch_number: L1BatchNumber,
    ) -> DalResult<Vec<L2ToL1Log>> {
        self.storage
            .blocks_dal()
            .get_l2_to_l1_logs_for_batch::<L2ToL1Log>(l1_batch_number)
            .await
    }

    pub async fn get_l1_batch_number_of_l2_block(
        &mut self,
        l2_block_number: L2BlockNumber,
    ) -> DalResult<Option<L1BatchNumber>> {
        let number: Option<i64> = sqlx::query!(
            r#"
            SELECT
                l1_batch_number
            FROM
                miniblocks
            WHERE
                number = $1
            "#,
            i64::from(l2_block_number.0)
        )
        .instrument("get_l1_batch_number_of_l2_block")
        .with_arg("l2_block_number", &l2_block_number)
        .fetch_optional(self.storage)
        .await?
        .and_then(|row| row.l1_batch_number);

        Ok(number.map(|number| L1BatchNumber(number as u32)))
    }

    pub async fn get_l2_block_range_of_l1_batch(
        &mut self,
        l1_batch_number: L1BatchNumber,
    ) -> DalResult<Option<(L2BlockNumber, L2BlockNumber)>> {
        let row = sqlx::query!(
            r#"
            SELECT
                MIN(miniblocks.number) AS "min?",
                MAX(miniblocks.number) AS "max?"
            FROM
                miniblocks
            WHERE
                l1_batch_number = $1
            "#,
            i64::from(l1_batch_number.0)
        )
        .instrument("get_l2_block_range_of_l1_batch")
        .with_arg("l1_batch_number", &l1_batch_number)
        .fetch_one(self.storage)
        .await?;

        Ok(match (row.min, row.max) {
            (Some(min), Some(max)) => Some((L2BlockNumber(min as u32), L2BlockNumber(max as u32))),
            (None, None) => None,
            _ => unreachable!(),
        })
    }

    pub async fn get_l1_batch_info_for_tx(
        &mut self,
        tx_hash: H256,
    ) -> DalResult<Option<(L1BatchNumber, u16)>> {
        let row = sqlx::query!(
            r#"
            SELECT
                l1_batch_number,
                l1_batch_tx_index
            FROM
                transactions
            WHERE
                hash = $1
            "#,
            tx_hash.as_bytes()
        )
        .instrument("get_l1_batch_info_for_tx")
        .with_arg("tx_hash", &tx_hash)
        .fetch_optional(self.storage)
        .await?;

        let result = row.and_then(|row| match (row.l1_batch_number, row.l1_batch_tx_index) {
            (Some(l1_batch_number), Some(l1_batch_tx_index)) => Some((
                L1BatchNumber(l1_batch_number as u32),
                l1_batch_tx_index as u16,
            )),
            _ => None,
        });
        Ok(result)
    }

    /// Returns call traces for all transactions in the specified L2 block in the order of their execution.
    pub async fn get_traces_for_l2_block(
        &mut self,
        block_number: L2BlockNumber,
    ) -> DalResult<Vec<(Call, CallTraceMeta)>> {
        let row = sqlx::query!(
            r#"
            SELECT
                protocol_version,
                hash
            FROM
                miniblocks
            WHERE
                number = $1
            "#,
            i64::from(block_number.0)
        )
        .try_map(|row| {
            row.protocol_version
                .map(parse_protocol_version)
                .transpose()
                .map(|val| (val, H256::from_slice(&row.hash)))
        })
        .instrument("get_traces_for_l2_block#get_l2_block_protocol_version_id")
        .with_arg("l2_block_number", &block_number)
        .fetch_optional(self.storage)
        .await?;
        let Some((protocol_version, block_hash)) = row else {
            return Ok(Vec::new());
        };

        let protocol_version =
            protocol_version.unwrap_or_else(ProtocolVersionId::last_potentially_undefined);

        Ok(sqlx::query_as!(
            CallTrace,
            r#"
            SELECT
                transactions.hash AS tx_hash,
                transactions.index_in_block AS tx_index_in_block,
                call_trace,
                transactions.error AS tx_error
            FROM
                call_traces
            INNER JOIN transactions ON tx_hash = transactions.hash
            WHERE
                transactions.miniblock_number = $1
            ORDER BY
                transactions.index_in_block
            "#,
            i64::from(block_number.0)
        )
        .instrument("get_traces_for_l2_block")
        .with_arg("block_number", &block_number)
        .fetch_all(self.storage)
        .await?
        .into_iter()
        .map(|mut call_trace| {
            let tx_hash = H256::from_slice(&call_trace.tx_hash);
            let index = call_trace.tx_index_in_block.unwrap_or_default() as usize;
            let meta = CallTraceMeta {
                index_in_block: index,
                tx_hash,
                block_number: block_number.0,
                block_hash,
                internal_error: call_trace.tx_error.take(),
            };
            (call_trace.into_call(protocol_version), meta)
        })
        .collect())
    }

    /// Returns `base_fee_per_gas` and `fair_pubdata_price` for L2 block range [min(newest_block - block_count + 1, 0), newest_block]
    /// in descending order of L2 block numbers.
    pub async fn get_fee_history(
        &mut self,
        newest_block: L2BlockNumber,
        block_count: u64,
    ) -> DalResult<(Vec<U256>, Vec<U256>)> {
        let result: Vec<_> = sqlx::query!(
            r#"
            SELECT
                base_fee_per_gas,
                l2_fair_gas_price,
                fair_pubdata_price,
                protocol_version,
                l1_gas_price
            FROM
                miniblocks
            WHERE
                number <= $1
            ORDER BY
                number DESC
            LIMIT
                $2
            "#,
            i64::from(newest_block.0),
            block_count as i64
        )
        .instrument("get_fee_history")
        .with_arg("newest_block", &newest_block)
        .with_arg("block_count", &block_count)
        .fetch_all(self.storage)
        .await?
        .into_iter()
        .map(|row| {
            let fee_input = BatchFeeInput::for_protocol_version(
                row.protocol_version
                    .map(|x| (x as u16).try_into().unwrap())
                    .unwrap_or_else(ProtocolVersionId::last_potentially_undefined),
                row.l2_fair_gas_price as u64,
                row.fair_pubdata_price.map(|x| x as u64),
                row.l1_gas_price as u64,
            );

            (
                bigdecimal_to_u256(row.base_fee_per_gas),
                U256::from(fee_input.fair_pubdata_price()),
            )
        })
        .collect();

        let (base_fee_per_gas, effective_pubdata_price): (Vec<U256>, Vec<U256>) =
            result.into_iter().unzip();

        Ok((base_fee_per_gas, effective_pubdata_price))
    }

    pub async fn get_block_details(
        &mut self,
        block_number: L2BlockNumber,
    ) -> DalResult<Option<api::BlockDetails>> {
        let storage_block_details = sqlx::query_as!(
            StorageBlockDetails,
            r#"
            SELECT
                miniblocks.number,
                COALESCE(
                    miniblocks.l1_batch_number,
                    (
                        SELECT
                            (MAX(number) + 1)
                        FROM
                            l1_batches
                        WHERE
                            is_sealed
                    )
                ) AS "l1_batch_number!",
                miniblocks.timestamp,
                miniblocks.l1_tx_count,
                miniblocks.l2_tx_count,
                miniblocks.hash AS "root_hash?",
                commit_tx.tx_hash AS "commit_tx_hash?",
                commit_tx.confirmed_at AS "committed_at?",
                commit_tx.finality_status AS "commit_tx_finality_status?",
                commit_tx_data.chain_id AS "commit_chain_id?",
                prove_tx.tx_hash AS "prove_tx_hash?",
                prove_tx.confirmed_at AS "proven_at?",
                prove_tx.finality_status AS "prove_tx_finality_status?",
                prove_tx_data.chain_id AS "prove_chain_id?",
                execute_tx.tx_hash AS "execute_tx_hash?",
                execute_tx.finality_status AS "execute_tx_finality_status?",
                execute_tx.confirmed_at AS "executed_at?",
                execute_tx_data.chain_id AS "execute_chain_id?",
                miniblocks.l1_gas_price,
                miniblocks.l2_fair_gas_price,
                miniblocks.fair_pubdata_price,
                miniblocks.bootloader_code_hash,
                miniblocks.default_aa_code_hash,
                l1_batches.evm_emulator_code_hash,
                miniblocks.protocol_version,
                miniblocks.fee_account_address
            FROM
                miniblocks
            LEFT JOIN l1_batches ON miniblocks.l1_batch_number = l1_batches.number
            LEFT JOIN eth_txs_history AS commit_tx
                ON (
                    l1_batches.eth_commit_tx_id = commit_tx.eth_tx_id
                    AND commit_tx.confirmed_at IS NOT NULL
                )
            LEFT JOIN eth_txs_history AS prove_tx
                ON (
                    l1_batches.eth_prove_tx_id = prove_tx.eth_tx_id
                    AND prove_tx.confirmed_at IS NOT NULL
                )
            LEFT JOIN eth_txs_history AS execute_tx
                ON (
                    l1_batches.eth_execute_tx_id = execute_tx.eth_tx_id
                    AND execute_tx.confirmed_at IS NOT NULL
                )
            LEFT JOIN eth_txs AS commit_tx_data
                ON (
                    l1_batches.eth_commit_tx_id = commit_tx_data.id
                    AND commit_tx_data.confirmed_eth_tx_history_id IS NOT NULL
                )
            LEFT JOIN eth_txs AS prove_tx_data
                ON (
                    l1_batches.eth_prove_tx_id = prove_tx_data.id
                    AND prove_tx_data.confirmed_eth_tx_history_id IS NOT NULL
                )
            LEFT JOIN eth_txs AS execute_tx_data
                ON (
                    l1_batches.eth_execute_tx_id = execute_tx_data.id
                    AND execute_tx_data.confirmed_eth_tx_history_id IS NOT NULL
                )
            WHERE
                miniblocks.number = $1
            "#,
            i64::from(block_number.0)
        )
        .instrument("get_block_details")
        .with_arg("block_number", &block_number)
        .report_latency()
        .fetch_optional(self.storage)
        .await?;

        Ok(storage_block_details.map(Into::into))
    }

    pub async fn get_l1_batch_details(
        &mut self,
        l1_batch_number: L1BatchNumber,
    ) -> DalResult<Option<api::L1BatchDetails>> {
        let l1_batch_details: Option<StorageL1BatchDetails> = sqlx::query_as!(
            StorageL1BatchDetails,
            r#"
            WITH
            mb AS (
                SELECT
                    l1_gas_price,
                    l2_fair_gas_price,
                    fair_pubdata_price
                FROM
                    miniblocks
                WHERE
                    l1_batch_number = $1
                LIMIT
                    1
            )
            
            SELECT
                l1_batches.number,
                l1_batches.timestamp,
                l1_batches.l1_tx_count,
                l1_batches.l2_tx_count,
                l1_batches.hash AS "root_hash?",
                commit_tx.tx_hash AS "commit_tx_hash?",
                commit_tx.finality_status AS "commit_tx_finality_status?",
                commit_tx.confirmed_at AS "committed_at?",
                commit_tx_data.chain_id AS "commit_chain_id?",
                prove_tx.tx_hash AS "prove_tx_hash?",
                prove_tx.finality_status AS "prove_tx_finality_status?",
                prove_tx.confirmed_at AS "proven_at?",
                prove_tx_data.chain_id AS "prove_chain_id?",
                execute_tx.tx_hash AS "execute_tx_hash?",
                execute_tx.finality_status AS "execute_tx_finality_status?",
                execute_tx.confirmed_at AS "executed_at?",
                execute_tx_data.chain_id AS "execute_chain_id?",
                mb.l1_gas_price,
                mb.l2_fair_gas_price,
                mb.fair_pubdata_price,
                l1_batches.bootloader_code_hash,
                l1_batches.default_aa_code_hash,
                l1_batches.evm_emulator_code_hash
            FROM
                l1_batches
            INNER JOIN mb ON TRUE
            LEFT JOIN eth_txs_history AS commit_tx
                ON (
                    l1_batches.eth_commit_tx_id = commit_tx.eth_tx_id
                    AND commit_tx.confirmed_at IS NOT NULL
                )
            LEFT JOIN eth_txs_history AS prove_tx
                ON (
                    l1_batches.eth_prove_tx_id = prove_tx.eth_tx_id
                    AND prove_tx.confirmed_at IS NOT NULL
                )
            LEFT JOIN eth_txs_history AS execute_tx
                ON (
                    l1_batches.eth_execute_tx_id = execute_tx.eth_tx_id
                    AND execute_tx.confirmed_at IS NOT NULL
                )
            LEFT JOIN eth_txs AS commit_tx_data
                ON (
                    l1_batches.eth_commit_tx_id = commit_tx_data.id
                    AND commit_tx_data.confirmed_eth_tx_history_id IS NOT NULL
                )
            LEFT JOIN eth_txs AS prove_tx_data
                ON (
                    l1_batches.eth_prove_tx_id = prove_tx_data.id
                    AND prove_tx_data.confirmed_eth_tx_history_id IS NOT NULL
                )
            LEFT JOIN eth_txs AS execute_tx_data
                ON (
                    l1_batches.eth_execute_tx_id = execute_tx_data.id
                    AND execute_tx_data.confirmed_eth_tx_history_id IS NOT NULL
                )
            WHERE
                l1_batches.number = $1
            "#,
            i64::from(l1_batch_number.0)
        )
        .instrument("get_l1_batch_details")
        .with_arg("l1_batch_number", &l1_batch_number)
        .report_latency()
        .fetch_optional(self.storage)
        .await?;

        Ok(l1_batch_details.map(Into::into))
    }
}

#[cfg(test)]
mod tests {
    use zksync_types::{
        aggregated_operations::AggregatedActionType,
        block::{L2BlockHasher, L2BlockHeader},
        eth_sender::EthTxFinalityStatus,
        Address, L2BlockNumber, ProtocolVersion, ProtocolVersionId,
    };
    use zksync_vm_interface::{tracer::ValidationTraces, TransactionExecutionMetrics};

    use super::*;
    use crate::{
        tests::{
            create_l1_batch_header, create_l2_block_header, create_snapshot_recovery,
            mock_execution_result, mock_l2_transaction,
        },
        ConnectionPool, Core, CoreDal,
    };

    #[tokio::test]
    async fn getting_web3_block_and_tx_count() {
        let connection_pool = ConnectionPool::<Core>::test_pool().await;
        let mut conn = connection_pool.connection().await.unwrap();
        conn.blocks_dal()
            .delete_l2_blocks(L2BlockNumber(0))
            .await
            .unwrap();
        conn.protocol_versions_dal()
            .save_protocol_version_with_tx(&ProtocolVersion::default())
            .await
            .unwrap();
        let header = L2BlockHeader {
            l1_tx_count: 3,
            l2_tx_count: 5,
            ..create_l2_block_header(0)
        };
        conn.blocks_dal().insert_l2_block(&header).await.unwrap();

        let block_hash = L2BlockHasher::new(L2BlockNumber(0), 0, H256::zero())
            .finalize(ProtocolVersionId::latest());
        let block = conn.blocks_web3_dal().get_api_block(L2BlockNumber(0)).await;
        let block = block.unwrap().unwrap();
        assert!(block.transactions.is_empty());
        assert_eq!(block.number, U64::zero());
        assert_eq!(block.hash, block_hash);

        let tx_count = conn
            .blocks_web3_dal()
            .get_block_tx_count(L2BlockNumber(0))
            .await;
        assert_eq!(tx_count.unwrap(), Some(8));

        let block = conn.blocks_web3_dal().get_api_block(L2BlockNumber(1)).await;
        assert!(block.unwrap().is_none());

        let tx_count = conn
            .blocks_web3_dal()
            .get_block_tx_count(L2BlockNumber(1))
            .await;
        assert_eq!(tx_count.unwrap(), None);
    }

    #[tokio::test]
    async fn resolving_earliest_block_id() {
        let connection_pool = ConnectionPool::<Core>::test_pool().await;
        let mut conn = connection_pool.connection().await.unwrap();

        let l2_block_number = conn
            .blocks_web3_dal()
            .resolve_block_id(api::BlockId::Number(api::BlockNumber::Earliest))
            .await;
        assert_eq!(l2_block_number.unwrap(), None);

        conn.protocol_versions_dal()
            .save_protocol_version_with_tx(&ProtocolVersion::default())
            .await
            .unwrap();
        conn.blocks_dal()
            .insert_l2_block(&create_l2_block_header(0))
            .await
            .unwrap();

        let l2_block_number = conn
            .blocks_web3_dal()
            .resolve_block_id(api::BlockId::Number(api::BlockNumber::Earliest))
            .await;
        assert_eq!(l2_block_number.unwrap(), Some(L2BlockNumber(0)));
    }

    #[tokio::test]
    async fn resolving_latest_block_id() {
        let connection_pool = ConnectionPool::<Core>::test_pool().await;
        let mut conn = connection_pool.connection().await.unwrap();
        conn.protocol_versions_dal()
            .save_protocol_version_with_tx(&ProtocolVersion::default())
            .await
            .unwrap();

        let l2_block_number = conn
            .blocks_web3_dal()
            .resolve_block_id(api::BlockId::Number(api::BlockNumber::Latest))
            .await
            .unwrap();
        assert_eq!(l2_block_number, None);
        let l2_block_number = conn
            .blocks_web3_dal()
            .resolve_block_id(api::BlockId::Number(api::BlockNumber::Pending))
            .await
            .unwrap();
        assert_eq!(l2_block_number, Some(L2BlockNumber(0)));

        conn.blocks_dal()
            .insert_l2_block(&create_l2_block_header(0))
            .await
            .unwrap();

        let l2_block_number = conn
            .blocks_web3_dal()
            .resolve_block_id(api::BlockId::Number(api::BlockNumber::Latest))
            .await;
        assert_eq!(l2_block_number.unwrap(), Some(L2BlockNumber(0)));

        let l2_block_number = conn
            .blocks_web3_dal()
            .resolve_block_id(api::BlockId::Number(api::BlockNumber::Number(0.into())))
            .await;
        assert_eq!(l2_block_number.unwrap(), Some(L2BlockNumber(0)));
        let l2_block_number = conn
            .blocks_web3_dal()
            .resolve_block_id(api::BlockId::Number(api::BlockNumber::Number(1.into())))
            .await;
        assert_eq!(l2_block_number.unwrap(), None);

        conn.blocks_dal()
            .insert_l2_block(&create_l2_block_header(1))
            .await
            .unwrap();
        let l2_block_number = conn
            .blocks_web3_dal()
            .resolve_block_id(api::BlockId::Number(api::BlockNumber::Latest))
            .await;
        assert_eq!(l2_block_number.unwrap(), Some(L2BlockNumber(1)));

        let l2_block_number = conn
            .blocks_web3_dal()
            .resolve_block_id(api::BlockId::Number(api::BlockNumber::Pending))
            .await;
        assert_eq!(l2_block_number.unwrap(), Some(L2BlockNumber(2)));

        let l2_block_number = conn
            .blocks_web3_dal()
            .resolve_block_id(api::BlockId::Number(api::BlockNumber::Number(1.into())))
            .await;
        assert_eq!(l2_block_number.unwrap(), Some(L2BlockNumber(1)));
    }

    #[tokio::test]
    async fn resolving_pending_block_id_for_snapshot_recovery() {
        let connection_pool = ConnectionPool::<Core>::test_pool().await;
        let mut conn = connection_pool.connection().await.unwrap();
        let snapshot_recovery = create_snapshot_recovery();
        conn.snapshot_recovery_dal()
            .insert_initial_recovery_status(&snapshot_recovery)
            .await
            .unwrap();

        let l2_block_number = conn
            .blocks_web3_dal()
            .resolve_block_id(api::BlockId::Number(api::BlockNumber::Pending))
            .await
            .unwrap();
        assert_eq!(l2_block_number, Some(L2BlockNumber(43)));
    }

    #[tokio::test]
    async fn resolving_l1_committed_block_id() {
        let connection_pool = ConnectionPool::<Core>::test_pool().await;
        let mut conn = connection_pool.connection().await.unwrap();
        conn.protocol_versions_dal()
            .save_protocol_version_with_tx(&ProtocolVersion::default())
            .await
            .unwrap();

        let l2_block_header = create_l2_block_header(1);
        conn.blocks_dal()
            .insert_l2_block(&l2_block_header)
            .await
            .unwrap();

        let l1_batch_header = create_l1_batch_header(0);

        conn.blocks_dal()
            .insert_mock_l1_batch(&l1_batch_header)
            .await
            .unwrap();
        conn.blocks_dal()
            .mark_l2_blocks_as_executed_in_l1_batch(l1_batch_header.number)
            .await
            .unwrap();

        let resolved_l2_block_number = conn
            .blocks_web3_dal()
            .resolve_block_id(api::BlockId::Number(api::BlockNumber::L1Committed))
            .await
            .unwrap();
        assert_eq!(resolved_l2_block_number, Some(L2BlockNumber(0)));

        let mocked_commit_eth_tx = conn
            .eth_sender_dal()
            .save_eth_tx(
                0,
                vec![],
                AggregatedActionType::Commit,
                Address::default(),
                None,
                None,
                None,
                false,
            )
            .await
            .unwrap();
        let tx_hash = H256::random();
        conn.eth_sender_dal()
            .insert_tx_history(
                mocked_commit_eth_tx.id,
                0,
                0,
                None,
                None,
                tx_hash,
                &[],
                0,
                None,
            )
            .await
            .unwrap();
        conn.eth_sender_dal()
<<<<<<< HEAD
            .confirm_tx(tx_hash, U256::zero(), 0)
=======
            .confirm_tx(tx_hash, EthTxFinalityStatus::Finalized, U256::zero(), 0)
>>>>>>> 8cc91584
            .await
            .unwrap();
        conn.blocks_dal()
            .set_eth_tx_id(
                l1_batch_header.number..=l1_batch_header.number,
                mocked_commit_eth_tx.id,
                AggregatedActionType::Commit,
            )
            .await
            .unwrap();

        let resolved_l2_block_number = conn
            .blocks_web3_dal()
            .resolve_block_id(api::BlockId::Number(api::BlockNumber::L1Committed))
            .await
            .unwrap();

        assert_eq!(resolved_l2_block_number, Some(l2_block_header.number));
    }

    #[tokio::test]
    async fn resolving_block_by_hash() {
        let connection_pool = ConnectionPool::<Core>::test_pool().await;
        let mut conn = connection_pool.connection().await.unwrap();
        conn.protocol_versions_dal()
            .save_protocol_version_with_tx(&ProtocolVersion::default())
            .await
            .unwrap();
        conn.blocks_dal()
            .insert_l2_block(&create_l2_block_header(0))
            .await
            .unwrap();

        let hash = L2BlockHasher::new(L2BlockNumber(0), 0, H256::zero())
            .finalize(ProtocolVersionId::latest());
        let l2_block_number = conn
            .blocks_web3_dal()
            .resolve_block_id(api::BlockId::Hash(hash))
            .await;
        assert_eq!(l2_block_number.unwrap(), Some(L2BlockNumber(0)));

        let hash = L2BlockHasher::new(L2BlockNumber(1), 1, H256::zero())
            .finalize(ProtocolVersionId::latest());
        let l2_block_number = conn
            .blocks_web3_dal()
            .resolve_block_id(api::BlockId::Hash(hash))
            .await;
        assert_eq!(l2_block_number.unwrap(), None);
    }

    #[tokio::test]
    async fn getting_traces_for_block() {
        let connection_pool = ConnectionPool::<Core>::test_pool().await;
        let mut conn = connection_pool.connection().await.unwrap();
        conn.protocol_versions_dal()
            .save_protocol_version_with_tx(&ProtocolVersion::default())
            .await
            .unwrap();
        conn.blocks_dal()
            .insert_l2_block(&create_l2_block_header(1))
            .await
            .unwrap();

        let transactions = [mock_l2_transaction(), mock_l2_transaction()];
        let mut tx_results = vec![];
        for (i, tx) in transactions.into_iter().enumerate() {
            conn.transactions_dal()
                .insert_transaction_l2(
                    &tx,
                    TransactionExecutionMetrics::default(),
                    ValidationTraces::default(),
                )
                .await
                .unwrap();
            let mut tx_result = mock_execution_result(tx);
            tx_result.call_traces.push(Call {
                from: Address::from_low_u64_be(i as u64),
                to: Address::from_low_u64_be(i as u64 + 1),
                value: i.into(),
                ..Call::default()
            });
            tx_results.push(tx_result);
        }
        conn.transactions_dal()
            .mark_txs_as_executed_in_l2_block(
                L2BlockNumber(1),
                &tx_results,
                1.into(),
                ProtocolVersionId::latest(),
                false,
            )
            .await
            .unwrap();

        let traces = conn
            .blocks_web3_dal()
            .get_traces_for_l2_block(L2BlockNumber(1))
            .await
            .unwrap();
        assert_eq!(traces.len(), 2);
        for ((trace, meta), tx_result) in traces.iter().zip(&tx_results) {
            let expected_trace = tx_result.call_trace().unwrap();
            assert_eq!(tx_result.hash, meta.tx_hash);
            assert_eq!(*trace, expected_trace);
        }
    }
}<|MERGE_RESOLUTION|>--- conflicted
+++ resolved
@@ -1097,11 +1097,7 @@
             .await
             .unwrap();
         conn.eth_sender_dal()
-<<<<<<< HEAD
-            .confirm_tx(tx_hash, U256::zero(), 0)
-=======
             .confirm_tx(tx_hash, EthTxFinalityStatus::Finalized, U256::zero(), 0)
->>>>>>> 8cc91584
             .await
             .unwrap();
         conn.blocks_dal()
