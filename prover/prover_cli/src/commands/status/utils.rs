--- conflicted
+++ resolved
@@ -114,11 +114,7 @@
     JobsNotFound,
 }
 
-<<<<<<< HEAD
-// This implementation will change to From<Vec<ProverJobFriInfo>> for the Aggregation Round Info struct
-=======
 // This implementation will change to From<Vec<ProverJobFriInfo>> for `AggregationRoundInfo`
->>>>>>> 97452af6
 // once the --verbose flag is implemented.
 impl From<Vec<ProverJobFriInfo>> for TaskStatus {
     fn from(jobs_vector: Vec<ProverJobFriInfo>) -> Self {
