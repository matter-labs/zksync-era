--- conflicted
+++ resolved
@@ -14,25 +14,8 @@
     pub async fn get_well_known_tokens(&mut self) -> Result<Vec<TokenInfo>, SqlxError> {
         {
             let records = sqlx::query!(
-<<<<<<< HEAD
                 "SELECT l1_address, l2_address, name, symbol, decimals FROM tokens
                  ORDER BY symbol"
-=======
-                r#"
-                SELECT
-                    l1_address,
-                    l2_address,
-                    NAME,
-                    symbol,
-                    decimals
-                FROM
-                    tokens
-                WHERE
-                    well_known = TRUE
-                ORDER BY
-                    symbol
-                "#
->>>>>>> c55a6582
             )
             .fetch_all(self.storage.conn())
             .await?;
