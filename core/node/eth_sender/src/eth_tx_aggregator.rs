--- conflicted
+++ resolved
@@ -663,29 +663,14 @@
             op_restrictions.execute_restriction = reason;
             op_restrictions.precommit_restriction = reason;
         }
+
         let is_gateway = self.is_gateway();
-
-        if gateway_migration_state == GatewayMigrationState::InProgress {
-            let reason = Some("Gateway migration started");
-            op_restrictions.commit_restriction = reason;
-<<<<<<< HEAD
-            op_restrictions.prove_restriction = reason;
-            op_restrictions.execute_restriction = reason;
-        }
 
         if gateway_migration_state == GatewayMigrationState::InProgress {
             let reason = Some("Gateway migration started");
             op_restrictions.commit_restriction = reason;
             op_restrictions.precommit_restriction = reason;
             // For the migration to and from gateway, we need to wait for all blocks to be executed
-=======
-            op_restrictions.precommit_restriction = reason;
-            // For the migration from gateway to L1, we need to wait for all blocks to be executed
-            if let None | Some(SettlementLayer::L1(_)) = self.settlement_layer {
-                op_restrictions.prove_restriction = reason;
-                op_restrictions.execute_restriction = reason;
-            }
->>>>>>> 271f955a
         }
 
         let precommit_params = self.precommit_params(storage).await?;
@@ -700,10 +685,7 @@
                 op_restrictions,
                 priority_tree_start_index,
                 precommit_params.as_ref(),
-<<<<<<< HEAD
                 is_gateway, //
-=======
->>>>>>> 271f955a
             )
             .await?
         {
@@ -868,7 +850,6 @@
         match op {
             AggregatedOperation::L1Batch(op) => {
                 let protocol_version = op.protocol_version();
-<<<<<<< HEAD
 
                 let mut args = if protocol_version.is_pre_interop_fast_blocks() {
                     vec![Token::Uint(self.rollup_chain_id.as_u64().into())]
@@ -876,15 +857,6 @@
                     vec![Token::Address(self.state_transition_chain_contract)]
                 };
 
-=======
-
-                let mut args = if protocol_version.is_pre_interop_fast_blocks() {
-                    vec![Token::Uint(self.rollup_chain_id.as_u64().into())]
-                } else {
-                    vec![Token::Address(self.state_transition_chain_contract)]
-                };
-
->>>>>>> 271f955a
                 let (calldata, sidecar) = match op {
                     L1BatchAggregatedOperation::Commit(
                         last_committed_l1_batch,
