use std::{collections::HashMap, convert::TryInto};

use anyhow::Context as _;
use zksync_dal::{Connection, Core, CoreDal, DalError};
use zksync_mini_merkle_tree::MiniMerkleTree;
use zksync_system_constants::DEFAULT_L2_TX_GAS_PER_PUBDATA_BYTE;
use zksync_types::{
    api::{
        BlockDetails, BridgeAddresses, GetLogsFilter, L1BatchDetails, L2ToL1LogProof, Proof,
        ProtocolVersion, StorageProof, TransactionDetails,
    },
    fee::Fee,
    fee_model::FeeParams,
    l1::L1Tx,
    l2::L2Tx,
    l2_to_l1_log::{l2_to_l1_logs_tree_size, L2ToL1Log},
    tokens::ETHEREUM_ADDRESS,
    transaction_request::CallRequest,
    utils::storage_key_for_standard_token_balance,
    AccountTreeId, L1BatchNumber, L2BlockNumber, ProtocolVersionId, StorageKey, Transaction,
    L1_MESSENGER_ADDRESS, L2_BASE_TOKEN_ADDRESS, REQUIRED_L1_TO_L2_GAS_PER_PUBDATA_BYTE, U256, U64,
};
use zksync_utils::{address_to_h256, h256_to_u256};
use zksync_web3_decl::{
    error::Web3Error,
    types::{Address, Token, H256},
};

use crate::api_server::{
    tree::TreeApiError,
    web3::{backend_jsonrpsee::MethodTracer, RpcState},
};

#[derive(Debug)]
pub(crate) struct ZksNamespace {
    state: RpcState,
}

impl ZksNamespace {
    pub fn new(state: RpcState) -> Self {
        Self { state }
    }

    pub(crate) fn current_method(&self) -> &MethodTracer {
        &self.state.current_method
    }

    pub async fn estimate_fee_impl(&self, request: CallRequest) -> Result<Fee, Web3Error> {
        let mut request_with_gas_per_pubdata_overridden = request;
        self.state
            .set_nonce_for_call_request(&mut request_with_gas_per_pubdata_overridden)
            .await?;

        if let Some(ref mut eip712_meta) = request_with_gas_per_pubdata_overridden.eip712_meta {
            eip712_meta.gas_per_pubdata = U256::from(DEFAULT_L2_TX_GAS_PER_PUBDATA_BYTE);
        }

        let mut tx = L2Tx::from_request(
            request_with_gas_per_pubdata_overridden.into(),
            self.state.api_config.max_tx_size,
        )?;

        // When we're estimating fee, we are trying to deduce values related to fee, so we should
        // not consider provided ones.
        tx.common_data.fee.max_priority_fee_per_gas = 0u64.into();
        tx.common_data.fee.gas_per_pubdata_limit = U256::from(DEFAULT_L2_TX_GAS_PER_PUBDATA_BYTE);
        self.estimate_fee(tx.into()).await
    }

    pub async fn estimate_l1_to_l2_gas_impl(
        &self,
        request: CallRequest,
    ) -> Result<U256, Web3Error> {
        let mut request_with_gas_per_pubdata_overridden = request;
        // When we're estimating fee, we are trying to deduce values related to fee, so we should
        // not consider provided ones.
        if let Some(ref mut eip712_meta) = request_with_gas_per_pubdata_overridden.eip712_meta {
            if eip712_meta.gas_per_pubdata == U256::zero() {
                eip712_meta.gas_per_pubdata = REQUIRED_L1_TO_L2_GAS_PER_PUBDATA_BYTE.into();
            }
        }

        let tx: L1Tx = request_with_gas_per_pubdata_overridden
            .try_into()
            .map_err(Web3Error::SerializationError)?;

        let fee = self.estimate_fee(tx.into()).await?;
        Ok(fee.gas_limit)
    }

    async fn estimate_fee(&self, tx: Transaction) -> Result<Fee, Web3Error> {
        let scale_factor = self.state.api_config.estimate_gas_scale_factor;
        let acceptable_overestimation =
            self.state.api_config.estimate_gas_acceptable_overestimation;

        Ok(self
            .state
            .tx_sender
            .get_txs_fee_in_wei(tx, scale_factor, acceptable_overestimation as u64)
            .await?)
    }

    pub fn get_bridgehub_contract_impl(&self) -> Option<Address> {
        self.state.api_config.bridgehub_proxy_addr
    }

    pub fn get_main_contract_impl(&self) -> Address {
        self.state.api_config.diamond_proxy_addr
    }

    pub fn get_testnet_paymaster_impl(&self) -> Option<Address> {
        self.state.api_config.l2_testnet_paymaster_addr
    }

    pub fn get_bridge_contracts_impl(&self) -> BridgeAddresses {
        self.state.api_config.bridge_addresses.clone()
    }

    pub fn l1_chain_id_impl(&self) -> U64 {
        U64::from(*self.state.api_config.l1_chain_id)
    }

    pub async fn get_confirmed_tokens_impl(
        &self,
        from: u32,
        limit: u8,
    ) -> Result<Vec<Token>, Web3Error> {
        let mut storage = self.state.acquire_connection().await?;
        let tokens = storage
            .tokens_web3_dal()
            .get_well_known_tokens()
            .await
            .map_err(DalError::generalize)?;

        let tokens = tokens
            .into_iter()
            .skip(from as usize)
            .take(limit.into())
            .map(|token_info| Token {
                l1_address: token_info.l1_address,
                l2_address: token_info.l2_address,
                name: token_info.metadata.name,
                symbol: token_info.metadata.symbol,
                decimals: token_info.metadata.decimals,
            })
            .collect();
        Ok(tokens)
    }

    pub async fn get_all_account_balances_impl(
        &self,
        address: Address,
    ) -> Result<HashMap<Address, U256>, Web3Error> {
        let mut storage = self.state.acquire_connection().await?;
        let tokens = storage
            .tokens_dal()
            .get_all_l2_token_addresses()
            .await
            .map_err(DalError::generalize)?;
        let hashed_balance_keys = tokens.iter().map(|&token_address| {
            let token_account = AccountTreeId::new(if token_address == ETHEREUM_ADDRESS {
                L2_BASE_TOKEN_ADDRESS
            } else {
                token_address
            });
            let hashed_key =
                storage_key_for_standard_token_balance(token_account, &address).hashed_key();
            (hashed_key, (hashed_key, token_address))
        });
        let (hashed_balance_keys, hashed_key_to_token_address): (Vec<_>, HashMap<_, _>) =
            hashed_balance_keys.unzip();

        let balance_values = storage
            .storage_web3_dal()
            .get_values(&hashed_balance_keys)
            .await
            .map_err(DalError::generalize)?;

        let balances = balance_values
            .into_iter()
            .filter_map(|(hashed_key, balance)| {
                let balance = h256_to_u256(balance);
                if balance.is_zero() {
                    return None;
                }
                Some((hashed_key_to_token_address[&hashed_key], balance))
            })
            .collect();
        Ok(balances)
    }

    pub async fn get_l2_to_l1_msg_proof_impl(
        &self,
        block_number: L2BlockNumber,
        sender: Address,
        msg: H256,
        l2_log_position: Option<usize>,
    ) -> Result<Option<L2ToL1LogProof>, Web3Error> {
        let mut storage = self.state.acquire_connection().await?;
        self.state
            .start_info
            .ensure_not_pruned(block_number, &mut storage)
            .await?;

        let Some(l1_batch_number) = storage
            .blocks_web3_dal()
            .get_l1_batch_number_of_l2_block(block_number)
            .await
            .map_err(DalError::generalize)?
        else {
            return Ok(None);
        };
        let (first_l2_block_of_l1_batch, _) = storage
            .blocks_web3_dal()
            .get_l2_block_range_of_l1_batch(l1_batch_number)
            .await
            .map_err(DalError::generalize)?
            .context("L1 batch should contain at least one L2 block")?;

        // Position of l1 log in L1 batch relative to logs with identical data
        let l1_log_relative_position = if let Some(l2_log_position) = l2_log_position {
            let logs = storage
                .events_web3_dal()
                .get_logs(
                    GetLogsFilter {
                        from_block: first_l2_block_of_l1_batch,
                        to_block: block_number,
                        addresses: vec![L1_MESSENGER_ADDRESS],
                        topics: vec![(2, vec![address_to_h256(&sender)]), (3, vec![msg])],
                    },
                    self.state.api_config.req_entities_limit,
                )
                .await
                .map_err(DalError::generalize)?;
            let maybe_pos = logs.iter().position(|event| {
                event.block_number == Some(block_number.0.into())
                    && event.log_index == Some(l2_log_position.into())
            });
            match maybe_pos {
                Some(pos) => pos,
                None => return Ok(None),
            }
        } else {
            0
        };

        let log_proof = self
            .get_l2_to_l1_log_proof_inner(
                &mut storage,
                l1_batch_number,
                l1_log_relative_position,
                |log| {
                    log.sender == L1_MESSENGER_ADDRESS
                        && log.key == address_to_h256(&sender)
                        && log.value == msg
                },
            )
            .await?;
        Ok(log_proof)
    }

    async fn get_l2_to_l1_log_proof_inner(
        &self,
        storage: &mut Connection<'_, Core>,
        l1_batch_number: L1BatchNumber,
        index_in_filtered_logs: usize,
        log_filter: impl Fn(&L2ToL1Log) -> bool,
    ) -> Result<Option<L2ToL1LogProof>, Web3Error> {
        let all_l1_logs_in_batch = storage
            .blocks_web3_dal()
            .get_l2_to_l1_logs(l1_batch_number)
            .await
            .map_err(DalError::generalize)?;

        let Some((l1_log_index, _)) = all_l1_logs_in_batch
            .iter()
            .enumerate()
            .filter(|(_, log)| log_filter(log))
            .nth(index_in_filtered_logs)
        else {
            return Ok(None);
        };

        let Some(batch) = storage
            .blocks_dal()
            .get_l1_batch_header(l1_batch_number)
            .await
            .map_err(DalError::generalize)?
        else {
            return Ok(None);
        };

        let merkle_tree_leaves = all_l1_logs_in_batch.iter().map(L2ToL1Log::to_bytes);

        let protocol_version = batch
            .protocol_version
            .unwrap_or_else(ProtocolVersionId::last_potentially_undefined);
        let tree_size = l2_to_l1_logs_tree_size(protocol_version);

        let (root, proof) = MiniMerkleTree::new(merkle_tree_leaves, Some(tree_size))
            .merkle_root_and_path(l1_log_index);
        Ok(Some(L2ToL1LogProof {
            proof,
            root,
            id: l1_log_index as u32,
        }))
    }

    pub async fn get_l2_to_l1_log_proof_impl(
        &self,
        tx_hash: H256,
        index: Option<usize>,
    ) -> Result<Option<L2ToL1LogProof>, Web3Error> {
        let mut storage = self.state.acquire_connection().await?;
        let Some((l1_batch_number, l1_batch_tx_index)) = storage
            .blocks_web3_dal()
            .get_l1_batch_info_for_tx(tx_hash)
            .await
            .map_err(DalError::generalize)?
        else {
            return Ok(None);
        };

        let log_proof = self
            .get_l2_to_l1_log_proof_inner(
                &mut storage,
                l1_batch_number,
                index.unwrap_or(0),
                |log| log.tx_number_in_block == l1_batch_tx_index,
            )
            .await?;
        Ok(log_proof)
    }

    pub async fn get_l1_batch_number_impl(&self) -> Result<U64, Web3Error> {
        let mut storage = self.state.acquire_connection().await?;
        let l1_batch_number = storage
            .blocks_dal()
            .get_sealed_l1_batch_number()
            .await
            .map_err(DalError::generalize)?
            .ok_or(Web3Error::NoBlock)?;
        Ok(l1_batch_number.0.into())
    }

    pub async fn get_l2_block_range_impl(
        &self,
        batch: L1BatchNumber,
    ) -> Result<Option<(U64, U64)>, Web3Error> {
        let mut storage = self.state.acquire_connection().await?;
        self.state
            .start_info
            .ensure_not_pruned(batch, &mut storage)
            .await?;
        let range = storage
            .blocks_web3_dal()
            .get_l2_block_range_of_l1_batch(batch)
            .await
            .map_err(DalError::generalize)?;
        Ok(range.map(|(min, max)| (U64::from(min.0), U64::from(max.0))))
    }

    pub async fn get_block_details_impl(
        &self,
        block_number: L2BlockNumber,
    ) -> Result<Option<BlockDetails>, Web3Error> {
        let mut storage = self.state.acquire_connection().await?;
        self.state
            .start_info
            .ensure_not_pruned(block_number, &mut storage)
            .await?;

        Ok(storage
            .blocks_web3_dal()
            .get_block_details(block_number)
            .await
            .map_err(DalError::generalize)?)
    }

    pub async fn get_raw_block_transactions_impl(
        &self,
        block_number: L2BlockNumber,
    ) -> Result<Vec<Transaction>, Web3Error> {
        let mut storage = self.state.acquire_connection().await?;
        self.state
            .start_info
            .ensure_not_pruned(block_number, &mut storage)
            .await?;

        Ok(storage
            .transactions_web3_dal()
            .get_raw_l2_block_transactions(block_number)
            .await
            .map_err(DalError::generalize)?)
    }

    pub async fn get_transaction_details_impl(
        &self,
        hash: H256,
    ) -> Result<Option<TransactionDetails>, Web3Error> {
        let mut storage = self.state.acquire_connection().await?;
        let mut tx_details = storage
            .transactions_web3_dal()
            .get_transaction_details(hash)
            .await
            .map_err(DalError::generalize)?;
        drop(storage);

        if tx_details.is_none() {
            tx_details = self.state.tx_sink().lookup_tx_details(hash).await?;
        }
        Ok(tx_details)
    }

    pub async fn get_l1_batch_details_impl(
        &self,
        batch_number: L1BatchNumber,
    ) -> Result<Option<L1BatchDetails>, Web3Error> {
        let mut storage = self.state.acquire_connection().await?;
        self.state
            .start_info
            .ensure_not_pruned(batch_number, &mut storage)
            .await?;

        Ok(storage
            .blocks_web3_dal()
            .get_l1_batch_details(batch_number)
            .await
            .map_err(DalError::generalize)?)
    }

    pub async fn get_bytecode_by_hash_impl(
        &self,
        hash: H256,
    ) -> Result<Option<Vec<u8>>, Web3Error> {
        let mut storage = self.state.acquire_connection().await?;
        Ok(storage
            .factory_deps_dal()
            .get_factory_dep(hash)
            .await
            .map_err(DalError::generalize)?)
    }

<<<<<<< HEAD
    pub async fn get_l1_gas_price_impl(&self) -> U64 {
        let gas_price = self
            .state
            .tx_sender
            .0
            .batch_fee_input_provider
            .get_batch_fee_input()
            .await
            .l1_gas_price();
        gas_price.into()
=======
    #[tracing::instrument(skip(self))]
    pub async fn get_l1_gas_price_impl(&self) -> Result<U64, Web3Error> {
        let fee_input_provider = &self.state.tx_sender.0.batch_fee_input_provider;
        let fee_input = fee_input_provider.get_batch_fee_input().await?;
        Ok(fee_input.l1_gas_price().into())
>>>>>>> 9c6ed838
    }

    pub fn get_fee_params_impl(&self) -> FeeParams {
        self.state
            .tx_sender
            .0
            .batch_fee_input_provider
            .get_fee_model_params()
    }

    pub async fn get_protocol_version_impl(
        &self,
        version_id: Option<u16>,
    ) -> Result<Option<ProtocolVersion>, Web3Error> {
        let mut storage = self.state.acquire_connection().await?;
        let protocol_version = if let Some(id) = version_id {
            storage
                .protocol_versions_web3_dal()
                .get_protocol_version_by_id(id)
                .await
                .map_err(DalError::generalize)?
        } else {
            Some(
                storage
                    .protocol_versions_web3_dal()
                    .get_latest_protocol_version()
                    .await
                    .map_err(DalError::generalize)?,
            )
        };
        Ok(protocol_version)
    }

    pub async fn get_proofs_impl(
        &self,
        address: Address,
        keys: Vec<H256>,
        l1_batch_number: L1BatchNumber,
    ) -> Result<Option<Proof>, Web3Error> {
        let mut storage = self.state.acquire_connection().await?;
        self.state
            .start_info
            .ensure_not_pruned(l1_batch_number, &mut storage)
            .await?;
        let hashed_keys = keys
            .iter()
            .map(|key| StorageKey::new(AccountTreeId::new(address), *key).hashed_key_u256())
            .collect();
        let tree_api = self
            .state
            .tree_api
            .as_deref()
            .ok_or(Web3Error::TreeApiUnavailable)?;
        let proofs_result = tree_api.get_proofs(l1_batch_number, hashed_keys).await;
        let proofs = match proofs_result {
            Ok(proofs) => proofs,
            Err(TreeApiError::NotReady) => return Err(Web3Error::TreeApiUnavailable),
            Err(TreeApiError::NoVersion(err)) => {
                return if err.missing_version > err.version_count {
                    Ok(None)
                } else {
                    Err(Web3Error::InternalError(anyhow::anyhow!(
                        "L1 batch #{l1_batch_number} is pruned in Merkle tree, but not in Postgres"
                    )))
                };
            }
            Err(TreeApiError::Internal(err)) => return Err(Web3Error::InternalError(err)),
        };

        let storage_proof = proofs
            .into_iter()
            .zip(keys)
            .map(|(proof, key)| StorageProof {
                key,
                proof: proof.merkle_path,
                value: proof.value,
                index: proof.index,
            })
            .collect();

        Ok(Some(Proof {
            address,
            storage_proof,
        }))
    }

    pub fn get_base_token_l1_address_impl(&self) -> Result<Address, Web3Error> {
        self.state
            .api_config
            .base_token_address
            .ok_or(Web3Error::NotImplemented)
    }
}<|MERGE_RESOLUTION|>--- conflicted
+++ resolved
@@ -441,24 +441,10 @@
             .map_err(DalError::generalize)?)
     }
 
-<<<<<<< HEAD
-    pub async fn get_l1_gas_price_impl(&self) -> U64 {
-        let gas_price = self
-            .state
-            .tx_sender
-            .0
-            .batch_fee_input_provider
-            .get_batch_fee_input()
-            .await
-            .l1_gas_price();
-        gas_price.into()
-=======
-    #[tracing::instrument(skip(self))]
     pub async fn get_l1_gas_price_impl(&self) -> Result<U64, Web3Error> {
         let fee_input_provider = &self.state.tx_sender.0.batch_fee_input_provider;
         let fee_input = fee_input_provider.get_batch_fee_input().await?;
         Ok(fee_input.l1_gas_price().into())
->>>>>>> 9c6ed838
     }
 
     pub fn get_fee_params_impl(&self) -> FeeParams {
