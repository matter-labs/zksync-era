[package]
name = "zksync_proof_fri_compressor"
description = "ZKsync proof fri compressor binary implementation"
version.workspace = true
edition.workspace = true
authors.workspace = true
homepage.workspace = true
repository.workspace = true
license.workspace = true
keywords.workspace = true
categories.workspace = true
publish = false

[dependencies]
zksync_prover_dal.workspace = true
zksync_config = { workspace = true, features = ["observability_ext"] }
zksync_object_store.workspace = true
zksync_task_management.workspace = true
zksync_prover_fri_types.workspace = true
zksync_prover_keystore = { workspace = true, features = ["gpu"] }
zksync_vlog.workspace = true
zksync_proof_fri_compressor_service.workspace = true

proof-compression-gpu.workspace = true

vise.workspace = true
anyhow.workspace = true
tracing.workspace = true
tokio = { workspace = true, features = ["time", "macros"] }
tokio-util.workspace = true
clap = { workspace = true, features = ["derive"] }
<<<<<<< HEAD
reqwest = { workspace = true, features = ["blocking"] }
=======
reqwest = { workspace = true, features = ["blocking"] }
ctrlc = { workspace = true, features = ["termination"] }
>>>>>>> 2e3c8192
<|MERGE_RESOLUTION|>--- conflicted
+++ resolved
@@ -29,9 +29,5 @@
 tokio = { workspace = true, features = ["time", "macros"] }
 tokio-util.workspace = true
 clap = { workspace = true, features = ["derive"] }
-<<<<<<< HEAD
 reqwest = { workspace = true, features = ["blocking"] }
-=======
-reqwest = { workspace = true, features = ["blocking"] }
-ctrlc = { workspace = true, features = ["termination"] }
->>>>>>> 2e3c8192
+ctrlc = { workspace = true, features = ["termination"] }