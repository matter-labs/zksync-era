//! High-level tests for EN.

use assert_matches::assert_matches;
use test_casing::test_casing;
use zksync_basic_types::protocol_version::ProtocolVersionId;
use zksync_eth_client::clients::MockEthereum;
use zksync_node_genesis::{insert_genesis_batch, GenesisParams};
use zksync_types::{
    api, ethabi, fee_model::FeeParams, Address, L1BatchNumber, L2BlockNumber, H256, U64,
};
<<<<<<< HEAD
use zksync_web3_decl::{
    client::{BoxedL2Client, MockL2Client},
    jsonrpsee::core::ClientError,
};
=======
use zksync_web3_decl::client::MockClient;
>>>>>>> a4e099fe

use super::*;

const SHUTDOWN_TIMEOUT: Duration = Duration::from_secs(10);
const POLL_INTERVAL: Duration = Duration::from_millis(100);

fn block_details_base(hash: H256) -> api::BlockDetailsBase {
    api::BlockDetailsBase {
        timestamp: 0,
        l1_tx_count: 0,
        l2_tx_count: 0,
        root_hash: Some(hash),
        status: api::BlockStatus::Sealed,
        commit_tx_hash: None,
        committed_at: None,
        prove_tx_hash: None,
        proven_at: None,
        execute_tx_hash: None,
        executed_at: None,
        l1_gas_price: 0,
        l2_fair_gas_price: 0,
        base_system_contracts_hashes: Default::default(),
    }
}

#[derive(Debug)]
struct TestEnvironment {
    sigint_receiver: Option<oneshot::Receiver<()>>,
    app_health_sender: Option<oneshot::Sender<Arc<AppHealthCheck>>>,
}

impl TestEnvironment {
    fn new() -> (Self, TestEnvironmentHandles) {
        let (sigint_sender, sigint_receiver) = oneshot::channel();
        let (app_health_sender, app_health_receiver) = oneshot::channel();
        let this = Self {
            sigint_receiver: Some(sigint_receiver),
            app_health_sender: Some(app_health_sender),
        };
        let handles = TestEnvironmentHandles {
            sigint_sender,
            app_health_receiver,
        };
        (this, handles)
    }
}

impl NodeEnvironment for TestEnvironment {
    fn setup_sigint_handler(&mut self) -> oneshot::Receiver<()> {
        self.sigint_receiver
            .take()
            .expect("requested to setup sigint handler twice")
    }

    fn set_app_health(&mut self, health: Arc<AppHealthCheck>) {
        self.app_health_sender
            .take()
            .expect("set app health twice")
            .send(health)
            .ok();
    }
}

#[derive(Debug)]
struct TestEnvironmentHandles {
    sigint_sender: oneshot::Sender<()>,
    app_health_receiver: oneshot::Receiver<Arc<AppHealthCheck>>,
}

// The returned components have the fully implemented health check life cycle (i.e., signal their shutdown).
fn expected_health_components(components: &ComponentsToRun) -> Vec<&'static str> {
    let mut output = vec!["reorg_detector"];
    if components.0.contains(&Component::Core) {
        output.extend(["consistency_checker", "commitment_generator"]);
    }
    if components.0.contains(&Component::Tree) {
        output.push("tree");
    }
    if components.0.contains(&Component::HttpApi) {
        output.push("http_api");
    }
    if components.0.contains(&Component::WsApi) {
        output.push("ws_api");
    }
    output
}

fn mock_eth_client(diamond_proxy_addr: Address) -> MockEthereum {
    MockEthereum::default().with_call_handler(move |call, _| {
        tracing::info!("L1 call: {call:?}");
        if call.to == Some(diamond_proxy_addr) {
            let call_signature = &call.data.as_ref().unwrap().0[..4];
            let contract = zksync_contracts::hyperchain_contract();
            let pricing_mode_sig = contract
                .function("getPubdataPricingMode")
                .unwrap()
                .short_signature();
            let protocol_version_sig = contract
                .function("getProtocolVersion")
                .unwrap()
                .short_signature();
            match call_signature {
                sig if sig == pricing_mode_sig => {
                    return ethabi::Token::Uint(0.into()); // "rollup" mode encoding
                }
                sig if sig == protocol_version_sig => {
                    return ethabi::Token::Uint((ProtocolVersionId::latest() as u16).into())
                }
                _ => { /* unknown call; panic below */ }
            }
        }
        panic!("Unexpected L1 call: {call:?}");
    })
}

#[test_casing(5, ["all", "core", "api", "tree", "tree,tree_api"])]
#[tokio::test]
#[tracing::instrument] // Add args to the test logs
async fn external_node_basics(components_str: &'static str) {
    let _guard = vlog::ObservabilityBuilder::new().build(); // Enable logging to simplify debugging
    let temp_dir = tempfile::TempDir::new().unwrap();

    // Simplest case to mock: the EN already has a genesis L1 batch / L2 block, and it's the only L1 batch / L2 block
    // in the network.
    let connection_pool = ConnectionPool::test_pool().await;
    let singleton_pool_builder = ConnectionPool::singleton(connection_pool.database_url().clone());
    let mut storage = connection_pool.connection().await.unwrap();
    let genesis_params = insert_genesis_batch(&mut storage, &GenesisParams::mock())
        .await
        .unwrap();
    let genesis_l2_block = storage
        .blocks_dal()
        .get_l2_block_header(L2BlockNumber(0))
        .await
        .unwrap()
        .expect("No genesis L2 block");
    drop(storage);

    let components: ComponentsToRun = components_str.parse().unwrap();
    let expected_health_components = expected_health_components(&components);
    let opt = Cli {
        revert_pending_l1_batch: false,
        enable_consensus: false,
        components,
    };
    let mut config = ExternalNodeConfig::mock(&temp_dir, &connection_pool);
    if opt.components.0.contains(&Component::TreeApi) {
        config.tree_component.api_port = Some(0);
    }

    let diamond_proxy_addr = config.remote.diamond_proxy_addr;

    let l2_client = MockClient::builder(L2::default())
        .method("eth_chainId", || Ok(U64::from(270)))
        .method("zks_L1ChainId", || Ok(U64::from(9)))
        .method("zks_L1BatchNumber", || Ok(U64::from(0)))
        .method("zks_getL1BatchDetails", move |number: L1BatchNumber| {
            assert_eq!(number, L1BatchNumber(0));
            Ok(api::L1BatchDetails {
                number: L1BatchNumber(0),
                base: block_details_base(genesis_params.root_hash),
            })
        })
        .method("eth_blockNumber", || Ok(U64::from(0)))
        .method(
            "eth_getBlockByNumber",
            move |number: api::BlockNumber, _with_txs: bool| {
                assert_eq!(number, api::BlockNumber::Number(0.into()));
<<<<<<< HEAD
                Ok(serde_json::to_value(
                    api::Block::<api::TransactionVariant> {
                        hash: genesis_l2_block.hash,
                        ..api::Block::default()
                    },
                )?)
            }

            "zks_getFeeParams" => Ok(serde_json::to_value(FeeParams::sensible_v1_default())?),
            "en_whitelistedTokensForAA" => Ok(serde_json::json!([])),

            _ => panic!("Unexpected call: {method}({params:?})"),
        }
    });
    let l2_client = BoxedL2Client::new(l2_client);
    let eth_client = Box::new(mock_eth_client(diamond_proxy_addr));
=======
                Ok(api::Block::<api::TransactionVariant> {
                    hash: genesis_l2_block.hash,
                    ..api::Block::default()
                })
            },
        )
        .method("zks_getFeeParams", || Ok(FeeParams::sensible_v1_default()))
        .method("en_whitelistedTokensForAA", || Ok([] as [Address; 0]))
        .build();
    let l2_client = Box::new(l2_client);

    let eth_client = MockEthereum::default().with_call_handler(move |call, _| {
        tracing::info!("L1 call: {call:?}");
        if call.to == Some(diamond_proxy_addr) {
            let call_signature = &call.data.as_ref().unwrap().0[..4];
            let contract = zksync_contracts::hyperchain_contract();
            let pricing_mode_sig = contract
                .function("getPubdataPricingMode")
                .unwrap()
                .short_signature();
            let protocol_version_sig = contract
                .function("getProtocolVersion")
                .unwrap()
                .short_signature();
            match call_signature {
                sig if sig == pricing_mode_sig => {
                    return ethabi::Token::Uint(0.into()); // "rollup" mode encoding
                }
                sig if sig == protocol_version_sig => {
                    return ethabi::Token::Uint((ProtocolVersionId::latest() as u16).into())
                }
                _ => { /* unknown call; panic below */ }
            }
        }
        panic!("Unexpected L1 call: {call:?}");
    });
    let eth_client = Box::new(eth_client);
>>>>>>> a4e099fe

    let (env, env_handles) = TestEnvironment::new();
    let node_handle = tokio::spawn(async move {
        run_node(
            env,
            &opt,
            &config,
            connection_pool,
            singleton_pool_builder,
            l2_client,
            eth_client,
        )
        .await
    });

    // Wait until the node is ready.
    let app_health = match env_handles.app_health_receiver.await {
        Ok(app_health) => app_health,
        Err(_) if node_handle.is_finished() => {
            node_handle.await.unwrap().unwrap();
            unreachable!("Node tasks should have panicked or errored");
        }
        Err(_) => unreachable!("Node tasks should have panicked or errored"),
    };

    loop {
        let health_data = app_health.check_health().await;
        tracing::info!(?health_data, "received health data");
        if matches!(health_data.inner().status(), HealthStatus::Ready)
            && expected_health_components
                .iter()
                .all(|name| health_data.components().contains_key(name))
        {
            break;
        }
        tokio::time::sleep(POLL_INTERVAL).await;
    }

    // Stop the node and check that it timely terminates.
    env_handles.sigint_sender.send(()).unwrap();

    tokio::time::timeout(SHUTDOWN_TIMEOUT, node_handle)
        .await
        .expect("Node hanged up during shutdown")
        .expect("Node panicked")
        .expect("Node errored");

    // Check that the node health was appropriately updated.
    let health_data = app_health.check_health().await;
    tracing::info!(?health_data, "final health data");
    assert_matches!(health_data.inner().status(), HealthStatus::ShutDown);
    for name in expected_health_components {
        let component_health = &health_data.components()[name];
        assert_matches!(component_health.status(), HealthStatus::ShutDown);
    }
}

#[tokio::test]
async fn node_reacts_to_stop_signal_during_initial_reorg_detection() {
    let _guard = vlog::ObservabilityBuilder::new().build(); // Enable logging to simplify debugging
    let temp_dir = tempfile::TempDir::new().unwrap();

    let connection_pool = ConnectionPool::test_pool().await;
    let singleton_pool_builder = ConnectionPool::singleton(connection_pool.database_url().clone());
    let mut storage = connection_pool.connection().await.unwrap();
    insert_genesis_batch(&mut storage, &GenesisParams::mock())
        .await
        .unwrap();
    drop(storage);

    let opt = Cli {
        revert_pending_l1_batch: false,
        enable_consensus: false,
        components: "core".parse().unwrap(),
    };
    let mut config = ExternalNodeConfig::mock(&temp_dir, &connection_pool);
    if opt.components.0.contains(&Component::TreeApi) {
        config.tree_component.api_port = Some(0);
    }

    let l2_client = MockL2Client::new(move |method, params| {
        tracing::info!("Called L2 client: {method}({params:?})");
        match method {
            "eth_chainId" => Ok(serde_json::json!(U64::from(270))),
            "zks_L1ChainId" => Ok(serde_json::json!(U64::from(9))),

            // Requested by the reorg detector; emulate a transient error.
            "zks_L1BatchNumber"
            | "zks_getL1BatchDetails"
            | "eth_blockNumber"
            | "eth_getBlockByNumber" => Err(ClientError::RequestTimeout),

            "zks_getFeeParams" => Ok(serde_json::to_value(FeeParams::sensible_v1_default())?),
            "en_whitelistedTokensForAA" => Ok(serde_json::json!([])),
            _ => panic!("Unexpected call: {method}({params:?})"),
        }
    });
    let l2_client = BoxedL2Client::new(l2_client);
    let diamond_proxy_addr = config.remote.diamond_proxy_addr;
    let eth_client = Box::new(mock_eth_client(diamond_proxy_addr));

    let (env, env_handles) = TestEnvironment::new();
    let mut node_handle = tokio::spawn(async move {
        run_node(
            env,
            &opt,
            &config,
            connection_pool,
            singleton_pool_builder,
            l2_client,
            eth_client,
        )
        .await
    });

    // Check that the node doesn't stop on its own.
    let timeout_result = tokio::time::timeout(Duration::from_millis(50), &mut node_handle).await;
    assert_matches!(timeout_result, Err(tokio::time::error::Elapsed { .. }));

    // Send a stop signal and check that the node reacts to it.
    env_handles.sigint_sender.send(()).unwrap();
    node_handle.await.unwrap().unwrap();
}<|MERGE_RESOLUTION|>--- conflicted
+++ resolved
@@ -8,14 +8,7 @@
 use zksync_types::{
     api, ethabi, fee_model::FeeParams, Address, L1BatchNumber, L2BlockNumber, H256, U64,
 };
-<<<<<<< HEAD
-use zksync_web3_decl::{
-    client::{BoxedL2Client, MockL2Client},
-    jsonrpsee::core::ClientError,
-};
-=======
-use zksync_web3_decl::client::MockClient;
->>>>>>> a4e099fe
+use zksync_web3_decl::{client::MockClient, jsonrpsee::core::ClientError};
 
 use super::*;
 
@@ -184,24 +177,6 @@
             "eth_getBlockByNumber",
             move |number: api::BlockNumber, _with_txs: bool| {
                 assert_eq!(number, api::BlockNumber::Number(0.into()));
-<<<<<<< HEAD
-                Ok(serde_json::to_value(
-                    api::Block::<api::TransactionVariant> {
-                        hash: genesis_l2_block.hash,
-                        ..api::Block::default()
-                    },
-                )?)
-            }
-
-            "zks_getFeeParams" => Ok(serde_json::to_value(FeeParams::sensible_v1_default())?),
-            "en_whitelistedTokensForAA" => Ok(serde_json::json!([])),
-
-            _ => panic!("Unexpected call: {method}({params:?})"),
-        }
-    });
-    let l2_client = BoxedL2Client::new(l2_client);
-    let eth_client = Box::new(mock_eth_client(diamond_proxy_addr));
-=======
                 Ok(api::Block::<api::TransactionVariant> {
                     hash: genesis_l2_block.hash,
                     ..api::Block::default()
@@ -212,34 +187,7 @@
         .method("en_whitelistedTokensForAA", || Ok([] as [Address; 0]))
         .build();
     let l2_client = Box::new(l2_client);
-
-    let eth_client = MockEthereum::default().with_call_handler(move |call, _| {
-        tracing::info!("L1 call: {call:?}");
-        if call.to == Some(diamond_proxy_addr) {
-            let call_signature = &call.data.as_ref().unwrap().0[..4];
-            let contract = zksync_contracts::hyperchain_contract();
-            let pricing_mode_sig = contract
-                .function("getPubdataPricingMode")
-                .unwrap()
-                .short_signature();
-            let protocol_version_sig = contract
-                .function("getProtocolVersion")
-                .unwrap()
-                .short_signature();
-            match call_signature {
-                sig if sig == pricing_mode_sig => {
-                    return ethabi::Token::Uint(0.into()); // "rollup" mode encoding
-                }
-                sig if sig == protocol_version_sig => {
-                    return ethabi::Token::Uint((ProtocolVersionId::latest() as u16).into())
-                }
-                _ => { /* unknown call; panic below */ }
-            }
-        }
-        panic!("Unexpected L1 call: {call:?}");
-    });
-    let eth_client = Box::new(eth_client);
->>>>>>> a4e099fe
+    let eth_client = Box::new(mock_eth_client(diamond_proxy_addr));
 
     let (env, env_handles) = TestEnvironment::new();
     let node_handle = tokio::spawn(async move {
@@ -320,24 +268,19 @@
         config.tree_component.api_port = Some(0);
     }
 
-    let l2_client = MockL2Client::new(move |method, params| {
-        tracing::info!("Called L2 client: {method}({params:?})");
-        match method {
-            "eth_chainId" => Ok(serde_json::json!(U64::from(270))),
-            "zks_L1ChainId" => Ok(serde_json::json!(U64::from(9))),
-
-            // Requested by the reorg detector; emulate a transient error.
-            "zks_L1BatchNumber"
-            | "zks_getL1BatchDetails"
-            | "eth_blockNumber"
-            | "eth_getBlockByNumber" => Err(ClientError::RequestTimeout),
-
-            "zks_getFeeParams" => Ok(serde_json::to_value(FeeParams::sensible_v1_default())?),
-            "en_whitelistedTokensForAA" => Ok(serde_json::json!([])),
-            _ => panic!("Unexpected call: {method}({params:?})"),
-        }
-    });
-    let l2_client = BoxedL2Client::new(l2_client);
+    let l2_client = MockClient::builder(L2::default())
+        .method("eth_chainId", || Ok(U64::from(270)))
+        .method("zks_L1ChainId", || Ok(U64::from(9)))
+        .method("zks_L1BatchNumber", || {
+            Err::<(), _>(ClientError::RequestTimeout)
+        })
+        .method("eth_blockNumber", || {
+            Err::<(), _>(ClientError::RequestTimeout)
+        })
+        .method("zks_getFeeParams", || Ok(FeeParams::sensible_v1_default()))
+        .method("en_whitelistedTokensForAA", || Ok([] as [Address; 0]))
+        .build();
+    let l2_client = Box::new(l2_client);
     let diamond_proxy_addr = config.remote.diamond_proxy_addr;
     let eth_client = Box::new(mock_eth_client(diamond_proxy_addr));
 
