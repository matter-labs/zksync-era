--- conflicted
+++ resolved
@@ -132,19 +132,11 @@
 
     // This method assumes that the number of tokens is relatively low. When it grows
     // we may need to introduce some kind of caching.
-<<<<<<< HEAD
-    let all_bridged_tokens = connection
-        .tokens_dal()
-        .get_all_l2_token_addresses()
-        .await
-        .context("failed getting addresses of L2 tokens")?;
+    let all_bridged_tokens = connection.tokens_dal().get_all_l2_token_addresses().await?;
     let all_tokens: Vec<_> = all_bridged_tokens
         .iter()
         .chain(whitelisted_tokens_for_aa)
         .collect();
-=======
-    let all_tokens = connection.tokens_dal().get_all_l2_token_addresses().await?;
->>>>>>> 6e9ed8c0
     EXECUTION_METRICS.tokens_amount.set(all_tokens.len());
 
     let span = tracing::debug_span!("compute_trusted_slots_for_validation").entered();
