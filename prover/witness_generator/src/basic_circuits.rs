use std::{
    collections::{hash_map::DefaultHasher, HashSet},
    hash::{Hash, Hasher},
    sync::Arc,
    time::Instant,
};

use anyhow::Context as _;
use async_trait::async_trait;
use circuit_definitions::{
    circuit_definitions::base_layer::ZkSyncBaseLayerStorage,
    encodings::recursion_request::RecursionQueueSimulator,
    zkevm_circuits::fsm_input_output::ClosedFormInputCompactFormWitness,
};
use multivm::vm_latest::{
    constants::MAX_CYCLES_FOR_TX, HistoryDisabled, StorageOracle as VmStorageOracle,
};
use prover_dal::{ConnectionPool, Prover, ProverDal};
use tracing::Instrument;
<<<<<<< HEAD
use zkevm_test_harness::{geometry_config::get_geometry_config, toolset::GeometryConfig};
=======
use zkevm_test_harness::{
    geometry_config::get_geometry_config, utils::generate_eip4844_circuit_and_witness,
    zkevm_circuits::eip_4844::input::EIP4844OutputDataWitness,
};
>>>>>>> a784ea64
use zksync_config::configs::FriWitnessGeneratorConfig;
use zksync_dal::{Core, CoreDal};
use zksync_object_store::{ObjectStore, ObjectStoreFactory};
use zksync_prover_fri_types::{
    circuit_definitions::{
        boojum::{
            field::goldilocks::{GoldilocksExt2, GoldilocksField},
            gadgets::recursion::recursive_tree_hasher::CircuitGoldilocksPoseidon2Sponge,
        },
        zkevm_circuits::scheduler::{
            block_header::BlockAuxilaryOutputWitness, input::SchedulerCircuitInstanceWitness,
        },
    },
    get_current_pod_name,
    keys::ClosedFormInputKey,
    AuxOutputWitnessWrapper,
};
use zksync_prover_fri_utils::get_recursive_layer_circuit_id_for_base_layer;
use zksync_prover_interface::inputs::{BasicCircuitWitnessGeneratorInput, PrepareBasicCircuitsJob};
use zksync_queued_job_processor::JobProcessor;
use zksync_state::{PostgresStorage, StorageView};
use zksync_types::{
    basic_fri_types::{AggregationRound, Eip4844Blobs},
    block::StorageOracleInfo,
    protocol_version::ProtocolVersionId,
    Address, L1BatchNumber, BOOTLOADER_ADDRESS, H256,
};
use zksync_utils::{bytes_to_chunks, h256_to_u256, u256_to_h256};

use crate::{
    metrics::WITNESS_GENERATOR_METRICS,
    precalculated_merkle_paths_provider::PrecalculatedMerklePathsProvider,
    storage_oracle::StorageOracle,
    utils::{
        expand_bootloader_contents, save_circuit, ClosedFormInputWrapper,
        SchedulerPartialInputWrapper, KZG_TRUSTED_SETUP_FILE,
    },
};

pub struct BasicCircuitArtifacts {
    circuit_urls: Vec<(u8, String)>,
    queue_urls: Vec<(u8, String, usize)>,
    scheduler_witness: SchedulerCircuitInstanceWitness<
        GoldilocksField,
        CircuitGoldilocksPoseidon2Sponge,
        GoldilocksExt2,
    >,
    aux_output_witness: BlockAuxilaryOutputWitness<GoldilocksField>,
}

#[derive(Debug)]
struct BlobUrls {
    circuit_ids_and_urls: Vec<(u8, String)>,
    closed_form_inputs_and_urls: Vec<(u8, String, usize)>,
    scheduler_witness_url: String,
}

#[derive(Clone)]
pub struct BasicWitnessGeneratorJob {
    block_number: L1BatchNumber,
    job: PrepareBasicCircuitsJob,
    eip_4844_blobs: Eip4844Blobs,
}

#[derive(Debug)]
pub struct BasicWitnessGenerator {
    config: Arc<FriWitnessGeneratorConfig>,
    object_store: Arc<dyn ObjectStore>,
    public_blob_store: Option<Arc<dyn ObjectStore>>,
    connection_pool: ConnectionPool<Core>,
    prover_connection_pool: ConnectionPool<Prover>,
    protocol_versions: Vec<ProtocolVersionId>,
}

impl BasicWitnessGenerator {
    pub async fn new(
        config: FriWitnessGeneratorConfig,
        store_factory: &ObjectStoreFactory,
        public_blob_store: Option<Arc<dyn ObjectStore>>,
        connection_pool: ConnectionPool<Core>,
        prover_connection_pool: ConnectionPool<Prover>,
        protocol_versions: Vec<ProtocolVersionId>,
    ) -> Self {
        Self {
            config: Arc::new(config),
            object_store: store_factory.create_store().await,
            public_blob_store,
            connection_pool,
            prover_connection_pool,
            protocol_versions,
        }
    }

    async fn process_job_impl(
        object_store: Arc<dyn ObjectStore>,
        connection_pool: ConnectionPool<Core>,
        basic_job: BasicWitnessGeneratorJob,
        started_at: Instant,
    ) -> Option<BasicCircuitArtifacts> {
        let BasicWitnessGeneratorJob {
            block_number,
            job,
            eip_4844_blobs,
        } = basic_job;

        tracing::info!(
            "Starting witness generation of type {:?} for block {}",
            AggregationRound::BasicCircuits,
            block_number.0
        );

        Some(
            process_basic_circuits_job(
                &*object_store,
                connection_pool,
                started_at,
                block_number,
                job,
                eip_4844_blobs,
            )
            .await,
        )
    }
}

#[async_trait]
impl JobProcessor for BasicWitnessGenerator {
    type Job = BasicWitnessGeneratorJob;
    type JobId = L1BatchNumber;
    // The artifact is optional to support skipping blocks when sampling is enabled.
    type JobArtifacts = Option<BasicCircuitArtifacts>;

    const SERVICE_NAME: &'static str = "fri_basic_circuit_witness_generator";

    async fn get_next_job(&self) -> anyhow::Result<Option<(Self::JobId, Self::Job)>> {
        let mut prover_connection = self.prover_connection_pool.connection().await?;
        let last_l1_batch_to_process = self.config.last_l1_batch_to_process();
        let pod_name = get_current_pod_name();
        match prover_connection
            .fri_witness_generator_dal()
            .get_next_basic_circuit_witness_job(
                last_l1_batch_to_process,
                &self.protocol_versions,
                &pod_name,
            )
            .await
        {
            Some((block_number, eip_4844_blobs)) => {
                tracing::info!(
                    "Processing FRI basic witness-gen for block {}",
                    block_number
                );
                let started_at = Instant::now();
                let job = get_artifacts(block_number, &*self.object_store, eip_4844_blobs).await;

                WITNESS_GENERATOR_METRICS.blob_fetch_time[&AggregationRound::BasicCircuits.into()]
                    .observe(started_at.elapsed());

                Ok(Some((block_number, job)))
            }
            None => Ok(None),
        }
    }

    async fn save_failure(&self, job_id: L1BatchNumber, _started_at: Instant, error: String) -> () {
        self.prover_connection_pool
            .connection()
            .await
            .unwrap()
            .fri_witness_generator_dal()
            .mark_witness_job_failed(&error, job_id)
            .await;
    }

    #[allow(clippy::async_yields_async)]
    async fn process_job(
        &self,
        _job_id: &Self::JobId,
        job: BasicWitnessGeneratorJob,
        started_at: Instant,
    ) -> tokio::task::JoinHandle<anyhow::Result<Option<BasicCircuitArtifacts>>> {
        let object_store = Arc::clone(&self.object_store);
        let connection_pool = self.connection_pool.clone();
        tokio::spawn(async move {
            let block_number = job.block_number;
            Ok(
                Self::process_job_impl(object_store, connection_pool, job, started_at)
                    .instrument(tracing::info_span!("basic_circuit", %block_number))
                    .await,
            )
        })
    }

    async fn save_result(
        &self,
        job_id: L1BatchNumber,
        started_at: Instant,
        optional_artifacts: Option<BasicCircuitArtifacts>,
    ) -> anyhow::Result<()> {
        match optional_artifacts {
            None => Ok(()),
            Some(artifacts) => {
                let blob_started_at = Instant::now();
                let scheduler_witness_url = save_scheduler_artifacts(
                    job_id,
                    artifacts.scheduler_witness,
                    artifacts.aux_output_witness,
                    &*self.object_store,
                    self.public_blob_store.as_deref(),
                    self.config.shall_save_to_public_bucket,
                )
                .await;

                WITNESS_GENERATOR_METRICS.blob_save_time[&AggregationRound::BasicCircuits.into()]
                    .observe(blob_started_at.elapsed());

                update_database(
                    &self.prover_connection_pool,
                    started_at,
                    job_id,
                    BlobUrls {
                        circuit_ids_and_urls: artifacts.circuit_urls,
                        closed_form_inputs_and_urls: artifacts.queue_urls,
                        scheduler_witness_url,
                    },
                )
                .await;
                Ok(())
            }
        }
    }

    fn max_attempts(&self) -> u32 {
        self.config.max_attempts
    }

    async fn get_job_attempts(&self, job_id: &L1BatchNumber) -> anyhow::Result<u32> {
        let mut prover_storage = self
            .prover_connection_pool
            .connection()
            .await
            .context("failed to acquire DB connection for BasicWitnessGenerator")?;
        prover_storage
            .fri_witness_generator_dal()
            .get_basic_circuit_witness_job_attempts(*job_id)
            .await
            .map(|attempts| attempts.unwrap_or(0))
            .context("failed to get job attempts for BasicWitnessGenerator")
    }
}

#[allow(clippy::too_many_arguments)]
async fn process_basic_circuits_job(
    object_store: &dyn ObjectStore,
    connection_pool: ConnectionPool<Core>,
    started_at: Instant,
    block_number: L1BatchNumber,
    job: PrepareBasicCircuitsJob,
    eip_4844_blobs: Eip4844Blobs,
) -> BasicCircuitArtifacts {
    let witness_gen_input =
        build_basic_circuits_witness_generator_input(&connection_pool, job, block_number).await;
<<<<<<< HEAD
    let (circuit_urls, queue_urls, scheduler_witness, aux_output_witness) = generate_witness(
        block_number,
        object_store,
        config,
        connection_pool,
        witness_gen_input,
        eip_4844_blobs,
    )
    .await;
=======
    let (circuit_urls, eip_4844_circuit_urls, queue_urls, scheduler_witness, aux_output_witness) =
        generate_witness(
            block_number,
            object_store,
            connection_pool,
            witness_gen_input,
            eip_4844_blobs,
        )
        .await;
>>>>>>> a784ea64
    WITNESS_GENERATOR_METRICS.witness_generation_time[&AggregationRound::BasicCircuits.into()]
        .observe(started_at.elapsed());
    tracing::info!(
        "Witness generation for block {} is complete in {:?}",
        block_number.0,
        started_at.elapsed()
    );

    BasicCircuitArtifacts {
        circuit_urls,
        queue_urls,
        scheduler_witness,
        aux_output_witness,
    }
}

async fn update_database(
    prover_connection_pool: &ConnectionPool<Prover>,
    started_at: Instant,
    block_number: L1BatchNumber,
    blob_urls: BlobUrls,
) {
    let mut prover_connection = prover_connection_pool.connection().await.unwrap();
    let protocol_version_id = prover_connection
        .fri_witness_generator_dal()
        .protocol_version_for_l1_batch(block_number)
        .await;
    prover_connection
        .fri_prover_jobs_dal()
        .insert_prover_jobs(
            block_number,
            blob_urls.circuit_ids_and_urls,
            AggregationRound::BasicCircuits,
            0,
            protocol_version_id,
        )
        .await;
    prover_connection
        .fri_witness_generator_dal()
        .create_aggregation_jobs(
            block_number,
            &blob_urls.closed_form_inputs_and_urls,
            &blob_urls.scheduler_witness_url,
            get_recursive_layer_circuit_id_for_base_layer,
            protocol_version_id,
        )
        .await;
    prover_connection
        .fri_witness_generator_dal()
        .mark_witness_job_as_successful(block_number, started_at.elapsed())
        .await;
}

async fn get_artifacts(
    block_number: L1BatchNumber,
    object_store: &dyn ObjectStore,
    eip_4844_blobs: Eip4844Blobs,
) -> BasicWitnessGeneratorJob {
    let job = object_store.get(block_number).await.unwrap();
    BasicWitnessGeneratorJob {
        block_number,
        job,
        eip_4844_blobs,
    }
}

async fn save_scheduler_artifacts(
    block_number: L1BatchNumber,
    scheduler_partial_input: SchedulerCircuitInstanceWitness<
        GoldilocksField,
        CircuitGoldilocksPoseidon2Sponge,
        GoldilocksExt2,
    >,
    aux_output_witness: BlockAuxilaryOutputWitness<GoldilocksField>,
    object_store: &dyn ObjectStore,
    public_object_store: Option<&dyn ObjectStore>,
    shall_save_to_public_bucket: bool,
) -> String {
    let aux_output_witness_wrapper = AuxOutputWitnessWrapper(aux_output_witness);
    if shall_save_to_public_bucket {
        public_object_store
            .expect("public_object_store shall not be empty while running with shall_save_to_public_bucket config")
            .put(block_number, &aux_output_witness_wrapper)
            .await
            .unwrap();
    }
    object_store
        .put(block_number, &aux_output_witness_wrapper)
        .await
        .unwrap();
    let wrapper = SchedulerPartialInputWrapper(scheduler_partial_input);
    object_store.put(block_number, &wrapper).await.unwrap()
}

async fn save_recursion_queue(
    block_number: L1BatchNumber,
    circuit_id: u8,
    recursion_queue_simulator: RecursionQueueSimulator<GoldilocksField>,
    closed_form_inputs: &[ClosedFormInputCompactFormWitness<GoldilocksField>],
    object_store: &dyn ObjectStore,
) -> (u8, String, usize) {
    let key = ClosedFormInputKey {
        block_number,
        circuit_id,
    };
    let basic_circuit_count = closed_form_inputs.len();
    let closed_form_inputs = closed_form_inputs
        .iter()
        .map(|x| ZkSyncBaseLayerStorage::from_inner(circuit_id, x.clone()))
        .collect();
    let wrapper = ClosedFormInputWrapper(closed_form_inputs, recursion_queue_simulator);
    let blob_url = object_store.put(key, &wrapper).await.unwrap();
    (circuit_id, blob_url, basic_circuit_count)
}

// If making changes to this method, consider moving this logic to the DAL layer and make
// `PrepareBasicCircuitsJob` have all fields of `BasicCircuitWitnessGeneratorInput`.
async fn build_basic_circuits_witness_generator_input(
    connection_pool: &ConnectionPool<Core>,
    witness_merkle_input: PrepareBasicCircuitsJob,
    l1_batch_number: L1BatchNumber,
) -> BasicCircuitWitnessGeneratorInput {
    let mut connection = connection_pool.connection().await.unwrap();
    let block_header = connection
        .blocks_dal()
        .get_l1_batch_header(l1_batch_number)
        .await
        .unwrap()
        .unwrap();
    let initial_heap_content = connection
        .blocks_dal()
        .get_initial_bootloader_heap(l1_batch_number)
        .await
        .unwrap()
        .unwrap();
    let (_, previous_block_timestamp) = connection
        .blocks_dal()
        .get_l1_batch_state_root_and_timestamp(l1_batch_number - 1)
        .await
        .unwrap()
        .unwrap();
    let previous_block_hash = connection
        .blocks_dal()
        .get_l1_batch_state_root(l1_batch_number - 1)
        .await
        .unwrap()
        .expect("cannot generate witness before the root hash is computed");
    BasicCircuitWitnessGeneratorInput {
        block_number: l1_batch_number,
        previous_block_timestamp,
        previous_block_hash,
        block_timestamp: block_header.timestamp,
        used_bytecodes_hashes: block_header.used_contract_hashes,
        initial_heap_content,
        merkle_paths_input: witness_merkle_input,
    }
}

async fn generate_witness(
    block_number: L1BatchNumber,
    object_store: &dyn ObjectStore,
    connection_pool: ConnectionPool<Core>,
    input: BasicCircuitWitnessGeneratorInput,
    eip_4844_blobs: Eip4844Blobs,
) -> (
    Vec<(u8, String)>,
    Vec<(u8, String, usize)>,
    SchedulerCircuitInstanceWitness<
        GoldilocksField,
        CircuitGoldilocksPoseidon2Sponge,
        GoldilocksExt2,
    >,
    BlockAuxilaryOutputWitness<GoldilocksField>,
) {
    let mut connection = connection_pool.connection().await.unwrap();
    let header = connection
        .blocks_dal()
        .get_l1_batch_header(input.block_number)
        .await
        .unwrap()
        .unwrap();

    let protocol_version = header
        .protocol_version
        .unwrap_or(ProtocolVersionId::last_potentially_undefined());

    let previous_batch_with_metadata = connection
        .blocks_dal()
        .get_l1_batch_metadata(zksync_types::L1BatchNumber(
            input.block_number.checked_sub(1).unwrap(),
        ))
        .await
        .unwrap()
        .unwrap();

    let bootloader_code_bytes = connection
        .factory_deps_dal()
        .get_factory_dep(header.base_system_contracts_hashes.bootloader)
        .await
        .expect("Failed fetching bootloader bytecode from DB")
        .expect("Bootloader bytecode should exist");
    let bootloader_code = bytes_to_chunks(&bootloader_code_bytes);
    let account_bytecode_bytes = connection
        .factory_deps_dal()
        .get_factory_dep(header.base_system_contracts_hashes.default_aa)
        .await
        .expect("Failed fetching default account bytecode from DB")
        .expect("Default account bytecode should exist");
    let account_bytecode = bytes_to_chunks(&account_bytecode_bytes);
    let bootloader_contents =
        expand_bootloader_contents(&input.initial_heap_content, protocol_version);
    let account_code_hash = h256_to_u256(header.base_system_contracts_hashes.default_aa);

    let hashes: HashSet<H256> = input
        .used_bytecodes_hashes
        .iter()
        // SMA-1555: remove this hack once updated to the latest version of `zkevm_test_harness`
        .filter(|&&hash| hash != h256_to_u256(header.base_system_contracts_hashes.bootloader))
        .map(|hash| u256_to_h256(*hash))
        .collect();

    let StorageOracleInfo {
        storage_refunds,
        pubdata_costs,
    } = connection
        .blocks_dal()
        .get_storage_oracle_info(input.block_number)
        .await
        .unwrap()
        .unwrap();

    let mut used_bytecodes = connection
        .factory_deps_dal()
        .get_factory_deps(&hashes)
        .await;
    if input.used_bytecodes_hashes.contains(&account_code_hash) {
        used_bytecodes.insert(account_code_hash, account_bytecode);
    }

    assert_eq!(
        hashes.len(),
        used_bytecodes.len(),
        "{} factory deps are not found in DB",
        hashes.len() - used_bytecodes.len()
    );

    // `DbStorageProvider` was designed to be used in API, so it accepts miniblock numbers.
    // Probably, we should make it work with L1 batch numbers too.
    let (_, last_miniblock_number) = connection
        .blocks_dal()
        .get_l2_block_range_of_l1_batch(input.block_number - 1)
        .await
        .unwrap()
        .expect("L1 batch should contain at least one miniblock");
    drop(connection);

    let mut tree = PrecalculatedMerklePathsProvider::new(
        input.merkle_paths_input,
        input.previous_block_hash.0,
    );
    let geometry_config = get_geometry_config();
    let mut hasher = DefaultHasher::new();
    geometry_config.hash(&mut hasher);
    tracing::info!(
        "generating witness for block {} using geometry config hash: {}",
        input.block_number.0,
        hasher.finish()
    );

    // The following part is CPU-heavy, so we move it to a separate thread.
    let rt_handle = tokio::runtime::Handle::current();

    let (circuit_sender, mut circuit_receiver) = tokio::sync::mpsc::channel(1);
    let (queue_sender, mut queue_receiver) = tokio::sync::mpsc::channel(1);

    let make_circuits = tokio::task::spawn_blocking(move || {
        let connection = rt_handle.block_on(connection_pool.connection()).unwrap();

        let storage = PostgresStorage::new(rt_handle, connection, last_miniblock_number, true);
        let storage_view = StorageView::new(storage).to_rc_ptr();

        let vm_storage_oracle: VmStorageOracle<StorageView<PostgresStorage<'_>>, HistoryDisabled> =
            VmStorageOracle::new(storage_view.clone());
        let storage_oracle = StorageOracle::new(
            vm_storage_oracle,
            storage_refunds,
            pubdata_costs.expect("pubdata costs should be present"),
        );

        let path = KZG_TRUSTED_SETUP_FILE
            .path()
            .to_str()
            .expect("Path to KZG trusted setup is not a UTF-8 string");

        let (scheduler_witness, block_witness) = zkevm_test_harness::external_calls::run(
            Address::zero(),
            BOOTLOADER_ADDRESS,
            bootloader_code,
            bootloader_contents,
            false,
            account_code_hash,
            // NOTE: this will be evm_simulator_code_hash in future releases
            account_code_hash,
            used_bytecodes,
            Vec::default(),
            MAX_CYCLES_FOR_TX as usize,
            geometry_config,
            storage_oracle,
            &mut tree,
            path,
            eip_4844_blobs.blobs(),
            |circuit| {
                circuit_sender.blocking_send(circuit).unwrap();
            },
            |a, b, c| queue_sender.blocking_send((a as u8, b, c)).unwrap(),
        );
        (scheduler_witness, block_witness)
    });

    let mut circuit_urls = vec![];
    let mut recursion_urls = vec![];

    let mut circuits_present = HashSet::<u8>::new();

    let save_circuits = async {
        loop {
            tokio::select! {
                Some(circuit) = circuit_receiver.recv() => {
                    circuits_present.insert(circuit.numeric_circuit_type());
                    circuit_urls.push(
                        save_circuit(block_number, circuit, circuit_urls.len(), object_store).await,
                    );
                }
                Some((circuit_id, queue, inputs)) = queue_receiver.recv() => recursion_urls.push(
                    save_recursion_queue(block_number, circuit_id, queue, &inputs, object_store)
                        .await,
                ),
                else => break,
            };
        }
    };

    let (witnesses, ()) = tokio::join!(make_circuits, save_circuits);
    let (mut scheduler_witness, block_aux_witness) = witnesses.unwrap();

    recursion_urls.retain(|(circuit_id, _, _)| circuits_present.contains(circuit_id));

    scheduler_witness.previous_block_meta_hash =
        previous_batch_with_metadata.metadata.meta_parameters_hash.0;
    scheduler_witness.previous_block_aux_hash =
        previous_batch_with_metadata.metadata.aux_data_hash.0;

    (
        circuit_urls,
        recursion_urls,
        scheduler_witness,
        block_aux_witness,
    )
}<|MERGE_RESOLUTION|>--- conflicted
+++ resolved
@@ -17,14 +17,7 @@
 };
 use prover_dal::{ConnectionPool, Prover, ProverDal};
 use tracing::Instrument;
-<<<<<<< HEAD
 use zkevm_test_harness::{geometry_config::get_geometry_config, toolset::GeometryConfig};
-=======
-use zkevm_test_harness::{
-    geometry_config::get_geometry_config, utils::generate_eip4844_circuit_and_witness,
-    zkevm_circuits::eip_4844::input::EIP4844OutputDataWitness,
-};
->>>>>>> a784ea64
 use zksync_config::configs::FriWitnessGeneratorConfig;
 use zksync_dal::{Core, CoreDal};
 use zksync_object_store::{ObjectStore, ObjectStoreFactory};
@@ -287,18 +280,7 @@
 ) -> BasicCircuitArtifacts {
     let witness_gen_input =
         build_basic_circuits_witness_generator_input(&connection_pool, job, block_number).await;
-<<<<<<< HEAD
-    let (circuit_urls, queue_urls, scheduler_witness, aux_output_witness) = generate_witness(
-        block_number,
-        object_store,
-        config,
-        connection_pool,
-        witness_gen_input,
-        eip_4844_blobs,
-    )
-    .await;
-=======
-    let (circuit_urls, eip_4844_circuit_urls, queue_urls, scheduler_witness, aux_output_witness) =
+    let (circuit_urls, queue_urls, scheduler_witness, aux_output_witness) =
         generate_witness(
             block_number,
             object_store,
@@ -307,7 +289,6 @@
             eip_4844_blobs,
         )
         .await;
->>>>>>> a784ea64
     WITNESS_GENERATOR_METRICS.witness_generation_time[&AggregationRound::BasicCircuits.into()]
         .observe(started_at.elapsed());
     tracing::info!(
