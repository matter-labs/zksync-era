--- conflicted
+++ resolved
@@ -23,11 +23,7 @@
                 .context("ETH_CLIENT_WEB3_URL")?
                 .parse()
                 .context("ETH_CLIENT_WEB3_URL")?,
-<<<<<<< HEAD
-            gateway_url: std::env::var("ETH_CLIENT_GATEWAY_WEB3_URL")
-=======
             gateway_rpc_url: std::env::var("ETH_CLIENT_GATEWAY_WEB3_URL")
->>>>>>> a8489270
                 .ok()
                 .map(|url| url.parse().expect("ETH_CLIENT_GATEWAY_WEB3_URL")),
         })
@@ -78,8 +74,6 @@
                     pubdata_sending_mode: PubdataSendingMode::Calldata,
                     tx_aggregation_only_prove_and_execute: false,
                     tx_aggregation_paused: false,
-                    ignore_db_nonce: None,
-                    priority_tree_start_index: None,
                     time_in_mempool_in_l1_blocks_cap: 2000,
                     is_verifier_pre_fflonk: true,
                 }),
@@ -105,11 +99,7 @@
             },
             L1Secrets {
                 l1_rpc_url: "http://127.0.0.1:8545".to_string().parse().unwrap(),
-<<<<<<< HEAD
-                gateway_url: Some("http://127.0.0.1:8547".to_string().parse().unwrap()),
-=======
                 gateway_rpc_url: Some("http://127.0.0.1:8547".to_string().parse().unwrap()),
->>>>>>> a8489270
             },
         )
     }
