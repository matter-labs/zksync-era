--- conflicted
+++ resolved
@@ -2184,36 +2184,37 @@
     },
     "query": "\n                UPDATE node_aggregation_witness_jobs_fri\n                SET status = 'successful', updated_at = now(), time_taken = $1\n                WHERE id = $2\n               "
   },
-<<<<<<< HEAD
-  "29f7f469cd58b256237536463f1e9d58438314fd1fe733a6bb53e6523f78bb49": {
-    "describe": {
-      "columns": [
-        {
-          "name": "attempts",
-          "ordinal": 0,
-          "type_info": "Int2"
-        }
-      ],
-      "nullable": [
-        false
-      ],
-=======
   "29c04c63e5df40ef439d467373a848bce74de906548331856222cdb7551ca907": {
     "describe": {
       "columns": [],
       "nullable": [],
->>>>>>> 4f7b2a9c
       "parameters": {
         "Left": [
           "Int8"
         ]
       }
     },
-<<<<<<< HEAD
+    "query": "UPDATE contract_verification_requests SET status = 'successful', updated_at = now() WHERE id = $1"
+  },
+  "29f7f469cd58b256237536463f1e9d58438314fd1fe733a6bb53e6523f78bb49": {
+    "describe": {
+      "columns": [
+        {
+          "name": "attempts",
+          "ordinal": 0,
+          "type_info": "Int2"
+        }
+      ],
+      "nullable": [
+        false
+      ],
+      "parameters": {
+        "Left": [
+          "Int8"
+        ]
+      }
+    },
     "query": "SELECT attempts FROM prover_jobs_fri WHERE id = $1"
-=======
-    "query": "UPDATE contract_verification_requests SET status = 'successful', updated_at = now() WHERE id = $1"
->>>>>>> 4f7b2a9c
   },
   "2a38561e789af470d6ef1a905143f2d8d102b4ff23cebe97586681da9e4084a9": {
     "describe": {
@@ -7811,9 +7812,39 @@
     },
     "query": "\n                SELECT value\n                FROM storage_logs\n                WHERE storage_logs.hashed_key = $1 AND storage_logs.miniblock_number <= $2\n                ORDER BY storage_logs.miniblock_number DESC, storage_logs.operation_number DESC\n                LIMIT 1\n                "
   },
-<<<<<<< HEAD
   "944c38995043e7b11e6633beb68b5479059ff27b26fd2df171a3d9650f070547": {
-=======
+    "describe": {
+      "columns": [
+        {
+          "name": "id",
+          "ordinal": 0,
+          "type_info": "Int8"
+        },
+        {
+          "name": "status",
+          "ordinal": 1,
+          "type_info": "Text"
+        },
+        {
+          "name": "attempts",
+          "ordinal": 2,
+          "type_info": "Int2"
+        }
+      ],
+      "nullable": [
+        false,
+        false,
+        false
+      ],
+      "parameters": {
+        "Left": [
+          "Interval",
+          "Int2"
+        ]
+      }
+    },
+    "query": "\n                UPDATE leaf_aggregation_witness_jobs_fri\n                SET status = 'queued', updated_at = now(), processing_started_at = now()\n                WHERE (status = 'in_progress' AND  processing_started_at <= now() - $1::interval AND attempts < $2)\n                OR (status = 'failed' AND attempts < $2)\n                RETURNING id, status, attempts\n                "
+  },
   "9554593134830bc197e95f3a7e69844839bfe31bf567934ddbab760017710e39": {
     "describe": {
       "columns": [
@@ -7846,40 +7877,6 @@
       }
     },
     "query": "SELECT factory_deps.bytecode, transactions.data as \"data?\", transactions.contract_address as \"contract_address?\" FROM ( SELECT * FROM storage_logs WHERE storage_logs.hashed_key = $1 ORDER BY miniblock_number DESC, operation_number DESC LIMIT 1 ) storage_logs JOIN factory_deps ON factory_deps.bytecode_hash = storage_logs.value LEFT JOIN transactions ON transactions.hash = storage_logs.tx_hash WHERE storage_logs.value != $2"
-  },
-  "957ceda740ffb36740acf1e3fbacf76a2ea7422dd9d76a38d745113359e4b7a6": {
->>>>>>> 4f7b2a9c
-    "describe": {
-      "columns": [
-        {
-          "name": "id",
-          "ordinal": 0,
-          "type_info": "Int8"
-        },
-        {
-          "name": "status",
-          "ordinal": 1,
-          "type_info": "Text"
-        },
-        {
-          "name": "attempts",
-          "ordinal": 2,
-          "type_info": "Int2"
-        }
-      ],
-      "nullable": [
-        false,
-        false,
-        false
-      ],
-      "parameters": {
-        "Left": [
-          "Interval",
-          "Int2"
-        ]
-      }
-    },
-    "query": "\n                UPDATE leaf_aggregation_witness_jobs_fri\n                SET status = 'queued', updated_at = now(), processing_started_at = now()\n                WHERE (status = 'in_progress' AND  processing_started_at <= now() - $1::interval AND attempts < $2)\n                OR (status = 'failed' AND attempts < $2)\n                RETURNING id, status, attempts\n                "
   },
   "957ceda740ffb36740acf1e3fbacf76a2ea7422dd9d76a38d745113359e4b7a6": {
     "describe": {
@@ -10018,91 +10015,6 @@
       }
     },
     "query": "\n                        UPDATE transactions\n                            SET\n                                miniblock_number = $1,\n                                index_in_block = data_table.index_in_block,\n                                error = NULLIF(data_table.error, ''),\n                                in_mempool=FALSE,\n                                execution_info = execution_info || data_table.new_execution_info,\n                                refunded_gas = data_table.refunded_gas,\n                                effective_gas_price = data_table.effective_gas_price,\n                                updated_at = now()\n                        FROM\n                            (\n                                SELECT\n                                    UNNEST($2::bytea[]) AS hash,\n                                    UNNEST($3::integer[]) AS index_in_block,\n                                    UNNEST($4::varchar[]) AS error,\n                                    UNNEST($5::jsonb[]) AS new_execution_info,\n                                    UNNEST($6::bigint[]) as refunded_gas,\n                                    UNNEST($7::numeric[]) as effective_gas_price\n                            ) AS data_table\n                        WHERE transactions.hash = data_table.hash\n                    "
-  },
-<<<<<<< HEAD
-  "c6109267f85f38edcd53f361cf2654f43fa45928e39324cfab8389453b4e7031": {
-=======
-  "c66b0e0867a1a634f984645ca576a6502b51b67aa0be2dae98e0e2adeb450963": {
->>>>>>> 4f7b2a9c
-    "describe": {
-      "columns": [
-        {
-          "name": "id",
-          "ordinal": 0,
-<<<<<<< HEAD
-          "type_info": "Int4"
-        },
-        {
-          "name": "eth_tx_id",
-          "ordinal": 1,
-          "type_info": "Int4"
-        },
-        {
-          "name": "tx_hash",
-          "ordinal": 2,
-          "type_info": "Text"
-        },
-        {
-          "name": "base_fee_per_gas",
-          "ordinal": 3,
-          "type_info": "Int8"
-        },
-        {
-          "name": "priority_fee_per_gas",
-          "ordinal": 4,
-          "type_info": "Int8"
-        },
-        {
-          "name": "signed_raw_tx",
-          "ordinal": 5,
-          "type_info": "Bytea"
-        },
-        {
-          "name": "nonce",
-          "ordinal": 6,
-          "type_info": "Int8"
-=======
-          "type_info": "Int8"
-        },
-        {
-          "name": "status",
-          "ordinal": 1,
-          "type_info": "Text"
-        },
-        {
-          "name": "attempts",
-          "ordinal": 2,
-          "type_info": "Int4"
->>>>>>> 4f7b2a9c
-        }
-      ],
-      "nullable": [
-        false,
-        false,
-<<<<<<< HEAD
-        false,
-        false,
-        false,
-        true,
-        false
-      ],
-      "parameters": {
-        "Left": []
-      }
-    },
-    "query": "\n                SELECT \n                    eth_txs_history.id,\n                    eth_txs_history.eth_tx_id,\n                    eth_txs_history.tx_hash,\n                    eth_txs_history.base_fee_per_gas,\n                    eth_txs_history.priority_fee_per_gas,\n                    eth_txs_history.signed_raw_tx,\n                    eth_txs.nonce\n                FROM eth_txs_history \n                JOIN eth_txs ON eth_txs.id = eth_txs_history.eth_tx_id \n                WHERE eth_txs_history.sent_at_block IS NULL AND eth_txs.confirmed_eth_tx_history_id IS NULL\n                ORDER BY eth_txs_history.id DESC"
-=======
-        false
-      ],
-      "parameters": {
-        "Left": [
-          "Interval",
-          "Int4"
-        ]
-      }
-    },
-    "query": "\n                UPDATE prover_jobs\n                SET status = 'queued', attempts = attempts + 1, updated_at = now(), processing_started_at = now()\n                WHERE (status = 'in_progress' AND  processing_started_at <= now() - $1::interval AND attempts < $2)\n                OR (status = 'in_gpu_proof' AND  processing_started_at <= now() - $1::interval AND attempts < $2)\n                OR (status = 'failed' AND attempts < $2)\n                RETURNING id, status, attempts\n                "
->>>>>>> 4f7b2a9c
   },
   "c6aadc4ec78e30f5775f7a9f866ad02984b78de3e3d1f34c144a4057ff44ea6a": {
     "describe": {
@@ -11004,7 +10916,20 @@
     },
     "query": "UPDATE proof_generation_details SET status='generated', proof_blob_url = $1, updated_at = now() WHERE l1_batch_number = $2"
   },
-<<<<<<< HEAD
+  "e793a57147bbf31334e9471fa2fd82cc138124c2c34df6d10997556f41ae6bc0": {
+    "describe": {
+      "columns": [],
+      "nullable": [],
+      "parameters": {
+        "Left": [
+          "Int8",
+          "Int4",
+          "Int4"
+        ]
+      }
+    },
+    "query": "UPDATE eth_txs SET gas_used = $1, confirmed_eth_tx_history_id = $2 WHERE id = $3"
+  },
   "e8988deed66ad9d10be89e89966082aeb920c5dc91eb5fad16bd0d3118708c2e": {
     "describe": {
       "columns": [
@@ -11037,23 +10962,6 @@
       }
     },
     "query": "\n                UPDATE prover_jobs\n                SET status = 'queued', updated_at = now(), processing_started_at = now()\n                WHERE (status = 'in_progress' AND  processing_started_at <= now() - $1::interval AND attempts < $2)\n                OR (status = 'in_gpu_proof' AND  processing_started_at <= now() - $1::interval AND attempts < $2)\n                OR (status = 'failed' AND attempts < $2)\n                RETURNING id, status, attempts\n                "
-  },
-  "e900682a160af90d532da47a1222fc1d7c9962ee8996dbd9b9bb63f13820cf2b": {
-=======
-  "e793a57147bbf31334e9471fa2fd82cc138124c2c34df6d10997556f41ae6bc0": {
->>>>>>> 4f7b2a9c
-    "describe": {
-      "columns": [],
-      "nullable": [],
-      "parameters": {
-        "Left": [
-          "Int8",
-          "Int4",
-          "Int4"
-        ]
-      }
-    },
-    "query": "UPDATE eth_txs SET gas_used = $1, confirmed_eth_tx_history_id = $2 WHERE id = $3"
   },
   "e900682a160af90d532da47a1222fc1d7c9962ee8996dbd9b9bb63f13820cf2b": {
     "describe": {
