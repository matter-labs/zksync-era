use std::{
    collections::{BTreeMap, HashMap},
    fmt,
    sync::{Arc, RwLock, RwLockWriteGuard},
};

use async_trait::async_trait;
use jsonrpsee::{core::ClientError, types::ErrorObject};
use zksync_types::{
    ethabi,
    web3::{self, contract::Tokenize, BlockId},
    Address, L1ChainId, H160, H256, U256, U64,
};

use crate::{
    types::{Error, ExecutedTxStatus, FailureInfo, SignedCallResult},
    BoundEthInterface, EthInterface, Options, RawTransactionBytes,
};

#[derive(Debug, Clone)]
struct MockTx {
    recipient: Address,
    input: Vec<u8>,
    hash: H256,
    nonce: u64,
    max_fee_per_gas: U256,
    max_priority_fee_per_gas: U256,
}

impl From<Vec<u8>> for MockTx {
    fn from(tx: Vec<u8>) -> Self {
        let len = tx.len();
        let recipient = Address::from_slice(&tx[len - 116..len - 96]);
        let max_fee_per_gas = U256::try_from(&tx[len - 96..len - 64]).unwrap();
        let max_priority_fee_per_gas = U256::try_from(&tx[len - 64..len - 32]).unwrap();
        let nonce = U256::try_from(&tx[len - 32..]).unwrap().as_u64();
        let hash = {
            let mut buffer = [0_u8; 32];
            buffer.copy_from_slice(&tx[..32]);
            buffer.into()
        };

        Self {
            recipient,
            input: tx[32..len - 116].to_vec(),
            nonce,
            hash,
            max_fee_per_gas,
            max_priority_fee_per_gas,
        }
    }
}

impl From<MockTx> for web3::Transaction {
    fn from(tx: MockTx) -> Self {
        Self {
            to: Some(tx.recipient),
            input: tx.input.into(),
            hash: tx.hash,
            nonce: tx.nonce.into(),
            max_fee_per_gas: Some(tx.max_fee_per_gas),
            max_priority_fee_per_gas: Some(tx.max_priority_fee_per_gas),
            ..Self::default()
        }
    }
}

/// Mutable part of [`MockEthereum`] that needs to be synchronized via an `RwLock`.
#[derive(Debug, Default)]
struct MockEthereumInner {
    block_number: u64,
    tx_statuses: HashMap<H256, ExecutedTxStatus>,
    sent_txs: HashMap<H256, MockTx>,
    current_nonce: u64,
    pending_nonce: u64,
    nonces: BTreeMap<u64, u64>,
}

impl MockEthereumInner {
    fn execute_tx(
        &mut self,
        tx_hash: H256,
        success: bool,
        confirmations: u64,
        non_ordering_confirmations: bool,
    ) {
        let block_number = self.block_number;
        self.block_number += confirmations;
        let nonce = self.current_nonce;
        self.current_nonce += 1;
        let tx_nonce = self.sent_txs[&tx_hash].nonce;

        if non_ordering_confirmations {
            if tx_nonce >= nonce {
                self.current_nonce = tx_nonce;
            }
        } else {
            assert_eq!(tx_nonce, nonce, "nonce mismatch");
        }
        self.nonces.insert(block_number, nonce + 1);

        let status = ExecutedTxStatus {
            tx_hash,
            success,
            receipt: web3::TransactionReceipt {
                gas_used: Some(21000u32.into()),
                block_number: Some(block_number.into()),
                transaction_hash: tx_hash,
                ..web3::TransactionReceipt::default()
            },
        };
        self.tx_statuses.insert(tx_hash, status);
    }
}

#[derive(Debug)]
pub struct MockExecutedTxHandle<'a> {
    inner: RwLockWriteGuard<'a, MockEthereumInner>,
    tx_hash: H256,
}

impl MockExecutedTxHandle<'_> {
    pub fn with_logs(&mut self, logs: Vec<web3::Log>) -> &mut Self {
        let status = self.inner.tx_statuses.get_mut(&self.tx_hash).unwrap();
        status.receipt.logs = logs;
        self
    }
}

type CallHandler =
    dyn Fn(&web3::CallRequest, BlockId) -> Result<ethabi::Token, Error> + Send + Sync;

/// Mock Ethereum client is capable of recording all the incoming requests for the further analysis.
#[derive(Clone)]
pub struct MockEthereum {
    max_fee_per_gas: U256,
    max_priority_fee_per_gas: U256,
    base_fee_history: Vec<u64>,
    excess_blob_gas_history: Vec<u64>,
    /// If true, the mock will not check the ordering nonces of the transactions.
    /// This is useful for testing the cases when the transactions are executed out of order.
    non_ordering_confirmations: bool,
    inner: Arc<RwLock<MockEthereumInner>>,
    call_handler: Arc<CallHandler>,
}

impl fmt::Debug for MockEthereum {
    fn fmt(&self, formatter: &mut fmt::Formatter<'_>) -> fmt::Result {
        formatter
            .debug_struct("MockEthereum")
            .field("max_fee_per_gas", &self.max_fee_per_gas)
            .field("max_priority_fee_per_gas", &self.max_priority_fee_per_gas)
            .field("base_fee_history", &self.base_fee_history)
            .field("excess_blob_gas_history", &self.excess_blob_gas_history)
            .field(
                "non_ordering_confirmations",
                &self.non_ordering_confirmations,
            )
            .field("inner", &self.inner)
            .finish_non_exhaustive()
    }
}

impl Default for MockEthereum {
    fn default() -> Self {
        Self {
            max_fee_per_gas: 100.into(),
            max_priority_fee_per_gas: 10.into(),
            base_fee_history: vec![],
            excess_blob_gas_history: vec![],
            non_ordering_confirmations: false,
<<<<<<< HEAD
            inner: RwLock::default(),
            call_handler: Box::new(|call, block_id| {
                panic!("Unexpected eth_call: {call:?}, {block_id:?}");
=======
            inner: Arc::default(),
            call_handler: Arc::new(|call| {
                panic!("Unexpected eth_call: {call:?}");
>>>>>>> 8d914ff2
            }),
        }
    }
}

impl MockEthereum {
    const SENDER_ACCOUNT: Address = Address::repeat_byte(0x11);

    /// A fake `sha256` hasher, which calculates an `std::hash` instead.
    /// This is done for simplicity and it's also much faster.
    fn fake_sha256(data: &[u8]) -> H256 {
        use std::{collections::hash_map::DefaultHasher, hash::Hasher};

        let mut hasher = DefaultHasher::new();
        hasher.write(data);
        let result = hasher.finish();
        H256::from_low_u64_ne(result)
    }

    /// Returns the number of transactions sent via this client.
    pub fn sent_tx_count(&self) -> usize {
        self.inner.read().unwrap().sent_txs.len()
    }

    /// Increments the blocks by a provided `confirmations` and marks the sent transaction
    /// as a success.
    pub fn execute_tx(
        &self,
        tx_hash: H256,
        success: bool,
        confirmations: u64,
    ) -> MockExecutedTxHandle<'_> {
        let mut inner = self.inner.write().unwrap();
        inner.execute_tx(
            tx_hash,
            success,
            confirmations,
            self.non_ordering_confirmations,
        );
        MockExecutedTxHandle { inner, tx_hash }
    }

    pub fn sign_prepared_tx(
        &self,
        mut raw_tx: Vec<u8>,
        contract_addr: Address,
        options: Options,
    ) -> Result<SignedCallResult, Error> {
        let max_fee_per_gas = options.max_fee_per_gas.unwrap_or(self.max_fee_per_gas);
        let max_priority_fee_per_gas = options
            .max_priority_fee_per_gas
            .unwrap_or(self.max_priority_fee_per_gas);
        let nonce = options.nonce.expect("Nonce must be set for every tx");

        // Nonce and `gas_price` are appended to distinguish the same transactions
        // with different gas by their hash in tests.
        raw_tx.extend_from_slice(contract_addr.as_bytes());
        raw_tx.extend_from_slice(&ethabi::encode(&max_fee_per_gas.into_tokens()));
        raw_tx.extend_from_slice(&ethabi::encode(&max_priority_fee_per_gas.into_tokens()));
        raw_tx.extend_from_slice(&ethabi::encode(&nonce.into_tokens()));
        let hash = Self::fake_sha256(&raw_tx); // Okay for test purposes.

        // Concatenate `raw_tx` plus hash for test purposes
        let mut new_raw_tx = hash.as_bytes().to_vec();
        new_raw_tx.extend(raw_tx);
        Ok(SignedCallResult::new(
            RawTransactionBytes(new_raw_tx),
            max_priority_fee_per_gas,
            max_fee_per_gas,
            nonce,
            hash,
        ))
    }

    pub fn advance_block_number(&self, val: u64) -> u64 {
        let mut inner = self.inner.write().unwrap();
        inner.block_number += val;
        inner.block_number
    }

    pub fn with_fee_history(self, history: Vec<u64>) -> Self {
        Self {
            base_fee_history: history,
            ..self
        }
    }

    pub fn with_excess_blob_gas_history(self, history: Vec<u64>) -> Self {
        Self {
            excess_blob_gas_history: history,
            ..self
        }
    }

    pub fn with_non_ordering_confirmation(self, non_ordering_confirmations: bool) -> Self {
        Self {
            non_ordering_confirmations,
            ..self
        }
    }

    pub fn with_call_handler<F>(self, call_handler: F) -> Self
    where
        F: 'static + Send + Sync + Fn(&web3::CallRequest, BlockId) -> ethabi::Token,
    {
        Self {
<<<<<<< HEAD
            call_handler: Box::new(move |call, block_id| Ok(call_handler(call, block_id))),
=======
            call_handler: Arc::new(move |call| Ok(call_handler(call))),
>>>>>>> 8d914ff2
            ..self
        }
    }

    pub fn with_fallible_call_handler<F>(self, call_handler: F) -> Self
    where
        F: 'static + Send + Sync + Fn(&web3::CallRequest, BlockId) -> Result<ethabi::Token, Error>,
    {
        Self {
            call_handler: Arc::new(call_handler),
            ..self
        }
    }
}

#[async_trait]
impl EthInterface for MockEthereum {
    fn clone_boxed(&self) -> Box<dyn EthInterface> {
        Box::new(self.clone())
    }

    fn for_component(self: Box<Self>, _component_name: &'static str) -> Box<dyn EthInterface> {
        self
    }

    async fn fetch_chain_id(&self) -> Result<L1ChainId, Error> {
        Ok(L1ChainId(9))
    }

    async fn get_tx_status(&self, hash: H256) -> Result<Option<ExecutedTxStatus>, Error> {
        Ok(self.inner.read().unwrap().tx_statuses.get(&hash).cloned())
    }

    async fn block_number(&self) -> Result<U64, Error> {
        Ok(self.inner.read().unwrap().block_number.into())
    }

    async fn send_raw_tx(&self, tx: RawTransactionBytes) -> Result<H256, Error> {
        let mock_tx = MockTx::from(tx.0);
        let mock_tx_hash = mock_tx.hash;
        let mut inner = self.inner.write().unwrap();

        if mock_tx.nonce < inner.current_nonce {
            let err = ErrorObject::owned(
                101,
                "transaction with the same nonce already processed",
                None::<()>,
            );
            return Err(Error::EthereumGateway(ClientError::Call(err)));
        }

        if mock_tx.nonce == inner.pending_nonce {
            inner.pending_nonce += 1;
        }
        inner.sent_txs.insert(mock_tx_hash, mock_tx);
        Ok(mock_tx_hash)
    }

    async fn nonce_at_for_account(
        &self,
<<<<<<< HEAD
        _account: Address,
        _block: web3::BlockNumber,
        _: &'static str,
=======
        account: Address,
        block: BlockNumber,
>>>>>>> 8d914ff2
    ) -> Result<U256, Error> {
        if account != Self::SENDER_ACCOUNT {
            unimplemented!("Getting nonce for custom account is not supported");
        }

        let inner = self.inner.read().unwrap();
        Ok(match block {
            BlockNumber::Number(block_number) => {
                let mut nonce_range = inner.nonces.range(..=block_number.as_u64());
                let (_, &nonce) = nonce_range.next_back().unwrap_or((&0, &0));
                nonce.into()
            }
            BlockNumber::Pending => inner.pending_nonce.into(),
            BlockNumber::Latest => inner.current_nonce.into(),
            _ => unimplemented!(
                "`nonce_at_for_account()` called with unsupported block number: {block:?}"
            ),
        })
    }

    async fn get_gas_price(&self) -> Result<U256, Error> {
        Ok(self.max_fee_per_gas)
    }

    async fn base_fee_history(
        &self,
        from_block: usize,
        block_count: usize,
    ) -> Result<Vec<u64>, Error> {
        let start_block = from_block.saturating_sub(block_count - 1);
        Ok(self.base_fee_history[start_block..=from_block].to_vec())
    }

    async fn get_pending_block_base_fee_per_gas(&self) -> Result<U256, Error> {
        Ok(U256::from(*self.base_fee_history.last().unwrap()))
    }

    async fn failure_reason(&self, tx_hash: H256) -> Result<Option<FailureInfo>, Error> {
        let tx_status = self.get_tx_status(tx_hash).await.unwrap();

        Ok(tx_status.map(|status| FailureInfo {
            revert_code: status.success as i64,
            revert_reason: "Unknown".into(),
            gas_used: status.receipt.gas_used,
            gas_limit: U256::zero(),
        }))
    }

    async fn call_contract_function(
        &self,
        request: web3::CallRequest,
        block: Option<BlockId>,
    ) -> Result<web3::Bytes, Error> {
        (self.call_handler)(&request, block.unwrap_or(web3::BlockNumber::Pending.into()))
            .map(|token| web3::Bytes(ethabi::encode(&[token])))
    }

<<<<<<< HEAD
    async fn get_tx(
        &self,
        hash: H256,
        _component: &'static str,
    ) -> Result<Option<web3::Transaction>, Error> {
=======
    async fn get_tx(&self, hash: H256) -> Result<Option<Transaction>, Error> {
>>>>>>> 8d914ff2
        let txs = &self.inner.read().unwrap().sent_txs;
        let Some(tx) = txs.get(&hash) else {
            return Ok(None);
        };
        Ok(Some(tx.clone().into()))
    }

<<<<<<< HEAD
    async fn tx_receipt(
        &self,
        _tx_hash: H256,
        _component: &'static str,
    ) -> Result<Option<web3::TransactionReceipt>, Error> {
=======
    async fn tx_receipt(&self, _tx_hash: H256) -> Result<Option<TransactionReceipt>, Error> {
>>>>>>> 8d914ff2
        unimplemented!("Not needed right now")
    }

    async fn eth_balance(&self, _address: Address) -> Result<U256, Error> {
        unimplemented!("Not needed right now")
    }

<<<<<<< HEAD
    async fn logs(
        &self,
        _filter: web3::Filter,
        _component: &'static str,
    ) -> Result<Vec<web3::Log>, Error> {
        unimplemented!("Not needed right now")
    }

    async fn block(
        &self,
        block_id: web3::BlockId,
        _component: &'static str,
    ) -> Result<Option<web3::Block<H256>>, Error> {
=======
    async fn logs(&self, _filter: Filter) -> Result<Vec<Log>, Error> {
        unimplemented!("Not needed right now")
    }

    async fn block(&self, block_id: BlockId) -> Result<Option<Block<H256>>, Error> {
>>>>>>> 8d914ff2
        match block_id {
            web3::BlockId::Number(web3::BlockNumber::Number(number)) => {
                let excess_blob_gas = self
                    .excess_blob_gas_history
                    .get(number.as_usize())
                    .map(|excess_blob_gas| (*excess_blob_gas).into());
                let base_fee_per_gas = self
                    .base_fee_history
                    .get(number.as_usize())
                    .map(|base_fee| (*base_fee).into());

                Ok(Some(web3::Block {
                    number: Some(number),
                    excess_blob_gas,
                    base_fee_per_gas,
                    ..Default::default()
                }))
            }
            _ => unimplemented!("Not needed right now"),
        }
    }
}

impl AsRef<dyn EthInterface> for MockEthereum {
    fn as_ref(&self) -> &dyn EthInterface {
        self
    }
}

#[async_trait::async_trait]
impl BoundEthInterface for MockEthereum {
    fn clone_boxed(&self) -> Box<dyn BoundEthInterface> {
        Box::new(self.clone())
    }

    fn for_component(self: Box<Self>, _component_name: &'static str) -> Box<dyn BoundEthInterface> {
        self
    }

    fn contract(&self) -> &ethabi::Contract {
        unimplemented!("Not needed right now")
    }

    fn contract_addr(&self) -> H160 {
        H160::repeat_byte(0x22)
    }

    fn chain_id(&self) -> L1ChainId {
        unimplemented!("Not needed right now")
    }

    fn sender_account(&self) -> Address {
        Self::SENDER_ACCOUNT
    }

    async fn sign_prepared_tx_for_addr(
        &self,
        data: Vec<u8>,
        contract_addr: H160,
        options: Options,
    ) -> Result<SignedCallResult, Error> {
        self.sign_prepared_tx(data, contract_addr, options)
    }

    async fn allowance_on_account(
        &self,
        _token_address: Address,
        _contract_address: Address,
        _erc20_abi: &ethabi::Contract,
    ) -> Result<U256, Error> {
        unimplemented!("Not needed right now")
    }
<<<<<<< HEAD

    async fn nonce_at(
        &self,
        block: web3::BlockNumber,
        _component: &'static str,
    ) -> Result<U256, Error> {
        if let web3::BlockNumber::Number(block_number) = block {
            let inner = self.inner.read().unwrap();
            let mut nonce_range = inner.nonces.range(..=block_number.as_u64());
            let (_, &nonce) = nonce_range.next_back().unwrap_or((&0, &0));
            Ok(nonce.into())
        } else {
            panic!("MockEthereum::nonce_at called with non-number block tag");
        }
    }

    async fn pending_nonce(&self, _: &'static str) -> Result<U256, Error> {
        Ok(self.inner.read().unwrap().pending_nonce.into())
    }

    async fn current_nonce(&self, _: &'static str) -> Result<U256, Error> {
        Ok(self.inner.read().unwrap().current_nonce.into())
    }
=======
>>>>>>> 8d914ff2
}

#[cfg(test)]
mod tests {
    use super::*;

    #[tokio::test]
    async fn managing_block_number() {
        let client = MockEthereum::default();
        let block_number = client.block_number().await.unwrap();
        assert_eq!(block_number, 0.into());

        client.advance_block_number(5);
        let block_number = client.block_number().await.unwrap();
        assert_eq!(block_number, 5.into());
    }

    #[tokio::test]
    async fn managing_transactions() {
        let client = MockEthereum::default().with_non_ordering_confirmation(true);
        client.advance_block_number(2);

        let signed_tx = client
            .sign_prepared_tx(
                b"test".to_vec(),
                Address::repeat_byte(1),
                Options {
                    nonce: Some(1.into()),
                    ..Default::default()
                },
            )
            .unwrap();
        assert_eq!(signed_tx.nonce, 1.into());
        assert!(signed_tx.max_priority_fee_per_gas > 0.into());
        assert!(signed_tx.max_fee_per_gas > 0.into());

        let tx_hash = client.send_raw_tx(signed_tx.raw_tx.clone()).await.unwrap();
        assert_eq!(tx_hash, signed_tx.hash);

        client.execute_tx(tx_hash, true, 3);
        let returned_tx = client
            .get_tx(tx_hash)
            .await
            .unwrap()
            .expect("no transaction");
        assert_eq!(returned_tx.hash, tx_hash);
        assert_eq!(returned_tx.to, Some(Address::repeat_byte(1)));
        assert_eq!(returned_tx.input.0, b"test");
        assert_eq!(returned_tx.nonce, 1.into());
        assert!(returned_tx.max_priority_fee_per_gas.is_some());
        assert!(returned_tx.max_fee_per_gas.is_some());

        let tx_status = client
            .get_tx_status(tx_hash)
            .await
            .unwrap()
            .expect("no transaction status");
        assert!(tx_status.success);
        assert_eq!(tx_status.tx_hash, tx_hash);
        assert_eq!(tx_status.receipt.block_number, Some(2.into()));
    }
}<|MERGE_RESOLUTION|>--- conflicted
+++ resolved
@@ -169,15 +169,9 @@
             base_fee_history: vec![],
             excess_blob_gas_history: vec![],
             non_ordering_confirmations: false,
-<<<<<<< HEAD
-            inner: RwLock::default(),
-            call_handler: Box::new(|call, block_id| {
+            inner: Arc::default(),
+            call_handler: Arc::new(|call, block_id| {
                 panic!("Unexpected eth_call: {call:?}, {block_id:?}");
-=======
-            inner: Arc::default(),
-            call_handler: Arc::new(|call| {
-                panic!("Unexpected eth_call: {call:?}");
->>>>>>> 8d914ff2
             }),
         }
     }
@@ -284,11 +278,7 @@
         F: 'static + Send + Sync + Fn(&web3::CallRequest, BlockId) -> ethabi::Token,
     {
         Self {
-<<<<<<< HEAD
-            call_handler: Box::new(move |call, block_id| Ok(call_handler(call, block_id))),
-=======
-            call_handler: Arc::new(move |call| Ok(call_handler(call))),
->>>>>>> 8d914ff2
+            call_handler: Arc::new(move |call, block_id| Ok(call_handler(call, block_id))),
             ..self
         }
     }
@@ -349,14 +339,8 @@
 
     async fn nonce_at_for_account(
         &self,
-<<<<<<< HEAD
-        _account: Address,
-        _block: web3::BlockNumber,
-        _: &'static str,
-=======
         account: Address,
-        block: BlockNumber,
->>>>>>> 8d914ff2
+        block: web3::BlockNumber,
     ) -> Result<U256, Error> {
         if account != Self::SENDER_ACCOUNT {
             unimplemented!("Getting nonce for custom account is not supported");
@@ -364,13 +348,13 @@
 
         let inner = self.inner.read().unwrap();
         Ok(match block {
-            BlockNumber::Number(block_number) => {
+            web3::BlockNumber::Number(block_number) => {
                 let mut nonce_range = inner.nonces.range(..=block_number.as_u64());
                 let (_, &nonce) = nonce_range.next_back().unwrap_or((&0, &0));
                 nonce.into()
             }
-            BlockNumber::Pending => inner.pending_nonce.into(),
-            BlockNumber::Latest => inner.current_nonce.into(),
+            web3::BlockNumber::Pending => inner.pending_nonce.into(),
+            web3::BlockNumber::Latest => inner.current_nonce.into(),
             _ => unimplemented!(
                 "`nonce_at_for_account()` called with unsupported block number: {block:?}"
             ),
@@ -414,15 +398,7 @@
             .map(|token| web3::Bytes(ethabi::encode(&[token])))
     }
 
-<<<<<<< HEAD
-    async fn get_tx(
-        &self,
-        hash: H256,
-        _component: &'static str,
-    ) -> Result<Option<web3::Transaction>, Error> {
-=======
-    async fn get_tx(&self, hash: H256) -> Result<Option<Transaction>, Error> {
->>>>>>> 8d914ff2
+    async fn get_tx(&self, hash: H256) -> Result<Option<web3::Transaction>, Error> {
         let txs = &self.inner.read().unwrap().sent_txs;
         let Some(tx) = txs.get(&hash) else {
             return Ok(None);
@@ -430,15 +406,7 @@
         Ok(Some(tx.clone().into()))
     }
 
-<<<<<<< HEAD
-    async fn tx_receipt(
-        &self,
-        _tx_hash: H256,
-        _component: &'static str,
-    ) -> Result<Option<web3::TransactionReceipt>, Error> {
-=======
-    async fn tx_receipt(&self, _tx_hash: H256) -> Result<Option<TransactionReceipt>, Error> {
->>>>>>> 8d914ff2
+    async fn tx_receipt(&self, _tx_hash: H256) -> Result<Option<web3::TransactionReceipt>, Error> {
         unimplemented!("Not needed right now")
     }
 
@@ -446,27 +414,11 @@
         unimplemented!("Not needed right now")
     }
 
-<<<<<<< HEAD
-    async fn logs(
-        &self,
-        _filter: web3::Filter,
-        _component: &'static str,
-    ) -> Result<Vec<web3::Log>, Error> {
+    async fn logs(&self, _filter: web3::Filter) -> Result<Vec<web3::Log>, Error> {
         unimplemented!("Not needed right now")
     }
 
-    async fn block(
-        &self,
-        block_id: web3::BlockId,
-        _component: &'static str,
-    ) -> Result<Option<web3::Block<H256>>, Error> {
-=======
-    async fn logs(&self, _filter: Filter) -> Result<Vec<Log>, Error> {
-        unimplemented!("Not needed right now")
-    }
-
-    async fn block(&self, block_id: BlockId) -> Result<Option<Block<H256>>, Error> {
->>>>>>> 8d914ff2
+    async fn block(&self, block_id: web3::BlockId) -> Result<Option<web3::Block<H256>>, Error> {
         match block_id {
             web3::BlockId::Number(web3::BlockNumber::Number(number)) => {
                 let excess_blob_gas = self
@@ -539,32 +491,6 @@
     ) -> Result<U256, Error> {
         unimplemented!("Not needed right now")
     }
-<<<<<<< HEAD
-
-    async fn nonce_at(
-        &self,
-        block: web3::BlockNumber,
-        _component: &'static str,
-    ) -> Result<U256, Error> {
-        if let web3::BlockNumber::Number(block_number) = block {
-            let inner = self.inner.read().unwrap();
-            let mut nonce_range = inner.nonces.range(..=block_number.as_u64());
-            let (_, &nonce) = nonce_range.next_back().unwrap_or((&0, &0));
-            Ok(nonce.into())
-        } else {
-            panic!("MockEthereum::nonce_at called with non-number block tag");
-        }
-    }
-
-    async fn pending_nonce(&self, _: &'static str) -> Result<U256, Error> {
-        Ok(self.inner.read().unwrap().pending_nonce.into())
-    }
-
-    async fn current_nonce(&self, _: &'static str) -> Result<U256, Error> {
-        Ok(self.inner.read().unwrap().current_nonce.into())
-    }
-=======
->>>>>>> 8d914ff2
 }
 
 #[cfg(test)]
