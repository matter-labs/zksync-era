use std::convert::TryFrom;

use anyhow::Context;
use zksync_contracts::hyperchain_contract;
use zksync_dal::{eth_watcher_dal::EventType, Connection, Core, CoreDal, DalError};
<<<<<<< HEAD
use zksync_mini_merkle_tree::SyncMerkleTree;
=======
>>>>>>> f4631e44
use zksync_shared_metrics::{TxStage, APP_METRICS};
use zksync_types::{l1::L1Tx, web3::Log, PriorityOpId, H256};

use crate::{
    client::EthClient,
    event_processors::{EventProcessor, EventProcessorError, EventsSource},
    metrics::{PollStage, METRICS},
};

/// Responsible for saving new priority L1 transactions to the database.
#[derive(Debug)]
pub struct PriorityOpsEventProcessor {
    next_expected_priority_id: PriorityOpId,
    new_priority_request_signature: H256,
    priority_merkle_tree: SyncMerkleTree<L1Tx>,
}

impl PriorityOpsEventProcessor {
    pub fn new(
        next_expected_priority_id: PriorityOpId,
        priority_merkle_tree: SyncMerkleTree<L1Tx>,
    ) -> anyhow::Result<Self> {
        Ok(Self {
            next_expected_priority_id,
            new_priority_request_signature: hyperchain_contract()
                .event("NewPriorityRequest")
                .context("NewPriorityRequest event is missing in ABI")?
                .signature(),
            priority_merkle_tree,
        })
    }
}

#[async_trait::async_trait]
impl EventProcessor for PriorityOpsEventProcessor {
    async fn process_events(
        &mut self,
        storage: &mut Connection<'_, Core>,
<<<<<<< HEAD
        client: &dyn EthClient,
=======
        sl_client: &dyn EthClient,
>>>>>>> f4631e44
        events: Vec<Log>,
    ) -> Result<usize, EventProcessorError> {
        let mut priority_ops = Vec::new();
        let events_count = events.len();
        for event in events {
            assert_eq!(event.topics[0], self.new_priority_request_signature); // guaranteed by the watcher
            let tx = L1Tx::try_from(event)
                .map_err(|err| EventProcessorError::log_parse(err, "priority op"))?;
            priority_ops.push(tx);
        }

        if priority_ops.is_empty() {
            return Ok(events_count);
        }

        let first = &priority_ops[0];
        let last = &priority_ops[priority_ops.len() - 1];
        tracing::debug!(
            "Received priority requests with serial ids: {} (block {}) - {} (block {})",
            first.serial_id(),
            first.eth_block(),
            last.serial_id(),
            last.eth_block(),
        );
        assert_eq!(
            last.serial_id().0 - first.serial_id().0 + 1,
            priority_ops.len() as u64,
            "There is a gap in priority ops received"
        );

        let new_ops: Vec<_> = priority_ops
            .into_iter()
            .skip_while(|tx| tx.serial_id() < self.next_expected_priority_id)
            .collect();
<<<<<<< HEAD
=======
        let skipped_ops = events_count - new_ops.len();
>>>>>>> f4631e44
        let Some(first_new) = new_ops.first() else {
            return Ok(events_count);
        };
        assert_eq!(
            first_new.serial_id(),
            self.next_expected_priority_id,
            "priority transaction serial id mismatch"
        );
<<<<<<< HEAD
        let mut next_expected_priority_id = self.next_expected_priority_id;
=======
>>>>>>> f4631e44

        let stage_latency = METRICS.poll_eth_node[&PollStage::PersistL1Txs].start();
        APP_METRICS.processed_txs[&TxStage::added_to_mempool()].inc();
        APP_METRICS.processed_l1_txs[&TxStage::added_to_mempool()].inc();
<<<<<<< HEAD
        let processed_priority_transactions = client.get_total_priority_txs().await?;
        let mut processed_events_count = 0;
        for new_op in new_ops {
            if processed_priority_transactions <= new_op.serial_id().0 {
                break;
            }
            let eth_block = new_op.eth_block();
            let inserted = storage
=======
        let processed_priority_transactions = sl_client.get_total_priority_txs().await?;
        let ops_to_insert: Vec<&L1Tx> = new_ops
            .iter()
            .take_while(|op| processed_priority_transactions > op.serial_id().0)
            .collect();

        for new_op in &ops_to_insert {
            storage
>>>>>>> f4631e44
                .transactions_dal()
                .insert_transaction_l1(new_op, new_op.eth_block())
                .await
                .map_err(DalError::generalize)?;
            // Transaction could have been a duplicate.
            if inserted {
                self.priority_merkle_tree.push_hash(new_op.hash());
            }
            processed_events_count += 1;
            next_expected_priority_id = new_op.serial_id().next();
        }
        stage_latency.observe();
<<<<<<< HEAD
        self.next_expected_priority_id = next_expected_priority_id;
        Ok(processed_events_count)
=======
        if let Some(last_op) = ops_to_insert.last() {
            self.next_expected_priority_id = last_op.serial_id().next();
        }

        Ok(skipped_ops + ops_to_insert.len())
>>>>>>> f4631e44
    }

    fn relevant_topic(&self) -> H256 {
        self.new_priority_request_signature
    }

    fn event_source(&self) -> EventsSource {
        EventsSource::L1
    }

    fn event_type(&self) -> EventType {
        EventType::PriorityTransactions
    }
}<|MERGE_RESOLUTION|>--- conflicted
+++ resolved
@@ -3,10 +3,7 @@
 use anyhow::Context;
 use zksync_contracts::hyperchain_contract;
 use zksync_dal::{eth_watcher_dal::EventType, Connection, Core, CoreDal, DalError};
-<<<<<<< HEAD
 use zksync_mini_merkle_tree::SyncMerkleTree;
-=======
->>>>>>> f4631e44
 use zksync_shared_metrics::{TxStage, APP_METRICS};
 use zksync_types::{l1::L1Tx, web3::Log, PriorityOpId, H256};
 
@@ -45,11 +42,7 @@
     async fn process_events(
         &mut self,
         storage: &mut Connection<'_, Core>,
-<<<<<<< HEAD
-        client: &dyn EthClient,
-=======
         sl_client: &dyn EthClient,
->>>>>>> f4631e44
         events: Vec<Log>,
     ) -> Result<usize, EventProcessorError> {
         let mut priority_ops = Vec::new();
@@ -84,10 +77,7 @@
             .into_iter()
             .skip_while(|tx| tx.serial_id() < self.next_expected_priority_id)
             .collect();
-<<<<<<< HEAD
-=======
         let skipped_ops = events_count - new_ops.len();
->>>>>>> f4631e44
         let Some(first_new) = new_ops.first() else {
             return Ok(events_count);
         };
@@ -96,24 +86,10 @@
             self.next_expected_priority_id,
             "priority transaction serial id mismatch"
         );
-<<<<<<< HEAD
-        let mut next_expected_priority_id = self.next_expected_priority_id;
-=======
->>>>>>> f4631e44
 
         let stage_latency = METRICS.poll_eth_node[&PollStage::PersistL1Txs].start();
         APP_METRICS.processed_txs[&TxStage::added_to_mempool()].inc();
         APP_METRICS.processed_l1_txs[&TxStage::added_to_mempool()].inc();
-<<<<<<< HEAD
-        let processed_priority_transactions = client.get_total_priority_txs().await?;
-        let mut processed_events_count = 0;
-        for new_op in new_ops {
-            if processed_priority_transactions <= new_op.serial_id().0 {
-                break;
-            }
-            let eth_block = new_op.eth_block();
-            let inserted = storage
-=======
         let processed_priority_transactions = sl_client.get_total_priority_txs().await?;
         let ops_to_insert: Vec<&L1Tx> = new_ops
             .iter()
@@ -121,8 +97,7 @@
             .collect();
 
         for new_op in &ops_to_insert {
-            storage
->>>>>>> f4631e44
+            let inserted = storage
                 .transactions_dal()
                 .insert_transaction_l1(new_op, new_op.eth_block())
                 .await
@@ -131,20 +106,13 @@
             if inserted {
                 self.priority_merkle_tree.push_hash(new_op.hash());
             }
-            processed_events_count += 1;
-            next_expected_priority_id = new_op.serial_id().next();
         }
         stage_latency.observe();
-<<<<<<< HEAD
-        self.next_expected_priority_id = next_expected_priority_id;
-        Ok(processed_events_count)
-=======
         if let Some(last_op) = ops_to_insert.last() {
             self.next_expected_priority_id = last_op.serial_id().next();
         }
 
         Ok(skipped_ops + ops_to_insert.len())
->>>>>>> f4631e44
     }
 
     fn relevant_topic(&self) -> H256 {
