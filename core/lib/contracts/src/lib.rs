--- conflicted
+++ resolved
@@ -83,7 +83,7 @@
     ))
 }
 
-pub fn read_contract_abi(path: impl AsRef<Path>) -> String {
+pub fn read_contract_abi(path: impl AsRef<Path> + std::fmt::Debug) -> String {
     read_file_to_json_value(path)["abi"]
         .as_str()
         .expect("Failed to parse abi")
@@ -153,25 +153,17 @@
     load_sys_contract("L1Messenger")
 }
 
-<<<<<<< HEAD
 /// Reads bytecode from the path RELATIVE to the Cargo workspace location.
 pub fn read_bytecode(relative_path: impl AsRef<Path> + std::fmt::Debug) -> Vec<u8> {
     read_bytecode_from_path(relative_path)
-=======
+}
+
 pub fn eth_contract() -> Contract {
     load_sys_contract("L2BaseToken")
 }
 
 pub fn known_codes_contract() -> Contract {
     load_sys_contract("KnownCodesStorage")
-}
-
-/// Reads bytecode from the path RELATIVE to the ZKSYNC_HOME environment variable.
-pub fn read_bytecode(relative_path: impl AsRef<Path>) -> Vec<u8> {
-    let zksync_home = std::env::var("ZKSYNC_HOME").unwrap_or_else(|_| ".".into());
-    let artifact_path = Path::new(&zksync_home).join(relative_path);
-    read_bytecode_from_path(artifact_path)
->>>>>>> fcbc089e
 }
 
 /// Reads bytecode from a given path.
