// Test of the behaviour of the external node when L1 batches get reverted.
//
// NOTE:
// main_contract.getTotalBatchesCommitted actually checks the number of batches committed.
// main_contract.getTotalBatchesExecuted actually checks the number of batches executed.
import * as utils from 'utils';
import { Tester } from './tester';
import * as zksync from 'zksync-ethers';
import * as ethers from 'ethers';
import { expect, assert } from 'chai';
import fs from 'fs';
import * as child_process from 'child_process';
import * as dotenv from 'dotenv';
import { getAllConfigsPath, loadConfig, shouldLoadConfigFromFile } from 'utils/build/file-configs';
import path from 'path';
import { runServerInBackground } from 'utils/build/server';
import { background } from 'utils';

const pathToHome = path.join(__dirname, '../../../..');
const fileConfig = shouldLoadConfigFromFile();

let mainEnv: string;
let extEnv: string;

let deploymentMode: string;

if (fileConfig.loadFromFile) {
    const genesisConfig = loadConfig({ pathToHome, chain: fileConfig.chain, config: 'genesis.yaml' });
    deploymentMode = genesisConfig.deploymentMode;
} else {
    if (!process.env.DEPLOYMENT_MODE) {
        throw new Error('DEPLOYMENT_MODE is not set');
    }
    if (!['Validium', 'Rollup'].includes(process.env.DEPLOYMENT_MODE)) {
        throw new Error(`Unknown deployment mode: ${process.env.DEPLOYMENT_MODE}`);
    }
    deploymentMode = process.env.DEPLOYMENT_MODE;
}

if (deploymentMode == 'Validium') {
    mainEnv = process.env.IN_DOCKER ? 'dev_validium_docker' : 'dev_validium';
    extEnv = process.env.IN_DOCKER ? 'ext-node-validium-docker' : 'ext-node-validium';
} else {
    // Rollup deployment mode
    mainEnv = process.env.IN_DOCKER ? 'docker' : 'dev';
    extEnv = process.env.IN_DOCKER ? 'ext-node-docker' : 'ext-node';
}
const mainLogsPath: string = 'revert_main.log';
const extLogsPath: string = 'revert_ext.log';

let ethClientWeb3Url: string;
let apiWeb3JsonRpcHttpUrl: string;
let baseTokenAddress: string;
let enEthClientUrl: string;

if (fileConfig.loadFromFile) {
    const secretsConfig = loadConfig({ pathToHome, chain: fileConfig.chain, config: 'secrets.yaml' });
    const generalConfig = loadConfig({ pathToHome, chain: fileConfig.chain, config: 'general.yaml' });
    const contractsConfig = loadConfig({ pathToHome, chain: fileConfig.chain, config: 'contracts.yaml' });
    const externalNodeConfig = loadConfig({ pathToHome, chain: fileConfig.chain, config: 'external_node.yaml' });

    ethClientWeb3Url = secretsConfig.l1.l1_rpc_url;
    apiWeb3JsonRpcHttpUrl = generalConfig.api.web3_json_rpc.http_url;
    baseTokenAddress = contractsConfig.l1.base_token_addr;
    enEthClientUrl = externalNodeConfig.main_node_url;
} else {
    let env = fetchEnv(mainEnv);
    ethClientWeb3Url = env.ETH_CLIENT_WEB3_URL;
    apiWeb3JsonRpcHttpUrl = env.API_WEB3_JSON_RPC_HTTP_URL;
    baseTokenAddress = env.CONTRACTS_BASE_TOKEN_ADDR;
    enEthClientUrl = `http://127.0.0.1:${env.EN_HTTP_PORT}`;
}

interface SuggestedValues {
    lastExecutedL1BatchNumber: bigint;
    nonce: number;
    priorityFee: number;
}

// Parses output of "print-suggested-values" command of the revert block tool.
function parseSuggestedValues(jsonString: string): SuggestedValues {
    const json = JSON.parse(jsonString);
    assert(json && typeof json === 'object');
    assert(Number.isInteger(json.last_executed_l1_batch_number));
    assert(Number.isInteger(json.nonce));
    assert(Number.isInteger(json.priority_fee));
    return {
        lastExecutedL1BatchNumber: BigInt(json.last_executed_l1_batch_number),
        nonce: json.nonce,
        priorityFee: json.priority_fee
    };
}

function run(cmd: string, args: string[], options: child_process.SpawnOptions): child_process.SpawnSyncReturns<Buffer> {
    let res = child_process.spawnSync(cmd, args, options);
    expect(res.error).to.be.undefined;
    return res;
}

function compileBinaries() {
    console.log('compiling binaries');
    run(
        'cargo',
        ['build', '--release', '--bin', 'zksync_external_node', '--bin', 'zksync_server', '--bin', 'block_reverter'],
        { cwd: process.env.ZKSYNC_HOME }
    );
}

// Fetches env vars for the given environment (like 'dev', 'ext-node').
// TODO: it would be better to import zk tool code directly.
function fetchEnv(zksyncEnv: string): any {
    let res = run('./bin/zk', ['f', 'env'], {
        cwd: process.env.ZKSYNC_HOME,
        env: {
            PATH: process.env.PATH,
            ZKSYNC_ENV: zksyncEnv,
            ZKSYNC_HOME: process.env.ZKSYNC_HOME
        }
    });
    return { ...process.env, ...dotenv.parse(res.stdout) };
}

async function runBlockReverter(args: string[]): Promise<string> {
    let fileConfigFlags = '';
    if (fileConfig.loadFromFile) {
        const configPaths = getAllConfigsPath({ pathToHome, chain: fileConfig.chain });
        fileConfigFlags = `
                --config-path=${configPaths['general.yaml']}
                --contracts-config-path=${configPaths['contracts.yaml']}
                --secrets-path=${configPaths['secrets.yaml']}
                --wallets-path=${configPaths['wallets.yaml']}
                --genesis-path=${configPaths['genesis.yaml']}
            `;
    }

    const cmd = `cd ${pathToHome} && RUST_LOG=off cargo run --bin block_reverter --release -- ${args.join(
        ' '
    )} ${fileConfigFlags}`;
    console.log(`Running block_reverter: ${cmd}`);
    const executedProcess = await utils.exec(cmd);

    return executedProcess.stdout;
}

async function killServerAndWaitForShutdown(tester: Tester, server: string) {
    await utils.exec(`killall -9 ${server}`);
    // Wait until it's really stopped.
    let iter = 0;
    while (iter < 30) {
        try {
            await tester.syncWallet.provider.getBlockNumber();
            await utils.sleep(2);
            iter += 1;
        } catch (_) {
            // When exception happens, we assume that server died.
            return;
        }
    }
    // It's going to panic anyway, since the server is a singleton entity, so better to exit early.
    throw new Error("Server didn't stop after a kill request");
}

export function runExternalNodeInBackground({
    stdio,
    cwd,
    useZkInception
}: {
    components?: string[];
    stdio: any;
    cwd?: Parameters<typeof background>[0]['cwd'];
    useZkInception?: boolean;
}) {
    // TODO manage useZkInception = false case
    let command = useZkInception ? 'zk_inception external-node run' : '';
    background({ command, stdio, cwd });
}

class MainNode {
    constructor(public tester: Tester) {}

    // Terminates all main node processes running.
    public static async terminateAll() {
        try {
            await utils.exec('killall -INT zksync_server');
        } catch (err) {
            console.log(`ignored error: ${err}`);
        }
    }

    // Spawns a main node.
    // if enableConsensus is set, consensus component will be started in the main node.
    // if enableExecute is NOT set, main node will NOT send L1 transactions to execute L1 batches.
    public static async spawn(
        logs: fs.WriteStream,
        enableConsensus: boolean,
        enableExecute: boolean
    ): Promise<MainNode> {
        let env = fetchEnv(mainEnv);
        env.ETH_SENDER_SENDER_AGGREGATED_BLOCK_EXECUTE_DEADLINE = enableExecute ? '1' : '10000';
        // Set full mode for the Merkle tree as it is required to get blocks committed.
        env.DATABASE_MERKLE_TREE_MODE = 'full';
        console.log(`DATABASE_URL = ${env.DATABASE_URL}`);

        let components = 'api,tree,eth,state_keeper,commitment_generator,da_dispatcher';
        if (enableConsensus) {
            components += ',consensus';
        }

<<<<<<< HEAD
        runServerInBackground({
            components: [components],
=======
        let proc = spawn('./target/release/zksync_server', ['--components', components], {
            cwd: env.ZKSYNC_HOME,
>>>>>>> e9d63dbe
            stdio: [null, logs, logs],
            cwd: pathToHome,
            useZkInception: fileConfig.loadFromFile
        });

        // Wait until the main node starts responding.
        let tester: Tester = await Tester.init(ethClientWeb3Url, apiWeb3JsonRpcHttpUrl, baseTokenAddress);
        while (true) {
            try {
                await tester.syncWallet.provider.getBlockNumber();
                break;
            } catch (err) {
                // TODO manage failing
                // if (proc.exitCode != null) {
                //     assert.fail(`server failed to start, exitCode = ${proc.exitCode}`);
                // }
                console.log('waiting for api endpoint');
                await utils.sleep(1);
            }
        }
        return new MainNode(tester);
    }
}

class ExtNode {
    constructor(public tester: Tester) {}

    // Terminates all main node processes running.
    public static async terminateAll() {
        try {
            await utils.exec('killall -INT zksync_external_node');
        } catch (err) {
            console.log(`ignored error: ${err}`);
        }
    }

    // Spawns an external node.
    // If enableConsensus is set, the node will use consensus P2P network to fetch blocks.
    public static async spawn(logs: fs.WriteStream, enableConsensus: boolean): Promise<ExtNode> {
        let env = fetchEnv(extEnv);
        console.log(`DATABASE_URL = ${env.DATABASE_URL}`);
        let args = [];
        if (enableConsensus) {
            args.push('--enable-consensus');
        }

        // Run server in background.
        runExternalNodeInBackground({
            stdio: [null, logs, logs],
            cwd: pathToHome,
            useZkInception: fileConfig.loadFromFile
        });
        // TODO check if needed
        await utils.sleep(10);

        // Wait until the node starts responding.
        let tester: Tester = await Tester.init(ethClientWeb3Url, enEthClientUrl, baseTokenAddress);
        while (true) {
            try {
                await tester.syncWallet.provider.getBlockNumber();
                break;
            } catch (err) {
                // TODO manage failing scenario
                // if (proc.exitCode != null) {
                //     assert.fail(`node failed to start, exitCode = ${proc.exitCode}`);
                // }
                console.log('waiting for api endpoint');
                await utils.sleep(1);
            }
        }
        return new ExtNode(tester);
    }

    // Waits for the node process to exit.
    public async waitForExit(): Promise<number> {
        // TODO manage failing scenario
        // while (this.proc.exitCode === null) {
        //     await utils.sleep(1);
        // }
        // return this.proc.exitCode;

        await utils.sleep(1);
        return 0;
    }
}

describe('Block reverting test', function () {
    if (process.env.SKIP_COMPILATION !== 'true' && !fileConfig.loadFromFile) {
        compileBinaries();
    }
    console.log(`PWD = ${process.env.PWD}`);
    const mainLogs: fs.WriteStream = fs.createWriteStream(mainLogsPath, { flags: 'a' });
    const extLogs: fs.WriteStream = fs.createWriteStream(extLogsPath, { flags: 'a' });
    const enableConsensus = process.env.ENABLE_CONSENSUS === 'true';
    console.log(`enableConsensus = ${enableConsensus}`);
    const depositAmount = ethers.parseEther('0.001');

    step('run', async () => {
        console.log('Make sure that nodes are not running');
        await ExtNode.terminateAll();
        await MainNode.terminateAll();

        console.log('Start main node');
        let mainNode = await MainNode.spawn(mainLogs, enableConsensus, true);
        console.log('Start ext node');
        let extNode = await ExtNode.spawn(extLogs, enableConsensus);

        await mainNode.tester.fundSyncWallet();
        await extNode.tester.fundSyncWallet();

        const main_contract = await mainNode.tester.syncWallet.getMainContract();
        const baseTokenAddress = await mainNode.tester.syncWallet.getBaseToken();
        const isETHBasedChain = baseTokenAddress === zksync.utils.ETH_ADDRESS_IN_CONTRACTS;
        const alice: zksync.Wallet = extNode.tester.emptyWallet();

        console.log(
            'Finalize an L1 transaction to ensure at least 1 executed L1 batch and that all transactions are processed'
        );
        const h: zksync.types.PriorityOpResponse = await extNode.tester.syncWallet.deposit({
            token: isETHBasedChain ? zksync.utils.LEGACY_ETH_ADDRESS : baseTokenAddress,
            amount: depositAmount,
            to: alice.address,
            approveBaseERC20: true,
            approveERC20: true
        });
        await h.waitFinalize();

        console.log('Restart the main node with L1 batch execution disabled.');
        await killServerAndWaitForShutdown(mainNode.tester, 'zksync_server');
        mainNode = await MainNode.spawn(mainLogs, enableConsensus, false);

        console.log('Commit at least 2 L1 batches which are not executed');
        const lastExecuted = await main_contract.getTotalBatchesExecuted();
        // One is not enough to test the reversion of sk cache because
        // it gets updated with some batch logs only at the start of the next batch.
        const initialL1BatchNumber = await main_contract.getTotalBatchesCommitted();
        const firstDepositHandle = await extNode.tester.syncWallet.deposit({
            token: isETHBasedChain ? zksync.utils.LEGACY_ETH_ADDRESS : baseTokenAddress,
            amount: depositAmount,
            to: alice.address,
            approveBaseERC20: true,
            approveERC20: true
        });

        await firstDepositHandle.wait();
        while ((await extNode.tester.web3Provider.getL1BatchNumber()) <= initialL1BatchNumber) {
            await utils.sleep(0.1);
        }

        const secondDepositHandle = await extNode.tester.syncWallet.deposit({
            token: isETHBasedChain ? zksync.utils.LEGACY_ETH_ADDRESS : baseTokenAddress,
            amount: depositAmount,
            to: alice.address,
            approveBaseERC20: true,
            approveERC20: true
        });
        await secondDepositHandle.wait();
        while ((await extNode.tester.web3Provider.getL1BatchNumber()) <= initialL1BatchNumber + 1n) {
            await utils.sleep(0.3);
        }

        while (true) {
            const lastCommitted = await main_contract.getTotalBatchesCommitted();
            console.log(`lastExecuted = ${lastExecuted}, lastCommitted = ${lastCommitted}`);
            if (lastCommitted - lastExecuted >= 2n) {
                break;
            }
            await utils.sleep(0.3);
        }
        const alice2 = await alice.getBalance();
        console.log('Terminate the main node');
        await killServerAndWaitForShutdown(mainNode.tester, 'zksync_server');

        console.log('Ask block_reverter to suggest to which L1 batch we should revert');
        const values_json = await runBlockReverter([
            'print-suggested-values',
            '--json',
            '--operator-address',
            '0xabcf96e1ee478481042a0c4e34cdceceae01b154'
        ]);
        console.log(`values = ${values_json}`);
        const values = parseSuggestedValues(values_json);
        assert(lastExecuted === values.lastExecutedL1BatchNumber);

        console.log('Send reverting transaction to L1');
        await runBlockReverter([
            'send-eth-transaction',
            '--l1-batch-number',
            values.lastExecutedL1BatchNumber.toString(),
            '--nonce',
            values.nonce.toString(),
            '--priority-fee-per-gas',
            values.priorityFee.toString()
        ]);

        console.log('Check that batches are reverted on L1');
        const lastCommitted2 = await main_contract.getTotalBatchesCommitted();
        console.log(`lastCommitted = ${lastCommitted2}, want ${lastExecuted}`);
        assert(lastCommitted2 === lastExecuted);

        console.log('Rollback db');
        await runBlockReverter([
            'rollback-db',
            '--l1-batch-number',
            values.lastExecutedL1BatchNumber.toString(),
            '--rollback-postgres',
            '--rollback-tree',
            '--rollback-sk-cache'
        ]);

        console.log('Start main node.');
        mainNode = await MainNode.spawn(mainLogs, enableConsensus, true);

        console.log('Wait for the external node to detect reorg and terminate');
        await extNode.waitForExit();

        console.log('Restart external node and wait for it to revert.');
        extNode = await ExtNode.spawn(extLogs, enableConsensus);

        console.log('Execute an L1 transaction');
        const depositHandle = await extNode.tester.syncWallet.deposit({
            token: isETHBasedChain ? zksync.utils.LEGACY_ETH_ADDRESS : baseTokenAddress,
            amount: depositAmount,
            to: alice.address,
            approveBaseERC20: true,
            approveERC20: true
        });

        let l1TxResponse = await alice._providerL1().getTransaction(depositHandle.hash);
        while (!l1TxResponse) {
            console.log(`Deposit ${depositHandle.hash} is not visible to the L1 network; sleeping`);
            await utils.sleep(1);
            l1TxResponse = await alice._providerL1().getTransaction(depositHandle.hash);
        }

        // TODO: it would be nice to know WHY it "doesn't work well with block reversions" and what it actually means.
        console.log(
            "ethers doesn't work well with block reversions, so wait for the receipt before calling `.waitFinalize()`."
        );
        const l2Tx = await alice._providerL2().getL2TransactionFromPriorityOp(l1TxResponse);
        let receipt = null;
        while (true) {
            receipt = await extNode.tester.syncWallet.provider.getTransactionReceipt(l2Tx.hash);
            if (receipt != null) {
                break;
            }
            await utils.sleep(1);
        }
        await depositHandle.waitFinalize();
        expect(receipt.status).to.be.eql(1);

        // The reverted transactions are expected to be reexecuted before the next transaction is applied.
        // Hence we compare the state against the alice2, rather than against alice3.
        const alice4want = alice2 + depositAmount;
        const alice4 = await alice.getBalance();
        console.log(`Alice's balance is ${alice4}, want ${alice4want}`);
        assert(alice4 === alice4want);

        console.log('Execute an L2 transaction');
        await checkedRandomTransfer(alice, 1n);
    });

    after('Terminate nodes', async () => {
        await MainNode.terminateAll();
        await ExtNode.terminateAll();
    });
});

// Transfers amount from sender to a random wallet in an L2 transaction.
async function checkedRandomTransfer(sender: zksync.Wallet, amount: bigint) {
    const senderBalanceBefore = await sender.getBalance();
    const receiver = zksync.Wallet.createRandom().connect(sender.provider);
    const transferHandle = await sender.sendTransaction({ to: receiver.address, value: amount, type: 0 });

    // ethers doesn't work well with block reversions, so we poll for the receipt manually.
    let txReceipt = null;
    do {
        txReceipt = await sender.provider.getTransactionReceipt(transferHandle.hash);
        await utils.sleep(1);
    } while (txReceipt === null);

    const senderBalance = await sender.getBalance();
    const receiverBalance = await receiver.provider!.getBalance(receiver.address);

    expect(receiverBalance === amount, 'Failed updated the balance of the receiver').to.be.true;

    const spentAmount = txReceipt.gasUsed * transferHandle.gasPrice! + amount;
    expect(senderBalance + spentAmount >= senderBalanceBefore, 'Failed to update the balance of the sender').to.be.true;
}<|MERGE_RESOLUTION|>--- conflicted
+++ resolved
@@ -176,7 +176,7 @@
 }
 
 class MainNode {
-    constructor(public tester: Tester) {}
+    constructor(public tester: Tester) { }
 
     // Terminates all main node processes running.
     public static async terminateAll() {
@@ -206,13 +206,8 @@
             components += ',consensus';
         }
 
-<<<<<<< HEAD
         runServerInBackground({
             components: [components],
-=======
-        let proc = spawn('./target/release/zksync_server', ['--components', components], {
-            cwd: env.ZKSYNC_HOME,
->>>>>>> e9d63dbe
             stdio: [null, logs, logs],
             cwd: pathToHome,
             useZkInception: fileConfig.loadFromFile
@@ -238,7 +233,7 @@
 }
 
 class ExtNode {
-    constructor(public tester: Tester) {}
+    constructor(public tester: Tester) { }
 
     // Terminates all main node processes running.
     public static async terminateAll() {
