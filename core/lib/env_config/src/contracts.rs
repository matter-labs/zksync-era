use zksync_config::{configs::EcosystemContracts, ContractsConfig};

use crate::{envy_load, FromEnv};

impl FromEnv for EcosystemContracts {
    fn from_env() -> anyhow::Result<Self> {
        Ok(Self {
            bridgehub_proxy_addr: std::env::var("CONTRACTS_BRIDGEHUB_PROXY_ADDR")?.parse()?,
            state_transition_proxy_addr: std::env::var("CONTRACTS_STATE_TRANSITION_PROXY_ADDR")?
                .parse()?,
            transparent_proxy_admin_addr: std::env::var("CONTRACTS_TRANSPARENT_PROXY_ADMIN_ADDR")?
                .parse()?,
            l1_bytecodes_supplier_addr: std::env::var("CONTRACTS_L1_BYTECODE_SUPPLIER_ADDR")?
                .parse()
                .ok(),
<<<<<<< HEAD
=======
            l1_wrapped_base_token_store: std::env::var(
                "CONTRACTS_L1_WRAPPED_BASE_TOKEN_STORE_ADDR",
            )?
            .parse()
            .ok(),
>>>>>>> e3759a27
        })
    }
}

impl FromEnv for ContractsConfig {
    fn from_env() -> anyhow::Result<Self> {
        let mut contracts: ContractsConfig = envy_load("contracts", "CONTRACTS_")?;
        // Note: we are renaming the bridge, the address remains the same
        // These two config variables should always have the same value.
        // TODO(EVM-578): double check and potentially forbid both of them being `None`.
        contracts.l2_erc20_bridge_addr = contracts
            .l2_erc20_bridge_addr
            .or(contracts.l2_shared_bridge_addr);
        contracts.l2_shared_bridge_addr = contracts
            .l2_shared_bridge_addr
            .or(contracts.l2_erc20_bridge_addr);

        if let (Some(legacy_addr), Some(shared_addr)) = (
            contracts.l2_erc20_bridge_addr,
            contracts.l2_shared_bridge_addr,
        ) {
            if legacy_addr != shared_addr {
                panic!("L2 erc20 bridge address and L2 shared bridge address are different.");
            }
        }
        contracts.ecosystem_contracts = EcosystemContracts::from_env().ok();
        Ok(contracts)
    }
}

#[cfg(test)]
mod tests {
    use std::str::FromStr;

    use zksync_basic_types::H256;
    use zksync_config::configs::EcosystemContracts;
    use zksync_system_constants::SHARED_BRIDGE_ETHER_TOKEN_ADDRESS;

    use super::*;
    use crate::test_utils::{addr, EnvMutex};

    static MUTEX: EnvMutex = EnvMutex::new();

    fn expected_config() -> ContractsConfig {
        ContractsConfig {
            governance_addr: addr("d8dA6BF26964aF9D7eEd9e03E53415D37aA96045"),
            verifier_addr: addr("34782eE00206EAB6478F2692caa800e4A581687b"),
            default_upgrade_addr: addr("0x5e6d086f5ec079adff4fb3774cdf3e8d6a34f7e9"),
            diamond_proxy_addr: addr("F00B988a98Ca742e7958DeF9F7823b5908715f4a"),
            validator_timelock_addr: addr("F00B988a98Ca742e7958DeF9F7823b5908715f4a"),
            l1_erc20_bridge_proxy_addr: Some(addr("8656770FA78c830456B00B4fFCeE6b1De0e1b888")),
            l2_erc20_bridge_addr: Some(addr("8656770FA78c830456B00B4fFCeE6b1De0e1b888")),
            l1_weth_bridge_proxy_addr: Some(addr("8656770FA78c830456B00B4fFCeE6b1De0e1b888")),
            l2_weth_bridge_addr: Some(addr("8656770FA78c830456B00B4fFCeE6b1De0e1b888")),
            l1_shared_bridge_proxy_addr: Some(addr("8656770FA78c830456B00B4fFCeE6b1De0e1b888")),
            l2_shared_bridge_addr: Some(addr("8656770FA78c830456B00B4fFCeE6b1De0e1b888")),
            l2_legacy_shared_bridge_addr: Some(addr("8656770FA78c830456B00B4fFCeE6b1De0e1b888")),
            l2_testnet_paymaster_addr: Some(addr("FC073319977e314F251EAE6ae6bE76B0B3BAeeCF")),
            l1_multicall3_addr: addr("0xcA11bde05977b3631167028862bE2a173976CA11"),
            ecosystem_contracts: Some(EcosystemContracts {
                bridgehub_proxy_addr: addr("0x35ea7f92f4c5f433efe15284e99c040110cf6297"),
                state_transition_proxy_addr: addr("0xd90f1c081c6117241624e97cb6147257c3cb2097"),
                transparent_proxy_admin_addr: addr("0xdd6fa5c14e7550b4caf2aa2818d24c69cbc347e5"),
                l1_bytecodes_supplier_addr: Some(addr(
                    "0x36ea7f92f4c5f433efe15284e99c040110cf6297",
                )),
<<<<<<< HEAD
=======
                l1_wrapped_base_token_store: Some(addr(
                    "0x36ea7f92f4c5f433efe15284e99c040110cf6298",
                )),
>>>>>>> e3759a27
            }),
            base_token_addr: Some(SHARED_BRIDGE_ETHER_TOKEN_ADDRESS),
            l1_base_token_asset_id: Some(
                H256::from_str(
                    "0x0000000000000000000000000000000000000001000000000000000000000000",
                )
                .unwrap(),
            ),
<<<<<<< HEAD
            l2_predeployed_wrapped_base_token_address: Some(addr(
                "0x35ea7f92f4c5f433efe15284e99c040110cf6299",
            )),
=======
>>>>>>> e3759a27
            chain_admin_addr: Some(addr("0xdd6fa5c14e7550b4caf2aa2818d24c69cbc347ff")),
            l2_da_validator_addr: Some(addr("0xed6fa5c14e7550b4caf2aa2818d24c69cbc347ff")),
            l2_timestamp_asserter_addr: Some(addr("0x0000000000000000000000000000000000000002")),
        }
    }

    #[test]
    fn from_env() {
        let mut lock = MUTEX.lock();
        let config = r#"
CONTRACTS_GOVERNANCE_ADDR="0xd8dA6BF26964aF9D7eEd9e03E53415D37aA96045"
CONTRACTS_VERIFIER_ADDR="0x34782eE00206EAB6478F2692caa800e4A581687b"
CONTRACTS_DEFAULT_UPGRADE_ADDR="0x5e6d086f5ec079adff4fb3774cdf3e8d6a34f7e9"
CONTRACTS_DIAMOND_PROXY_ADDR="0xF00B988a98Ca742e7958DeF9F7823b5908715f4a"
CONTRACTS_VALIDATOR_TIMELOCK_ADDR="0xF00B988a98Ca742e7958DeF9F7823b5908715f4a"
CONTRACTS_L1_ERC20_BRIDGE_PROXY_ADDR="0x8656770FA78c830456B00B4fFCeE6b1De0e1b888"
CONTRACTS_L2_ERC20_BRIDGE_ADDR="0x8656770FA78c830456B00B4fFCeE6b1De0e1b888"
CONTRACTS_L1_WETH_BRIDGE_PROXY_ADDR="0x8656770FA78c830456B00B4fFCeE6b1De0e1b888"
CONTRACTS_L2_WETH_BRIDGE_ADDR="0x8656770FA78c830456B00B4fFCeE6b1De0e1b888"
CONTRACTS_L2_TESTNET_PAYMASTER_ADDR="FC073319977e314F251EAE6ae6bE76B0B3BAeeCF"
CONTRACTS_L2_CONSENSUS_REGISTRY_ADDR="D64e136566a9E04eb05B30184fF577F52682D182"
CONTRACTS_L1_MULTICALL3_ADDR="0xcA11bde05977b3631167028862bE2a173976CA11"
CONTRACTS_L1_SHARED_BRIDGE_PROXY_ADDR="0x8656770FA78c830456B00B4fFCeE6b1De0e1b888"
CONTRACTS_L2_SHARED_BRIDGE_ADDR="0x8656770FA78c830456B00B4fFCeE6b1De0e1b888"
CONTRACTS_L1_BYTECODE_SUPPLIER_ADDR="0x36ea7f92f4c5f433efe15284e99c040110cf6297"
CONTRACTS_L2_LEGACY_SHARED_BRIDGE_ADDR="0x8656770FA78c830456B00B4fFCeE6b1De0e1b888"
CONTRACTS_BRIDGEHUB_PROXY_ADDR="0x35ea7f92f4c5f433efe15284e99c040110cf6297"
CONTRACTS_STATE_TRANSITION_PROXY_ADDR="0xd90f1c081c6117241624e97cb6147257c3cb2097"
CONTRACTS_TRANSPARENT_PROXY_ADMIN_ADDR="0xdd6fa5c14e7550b4caf2aa2818d24c69cbc347e5"
CONTRACTS_BASE_TOKEN_ADDR="0x0000000000000000000000000000000000000001"
CONTRACTS_L1_BASE_TOKEN_ASSET_ID="0x0000000000000000000000000000000000000001000000000000000000000000"
<<<<<<< HEAD
CONTRACTS_L2_PREDEPLOYED_WRAPPED_BASE_TOKEN_ADDRESS="0x35ea7f92f4c5f433efe15284e99c040110cf6299"
=======
CONTRACTS_L1_WRAPPED_BASE_TOKEN_STORE_ADDR="0x36ea7f92f4c5f433efe15284e99c040110cf6298"
>>>>>>> e3759a27
CONTRACTS_L2_NATIVE_TOKEN_VAULT_PROXY_ADDR="0xfc073319977e314f251eae6ae6be76b0b3baeecf"
CONTRACTS_PREDEPLOYED_L2_WRAPPED_BASE_TOKEN_ADDRESS="0x35ea7f92f4c5f433efe15284e99c040110cf6299"
CONTRACTS_CHAIN_ADMIN_ADDR="0xdd6fa5c14e7550b4caf2aa2818d24c69cbc347ff"
CONTRACTS_L2_DA_VALIDATOR_ADDR="0xed6fa5c14e7550b4caf2aa2818d24c69cbc347ff"
CONTRACTS_L2_TIMESTAMP_ASSERTER_ADDR="0x0000000000000000000000000000000000000002"
        "#;
        lock.set_env(config);

        let actual = ContractsConfig::from_env().unwrap();
        assert_eq!(actual, expected_config());
    }
}<|MERGE_RESOLUTION|>--- conflicted
+++ resolved
@@ -13,14 +13,11 @@
             l1_bytecodes_supplier_addr: std::env::var("CONTRACTS_L1_BYTECODE_SUPPLIER_ADDR")?
                 .parse()
                 .ok(),
-<<<<<<< HEAD
-=======
             l1_wrapped_base_token_store: std::env::var(
                 "CONTRACTS_L1_WRAPPED_BASE_TOKEN_STORE_ADDR",
             )?
             .parse()
             .ok(),
->>>>>>> e3759a27
         })
     }
 }
@@ -87,12 +84,9 @@
                 l1_bytecodes_supplier_addr: Some(addr(
                     "0x36ea7f92f4c5f433efe15284e99c040110cf6297",
                 )),
-<<<<<<< HEAD
-=======
                 l1_wrapped_base_token_store: Some(addr(
                     "0x36ea7f92f4c5f433efe15284e99c040110cf6298",
                 )),
->>>>>>> e3759a27
             }),
             base_token_addr: Some(SHARED_BRIDGE_ETHER_TOKEN_ADDRESS),
             l1_base_token_asset_id: Some(
@@ -101,12 +95,6 @@
                 )
                 .unwrap(),
             ),
-<<<<<<< HEAD
-            l2_predeployed_wrapped_base_token_address: Some(addr(
-                "0x35ea7f92f4c5f433efe15284e99c040110cf6299",
-            )),
-=======
->>>>>>> e3759a27
             chain_admin_addr: Some(addr("0xdd6fa5c14e7550b4caf2aa2818d24c69cbc347ff")),
             l2_da_validator_addr: Some(addr("0xed6fa5c14e7550b4caf2aa2818d24c69cbc347ff")),
             l2_timestamp_asserter_addr: Some(addr("0x0000000000000000000000000000000000000002")),
@@ -138,11 +126,7 @@
 CONTRACTS_TRANSPARENT_PROXY_ADMIN_ADDR="0xdd6fa5c14e7550b4caf2aa2818d24c69cbc347e5"
 CONTRACTS_BASE_TOKEN_ADDR="0x0000000000000000000000000000000000000001"
 CONTRACTS_L1_BASE_TOKEN_ASSET_ID="0x0000000000000000000000000000000000000001000000000000000000000000"
-<<<<<<< HEAD
-CONTRACTS_L2_PREDEPLOYED_WRAPPED_BASE_TOKEN_ADDRESS="0x35ea7f92f4c5f433efe15284e99c040110cf6299"
-=======
 CONTRACTS_L1_WRAPPED_BASE_TOKEN_STORE_ADDR="0x36ea7f92f4c5f433efe15284e99c040110cf6298"
->>>>>>> e3759a27
 CONTRACTS_L2_NATIVE_TOKEN_VAULT_PROXY_ADDR="0xfc073319977e314f251eae6ae6be76b0b3baeecf"
 CONTRACTS_PREDEPLOYED_L2_WRAPPED_BASE_TOKEN_ADDRESS="0x35ea7f92f4c5f433efe15284e99c040110cf6299"
 CONTRACTS_CHAIN_ADMIN_ADDR="0xdd6fa5c14e7550b4caf2aa2818d24c69cbc347ff"
