use anyhow::Context as _;
<<<<<<< HEAD
use rand::Rng as _;
use test_casing::test_casing;
use tracing::Instrument as _;
use zksync_concurrency::{ctx, scope};
use zksync_consensus_executor as executor;
use zksync_consensus_network as network;
use zksync_consensus_network::testonly::{new_configs, new_fullnode};
use zksync_consensus_roles::validator::testonly::Setup;
use zksync_consensus_storage as storage;
use zksync_consensus_storage::PersistentBlockStore as _;
use zksync_protobuf::testonly::test_encode_random;
=======
use rand::{
    distributions::{Distribution, Standard},
    Rng,
};
use tracing::Instrument as _;
use zksync_concurrency::{ctx, scope};
use zksync_config::testonly::{Gen, RandomConfig};
use zksync_consensus_executor::testonly::{connect_full_node, ValidatorNode};
use zksync_consensus_roles::node;
use zksync_consensus_storage as storage;
use zksync_consensus_storage::PersistentBlockStore as _;
use zksync_consensus_utils::no_copy::NoCopy;
use zksync_dal::{connection::TestTemplate, ConnectionPool};
use zksync_protobuf_config::testonly::{encode_decode, FmtConv};
>>>>>>> 0adab9ea

use super::*;

#[test]
fn test_schema_encoding() {
    let ctx = ctx::test_root(&ctx::RealClock);
    let rng = &mut ctx.rng();
    test_encode_random::<config::Config>(rng);
}

#[tokio::test(flavor = "multi_thread")]
async fn test_validator_block_store() {
    zksync_concurrency::testonly::abort_on_panic();
    let ctx = &ctx::test_root(&ctx::RealClock);
    let rng = &mut ctx.rng();
    let store = testonly::new_store(false).await;

    // Fill storage with unsigned miniblocks.
    // Fetch a suffix of blocks that we will generate (fake) certs for.
    let want = scope::run!(ctx, |ctx, s| async {
        // Start state keeper.
        let (mut sk, runner) = testonly::StateKeeper::new(ctx, store.clone()).await?;
        s.spawn_bg(runner.run(ctx));
        sk.push_random_blocks(rng, 10).await;
        store.wait_for_block(ctx, sk.last_block()).await?;
        let fork = validator::Fork {
            number: validator::ForkNumber(rng.gen()),
            first_block: validator::BlockNumber(4),
            first_parent: None,
        };
        let mut setup = Setup::new_with_fork(rng, 3, fork.clone());
        let mut conn = store.access(ctx).await.wrap("access()")?;
        conn.try_update_genesis(ctx, &setup.genesis)
            .await
            .wrap("try_update_genesis()")?;
        for i in fork.first_block.0..sk.last_block().next().0 {
            let i = validator::BlockNumber(i);
            let payload = conn
                .payload(ctx, i)
                .await
                .wrap(i)?
                .with_context(|| format!("payload for {i:?} not found"))?
                .encode();
            setup.push_block(payload);
        }
        Ok(setup.blocks.clone())
    })
    .await
    .unwrap();

    // Insert blocks one by one and check the storage state.
    for (i, block) in want.iter().enumerate() {
        let store = store.clone().into_block_store();
        store.store_next_block(ctx, block).await.unwrap();
        assert_eq!(want[..i + 1], storage::testonly::dump(ctx, &store).await);
    }
}

fn executor_config(cfg: &network::Config) -> executor::Config {
    executor::Config {
        server_addr: *cfg.server_addr,
        public_addr: cfg.public_addr,
        max_payload_size: usize::MAX,
        node_key: cfg.gossip.key.clone(),
        gossip_dynamic_inbound_limit: cfg.gossip.dynamic_inbound_limit,
        gossip_static_inbound: cfg.gossip.static_inbound.clone(),
        gossip_static_outbound: cfg.gossip.static_outbound.clone(),
    }
}

// In the current implementation, consensus certificates are created asynchronously
// for the miniblocks constructed by the StateKeeper. This means that consensus actor
// is effectively just back filling the consensus certificates for the miniblocks in storage.
#[tokio::test(flavor = "multi_thread")]
async fn test_validator() {
    zksync_concurrency::testonly::abort_on_panic();
    let ctx = &ctx::test_root(&ctx::AffineClock::new(10.));
    let rng = &mut ctx.rng();
    let setup = Setup::new(rng, 1);
    let cfgs = new_configs(rng, &setup, 0);

    scope::run!(ctx, |ctx, s| async {
        // Start state keeper.
        let store = testonly::new_store(false).await;
        let (mut sk, runner) = testonly::StateKeeper::new(ctx, store.clone()).await?;
        s.spawn_bg(runner.run(ctx));

        // Populate storage with a bunch of blocks.
        sk.push_random_blocks(rng, 5).await;
        store
            .wait_for_block(ctx, sk.last_block())
            .await
            .context("sk.wait_for_miniblocks(<1st phase>)")?;

        // Restart consensus actor a couple times, making it process a bunch of blocks each time.
        for iteration in 0..3 {
            scope::run!(ctx, |ctx, s| async {
                // Start consensus actor (in the first iteration it will select a genesis block and
                // store a cert for it).
                let cfg = MainNodeConfig {
                    executor: executor_config(&cfgs[0]),
                    validator_key: setup.keys[0].clone(),
                };
                s.spawn_bg(cfg.run(ctx, store.clone()));
                store
                    .wait_for_certificate(ctx, sk.last_block())
                    .await
                    .context("wait_for_certificate(<1st phase>)")?;

                // Generate couple more blocks and wait for consensus to catch up.
                sk.push_random_blocks(rng, 3).await;
                store
                    .wait_for_certificate(ctx, sk.last_block())
                    .await
                    .context("wait_for_certificate(<2nd phase>)")?;

                // Synchronously produce blocks one by one, and wait for consensus.
                for _ in 0..2 {
                    sk.push_random_blocks(rng, 1).await;
                    store
                        .wait_for_certificate(ctx, sk.last_block())
                        .await
                        .context("wait_for_certificate(<3rd phase>)")?;
                }

                store
                    .wait_for_certificates_and_verify(ctx, sk.last_block())
                    .await
                    .context("wait_for_certificates_and_verify()")?;
                Ok(())
            })
            .await
            .context(iteration)?;
        }
        Ok(())
    })
    .await
    .unwrap();
}

// Test running a validator node and a couple of full nodes.
// Validator is producing signed blocks and fetchers are expected to fetch
// them directly or indirectly.
#[tokio::test(flavor = "multi_thread")]
async fn test_full_nodes() {
    const NODES: usize = 2;

    zksync_concurrency::testonly::abort_on_panic();
    let ctx = &ctx::test_root(&ctx::AffineClock::new(10.));
    let rng = &mut ctx.rng();
    let setup = Setup::new(rng, 1);
    let validator_cfgs = new_configs(rng, &setup, 0);

    // topology:
    // validator <-> node <-> node <-> ...
    let mut node_cfgs = vec![];
    for _ in 0..NODES {
        node_cfgs.push(new_fullnode(
            rng,
            node_cfgs.last().unwrap_or(&validator_cfgs[0]),
        ));
    }

    // Run validator and fetchers in parallel.
    scope::run!(ctx, |ctx, s| async {
        let validator_store = testonly::new_store(false).await;
        let (mut validator, runner) =
            testonly::StateKeeper::new(ctx, validator_store.clone()).await?;
        s.spawn_bg(async {
            runner
                .run(ctx)
                .instrument(tracing::info_span!("validator"))
                .await
                .context("validator")
        });
        // Generate a couple of blocks, before initializing consensus genesis.
        validator.push_random_blocks(rng, 5).await;
        validator_store
            .wait_for_block(ctx, validator.last_block())
            .await
            .unwrap();

        // Run validator.
        let cfg = MainNodeConfig {
            executor: executor_config(&validator_cfgs[0]),
            validator_key: setup.keys[0].clone(),
        };
        s.spawn_bg(cfg.run(ctx, validator_store.clone()));

        // Run nodes.
        let mut node_stores = vec![];
        for (i, cfg) in node_cfgs.iter().enumerate() {
            let i = ctx::NoCopy(i);
            let store = testonly::new_store(false).await;
            let (node, runner) = testonly::StateKeeper::new(ctx, store.clone()).await?;
            node_stores.push(store.clone());
            s.spawn_bg(async {
                let i = i;
                runner
                    .run(ctx)
                    .instrument(tracing::info_span!("node", i = *i))
                    .await
                    .with_context(|| format!("node{}", *i))
            });
            s.spawn_bg(node.run_p2p_fetcher(
                ctx,
                validator.connect(ctx).await?,
                executor_config(cfg),
            ));
        }

        // Make validator produce blocks and wait for fetchers to get them.
        // Note that block from before and after genesis have to be fetched.
        validator.push_random_blocks(rng, 5).await;
        let want_last = validator.last_block();
        let want = validator_store
            .wait_for_certificates_and_verify(ctx, want_last)
            .await?;
        for store in &node_stores {
            assert_eq!(
                want,
                store
                    .wait_for_certificates_and_verify(ctx, want_last)
                    .await?
            );
        }
        Ok(())
    })
    .await
    .unwrap();
}

// Test fetcher back filling missing certs.
#[tokio::test(flavor = "multi_thread")]
async fn test_p2p_fetcher_backfill_certs() {
    zksync_concurrency::testonly::abort_on_panic();
    let ctx = &ctx::test_root(&ctx::AffineClock::new(10.));
    let rng = &mut ctx.rng();
    let setup = Setup::new(rng, 1);
    let validator_cfg = new_configs(rng, &setup, 0)[0].clone();
    let node_cfg = executor_config(&new_fullnode(rng, &validator_cfg));

    scope::run!(ctx, |ctx, s| async {
        tracing::info!("Spawn validator.");
        let validator_store = testonly::new_store(false).await;
        let (mut validator, runner) =
            testonly::StateKeeper::new(ctx, validator_store.clone()).await?;
        s.spawn_bg(runner.run(ctx));
        s.spawn_bg(
            MainNodeConfig {
                executor: executor_config(&validator_cfg),
                validator_key: setup.keys[0].clone(),
            }
            .run(ctx, validator_store.clone()),
        );
        let client = validator.connect(ctx).await?;

        let node_store = testonly::new_store(false).await;

        tracing::info!("Run p2p fetcher.");
        scope::run!(ctx, |ctx, s| async {
            let (node, runner) = testonly::StateKeeper::new(ctx, node_store.clone()).await?;
            s.spawn_bg(runner.run(ctx));
            s.spawn_bg(node.run_p2p_fetcher(ctx, client.clone(), node_cfg.clone()));
            validator.push_random_blocks(rng, 3).await;
            node_store
                .wait_for_certificate(ctx, validator.last_block())
                .await?;
            Ok(())
        })
        .await
        .unwrap();

        tracing::info!("Run centralized fetcher.");
        scope::run!(ctx, |ctx, s| async {
            let (node, runner) = testonly::StateKeeper::new(ctx, node_store.clone()).await?;
            s.spawn_bg(runner.run(ctx));
            s.spawn_bg(node.run_centralized_fetcher(ctx, client.clone()));
            validator.push_random_blocks(rng, 3).await;
            node_store
                .wait_for_block(ctx, validator.last_block())
                .await?;
            Ok(())
        })
        .await
        .unwrap();

        tracing::info!("Run p2p fetcher again.");
        scope::run!(ctx, |ctx, s| async {
            let (node, runner) = testonly::StateKeeper::new(ctx, node_store.clone()).await?;
            s.spawn_bg(runner.run(ctx));
            s.spawn_bg(node.run_p2p_fetcher(ctx, client.clone(), node_cfg.clone()));
            validator.push_random_blocks(rng, 3).await;
            let want = validator_store
                .wait_for_certificates_and_verify(ctx, validator.last_block())
                .await?;
            let got = node_store
                .wait_for_certificates_and_verify(ctx, validator.last_block())
                .await?;
            assert_eq!(want, got);
            Ok(())
        })
        .await
        .unwrap();
        Ok(())
    })
    .await
    .unwrap();
}

#[test_casing(2, [false, true])]
#[tokio::test]
async fn test_centralized_fetcher(from_snapshot: bool) {
    zksync_concurrency::testonly::abort_on_panic();
    let ctx = &ctx::test_root(&ctx::RealClock);
    let rng = &mut ctx.rng();

    scope::run!(ctx, |ctx, s| async {
        tracing::info!("Spawn a validator.");
        let validator_store = testonly::new_store(from_snapshot).await;
        let (mut validator, runner) =
            testonly::StateKeeper::new(ctx, validator_store.clone()).await?;
        s.spawn_bg(runner.run(ctx).instrument(tracing::info_span!("validator")));

        tracing::info!("Produce a batch (to make api server start)");
        // TODO: ensure at least L1 batch in `testonly::StateKeeper::new()` to make it fool proof.
        validator.seal_batch().await;

        tracing::info!("Spawn a node.");
        let node_store = testonly::new_store(from_snapshot).await;
        let (node, runner) = testonly::StateKeeper::new(ctx, node_store.clone()).await?;
        s.spawn_bg(runner.run(ctx).instrument(tracing::info_span!("fetcher")));
        s.spawn_bg(node.run_centralized_fetcher(ctx, validator.connect(ctx).await?));

        tracing::info!("Produce some blocks and wait for node to fetch them");
        validator.push_random_blocks(rng, 10).await;
        let want = validator_store
            .wait_for_block(ctx, validator.last_block())
            .await?;
        let got = node_store
            .wait_for_block(ctx, validator.last_block())
            .await?;
        assert_eq!(want, got);
        Ok(())
    })
    .await
    .unwrap();
<<<<<<< HEAD
=======
}

struct Random<T>(T);

impl<T> RandomConfig for Random<T>
where
    Standard: Distribution<T>,
{
    fn sample(g: &mut Gen<impl Rng>) -> Self {
        Self(g.rng.gen())
    }
}

impl RandomConfig for Config {
    fn sample(g: &mut Gen<impl Rng>) -> Self {
        Self {
            server_addr: g.gen(),
            public_addr: g.gen(),
            validators: g.rng.gen(),
            max_payload_size: g.gen(),
            gossip_dynamic_inbound_limit: g.gen(),
            gossip_static_inbound: g
                .gen::<Vec<Random<node::SecretKey>>>()
                .into_iter()
                .map(|x| x.0.public())
                .collect(),
            gossip_static_outbound: g
                .gen::<Vec<Random<node::SecretKey>>>()
                .into_iter()
                .map(|x| (x.0.public(), g.gen()))
                .collect(),
        }
    }
}

impl RandomConfig for Secrets {
    fn sample(g: &mut Gen<impl Rng>) -> Self {
        Self {
            validator_key: g.gen::<Option<Random<validator::SecretKey>>>().map(|x| x.0),
            node_key: g.gen::<Option<Random<node::SecretKey>>>().map(|x| x.0),
        }
    }
}

#[test]
fn test_schema_encoding() {
    let ctx = ctx::test_root(&ctx::RealClock);
    let rng = &mut ctx.rng();
    encode_decode::<FmtConv<config::Config>>(rng);
>>>>>>> 0adab9ea
}<|MERGE_RESOLUTION|>--- conflicted
+++ resolved
@@ -1,41 +1,21 @@
 use anyhow::Context as _;
-<<<<<<< HEAD
-use rand::Rng as _;
-use test_casing::test_casing;
-use tracing::Instrument as _;
-use zksync_concurrency::{ctx, scope};
-use zksync_consensus_executor as executor;
-use zksync_consensus_network as network;
-use zksync_consensus_network::testonly::{new_configs, new_fullnode};
-use zksync_consensus_roles::validator::testonly::Setup;
-use zksync_consensus_storage as storage;
-use zksync_consensus_storage::PersistentBlockStore as _;
-use zksync_protobuf::testonly::test_encode_random;
-=======
 use rand::{
     distributions::{Distribution, Standard},
     Rng,
 };
+use test_casing::test_casing;
 use tracing::Instrument as _;
 use zksync_concurrency::{ctx, scope};
 use zksync_config::testonly::{Gen, RandomConfig};
-use zksync_consensus_executor::testonly::{connect_full_node, ValidatorNode};
-use zksync_consensus_roles::node;
+use zksync_consensus_executor as executor;
+use zksync_consensus_network as network;
+use zksync_consensus_network::testonly::{new_configs, new_fullnode};
+use zksync_consensus_roles::{node, validator::testonly::Setup};
 use zksync_consensus_storage as storage;
 use zksync_consensus_storage::PersistentBlockStore as _;
-use zksync_consensus_utils::no_copy::NoCopy;
-use zksync_dal::{connection::TestTemplate, ConnectionPool};
 use zksync_protobuf_config::testonly::{encode_decode, FmtConv};
->>>>>>> 0adab9ea
 
 use super::*;
-
-#[test]
-fn test_schema_encoding() {
-    let ctx = ctx::test_root(&ctx::RealClock);
-    let rng = &mut ctx.rng();
-    test_encode_random::<config::Config>(rng);
-}
 
 #[tokio::test(flavor = "multi_thread")]
 async fn test_validator_block_store() {
@@ -374,8 +354,6 @@
     })
     .await
     .unwrap();
-<<<<<<< HEAD
-=======
 }
 
 struct Random<T>(T);
@@ -425,5 +403,4 @@
     let ctx = ctx::test_root(&ctx::RealClock);
     let rng = &mut ctx.rng();
     encode_decode::<FmtConv<config::Config>>(rng);
->>>>>>> 0adab9ea
 }