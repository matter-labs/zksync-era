--- conflicted
+++ resolved
@@ -1,18 +1,5 @@
 //! Extensions for the `ObservabilityConfig` to install the observability stack.
 
-<<<<<<< HEAD
-use std::{any, any::Any, collections::HashMap, mem};
-
-use anyhow::Context;
-use serde::Serialize;
-use smart_config::{
-    metadata::ConfigMetadata,
-    value,
-    visit::{ConfigVisitor, VisitConfig},
-    ConfigSchema, ConfigSource, DescribeConfig, DeserializeConfig, ParseErrors,
-};
-=======
->>>>>>> 1991e595
 use zksync_vlog::prometheus::PrometheusExporterConfig;
 
 pub(crate) use self::metrics::METRICS;
@@ -20,35 +7,6 @@
 
 mod metrics;
 
-<<<<<<< HEAD
-impl ConfigSources {
-    /// Returns the observability config. It should be used to install observability early in the executable lifecycle.
-    pub fn observability(&self) -> anyhow::Result<ObservabilityConfig> {
-        let schema = ConfigSchema::new(&ObservabilityConfig::DESCRIPTION, "observability");
-        let mut repo = smart_config::ConfigRepository::new(&schema).with_all(self.0.clone());
-        repo.deserializer_options().coerce_variant_names = true;
-        // - `unwrap()` is safe: `Self` is the only top-level config, so an error would require for it to have a recursive definition.
-        // - While logging is not enabled at this point, we use `log_all_errors()` for more intelligent error summarization.
-        repo.single().unwrap().parse().map_err(log_all_errors)
-    }
-
-    /// Pushes a config source.
-    pub fn push(&mut self, source: impl ConfigSource) {
-        self.0.push(source);
-    }
-
-    /// Builds the repository with the specified config schema. Deserialization options are tuned to be backward-compatible
-    /// with the existing file-based configs (e.g., coerce enum variant names).
-    pub fn build_repository(self, schema: &ConfigSchema) -> ConfigRepository<'_> {
-        ConfigRepository {
-            inner: self.build_raw_repository(schema),
-            parsed_params: None,
-        }
-    }
-}
-
-=======
->>>>>>> 1991e595
 impl ObservabilityConfig {
     /// Installs the observability stack based on the configuration.
     pub fn install(self) -> anyhow::Result<zksync_vlog::ObservabilityGuard> {
