use anyhow::Context;
use clap::{command, Parser, Subcommand};
use xshell::Shell;
use zkstack_cli_common::{forge::ForgeScriptArgs, logger, spinner::Spinner};
use zkstack_cli_config::{
    traits::SaveConfigWithBasePath, ChainConfig, ContractsConfig, EcosystemConfig, ZkStackConfig,
    ZkStackConfigTrait,
};
use zkstack_cli_types::{BaseToken, L1BatchCommitmentMode};
use zksync_basic_types::{commitment::L2DACommitmentScheme, Address};

use crate::{
    admin_functions::{accept_admin, make_permanent_rollup, set_da_validator_pair},
    commands::chain::{
        args::init::{
            configs::{InitConfigsArgs, InitConfigsArgsFinal},
            InitArgs, InitArgsFinal,
        },
        common::{distribute_eth, mint_base_token},
        deploy_l2_contracts, deploy_paymaster,
        genesis::genesis,
        init::configs::init_configs,
        register_chain::register_chain,
        set_token_multiplier_setter::set_token_multiplier_setter,
        setup_legacy_bridge::setup_legacy_bridge,
    },
    enable_evm_emulator::enable_evm_emulator,
    messages::{
        msg_initializing_chain, MSG_ACCEPTING_ADMIN_SPINNER, MSG_CHAIN_INITIALIZED,
        MSG_CHAIN_NOT_FOUND_ERR, MSG_DA_PAIR_REGISTRATION_SPINNER, MSG_DEPLOYING_PAYMASTER,
        MSG_GENESIS_DATABASE_ERR, MSG_PAUSING_DEPOSITS_BEFORE_INITIATING_MIGRATION_SPINNER,
        MSG_REGISTERING_CHAIN_SPINNER, MSG_SELECTED_CONFIG,
        MSG_UPDATING_TOKEN_MULTIPLIER_SETTER_SPINNER, MSG_WALLET_TOKEN_MULTIPLIER_SETTER_NOT_FOUND,
    },
};

// Init subcommands
pub mod configs;

#[derive(Subcommand, Debug, Clone)]
pub enum ChainInitSubcommands {
    /// Initialize chain configs
    Configs(InitConfigsArgs),
}

#[derive(Parser, Debug)]
#[command()]
pub struct ChainInitCommand {
    #[command(subcommand)]
    command: Option<ChainInitSubcommands>,
    #[clap(flatten)]
    args: InitArgs,
}

pub(crate) async fn run(args: ChainInitCommand, shell: &Shell) -> anyhow::Result<()> {
    match args.command {
        Some(ChainInitSubcommands::Configs(args)) => configs::run(args, shell).await,
        None => run_init(args.args, shell).await,
    }
}

async fn run_init(args: InitArgs, shell: &Shell) -> anyhow::Result<()> {
    let config = ZkStackConfig::ecosystem(shell)?;
    let chain_config = config
        .load_current_chain()
        .context(MSG_CHAIN_NOT_FOUND_ERR)?;

    let args = args.fill_values_with_prompt(&chain_config);

    logger::note(MSG_SELECTED_CONFIG, logger::object_to_string(&chain_config));
    logger::info(msg_initializing_chain(""));

    init(&args, shell, &config, &chain_config).await?;

    logger::success(MSG_CHAIN_INITIALIZED);
    Ok(())
}

pub async fn init(
    init_args: &InitArgsFinal,
    shell: &Shell,
    ecosystem_config: &EcosystemConfig,
    chain_config: &ChainConfig,
) -> anyhow::Result<()> {
    // Initialize configs
    let init_configs_args = InitConfigsArgsFinal::from_chain_init_args(init_args);
    init_configs(&init_configs_args, shell, chain_config).await?;

    // Fund some wallet addresses with ETH or base token (only for Localhost)
    distribute_eth(ecosystem_config, chain_config, init_args.l1_rpc_url.clone()).await?;
    mint_base_token(ecosystem_config, chain_config, init_args.l1_rpc_url.clone()).await?;

    // Register chain on BridgeHub (run by L1 Governor)
    let spinner = Spinner::new(MSG_REGISTERING_CHAIN_SPINNER);
    let mut contracts_config = register_chain(
        shell,
        init_args.forge_args.clone(),
        ecosystem_config,
        chain_config,
        &ecosystem_config.get_contracts_config()?,
        init_args.l1_rpc_url.clone(),
        None,
        true,
    )
    .await?;

    contracts_config.save_with_base_path(shell, &chain_config.configs)?;
    spinner.finish();

    // Accept ownership for DiamondProxy (run by L2 Governor)
    let spinner = Spinner::new(MSG_ACCEPTING_ADMIN_SPINNER);
    accept_admin(
        shell,
        chain_config.path_to_foundry_scripts(),
        contracts_config.l1.chain_admin_addr,
        &chain_config.get_wallets_config()?.governor,
        contracts_config.l1.diamond_proxy_addr,
        &init_args.forge_args,
        init_args.l1_rpc_url.clone(),
    )
    .await?;
    spinner.finish();

    // Set token multiplier setter address (run by L2 Governor)
    if chain_config.base_token != BaseToken::eth() {
        let spinner = Spinner::new(MSG_UPDATING_TOKEN_MULTIPLIER_SETTER_SPINNER);
        let chain_contracts = chain_config.get_contracts_config()?;
        set_token_multiplier_setter(
            shell,
            chain_config.path_to_foundry_scripts(),
            &chain_config.get_wallets_config()?.governor,
            chain_contracts
                .l1
                .access_control_restriction_addr
                .context("chain_contracts.l1.access_control_restriction_addr")?,
            chain_contracts.l1.diamond_proxy_addr,
            chain_config
                .get_wallets_config()
                .unwrap()
                .token_multiplier_setter
                .context(MSG_WALLET_TOKEN_MULTIPLIER_SETTER_NOT_FOUND)?
                .address,
            chain_contracts.l1.chain_admin_addr,
            &init_args.forge_args.clone(),
            init_args.l1_rpc_url.clone(),
        )
        .await?;
        spinner.finish();
    }

    if !init_args.skip_priority_txs {
        send_priority_txs(
            shell,
            chain_config,
            ecosystem_config,
            &mut contracts_config,
            &init_args.forge_args,
            init_args.l1_rpc_url.clone(),
            init_args.deploy_paymaster,
        )
        .await?;
    }

    if init_args.make_permanent_rollup {
        logger::info("Making permanent rollup!");
        make_permanent_rollup(
            shell,
            &chain_config.path_to_foundry_scripts(),
            contracts_config.l1.chain_admin_addr,
            &chain_config.get_wallets_config()?.governor,
            contracts_config.l1.diamond_proxy_addr,
            &init_args.forge_args.clone(),
            init_args.l1_rpc_url.clone(),
        )
        .await?;
        logger::info("Done making permanent rollup!");
    }

    // Setup legacy bridge - shouldn't be used for new chains (run by L1 Governor)
    if let Some(true) = chain_config.legacy_bridge {
        setup_legacy_bridge(
            shell,
            chain_config,
            ecosystem_config,
            &contracts_config,
            init_args.forge_args.clone(),
        )
        .await?;
    }

    if let Some(genesis_args) = &init_args.genesis_args {
        genesis(genesis_args, shell, chain_config)
            .await
            .context(MSG_GENESIS_DATABASE_ERR)?;
    }

    Ok(())
}

pub async fn send_priority_txs(
    shell: &Shell,
    chain_config: &ChainConfig,
    ecosystem_config: &EcosystemConfig,
    contracts_config: &mut ContractsConfig,
    forge_args: &ForgeScriptArgs,
    l1_rpc_url: String,
    deploy_paymaster: bool,
) -> anyhow::Result<()> {
    // Deploy L2 contracts: L2SharedBridge, L2DefaultUpgrader, ... (run by L1 Governor)
    deploy_l2_contracts::deploy_l2_contracts(
        shell,
        chain_config,
        ecosystem_config,
        contracts_config,
        forge_args.clone(),
        true,
        l1_rpc_url.clone(),
    )
    .await?;
    contracts_config.save_with_base_path(shell, &chain_config.configs)?;

    let l1_da_validator_addr = get_l1_da_validator(chain_config)
        .await
        .context("l1_da_validator_addr")?;
<<<<<<< HEAD

    if init_args.pause_deposits {
        let spinner = Spinner::new(MSG_PAUSING_DEPOSITS_BEFORE_INITIATING_MIGRATION_SPINNER);
        pause_deposits_before_initiating_migration(
            shell,
            &init_args.forge_args,
            &ecosystem_config.path_to_foundry_scripts(),
            crate::admin_functions::AdminScriptMode::Broadcast(
                chain_config.get_wallets_config()?.governor,
            ),
            chain_config.chain_id.as_u64(),
            contracts_config.ecosystem_contracts.bridgehub_proxy_addr,
            init_args.l1_rpc_url.clone(),
        )
        .await?;
        spinner.finish();
    }

=======
>>>>>>> 6d1f753f
    let commitment_scheme =
        if chain_config.l1_batch_commit_data_generator_mode == L1BatchCommitmentMode::Rollup {
            L2DACommitmentScheme::BlobsAndPubdataKeccak256
        } else {
            let da_client_type = chain_config.get_general_config().await?.da_client_type();

            match da_client_type.as_deref() {
                Some("Avail") | Some("Eigen") => L2DACommitmentScheme::PubdataKeccak256,
                Some("NoDA") | None => L2DACommitmentScheme::EmptyNoDA,
                Some(unsupported) => {
                    anyhow::bail!("DA client config is not supported: {unsupported:?}");
                }
            }
        };

    let spinner = Spinner::new(MSG_DA_PAIR_REGISTRATION_SPINNER);
    set_da_validator_pair(
        shell,
        forge_args,
        &chain_config.path_to_foundry_scripts(),
        crate::admin_functions::AdminScriptMode::Broadcast(
            chain_config.get_wallets_config()?.governor,
        ),
        chain_config.chain_id.as_u64(),
        contracts_config.ecosystem_contracts.bridgehub_proxy_addr,
        l1_da_validator_addr,
        commitment_scheme,
        l1_rpc_url.clone(),
    )
    .await?;
    spinner.finish();

    // Enable EVM emulation if needed (run by L2 Governor)
    if chain_config.evm_emulator {
        enable_evm_emulator(
            shell,
            &chain_config.path_to_foundry_scripts(),
            contracts_config.l1.chain_admin_addr,
            &chain_config.get_wallets_config()?.governor,
            contracts_config.l1.diamond_proxy_addr,
            forge_args,
            l1_rpc_url.clone(),
        )
        .await?;
    }

    // Deploy Paymaster contract (run by L2 Governor)
    if deploy_paymaster {
        let spinner = Spinner::new(MSG_DEPLOYING_PAYMASTER);
        deploy_paymaster::deploy_paymaster(
            shell,
            chain_config,
            contracts_config,
            forge_args.clone(),
            None,
            true,
            l1_rpc_url.clone(),
        )
        .await?;
        contracts_config.save_with_base_path(shell, &chain_config.configs)?;
        spinner.finish();
    }

    Ok(())
}

pub(crate) async fn get_l1_da_validator(chain_config: &ChainConfig) -> anyhow::Result<Address> {
    let contracts_config = chain_config.get_contracts_config()?;

    let l1_da_validator_contract = match chain_config.l1_batch_commit_data_generator_mode {
        L1BatchCommitmentMode::Rollup => contracts_config.l1.rollup_l1_da_validator_addr,
        L1BatchCommitmentMode::Validium => {
            let general_config = chain_config.get_general_config().await?;
            match general_config.da_client_type().as_deref() {
                Some("Avail") => contracts_config.l1.avail_l1_da_validator_addr,
                Some("NoDA") | None => contracts_config.l1.no_da_validium_l1_validator_addr,
                Some("Eigen") => contracts_config.l1.no_da_validium_l1_validator_addr, // TODO: change for eigenda l1 validator for M1
                Some(unsupported) => {
                    anyhow::bail!("DA client config is not supported: {unsupported:?}");
                }
            }
        }
    }
    .context("l1 da validator")?;

    Ok(l1_da_validator_contract)
}<|MERGE_RESOLUTION|>--- conflicted
+++ resolved
@@ -10,7 +10,10 @@
 use zksync_basic_types::{commitment::L2DACommitmentScheme, Address};
 
 use crate::{
-    admin_functions::{accept_admin, make_permanent_rollup, set_da_validator_pair},
+    admin_functions::{
+        accept_admin, make_permanent_rollup, pause_deposits_before_initiating_migration,
+        set_da_validator_pair,
+    },
     commands::chain::{
         args::init::{
             configs::{InitConfigsArgs, InitConfigsArgsFinal},
@@ -107,6 +110,23 @@
     contracts_config.save_with_base_path(shell, &chain_config.configs)?;
     spinner.finish();
 
+    if init_args.pause_deposits {
+        let spinner = Spinner::new(MSG_PAUSING_DEPOSITS_BEFORE_INITIATING_MIGRATION_SPINNER);
+        pause_deposits_before_initiating_migration(
+            shell,
+            &init_args.forge_args,
+            &chain_config.path_to_foundry_scripts(),
+            crate::admin_functions::AdminScriptMode::Broadcast(
+                chain_config.get_wallets_config()?.governor,
+            ),
+            chain_config.chain_id.as_u64(),
+            contracts_config.ecosystem_contracts.bridgehub_proxy_addr,
+            init_args.l1_rpc_url.clone(),
+        )
+        .await?;
+        spinner.finish();
+    }
+
     // Accept ownership for DiamondProxy (run by L2 Governor)
     let spinner = Spinner::new(MSG_ACCEPTING_ADMIN_SPINNER);
     accept_admin(
@@ -222,27 +242,6 @@
     let l1_da_validator_addr = get_l1_da_validator(chain_config)
         .await
         .context("l1_da_validator_addr")?;
-<<<<<<< HEAD
-
-    if init_args.pause_deposits {
-        let spinner = Spinner::new(MSG_PAUSING_DEPOSITS_BEFORE_INITIATING_MIGRATION_SPINNER);
-        pause_deposits_before_initiating_migration(
-            shell,
-            &init_args.forge_args,
-            &ecosystem_config.path_to_foundry_scripts(),
-            crate::admin_functions::AdminScriptMode::Broadcast(
-                chain_config.get_wallets_config()?.governor,
-            ),
-            chain_config.chain_id.as_u64(),
-            contracts_config.ecosystem_contracts.bridgehub_proxy_addr,
-            init_args.l1_rpc_url.clone(),
-        )
-        .await?;
-        spinner.finish();
-    }
-
-=======
->>>>>>> 6d1f753f
     let commitment_scheme =
         if chain_config.l1_batch_commit_data_generator_mode == L1BatchCommitmentMode::Rollup {
             L2DACommitmentScheme::BlobsAndPubdataKeccak256
