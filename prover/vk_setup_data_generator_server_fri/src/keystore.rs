--- conflicted
+++ resolved
@@ -185,18 +185,6 @@
         Self::save_json_pretty(filepath, &vk)
     }
 
-<<<<<<< HEAD
-    pub fn save_4844_verification_key(&self, vk: EIP4844VerificationKey) -> anyhow::Result<()> {
-        let filepath = self.get_file_path(
-            ProverServiceDataKey::eip4844(),
-            ProverServiceDataType::VerificationKey,
-        );
-        tracing::info!("saving 4844 verification key to: {:?}", filepath);
-        Self::save_json_pretty(filepath, &vk)
-    }
-
-=======
->>>>>>> fcbc089e
     ///
     /// Finalization hints
     ///
