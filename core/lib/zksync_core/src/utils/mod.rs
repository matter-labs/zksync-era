//! Miscellaneous utils used by multiple components.

use std::{
    future::Future,
    sync::atomic::{AtomicBool, Ordering},
    time::Duration,
};

use anyhow::Context as _;
use async_trait::async_trait;
use tokio::sync::watch;
use zksync_config::configs::chain::L1BatchCommitDataGeneratorMode;
use zksync_dal::{Connection, ConnectionPool, Core, CoreDal};
use zksync_eth_client::{CallFunctionArgs, ContractError, Error as EthClientError, EthInterface};
use zksync_types::{Address, L1BatchNumber, ProtocolVersionId};

#[cfg(test)]
pub(crate) mod testonly;

/// Fallible and async predicate for binary search.
#[async_trait]
pub(crate) trait BinarySearchPredicate: Send {
    type Error;

    async fn eval(&mut self, argument: u32) -> Result<bool, Self::Error>;
}

#[async_trait]
impl<F, Fut, E> BinarySearchPredicate for F
where
    F: Send + FnMut(u32) -> Fut,
    Fut: Send + Future<Output = Result<bool, E>>,
{
    type Error = E;

    async fn eval(&mut self, argument: u32) -> Result<bool, Self::Error> {
        self(argument).await
    }
}

/// Finds the greatest `u32` value for which `f` returns `true`.
pub(crate) async fn binary_search_with<P: BinarySearchPredicate>(
    mut left: u32,
    mut right: u32,
    mut predicate: P,
) -> Result<u32, P::Error> {
    while left + 1 < right {
        let middle = (left + right) / 2;
        if predicate.eval(middle).await? {
            left = middle;
        } else {
            right = middle;
        }
    }
    Ok(left)
}

/// Repeatedly polls the DB until there is an L1 batch. We may not have such a batch initially
/// if the DB is recovered from an application-level snapshot.
///
/// Returns the number of the *earliest* L1 batch, or `None` if the stop signal is received.
pub(crate) async fn wait_for_l1_batch(
    pool: &ConnectionPool<Core>,
    poll_interval: Duration,
    stop_receiver: &mut watch::Receiver<bool>,
) -> anyhow::Result<Option<L1BatchNumber>> {
    tracing::debug!("Waiting for at least one L1 batch in db in DB");
    loop {
        if *stop_receiver.borrow() {
            return Ok(None);
        }

        let mut storage = pool.connection().await?;
        let sealed_l1_batch_number = storage.blocks_dal().get_earliest_l1_batch_number().await?;
        drop(storage);

        if let Some(number) = sealed_l1_batch_number {
            return Ok(Some(number));
        }

        // We don't check the result: if a stop signal is received, we'll return at the start
        // of the next iteration.
        tokio::time::timeout(poll_interval, stop_receiver.changed())
            .await
            .ok();
    }
}

/// Repeatedly polls the DB until there is an L1 batch with metadata. We may not have such a batch initially
/// if the DB is recovered from an application-level snapshot.
///
/// Returns the number of the *earliest* L1 batch with metadata, or `None` if the stop signal is received.
pub(crate) async fn wait_for_l1_batch_with_metadata(
    pool: &ConnectionPool<Core>,
    poll_interval: Duration,
    stop_receiver: &mut watch::Receiver<bool>,
) -> anyhow::Result<Option<L1BatchNumber>> {
    loop {
        if *stop_receiver.borrow() {
            return Ok(None);
        }

        let mut storage = pool.connection().await?;
        let sealed_l1_batch_number = storage
            .blocks_dal()
            .get_earliest_l1_batch_number_with_metadata()
            .await?;
        drop(storage);

        if let Some(number) = sealed_l1_batch_number {
            return Ok(Some(number));
        }
        tracing::debug!(
            "No L1 batches with metadata are present in DB; trying again in {poll_interval:?}"
        );
        tokio::time::timeout(poll_interval, stop_receiver.changed())
            .await
            .ok();
    }
}

/// Returns the projected number of the first locally available L1 batch. The L1 batch is **not**
/// guaranteed to be present in the storage!
pub(crate) async fn projected_first_l1_batch(
    storage: &mut Connection<'_, Core>,
) -> anyhow::Result<L1BatchNumber> {
    let snapshot_recovery = storage
        .snapshot_recovery_dal()
        .get_applied_snapshot_status()
        .await?;
    Ok(snapshot_recovery.map_or(L1BatchNumber(0), |recovery| recovery.l1_batch_number + 1))
}

/// Obtains a protocol version projected to be applied for the next L2 block. This is either the version used by the last
/// sealed L2 block, or (if there are no L2 blocks), one referenced in the snapshot recovery record.
pub(crate) async fn pending_protocol_version(
    storage: &mut Connection<'_, Core>,
) -> anyhow::Result<ProtocolVersionId> {
    static WARNED_ABOUT_NO_VERSION: AtomicBool = AtomicBool::new(false);

    let last_l2_block = storage
        .blocks_dal()
        .get_last_sealed_l2_block_header()
        .await?;
    if let Some(last_l2_block) = last_l2_block {
        return Ok(last_l2_block.protocol_version.unwrap_or_else(|| {
            // Protocol version should be set for the most recent L2 block even in cases it's not filled
            // for old L2 blocks, hence the warning. We don't want to rely on this assumption, so we treat
            // the lack of it as in other similar places, replacing with the default value.
            if !WARNED_ABOUT_NO_VERSION.fetch_or(true, Ordering::Relaxed) {
                tracing::warn!("Protocol version not set for recent L2 block: {last_l2_block:?}");
            }
            ProtocolVersionId::last_potentially_undefined()
        }));
    }
    // No L2 blocks in the storage; use snapshot recovery information.
    let snapshot_recovery = storage
        .snapshot_recovery_dal()
        .get_applied_snapshot_status()
        .await?
        .context("storage contains neither L2 blocks, nor snapshot recovery info")?;
    Ok(snapshot_recovery.protocol_version)
}

async fn get_pubdata_pricing_mode(
    diamond_proxy_address: Address,
    eth_client: &dyn EthInterface,
) -> Result<L1BatchCommitDataGeneratorMode, EthClientError> {
    CallFunctionArgs::new("getPubdataPricingMode", ())
        .for_contract(
            diamond_proxy_address,
            &zksync_contracts::hyperchain_contract(),
        )
        .call(eth_client)
        .await
}

pub async fn ensure_l1_batch_commit_data_generation_mode(
    selected_l1_batch_commit_data_generator_mode: L1BatchCommitDataGeneratorMode,
    diamond_proxy_address: Address,
    eth_client: &dyn EthInterface,
) -> anyhow::Result<()> {
    match get_pubdata_pricing_mode(diamond_proxy_address, eth_client).await {
        // Getters contract support getPubdataPricingMode method
        Ok(l1_contract_batch_commitment_mode) => {
            anyhow::ensure!(
                l1_contract_batch_commitment_mode == selected_l1_batch_commit_data_generator_mode,
                "The selected L1BatchCommitDataGeneratorMode ({:?}) does not match the commitment mode used on L1 contract ({:?})",
                selected_l1_batch_commit_data_generator_mode,
                l1_contract_batch_commitment_mode
            );

            Ok(())
        }
        // Getters contract does not support getPubdataPricingMode method.
        // This case is accepted for backwards compatibility with older contracts, but emits a
        // warning in case the wrong contract address was passed by the caller.
        Err(EthClientError::Contract(ContractError::Function(_))) => {
            tracing::warn!("Getters contract does not support getPubdataPricingMode method");
            Ok(())
        }
        Err(err) => anyhow::bail!(err),
    }
}

#[cfg(test)]
mod tests {
    use std::{mem, sync::Mutex};

<<<<<<< HEAD
    use zksync_eth_client::{clients::MockEthereum, ClientError, ContractError};
    use zksync_types::{ethabi, U256};
=======
    use zksync_eth_client::clients::MockEthereum;
    use zksync_node_genesis::{insert_genesis_batch, GenesisParams};
    use zksync_types::U256;
>>>>>>> a8c45995

    use super::*;

    #[tokio::test]
    async fn test_binary_search() {
        for divergence_point in [1, 50, 51, 100] {
            let mut f = |x| async move { Ok::<_, ()>(x < divergence_point) };
            let result = binary_search_with(0, 100, &mut f).await;
            assert_eq!(result, Ok(divergence_point - 1));
        }
    }

    #[tokio::test]
    async fn waiting_for_l1_batch_success() {
        let pool = ConnectionPool::<Core>::test_pool().await;
        let (_stop_sender, mut stop_receiver) = watch::channel(false);

        let pool_copy = pool.clone();
        tokio::spawn(async move {
            tokio::time::sleep(Duration::from_millis(25)).await;
            let mut storage = pool_copy.connection().await.unwrap();
            insert_genesis_batch(&mut storage, &GenesisParams::mock())
                .await
                .unwrap();
        });

        let l1_batch = wait_for_l1_batch(&pool, Duration::from_millis(10), &mut stop_receiver)
            .await
            .unwrap();
        assert_eq!(l1_batch, Some(L1BatchNumber(0)));
    }

    #[tokio::test]
    async fn waiting_for_l1_batch_cancellation() {
        let pool = ConnectionPool::<Core>::test_pool().await;
        let (stop_sender, mut stop_receiver) = watch::channel(false);

        tokio::spawn(async move {
            tokio::time::sleep(Duration::from_millis(25)).await;
            stop_sender.send_replace(true);
        });

        let l1_batch = wait_for_l1_batch(&pool, Duration::from_secs(30), &mut stop_receiver)
            .await
            .unwrap();
        assert_eq!(l1_batch, None);
    }

    fn mock_ethereum(token: ethabi::Token, err: Option<EthClientError>) -> MockEthereum {
        let err_mutex = Mutex::new(err);
        MockEthereum::default().with_fallible_call_handler(move |_, _| {
            let err = mem::take(&mut *err_mutex.lock().unwrap());
            if let Some(err) = err {
                Err(err)
            } else {
                Ok(token.clone())
            }
        })
    }

    fn mock_ethereum_with_legacy_contract() -> MockEthereum {
        let abi_err = ethabi::Error::InvalidName("getPubdataPricingMode".into());
        let err = EthClientError::Contract(ContractError::Function(abi_err));
        mock_ethereum(ethabi::Token::Uint(U256::zero()), Some(err))
    }

    fn mock_ethereum_with_transport_error() -> MockEthereum {
        let err =
            EthClientError::EthereumGateway(ClientError::Transport(anyhow::anyhow!("unreachable")));
        mock_ethereum(ethabi::Token::Uint(U256::zero()), Some(err))
    }

    fn mock_ethereum_with_rollup_contract() -> MockEthereum {
        mock_ethereum(ethabi::Token::Uint(U256::zero()), None)
    }

    fn mock_ethereum_with_validium_contract() -> MockEthereum {
        mock_ethereum(ethabi::Token::Uint(U256::one()), None)
    }

    #[tokio::test]
    async fn ensure_l1_batch_commit_data_generation_mode_succeeds_when_both_match() {
        let addr = Address::repeat_byte(0x01);
        ensure_l1_batch_commit_data_generation_mode(
            L1BatchCommitDataGeneratorMode::Rollup,
            addr,
            &mock_ethereum_with_rollup_contract(),
        )
        .await
        .unwrap();

        ensure_l1_batch_commit_data_generation_mode(
            L1BatchCommitDataGeneratorMode::Validium,
            addr,
            &mock_ethereum_with_validium_contract(),
        )
        .await
        .unwrap();
    }

    #[tokio::test]
    async fn ensure_l1_batch_commit_data_generation_mode_succeeds_on_legacy_contracts() {
        let addr = Address::repeat_byte(0x01);
        ensure_l1_batch_commit_data_generation_mode(
            L1BatchCommitDataGeneratorMode::Rollup,
            addr,
            &mock_ethereum_with_legacy_contract(),
        )
        .await
        .unwrap();

        ensure_l1_batch_commit_data_generation_mode(
            L1BatchCommitDataGeneratorMode::Validium,
            addr,
            &mock_ethereum_with_legacy_contract(),
        )
        .await
        .unwrap();
    }

    #[tokio::test]
    async fn ensure_l1_batch_commit_data_generation_mode_fails_on_mismatch() {
        let addr = Address::repeat_byte(0x01);
        let err = ensure_l1_batch_commit_data_generation_mode(
            L1BatchCommitDataGeneratorMode::Validium,
            addr,
            &mock_ethereum_with_rollup_contract(),
        )
        .await
        .unwrap_err()
        .to_string();
        assert!(err.contains("commitment mode"), "{err}");

        let err = ensure_l1_batch_commit_data_generation_mode(
            L1BatchCommitDataGeneratorMode::Rollup,
            addr,
            &mock_ethereum_with_validium_contract(),
        )
        .await
        .unwrap_err()
        .to_string();
        assert!(err.contains("commitment mode"), "{err}");
    }

    #[tokio::test]
    async fn ensure_l1_batch_commit_data_generation_mode_fails_on_request_failure() {
        let addr = Address::repeat_byte(0x01);
        let err = ensure_l1_batch_commit_data_generation_mode(
            L1BatchCommitDataGeneratorMode::Rollup,
            addr,
            &mock_ethereum_with_transport_error(),
        )
        .await
        .unwrap_err();

        assert!(
            err.chain().any(|cause| cause.is::<ClientError>()),
            "{err:?}"
        );
    }

    #[tokio::test]
    async fn ensure_l1_batch_commit_data_generation_mode_fails_on_parse_error() {
        let addr = Address::repeat_byte(0x01);

        let err = ensure_l1_batch_commit_data_generation_mode(
            L1BatchCommitDataGeneratorMode::Rollup,
            addr,
            &mock_ethereum(ethabi::Token::String("what".into()), None),
        )
        .await
        .unwrap_err()
        .to_string();

        assert!(
            err.contains("L1BatchCommitDataGeneratorMode::from_tokens"),
            "{err}",
        );
    }
}<|MERGE_RESOLUTION|>--- conflicted
+++ resolved
@@ -207,14 +207,9 @@
 mod tests {
     use std::{mem, sync::Mutex};
 
-<<<<<<< HEAD
-    use zksync_eth_client::{clients::MockEthereum, ClientError, ContractError};
+    use zksync_eth_client::{clients::MockEthereum, ClientError};
+    use zksync_node_genesis::{insert_genesis_batch, GenesisParams};
     use zksync_types::{ethabi, U256};
-=======
-    use zksync_eth_client::clients::MockEthereum;
-    use zksync_node_genesis::{insert_genesis_batch, GenesisParams};
-    use zksync_types::U256;
->>>>>>> a8c45995
 
     use super::*;
 
