--- conflicted
+++ resolved
@@ -33,14 +33,7 @@
         let config = r#"
             PROOF_DATA_HANDLER_PROOF_GENERATION_TIMEOUT_IN_SECS="18000"
             PROOF_DATA_HANDLER_HTTP_PORT="3320"
-<<<<<<< HEAD
-=======
-            PROOF_DATA_HANDLER_TEE_SUPPORT="true"
-            PROOF_DATA_HANDLER_FIRST_TEE_PROCESSED_BATCH="1337"
-            PROOF_DATA_HANDLER_TEE_PROOF_GENERATION_TIMEOUT_IN_SECS="600"
-            PROOF_DATA_HANDLER_TEE_BATCH_PERMANENTLY_IGNORED_TIMEOUT_IN_HOURS="240"
             PROOF_DATA_HANDLER_FETCH_ZERO_CHAIN_ID_PROOFS="false"
->>>>>>> 073326f1
         "#;
         let mut lock = MUTEX.lock();
         lock.set_env(config);
