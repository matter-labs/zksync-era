use zksync_consistency_checker::ConsistencyChecker;

use crate::{
    implementations::resources::{
        contracts::SettlementLayerContractsResource,
        eth_interface::SettlementLayerClientResource,
        healthcheck::AppHealthCheckResource,
        pools::{MasterPool, PoolResource},
        settlement_layer::SettlementModeResource,
    },
    service::StopReceiver,
    task::{Task, TaskId},
    wiring_layer::{WiringError, WiringLayer},
    FromContext, IntoContext,
};

/// Wiring layer for the `ConsistencyChecker` (used by the external node).
#[derive(Debug)]
pub struct ConsistencyCheckerLayer {
    max_batches_to_recheck: u32,
}

#[derive(Debug, FromContext)]
#[context(crate = crate)]
pub struct Input {
    pub settlement_layer_client: SettlementLayerClientResource,
    pub settlement_mode: SettlementModeResource,
    pub sl_chain_contracts: SettlementLayerContractsResource,
    pub master_pool: PoolResource<MasterPool>,
    #[context(default)]
    pub app_health: AppHealthCheckResource,
}

#[derive(Debug, IntoContext)]
#[context(crate = crate)]
pub struct Output {
    #[context(task)]
    pub consistency_checker: ConsistencyChecker,
}

impl ConsistencyCheckerLayer {
    pub fn new(max_batches_to_recheck: u32) -> ConsistencyCheckerLayer {
        Self {
            max_batches_to_recheck,
        }
    }
}

#[async_trait::async_trait]
impl WiringLayer for ConsistencyCheckerLayer {
    type Input = Input;
    type Output = Output;

    fn layer_name(&self) -> &'static str {
        "consistency_checker_layer"
    }

    async fn wire(self, input: Self::Input) -> Result<Self::Output, WiringError> {
        let settlement_layer_client = input.settlement_layer_client.0;

        let singleton_pool = input.master_pool.get_singleton().await?;
        let consistency_checker = ConsistencyChecker::new(
            settlement_layer_client.into(),
            self.max_batches_to_recheck,
            singleton_pool,
<<<<<<< HEAD
            self.commitment_mode,
            input.settlement_mode.settlement_layer(),
=======
            input.settlement_mode.0,
>>>>>>> 87938b3b
        )
        .await
        .map_err(WiringError::Internal)?
        .with_sl_diamond_proxy_addr(
            input
                .sl_chain_contracts
                .0
                .chain_contracts_config
                .diamond_proxy_addr,
        );

        input
            .app_health
            .0
            .insert_component(consistency_checker.health_check().clone())
            .map_err(WiringError::internal)?;

        Ok(Output {
            consistency_checker,
        })
    }
}

#[async_trait::async_trait]
impl Task for ConsistencyChecker {
    fn id(&self) -> TaskId {
        "consistency_checker".into()
    }

    async fn run(self: Box<Self>, stop_receiver: StopReceiver) -> anyhow::Result<()> {
        (*self).run(stop_receiver.0).await
    }
}<|MERGE_RESOLUTION|>--- conflicted
+++ resolved
@@ -63,12 +63,7 @@
             settlement_layer_client.into(),
             self.max_batches_to_recheck,
             singleton_pool,
-<<<<<<< HEAD
-            self.commitment_mode,
             input.settlement_mode.settlement_layer(),
-=======
-            input.settlement_mode.0,
->>>>>>> 87938b3b
         )
         .await
         .map_err(WiringError::Internal)?
