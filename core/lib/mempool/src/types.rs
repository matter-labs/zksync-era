--- conflicted
+++ resolved
@@ -64,10 +64,7 @@
             .map(|x| Self::score_for_transaction(&x.0));
 
         self.transactions = self.transactions.split_off(&nonce);
-<<<<<<< HEAD
-=======
         self.nonce = nonce;
->>>>>>> 6aae11ed
 
         AccountAdvanceMetadata {
             new_score,
