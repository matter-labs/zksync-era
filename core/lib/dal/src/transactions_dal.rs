use std::{collections::HashMap, fmt, time::Duration};

use anyhow::Context as _;
use bigdecimal::BigDecimal;
use itertools::Itertools;
use sqlx::types::chrono::NaiveDateTime;
use zksync_db_connection::{
    connection::Connection, error::DalResult, instrument::InstrumentExt,
    utils::pg_interval_from_duration,
};
use zksync_types::{
    block::MiniblockExecutionData,
    fee::TransactionExecutionMetrics,
    l1::L1Tx,
    l2::L2Tx,
    protocol_upgrade::ProtocolUpgradeTx,
    tx::{tx_execution_info::TxExecutionStatus, TransactionExecutionResult},
    vm_trace::Call,
    Address, ExecuteTransactionCommon, L1BatchNumber, L1BlockNumber, MiniblockNumber, PriorityOpId,
    ProtocolVersionId, Transaction, H256, PROTOCOL_UPGRADE_TX_TYPE, U256,
};
use zksync_utils::u256_to_big_decimal;

use crate::{
    models::storage_transaction::{CallTrace, StorageTransaction},
    Core, CoreDal,
};

#[derive(Clone, Copy, PartialEq, Eq, Hash, Debug)]
pub enum L2TxSubmissionResult {
    Added,
    Replaced,
    AlreadyExecuted,
    Duplicate,
    Proxied,
    InsertionInProgress,
}

impl fmt::Display for L2TxSubmissionResult {
    fn fmt(&self, formatter: &mut fmt::Formatter<'_>) -> fmt::Result {
        formatter.write_str(match self {
            Self::Added => "added",
            Self::Replaced => "replaced",
            Self::AlreadyExecuted => "already_executed",
            Self::Duplicate => "duplicate",
            Self::Proxied => "proxied",
            Self::InsertionInProgress => "insertion_in_progress",
        })
    }
}

#[derive(Debug)]
pub struct TransactionsDal<'c, 'a> {
    pub(crate) storage: &'c mut Connection<'a, Core>,
}

type TxLocations = Vec<(MiniblockNumber, Vec<(H256, u32, u16)>)>;

impl TransactionsDal<'_, '_> {
    pub async fn insert_transaction_l1(&mut self, tx: L1Tx, l1_block_number: L1BlockNumber) {
        {
            let contract_address = tx.execute.contract_address.as_bytes();
            let tx_hash = tx.hash();
            let tx_hash_bytes = tx_hash.as_bytes();
            let json_data = serde_json::to_value(&tx.execute)
                .unwrap_or_else(|_| panic!("cannot serialize tx {:?} to json", tx.hash()));
            let gas_limit = u256_to_big_decimal(tx.common_data.gas_limit);
            let max_fee_per_gas = u256_to_big_decimal(tx.common_data.max_fee_per_gas);
            let full_fee = u256_to_big_decimal(tx.common_data.full_fee);
            let layer_2_tip_fee = u256_to_big_decimal(tx.common_data.layer_2_tip_fee);
            let sender = tx.common_data.sender.as_bytes();
            let serial_id = tx.serial_id().0 as i64;
            let gas_per_pubdata_limit = u256_to_big_decimal(tx.common_data.gas_per_pubdata_limit);
            let value = u256_to_big_decimal(tx.execute.value);
            let tx_format = tx.common_data.tx_format() as i32;
            let empty_address = Address::default();

            let to_mint = u256_to_big_decimal(tx.common_data.to_mint);
            let refund_recipient = tx.common_data.refund_recipient.as_bytes();

            let secs = (tx.received_timestamp_ms / 1000) as i64;
            let nanosecs = ((tx.received_timestamp_ms % 1000) * 1_000_000) as u32;
            #[allow(deprecated)]
            let received_at = NaiveDateTime::from_timestamp_opt(secs, nanosecs).unwrap();

            sqlx::query!(
                r#"
                INSERT INTO
                    transactions (
                        hash,
                        is_priority,
                        initiator_address,
                        gas_limit,
                        max_fee_per_gas,
                        gas_per_pubdata_limit,
                        data,
                        priority_op_id,
                        full_fee,
                        layer_2_tip_fee,
                        contract_address,
                        l1_block_number,
                        value,
                        paymaster,
                        paymaster_input,
                        tx_format,
                        l1_tx_mint,
                        l1_tx_refund_recipient,
                        received_at,
                        created_at,
                        updated_at
                    )
                VALUES
                    (
                        $1,
                        TRUE,
                        $2,
                        $3,
                        $4,
                        $5,
                        $6,
                        $7,
                        $8,
                        $9,
                        $10,
                        $11,
                        $12,
                        $13,
                        $14,
                        $15,
                        $16,
                        $17,
                        $18,
                        NOW(),
                        NOW()
                    )
                ON CONFLICT (hash) DO NOTHING
                "#,
                tx_hash_bytes,
                sender,
                gas_limit,
                max_fee_per_gas,
                gas_per_pubdata_limit,
                json_data,
                serial_id,
                full_fee,
                layer_2_tip_fee,
                contract_address,
                l1_block_number.0 as i32,
                value,
                empty_address.as_bytes(),
                &[] as &[u8],
                tx_format,
                to_mint,
                refund_recipient,
                received_at,
            )
            .fetch_optional(self.storage.conn())
            .await
            .unwrap();
        }
    }

    pub async fn insert_system_transaction(&mut self, tx: ProtocolUpgradeTx) {
        {
            let contract_address = tx.execute.contract_address.as_bytes().to_vec();
            let tx_hash = tx.common_data.hash().0.to_vec();
            let json_data = serde_json::to_value(&tx.execute).unwrap_or_else(|_| {
                panic!("cannot serialize tx {:?} to json", tx.common_data.hash())
            });
            let upgrade_id = tx.common_data.upgrade_id as i32;
            let gas_limit = u256_to_big_decimal(tx.common_data.gas_limit);
            let max_fee_per_gas = u256_to_big_decimal(tx.common_data.max_fee_per_gas);
            let sender = tx.common_data.sender.0.to_vec();
            let gas_per_pubdata_limit = u256_to_big_decimal(tx.common_data.gas_per_pubdata_limit);
            let value = u256_to_big_decimal(tx.execute.value);
            let tx_format = tx.common_data.tx_format() as i32;
            let l1_block_number = tx.common_data.eth_block as i32;

            let to_mint = u256_to_big_decimal(tx.common_data.to_mint);
            let refund_recipient = tx.common_data.refund_recipient.as_bytes().to_vec();

            let secs = (tx.received_timestamp_ms / 1000) as i64;
            let nanosecs = ((tx.received_timestamp_ms % 1000) * 1_000_000) as u32;

            #[allow(deprecated)]
            let received_at = NaiveDateTime::from_timestamp_opt(secs, nanosecs).unwrap();

            sqlx::query!(
                r#"
                INSERT INTO
                    transactions (
                        hash,
                        is_priority,
                        initiator_address,
                        gas_limit,
                        max_fee_per_gas,
                        gas_per_pubdata_limit,
                        data,
                        upgrade_id,
                        contract_address,
                        l1_block_number,
                        value,
                        paymaster,
                        paymaster_input,
                        tx_format,
                        l1_tx_mint,
                        l1_tx_refund_recipient,
                        received_at,
                        created_at,
                        updated_at
                    )
                VALUES
                    (
                        $1,
                        TRUE,
                        $2,
                        $3,
                        $4,
                        $5,
                        $6,
                        $7,
                        $8,
                        $9,
                        $10,
                        $11,
                        $12,
                        $13,
                        $14,
                        $15,
                        $16,
                        NOW(),
                        NOW()
                    )
                ON CONFLICT (hash) DO NOTHING
                "#,
                tx_hash,
                sender,
                gas_limit,
                max_fee_per_gas,
                gas_per_pubdata_limit,
                json_data,
                upgrade_id,
                contract_address,
                l1_block_number,
                value,
                &Address::default().0.to_vec(),
                &vec![],
                tx_format,
                to_mint,
                refund_recipient,
                received_at,
            )
            .fetch_optional(self.storage.conn())
            .await
            .unwrap();
        }
    }

    pub async fn insert_transaction_l2(
        &mut self,
        tx: L2Tx,
        exec_info: TransactionExecutionMetrics,
    ) -> sqlx::Result<L2TxSubmissionResult> {
        let tx_hash = tx.hash();
        let is_duplicate = sqlx::query!(
            r#"
            SELECT
                TRUE
            FROM
                transactions
            WHERE
                hash = $1
            "#,
            tx_hash.as_bytes(),
        )
        .fetch_optional(self.storage.conn())
        .await?
        .is_some();

        if is_duplicate {
            tracing::debug!("Prevented inserting duplicate L2 transaction {tx_hash:?} to DB");
            return Ok(L2TxSubmissionResult::Duplicate);
        }

        let initiator_address = tx.initiator_account();
        let contract_address = tx.execute.contract_address.as_bytes();
        let json_data = serde_json::to_value(&tx.execute)
            .unwrap_or_else(|_| panic!("cannot serialize tx {:?} to json", tx.hash()));
        let gas_limit = u256_to_big_decimal(tx.common_data.fee.gas_limit);
        let max_fee_per_gas = u256_to_big_decimal(tx.common_data.fee.max_fee_per_gas);
        let max_priority_fee_per_gas =
            u256_to_big_decimal(tx.common_data.fee.max_priority_fee_per_gas);
        let gas_per_pubdata_limit = u256_to_big_decimal(tx.common_data.fee.gas_per_pubdata_limit);
        let tx_format = tx.common_data.transaction_type as i32;
        let signature = tx.common_data.signature;
        let nonce = i64::from(tx.common_data.nonce.0);
        let input_data = tx.common_data.input.expect("Data is mandatory").data;
        let value = u256_to_big_decimal(tx.execute.value);
        let paymaster = tx.common_data.paymaster_params.paymaster.0.as_ref();
        let paymaster_input = tx.common_data.paymaster_params.paymaster_input;
        let secs = (tx.received_timestamp_ms / 1000) as i64;
        let nanosecs = ((tx.received_timestamp_ms % 1000) * 1_000_000) as u32;
        #[allow(deprecated)]
        let received_at = NaiveDateTime::from_timestamp_opt(secs, nanosecs).unwrap();
        // Besides just adding or updating(on conflict) the record, we want to extract some info
        // from the query below, to indicate what actually happened:
        // 1) transaction is added
        // 2) transaction is replaced
        // 3) WHERE clause conditions for DO UPDATE block were not met, so the transaction can't be replaced
        // the subquery in RETURNING clause looks into pre-UPDATE state of the table. So if the subquery will return NULL
        // transaction is fresh and was added to db(the second condition of RETURNING clause checks it).
        // Otherwise, if the subquery won't return NULL it means that there is already tx with such nonce and `initiator_address` in DB
        // and we can replace it WHERE clause conditions are met.
        // It is worth mentioning that if WHERE clause conditions are not met, None will be returned.
        let query_result = sqlx::query!(
            r#"
            INSERT INTO
                transactions (
                    hash,
                    is_priority,
                    initiator_address,
                    nonce,
                    signature,
                    gas_limit,
                    max_fee_per_gas,
                    max_priority_fee_per_gas,
                    gas_per_pubdata_limit,
                    input,
                    data,
                    tx_format,
                    contract_address,
                    value,
                    paymaster,
                    paymaster_input,
                    execution_info,
                    received_at,
                    created_at,
                    updated_at
                )
            VALUES
                (
                    $1,
                    FALSE,
                    $2,
                    $3,
                    $4,
                    $5,
                    $6,
                    $7,
                    $8,
                    $9,
                    $10,
                    $11,
                    $12,
                    $13,
                    $14,
                    $15,
                    JSONB_BUILD_OBJECT('gas_used', $16::BIGINT, 'storage_writes', $17::INT, 'contracts_used', $18::INT),
                    $19,
                    NOW(),
                    NOW()
                )
            ON CONFLICT (initiator_address, nonce) DO
            UPDATE
            SET
                hash = $1,
                signature = $4,
                gas_limit = $5,
                max_fee_per_gas = $6,
                max_priority_fee_per_gas = $7,
                gas_per_pubdata_limit = $8,
                input = $9,
                data = $10,
                tx_format = $11,
                contract_address = $12,
                value = $13,
                paymaster = $14,
                paymaster_input = $15,
                execution_info = JSONB_BUILD_OBJECT('gas_used', $16::BIGINT, 'storage_writes', $17::INT, 'contracts_used', $18::INT),
                in_mempool = FALSE,
                received_at = $19,
                created_at = NOW(),
                updated_at = NOW(),
                error = NULL
            WHERE
                transactions.is_priority = FALSE
                AND transactions.miniblock_number IS NULL
            RETURNING
                (
                    SELECT
                        hash
                    FROM
                        transactions
                    WHERE
                        transactions.initiator_address = $2
                        AND transactions.nonce = $3
                ) IS NOT NULL AS "is_replaced!"
            "#,
            tx_hash.as_bytes(),
            initiator_address.as_bytes(),
            nonce,
            &signature,
            gas_limit,
            max_fee_per_gas,
            max_priority_fee_per_gas,
            gas_per_pubdata_limit,
            input_data,
            &json_data,
            tx_format,
            contract_address,
            value,
            &paymaster,
            &paymaster_input,
            exec_info.gas_used as i64,
            (exec_info.initial_storage_writes + exec_info.repeated_storage_writes) as i32,
            exec_info.contracts_used as i32,
            received_at
        )
            .fetch_optional(self.storage.conn())
            .await
            .map(|option_record| option_record.map(|record| record.is_replaced));

        let l2_tx_insertion_result = match query_result {
            Ok(option_query_result) => match option_query_result {
                Some(true) => L2TxSubmissionResult::Replaced,
                Some(false) => L2TxSubmissionResult::Added,
                None => L2TxSubmissionResult::AlreadyExecuted,
            },
            Err(err) => {
                // So, we consider a tx hash to be a primary key of the transaction
                // Based on the idea that we can't have two transactions with the same hash
                // We assume that if there already exists some transaction with some tx hash
                // another tx with the same tx hash is supposed to have the same data
                // In this case we identify it as Duplicate
                // Note, this error can happen because of the race condition (tx can be taken by several
                // API servers, that simultaneously start execute it and try to inserted to DB)
                if let sqlx::Error::Database(error) = &err {
                    if let Some(constraint) = error.constraint() {
                        if constraint == "transactions_pkey" {
                            tracing::debug!(
                                "Attempted to insert duplicate L2 transaction {tx_hash:?} to DB"
                            );
                            return Ok(L2TxSubmissionResult::Duplicate);
                        }
                    }
                }
                return Err(err);
            }
        };
        tracing::debug!(
            "{:?} l2 transaction {:?} to DB. init_acc {:?} nonce {:?} returned option {:?}",
            l2_tx_insertion_result,
            tx_hash,
            initiator_address,
            nonce,
            l2_tx_insertion_result
        );

        Ok(l2_tx_insertion_result)
    }

    pub async fn mark_txs_as_executed_in_l1_batch(
        &mut self,
        block_number: L1BatchNumber,
        transactions: &[TransactionExecutionResult],
    ) {
        {
            let hashes: Vec<_> = transactions.iter().map(|tx| tx.hash.as_bytes()).collect();
            let l1_batch_tx_indexes: Vec<_> = (0..transactions.len() as i32).collect();
            sqlx::query!(
                r#"
                UPDATE transactions
                SET
                    l1_batch_number = $3,
                    l1_batch_tx_index = data_table.l1_batch_tx_index,
                    updated_at = NOW()
                FROM
                    (
                        SELECT
                            UNNEST($1::INT[]) AS l1_batch_tx_index,
                            UNNEST($2::bytea[]) AS hash
                    ) AS data_table
                WHERE
                    transactions.hash = data_table.hash
                "#,
                &l1_batch_tx_indexes,
                &hashes as &[&[u8]],
                i64::from(block_number.0)
            )
            .execute(self.storage.conn())
            .await
            .unwrap();
        }
    }

    pub async fn mark_txs_as_executed_in_miniblock(
        &mut self,
        miniblock_number: MiniblockNumber,
        transactions: &[TransactionExecutionResult],
        block_base_fee_per_gas: U256,
    ) {
        {
            let mut transaction = self.storage.start_transaction().await.unwrap();
            let protocol_version = transaction
                .blocks_dal()
                .get_miniblock_protocol_version_id(miniblock_number)
                .await
                .unwrap()
                .unwrap_or_else(ProtocolVersionId::last_potentially_undefined);

            let mut l1_hashes = Vec::with_capacity(transactions.len());
            let mut l1_indices_in_block = Vec::with_capacity(transactions.len());
            let mut l1_errors = Vec::with_capacity(transactions.len());
            let mut l1_execution_infos = Vec::with_capacity(transactions.len());
            let mut l1_refunded_gas = Vec::with_capacity(transactions.len());
            let mut l1_effective_gas_prices = Vec::with_capacity(transactions.len());

            let mut upgrade_hashes = Vec::new();
            let mut upgrade_indices_in_block = Vec::new();
            let mut upgrade_errors = Vec::new();
            let mut upgrade_execution_infos = Vec::new();
            let mut upgrade_refunded_gas = Vec::new();
            let mut upgrade_effective_gas_prices = Vec::new();

            let mut l2_hashes = Vec::with_capacity(transactions.len());
            let mut l2_values = Vec::with_capacity(transactions.len());
            let mut l2_contract_addresses = Vec::with_capacity(transactions.len());
            let mut l2_paymaster = Vec::with_capacity(transactions.len());
            let mut l2_paymaster_input = Vec::with_capacity(transactions.len());
            let mut l2_indices_in_block = Vec::with_capacity(transactions.len());
            let mut l2_initiators = Vec::with_capacity(transactions.len());
            let mut l2_nonces = Vec::with_capacity(transactions.len());
            let mut l2_signatures = Vec::with_capacity(transactions.len());
            let mut l2_tx_formats = Vec::with_capacity(transactions.len());
            let mut l2_errors = Vec::with_capacity(transactions.len());
            let mut l2_effective_gas_prices = Vec::with_capacity(transactions.len());
            let mut l2_execution_infos = Vec::with_capacity(transactions.len());
            let mut l2_inputs = Vec::with_capacity(transactions.len());
            let mut l2_datas = Vec::with_capacity(transactions.len());
            let mut l2_gas_limits = Vec::with_capacity(transactions.len());
            let mut l2_max_fees_per_gas = Vec::with_capacity(transactions.len());
            let mut l2_max_priority_fees_per_gas = Vec::with_capacity(transactions.len());
            let mut l2_gas_per_pubdata_limit = Vec::with_capacity(transactions.len());
            let mut l2_refunded_gas = Vec::with_capacity(transactions.len());

            let mut call_traces_tx_hashes = Vec::with_capacity(transactions.len());
            let mut bytea_call_traces = Vec::with_capacity(transactions.len());
            transactions
                .iter()
                .enumerate()
                .for_each(|(index_in_block, tx_res)| {
                    let TransactionExecutionResult {
                        hash,
                        execution_info,
                        transaction,
                        execution_status,
                        refunded_gas,
                        ..
                    } = tx_res;

                    // Bootloader currently doesn't return detailed errors.
                    let error = match execution_status {
                        TxExecutionStatus::Success => None,
                        // The string error used here is copied from the previous version.
                        // It is applied to every failed transaction -
                        // currently detailed errors are not supported.
                        TxExecutionStatus::Failure => Some("Bootloader-based tx failed".to_owned()),
                    };

                    if let Some(call_trace) = tx_res.call_trace() {
                        bytea_call_traces
                            .push(CallTrace::from_call(call_trace, protocol_version).call_trace);
                        call_traces_tx_hashes.push(hash.0.to_vec());
                    }

                    match &transaction.common_data {
                        ExecuteTransactionCommon::L1(common_data) => {
                            l1_hashes.push(hash.0.to_vec());
                            l1_indices_in_block.push(index_in_block as i32);
                            l1_errors.push(error.unwrap_or_default());
                            l1_execution_infos.push(serde_json::to_value(execution_info).unwrap());
                            l1_refunded_gas
                                .push(i64::try_from(*refunded_gas).expect("Refund exceeds i64"));
                            l1_effective_gas_prices
                                .push(u256_to_big_decimal(common_data.max_fee_per_gas));
                        }
                        ExecuteTransactionCommon::L2(common_data) => {
                            let data = serde_json::to_value(&transaction.execute).unwrap();
                            l2_values.push(u256_to_big_decimal(transaction.execute.value));
                            l2_contract_addresses
                                .push(transaction.execute.contract_address.as_bytes().to_vec());
                            l2_paymaster_input
                                .push(common_data.paymaster_params.paymaster_input.clone());
                            l2_paymaster
                                .push(common_data.paymaster_params.paymaster.as_bytes().to_vec());
                            l2_hashes.push(hash.0.to_vec());
                            l2_indices_in_block.push(index_in_block as i32);
                            l2_initiators.push(transaction.initiator_account().0.to_vec());
                            l2_nonces.push(common_data.nonce.0 as i32);
                            l2_signatures.push(common_data.signature.clone());
                            l2_tx_formats.push(common_data.transaction_type as i32);
                            l2_errors.push(error.unwrap_or_default());
                            let l2_effective_gas_price = common_data
                                .fee
                                .get_effective_gas_price(block_base_fee_per_gas);
                            l2_effective_gas_prices
                                .push(u256_to_big_decimal(l2_effective_gas_price));
                            l2_execution_infos.push(serde_json::to_value(execution_info).unwrap());
                            // Normally input data is mandatory
                            l2_inputs.push(common_data.input_data().unwrap_or_default());
                            l2_datas.push(data);
                            l2_gas_limits.push(u256_to_big_decimal(common_data.fee.gas_limit));
                            l2_max_fees_per_gas
                                .push(u256_to_big_decimal(common_data.fee.max_fee_per_gas));
                            l2_max_priority_fees_per_gas.push(u256_to_big_decimal(
                                common_data.fee.max_priority_fee_per_gas,
                            ));
                            l2_gas_per_pubdata_limit
                                .push(u256_to_big_decimal(common_data.fee.gas_per_pubdata_limit));
                            l2_refunded_gas
                                .push(i64::try_from(*refunded_gas).expect("Refund exceeds i64"));
                        }
                        ExecuteTransactionCommon::ProtocolUpgrade(common_data) => {
                            upgrade_hashes.push(hash.0.to_vec());
                            upgrade_indices_in_block.push(index_in_block as i32);
                            upgrade_errors.push(error.unwrap_or_default());
                            upgrade_execution_infos
                                .push(serde_json::to_value(execution_info).unwrap());
                            upgrade_refunded_gas
                                .push(i64::try_from(*refunded_gas).expect("Refund exceeds i64"));
                            upgrade_effective_gas_prices
                                .push(u256_to_big_decimal(common_data.max_fee_per_gas));
                        }
                    }
                });

            if !l2_hashes.is_empty() {
                // Update L2 txs

                // Due to the current tx replacement model, it's possible that tx has been replaced,
                // but the original was executed in memory,
                // so we have to update all fields for tx from fields stored in memory.
                // Note, that transactions are updated in order of their hashes to avoid deadlocks with other UPDATE queries.
                sqlx::query!(
                    r#"
                    UPDATE transactions
                    SET
                        hash = data_table.hash,
                        signature = data_table.signature,
                        gas_limit = data_table.gas_limit,
                        max_fee_per_gas = data_table.max_fee_per_gas,
                        max_priority_fee_per_gas = data_table.max_priority_fee_per_gas,
                        gas_per_pubdata_limit = data_table.gas_per_pubdata_limit,
                        input = data_table.input,
                        data = data_table.data,
                        tx_format = data_table.tx_format,
                        miniblock_number = $21,
                        index_in_block = data_table.index_in_block,
                        error = NULLIF(data_table.error, ''),
                        effective_gas_price = data_table.effective_gas_price,
                        execution_info = data_table.new_execution_info,
                        refunded_gas = data_table.refunded_gas,
                        value = data_table.value,
                        contract_address = data_table.contract_address,
                        paymaster = data_table.paymaster,
                        paymaster_input = data_table.paymaster_input,
                        in_mempool = FALSE,
                        updated_at = NOW()
                    FROM
                        (
                            SELECT
                                data_table_temp.*
                            FROM
                                (
                                    SELECT
                                        UNNEST($1::bytea[]) AS initiator_address,
                                        UNNEST($2::INT[]) AS nonce,
                                        UNNEST($3::bytea[]) AS hash,
                                        UNNEST($4::bytea[]) AS signature,
                                        UNNEST($5::NUMERIC[]) AS gas_limit,
                                        UNNEST($6::NUMERIC[]) AS max_fee_per_gas,
                                        UNNEST($7::NUMERIC[]) AS max_priority_fee_per_gas,
                                        UNNEST($8::NUMERIC[]) AS gas_per_pubdata_limit,
                                        UNNEST($9::INT[]) AS tx_format,
                                        UNNEST($10::INTEGER[]) AS index_in_block,
                                        UNNEST($11::VARCHAR[]) AS error,
                                        UNNEST($12::NUMERIC[]) AS effective_gas_price,
                                        UNNEST($13::jsonb[]) AS new_execution_info,
                                        UNNEST($14::bytea[]) AS input,
                                        UNNEST($15::jsonb[]) AS data,
                                        UNNEST($16::BIGINT[]) AS refunded_gas,
                                        UNNEST($17::NUMERIC[]) AS value,
                                        UNNEST($18::bytea[]) AS contract_address,
                                        UNNEST($19::bytea[]) AS paymaster,
                                        UNNEST($20::bytea[]) AS paymaster_input
                                ) AS data_table_temp
                                JOIN transactions ON transactions.initiator_address = data_table_temp.initiator_address
                                AND transactions.nonce = data_table_temp.nonce
                            ORDER BY
                                transactions.hash
                        ) AS data_table
                    WHERE
                        transactions.initiator_address = data_table.initiator_address
                        AND transactions.nonce = data_table.nonce
                    "#,
                    &l2_initiators,
                    &l2_nonces,
                    &l2_hashes,
                    &l2_signatures,
                    &l2_gas_limits,
                    &l2_max_fees_per_gas,
                    &l2_max_priority_fees_per_gas,
                    &l2_gas_per_pubdata_limit,
                    &l2_tx_formats,
                    &l2_indices_in_block,
                    &l2_errors,
                    &l2_effective_gas_prices,
                    &l2_execution_infos,
                    &l2_inputs as &[&[u8]],
                    &l2_datas,
                    &l2_refunded_gas,
                    &l2_values,
                    &l2_contract_addresses,
                    &l2_paymaster,
                    &l2_paymaster_input,
                    miniblock_number.0 as i32,
                )
                .execute(transaction.conn())
                .await
                .unwrap();
            }

            // We can't replace l1 transaction, so we simply write the execution result
            if !l1_hashes.is_empty() {
                sqlx::query!(
                    r#"
                    UPDATE transactions
                    SET
                        miniblock_number = $1,
                        index_in_block = data_table.index_in_block,
                        error = NULLIF(data_table.error, ''),
                        in_mempool = FALSE,
                        execution_info = execution_info || data_table.new_execution_info,
                        refunded_gas = data_table.refunded_gas,
                        effective_gas_price = data_table.effective_gas_price,
                        updated_at = NOW()
                    FROM
                        (
                            SELECT
                                UNNEST($2::bytea[]) AS hash,
                                UNNEST($3::INTEGER[]) AS index_in_block,
                                UNNEST($4::VARCHAR[]) AS error,
                                UNNEST($5::jsonb[]) AS new_execution_info,
                                UNNEST($6::BIGINT[]) AS refunded_gas,
                                UNNEST($7::NUMERIC[]) AS effective_gas_price
                        ) AS data_table
                    WHERE
                        transactions.hash = data_table.hash
                    "#,
                    miniblock_number.0 as i32,
                    &l1_hashes,
                    &l1_indices_in_block,
                    &l1_errors,
                    &l1_execution_infos,
                    &l1_refunded_gas,
                    &l1_effective_gas_prices,
                )
                .execute(transaction.conn())
                .await
                .unwrap();
            }

            if !upgrade_hashes.is_empty() {
                sqlx::query!(
                    r#"
                    UPDATE transactions
                    SET
                        miniblock_number = $1,
                        index_in_block = data_table.index_in_block,
                        error = NULLIF(data_table.error, ''),
                        in_mempool = FALSE,
                        execution_info = execution_info || data_table.new_execution_info,
                        refunded_gas = data_table.refunded_gas,
                        effective_gas_price = data_table.effective_gas_price,
                        updated_at = NOW()
                    FROM
                        (
                            SELECT
                                UNNEST($2::bytea[]) AS hash,
                                UNNEST($3::INTEGER[]) AS index_in_block,
                                UNNEST($4::VARCHAR[]) AS error,
                                UNNEST($5::jsonb[]) AS new_execution_info,
                                UNNEST($6::BIGINT[]) AS refunded_gas,
                                UNNEST($7::NUMERIC[]) AS effective_gas_price
                        ) AS data_table
                    WHERE
                        transactions.hash = data_table.hash
                    "#,
                    miniblock_number.0 as i32,
                    &upgrade_hashes,
                    &upgrade_indices_in_block,
                    &upgrade_errors,
                    &upgrade_execution_infos,
                    &upgrade_refunded_gas,
                    &upgrade_effective_gas_prices,
                )
                .execute(transaction.conn())
                .await
                .unwrap();
            }

            if !bytea_call_traces.is_empty() {
                sqlx::query!(
                    r#"
                    INSERT INTO
                        call_traces (tx_hash, call_trace)
                    SELECT
                        u.tx_hash,
                        u.call_trace
                    FROM
                        UNNEST($1::bytea[], $2::bytea[]) AS u (tx_hash, call_trace)
                    "#,
                    &call_traces_tx_hashes,
                    &bytea_call_traces
                )
                .instrument("insert_call_tracer")
                .report_latency()
                .execute(&mut transaction)
                .await
                .unwrap();
            }
            transaction.commit().await.unwrap();
        }
    }

    pub async fn mark_tx_as_rejected(&mut self, transaction_hash: H256, error: &str) {
        {
            // If the rejected tx has been replaced, it means that this tx hash does not exist in the database
            // and we will update nothing.
            // These txs don't affect the state, so we can just easily skip this update.
            sqlx::query!(
                r#"
                UPDATE transactions
                SET
                    error = $1,
                    updated_at = NOW()
                WHERE
                    hash = $2
                "#,
                error,
                transaction_hash.0.to_vec()
            )
            .execute(self.storage.conn())
            .await
            .unwrap();
        }
    }

    pub async fn reset_transactions_state(&mut self, miniblock_number: MiniblockNumber) {
        {
            let tx_hashes = sqlx::query!(
                r#"
                UPDATE transactions
                SET
                    l1_batch_number = NULL,
                    miniblock_number = NULL,
                    error = NULL,
                    index_in_block = NULL,
                    execution_info = '{}'
                WHERE
                    miniblock_number > $1
                RETURNING
                    hash
                "#,
                i64::from(miniblock_number.0)
            )
            .fetch_all(self.storage.conn())
            .await
            .unwrap();
            sqlx::query!(
                r#"
                DELETE FROM call_traces
                WHERE
                    tx_hash = ANY ($1)
                "#,
                &tx_hashes
                    .iter()
                    .map(|tx| tx.hash.clone())
                    .collect::<Vec<Vec<u8>>>()
            )
            .execute(self.storage.conn())
            .await
            .unwrap();
        }
    }

    pub async fn remove_stuck_txs(&mut self, stuck_tx_timeout: Duration) -> sqlx::Result<usize> {
        let stuck_tx_timeout = pg_interval_from_duration(stuck_tx_timeout);
        let rows = sqlx::query!(
            r#"
            DELETE FROM transactions
            WHERE
                miniblock_number IS NULL
                AND received_at < NOW() - $1::INTERVAL
                AND is_priority = FALSE
                AND error IS NULL
            RETURNING
                hash
            "#,
            stuck_tx_timeout
        )
        .fetch_all(self.storage.conn())
        .await?;

        Ok(rows.len())
    }

    /// Fetches new updates for mempool. Returns new transactions and current nonces for related accounts;
    /// the latter are only used to bootstrap mempool for given account.
    pub async fn sync_mempool(
        &mut self,
        stashed_accounts: &[Address],
        purged_accounts: &[Address],
        gas_per_pubdata: u32,
        fee_per_gas: u64,
        limit: usize,
    ) -> sqlx::Result<Vec<Transaction>> {
        let stashed_addresses: Vec<_> = stashed_accounts.iter().map(Address::as_bytes).collect();
        sqlx::query!(
            r#"
            UPDATE transactions
            SET
                in_mempool = FALSE
            FROM
                UNNEST($1::bytea[]) AS s (address)
            WHERE
                transactions.in_mempool = TRUE
                AND transactions.initiator_address = s.address
            "#,
            &stashed_addresses as &[&[u8]],
        )
        .execute(self.storage.conn())
        .await?;

        let purged_addresses: Vec<_> = purged_accounts.iter().map(Address::as_bytes).collect();
        sqlx::query!(
            r#"
            DELETE FROM transactions
            WHERE
                in_mempool = TRUE
                AND initiator_address = ANY ($1)
            "#,
            &purged_addresses as &[&[u8]]
        )
        .execute(self.storage.conn())
        .await?;

        // Note, that transactions are updated in order of their hashes to avoid deadlocks with other UPDATE queries.
        let transactions = sqlx::query_as!(
            StorageTransaction,
            r#"
            UPDATE transactions
            SET
                in_mempool = TRUE
            FROM
                (
                    SELECT
                        hash
                    FROM
                        (
                            SELECT
                                hash
                            FROM
                                transactions
                            WHERE
                                miniblock_number IS NULL
                                AND in_mempool = FALSE
                                AND error IS NULL
                                AND (
                                    is_priority = TRUE
                                    OR (
                                        max_fee_per_gas >= $2
                                        AND gas_per_pubdata_limit >= $3
                                    )
                                )
                                AND tx_format != $4
                            ORDER BY
                                is_priority DESC,
                                priority_op_id,
                                received_at
                            LIMIT
                                $1
                        ) AS subquery1
                    ORDER BY
                        hash
                ) AS subquery2
            WHERE
                transactions.hash = subquery2.hash
            RETURNING
                transactions.*
            "#,
            limit as i32,
            BigDecimal::from(fee_per_gas),
            BigDecimal::from(gas_per_pubdata),
            i32::from(PROTOCOL_UPGRADE_TX_TYPE)
        )
        .fetch_all(self.storage.conn())
        .await?;

        let transactions = transactions.into_iter().map(|tx| tx.into()).collect();
        Ok(transactions)
    }

    pub async fn reset_mempool(&mut self) -> sqlx::Result<()> {
        sqlx::query!(
            r#"
            UPDATE transactions
            SET
                in_mempool = FALSE
            WHERE
                in_mempool = TRUE
            "#
        )
        .execute(self.storage.conn())
        .await?;
        Ok(())
    }

    pub async fn get_last_processed_l1_block(&mut self) -> Option<L1BlockNumber> {
        {
            sqlx::query!(
                r#"
                SELECT
                    l1_block_number
                FROM
                    transactions
                WHERE
                    priority_op_id IS NOT NULL
                ORDER BY
                    priority_op_id DESC
                LIMIT
                    1
                "#
            )
            .fetch_optional(self.storage.conn())
            .await
            .unwrap()
            .and_then(|x| x.l1_block_number.map(|block| L1BlockNumber(block as u32)))
        }
    }

    pub async fn last_priority_id(&mut self) -> Option<PriorityOpId> {
        {
            let op_id = sqlx::query!(
                r#"
                SELECT
                    MAX(priority_op_id) AS "op_id"
                FROM
                    transactions
                WHERE
                    is_priority = TRUE
                "#
            )
            .fetch_optional(self.storage.conn())
            .await
            .unwrap()?
            .op_id?;
            Some(PriorityOpId(op_id as u64))
        }
    }

    pub async fn next_priority_id(&mut self) -> PriorityOpId {
        {
            sqlx::query!(
                r#"
                SELECT
                    MAX(priority_op_id) AS "op_id"
                FROM
                    transactions
                WHERE
                    is_priority = TRUE
                    AND miniblock_number IS NOT NULL
                "#
            )
            .fetch_optional(self.storage.conn())
            .await
            .unwrap()
            .and_then(|row| row.op_id)
            .map(|value| PriorityOpId((value + 1) as u64))
            .unwrap_or_default()
        }
    }

    /// Returns miniblocks with their transactions that state_keeper needs to re-execute on restart.
    /// These are the transactions that are included to some miniblock,
    /// but not included to L1 batch. The order of the transactions is the same as it was
    /// during the previous execution.
    pub async fn get_miniblocks_to_reexecute(
        &mut self,
    ) -> anyhow::Result<Vec<MiniblockExecutionData>> {
        let transactions = sqlx::query_as!(
            StorageTransaction,
            r#"
            SELECT
                *
            FROM
                transactions
            WHERE
                miniblock_number IS NOT NULL
                AND l1_batch_number IS NULL
            ORDER BY
                miniblock_number,
                index_in_block
            "#,
        )
        .fetch_all(self.storage.conn())
        .await?;

        self.map_transactions_to_execution_data(transactions).await
    }

    /// Returns miniblocks with their transactions to be used in VM execution.
    /// The order of the transactions is the same as it was during previous execution.
    /// All miniblocks are retrieved for the given l1_batch.
    pub async fn get_miniblocks_to_execute_for_l1_batch(
        &mut self,
        l1_batch_number: L1BatchNumber,
    ) -> anyhow::Result<Vec<MiniblockExecutionData>> {
        let transactions = sqlx::query_as!(
            StorageTransaction,
            r#"
            SELECT
                *
            FROM
                transactions
            WHERE
                l1_batch_number = $1
            ORDER BY
                miniblock_number,
                index_in_block
            "#,
            i64::from(l1_batch_number.0)
        )
        .fetch_all(self.storage.conn())
        .await?;

        self.map_transactions_to_execution_data(transactions).await
    }

    async fn map_transactions_to_execution_data(
        &mut self,
        transactions: Vec<StorageTransaction>,
    ) -> anyhow::Result<Vec<MiniblockExecutionData>> {
        let transactions_by_miniblock: Vec<(MiniblockNumber, Vec<Transaction>)> = transactions
            .into_iter()
            .group_by(|tx| tx.miniblock_number.unwrap())
            .into_iter()
            .map(|(miniblock_number, txs)| {
                (
                    MiniblockNumber(miniblock_number as u32),
                    txs.map(Transaction::from).collect::<Vec<_>>(),
                )
            })
            .collect();
        if transactions_by_miniblock.is_empty() {
            return Ok(Vec::new());
        }
        let from_miniblock = transactions_by_miniblock.first().unwrap().0;
        let to_miniblock = transactions_by_miniblock.last().unwrap().0;
        // `unwrap()`s are safe; `transactions_by_miniblock` is not empty as checked above

        let miniblock_data = sqlx::query!(
            r#"
            SELECT
                timestamp,
                virtual_blocks
            FROM
                miniblocks
            WHERE
                number BETWEEN $1 AND $2
            ORDER BY
                number
            "#,
            i64::from(from_miniblock.0),
            i64::from(to_miniblock.0)
        )
        .fetch_all(self.storage.conn())
        .await?;

        anyhow::ensure!(
            miniblock_data.len() == transactions_by_miniblock.len(),
            "Not enough miniblock data retrieved"
        );

        let prev_miniblock_hashes = sqlx::query!(
            r#"
            SELECT
                number,
                hash
            FROM
                miniblocks
            WHERE
                number BETWEEN $1 AND $2
            ORDER BY
                number
            "#,
            i64::from(from_miniblock.0) - 1,
            i64::from(to_miniblock.0) - 1,
        )
        .fetch_all(self.storage.conn())
        .await?;

        let prev_miniblock_hashes: HashMap<_, _> = prev_miniblock_hashes
            .into_iter()
            .map(|row| {
                (
                    MiniblockNumber(row.number as u32),
                    H256::from_slice(&row.hash),
                )
            })
            .collect();

        let mut data = Vec::with_capacity(transactions_by_miniblock.len());
        let it = transactions_by_miniblock.into_iter().zip(miniblock_data);
        for ((number, txs), miniblock_row) in it {
            let prev_miniblock_number = number - 1;
            let prev_block_hash = match prev_miniblock_hashes.get(&prev_miniblock_number) {
                Some(hash) => *hash,
                None => {
                    // Can occur after snapshot recovery; the first previous miniblock may not be present
                    // in the storage.
                    let row = sqlx::query!(
                        r#"
                        SELECT
                            miniblock_hash
                        FROM
                            snapshot_recovery
                        WHERE
                            miniblock_number = $1
                        "#,
                        prev_miniblock_number.0 as i32
                    )
                    .fetch_optional(self.storage.conn())
                    .await?
                    .with_context(|| {
                        format!(
                            "miniblock #{prev_miniblock_number} is not in storage, and its hash is not \
                             in snapshot recovery data"
                        )
                    })?;
                    H256::from_slice(&row.miniblock_hash)
                }
            };

            data.push(MiniblockExecutionData {
                number,
                timestamp: miniblock_row.timestamp as u64,
                prev_block_hash,
                virtual_blocks: miniblock_row.virtual_blocks as u32,
                txs,
            });
        }
        Ok(data)
    }

    pub async fn get_tx_locations(&mut self, l1_batch_number: L1BatchNumber) -> TxLocations {
        {
            sqlx::query!(
                r#"
                SELECT
                    miniblock_number AS "miniblock_number!",
                    hash,
                    index_in_block AS "index_in_block!",
                    l1_batch_tx_index AS "l1_batch_tx_index!"
                FROM
                    transactions
                WHERE
                    l1_batch_number = $1
                ORDER BY
                    miniblock_number,
                    index_in_block
                "#,
                i64::from(l1_batch_number.0)
            )
            .fetch_all(self.storage.conn())
            .await
            .unwrap()
            .into_iter()
            .group_by(|tx| tx.miniblock_number)
            .into_iter()
            .map(|(miniblock_number, rows)| {
                (
                    MiniblockNumber(miniblock_number as u32),
                    rows.map(|row| {
                        (
                            H256::from_slice(&row.hash),
                            row.index_in_block as u32,
                            row.l1_batch_tx_index as u16,
                        )
                    })
                    .collect::<Vec<(H256, u32, u16)>>(),
                )
            })
            .collect()
        }
    }

<<<<<<< HEAD
    pub async fn get_call_trace(&mut self, tx_hash: H256) -> anyhow::Result<Option<Call>> {
        let protocol_version: ProtocolVersionId = sqlx::query!(
            r#"
            SELECT
                protocol_version
            FROM
                transactions
                LEFT JOIN miniblocks ON transactions.miniblock_number = miniblocks.number
            WHERE
                transactions.hash = $1
            "#,
            tx_hash.as_bytes()
        )
        .fetch_optional(self.storage.conn())
        .await?
        .and_then(|row| row.protocol_version.map(|v| (v as u16).try_into().unwrap()))
        .unwrap_or_else(ProtocolVersionId::last_potentially_undefined);

=======
    pub async fn get_call_trace(&mut self, tx_hash: H256) -> DalResult<Option<Call>> {
>>>>>>> 6e9ed8c0
        Ok(sqlx::query_as!(
            CallTrace,
            r#"
            SELECT
                call_trace
            FROM
                call_traces
            WHERE
                tx_hash = $1
            "#,
            tx_hash.as_bytes()
        )
        .instrument("get_call_trace")
        .with_arg("tx_hash", &tx_hash)
        .fetch_optional(self.storage)
        .await?
        .map(|call_trace| call_trace.into_call(protocol_version)))
    }

    pub(crate) async fn get_tx_by_hash(&mut self, hash: H256) -> Option<Transaction> {
        sqlx::query_as!(
            StorageTransaction,
            r#"
            SELECT
                *
            FROM
                transactions
            WHERE
                hash = $1
            "#,
            hash.as_bytes()
        )
        .fetch_optional(self.storage.conn())
        .await
        .unwrap()
        .map(|tx| tx.into())
    }
}

#[cfg(test)]
mod tests {
    use zksync_types::ProtocolVersion;

    use super::*;
    use crate::{
        tests::{create_miniblock_header, mock_execution_result, mock_l2_transaction},
        ConnectionPool, Core, CoreDal,
    };

    #[tokio::test]
    async fn getting_call_trace_for_transaction() {
        let connection_pool = ConnectionPool::<Core>::test_pool().await;
        let mut conn = connection_pool.connection().await.unwrap();
        conn.protocol_versions_dal()
            .save_protocol_version_with_tx(ProtocolVersion::default())
            .await;
        conn.blocks_dal()
            .insert_miniblock(&create_miniblock_header(1))
            .await
            .unwrap();

        let tx = mock_l2_transaction();
        let tx_hash = tx.hash();
        conn.transactions_dal()
            .insert_transaction_l2(tx.clone(), TransactionExecutionMetrics::default())
            .await
            .unwrap();
        let mut tx_result = mock_execution_result(tx);
        tx_result.call_traces.push(Call {
            from: Address::from_low_u64_be(1),
            to: Address::from_low_u64_be(2),
            value: 100.into(),
            ..Call::default()
        });
        let expected_call_trace = tx_result.call_trace().unwrap();
        conn.transactions_dal()
            .mark_txs_as_executed_in_miniblock(MiniblockNumber(1), &[tx_result], 1.into())
            .await;

        let call_trace = conn
            .transactions_dal()
            .get_call_trace(tx_hash)
            .await
            .unwrap()
            .expect("no call trace");
        assert_eq!(call_trace, expected_call_trace);
    }
}<|MERGE_RESOLUTION|>--- conflicted
+++ resolved
@@ -1305,8 +1305,7 @@
         }
     }
 
-<<<<<<< HEAD
-    pub async fn get_call_trace(&mut self, tx_hash: H256) -> anyhow::Result<Option<Call>> {
+    pub async fn get_call_trace(&mut self, tx_hash: H256) -> DalResult<Option<Call>> {
         let protocol_version: ProtocolVersionId = sqlx::query!(
             r#"
             SELECT
@@ -1319,14 +1318,13 @@
             "#,
             tx_hash.as_bytes()
         )
-        .fetch_optional(self.storage.conn())
+        .instrument("get_call_trace")
+        .with_arg("tx_hash", &tx_hash)
+        .fetch_optional(self.storage)
         .await?
         .and_then(|row| row.protocol_version.map(|v| (v as u16).try_into().unwrap()))
         .unwrap_or_else(ProtocolVersionId::last_potentially_undefined);
 
-=======
-    pub async fn get_call_trace(&mut self, tx_hash: H256) -> DalResult<Option<Call>> {
->>>>>>> 6e9ed8c0
         Ok(sqlx::query_as!(
             CallTrace,
             r#"
