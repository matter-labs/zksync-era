use anyhow::Context;
use xshell::Shell;
use zkstack_cli_common::{
    contracts::{build_system_contracts, install_yarn_dependencies},
    git, logger,
    spinner::Spinner,
};
use zkstack_cli_config::{traits::SaveConfigWithBasePath, ZkStackConfig, ZkStackConfigTrait};

use super::{
    args::build_transactions::BuildTransactionsArgs,
<<<<<<< HEAD
=======
    common::deploy_ctm,
>>>>>>> cc0a95b9
    create_configs::create_initial_deployments_config,
};
use crate::{
    commands::ctm::commands::init_new_ctm::deploy_new_ctm,
    messages::{
        MSG_BUILDING_ECOSYSTEM, MSG_BUILDING_ECOSYSTEM_CONTRACTS_SPINNER, MSG_ECOSYSTEM_TXN_OUTRO,
        MSG_ECOSYSTEM_TXN_OUT_PATH_INVALID_ERR, MSG_INTALLING_DEPS_SPINNER,
        MSG_WRITING_OUTPUT_FILES_SPINNER,
    },
};

const DEPLOY_TRANSACTIONS_FILE_SRC: &str =
    "l1-contracts/broadcast/DeployCTM.s.sol/9/dry-run/run-latest.json";
const DEPLOY_TRANSACTIONS_FILE_DST: &str = "deploy-l1-txns.json";

const SCRIPT_CONFIG_FILE_SRC: &str = "l1-contracts/script-config/config-deploy-l1.toml";
const SCRIPT_CONFIG_FILE_DST: &str = "config-deploy-l1.toml";

pub async fn run(args: BuildTransactionsArgs, shell: &Shell) -> anyhow::Result<()> {
    let args = args.fill_values_with_prompt()?;
    let ecosystem_config = ZkStackConfig::ecosystem(shell)?;

    git::submodule_update(shell, &ecosystem_config.link_to_code())?;

    let initial_deployment_config = match ecosystem_config.get_initial_deployment_config() {
        Ok(config) => config,
        Err(_) => create_initial_deployments_config(shell, &ecosystem_config.config)?,
    };

    logger::info(MSG_BUILDING_ECOSYSTEM);

    let spinner = Spinner::new(MSG_INTALLING_DEPS_SPINNER);
    install_yarn_dependencies(shell, &ecosystem_config.link_to_code())?;
    build_system_contracts(shell.clone(), &ecosystem_config.contracts_path())?;
    spinner.finish();

    let spinner = Spinner::new(MSG_BUILDING_ECOSYSTEM_CONTRACTS_SPINNER);
<<<<<<< HEAD
    let contracts_config = deploy_new_ctm(
=======
    let contracts_config = deploy_ctm(
>>>>>>> cc0a95b9
        shell,
        &args.forge_args,
        &ecosystem_config,
        &initial_deployment_config,
        &args.l1_rpc_url,
        Some(args.sender),
        false,
        false,
        args.bridgehub_address,
        false,
        false,
    )
    .await?;

    contracts_config.save_with_base_path(shell, &args.out)?;
    spinner.finish();

    let spinner = Spinner::new(MSG_WRITING_OUTPUT_FILES_SPINNER);
    shell
        .create_dir(&args.out)
        .context(MSG_ECOSYSTEM_TXN_OUT_PATH_INVALID_ERR)?;

    shell.copy_file(
        ecosystem_config
            .contracts_path()
            .join(DEPLOY_TRANSACTIONS_FILE_SRC),
        args.out.join(DEPLOY_TRANSACTIONS_FILE_DST),
    )?;

    shell.copy_file(
        ecosystem_config
            .contracts_path()
            .join(SCRIPT_CONFIG_FILE_SRC),
        args.out.join(SCRIPT_CONFIG_FILE_DST),
    )?;
    spinner.finish();

    logger::outro(MSG_ECOSYSTEM_TXN_OUTRO);

    Ok(())
}<|MERGE_RESOLUTION|>--- conflicted
+++ resolved
@@ -9,10 +9,6 @@
 
 use super::{
     args::build_transactions::BuildTransactionsArgs,
-<<<<<<< HEAD
-=======
-    common::deploy_ctm,
->>>>>>> cc0a95b9
     create_configs::create_initial_deployments_config,
 };
 use crate::{
@@ -50,11 +46,7 @@
     spinner.finish();
 
     let spinner = Spinner::new(MSG_BUILDING_ECOSYSTEM_CONTRACTS_SPINNER);
-<<<<<<< HEAD
     let contracts_config = deploy_new_ctm(
-=======
-    let contracts_config = deploy_ctm(
->>>>>>> cc0a95b9
         shell,
         &args.forge_args,
         &ecosystem_config,
@@ -64,7 +56,6 @@
         false,
         false,
         args.bridgehub_address,
-        false,
         false,
     )
     .await?;
