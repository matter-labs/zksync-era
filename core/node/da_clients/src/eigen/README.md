# EigenDA Client

EigenDA is as a high-throughput data availability layer for rollups. It is an EigenLayer AVS (Actively Validated
Service), so it leverages Ethereum's economic security instead of bootstrapping a new network with its own validators.
For more information you can check the [docs](https://docs.eigenda.xyz/).

## Client configuration

To set up an eigenda client, you need to modify `etc/env/file_based/overrides/validium.yaml`:

First you need to set the `use_dummy_inclusion_data` field to `true`. This is a pending solution until the necessary
contract changes are done (M1 milestone).

```yaml
da_dispatcher:
  use_dummy_inclusion_data: true
```

Then set up the client by modifying the field `da_client`, add the following fields:

- `disperser_rpc` (string): URL of the EigenDA Disperser RPC server.
- `eigenda_eth_rpc` (optional string): URL of the Ethereum RPC server. If the value is not set, the client will use the
  same rpc as the rest of the zk server.
<<<<<<< HEAD
- `authenticated` (boolean): Authenticated dispersal. If true, the client will use the authentication mechanism, using a
  whitelisted account. Using non authenticated dispersal is not recommended, as to many requests to the EigenDA
  disperser leeds to timeouts.
=======
>>>>>>> 5a5a5734
- `cert_verifier_router_addr` Address of the eigenDA cert verifier router contract
- `operator_state_retriever_addr` Address of the Eigen operator state retriever contract
- `registry_coordinator_addr` Address of the Eigen registry coordinator contract
- `blob_version` Blob Version used by eigenDA, currently only blob version 0 is supported
<<<<<<< HEAD
- `polynomial_form` Polynomial form used to encode data, either coeff or eval

You also need to modify `etc/env/file_based/secrets.yaml` to include the private key of the account that will be used.
You need to add the following field:

```yaml
da_client:
  client: Eigen
  private_key: <PRIVATE_KEY>
```

> Note: the private key should be in hex format, without the `0x` prefix.

### V2 client configuration

A V2 client is configured by adding the `version: V2` field to the `da_client`

So, for example, a client setup that uses the holesky EigenDA V2 client would look like this:

`etc/env/file_based/overrides/validium.yaml`:

```yaml
da_dispatcher:
  use_dummy_inclusion_data: true
da_client:
  client: Eigen
  disperser_rpc: https://disperser-testnet-holesky.eigenda.xyz
  eigenda_eth_rpc: https://ethereum-holesky-rpc.publicnode.com
  authenticated: true
  cert_verifier_router_addr: 0xdd735affe77a5ed5b21ed47219f95ed841f8ffbd
  operator_state_retriever_addr: 0xB4baAfee917fb4449f5ec64804217bccE9f46C67
  registry_coordinator_addr: 0x53012C69A189cfA2D9d29eb6F19B32e0A2EA3490
  blob_version: 0
  polynomial_form: coeff
```

### V2Secure specific client configuration

A V2 Secure client is configured by adding the `version: V2Secure` field to the `da_client`, it uses the same fields as
the `V2` Version, and adds a new field:

- `eigenda_sidecar_rpc` RPC of the EigenDA sidecar that generates the proofs

And a client setup that uses the holesky EigenDA V2 Secure client would look like this:

`etc/env/file_based/overrides/validium.yaml`:

```yaml
da_dispatcher:
  use_dummy_inclusion_data: false
da_client:
  client: Eigen
  disperser_rpc: https://disperser-testnet-holesky.eigenda.xyz
  eigenda_eth_rpc: https://ethereum-holesky-rpc.publicnode.com
  authenticated: true
  cert_verifier_router_addr: 0xdd735affe77a5ed5b21ed47219f95ed841f8ffbd
  operator_state_retriever_addr: 0xB4baAfee917fb4449f5ec64804217bccE9f46C67
  registry_coordinator_addr: 0x53012C69A189cfA2D9d29eb6F19B32e0A2EA3490
  blob_version: 0
  polynomial_form: coeff
  eigenda_sidecar_rpc: http://localhost:9999
```

> Note: The `eigenda_sidecar_rpc` field determines wheter the client will use secure mode or not.
=======

You also need to modify `etc/env/file_based/secrets.yaml` to include the private key of the account that will be used.
You need to add the following field:

```yaml
da_client:
  client: Eigen
  private_key: <PRIVATE_KEY>
```

> Note: the private key should be in hex format, without the `0x` prefix.

So, for example, a client setup that uses the holesky EigenDA V2 client would look like this:

`etc/env/file_based/overrides/validium.yaml`:

```yaml
da_dispatcher:
  use_dummy_inclusion_data: true
da_client:
  client: Eigen
  disperser_rpc: https://disperser-testnet-holesky.eigenda.xyz
  eigenda_eth_rpc: https://ethereum-holesky-rpc.publicnode.com
  cert_verifier_router_addr: 0xdd735affe77a5ed5b21ed47219f95ed841f8ffbd
  operator_state_retriever_addr: 0xB4baAfee917fb4449f5ec64804217bccE9f46C67
  registry_coordinator_addr: 0x53012C69A189cfA2D9d29eb6F19B32e0A2EA3490
  blob_version: 0
```
>>>>>>> 5a5a5734
<|MERGE_RESOLUTION|>--- conflicted
+++ resolved
@@ -21,18 +21,10 @@
 - `disperser_rpc` (string): URL of the EigenDA Disperser RPC server.
 - `eigenda_eth_rpc` (optional string): URL of the Ethereum RPC server. If the value is not set, the client will use the
   same rpc as the rest of the zk server.
-<<<<<<< HEAD
-- `authenticated` (boolean): Authenticated dispersal. If true, the client will use the authentication mechanism, using a
-  whitelisted account. Using non authenticated dispersal is not recommended, as to many requests to the EigenDA
-  disperser leeds to timeouts.
-=======
->>>>>>> 5a5a5734
 - `cert_verifier_router_addr` Address of the eigenDA cert verifier router contract
 - `operator_state_retriever_addr` Address of the Eigen operator state retriever contract
 - `registry_coordinator_addr` Address of the Eigen registry coordinator contract
 - `blob_version` Blob Version used by eigenDA, currently only blob version 0 is supported
-<<<<<<< HEAD
-- `polynomial_form` Polynomial form used to encode data, either coeff or eval
 
 You also need to modify `etc/env/file_based/secrets.yaml` to include the private key of the account that will be used.
 You need to add the following field:
@@ -60,12 +52,10 @@
   client: Eigen
   disperser_rpc: https://disperser-testnet-holesky.eigenda.xyz
   eigenda_eth_rpc: https://ethereum-holesky-rpc.publicnode.com
-  authenticated: true
   cert_verifier_router_addr: 0xdd735affe77a5ed5b21ed47219f95ed841f8ffbd
   operator_state_retriever_addr: 0xB4baAfee917fb4449f5ec64804217bccE9f46C67
   registry_coordinator_addr: 0x53012C69A189cfA2D9d29eb6F19B32e0A2EA3490
   blob_version: 0
-  polynomial_form: coeff
 ```
 
 ### V2Secure specific client configuration
@@ -95,34 +85,4 @@
   eigenda_sidecar_rpc: http://localhost:9999
 ```
 
-> Note: The `eigenda_sidecar_rpc` field determines wheter the client will use secure mode or not.
-=======
-
-You also need to modify `etc/env/file_based/secrets.yaml` to include the private key of the account that will be used.
-You need to add the following field:
-
-```yaml
-da_client:
-  client: Eigen
-  private_key: <PRIVATE_KEY>
-```
-
-> Note: the private key should be in hex format, without the `0x` prefix.
-
-So, for example, a client setup that uses the holesky EigenDA V2 client would look like this:
-
-`etc/env/file_based/overrides/validium.yaml`:
-
-```yaml
-da_dispatcher:
-  use_dummy_inclusion_data: true
-da_client:
-  client: Eigen
-  disperser_rpc: https://disperser-testnet-holesky.eigenda.xyz
-  eigenda_eth_rpc: https://ethereum-holesky-rpc.publicnode.com
-  cert_verifier_router_addr: 0xdd735affe77a5ed5b21ed47219f95ed841f8ffbd
-  operator_state_retriever_addr: 0xB4baAfee917fb4449f5ec64804217bccE9f46C67
-  registry_coordinator_addr: 0x53012C69A189cfA2D9d29eb6F19B32e0A2EA3490
-  blob_version: 0
-```
->>>>>>> 5a5a5734
+> Note: The `eigenda_sidecar_rpc` field determines wheter the client will use secure mode or not.