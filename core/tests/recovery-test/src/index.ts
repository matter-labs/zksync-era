--- conflicted
+++ resolved
@@ -172,19 +172,12 @@
         logsFile: FileHandle | string,
         pathToHome: string,
         components: NodeComponents = NodeComponents.STANDARD,
-<<<<<<< HEAD
-        useZkStack?: boolean,
-        chain?: string,
+        chain: string,
         deploymentMode?: string
     ) {
         const logs = typeof logsFile === 'string' ? await fs.open(logsFile, 'a') : logsFile;
         let componentsArr = deploymentMode === 'Validium' ? [withDAFetcher(components)] : [components];
 
-=======
-        chain: string
-    ) {
-        const logs = typeof logsFile === 'string' ? await fs.open(logsFile, 'a') : logsFile;
->>>>>>> f094f325
         let childProcess = runExternalNodeInBackground({
             components: componentsArr,
             stdio: ['ignore', logs.fd, logs.fd],
