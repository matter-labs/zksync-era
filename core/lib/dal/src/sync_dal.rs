use zksync_db_connection::{
    connection::Connection, error::DalResult, instrument::InstrumentExt, metrics::MethodLatency,
};
use zksync_types::{api::en, L2BlockNumber};

use crate::{
    models::storage_sync::{StorageSyncBlock, SyncBlock},
    Core, CoreDal,
};

/// DAL subset dedicated to the EN synchronization.
#[derive(Debug)]
pub struct SyncDal<'a, 'c> {
    pub storage: &'a mut Connection<'c, Core>,
}

impl SyncDal<'_, '_> {
    pub(super) async fn sync_blocks_inner(
        &mut self,
        numbers: std::ops::Range<L2BlockNumber>,
    ) -> DalResult<Vec<SyncBlock>> {
        // Check if range is non-empty, because BETWEEN in SQL in `unordered`.
        if numbers.is_empty() {
            return Ok(vec![]);
        }
        let blocks = sqlx::query_as!(
            StorageSyncBlock,
            r#"
<<<<<<< HEAD
            SELECT
                miniblocks.number,
                miniblocks.l1_batch_number AS "l1_batch_number!",
=======
            WITH l1_batch AS (
                SELECT COALESCE(
                    (
                        SELECT miniblocks.l1_batch_number
                        FROM miniblocks
                        WHERE number = $1
                    ),
                    (
                        SELECT
                            (MAX(number) + 1)
                        FROM
                            l1_batches
                        WHERE
                            is_sealed
                    ),
                    (
                        SELECT
                            MAX(l1_batch_number) + 1
                        FROM
                            snapshot_recovery
                    )
                ) AS number
            )
            
            SELECT
                miniblocks.number,
                l1_batch.number AS "l1_batch_number!",
>>>>>>> 385c1fcd
                (miniblocks.l1_tx_count + miniblocks.l2_tx_count) AS "tx_count!",
                miniblocks.timestamp,
                miniblocks.l1_gas_price,
                miniblocks.l2_fair_gas_price,
                miniblocks.fair_pubdata_price,
                miniblocks.bootloader_code_hash,
                miniblocks.default_aa_code_hash,
                miniblocks.evm_emulator_code_hash,
                miniblocks.virtual_blocks,
                miniblocks.hash,
                miniblocks.protocol_version AS "protocol_version!",
                miniblocks.fee_account_address AS "fee_account_address!",
                miniblocks.l2_da_validator_address AS "l2_da_validator_address!",
                miniblocks.pubdata_type AS "pubdata_type!",
                l1_batches.pubdata_limit
            FROM
                miniblocks
            INNER JOIN l1_batch ON true
            INNER JOIN l1_batches ON l1_batches.number = l1_batch.number
            WHERE
                miniblocks.number BETWEEN $1 AND $2
            "#,
            i64::from(numbers.start.0),
            i64::from(numbers.end.0 - 1),
        )
        .try_map(SyncBlock::try_from)
        .instrument("sync_dal_sync_blocks.block")
        .with_arg("numbers", &numbers)
        .fetch_all(self.storage)
        .await?;

        Ok(blocks)
    }

    pub async fn sync_block(
        &mut self,
        number: L2BlockNumber,
        include_transactions: bool,
    ) -> DalResult<Option<en::SyncBlock>> {
        let _latency = MethodLatency::new("sync_dal_sync_block");
        let numbers = number..number + 1;
        let Some(block) = self
            .sync_blocks_inner(numbers.clone())
            .await?
            .into_iter()
            .next()
        else {
            return Ok(None);
        };
        let transactions = if include_transactions {
            let mut transactions = self
                .storage
                .transactions_web3_dal()
                .get_raw_l2_blocks_transactions(numbers)
                .await?;
            // If there are no transactions in the block,
            // return `Some(vec![])`.
            Some(transactions.remove(&number).unwrap_or_default())
        } else {
            None
        };
        Ok(Some(block.into_api(transactions)))
    }
}

#[cfg(test)]
mod tests {
    use zksync_types::{
        block::{L1BatchHeader, L2BlockHeader},
        Address, L1BatchNumber, ProtocolVersion, ProtocolVersionId, Transaction,
    };
    use zksync_vm_interface::{tracer::ValidationTraces, TransactionExecutionMetrics};

    use super::*;
    use crate::{
        tests::{
            create_l2_block_header, create_snapshot_recovery, mock_execution_result,
            mock_l2_transaction,
        },
        ConnectionPool, Core,
    };

    #[tokio::test]
    async fn sync_block_basics() {
        let pool = ConnectionPool::<Core>::test_pool().await;
        let mut conn = pool.connection().await.unwrap();

        // Simulate genesis.
        conn.protocol_versions_dal()
            .save_protocol_version_with_tx(&ProtocolVersion::default())
            .await
            .unwrap();
        conn.blocks_dal()
            .insert_l2_block(&create_l2_block_header(0), L1BatchNumber(0))
            .await
            .unwrap();
        let mut l1_batch_header = L1BatchHeader::new(
            L1BatchNumber(0),
            0,
            Default::default(),
            ProtocolVersionId::latest(),
        );
        conn.blocks_dal()
            .insert_mock_l1_batch(&l1_batch_header)
            .await
            .unwrap();

        assert!(conn
            .sync_dal()
            .sync_block(L2BlockNumber(1), false)
            .await
            .unwrap()
            .is_none());

        // Insert another block in the store.
        let miniblock_header = L2BlockHeader {
            fee_account_address: Address::repeat_byte(0x42),
            l2_tx_count: 1,
            ..create_l2_block_header(1)
        };
        let tx = mock_l2_transaction();
        conn.transactions_dal()
            .insert_transaction_l2(
                &tx,
                TransactionExecutionMetrics::default(),
                ValidationTraces::default(),
            )
            .await
            .unwrap();
        l1_batch_header.number = L1BatchNumber(1);
        l1_batch_header.timestamp = 1;
        conn.blocks_dal()
            .insert_l1_batch(l1_batch_header.to_unsealed_header())
            .await
            .unwrap();
        conn.blocks_dal()
            .insert_l2_block(&miniblock_header, L1BatchNumber(1))
            .await
            .unwrap();
        conn.transactions_dal()
            .mark_txs_as_executed_in_l2_block(
                L2BlockNumber(1),
                &[mock_execution_result(tx.clone())],
                1.into(),
                ProtocolVersionId::latest(),
                false,
            )
            .await
            .unwrap();

        let block = conn
            .sync_dal()
            .sync_block(L2BlockNumber(1), false)
            .await
            .unwrap()
            .expect("no sync block");
        assert_eq!(block.number, L2BlockNumber(1));
        assert_eq!(block.l1_batch_number, L1BatchNumber(1));
        assert!(!block.last_in_batch);
        assert_eq!(block.timestamp, miniblock_header.timestamp);
        assert_eq!(
            block.protocol_version,
            miniblock_header.protocol_version.unwrap()
        );
        assert_eq!(
            block.virtual_blocks.unwrap(),
            miniblock_header.virtual_blocks
        );
        assert_eq!(
            block.l1_gas_price,
            miniblock_header.batch_fee_input.l1_gas_price()
        );
        assert_eq!(
            block.l2_fair_gas_price,
            miniblock_header.batch_fee_input.fair_l2_gas_price()
        );
        assert_eq!(block.operator_address, miniblock_header.fee_account_address);
        assert!(block.transactions.is_none());

        let block = conn
            .sync_dal()
            .sync_block(L2BlockNumber(1), true)
            .await
            .unwrap()
            .expect("no sync block");
        let transactions = block.transactions.unwrap();
        assert_eq!(transactions, [Transaction::from(tx)]);

        let miniblock_header = L2BlockHeader {
            fee_account_address: Address::repeat_byte(0x42),
            l2_tx_count: 0,
            ..create_l2_block_header(2)
        };
        conn.blocks_dal()
            .insert_l2_block(&miniblock_header, L1BatchNumber(1))
            .await
            .unwrap();
        conn.blocks_dal()
            .mark_l1_batch_as_sealed(&l1_batch_header, &[], &[], &[], Default::default())
            .await
            .unwrap();

        let block = conn
            .sync_dal()
            .sync_block(L2BlockNumber(2), true)
            .await
            .unwrap()
            .expect("no sync block");
        assert_eq!(block.l1_batch_number, L1BatchNumber(1));
        assert!(block.last_in_batch);
        assert_eq!(block.operator_address, miniblock_header.fee_account_address);
    }

    #[tokio::test]
    async fn sync_block_after_snapshot_recovery() {
        let pool = ConnectionPool::<Core>::test_pool().await;
        let mut conn = pool.connection().await.unwrap();

        // Simulate snapshot recovery.
        conn.protocol_versions_dal()
            .save_protocol_version_with_tx(&ProtocolVersion::default())
            .await
            .unwrap();
        let snapshot_recovery = create_snapshot_recovery();
        conn.snapshot_recovery_dal()
            .insert_initial_recovery_status(&snapshot_recovery)
            .await
            .unwrap();

        assert!(conn
            .sync_dal()
            .sync_block(snapshot_recovery.l2_block_number, false)
            .await
            .unwrap()
            .is_none());

        let l1_batch_header = L1BatchHeader::new(
            L1BatchNumber(snapshot_recovery.l1_batch_number.0 + 1),
            100,
            Default::default(),
            ProtocolVersionId::latest(),
        );
        conn.blocks_dal()
            .insert_l1_batch(l1_batch_header.to_unsealed_header())
            .await
            .unwrap();
        let miniblock_header = create_l2_block_header(snapshot_recovery.l2_block_number.0 + 1);
        conn.blocks_dal()
            .insert_l2_block(&miniblock_header, snapshot_recovery.l1_batch_number + 1)
            .await
            .unwrap();

        let block = conn
            .sync_dal()
            .sync_block(miniblock_header.number, false)
            .await
            .unwrap()
            .expect("No new miniblock");
        assert_eq!(block.number, miniblock_header.number);
        assert_eq!(block.timestamp, miniblock_header.timestamp);
        assert_eq!(block.l1_batch_number, snapshot_recovery.l1_batch_number + 1);
    }
}<|MERGE_RESOLUTION|>--- conflicted
+++ resolved
@@ -26,11 +26,6 @@
         let blocks = sqlx::query_as!(
             StorageSyncBlock,
             r#"
-<<<<<<< HEAD
-            SELECT
-                miniblocks.number,
-                miniblocks.l1_batch_number AS "l1_batch_number!",
-=======
             WITH l1_batch AS (
                 SELECT COALESCE(
                     (
@@ -58,7 +53,6 @@
             SELECT
                 miniblocks.number,
                 l1_batch.number AS "l1_batch_number!",
->>>>>>> 385c1fcd
                 (miniblocks.l1_tx_count + miniblocks.l2_tx_count) AS "tx_count!",
                 miniblocks.timestamp,
                 miniblocks.l1_gas_price,
@@ -195,7 +189,7 @@
             .await
             .unwrap();
         conn.blocks_dal()
-            .insert_l2_block(&miniblock_header, L1BatchNumber(1))
+            .insert_l2_block(&miniblock_header, l1_batch_header.number)
             .await
             .unwrap();
         conn.transactions_dal()
@@ -253,7 +247,7 @@
             ..create_l2_block_header(2)
         };
         conn.blocks_dal()
-            .insert_l2_block(&miniblock_header, L1BatchNumber(1))
+            .insert_l2_block(&miniblock_header, l1_batch_header.number)
             .await
             .unwrap();
         conn.blocks_dal()
