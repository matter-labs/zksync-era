use num_enum::TryFromPrimitive;
use serde::{Deserialize, Serialize};
use zksync_config::configs::eth_sender::PubdataSendingMode;

/// Enum holding the current values used for DA Layers.
#[repr(u8)]
#[derive(Debug, Clone, Copy, Deserialize, PartialEq, Serialize)]
#[derive(TryFromPrimitive)]
pub enum PubdataDA {
    Calldata = 0,
    Blobs,
}

impl From<PubdataSendingMode> for PubdataDA {
    fn from(value: PubdataSendingMode) -> Self {
        match value {
<<<<<<< HEAD
            PubdataSendingMode::Calldata => Self::Calldata,
            PubdataSendingMode::Blobs => Self::Blobs,
=======
            PubdataSendingMode::Calldata => PubdataDA::Calldata,
            PubdataSendingMode::Blobs => PubdataDA::Blobs,
>>>>>>> bfcaafa1
        }
    }
}<|MERGE_RESOLUTION|>--- conflicted
+++ resolved
@@ -14,13 +14,8 @@
 impl From<PubdataSendingMode> for PubdataDA {
     fn from(value: PubdataSendingMode) -> Self {
         match value {
-<<<<<<< HEAD
-            PubdataSendingMode::Calldata => Self::Calldata,
-            PubdataSendingMode::Blobs => Self::Blobs,
-=======
             PubdataSendingMode::Calldata => PubdataDA::Calldata,
             PubdataSendingMode::Blobs => PubdataDA::Blobs,
->>>>>>> bfcaafa1
         }
     }
 }