--- conflicted
+++ resolved
@@ -1,9 +1,4 @@
 use std::{
-<<<<<<< HEAD
-    collections::HashMap,
-=======
-    convert::TryFrom,
->>>>>>> a6a6a907
     future::Future,
     sync::{
         atomic::{AtomicU32, Ordering},
