--- conflicted
+++ resolved
@@ -62,18 +62,12 @@
 - RAM: 60GB of RAM (if you have lower RAM machine enable swap)
 - Disk: 400GB of free disk
 
-<<<<<<< HEAD
 1. Install the correct nightly version using command: `rustup install nightly-2023-07-21`
 2. Initialize DB and run migrations. Go into the root of the repository, then run
 
    ```
    zk init
    ```
-=======
-1. Install the correct nightly version using command: `rustup install nightly-2023-08-21`
-2. Generate the cpu setup data (no need to regenerate if it's already there). This will consume around 300Gb of disk.
-   Use these commands:
->>>>>>> 0e45dea2
 
 3. Generate the cpu setup data (no need to regenerate if it's already there). This will consume around 300Gb of disk.
    For this, move to the `prover` directory, and run
@@ -139,7 +133,6 @@
 - Disk: 30GB of free disk
 - GPU: 1x Nvidia L4/T4 with 16GB of GPU RAM
 
-<<<<<<< HEAD
 1. Install the correct nightly version using command: `rustup install nightly-2023-07-21`
 2. Initialize DB and run migrations: `zk init`
 3. Generate the GPU setup data (no need to regenerate if it's already there). This will consume around 300Gb of disk.
@@ -148,11 +141,6 @@
    ```
    ./setup.sh gpu
    ```
-=======
-1. Install the correct nightly version using command: `rustup install nightly-2023-08-21`
-2. Generate the gpu setup data (no need to regenerate if it's already there). This will consume around 300Gb of disk.
-   Use these commands:
->>>>>>> 0e45dea2
 
 4. Run the sequencer/operator. In the root of the repository:
 
