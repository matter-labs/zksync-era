use std::{collections::HashSet, net::Ipv4Addr, str::FromStr, sync::Arc, time::Duration};

use anyhow::Context as _;
use clap::Parser;
use metrics::EN_METRICS;
use prometheus_exporter::PrometheusExporterConfig;
use tokio::{
    sync::{oneshot, watch, RwLock},
    task::{self, JoinHandle},
};
use zksync_block_reverter::{BlockReverter, BlockReverterFlags, L1ExecutedBatchesRevert, NodeRole};
use zksync_commitment_generator::CommitmentGenerator;
use zksync_concurrency::{ctx, scope};
use zksync_config::configs::{
    api::MerkleTreeApiConfig, chain::L1BatchCommitDataGeneratorMode, database::MerkleTreeMode,
};
use zksync_core::{
    api_server::{
        execution_sandbox::VmConcurrencyLimiter,
        healthcheck::HealthCheckHandle,
        tree::{TreeApiClient, TreeApiHttpClient},
        tx_sender::{proxy::TxProxy, ApiContracts, TxSenderBuilder},
        web3::{mempool_cache::MempoolCache, ApiBuilder, Namespace},
    },
    consensus,
    consistency_checker::ConsistencyChecker,
    db_pruner::{DbPruner, DbPrunerConfig},
    eth_sender::l1_batch_commit_data_generator::{
        L1BatchCommitDataGenerator, RollupModeL1BatchCommitDataGenerator,
        ValidiumModeL1BatchCommitDataGenerator,
    },
    l1_gas_price::MainNodeFeeParamsFetcher,
    metadata_calculator::{MetadataCalculator, MetadataCalculatorConfig},
    reorg_detector::{self, ReorgDetector},
    setup_sigint_handler,
    state_keeper::{
        seal_criteria::NoopSealer, AsyncRocksdbCache, BatchExecutor, MainBatchExecutor,
        OutputHandler, StateKeeperPersistence, ZkSyncStateKeeper,
    },
    sync_layer::{
        batch_status_updater::BatchStatusUpdater, external_io::ExternalIO, ActionQueue, SyncState,
    },
    utils::ensure_l1_batch_commit_data_generation_mode,
};
use zksync_dal::{metrics::PostgresMetrics, ConnectionPool, Core, CoreDal};
use zksync_db_connection::{
    connection_pool::ConnectionPoolBuilder, healthcheck::ConnectionPoolHealthCheck,
};
use zksync_eth_client::{clients::QueryClient, EthInterface};
use zksync_health_check::{AppHealthCheck, HealthStatus, ReactiveHealthCheck};
use zksync_state::PostgresStorageCaches;
use zksync_storage::RocksDB;
use zksync_types::L2ChainId;
use zksync_utils::wait_for_tasks::ManagedTasks;
use zksync_web3_decl::{
    client::{BoxedL2Client, L2Client},
    jsonrpsee,
    namespaces::EnNamespaceClient,
};

use crate::{
    config::{observability::observability_config_from_env, ExternalNodeConfig},
    helpers::MainNodeHealthCheck,
    init::ensure_storage_initialized,
    metrics::RUST_METRICS,
};

mod config;
mod helpers;
mod init;
mod metadata;
mod metrics;
#[cfg(test)]
mod tests;
mod version_sync_task;

/// Creates the state keeper configured to work in the external node mode.
#[allow(clippy::too_many_arguments)]
async fn build_state_keeper(
    action_queue: ActionQueue,
    state_keeper_db_path: String,
    config: &ExternalNodeConfig,
    connection_pool: ConnectionPool<Core>,
    main_node_client: BoxedL2Client,
    output_handler: OutputHandler,
    stop_receiver: watch::Receiver<bool>,
    chain_id: L2ChainId,
    task_handles: &mut Vec<task::JoinHandle<anyhow::Result<()>>>,
) -> anyhow::Result<ZkSyncStateKeeper> {
    // We only need call traces on the external node if the `debug_` namespace is enabled.
    let save_call_traces = config.optional.api_namespaces().contains(&Namespace::Debug);

    let (storage_factory, task) =
        AsyncRocksdbCache::new(connection_pool.clone(), state_keeper_db_path);
    let mut stop_receiver_clone = stop_receiver.clone();
    task_handles.push(tokio::task::spawn(async move {
        let result = task.run(stop_receiver_clone.clone()).await;
        stop_receiver_clone.changed().await?;
        result
    }));
    let batch_executor_base: Box<dyn BatchExecutor> = Box::new(MainBatchExecutor::new(
        Arc::new(storage_factory),
        save_call_traces,
        true,
    ));

    let io = ExternalIO::new(
        connection_pool,
        action_queue,
        Box::new(main_node_client.for_component("external_io")),
        chain_id,
    )
    .await
    .context("Failed initializing I/O for external node state keeper")?;

    Ok(ZkSyncStateKeeper::new(
        stop_receiver,
        Box::new(io),
        batch_executor_base,
        output_handler,
        Arc::new(NoopSealer),
    ))
}

async fn run_tree(
    task_futures: &mut Vec<JoinHandle<anyhow::Result<()>>>,
    config: &ExternalNodeConfig,
    api_config: Option<&MerkleTreeApiConfig>,
    app_health: &AppHealthCheck,
    stop_receiver: watch::Receiver<bool>,
    tree_pool: ConnectionPool<Core>,
) -> anyhow::Result<Arc<dyn TreeApiClient>> {
    let metadata_calculator_config = MetadataCalculatorConfig {
        db_path: config.required.merkle_tree_path.clone(),
        max_open_files: config.optional.merkle_tree_max_open_files,
        mode: MerkleTreeMode::Lightweight,
        delay_interval: config.optional.metadata_calculator_delay(),
        max_l1_batches_per_iter: config.optional.max_l1_batches_per_tree_iter,
        multi_get_chunk_size: config.optional.merkle_tree_multi_get_chunk_size,
        block_cache_capacity: config.optional.merkle_tree_block_cache_size(),
        include_indices_and_filters_in_block_cache: config
            .optional
            .merkle_tree_include_indices_and_filters_in_block_cache,
        memtable_capacity: config.optional.merkle_tree_memtable_capacity(),
        stalled_writes_timeout: config.optional.merkle_tree_stalled_writes_timeout(),
    };

    let max_concurrency = config
        .optional
        .snapshots_recovery_postgres_max_concurrency
        .get();
    let max_concurrency = u32::try_from(max_concurrency).with_context(|| {
        format!("snapshot recovery max concurrency ({max_concurrency}) is too large")
    })?;
    let recovery_pool = ConnectionPool::builder(
        tree_pool.database_url(),
        max_concurrency.min(config.postgres.max_connections),
    )
    .build()
    .await
    .context("failed creating DB pool for Merkle tree recovery")?;

    let metadata_calculator = MetadataCalculator::new(metadata_calculator_config, None, tree_pool)
        .await
        .context("failed initializing metadata calculator")?
        .with_recovery_pool(recovery_pool);

    let tree_reader = Arc::new(metadata_calculator.tree_reader());
    app_health.insert_component(metadata_calculator.tree_health_check())?;

    if let Some(api_config) = api_config {
        let address = (Ipv4Addr::UNSPECIFIED, api_config.port).into();
        let tree_reader = metadata_calculator.tree_reader();
        let stop_receiver = stop_receiver.clone();
        task_futures.push(tokio::spawn(async move {
            tree_reader
                .wait()
                .await
                .run_api_server(address, stop_receiver)
                .await
        }));
    }

    let tree_handle = task::spawn(metadata_calculator.run(stop_receiver));

    task_futures.push(tree_handle);
    Ok(tree_reader)
}

#[allow(clippy::too_many_arguments)]
async fn run_core(
    config: &ExternalNodeConfig,
    connection_pool: ConnectionPool<Core>,
    main_node_client: BoxedL2Client,
    eth_client: Arc<dyn EthInterface>,
    task_handles: &mut Vec<task::JoinHandle<anyhow::Result<()>>>,
    app_health: &AppHealthCheck,
    stop_receiver: watch::Receiver<bool>,
    fee_params_fetcher: Arc<MainNodeFeeParamsFetcher>,
    singleton_pool_builder: &ConnectionPoolBuilder<Core>,
) -> anyhow::Result<SyncState> {
    // Create components.
    let sync_state = SyncState::default();
    app_health.insert_custom_component(Arc::new(sync_state.clone()))?;
    let (action_queue_sender, action_queue) = ActionQueue::new();

    let (persistence, miniblock_sealer) = StateKeeperPersistence::new(
        connection_pool.clone(),
        config
            .remote
            .l2_shared_bridge_addr
            .expect("L2 shared bridge address is not set"),
        config.optional.miniblock_seal_queue_capacity,
    );
    task_handles.push(tokio::spawn(miniblock_sealer.run()));

    let mut persistence = persistence.with_tx_insertion();
    if !config.optional.protective_reads_persistence_enabled {
        // **Important:** Disabling protective reads persistence is only sound if the node will never
        // run a full Merkle tree.
        tracing::warn!("Disabling persisting protective reads; this should be safe, but is considered an experimental option at the moment");
        persistence = persistence.without_protective_reads();
    }

    let output_handler =
        OutputHandler::new(Box::new(persistence)).with_handler(Box::new(sync_state.clone()));
    let state_keeper = build_state_keeper(
        action_queue,
        config.required.state_cache_path.clone(),
        config,
        connection_pool.clone(),
        main_node_client.clone(),
        output_handler,
        stop_receiver.clone(),
        config.remote.l2_chain_id,
        task_handles,
    )
    .await?;

    task_handles.push(tokio::spawn({
        let config = config.consensus.clone();
        let secrets =
            config::read_consensus_secrets().context("config::read_consensus_secrets()")?;
        let cfg = match (config, secrets) {
            (Some(cfg), Some(secrets)) => Some((cfg, secrets)),
            (Some(_), None) => {
                anyhow::bail!("Consensus config is specified, but secrets are missing")
            }
            (None, _) => {
                // Secrets may be unconditionally embedded in some environments, but they are unused
                // unless a consensus config is provided.
                None
            }
        };

        let pool = connection_pool.clone();
        let sync_state = sync_state.clone();
        let main_node_client = main_node_client.clone();
        let mut stop_receiver = stop_receiver.clone();
        async move {
            // We instantiate the root context here, since the consensus task is the only user of the
            // structured concurrency framework.
            // Note, however, that awaiting for the `stop_receiver` is related to the root context behavior,
            // not the consensus task itself. There may have been any number of tasks running in the root context,
            // but we only need to wait for stop signal once, and it will be propagated to all child contexts.
            let ctx = ctx::root();
            scope::run!(&ctx, |ctx, s| async move {
                s.spawn_bg(consensus::era::run_fetcher(
                    ctx,
                    cfg,
                    pool,
                    sync_state,
                    main_node_client,
                    action_queue_sender,
                ));
                ctx.wait(stop_receiver.wait_for(|stop| *stop)).await??;
                Ok(())
            })
            .await
            .context("consensus actor")
        }
    }));

    if let Some(data_retention_hours) = config.optional.pruning_data_retention_hours {
        let minimum_l1_batch_age = Duration::from_secs(3600 * data_retention_hours);
        tracing::info!(
            "Configured pruning of batches after they become {minimum_l1_batch_age:?} old"
        );
        let db_pruner = DbPruner::new(
            DbPrunerConfig {
                // don't change this value without adjusting API server pruning info cache max age
                soft_and_hard_pruning_time_delta: Duration::from_secs(60),
                next_iterations_delay: Duration::from_secs(30),
                pruned_batch_chunk_size: config.optional.pruning_chunk_size,
                minimum_l1_batch_age,
            },
            connection_pool.clone(),
        );
        task_handles.push(tokio::spawn(db_pruner.run(stop_receiver.clone())));
    }

    let sk_handle = task::spawn(state_keeper.run());
    let fee_params_fetcher_handle =
        tokio::spawn(fee_params_fetcher.clone().run(stop_receiver.clone()));
    let remote_diamond_proxy_addr = config.remote.diamond_proxy_addr;
    let diamond_proxy_addr = if let Some(addr) = config.optional.contracts_diamond_proxy_addr {
        anyhow::ensure!(
            addr == remote_diamond_proxy_addr,
            "Diamond proxy address {addr:?} specified in config doesn't match one returned \
            by main node ({remote_diamond_proxy_addr:?})"
        );
        addr
    } else {
        tracing::info!(
            "Diamond proxy address is not specified in config; will use address \
            returned by main node: {remote_diamond_proxy_addr:?}"
        );
        remote_diamond_proxy_addr
    };

    ensure_l1_batch_commit_data_generation_mode(
        config.optional.l1_batch_commit_data_generator_mode,
        diamond_proxy_addr,
        eth_client.as_ref(),
    )
    .await?;

    let (l1_batch_commit_data_generator, is_validium): (Arc<dyn L1BatchCommitDataGenerator>, bool) =
        match config.optional.l1_batch_commit_data_generator_mode {
            L1BatchCommitDataGeneratorMode::Rollup => {
                (Arc::new(RollupModeL1BatchCommitDataGenerator {}), false)
            }
            L1BatchCommitDataGeneratorMode::Validium => {
                (Arc::new(ValidiumModeL1BatchCommitDataGenerator {}), true)
            }
        };

    let consistency_checker = ConsistencyChecker::new(
        eth_client,
        10, // TODO (BFT-97): Make it a part of a proper EN config
        singleton_pool_builder
            .build()
            .await
            .context("failed to build connection pool for ConsistencyChecker")?,
        l1_batch_commit_data_generator,
    )
    .context("cannot initialize consistency checker")?
    .with_diamond_proxy_addr(diamond_proxy_addr);

    app_health.insert_component(consistency_checker.health_check().clone())?;
    let consistency_checker_handle = tokio::spawn(consistency_checker.run(stop_receiver.clone()));

    let batch_status_updater = BatchStatusUpdater::new(
        main_node_client.clone(),
        singleton_pool_builder
            .build()
            .await
            .context("failed to build a connection pool for BatchStatusUpdater")?,
    );
    app_health.insert_component(batch_status_updater.health_check())?;

    let commitment_generator_pool = singleton_pool_builder
        .build()
        .await
        .context("failed to build a commitment_generator_pool")?;
    let commitment_generator = CommitmentGenerator::new(commitment_generator_pool);
<<<<<<< HEAD
    app_health.insert_component(commitment_generator.health_check());
    let commitment_generator_handle =
        tokio::spawn(commitment_generator.run(stop_receiver.clone(), is_validium));
=======
    app_health.insert_component(commitment_generator.health_check())?;
    let commitment_generator_handle = tokio::spawn(commitment_generator.run(stop_receiver.clone()));
>>>>>>> 31db44f3

    let updater_handle = task::spawn(batch_status_updater.run(stop_receiver.clone()));

    task_handles.extend([
        sk_handle,
        fee_params_fetcher_handle,
        consistency_checker_handle,
        commitment_generator_handle,
        updater_handle,
    ]);

    Ok(sync_state)
}

#[allow(clippy::too_many_arguments)]
async fn run_api(
    task_handles: &mut Vec<JoinHandle<anyhow::Result<()>>>,
    config: &ExternalNodeConfig,
    app_health: &AppHealthCheck,
    connection_pool: ConnectionPool<Core>,
    stop_receiver: watch::Receiver<bool>,
    sync_state: SyncState,
    tree_reader: Option<Arc<dyn TreeApiClient>>,
    main_node_client: BoxedL2Client,
    singleton_pool_builder: &ConnectionPoolBuilder<Core>,
    fee_params_fetcher: Arc<MainNodeFeeParamsFetcher>,
    components: &HashSet<Component>,
) -> anyhow::Result<()> {
    let tree_reader = match tree_reader {
        Some(tree_reader) => {
            if let Some(url) = &config.api_component.tree_api_url {
                tracing::warn!(
                    "Tree component is run locally; the specified tree API URL {url} is ignored"
                );
            }
            Some(tree_reader)
        }
        None => config
            .api_component
            .tree_api_url
            .as_ref()
            .map(|url| Arc::new(TreeApiHttpClient::new(url)) as Arc<dyn TreeApiClient>),
    };
    if tree_reader.is_none() {
        tracing::info!(
            "Tree reader is not set; `zks_getProof` RPC method will be unavailable. To enable, \
             either specify `tree_api_url` for the API component, or run the tree in the same process as API"
        );
    }

    let tx_proxy = TxProxy::new(main_node_client.clone());
    let proxy_cache_updater_pool = singleton_pool_builder
        .build()
        .await
        .context("failed to build a proxy_cache_updater_pool")?;
    task_handles.push(tokio::spawn(tx_proxy.run_account_nonce_sweeper(
        proxy_cache_updater_pool.clone(),
        stop_receiver.clone(),
    )));

    let tx_sender_builder = TxSenderBuilder::new(
        config.clone().into(),
        connection_pool.clone(),
        Arc::new(tx_proxy),
    );

    if config.optional.transactions_per_sec_limit.is_some() {
        tracing::warn!("`transactions_per_sec_limit` option is deprecated and ignored");
    };

    let max_concurrency = config.optional.vm_concurrency_limit;
    let (vm_concurrency_limiter, vm_barrier) = VmConcurrencyLimiter::new(max_concurrency);
    let mut storage_caches = PostgresStorageCaches::new(
        config.optional.factory_deps_cache_size() as u64,
        config.optional.initial_writes_cache_size() as u64,
    );
    let latest_values_cache_size = config.optional.latest_values_cache_size() as u64;
    let cache_update_handle = (latest_values_cache_size > 0).then(|| {
        task::spawn(
            storage_caches
                .configure_storage_values_cache(latest_values_cache_size, connection_pool.clone())
                .run(stop_receiver.clone()),
        )
    });
    task_handles.extend(cache_update_handle);

    let whitelisted_tokens_for_aa_cache = Arc::new(RwLock::new(Vec::new()));
    let whitelisted_tokens_for_aa_cache_clone = whitelisted_tokens_for_aa_cache.clone();
    let mut stop_receiver_for_task = stop_receiver.clone();
    task_handles.push(task::spawn(async move {
        while !*stop_receiver_for_task.borrow_and_update() {
            match main_node_client.whitelisted_tokens_for_aa().await {
                Ok(tokens) => {
                    *whitelisted_tokens_for_aa_cache_clone.write().await = tokens;
                }
                Err(jsonrpsee::core::client::Error::Call(error))
                    if error.code() == jsonrpsee::types::error::METHOD_NOT_FOUND_CODE =>
                {
                    // Method is not supported by the main node, do nothing.
                }
                Err(err) => {
                    tracing::error!("Failed to query `whitelisted_tokens_for_aa`, error: {err:?}");
                }
            }

            // Error here corresponds to a timeout w/o `stop_receiver` changed; we're OK with this.
            tokio::time::timeout(Duration::from_secs(60), stop_receiver_for_task.changed())
                .await
                .ok();
        }
        Ok(())
    }));

    let tx_sender = tx_sender_builder
        .with_whitelisted_tokens_for_aa(whitelisted_tokens_for_aa_cache)
        .build(
            fee_params_fetcher,
            Arc::new(vm_concurrency_limiter),
            ApiContracts::load_from_disk(), // TODO (BFT-138): Allow to dynamically reload API contracts
            storage_caches,
        )
        .await;

    let mempool_cache = MempoolCache::new(config.optional.mempool_cache_size);
    let mempool_cache_update_task = mempool_cache.update_task(
        connection_pool.clone(),
        config.optional.mempool_cache_update_interval(),
    );
    task_handles.push(tokio::spawn(
        mempool_cache_update_task.run(stop_receiver.clone()),
    ));

    if components.contains(&Component::HttpApi) {
        let mut builder =
            ApiBuilder::jsonrpsee_backend(config.clone().into(), connection_pool.clone())
                .http(config.required.http_port)
                .with_filter_limit(config.optional.filters_limit)
                .with_batch_request_size_limit(config.optional.max_batch_request_size)
                .with_response_body_size_limit(config.optional.max_response_body_size())
                .with_tx_sender(tx_sender.clone())
                .with_vm_barrier(vm_barrier.clone())
                .with_sync_state(sync_state.clone())
                .with_mempool_cache(mempool_cache.clone())
                .with_extended_tracing(config.optional.extended_rpc_tracing)
                .enable_api_namespaces(config.optional.api_namespaces());
        if let Some(tree_reader) = &tree_reader {
            builder = builder.with_tree_api(tree_reader.clone());
        }

        let http_server_handles = builder
            .build()
            .context("failed to build HTTP JSON-RPC server")?
            .run(stop_receiver.clone())
            .await
            .context("Failed initializing HTTP JSON-RPC server")?;
        app_health.insert_component(http_server_handles.health_check)?;
        task_handles.extend(http_server_handles.tasks);
    }

    if components.contains(&Component::WsApi) {
        let mut builder =
            ApiBuilder::jsonrpsee_backend(config.clone().into(), connection_pool.clone())
                .ws(config.required.ws_port)
                .with_filter_limit(config.optional.filters_limit)
                .with_subscriptions_limit(config.optional.subscriptions_limit)
                .with_batch_request_size_limit(config.optional.max_batch_request_size)
                .with_response_body_size_limit(config.optional.max_response_body_size())
                .with_polling_interval(config.optional.polling_interval())
                .with_tx_sender(tx_sender)
                .with_vm_barrier(vm_barrier)
                .with_sync_state(sync_state)
                .with_mempool_cache(mempool_cache)
                .with_extended_tracing(config.optional.extended_rpc_tracing)
                .enable_api_namespaces(config.optional.api_namespaces());
        if let Some(tree_reader) = tree_reader {
            builder = builder.with_tree_api(tree_reader);
        }

        let ws_server_handles = builder
            .build()
            .context("failed to build WS JSON-RPC server")?
            .run(stop_receiver.clone())
            .await
            .context("Failed initializing WS JSON-RPC server")?;
        app_health.insert_component(ws_server_handles.health_check)?;
        task_handles.extend(ws_server_handles.tasks);
    }

    Ok(())
}

#[allow(clippy::too_many_arguments)]
async fn init_tasks(
    config: &ExternalNodeConfig,
    connection_pool: ConnectionPool<Core>,
    singleton_pool_builder: ConnectionPoolBuilder<Core>,
    main_node_client: BoxedL2Client,
    eth_client: Arc<dyn EthInterface>,
    task_handles: &mut Vec<JoinHandle<anyhow::Result<()>>>,
    app_health: &AppHealthCheck,
    stop_receiver: watch::Receiver<bool>,
    components: &HashSet<Component>,
) -> anyhow::Result<()> {
    let protocol_version_update_task =
        EN_METRICS.run_protocol_version_updates(connection_pool.clone(), stop_receiver.clone());
    task_handles.push(tokio::spawn(protocol_version_update_task));

    // Run the components.
    let tree_pool = singleton_pool_builder
        .build()
        .await
        .context("failed to build a tree_pool")?;

    if !components.contains(&Component::Tree) {
        anyhow::ensure!(
            !components.contains(&Component::TreeApi),
            "Merkle tree API cannot be started without a tree component"
        );
    }
    // Create a tree reader. If the list of requested components has the tree itself, then
    // we can get this tree's reader and use it right away. Otherwise, if configuration has
    // specified address of another instance hosting tree API, create a tree reader to that
    // remote API. A tree reader is necessary for `zks_getProof` method to work.
    let tree_reader: Option<Arc<dyn TreeApiClient>> = if components.contains(&Component::Tree) {
        let tree_api_config = if components.contains(&Component::TreeApi) {
            Some(MerkleTreeApiConfig {
                port: config
                    .tree_component
                    .api_port
                    .context("should contain tree api port")?,
            })
        } else {
            None
        };
        Some(
            run_tree(
                task_handles,
                config,
                tree_api_config.as_ref(),
                app_health,
                stop_receiver.clone(),
                tree_pool,
            )
            .await?,
        )
    } else {
        None
    };

    let fee_params_fetcher = Arc::new(MainNodeFeeParamsFetcher::new(main_node_client.clone()));

    let sync_state = if components.contains(&Component::Core) {
        run_core(
            config,
            connection_pool.clone(),
            main_node_client.clone(),
            eth_client,
            task_handles,
            app_health,
            stop_receiver.clone(),
            fee_params_fetcher.clone(),
            &singleton_pool_builder,
        )
        .await?
    } else {
        let sync_state = SyncState::default();

        task_handles.push(tokio::spawn(sync_state.clone().run_updater(
            connection_pool.clone(),
            main_node_client.clone(),
            stop_receiver.clone(),
        )));

        sync_state
    };

    if components.contains(&Component::HttpApi) || components.contains(&Component::WsApi) {
        run_api(
            task_handles,
            config,
            app_health,
            connection_pool,
            stop_receiver.clone(),
            sync_state,
            tree_reader,
            main_node_client,
            &singleton_pool_builder,
            fee_params_fetcher.clone(),
            components,
        )
        .await?;
    }

    if let Some(port) = config.optional.prometheus_port {
        let (prometheus_health_check, prometheus_health_updater) =
            ReactiveHealthCheck::new("prometheus_exporter");
        app_health.insert_component(prometheus_health_check)?;
        task_handles.push(tokio::spawn(async move {
            prometheus_health_updater.update(HealthStatus::Ready.into());
            let result = PrometheusExporterConfig::pull(port)
                .run(stop_receiver)
                .await;
            drop(prometheus_health_updater);
            result
        }));
    }

    Ok(())
}

async fn shutdown_components(
    stop_sender: watch::Sender<bool>,
    tasks: ManagedTasks,
    healthcheck_handle: HealthCheckHandle,
) -> anyhow::Result<()> {
    stop_sender.send(true).ok();
    task::spawn_blocking(RocksDB::await_rocksdb_termination)
        .await
        .context("error waiting for RocksDB instances to drop")?;
    // Increase timeout because of complicated graceful shutdown procedure for API servers.
    tasks.complete(Duration::from_secs(30)).await;
    healthcheck_handle.stop().await;
    Ok(())
}

/// External node for zkSync Era.
#[derive(Debug, Parser)]
#[command(author = "Matter Labs", version)]
struct Cli {
    /// Revert the pending L1 batch and exit.
    #[arg(long)]
    revert_pending_l1_batch: bool,
    /// Enables consensus-based syncing instead of JSON-RPC based one. This is an experimental and incomplete feature;
    /// do not use unless you know what you're doing.
    #[arg(long)]
    enable_consensus: bool,

    /// Comma-separated list of components to launch.
    #[arg(long, default_value = "all")]
    components: ComponentsToRun,
}

#[derive(Debug, Clone, Copy, PartialEq, Hash, Eq)]
pub enum Component {
    HttpApi,
    WsApi,
    Tree,
    TreeApi,
    Core,
}

impl Component {
    fn components_from_str(s: &str) -> anyhow::Result<&[Component]> {
        match s {
            "api" => Ok(&[Component::HttpApi, Component::WsApi]),
            "http_api" => Ok(&[Component::HttpApi]),
            "ws_api" => Ok(&[Component::WsApi]),
            "tree" => Ok(&[Component::Tree]),
            "tree_api" => Ok(&[Component::TreeApi]),
            "core" => Ok(&[Component::Core]),
            "all" => Ok(&[
                Component::HttpApi,
                Component::WsApi,
                Component::Tree,
                Component::Core,
            ]),
            other => Err(anyhow::anyhow!("{other} is not a valid component name")),
        }
    }
}

#[derive(Debug, Clone)]
struct ComponentsToRun(HashSet<Component>);

impl FromStr for ComponentsToRun {
    type Err = anyhow::Error;

    fn from_str(s: &str) -> Result<Self, Self::Err> {
        let components = s
            .split(',')
            .try_fold(HashSet::new(), |mut acc, component_str| {
                let components = Component::components_from_str(component_str.trim())?;
                acc.extend(components);
                Ok::<_, Self::Err>(acc)
            })?;
        Ok(Self(components))
    }
}

#[tokio::main]
async fn main() -> anyhow::Result<()> {
    // Initial setup.
    let opt = Cli::parse();

    let observability_config =
        observability_config_from_env().context("ObservabilityConfig::from_env()")?;
    let log_format: vlog::LogFormat = observability_config
        .log_format
        .parse()
        .context("Invalid log format")?;

    let mut builder = vlog::ObservabilityBuilder::new().with_log_format(log_format);
    if let Some(sentry_url) = &observability_config.sentry_url {
        builder = builder
            .with_sentry_url(sentry_url)
            .expect("Invalid Sentry URL")
            .with_sentry_environment(observability_config.sentry_environment);
    }
    let _guard = builder.build();

    // Report whether sentry is running after the logging subsystem was initialized.
    if let Some(sentry_url) = observability_config.sentry_url {
        tracing::info!("Sentry configured with URL: {sentry_url}");
    } else {
        tracing::info!("No sentry URL was provided");
    }

    let mut config = ExternalNodeConfig::collect()
        .await
        .context("Failed to load external node config")?;
    if !opt.enable_consensus {
        config.consensus = None;
    }
    if let Some(threshold) = config.optional.slow_query_threshold() {
        ConnectionPool::<Core>::global_config().set_slow_query_threshold(threshold)?;
    }
    if let Some(threshold) = config.optional.long_connection_threshold() {
        ConnectionPool::<Core>::global_config().set_long_connection_threshold(threshold)?;
    }

    RUST_METRICS.initialize();
    EN_METRICS.observe_config(&config);

    let singleton_pool_builder = ConnectionPool::singleton(&config.postgres.database_url);
    let connection_pool = ConnectionPool::<Core>::builder(
        &config.postgres.database_url,
        config.postgres.max_connections,
    )
    .build()
    .await
    .context("failed to build a connection_pool")?;

    let main_node_url = config
        .required
        .main_node_url()
        .expect("Main node URL is incorrect");
    tracing::info!("Main node URL is: {main_node_url}");
    let main_node_client = L2Client::http(&main_node_url)
        .context("Failed creating JSON-RPC client for main node")?
        .with_allowed_requests_per_second(config.optional.main_node_rate_limit_rps)
        .build();
    let main_node_client = BoxedL2Client::new(main_node_client);

    let eth_client_url = config
        .required
        .eth_client_url()
        .context("L1 client URL is incorrect")?;
    let eth_client = Arc::new(QueryClient::new(&eth_client_url)?);

    run_node(
        (),
        &opt,
        &config,
        connection_pool,
        singleton_pool_builder,
        main_node_client,
        eth_client,
    )
    .await
}

/// Environment for the node encapsulating its interactions. Used in EN tests to mock signal sending etc.
trait NodeEnvironment {
    /// Sets the SIGINT handler, returning a future that will resolve when a signal is sent.
    fn setup_sigint_handler(&mut self) -> oneshot::Receiver<()>;

    /// Sets the application health of the node.
    fn set_app_health(&mut self, health: Arc<AppHealthCheck>);
}

impl NodeEnvironment for () {
    fn setup_sigint_handler(&mut self) -> oneshot::Receiver<()> {
        setup_sigint_handler()
    }

    fn set_app_health(&mut self, _health: Arc<AppHealthCheck>) {
        // Do nothing
    }
}

async fn run_node(
    mut env: impl NodeEnvironment,
    opt: &Cli,
    config: &ExternalNodeConfig,
    connection_pool: ConnectionPool<Core>,
    singleton_pool_builder: ConnectionPoolBuilder<Core>,
    main_node_client: BoxedL2Client,
    eth_client: Arc<dyn EthInterface>,
) -> anyhow::Result<()> {
    tracing::warn!("The external node is in the alpha phase, and should be used with caution.");
    tracing::info!("Started the external node");
    let (stop_sender, stop_receiver) = watch::channel(false);

    let app_health = Arc::new(AppHealthCheck::new(
        config.optional.healthcheck_slow_time_limit(),
        config.optional.healthcheck_hard_time_limit(),
    ));
    app_health.insert_custom_component(Arc::new(MainNodeHealthCheck::from(
        main_node_client.clone(),
    )))?;
    app_health.insert_custom_component(Arc::new(ConnectionPoolHealthCheck::new(
        connection_pool.clone(),
    )))?;

    // Start the health check server early into the node lifecycle so that its health can be monitored from the very start.
    let healthcheck_handle = HealthCheckHandle::spawn_server(
        ([0, 0, 0, 0], config.required.healthcheck_port).into(),
        app_health.clone(),
    );
    // Start scraping Postgres metrics before store initialization as well.
    let pool_for_metrics = singleton_pool_builder.build().await?;
    let mut stop_receiver_for_metrics = stop_receiver.clone();
    let metrics_task = tokio::spawn(async move {
        tokio::select! {
            () = PostgresMetrics::run_scraping(pool_for_metrics, Duration::from_secs(60)) => {
                tracing::warn!("Postgres metrics scraping unexpectedly stopped");
            }
            _ = stop_receiver_for_metrics.changed() => {
                tracing::info!("Stop signal received, Postgres metrics scraping is shutting down");
            }
        }
        Ok(())
    });

    let version_sync_task_pool = connection_pool.clone();
    let version_sync_task_main_node_client = main_node_client.clone();
    let mut stop_receiver_for_version_sync = stop_receiver.clone();
    let version_sync_task = tokio::spawn(async move {
        version_sync_task::sync_versions(
            version_sync_task_pool,
            version_sync_task_main_node_client,
        )
        .await?;

        stop_receiver_for_version_sync.changed().await.ok();
        Ok(())
    });
    let mut task_handles = vec![metrics_task, version_sync_task];

    // Make sure that the node storage is initialized either via genesis or snapshot recovery.
    ensure_storage_initialized(
        connection_pool.clone(),
        main_node_client.clone(),
        &app_health,
        config.remote.l2_chain_id,
        config.optional.snapshots_recovery_enabled,
    )
    .await?;
    let sigint_receiver = env.setup_sigint_handler();

    // Revert the storage if needed.
    let reverter = BlockReverter::new(
        NodeRole::External,
        config.required.state_cache_path.clone(),
        config.required.merkle_tree_path.clone(),
        None,
        connection_pool.clone(),
        L1ExecutedBatchesRevert::Allowed,
    );

    let mut reorg_detector = ReorgDetector::new(main_node_client.clone(), connection_pool.clone());
    // We're checking for the reorg in the beginning because we expect that if reorg is detected during
    // the node lifecycle, the node will exit the same way as it does with any other critical error,
    // and would restart. Then, on the 2nd launch reorg would be detected here, then processed and the node
    // will be able to operate normally afterwards.
    match reorg_detector.check_consistency().await {
        Ok(()) => {}
        Err(reorg_detector::Error::ReorgDetected(last_correct_l1_batch)) => {
            tracing::info!("Rolling back to l1 batch number {last_correct_l1_batch}");
            reverter
                .rollback_db(last_correct_l1_batch, BlockReverterFlags::all())
                .await;
            tracing::info!("Rollback successfully completed");
        }
        Err(err) => return Err(err).context("reorg_detector.check_consistency()"),
    }
    if opt.revert_pending_l1_batch {
        tracing::info!("Rolling pending L1 batch back..");
        let mut connection = connection_pool.connection().await?;
        let sealed_l1_batch_number = connection
            .blocks_dal()
            .get_sealed_l1_batch_number()
            .await?
            .context(
                "Cannot roll back pending L1 batch since there are no L1 batches in Postgres",
            )?;
        drop(connection);

        tracing::info!("Rolling back to l1 batch number {sealed_l1_batch_number}");
        reverter
            .rollback_db(sealed_l1_batch_number, BlockReverterFlags::all())
            .await;
        tracing::info!("Rollback successfully completed");
    }

    app_health.insert_component(reorg_detector.health_check().clone())?;
    task_handles.push(tokio::spawn({
        let stop = stop_receiver.clone();
        async move {
            reorg_detector
                .run(stop)
                .await
                .context("reorg_detector.run()")
        }
    }));

    init_tasks(
        config,
        connection_pool,
        singleton_pool_builder,
        main_node_client,
        eth_client,
        &mut task_handles,
        &app_health,
        stop_receiver.clone(),
        &opt.components.0,
    )
    .await
    .context("init_tasks")?;

    env.set_app_health(app_health);

    let mut tasks = ManagedTasks::new(task_handles);
    tokio::select! {
        _ = tasks.wait_single() => {},
        _ = sigint_receiver => {
            tracing::info!("Stop signal received, shutting down");
        },
    };

    // Reaching this point means that either some actor exited unexpectedly or we received a stop signal.
    // Broadcast the stop signal to all actors and exit.
    shutdown_components(stop_sender, tasks, healthcheck_handle).await?;
    tracing::info!("Stopped");
    Ok(())
}<|MERGE_RESOLUTION|>--- conflicted
+++ resolved
@@ -364,14 +364,9 @@
         .await
         .context("failed to build a commitment_generator_pool")?;
     let commitment_generator = CommitmentGenerator::new(commitment_generator_pool);
-<<<<<<< HEAD
-    app_health.insert_component(commitment_generator.health_check());
+    app_health.insert_component(commitment_generator.health_check())?;
     let commitment_generator_handle =
         tokio::spawn(commitment_generator.run(stop_receiver.clone(), is_validium));
-=======
-    app_health.insert_component(commitment_generator.health_check())?;
-    let commitment_generator_handle = tokio::spawn(commitment_generator.run(stop_receiver.clone()));
->>>>>>> 31db44f3
 
     let updater_handle = task::spawn(batch_status_updater.run(stop_receiver.clone()));
 
