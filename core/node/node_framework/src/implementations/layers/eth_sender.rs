use std::sync::Arc;

use anyhow::Context;
use zksync_circuit_breaker::l1_txs::FailedL1TransactionChecker;
use zksync_config::configs::{
    chain::{L1BatchCommitDataGeneratorMode, NetworkConfig},
    eth_sender::EthConfig,
    ContractsConfig,
};
use zksync_core::eth_sender::{
    l1_batch_commit_data_generator::{
        L1BatchCommitDataGenerator, RollupModeL1BatchCommitDataGenerator,
        ValidiumModeL1BatchCommitDataGenerator,
    },
    Aggregator, EthTxAggregator, EthTxManager,
};
use zksync_eth_client::BoundEthInterface;

use crate::{
    implementations::resources::{
        circuit_breakers::CircuitBreakersResource,
        eth_interface::{BoundEthInterfaceForBlobsResource, BoundEthInterfaceResource},
        l1_tx_params::L1TxParamsResource,
        object_store::ObjectStoreResource,
        pools::{MasterPool, PoolResource, ReplicaPool},
    },
    service::{ServiceContext, StopReceiver},
    task::Task,
    wiring_layer::{WiringError, WiringLayer},
};

#[derive(Debug)]
pub struct EthSenderLayer {
    eth_sender_config: EthConfig,
    contracts_config: ContractsConfig,
    network_config: NetworkConfig,
    l1_batch_commit_data_generator_mode: L1BatchCommitDataGeneratorMode,
}

impl EthSenderLayer {
    pub fn new(
        eth_sender_config: EthConfig,
        contracts_config: ContractsConfig,
        network_config: NetworkConfig,
        l1_batch_commit_data_generator_mode: L1BatchCommitDataGeneratorMode,
    ) -> Self {
        Self {
            eth_sender_config,
            contracts_config,
            network_config,
            l1_batch_commit_data_generator_mode,
        }
    }
}

#[async_trait::async_trait]
impl WiringLayer for EthSenderLayer {
    fn layer_name(&self) -> &'static str {
        "eth_sender_layer"
    }

    async fn wire(self: Box<Self>, mut context: ServiceContext<'_>) -> Result<(), WiringError> {
        // Get resources.
        let master_pool_resource = context.get_resource::<PoolResource<MasterPool>>().await?;
        let master_pool = master_pool_resource.get().await.unwrap();
<<<<<<< HEAD
        let replica_pool_resource = context.get_resource::<ReplicaPoolResource>().await?;
=======

        let replica_pool_resource = context.get_resource::<PoolResource<ReplicaPool>>().await?;
>>>>>>> 82bf40e4
        let replica_pool = replica_pool_resource.get().await.unwrap();

        let eth_client = context.get_resource::<BoundEthInterfaceResource>().await?.0;
        let eth_client_blobs = match context
            .get_resource::<BoundEthInterfaceForBlobsResource>()
            .await
        {
            Ok(BoundEthInterfaceForBlobsResource(client)) => Some(client),
            Err(WiringError::ResourceLacking { .. }) => None,
            Err(err) => return Err(err),
        };
        let object_store = context.get_resource::<ObjectStoreResource>().await?.0;

        // Create and add tasks.
        let eth_client_blobs_addr = eth_client_blobs
            .as_deref()
            .map(BoundEthInterface::sender_account);

        let l1_batch_commit_data_generator: Arc<dyn L1BatchCommitDataGenerator> =
            match self.l1_batch_commit_data_generator_mode {
                L1BatchCommitDataGeneratorMode::Rollup => {
                    Arc::new(RollupModeL1BatchCommitDataGenerator {})
                }
                L1BatchCommitDataGeneratorMode::Validium => {
                    Arc::new(ValidiumModeL1BatchCommitDataGenerator {})
                }
            };

        let config = self.eth_sender_config.sender.context("sender")?;
        let aggregator = Aggregator::new(
            config.clone(),
            object_store,
            eth_client_blobs_addr.is_some(),
            l1_batch_commit_data_generator.clone(),
        );

        let eth_tx_aggregator_actor = EthTxAggregator::new(
            master_pool.clone(),
            config.clone(),
            aggregator,
            eth_client.clone(),
            self.contracts_config.validator_timelock_addr,
            self.contracts_config.l1_multicall3_addr,
            self.contracts_config.diamond_proxy_addr,
            self.network_config.zksync_network_id,
            eth_client_blobs_addr,
            l1_batch_commit_data_generator,
        )
        .await;

        context.add_task(Box::new(EthTxAggregatorTask {
            eth_tx_aggregator_actor,
        }));

        let gas_adjuster = context.get_resource::<L1TxParamsResource>().await?.0;

        let eth_tx_manager_actor = EthTxManager::new(
            master_pool,
            config,
            gas_adjuster,
            eth_client,
            eth_client_blobs,
        );

        context.add_task(Box::new(EthTxManagerTask {
            eth_tx_manager_actor,
        }));

        // Insert circuit breaker.
        let CircuitBreakersResource { breakers } = context.get_resource_or_default().await;
        breakers
            .insert(Box::new(FailedL1TransactionChecker { pool: replica_pool }))
            .await;

        Ok(())
    }
}

#[derive(Debug)]
struct EthTxAggregatorTask {
    eth_tx_aggregator_actor: EthTxAggregator,
}

#[async_trait::async_trait]
impl Task for EthTxAggregatorTask {
    fn name(&self) -> &'static str {
        "eth_tx_aggregator"
    }

    async fn run(self: Box<Self>, stop_receiver: StopReceiver) -> anyhow::Result<()> {
        self.eth_tx_aggregator_actor.run(stop_receiver.0).await
    }
}

#[derive(Debug)]
struct EthTxManagerTask {
    eth_tx_manager_actor: EthTxManager,
}

#[async_trait::async_trait]
impl Task for EthTxManagerTask {
    fn name(&self) -> &'static str {
        "eth_tx_manager"
    }

    async fn run(self: Box<Self>, stop_receiver: StopReceiver) -> anyhow::Result<()> {
        self.eth_tx_manager_actor.run(stop_receiver.0).await
    }
}<|MERGE_RESOLUTION|>--- conflicted
+++ resolved
@@ -63,12 +63,7 @@
         // Get resources.
         let master_pool_resource = context.get_resource::<PoolResource<MasterPool>>().await?;
         let master_pool = master_pool_resource.get().await.unwrap();
-<<<<<<< HEAD
-        let replica_pool_resource = context.get_resource::<ReplicaPoolResource>().await?;
-=======
-
         let replica_pool_resource = context.get_resource::<PoolResource<ReplicaPool>>().await?;
->>>>>>> 82bf40e4
         let replica_pool = replica_pool_resource.get().await.unwrap();
 
         let eth_client = context.get_resource::<BoundEthInterfaceResource>().await?.0;
