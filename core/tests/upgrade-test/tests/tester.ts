import * as ethers from 'ethers';
import * as zksync from 'zksync-ethers';
import * as fs from 'fs';
import * as path from 'path';

<<<<<<< HEAD
import { isNetworkLocal } from 'zk/src/utils';
=======
import { isNetworkLocal } from 'utils';
>>>>>>> ea5eec5e

type Network = string;

export class Tester {
    public runningFee: Map<zksync.types.Address, ethers.BigNumber>;
    constructor(
        public network: Network,
        public ethProvider: ethers.providers.Provider,
        public ethWallet: ethers.Wallet,
        public syncWallet: zksync.Wallet,
        public web3Provider: zksync.Provider
    ) {
        this.runningFee = new Map();
    }

    // prettier-ignore
    static async init(network: Network) {
        const ethProvider = new ethers.providers.JsonRpcProvider(process.env.L1_RPC_ADDRESS || process.env.ETH_CLIENT_WEB3_URL);

        let ethWallet;
        if (isNetworkLocal(network)) {
            ethProvider.pollingInterval = 100;

            const testConfigPath = path.join(process.env.ZKSYNC_HOME!, `etc/test_config/constant`);
            const ethTestConfig = JSON.parse(fs.readFileSync(`${testConfigPath}/eth.json`, { encoding: 'utf-8' }));
            ethWallet = ethers.Wallet.fromMnemonic(
                ethTestConfig.test_mnemonic as string,
                "m/44'/60'/0'/0/0"
            )
        }
        else {
            ethWallet = new ethers.Wallet(process.env.MASTER_WALLET_PK!);
        }
        ethWallet = ethWallet.connect(ethProvider);
        const web3Provider = new zksync.Provider(process.env.ZKSYNC_WEB3_API_URL || process.env.API_WEB3_JSON_RPC_HTTP_URL ||  "http://localhost:3050");
        web3Provider.pollingInterval = 100; // It's OK to keep it low even on stage.
        const syncWallet = new zksync.Wallet(ethWallet.privateKey, web3Provider, ethProvider);


        // Since some tx may be pending on stage, we don't want to get stuck because of it.
        // In order to not get stuck transactions, we manually cancel all the pending txs.
        const latestNonce = await ethWallet.getTransactionCount('latest');
        const pendingNonce = await ethWallet.getTransactionCount('pending');
        const cancellationTxs = [];
        for (let nonce = latestNonce; nonce != pendingNonce; nonce++) {
            // For each transaction to override it, we need to provide greater fee. 
            // We would manually provide a value high enough (for a testnet) to be both valid
            // and higher than the previous one. It's OK as we'll only be charged for the bass fee
            // anyways. We will also set the miner's tip to 5 gwei, which is also much higher than the normal one.
            const maxFeePerGas = ethers.utils.parseEther("0.00000025"); // 250 gwei
            const maxPriorityFeePerGas = ethers.utils.parseEther("0.000000005"); // 5 gwei
            cancellationTxs.push(ethWallet.sendTransaction({ to: ethWallet.address, nonce, maxFeePerGas, maxPriorityFeePerGas }).then((tx) => tx.wait()));
        }
        if (cancellationTxs.length > 0) {
            await Promise.all(cancellationTxs);
            console.log(`Canceled ${cancellationTxs.length} pending transactions`);
        }

        return new Tester(network, ethProvider, ethWallet, syncWallet, web3Provider);
    }

    emptyWallet() {
        return zksync.Wallet.createRandom().connect(this.web3Provider).connectToL1(this.ethProvider);
    }
}<|MERGE_RESOLUTION|>--- conflicted
+++ resolved
@@ -3,11 +3,7 @@
 import * as fs from 'fs';
 import * as path from 'path';
 
-<<<<<<< HEAD
-import { isNetworkLocal } from 'zk/src/utils';
-=======
 import { isNetworkLocal } from 'utils';
->>>>>>> ea5eec5e
 
 type Network = string;
 
