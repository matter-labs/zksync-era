--- conflicted
+++ resolved
@@ -102,15 +102,6 @@
             zkstack__chain,init)
                 cmd="zkstack__chain__init"
                 ;;
-<<<<<<< HEAD
-            zkstack__chain,migrate-from-gateway)
-                cmd="zkstack__chain__migrate__from__gateway"
-                ;;
-            zkstack__chain,migrate-to-gateway)
-                cmd="zkstack__chain__migrate__to__gateway"
-                ;;
-=======
->>>>>>> e3759a27
             zkstack__chain,register-chain)
                 cmd="zkstack__chain__register__chain"
                 ;;
@@ -180,15 +171,6 @@
             zkstack__chain__help,init)
                 cmd="zkstack__chain__help__init"
                 ;;
-<<<<<<< HEAD
-            zkstack__chain__help,migrate-from-gateway)
-                cmd="zkstack__chain__help__migrate__from__gateway"
-                ;;
-            zkstack__chain__help,migrate-to-gateway)
-                cmd="zkstack__chain__help__migrate__to__gateway"
-                ;;
-=======
->>>>>>> e3759a27
             zkstack__chain__help,register-chain)
                 cmd="zkstack__chain__help__register__chain"
                 ;;
@@ -840,15 +822,6 @@
             zkstack__help__chain,init)
                 cmd="zkstack__help__chain__init"
                 ;;
-<<<<<<< HEAD
-            zkstack__help__chain,migrate-from-gateway)
-                cmd="zkstack__help__chain__migrate__from__gateway"
-                ;;
-            zkstack__help__chain,migrate-to-gateway)
-                cmd="zkstack__help__chain__migrate__to__gateway"
-                ;;
-=======
->>>>>>> e3759a27
             zkstack__help__chain,register-chain)
                 cmd="zkstack__help__chain__register__chain"
                 ;;
@@ -1189,11 +1162,7 @@
             return 0
             ;;
         zkstack__chain)
-<<<<<<< HEAD
-            opts="-v -h --verbose --chain --ignore-prerequisites --help create build-transactions init genesis register-chain deploy-l2-contracts accept-chain-ownership deploy-consensus-registry deploy-multicall3 deploy-timestamp-asserter deploy-upgrader deploy-paymaster update-token-multiplier-setter convert-to-gateway migrate-to-gateway migrate-from-gateway gateway-upgrade enable-evm-emulator help"
-=======
             opts="-v -h --verbose --chain --ignore-prerequisites --help create build-transactions init genesis register-chain deploy-l2-contracts accept-chain-ownership deploy-consensus-registry deploy-multicall3 deploy-timestamp-asserter deploy-upgrader deploy-paymaster update-token-multiplier-setter enable-evm-emulator help"
->>>>>>> e3759a27
             if [[ ${cur} == -* || ${COMP_CWORD} -eq 2 ]] ; then
                 COMPREPLY=( $(compgen -W "${opts}" -- "${cur}") )
                 return 0
@@ -1679,7 +1648,6 @@
             ;;
         zkstack__chain__enable__evm__emulator)
             opts="-a -v -h --verify --verifier --verifier-url --verifier-api-key --resume --zksync --additional-args --verbose --chain --ignore-prerequisites --help"
-<<<<<<< HEAD
             if [[ ${cur} == -* || ${COMP_CWORD} -eq 3 ]] ; then
                 COMPREPLY=( $(compgen -W "${opts}" -- "${cur}") )
                 return 0
@@ -1720,10 +1688,428 @@
             COMPREPLY=( $(compgen -W "${opts}" -- "${cur}") )
             return 0
             ;;
-        zkstack__chain__gateway__upgrade)
-            opts="-a -v -h --verify --verifier --verifier-url --verifier-api-key --resume --zksync --additional-args --verbose --chain --ignore-prerequisites --help adapt-config prepare-stage1 schedule-stage1 finalize-stage1 finalize-stage2 keep-up-stage2 set-l2weth-for-chain"
-=======
->>>>>>> e3759a27
+        zkstack__chain__genesis)
+            opts="-d -d -v -h --server-db-url --server-db-name --dev --dont-drop --verbose --chain --ignore-prerequisites --help init-database server help"
+            if [[ ${cur} == -* || ${COMP_CWORD} -eq 3 ]] ; then
+                COMPREPLY=( $(compgen -W "${opts}" -- "${cur}") )
+                return 0
+            fi
+            case "${prev}" in
+                --server-db-url)
+                    COMPREPLY=($(compgen -f "${cur}"))
+                    return 0
+                    ;;
+                --server-db-name)
+                    COMPREPLY=($(compgen -f "${cur}"))
+                    return 0
+                    ;;
+                --chain)
+                    COMPREPLY=($(compgen -f "${cur}"))
+                    return 0
+                    ;;
+                *)
+                    COMPREPLY=()
+                    ;;
+            esac
+            COMPREPLY=( $(compgen -W "${opts}" -- "${cur}") )
+            return 0
+            ;;
+        zkstack__chain__genesis__help)
+            opts="init-database server help"
+            if [[ ${cur} == -* || ${COMP_CWORD} -eq 4 ]] ; then
+                COMPREPLY=( $(compgen -W "${opts}" -- "${cur}") )
+                return 0
+            fi
+            case "${prev}" in
+                *)
+                    COMPREPLY=()
+                    ;;
+            esac
+            COMPREPLY=( $(compgen -W "${opts}" -- "${cur}") )
+            return 0
+            ;;
+        zkstack__chain__genesis__help__help)
+            opts=""
+            if [[ ${cur} == -* || ${COMP_CWORD} -eq 5 ]] ; then
+                COMPREPLY=( $(compgen -W "${opts}" -- "${cur}") )
+                return 0
+            fi
+            case "${prev}" in
+                *)
+                    COMPREPLY=()
+                    ;;
+            esac
+            COMPREPLY=( $(compgen -W "${opts}" -- "${cur}") )
+            return 0
+            ;;
+        zkstack__chain__genesis__help__init__database)
+            opts=""
+            if [[ ${cur} == -* || ${COMP_CWORD} -eq 5 ]] ; then
+                COMPREPLY=( $(compgen -W "${opts}" -- "${cur}") )
+                return 0
+            fi
+            case "${prev}" in
+                *)
+                    COMPREPLY=()
+                    ;;
+            esac
+            COMPREPLY=( $(compgen -W "${opts}" -- "${cur}") )
+            return 0
+            ;;
+        zkstack__chain__genesis__help__server)
+            opts=""
+            if [[ ${cur} == -* || ${COMP_CWORD} -eq 5 ]] ; then
+                COMPREPLY=( $(compgen -W "${opts}" -- "${cur}") )
+                return 0
+            fi
+            case "${prev}" in
+                *)
+                    COMPREPLY=()
+                    ;;
+            esac
+            COMPREPLY=( $(compgen -W "${opts}" -- "${cur}") )
+            return 0
+            ;;
+        zkstack__chain__genesis__init__database)
+            opts="-d -d -v -h --server-db-url --server-db-name --dev --dont-drop --verbose --chain --ignore-prerequisites --help"
+            if [[ ${cur} == -* || ${COMP_CWORD} -eq 4 ]] ; then
+                COMPREPLY=( $(compgen -W "${opts}" -- "${cur}") )
+                return 0
+            fi
+            case "${prev}" in
+                --server-db-url)
+                    COMPREPLY=($(compgen -f "${cur}"))
+                    return 0
+                    ;;
+                --server-db-name)
+                    COMPREPLY=($(compgen -f "${cur}"))
+                    return 0
+                    ;;
+                --chain)
+                    COMPREPLY=($(compgen -f "${cur}"))
+                    return 0
+                    ;;
+                *)
+                    COMPREPLY=()
+                    ;;
+            esac
+            COMPREPLY=( $(compgen -W "${opts}" -- "${cur}") )
+            return 0
+            ;;
+        zkstack__chain__genesis__server)
+            opts="-v -h --verbose --chain --ignore-prerequisites --help"
+            if [[ ${cur} == -* || ${COMP_CWORD} -eq 4 ]] ; then
+                COMPREPLY=( $(compgen -W "${opts}" -- "${cur}") )
+                return 0
+            fi
+            case "${prev}" in
+                --chain)
+                    COMPREPLY=($(compgen -f "${cur}"))
+                    return 0
+                    ;;
+                *)
+                    COMPREPLY=()
+                    ;;
+            esac
+            COMPREPLY=( $(compgen -W "${opts}" -- "${cur}") )
+            return 0
+            ;;
+        zkstack__chain__help)
+            opts="create build-transactions init genesis register-chain deploy-l2-contracts accept-chain-ownership deploy-consensus-registry deploy-multicall3 deploy-timestamp-asserter deploy-upgrader deploy-paymaster update-token-multiplier-setter enable-evm-emulator help"
+            if [[ ${cur} == -* || ${COMP_CWORD} -eq 3 ]] ; then
+                COMPREPLY=( $(compgen -W "${opts}" -- "${cur}") )
+                return 0
+            fi
+            case "${prev}" in
+                *)
+                    COMPREPLY=()
+                    ;;
+            esac
+            COMPREPLY=( $(compgen -W "${opts}" -- "${cur}") )
+            return 0
+            ;;
+        zkstack__chain__help__accept__chain__ownership)
+            opts=""
+            if [[ ${cur} == -* || ${COMP_CWORD} -eq 4 ]] ; then
+                COMPREPLY=( $(compgen -W "${opts}" -- "${cur}") )
+                return 0
+            fi
+            case "${prev}" in
+                *)
+                    COMPREPLY=()
+                    ;;
+            esac
+            COMPREPLY=( $(compgen -W "${opts}" -- "${cur}") )
+            return 0
+            ;;
+        zkstack__chain__help__build__transactions)
+            opts=""
+            if [[ ${cur} == -* || ${COMP_CWORD} -eq 4 ]] ; then
+                COMPREPLY=( $(compgen -W "${opts}" -- "${cur}") )
+                return 0
+            fi
+            case "${prev}" in
+                *)
+                    COMPREPLY=()
+                    ;;
+            esac
+            COMPREPLY=( $(compgen -W "${opts}" -- "${cur}") )
+            return 0
+            ;;
+        zkstack__chain__help__convert__to__gateway)
+            opts=""
+            if [[ ${cur} == -* || ${COMP_CWORD} -eq 4 ]] ; then
+                COMPREPLY=( $(compgen -W "${opts}" -- "${cur}") )
+                return 0
+            fi
+            case "${prev}" in
+                *)
+                    COMPREPLY=()
+                    ;;
+            esac
+            COMPREPLY=( $(compgen -W "${opts}" -- "${cur}") )
+            return 0
+            ;;
+        zkstack__chain__help__create)
+            opts=""
+            if [[ ${cur} == -* || ${COMP_CWORD} -eq 4 ]] ; then
+                COMPREPLY=( $(compgen -W "${opts}" -- "${cur}") )
+                return 0
+            fi
+            case "${prev}" in
+                *)
+                    COMPREPLY=()
+                    ;;
+            esac
+            COMPREPLY=( $(compgen -W "${opts}" -- "${cur}") )
+            return 0
+            ;;
+        zkstack__chain__help__deploy__consensus__registry)
+            opts=""
+            if [[ ${cur} == -* || ${COMP_CWORD} -eq 4 ]] ; then
+                COMPREPLY=( $(compgen -W "${opts}" -- "${cur}") )
+                return 0
+            fi
+            case "${prev}" in
+                *)
+                    COMPREPLY=()
+                    ;;
+            esac
+            COMPREPLY=( $(compgen -W "${opts}" -- "${cur}") )
+            return 0
+            ;;
+        zkstack__chain__help__deploy__l2__contracts)
+            opts=""
+            if [[ ${cur} == -* || ${COMP_CWORD} -eq 4 ]] ; then
+                COMPREPLY=( $(compgen -W "${opts}" -- "${cur}") )
+                return 0
+            fi
+            case "${prev}" in
+                *)
+                    COMPREPLY=()
+                    ;;
+            esac
+            COMPREPLY=( $(compgen -W "${opts}" -- "${cur}") )
+            return 0
+            ;;
+        zkstack__chain__help__deploy__multicall3)
+            opts=""
+            if [[ ${cur} == -* || ${COMP_CWORD} -eq 4 ]] ; then
+                COMPREPLY=( $(compgen -W "${opts}" -- "${cur}") )
+                return 0
+            fi
+            case "${prev}" in
+                *)
+                    COMPREPLY=()
+                    ;;
+            esac
+            COMPREPLY=( $(compgen -W "${opts}" -- "${cur}") )
+            return 0
+            ;;
+        zkstack__chain__help__deploy__paymaster)
+            opts=""
+            if [[ ${cur} == -* || ${COMP_CWORD} -eq 4 ]] ; then
+                COMPREPLY=( $(compgen -W "${opts}" -- "${cur}") )
+                return 0
+            fi
+            case "${prev}" in
+                *)
+                    COMPREPLY=()
+                    ;;
+            esac
+            COMPREPLY=( $(compgen -W "${opts}" -- "${cur}") )
+            return 0
+            ;;
+        zkstack__chain__help__deploy__timestamp__asserter)
+            opts=""
+            if [[ ${cur} == -* || ${COMP_CWORD} -eq 4 ]] ; then
+                COMPREPLY=( $(compgen -W "${opts}" -- "${cur}") )
+                return 0
+            fi
+            case "${prev}" in
+                *)
+                    COMPREPLY=()
+                    ;;
+            esac
+            COMPREPLY=( $(compgen -W "${opts}" -- "${cur}") )
+            return 0
+            ;;
+        zkstack__chain__help__deploy__upgrader)
+            opts=""
+            if [[ ${cur} == -* || ${COMP_CWORD} -eq 4 ]] ; then
+                COMPREPLY=( $(compgen -W "${opts}" -- "${cur}") )
+                return 0
+            fi
+            case "${prev}" in
+                *)
+                    COMPREPLY=()
+                    ;;
+            esac
+            COMPREPLY=( $(compgen -W "${opts}" -- "${cur}") )
+            return 0
+            ;;
+        zkstack__chain__help__enable__evm__emulator)
+            opts=""
+            if [[ ${cur} == -* || ${COMP_CWORD} -eq 4 ]] ; then
+                COMPREPLY=( $(compgen -W "${opts}" -- "${cur}") )
+                return 0
+            fi
+            case "${prev}" in
+                *)
+                    COMPREPLY=()
+                    ;;
+            esac
+            COMPREPLY=( $(compgen -W "${opts}" -- "${cur}") )
+            return 0
+            ;;
+        zkstack__chain__help__gateway__upgrade)
+            opts=""
+            if [[ ${cur} == -* || ${COMP_CWORD} -eq 4 ]] ; then
+                COMPREPLY=( $(compgen -W "${opts}" -- "${cur}") )
+                return 0
+            fi
+            case "${prev}" in
+                *)
+                    COMPREPLY=()
+                    ;;
+            esac
+            COMPREPLY=( $(compgen -W "${opts}" -- "${cur}") )
+            return 0
+            ;;
+        zkstack__chain__help__genesis)
+            opts="init-database server"
+            if [[ ${cur} == -* || ${COMP_CWORD} -eq 4 ]] ; then
+                COMPREPLY=( $(compgen -W "${opts}" -- "${cur}") )
+                return 0
+            fi
+            case "${prev}" in
+                *)
+                    COMPREPLY=()
+                    ;;
+            esac
+            COMPREPLY=( $(compgen -W "${opts}" -- "${cur}") )
+            return 0
+            ;;
+        zkstack__chain__help__genesis__init__database)
+            opts=""
+            if [[ ${cur} == -* || ${COMP_CWORD} -eq 5 ]] ; then
+                COMPREPLY=( $(compgen -W "${opts}" -- "${cur}") )
+                return 0
+            fi
+            case "${prev}" in
+                *)
+                    COMPREPLY=()
+                    ;;
+            esac
+            COMPREPLY=( $(compgen -W "${opts}" -- "${cur}") )
+            return 0
+            ;;
+        zkstack__chain__help__genesis__server)
+            opts=""
+            if [[ ${cur} == -* || ${COMP_CWORD} -eq 5 ]] ; then
+                COMPREPLY=( $(compgen -W "${opts}" -- "${cur}") )
+                return 0
+            fi
+            case "${prev}" in
+                *)
+                    COMPREPLY=()
+                    ;;
+            esac
+            COMPREPLY=( $(compgen -W "${opts}" -- "${cur}") )
+            return 0
+            ;;
+        zkstack__chain__help__help)
+            opts=""
+            if [[ ${cur} == -* || ${COMP_CWORD} -eq 4 ]] ; then
+                COMPREPLY=( $(compgen -W "${opts}" -- "${cur}") )
+                return 0
+            fi
+            case "${prev}" in
+                *)
+                    COMPREPLY=()
+                    ;;
+            esac
+            COMPREPLY=( $(compgen -W "${opts}" -- "${cur}") )
+            return 0
+            ;;
+        zkstack__chain__help__init)
+            opts="configs"
+            if [[ ${cur} == -* || ${COMP_CWORD} -eq 4 ]] ; then
+                COMPREPLY=( $(compgen -W "${opts}" -- "${cur}") )
+                return 0
+            fi
+            case "${prev}" in
+                *)
+                    COMPREPLY=()
+                    ;;
+            esac
+            COMPREPLY=( $(compgen -W "${opts}" -- "${cur}") )
+            return 0
+            ;;
+        zkstack__chain__help__init__configs)
+            opts=""
+            if [[ ${cur} == -* || ${COMP_CWORD} -eq 5 ]] ; then
+                COMPREPLY=( $(compgen -W "${opts}" -- "${cur}") )
+                return 0
+            fi
+            case "${prev}" in
+                *)
+                    COMPREPLY=()
+                    ;;
+            esac
+            COMPREPLY=( $(compgen -W "${opts}" -- "${cur}") )
+            return 0
+            ;;
+        zkstack__chain__help__register__chain)
+            opts=""
+            if [[ ${cur} == -* || ${COMP_CWORD} -eq 4 ]] ; then
+                COMPREPLY=( $(compgen -W "${opts}" -- "${cur}") )
+                return 0
+            fi
+            case "${prev}" in
+                *)
+                    COMPREPLY=()
+                    ;;
+            esac
+            COMPREPLY=( $(compgen -W "${opts}" -- "${cur}") )
+            return 0
+            ;;
+        zkstack__chain__help__update__token__multiplier__setter)
+            opts=""
+            if [[ ${cur} == -* || ${COMP_CWORD} -eq 4 ]] ; then
+                COMPREPLY=( $(compgen -W "${opts}" -- "${cur}") )
+                return 0
+            fi
+            case "${prev}" in
+                *)
+                    COMPREPLY=()
+                    ;;
+            esac
+            COMPREPLY=( $(compgen -W "${opts}" -- "${cur}") )
+            return 0
+            ;;
+        zkstack__chain__init)
+            opts="-a -d -v -h --verify --verifier --verifier-url --verifier-api-key --resume --zksync --additional-args --server-db-url --server-db-name --dont-drop --deploy-paymaster --l1-rpc-url --no-port-reallocation --update-submodules --dev --validium-type --verbose --chain --ignore-prerequisites --help configs help"
             if [[ ${cur} == -* || ${COMP_CWORD} -eq 3 ]] ; then
                 COMPREPLY=( $(compgen -W "${opts}" -- "${cur}") )
                 return 0
@@ -1753,503 +2139,6 @@
                     COMPREPLY=($(compgen -f "${cur}"))
                     return 0
                     ;;
-                --chain)
-                    COMPREPLY=($(compgen -f "${cur}"))
-                    return 0
-                    ;;
-                *)
-                    COMPREPLY=()
-                    ;;
-            esac
-            COMPREPLY=( $(compgen -W "${opts}" -- "${cur}") )
-            return 0
-            ;;
-        zkstack__chain__genesis)
-            opts="-d -d -v -h --server-db-url --server-db-name --dev --dont-drop --verbose --chain --ignore-prerequisites --help init-database server help"
-            if [[ ${cur} == -* || ${COMP_CWORD} -eq 3 ]] ; then
-                COMPREPLY=( $(compgen -W "${opts}" -- "${cur}") )
-                return 0
-            fi
-            case "${prev}" in
-                --server-db-url)
-                    COMPREPLY=($(compgen -f "${cur}"))
-                    return 0
-                    ;;
-                --server-db-name)
-                    COMPREPLY=($(compgen -f "${cur}"))
-                    return 0
-                    ;;
-                --chain)
-                    COMPREPLY=($(compgen -f "${cur}"))
-                    return 0
-                    ;;
-                *)
-                    COMPREPLY=()
-                    ;;
-            esac
-            COMPREPLY=( $(compgen -W "${opts}" -- "${cur}") )
-            return 0
-            ;;
-        zkstack__chain__genesis__help)
-            opts="init-database server help"
-            if [[ ${cur} == -* || ${COMP_CWORD} -eq 4 ]] ; then
-                COMPREPLY=( $(compgen -W "${opts}" -- "${cur}") )
-                return 0
-            fi
-            case "${prev}" in
-                *)
-                    COMPREPLY=()
-                    ;;
-            esac
-            COMPREPLY=( $(compgen -W "${opts}" -- "${cur}") )
-            return 0
-            ;;
-        zkstack__chain__genesis__help__help)
-            opts=""
-            if [[ ${cur} == -* || ${COMP_CWORD} -eq 5 ]] ; then
-                COMPREPLY=( $(compgen -W "${opts}" -- "${cur}") )
-                return 0
-            fi
-            case "${prev}" in
-                *)
-                    COMPREPLY=()
-                    ;;
-            esac
-            COMPREPLY=( $(compgen -W "${opts}" -- "${cur}") )
-            return 0
-            ;;
-        zkstack__chain__genesis__help__init__database)
-            opts=""
-            if [[ ${cur} == -* || ${COMP_CWORD} -eq 5 ]] ; then
-                COMPREPLY=( $(compgen -W "${opts}" -- "${cur}") )
-                return 0
-            fi
-            case "${prev}" in
-                *)
-                    COMPREPLY=()
-                    ;;
-            esac
-            COMPREPLY=( $(compgen -W "${opts}" -- "${cur}") )
-            return 0
-            ;;
-        zkstack__chain__genesis__help__server)
-            opts=""
-            if [[ ${cur} == -* || ${COMP_CWORD} -eq 5 ]] ; then
-                COMPREPLY=( $(compgen -W "${opts}" -- "${cur}") )
-                return 0
-            fi
-            case "${prev}" in
-                *)
-                    COMPREPLY=()
-                    ;;
-            esac
-            COMPREPLY=( $(compgen -W "${opts}" -- "${cur}") )
-            return 0
-            ;;
-        zkstack__chain__genesis__init__database)
-            opts="-d -d -v -h --server-db-url --server-db-name --dev --dont-drop --verbose --chain --ignore-prerequisites --help"
-            if [[ ${cur} == -* || ${COMP_CWORD} -eq 4 ]] ; then
-                COMPREPLY=( $(compgen -W "${opts}" -- "${cur}") )
-                return 0
-            fi
-            case "${prev}" in
-                --server-db-url)
-                    COMPREPLY=($(compgen -f "${cur}"))
-                    return 0
-                    ;;
-                --server-db-name)
-                    COMPREPLY=($(compgen -f "${cur}"))
-                    return 0
-                    ;;
-                --chain)
-                    COMPREPLY=($(compgen -f "${cur}"))
-                    return 0
-                    ;;
-                *)
-                    COMPREPLY=()
-                    ;;
-            esac
-            COMPREPLY=( $(compgen -W "${opts}" -- "${cur}") )
-            return 0
-            ;;
-        zkstack__chain__genesis__server)
-            opts="-v -h --verbose --chain --ignore-prerequisites --help"
-            if [[ ${cur} == -* || ${COMP_CWORD} -eq 4 ]] ; then
-                COMPREPLY=( $(compgen -W "${opts}" -- "${cur}") )
-                return 0
-            fi
-            case "${prev}" in
-                --chain)
-                    COMPREPLY=($(compgen -f "${cur}"))
-                    return 0
-                    ;;
-                *)
-                    COMPREPLY=()
-                    ;;
-            esac
-            COMPREPLY=( $(compgen -W "${opts}" -- "${cur}") )
-            return 0
-            ;;
-        zkstack__chain__help)
-<<<<<<< HEAD
-            opts="create build-transactions init genesis register-chain deploy-l2-contracts accept-chain-ownership deploy-consensus-registry deploy-multicall3 deploy-timestamp-asserter deploy-upgrader deploy-paymaster update-token-multiplier-setter convert-to-gateway migrate-to-gateway migrate-from-gateway gateway-upgrade enable-evm-emulator help"
-=======
-            opts="create build-transactions init genesis register-chain deploy-l2-contracts accept-chain-ownership deploy-consensus-registry deploy-multicall3 deploy-timestamp-asserter deploy-upgrader deploy-paymaster update-token-multiplier-setter enable-evm-emulator help"
->>>>>>> e3759a27
-            if [[ ${cur} == -* || ${COMP_CWORD} -eq 3 ]] ; then
-                COMPREPLY=( $(compgen -W "${opts}" -- "${cur}") )
-                return 0
-            fi
-            case "${prev}" in
-                *)
-                    COMPREPLY=()
-                    ;;
-            esac
-            COMPREPLY=( $(compgen -W "${opts}" -- "${cur}") )
-            return 0
-            ;;
-        zkstack__chain__help__accept__chain__ownership)
-            opts=""
-            if [[ ${cur} == -* || ${COMP_CWORD} -eq 4 ]] ; then
-                COMPREPLY=( $(compgen -W "${opts}" -- "${cur}") )
-                return 0
-            fi
-            case "${prev}" in
-                *)
-                    COMPREPLY=()
-                    ;;
-            esac
-            COMPREPLY=( $(compgen -W "${opts}" -- "${cur}") )
-            return 0
-            ;;
-        zkstack__chain__help__build__transactions)
-            opts=""
-            if [[ ${cur} == -* || ${COMP_CWORD} -eq 4 ]] ; then
-                COMPREPLY=( $(compgen -W "${opts}" -- "${cur}") )
-                return 0
-            fi
-            case "${prev}" in
-                *)
-                    COMPREPLY=()
-                    ;;
-            esac
-            COMPREPLY=( $(compgen -W "${opts}" -- "${cur}") )
-            return 0
-            ;;
-        zkstack__chain__help__convert__to__gateway)
-            opts=""
-            if [[ ${cur} == -* || ${COMP_CWORD} -eq 4 ]] ; then
-                COMPREPLY=( $(compgen -W "${opts}" -- "${cur}") )
-                return 0
-            fi
-            case "${prev}" in
-                *)
-                    COMPREPLY=()
-                    ;;
-            esac
-            COMPREPLY=( $(compgen -W "${opts}" -- "${cur}") )
-            return 0
-            ;;
-        zkstack__chain__help__create)
-            opts=""
-            if [[ ${cur} == -* || ${COMP_CWORD} -eq 4 ]] ; then
-                COMPREPLY=( $(compgen -W "${opts}" -- "${cur}") )
-                return 0
-            fi
-            case "${prev}" in
-                *)
-                    COMPREPLY=()
-                    ;;
-            esac
-            COMPREPLY=( $(compgen -W "${opts}" -- "${cur}") )
-            return 0
-            ;;
-        zkstack__chain__help__deploy__consensus__registry)
-            opts=""
-            if [[ ${cur} == -* || ${COMP_CWORD} -eq 4 ]] ; then
-                COMPREPLY=( $(compgen -W "${opts}" -- "${cur}") )
-                return 0
-            fi
-            case "${prev}" in
-                *)
-                    COMPREPLY=()
-                    ;;
-            esac
-            COMPREPLY=( $(compgen -W "${opts}" -- "${cur}") )
-            return 0
-            ;;
-        zkstack__chain__help__deploy__l2__contracts)
-            opts=""
-            if [[ ${cur} == -* || ${COMP_CWORD} -eq 4 ]] ; then
-                COMPREPLY=( $(compgen -W "${opts}" -- "${cur}") )
-                return 0
-            fi
-            case "${prev}" in
-                *)
-                    COMPREPLY=()
-                    ;;
-            esac
-            COMPREPLY=( $(compgen -W "${opts}" -- "${cur}") )
-            return 0
-            ;;
-        zkstack__chain__help__deploy__multicall3)
-            opts=""
-            if [[ ${cur} == -* || ${COMP_CWORD} -eq 4 ]] ; then
-                COMPREPLY=( $(compgen -W "${opts}" -- "${cur}") )
-                return 0
-            fi
-            case "${prev}" in
-                *)
-                    COMPREPLY=()
-                    ;;
-            esac
-            COMPREPLY=( $(compgen -W "${opts}" -- "${cur}") )
-            return 0
-            ;;
-        zkstack__chain__help__deploy__paymaster)
-            opts=""
-            if [[ ${cur} == -* || ${COMP_CWORD} -eq 4 ]] ; then
-                COMPREPLY=( $(compgen -W "${opts}" -- "${cur}") )
-                return 0
-            fi
-            case "${prev}" in
-                *)
-                    COMPREPLY=()
-                    ;;
-            esac
-            COMPREPLY=( $(compgen -W "${opts}" -- "${cur}") )
-            return 0
-            ;;
-        zkstack__chain__help__deploy__timestamp__asserter)
-            opts=""
-            if [[ ${cur} == -* || ${COMP_CWORD} -eq 4 ]] ; then
-                COMPREPLY=( $(compgen -W "${opts}" -- "${cur}") )
-                return 0
-            fi
-            case "${prev}" in
-                *)
-                    COMPREPLY=()
-                    ;;
-            esac
-            COMPREPLY=( $(compgen -W "${opts}" -- "${cur}") )
-            return 0
-            ;;
-        zkstack__chain__help__deploy__upgrader)
-            opts=""
-            if [[ ${cur} == -* || ${COMP_CWORD} -eq 4 ]] ; then
-                COMPREPLY=( $(compgen -W "${opts}" -- "${cur}") )
-                return 0
-            fi
-            case "${prev}" in
-                *)
-                    COMPREPLY=()
-                    ;;
-            esac
-            COMPREPLY=( $(compgen -W "${opts}" -- "${cur}") )
-            return 0
-            ;;
-        zkstack__chain__help__enable__evm__emulator)
-            opts=""
-            if [[ ${cur} == -* || ${COMP_CWORD} -eq 4 ]] ; then
-                COMPREPLY=( $(compgen -W "${opts}" -- "${cur}") )
-                return 0
-            fi
-            case "${prev}" in
-                *)
-                    COMPREPLY=()
-                    ;;
-            esac
-            COMPREPLY=( $(compgen -W "${opts}" -- "${cur}") )
-            return 0
-            ;;
-        zkstack__chain__help__gateway__upgrade)
-            opts=""
-            if [[ ${cur} == -* || ${COMP_CWORD} -eq 4 ]] ; then
-                COMPREPLY=( $(compgen -W "${opts}" -- "${cur}") )
-                return 0
-            fi
-            case "${prev}" in
-                *)
-                    COMPREPLY=()
-                    ;;
-            esac
-            COMPREPLY=( $(compgen -W "${opts}" -- "${cur}") )
-            return 0
-            ;;
-        zkstack__chain__help__genesis)
-            opts="init-database server"
-            if [[ ${cur} == -* || ${COMP_CWORD} -eq 4 ]] ; then
-                COMPREPLY=( $(compgen -W "${opts}" -- "${cur}") )
-                return 0
-            fi
-            case "${prev}" in
-                *)
-                    COMPREPLY=()
-                    ;;
-            esac
-            COMPREPLY=( $(compgen -W "${opts}" -- "${cur}") )
-            return 0
-            ;;
-        zkstack__chain__help__genesis__init__database)
-            opts=""
-            if [[ ${cur} == -* || ${COMP_CWORD} -eq 5 ]] ; then
-                COMPREPLY=( $(compgen -W "${opts}" -- "${cur}") )
-                return 0
-            fi
-            case "${prev}" in
-                *)
-                    COMPREPLY=()
-                    ;;
-            esac
-            COMPREPLY=( $(compgen -W "${opts}" -- "${cur}") )
-            return 0
-            ;;
-        zkstack__chain__help__genesis__server)
-            opts=""
-            if [[ ${cur} == -* || ${COMP_CWORD} -eq 5 ]] ; then
-                COMPREPLY=( $(compgen -W "${opts}" -- "${cur}") )
-                return 0
-            fi
-            case "${prev}" in
-                *)
-                    COMPREPLY=()
-                    ;;
-            esac
-            COMPREPLY=( $(compgen -W "${opts}" -- "${cur}") )
-            return 0
-            ;;
-        zkstack__chain__help__help)
-            opts=""
-            if [[ ${cur} == -* || ${COMP_CWORD} -eq 4 ]] ; then
-                COMPREPLY=( $(compgen -W "${opts}" -- "${cur}") )
-                return 0
-            fi
-            case "${prev}" in
-                *)
-                    COMPREPLY=()
-                    ;;
-            esac
-            COMPREPLY=( $(compgen -W "${opts}" -- "${cur}") )
-            return 0
-            ;;
-        zkstack__chain__help__init)
-            opts="configs"
-            if [[ ${cur} == -* || ${COMP_CWORD} -eq 4 ]] ; then
-                COMPREPLY=( $(compgen -W "${opts}" -- "${cur}") )
-                return 0
-            fi
-            case "${prev}" in
-                *)
-                    COMPREPLY=()
-                    ;;
-            esac
-            COMPREPLY=( $(compgen -W "${opts}" -- "${cur}") )
-            return 0
-            ;;
-        zkstack__chain__help__init__configs)
-            opts=""
-            if [[ ${cur} == -* || ${COMP_CWORD} -eq 5 ]] ; then
-                COMPREPLY=( $(compgen -W "${opts}" -- "${cur}") )
-                return 0
-            fi
-            case "${prev}" in
-                *)
-                    COMPREPLY=()
-                    ;;
-            esac
-            COMPREPLY=( $(compgen -W "${opts}" -- "${cur}") )
-            return 0
-            ;;
-<<<<<<< HEAD
-        zkstack__chain__help__migrate__from__gateway)
-            opts=""
-            if [[ ${cur} == -* || ${COMP_CWORD} -eq 4 ]] ; then
-                COMPREPLY=( $(compgen -W "${opts}" -- "${cur}") )
-                return 0
-            fi
-            case "${prev}" in
-                *)
-                    COMPREPLY=()
-                    ;;
-            esac
-            COMPREPLY=( $(compgen -W "${opts}" -- "${cur}") )
-            return 0
-            ;;
-        zkstack__chain__help__migrate__to__gateway)
-            opts=""
-            if [[ ${cur} == -* || ${COMP_CWORD} -eq 4 ]] ; then
-                COMPREPLY=( $(compgen -W "${opts}" -- "${cur}") )
-                return 0
-            fi
-            case "${prev}" in
-                *)
-                    COMPREPLY=()
-                    ;;
-            esac
-            COMPREPLY=( $(compgen -W "${opts}" -- "${cur}") )
-            return 0
-            ;;
-=======
->>>>>>> e3759a27
-        zkstack__chain__help__register__chain)
-            opts=""
-            if [[ ${cur} == -* || ${COMP_CWORD} -eq 4 ]] ; then
-                COMPREPLY=( $(compgen -W "${opts}" -- "${cur}") )
-                return 0
-            fi
-            case "${prev}" in
-                *)
-                    COMPREPLY=()
-                    ;;
-            esac
-            COMPREPLY=( $(compgen -W "${opts}" -- "${cur}") )
-            return 0
-            ;;
-        zkstack__chain__help__update__token__multiplier__setter)
-            opts=""
-            if [[ ${cur} == -* || ${COMP_CWORD} -eq 4 ]] ; then
-                COMPREPLY=( $(compgen -W "${opts}" -- "${cur}") )
-                return 0
-            fi
-            case "${prev}" in
-                *)
-                    COMPREPLY=()
-                    ;;
-            esac
-            COMPREPLY=( $(compgen -W "${opts}" -- "${cur}") )
-            return 0
-            ;;
-        zkstack__chain__init)
-            opts="-a -d -v -h --verify --verifier --verifier-url --verifier-api-key --resume --zksync --additional-args --server-db-url --server-db-name --dont-drop --deploy-paymaster --l1-rpc-url --no-port-reallocation --update-submodules --dev --validium-type --verbose --chain --ignore-prerequisites --help configs help"
-            if [[ ${cur} == -* || ${COMP_CWORD} -eq 3 ]] ; then
-                COMPREPLY=( $(compgen -W "${opts}" -- "${cur}") )
-                return 0
-            fi
-            case "${prev}" in
-                --verify)
-                    COMPREPLY=($(compgen -W "true false" -- "${cur}"))
-                    return 0
-                    ;;
-                --verifier)
-                    COMPREPLY=($(compgen -W "etherscan sourcify blockscout oklink" -- "${cur}"))
-                    return 0
-                    ;;
-                --verifier-url)
-                    COMPREPLY=($(compgen -f "${cur}"))
-                    return 0
-                    ;;
-                --verifier-api-key)
-                    COMPREPLY=($(compgen -f "${cur}"))
-                    return 0
-                    ;;
-                --additional-args)
-                    COMPREPLY=($(compgen -f "${cur}"))
-                    return 0
-                    ;;
-                -a)
-                    COMPREPLY=($(compgen -f "${cur}"))
-                    return 0
-                    ;;
                 --server-db-url)
                     COMPREPLY=($(compgen -f "${cur}"))
                     return 0
@@ -2357,101 +2246,6 @@
             COMPREPLY=( $(compgen -W "${opts}" -- "${cur}") )
             return 0
             ;;
-<<<<<<< HEAD
-        zkstack__chain__migrate__from__gateway)
-            opts="-a -v -h --verify --verifier --verifier-url --verifier-api-key --resume --zksync --additional-args --gateway-chain-name --verbose --chain --ignore-prerequisites --help"
-            if [[ ${cur} == -* || ${COMP_CWORD} -eq 3 ]] ; then
-                COMPREPLY=( $(compgen -W "${opts}" -- "${cur}") )
-                return 0
-            fi
-            case "${prev}" in
-                --verify)
-                    COMPREPLY=($(compgen -W "true false" -- "${cur}"))
-                    return 0
-                    ;;
-                --verifier)
-                    COMPREPLY=($(compgen -W "etherscan sourcify blockscout oklink" -- "${cur}"))
-                    return 0
-                    ;;
-                --verifier-url)
-                    COMPREPLY=($(compgen -f "${cur}"))
-                    return 0
-                    ;;
-                --verifier-api-key)
-                    COMPREPLY=($(compgen -f "${cur}"))
-                    return 0
-                    ;;
-                --additional-args)
-                    COMPREPLY=($(compgen -f "${cur}"))
-                    return 0
-                    ;;
-                -a)
-                    COMPREPLY=($(compgen -f "${cur}"))
-                    return 0
-                    ;;
-                --gateway-chain-name)
-                    COMPREPLY=($(compgen -f "${cur}"))
-                    return 0
-                    ;;
-                --chain)
-                    COMPREPLY=($(compgen -f "${cur}"))
-                    return 0
-                    ;;
-                *)
-                    COMPREPLY=()
-                    ;;
-            esac
-            COMPREPLY=( $(compgen -W "${opts}" -- "${cur}") )
-            return 0
-            ;;
-        zkstack__chain__migrate__to__gateway)
-            opts="-a -v -h --verify --verifier --verifier-url --verifier-api-key --resume --zksync --additional-args --gateway-chain-name --verbose --chain --ignore-prerequisites --help"
-            if [[ ${cur} == -* || ${COMP_CWORD} -eq 3 ]] ; then
-                COMPREPLY=( $(compgen -W "${opts}" -- "${cur}") )
-                return 0
-            fi
-            case "${prev}" in
-                --verify)
-                    COMPREPLY=($(compgen -W "true false" -- "${cur}"))
-                    return 0
-                    ;;
-                --verifier)
-                    COMPREPLY=($(compgen -W "etherscan sourcify blockscout oklink" -- "${cur}"))
-                    return 0
-                    ;;
-                --verifier-url)
-                    COMPREPLY=($(compgen -f "${cur}"))
-                    return 0
-                    ;;
-                --verifier-api-key)
-                    COMPREPLY=($(compgen -f "${cur}"))
-                    return 0
-                    ;;
-                --additional-args)
-                    COMPREPLY=($(compgen -f "${cur}"))
-                    return 0
-                    ;;
-                -a)
-                    COMPREPLY=($(compgen -f "${cur}"))
-                    return 0
-                    ;;
-                --gateway-chain-name)
-                    COMPREPLY=($(compgen -f "${cur}"))
-                    return 0
-                    ;;
-                --chain)
-                    COMPREPLY=($(compgen -f "${cur}"))
-                    return 0
-                    ;;
-                *)
-                    COMPREPLY=()
-                    ;;
-            esac
-            COMPREPLY=( $(compgen -W "${opts}" -- "${cur}") )
-            return 0
-            ;;
-=======
->>>>>>> e3759a27
         zkstack__chain__register__chain)
             opts="-a -v -h --verify --verifier --verifier-url --verifier-api-key --resume --zksync --additional-args --verbose --chain --ignore-prerequisites --help"
             if [[ ${cur} == -* || ${COMP_CWORD} -eq 3 ]] ; then
@@ -6023,11 +5817,7 @@
             return 0
             ;;
         zkstack__help__chain)
-<<<<<<< HEAD
-            opts="create build-transactions init genesis register-chain deploy-l2-contracts accept-chain-ownership deploy-consensus-registry deploy-multicall3 deploy-timestamp-asserter deploy-upgrader deploy-paymaster update-token-multiplier-setter convert-to-gateway migrate-to-gateway migrate-from-gateway gateway-upgrade enable-evm-emulator"
-=======
             opts="create build-transactions init genesis register-chain deploy-l2-contracts accept-chain-ownership deploy-consensus-registry deploy-multicall3 deploy-timestamp-asserter deploy-upgrader deploy-paymaster update-token-multiplier-setter enable-evm-emulator"
->>>>>>> e3759a27
             if [[ ${cur} == -* || ${COMP_CWORD} -eq 3 ]] ; then
                 COMPREPLY=( $(compgen -W "${opts}" -- "${cur}") )
                 return 0
@@ -6278,37 +6068,6 @@
             COMPREPLY=( $(compgen -W "${opts}" -- "${cur}") )
             return 0
             ;;
-<<<<<<< HEAD
-        zkstack__help__chain__migrate__from__gateway)
-            opts=""
-            if [[ ${cur} == -* || ${COMP_CWORD} -eq 4 ]] ; then
-                COMPREPLY=( $(compgen -W "${opts}" -- "${cur}") )
-                return 0
-            fi
-            case "${prev}" in
-                *)
-                    COMPREPLY=()
-                    ;;
-            esac
-            COMPREPLY=( $(compgen -W "${opts}" -- "${cur}") )
-            return 0
-            ;;
-        zkstack__help__chain__migrate__to__gateway)
-            opts=""
-            if [[ ${cur} == -* || ${COMP_CWORD} -eq 4 ]] ; then
-                COMPREPLY=( $(compgen -W "${opts}" -- "${cur}") )
-                return 0
-            fi
-            case "${prev}" in
-                *)
-                    COMPREPLY=()
-                    ;;
-            esac
-            COMPREPLY=( $(compgen -W "${opts}" -- "${cur}") )
-            return 0
-            ;;
-=======
->>>>>>> e3759a27
         zkstack__help__chain__register__chain)
             opts=""
             if [[ ${cur} == -* || ${COMP_CWORD} -eq 4 ]] ; then
