--- conflicted
+++ resolved
@@ -315,13 +315,8 @@
         self.validate_tx(&tx, protocol_version).await?;
         stage_latency.observe();
 
-<<<<<<< HEAD
         let stage_latency = SANDBOX_METRICS.start_tx_submit_stage(tx_hash, SubmitTxStage::DryRun);
-        let shared_args = self.shared_args().await;
-=======
-        let stage_latency = SANDBOX_METRICS.submit_tx[&SubmitTxStage::DryRun].start();
         let shared_args = self.shared_args().await?;
->>>>>>> 9c6ed838
         let vm_permit = self.0.vm_concurrency_limiter.acquire().await;
         let vm_permit = vm_permit.ok_or(SubmitTxError::ServerShuttingDown)?;
         let mut connection = self.acquire_replica_connection().await?;
