//! Seal criteria is a module system for checking whether a currently open block must be sealed.
//!
//! Criteria for sealing may vary, for example:
//!
//! - No transactions slots left.
//! - We've reached timeout for sealing block.
//! - We've reached timeout for sealing *aggregated* block.
//! - We won't fit into the acceptable gas limit with any more transactions.
//!
//! Maintaining all the criteria in one place has proven itself to be very error-prone,
//! thus now every criterion is independent of the others.

use std::fmt;

use multivm::vm_latest::TransactionVmExt;
use zksync_config::configs::chain::StateKeeperConfig;
use zksync_types::{
    block::BlockGasCount,
    fee::TransactionExecutionMetrics,
    tx::tx_execution_info::{DeduplicatedWritesMetrics, ExecutionMetrics},
    ProtocolVersionId, Transaction,
};
use zksync_utils::time::millis_since;

mod conditional_sealer;
pub(super) mod criteria;

pub use self::conditional_sealer::{ConditionalSealer, NoopSealer, SequencerSealer};
use super::{extractors, metrics::AGGREGATION_METRICS, updates::UpdatesManager};
use crate::gas_tracker::{gas_count_from_tx_and_metrics, gas_count_from_writes};

/// Reported decision regarding block sealing.
#[derive(Debug, Clone, PartialEq)]
pub enum SealResolution {
    /// Block should not be sealed right now.
    NoSeal,
    /// Latest transaction should be included into the block and sealed after that.
    IncludeAndSeal,
    /// Latest transaction should be excluded from the block and become the first
    /// tx in the next block.
    /// While it may be kinda counter-intuitive that we first execute transaction and just then
    /// decided whether we should include it into the block or not, it is required by the architecture of
    /// zkSync Era. We may not know, for example, how much gas block will consume, because 1) smart contract
    /// execution is hard to predict and 2) we may have writes to the same storage slots, which will save us
    /// gas.
    ExcludeAndSeal,
    /// Unexecutable means that the last transaction of the block cannot be executed even
    /// if the block will consist of it solely. Such a transaction must be rejected.
    ///
    /// Contains a reason for why transaction was considered unexecutable.
    Unexecutable(String),
}

impl SealResolution {
    /// Compares two seal resolutions and chooses the one that is stricter.
    /// `Unexecutable` is stricter than `ExcludeAndSeal`.
    /// `ExcludeAndSeal` is stricter than `IncludeAndSeal`.
    /// `IncludeAndSeal` is stricter than `NoSeal`.
    pub fn stricter(self, other: Self) -> Self {
        match (self, other) {
            (Self::Unexecutable(reason), _) | (_, Self::Unexecutable(reason)) => {
                Self::Unexecutable(reason)
            }
            (Self::ExcludeAndSeal, _) | (_, Self::ExcludeAndSeal) => Self::ExcludeAndSeal,
            (Self::IncludeAndSeal, _) | (_, Self::IncludeAndSeal) => Self::IncludeAndSeal,
            _ => Self::NoSeal,
        }
    }

    /// Returns `true` if L1 batch should be sealed according to this resolution.
    pub fn should_seal(&self) -> bool {
        matches!(self, Self::IncludeAndSeal | Self::ExcludeAndSeal)
    }
}

/// Information about transaction or block applicable either to a single transaction, or
/// to the entire L2 block / L1 batch.
#[derive(Debug, Default)]
pub struct SealData {
    pub(super) execution_metrics: ExecutionMetrics,
    pub(super) gas_count: BlockGasCount,
    pub(super) cumulative_size: usize,
    pub(super) writes_metrics: DeduplicatedWritesMetrics,
    pub(super) gas_remaining: u32,
}

impl SealData {
    /// Creates sealing data based on the execution of a `transaction`. Assumes that all writes
    /// performed by the transaction are initial.
    pub(crate) fn for_transaction(
        transaction: &Transaction,
        tx_metrics: &TransactionExecutionMetrics,
        protocol_version: ProtocolVersionId,
    ) -> Self {
        let execution_metrics = ExecutionMetrics::from_tx_metrics(tx_metrics);
        let writes_metrics = DeduplicatedWritesMetrics::from_tx_metrics(tx_metrics);
        let gas_count = gas_count_from_tx_and_metrics(transaction, &execution_metrics)
            + gas_count_from_writes(&writes_metrics, protocol_version);
        Self {
            execution_metrics,
            gas_count,
            cumulative_size: transaction.bootloader_encoding_size(),
            writes_metrics,
            gas_remaining: tx_metrics.gas_remaining,
        }
    }
}

pub(super) trait SealCriterion: fmt::Debug + Send + Sync + 'static {
    fn should_seal(
        &self,
        config: &StateKeeperConfig,
        block_open_timestamp_ms: u128,
        tx_count: usize,
        block_data: &SealData,
        tx_data: &SealData,
        protocol_version: ProtocolVersionId,
    ) -> SealResolution;

    // We need self here only for rust restrictions for creating an object from trait
    // https://doc.rust-lang.org/reference/items/traits.html#object-safety
    fn prom_criterion_name(&self) -> &'static str;
}

/// I/O-dependent seal criteria.
pub trait IoSealCriteria {
    /// Checks whether an L1 batch should be sealed unconditionally (i.e., regardless of metrics
    /// related to transaction execution) given the provided `manager` state.
    fn should_seal_l1_batch_unconditionally(&mut self, manager: &UpdatesManager) -> bool;
    /// Checks whether an L2 block should be sealed given the provided `manager` state.
    fn should_seal_l2_block(&mut self, manager: &UpdatesManager) -> bool;
}

#[derive(Debug, Clone, Copy)]
pub(super) struct TimeoutSealer {
    block_commit_deadline_ms: u64,
    l2_block_commit_deadline_ms: u64,
}

impl TimeoutSealer {
    pub fn new(config: &StateKeeperConfig) -> Self {
        Self {
            block_commit_deadline_ms: config.block_commit_deadline_ms,
            l2_block_commit_deadline_ms: config.miniblock_commit_deadline_ms,
        }
    }
}

impl IoSealCriteria for TimeoutSealer {
    fn should_seal_l1_batch_unconditionally(&mut self, manager: &UpdatesManager) -> bool {
        const RULE_NAME: &str = "no_txs_timeout";

        if manager.pending_executed_transactions_len() == 0 {
            // Regardless of which sealers are provided, we never want to seal an empty batch.
            return false;
        }

        let block_commit_deadline_ms = self.block_commit_deadline_ms;
        // Verify timestamp
        let should_seal_timeout =
            millis_since(manager.batch_timestamp()) > block_commit_deadline_ms;

        if should_seal_timeout {
            AGGREGATION_METRICS.inc_criterion(RULE_NAME);
            tracing::debug!(
                "Decided to seal L1 batch using rule `{RULE_NAME}`; batch timestamp: {}, \
                 commit deadline: {block_commit_deadline_ms}ms",
                extractors::display_timestamp(manager.batch_timestamp())
            );
        }
        should_seal_timeout
    }

    fn should_seal_l2_block(&mut self, manager: &UpdatesManager) -> bool {
        !manager.l2_block.executed_transactions.is_empty()
            && millis_since(manager.l2_block.timestamp) > self.l2_block_commit_deadline_ms
    }
}

#[derive(Debug, Clone, Copy)]
pub(super) struct MiniblockMaxPayloadSizeSealer {
    max_payload_size: usize,
}

impl MiniblockMaxPayloadSizeSealer {
    pub fn new(config: &StateKeeperConfig) -> Self {
        Self {
            max_payload_size: config.miniblock_max_payload_size,
        }
    }

    pub fn should_seal_miniblock(&mut self, manager: &UpdatesManager) -> bool {
        manager.miniblock.payload_encoding_size >= self.max_payload_size
    }
}

#[cfg(test)]
mod tests {
    use zksync_utils::time::seconds_since_epoch;

    use super::*;
    use crate::state_keeper::tests::{
        create_execution_result, create_transaction, create_updates_manager,
    };

    fn apply_tx_to_manager(tx: Transaction, manager: &mut UpdatesManager) {
        manager.extend_from_executed_transaction(
            tx,
            create_execution_result(0, []),
            vec![],
            BlockGasCount::default(),
            ExecutionMetrics::default(),
            vec![],
        );
    }

    /// This test mostly exists to make sure that we can't seal empty L2 blocks on the main node.
    #[test]
    fn timeout_l2_block_sealer() {
        let mut timeout_l2_block_sealer = TimeoutSealer {
            block_commit_deadline_ms: 10_000,
            l2_block_commit_deadline_ms: 10_000,
        };

        let mut manager = create_updates_manager();
        // Empty L2 block should not trigger.
        manager.l2_block.timestamp = seconds_since_epoch() - 10;
        assert!(
            !timeout_l2_block_sealer.should_seal_l2_block(&manager),
            "Empty L2 block shouldn't be sealed"
        );

<<<<<<< HEAD
        // Non-empty L2 block should trigger.
        apply_tx_to_manager(&mut manager);
=======
        // Non-empty miniblock should trigger.
        apply_tx_to_manager(create_transaction(10, 100), &mut manager);
>>>>>>> f6f49b71
        assert!(
            timeout_l2_block_sealer.should_seal_l2_block(&manager),
            "Non-empty L2 block with old timestamp should be sealed"
        );

        // Check the timestamp logic. This relies on the fact that the test shouldn't run
        // for more than 10 seconds (while the test itself is trivial, it may be preempted
        // by other tests).
        manager.l2_block.timestamp = seconds_since_epoch();
        assert!(
            !timeout_l2_block_sealer.should_seal_l2_block(&manager),
            "Non-empty L2 block with too recent timestamp shouldn't be sealed"
        );
    }

    #[test]
    fn max_size_miniblock_sealer() {
        let tx = create_transaction(10, 100);
        let tx_encoding_size =
            zksync_protobuf::repr::encode::<zksync_dal::consensus::proto::Transaction>(&tx).len();

        let mut max_payload_sealer = MiniblockMaxPayloadSizeSealer {
            max_payload_size: tx_encoding_size,
        };

        let mut manager = create_updates_manager();
        assert!(
            !max_payload_sealer.should_seal_miniblock(&manager),
            "Empty miniblock shouldn't be sealed"
        );

        apply_tx_to_manager(tx, &mut manager);
        assert!(
            max_payload_sealer.should_seal_miniblock(&manager),
            "Miniblock with payload encoding size equal or greater than max payload size should be sealed"
        );
    }
}<|MERGE_RESOLUTION|>--- conflicted
+++ resolved
@@ -178,19 +178,19 @@
 }
 
 #[derive(Debug, Clone, Copy)]
-pub(super) struct MiniblockMaxPayloadSizeSealer {
+pub(super) struct L2BlockMaxPayloadSizeSealer {
     max_payload_size: usize,
 }
 
-impl MiniblockMaxPayloadSizeSealer {
+impl L2BlockMaxPayloadSizeSealer {
     pub fn new(config: &StateKeeperConfig) -> Self {
         Self {
             max_payload_size: config.miniblock_max_payload_size,
         }
     }
 
-    pub fn should_seal_miniblock(&mut self, manager: &UpdatesManager) -> bool {
-        manager.miniblock.payload_encoding_size >= self.max_payload_size
+    pub fn should_seal_l2_block(&mut self, manager: &UpdatesManager) -> bool {
+        manager.l2_block.payload_encoding_size >= self.max_payload_size
     }
 }
 
@@ -230,13 +230,8 @@
             "Empty L2 block shouldn't be sealed"
         );
 
-<<<<<<< HEAD
         // Non-empty L2 block should trigger.
-        apply_tx_to_manager(&mut manager);
-=======
-        // Non-empty miniblock should trigger.
         apply_tx_to_manager(create_transaction(10, 100), &mut manager);
->>>>>>> f6f49b71
         assert!(
             timeout_l2_block_sealer.should_seal_l2_block(&manager),
             "Non-empty L2 block with old timestamp should be sealed"
@@ -253,25 +248,25 @@
     }
 
     #[test]
-    fn max_size_miniblock_sealer() {
+    fn max_size_l2_block_sealer() {
         let tx = create_transaction(10, 100);
         let tx_encoding_size =
             zksync_protobuf::repr::encode::<zksync_dal::consensus::proto::Transaction>(&tx).len();
 
-        let mut max_payload_sealer = MiniblockMaxPayloadSizeSealer {
+        let mut max_payload_sealer = L2BlockMaxPayloadSizeSealer {
             max_payload_size: tx_encoding_size,
         };
 
         let mut manager = create_updates_manager();
         assert!(
-            !max_payload_sealer.should_seal_miniblock(&manager),
-            "Empty miniblock shouldn't be sealed"
+            !max_payload_sealer.should_seal_l2_block(&manager),
+            "Empty L2 block shouldn't be sealed"
         );
 
         apply_tx_to_manager(tx, &mut manager);
         assert!(
-            max_payload_sealer.should_seal_miniblock(&manager),
-            "Miniblock with payload encoding size equal or greater than max payload size should be sealed"
+            max_payload_sealer.should_seal_l2_block(&manager),
+            "L2 block with payload encoding size equal or greater than max payload size should be sealed"
         );
     }
 }