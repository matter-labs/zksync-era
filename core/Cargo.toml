--- conflicted
+++ resolved
@@ -229,19 +229,11 @@
 # We *always* pin the latest version of protocol to disallow accidental changes in the execution logic.
 # However, for the historical version of protocol crates, we have lax requirements. Otherwise,
 # Bumping a crypto dependency like `boojum` would require us to republish all the historical packages.
-<<<<<<< HEAD
-circuit_encodings = "=0.150.19"
-circuit_sequencer_api = "=0.150.19"
-circuit_definitions = "=0.150.19"
-crypto_codegen = { package = "zksync_solidity_vk_codegen", version = "=0.30.12" }
-kzg = { package = "zksync_kzg", version = "=0.150.19" }
-=======
 circuit_encodings = "=0.150.20"
 circuit_sequencer_api = "=0.150.20"
 circuit_definitions = "=0.150.20"
-crypto_codegen = { package = "zksync_solidity_vk_codegen",version = "=0.30.13" }
+crypto_codegen = { package = "zksync_solidity_vk_codegen", version = "=0.30.13" }
 kzg = { package = "zksync_kzg", version = "=0.150.20" }
->>>>>>> 62aea8b4
 zk_evm = { version = "=0.133.0" }
 zk_evm_1_3_1 = { package = "zk_evm", version = "0.131.0-rc.2" }
 zk_evm_1_3_3 = { package = "zk_evm", version = "0.133" }
@@ -249,7 +241,7 @@
 zk_evm_1_4_1 = { package = "zk_evm", version = "0.141" }
 zk_evm_1_5_0 = { package = "zk_evm", version = "=0.150.20" }
 fflonk = "=0.30.13"
-bellman = {package = "zksync_bellman", version = "=0.30.13"}
+bellman = { package = "zksync_bellman", version = "=0.30.13" }
 
 # New VM; pinned to a specific commit because of instability
 zksync_vm2 = { git = "https://github.com/matter-labs/vm2.git", rev = "457d8a7eea9093af9440662e33e598c13ba41633" }
