--- conflicted
+++ resolved
@@ -134,14 +134,9 @@
 
         // When we're estimating fee, we are trying to deduce values related to fee, so we should
         // not consider provided ones.
-<<<<<<< HEAD
-
-        tx.common_data.fee.max_fee_per_gas = self.state.tx_sender.gas_price().await;
-=======
         let gas_price = self.state.tx_sender.gas_price().await;
         let gas_price = gas_price.map_err(|err| internal_error(METHOD_NAME, err))?;
         tx.common_data.fee.max_fee_per_gas = gas_price.into();
->>>>>>> d81aef0e
         tx.common_data.fee.max_priority_fee_per_gas = tx.common_data.fee.max_fee_per_gas;
 
         // Modify the l1 gas price with the scale factor
@@ -167,11 +162,7 @@
         let gas_price = self.state.tx_sender.gas_price().await;
         let gas_price = gas_price.map_err(|err| internal_error(METHOD_NAME, err))?;
         method_latency.observe();
-<<<<<<< HEAD
-        Ok(price)
-=======
         Ok(gas_price.into())
->>>>>>> d81aef0e
     }
 
     #[tracing::instrument(skip(self))]
