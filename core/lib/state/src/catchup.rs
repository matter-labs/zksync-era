<<<<<<< HEAD
use std::{
    error, fmt,
    path::PathBuf,
    time::{Duration, Instant},
};
=======
use std::time::{Duration, Instant};
>>>>>>> 8111e082

use anyhow::Context;
use tokio::sync::watch;
use zksync_dal::{ConnectionPool, Core};
use zksync_shared_metrics::{SnapshotRecoveryStage, APP_METRICS};
use zksync_types::{try_stoppable, L1BatchNumber, OrStopped, StopContext};

use crate::{rocksdb::InitStrategy, RocksdbStorage, RocksdbStorageOptions};

/// Initial RocksDB cache state returned by [`RocksdbCell::ensure_initialized()`].
#[derive(Debug, Clone)]
#[non_exhaustive]
pub struct InitialRocksdbState {
    /// Last processed L1 batch number in the RocksDB cache + 1 (i.e., the batch that the cache is ready to process).
    /// `None` if the cache is empty (i.e., needs recovery).
    pub next_l1_batch_number: Option<L1BatchNumber>,
}

/// `OnceCell` equivalent that can be `.await`ed. Correspondingly, it has the following invariants:
///
/// - The cell is only set once
/// - The cell is always set to `Some(_)`.
///
/// `OnceCell` (either from `once_cell` or `tokio`) is not used because it lacks a way to wait for the cell
/// to be initialized. `once_cell::sync::OnceCell` has a blocking `wait()` method, but since it's blocking,
/// it risks spawning non-cancellable threads if misused.
type AsyncOnceCell<T> = watch::Receiver<Option<T>>;

/// A lazily initialized handle to RocksDB cache returned from [`AsyncCatchupTask::new()`].
#[derive(Debug)]
pub struct RocksdbCell {
    initial_state: AsyncOnceCell<InitialRocksdbState>,
    db: AsyncOnceCell<RocksdbStorage>,
}

impl RocksdbCell {
    /// Waits until RocksDB is initialized and returns it.
    ///
    /// # Errors
    ///
    /// Returns an error if the async catch-up task failed or was canceled before initialization.
    #[allow(clippy::missing_panics_doc)] // false positive
    #[tracing::instrument(level = "debug", err)]
    pub async fn wait(&self) -> Result<RocksdbStorage, OrStopped> {
        self.db
            .clone()
            .wait_for(Option::is_some)
            .await
            // `unwrap` below is safe by construction
            .map(|db| db.clone().unwrap())
            .map_err(|_| OrStopped::Stopped)
    }

    /// Gets a RocksDB instance if it has been initialized.
    pub fn get(&self) -> Option<RocksdbStorage> {
        self.db.borrow().clone()
    }

    /// Ensures that the RocksDB has started catching up, and returns the **initial** RocksDB state
    /// at the start of the catch-up.
    ///
    /// # Errors
    ///
    /// Returns an error if the async catch-up task failed or was canceled.
    #[allow(clippy::missing_panics_doc)] // false positive
    pub async fn ensure_initialized(&self) -> Result<InitialRocksdbState, OrStopped> {
        self.initial_state
            .clone()
            .wait_for(Option::is_some)
            .await
            // `unwrap` below is safe by construction
            .map(|state| state.clone().unwrap())
            .map_err(|_| OrStopped::Stopped)
    }

    /// Creates a task that will keep storage updated after it has caught up.
    pub fn keep_updated(&self, pool: ConnectionPool<Core>) -> KeepUpdatedTask {
        KeepUpdatedTask {
            db: self.db.clone(),
            pool,
        }
    }
}

/// A runnable task that blocks until the provided RocksDB cache instance is caught up with
/// Postgres.
///
/// See [`ReadStorageFactory`] for more context.
#[derive(Debug)]
pub struct AsyncCatchupTask {
    pool: ConnectionPool<Core>,
    recovery_pool: ConnectionPool<Core>,
    state_keeper_db_path: PathBuf,
    state_keeper_db_options: RocksdbStorageOptions,
    initial_state_sender: watch::Sender<Option<InitialRocksdbState>>,
    db_sender: watch::Sender<Option<RocksdbStorage>>,
    to_l1_batch_number: Option<L1BatchNumber>,
}

impl AsyncCatchupTask {
    /// Create a new catch-up task with the provided Postgres and RocksDB instances. Optionally
    /// accepts the last L1 batch number to catch up to (defaults to latest if not specified).
    pub fn new(pool: ConnectionPool<Core>, state_keeper_db_path: PathBuf) -> (Self, RocksdbCell) {
        let (initial_state_sender, initial_state) = watch::channel(None);
        let (db_sender, db) = watch::channel(None);
        let this = Self {
            recovery_pool: pool.clone(),
            pool,
            state_keeper_db_path,
            state_keeper_db_options: RocksdbStorageOptions::default(),
            initial_state_sender,
            db_sender,
            to_l1_batch_number: None,
        };
        (this, RocksdbCell { initial_state, db })
    }

    /// Sets RocksDB options.
    #[must_use]
    pub fn with_db_options(mut self, options: RocksdbStorageOptions) -> Self {
        self.state_keeper_db_options = options;
        self
    }

    /// Sets the L1 batch number to catch up. By default, the task will catch up to the latest L1 batch
    /// (at the start of catch-up).
    #[must_use]
    pub fn with_target_l1_batch_number(mut self, number: L1BatchNumber) -> Self {
        self.to_l1_batch_number = Some(number);
        self
    }

    /// Sets up a separate DB connection pool for recovery.
    #[must_use]
    pub fn with_recovery_pool(mut self, pool: ConnectionPool<Core>) -> Self {
        self.recovery_pool = pool;
        self
    }

    /// Block until RocksDB cache instance is caught up with Postgres.
    ///
    /// # Errors
    ///
    /// Propagates RocksDB and Postgres errors.
    #[tracing::instrument(name = "catch_up", skip_all, fields(target_l1_batch = ?self.to_l1_batch_number))]
    pub async fn run(self, stop_receiver: watch::Receiver<bool>) -> anyhow::Result<()> {
        let started_at = Instant::now();
        tracing::info!("Catching up RocksDB asynchronously");

        let rocksdb_builder = RocksdbStorage::builder_with_options(
            self.state_keeper_db_path.as_ref(),
            self.state_keeper_db_options,
        )
        .await
        .context("Failed creating RocksDB storage builder")?;

        let initial_state = InitialRocksdbState {
            next_l1_batch_number: rocksdb_builder.next_l1_batch_number().await,
        };
        tracing::info!("Initialized RocksDB catchup from state: {initial_state:?}");
        self.initial_state_sender.send_replace(Some(initial_state));

        let (storage, init_strategy) = try_stoppable!(rocksdb_builder
            .ensure_ready(&self.recovery_pool, &stop_receiver)
            .await
            .stop_context("Failed to catch up RocksDB to Postgres"));

        if matches!(init_strategy, InitStrategy::Recovery) {
            let elapsed = started_at.elapsed();
            APP_METRICS.snapshot_recovery_latency[&SnapshotRecoveryStage::StateKeeperCache]
                .set(elapsed);
            tracing::info!("Recovered state keeper RocksDB from snapshot in {elapsed:?}");
        }

        let mut connection = self.pool.connection_tagged("state_keeper").await?;
        let rocksdb = try_stoppable!(storage
            .synchronize(&mut connection, &stop_receiver, self.to_l1_batch_number)
            .await
            .stop_context("Failed to catch up RocksDB to Postgres"));
        drop(connection);
        self.db_sender.send_replace(Some(rocksdb));
        Ok(())
    }
}

#[derive(Debug)]
pub struct KeepUpdatedTask {
    db: AsyncOnceCell<RocksdbStorage>,
    pool: ConnectionPool<Core>,
}

impl KeepUpdatedTask {
    pub async fn run(mut self, mut stop_receiver: watch::Receiver<bool>) -> anyhow::Result<()> {
        const SLEEP_INTERVAL: Duration = Duration::from_millis(100);

        let mut storage: RocksdbStorage = tokio::select! {
            res = self.db.wait_for(Option::is_some) => if let Ok(db) = res {
                // `unwrap()` is safe by construction
                db.clone().unwrap()
            } else {
                tracing::info!("Stop request received, shutting down rocksdb updater task");
                return Ok(());
            },
            _ = stop_receiver.changed() => {
                tracing::info!("Stop request received, shutting down rocksdb updater task");
                return Ok(());
            }
        };

        loop {
            let mut connection = self.pool.connection_tagged("rocksdb_updater_task").await?;
            storage = try_stoppable!(storage
                .synchronize(&mut connection, &stop_receiver, None)
                .await
                .stop_context("Failed to catch up RocksDB to Postgres"));
            drop(connection);
            tokio::time::sleep(SLEEP_INTERVAL).await;
        }
    }
}

#[cfg(test)]
mod tests {
    use tempfile::TempDir;
    use test_casing::test_casing;
    use zksync_types::L2BlockNumber;

    use super::*;
    use crate::test_utils::{create_l1_batch, create_l2_block, gen_storage_logs, prepare_postgres};

    #[tokio::test]
    async fn catching_up_basics() {
        let pool = ConnectionPool::<Core>::test_pool().await;
        let mut conn = pool.connection().await.unwrap();
        prepare_postgres(&mut conn).await;
        let storage_logs = gen_storage_logs(20..40);
        create_l2_block(&mut conn, L2BlockNumber(1), &storage_logs).await;
        create_l1_batch(&mut conn, L1BatchNumber(1), &storage_logs).await;
        drop(conn);

        let temp_dir = TempDir::new().unwrap();
        let (task, rocksdb_cell) = AsyncCatchupTask::new(pool.clone(), temp_dir.path().to_owned());
        let (_stop_sender, stop_receiver) = watch::channel(false);
        let task_handle = tokio::spawn(task.run(stop_receiver));

        let initial_state = rocksdb_cell.ensure_initialized().await.unwrap();
        assert_eq!(initial_state.next_l1_batch_number, None);

        let db = rocksdb_cell.wait().await.unwrap();
        assert_eq!(db.next_l1_batch_number().await, L1BatchNumber(2));
        task_handle.await.unwrap().unwrap();
        drop(db);
        drop(rocksdb_cell); // should be enough to release RocksDB lock

        let (task, rocksdb_cell) = AsyncCatchupTask::new(pool, temp_dir.path().to_owned());
        let (_stop_sender, stop_receiver) = watch::channel(false);
        let task_handle = tokio::spawn(task.run(stop_receiver));

        let initial_state = rocksdb_cell.ensure_initialized().await.unwrap();
        assert_eq!(initial_state.next_l1_batch_number, Some(L1BatchNumber(2)));

        task_handle.await.unwrap().unwrap();
        rocksdb_cell.get().unwrap(); // RocksDB must be caught up at this point
    }

    #[tokio::test]
    async fn keep_updated_basics() {
        let pool = ConnectionPool::<Core>::test_pool().await;
        let mut conn = pool.connection().await.unwrap();
        prepare_postgres(&mut conn).await;
        let storage_logs = gen_storage_logs(20..40);
        create_l2_block(&mut conn, L2BlockNumber(1), &storage_logs).await;
        create_l1_batch(&mut conn, L1BatchNumber(1), &storage_logs).await;
        drop(conn);

        let temp_dir = TempDir::new().unwrap();
        let (catchup_task, rocksdb_cell) =
            AsyncCatchupTask::new(pool.clone(), temp_dir.path().to_owned());
        let keep_updated_task = rocksdb_cell.keep_updated(pool.clone());
        let (_stop_sender, stop_receiver) = watch::channel(false);
        let catchup_task_handle = tokio::spawn(catchup_task.run(stop_receiver.clone()));
        let keep_updated_task_handle = tokio::spawn(keep_updated_task.run(stop_receiver));
        catchup_task_handle.await.unwrap().unwrap();

        let storage_logs = gen_storage_logs(40..50);
        let mut conn = pool.connection().await.unwrap();
        // Batch info should be inserted atomically.
        let mut transaction = conn.start_transaction().await.unwrap();
        create_l2_block(&mut transaction, L2BlockNumber(2), &storage_logs).await;
        create_l1_batch(&mut transaction, L1BatchNumber(2), &storage_logs).await;
        transaction.commit().await.unwrap();
        drop(conn);

        let rocksdb = rocksdb_cell.get().unwrap();
        let started_at = Instant::now();
        loop {
            if started_at.elapsed() > Duration::from_secs(10) {
                break;
            }
            if rocksdb.next_l1_batch_number().await == L1BatchNumber(3) {
                return;
            }
            tokio::time::sleep(Duration::from_millis(10)).await;
        }

        if keep_updated_task_handle.is_finished() {
            panic!(
                "KeepUpdated task finished: {:?}",
                keep_updated_task_handle.await
            );
        } else {
            panic!("Timeout waiting for catch up");
        }
    }

    #[derive(Debug)]
    enum CancellationScenario {
        DropTask,
        CancelTask,
    }

    impl CancellationScenario {
        const ALL: [Self; 2] = [Self::DropTask, Self::CancelTask];
    }

    #[test_casing(2, CancellationScenario::ALL)]
    #[tokio::test]
    async fn catching_up_cancellation(scenario: CancellationScenario) {
        let pool = ConnectionPool::<Core>::test_pool().await;
        let mut conn = pool.connection().await.unwrap();
        prepare_postgres(&mut conn).await;
        let storage_logs = gen_storage_logs(20..40);
        create_l2_block(&mut conn, L2BlockNumber(1), &storage_logs).await;
        create_l1_batch(&mut conn, L1BatchNumber(1), &storage_logs).await;
        drop(conn);

        let temp_dir = TempDir::new().unwrap();
        let (task, rocksdb_cell) = AsyncCatchupTask::new(pool.clone(), temp_dir.path().to_owned());
        let (stop_sender, stop_receiver) = watch::channel(false);
        match scenario {
            CancellationScenario::DropTask => drop(task),
            CancellationScenario::CancelTask => {
                stop_sender.send_replace(true);
                task.run(stop_receiver).await.unwrap();
            }
        }

        assert!(rocksdb_cell.get().is_none());
        rocksdb_cell.wait().await.unwrap_err();
    }
}<|MERGE_RESOLUTION|>--- conflicted
+++ resolved
@@ -1,12 +1,7 @@
-<<<<<<< HEAD
 use std::{
-    error, fmt,
     path::PathBuf,
     time::{Duration, Instant},
 };
-=======
-use std::time::{Duration, Instant};
->>>>>>> 8111e082
 
 use anyhow::Context;
 use tokio::sync::watch;
