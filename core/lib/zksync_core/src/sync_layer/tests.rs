--- conflicted
+++ resolved
@@ -19,12 +19,8 @@
     api,
     block::MiniblockHasher,
     fee_model::{BatchFeeInput, PubdataIndependentBatchFeeModelInput},
-<<<<<<< HEAD
+    snapshots::SnapshotRecoveryStatus,
     Address, L1BatchNumber, L2ChainId, MiniblockNumber, ProtocolVersionId, Transaction, H256, U256,
-=======
-    snapshots::SnapshotRecoveryStatus,
-    Address, L1BatchNumber, L2ChainId, MiniblockNumber, ProtocolVersionId, Transaction, H256,
->>>>>>> d81aef0e
 };
 
 use super::{sync_action::SyncAction, *};
@@ -101,11 +97,7 @@
             stop_receiver,
             Box::new(io),
             Box::new(batch_executor_base),
-<<<<<<< HEAD
-            Box::new(NoopSealer),
-=======
             Arc::new(NoopSealer),
->>>>>>> d81aef0e
         );
         Self {
             stop_sender,
