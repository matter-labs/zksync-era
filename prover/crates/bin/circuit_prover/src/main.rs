use std::{
    path::PathBuf,
    sync::Arc,
    time::{Duration, Instant},
};

use anyhow::Context as _;
use clap::Parser;
use shivini::{ProverContext, ProverContextConfig};
use tokio::sync::oneshot;
use tokio_util::sync::CancellationToken;
use zksync_circuit_prover::{FinalizationHintsCache, SetupDataCache, PROVER_BINARY_METRICS};
use zksync_circuit_prover_service::job_runner::{circuit_prover_runner, WvgRunnerBuilder};
use zksync_config::{
    configs::{DatabaseSecrets, GeneralConfig},
    full_config_schema,
    sources::ConfigFilePaths,
    ObjectStoreConfig,
};
use zksync_object_store::{ObjectStore, ObjectStoreFactory};
use zksync_prover_dal::{ConnectionPool, Prover};
use zksync_prover_fri_types::PROVER_PROTOCOL_SEMANTIC_VERSION;
use zksync_prover_keystore::keystore::Keystore;
use zksync_task_management::ManagedTasks;

/// On most commodity hardware, WVG can take ~30 seconds to complete.
/// GPU processing is ~1 second.
/// Typical setup is ~25 WVGs & 1 GPU.
/// Worst case scenario, you just picked all 25 WVGs (so you need 30 seconds to finish)
/// and another 25 for the GPU.
const GRACEFUL_SHUTDOWN_DURATION: Duration = Duration::from_secs(55);

/// With current setup, only a single job is expected to be in flight.
/// This guarantees memory consumption is going to be fixed (1 job in memory, no more).
/// Additionally, helps with estimating graceful shutdown time.
/// Free side effect, if the machine dies, only 1 job is in "pending" state.
const CHANNEL_SIZE: usize = 1;

#[derive(Debug, Parser)]
#[command(author = "Matter Labs", version)]
struct Cli {
    /// Path to file configuration
    #[arg(short = 'c', long)]
    pub(crate) config_path: Option<PathBuf>,
    /// Path to file secrets
    #[arg(short = 's', long)]
    pub(crate) secrets_path: Option<PathBuf>,
    /// Number of light witness vector generators to run in parallel.
    /// Corresponds to 1 CPU thread & ~2GB of RAM.
    #[arg(short = 'l', long, default_value_t = 1)]
    light_wvg_count: usize,
    /// Number of heavy witness vector generators to run in parallel.
    /// Corresponds to 1 CPU thread & ~9GB of RAM.
    #[arg(short = 'h', long, default_value_t = 1)]
    heavy_wvg_count: usize,
    /// Max VRAM to allocate. Useful if you want to limit the size of VRAM used.
    /// None corresponds to allocating all available VRAM.
    #[arg(short = 'm', long)]
    pub(crate) max_allocation: Option<usize>,
}

#[tokio::main]
async fn main() -> anyhow::Result<()> {
    let start_time = Instant::now();
    let opt = Cli::parse();
    let schema = full_config_schema(false);
    let config_file_paths = ConfigFilePaths {
        general: opt.config_path,
        secrets: opt.secrets_path,
        ..ConfigFilePaths::default()
    };
    let config_sources = config_file_paths.into_config_sources("ZKSYNC_")?;

    let _observability_guard = config_sources.observability()?.install()?;

    let mut repo = config_sources.build_repository(&schema);
    let general_config: GeneralConfig = repo.parse()?;
    let database_secrets: DatabaseSecrets = repo.parse()?;

    let prover_config = general_config
        .prover_config
        .context("failed loading prover config")?;
    let object_store_config = prover_config.prover_object_store.clone();
    tracing::info!("Loaded configs.");

    let (connection_pool, object_store, prover_context, setup_data_cache, hints) = load_resources(
        database_secrets,
        opt.max_allocation,
        object_store_config,
        prover_config.setup_data_path,
    )
    .await
    .context("failed to load configs")?;

<<<<<<< HEAD
    let prometheus_exporter_config = general_config
        .prometheus_config
        .build_exporter_config(prover_config.prometheus_port)
        .context("Failed to build Prometheus exporter configuration")?;
    tracing::info!("Using Prometheus exporter with {prometheus_exporter_config:?}");

    let cancellation_token = CancellationToken::new();
=======
    let cancellation_token = CancellationToken::new();
    let exporter_config = PrometheusExporterConfig::pull(prover_config.prometheus_port);

    PROVER_BINARY_METRICS.startup_time.set(start_time.elapsed());

    let (stop_signal_sender, stop_signal_receiver) = oneshot::channel();
    let mut stop_signal_sender = Some(stop_signal_sender);
    ctrlc::set_handler(move || {
        if let Some(sender) = stop_signal_sender.take() {
            sender.send(()).ok();
        }
    })
    .context("Error setting Ctrl+C handler")?;

>>>>>>> f2f542eb
    let (metrics_stop_sender, metrics_stop_receiver) = tokio::sync::watch::channel(false);
    let mut tasks = vec![tokio::spawn(
        prometheus_exporter_config.run(metrics_stop_receiver),
    )];

    let (witness_vector_sender, witness_vector_receiver) = tokio::sync::mpsc::channel(CHANNEL_SIZE);

    PROVER_BINARY_METRICS.startup_time.set(start_time.elapsed());
    tracing::info!(
        "Starting {} light WVGs and {} heavy WVGs.",
        opt.light_wvg_count,
        opt.heavy_wvg_count
    );

    let builder = WvgRunnerBuilder::new(
        connection_pool.clone(),
        object_store.clone(),
        PROVER_PROTOCOL_SEMANTIC_VERSION,
        hints.clone(),
        witness_vector_sender,
        cancellation_token.clone(),
    );

    let light_wvg_runner = builder.light_wvg_runner(opt.light_wvg_count);
    let heavy_wvg_runner = builder.heavy_wvg_runner(opt.heavy_wvg_count);

    tasks.extend(light_wvg_runner.run());
    tasks.extend(heavy_wvg_runner.run());

    // necessary as it has a connection_pool which will keep 1 connection active by default
    drop(builder);

    let circuit_prover_runner = circuit_prover_runner(
        connection_pool,
        object_store,
        PROVER_PROTOCOL_SEMANTIC_VERSION,
        setup_data_cache,
        witness_vector_receiver,
        prover_context,
    );

    tasks.extend(circuit_prover_runner.run());

    let mut tasks = ManagedTasks::new(tasks);
    tokio::select! {
        _ = tasks.wait_single() => {},
        _ = stop_signal_receiver => {
            tracing::info!("Stop request received, shutting down");
            cancellation_token.cancel();
        }
    }
    let shutdown_time = Instant::now();
    metrics_stop_sender
        .send(true)
        .context("failed to stop metrics")?;
    tasks.complete(GRACEFUL_SHUTDOWN_DURATION).await;
    tracing::info!("Tasks completed in {:?}.", shutdown_time.elapsed());
    Ok(())
}

/// Loads resources necessary for proving.
/// - connection pool - necessary to pick & store jobs from database
/// - object store - necessary  for loading and storing artifacts to object store
/// - prover context - necessary for circuit proving; VRAM allocation
/// - setup data - necessary for circuit proving
/// - finalization hints - necessary for generating witness vectors
async fn load_resources(
    database_secrets: DatabaseSecrets,
    max_gpu_vram_allocation: Option<usize>,
    object_store_config: ObjectStoreConfig,
    setup_data_path: PathBuf,
) -> anyhow::Result<(
    ConnectionPool<Prover>,
    Arc<dyn ObjectStore>,
    ProverContext,
    SetupDataCache,
    FinalizationHintsCache,
)> {
    let database_url = database_secrets
        .prover_url
        .context("no prover DB URl present")?;
    // 2 connections for the witness vector generator job pickers (1 each) and 1 for gpu circuit prover job saver
    let max_connections = 3;
    let connection_pool = ConnectionPool::<Prover>::builder(database_url, max_connections)
        .build()
        .await
        .context("failed to build connection pool")?;

    let object_store = ObjectStoreFactory::new(object_store_config)
        .create_store()
        .await
        .context("failed to create object store")?;

    let prover_context = match max_gpu_vram_allocation {
        Some(max_allocation) => ProverContext::create_with_config(
            ProverContextConfig::default().with_maximum_device_allocation(max_allocation),
        )
        .context("failed initializing fixed gpu prover context")?,
        None => ProverContext::create().context("failed initializing gpu prover context")?,
    };

    tracing::info!("Loading setup data from disk...");

    let keystore = Keystore::locate().with_setup_path(Some(setup_data_path));
    let setup_data_cache = keystore
        .load_all_setup_key_mapping()
        .await
        .context("failed to load setup key mapping")?;

    tracing::info!("Loading finalization hints from disk...");
    let finalization_hints = keystore
        .load_all_finalization_hints_mapping()
        .await
        .context("failed to load finalization hints mapping")?;

    tracing::info!("Finished loading mappings from disk.");

    Ok((
        connection_pool,
        object_store,
        prover_context,
        setup_data_cache,
        finalization_hints,
    ))
}<|MERGE_RESOLUTION|>--- conflicted
+++ resolved
@@ -92,19 +92,11 @@
     .await
     .context("failed to load configs")?;
 
-<<<<<<< HEAD
     let prometheus_exporter_config = general_config
         .prometheus_config
         .build_exporter_config(prover_config.prometheus_port)
         .context("Failed to build Prometheus exporter configuration")?;
     tracing::info!("Using Prometheus exporter with {prometheus_exporter_config:?}");
-
-    let cancellation_token = CancellationToken::new();
-=======
-    let cancellation_token = CancellationToken::new();
-    let exporter_config = PrometheusExporterConfig::pull(prover_config.prometheus_port);
-
-    PROVER_BINARY_METRICS.startup_time.set(start_time.elapsed());
 
     let (stop_signal_sender, stop_signal_receiver) = oneshot::channel();
     let mut stop_signal_sender = Some(stop_signal_sender);
@@ -115,7 +107,7 @@
     })
     .context("Error setting Ctrl+C handler")?;
 
->>>>>>> f2f542eb
+    let cancellation_token = CancellationToken::new();
     let (metrics_stop_sender, metrics_stop_receiver) = tokio::sync::watch::channel(false);
     let mut tasks = vec![tokio::spawn(
         prometheus_exporter_config.run(metrics_stop_receiver),
@@ -164,10 +156,10 @@
         _ = tasks.wait_single() => {},
         _ = stop_signal_receiver => {
             tracing::info!("Stop request received, shutting down");
-            cancellation_token.cancel();
         }
     }
     let shutdown_time = Instant::now();
+    cancellation_token.cancel();
     metrics_stop_sender
         .send(true)
         .context("failed to stop metrics")?;
