name: CI

on:
  pull_request:
  merge_group:
  push:
    branches:
      - staging
      - trying
      - sync-layer-stable # adding this branch here to run CI on it regardless of the conflicts
      - '!release-please--branches--**'

concurrency:
  group: ${{ github.workflow }}-${{ github.event.pull_request.number || github.ref }}
  cancel-in-progress: true

jobs:
  changed_files:
    runs-on: ubuntu-latest
    name: Get changed files
    outputs:
      core: ${{ steps.changed-files.outputs.core_any_changed }}
      prover: ${{ steps.changed-files.outputs.prover_any_changed }}
      docs: ${{ steps.changed-files.outputs.docs_any_changed }}
      all: ${{ steps.changed-files.outputs.all_any_changed }}
    steps:
          
      - uses: actions/checkout@a5ac7e51b41094c92402da3b24376905380afc29 # v4
        with:
          token: ${{ secrets.ZKSYNC_ADMIN_BOT_ORG_REPO_WRITE }}
          fetch-depth: 2
          submodules: "recursive"

      - name: Get changed files
        id: changed-files
        uses: tj-actions/changed-files@fea790cb660e33aef4bdf07304e28fedd77dfa13 # v39
        with:
          files_yaml: |
            prover:
              - 'prover/**'
              - '!prover/CHANGELOG.md'
              - '!prover/setup-data-cpu-keys.json'
              - '!prover/setup-data-gpu-keys.json'
              - '!prover/extract-setup-data-keys.sh'
              - 'docker/prover*/**'
              - '.github/workflows/build-prover-template.yml'
              - '.github/workflows/new-build-prover-template.yml'
              - '.github/workflows/build-witness-generator-template.yml'
              - '.github/workflows/new-build-witness-generator-template.yml'
              - '.github/workflows/ci-prover-reusable.yml'
              - 'docker-compose-runner-nightly.yml'
              - '!**/*.md'
              - '!**/*.MD'
            core:
              - 'core/**'
              - '!core/CHANGELOG.md'
              - 'docker/contract-verifier/**'
              - 'docker/external-node/**'
              - 'docker/server/**'
              - '.github/workflows/build-core-template.yml'
              - '.github/workflows/new-build-core-template.yml'
              - '.github/workflows/build-contract-verifier-template.yml'
              - '.github/workflows/new-build-contract-verifier-template.yml'
              - '.github/workflows/ci-core-reusable.yml'
              - '.github/workflows/ci-core-lint-reusable.yml'
              - 'Cargo.toml'
              - 'Cargo.lock'
              - 'zkstack_cli/**'
              - '!**/*.md'
              - '!**/*.MD'
              - 'docker-compose.yml'
            docs:
              - '**/*.md'
              - '**/*.MD'
              - '.github/workflows/ci-docs-reusable.yml'
            all:
              - '.github/workflows/ci.yml'
              - 'bin/**'
              - 'etc/**'
              - 'contracts/**'
              - 'infrastructure/zk/**'
              - 'docker/zk-environment/**'
              - '!**/*.md'
              - '!**/*.MD'

  ci-for-core-lint:
    name: CI for Core lint Components
    needs: changed_files
    if: contains(github.ref_name, 'release-please--branches')
    uses: ./.github/workflows/ci-core-lint-reusable.yml
    secrets:
      ZKSYNC_ADMIN_BOT_ORG_REPO_WRITE: ${{ secrets.ZKSYNC_ADMIN_BOT_ORG_REPO_WRITE }}

  ci-for-core:
    name: CI for Core Components
    needs: changed_files
    if: ${{ (needs.changed_files.outputs.core == 'true' || needs.changed_files.outputs.zk_toolbox == 'true' || needs.changed_files.outputs.all == 'true') && !contains(github.ref_name, 'release-please--branches') }}
    uses: ./.github/workflows/ci-core-reusable.yml
    secrets:
      ZKSYNC_ADMIN_BOT_ORG_REPO_WRITE: ${{ secrets.ZKSYNC_ADMIN_BOT_ORG_REPO_WRITE }}

  ci-for-prover:
    needs: changed_files
    if: ${{ (needs.changed_files.outputs.prover == 'true' || needs.changed_files.outputs.all == 'true') && !contains(github.ref_name, 'release-please--branches') }}
    name: CI for Prover Components
    uses: ./.github/workflows/ci-prover-reusable.yml
    secrets:
      ZKSYNC_ADMIN_BOT_ORG_REPO_WRITE: ${{ secrets.ZKSYNC_ADMIN_BOT_ORG_REPO_WRITE }}

<<<<<<< HEAD
  e2e-for-prover:
    name: E2E Test for Prover Components
    needs: changed_files
    if: ${{(needs.changed_files.outputs.prover == 'true' || needs.changed_files.outputs.all == 'true') && !contains(github.ref_name, 'release-please--branches') }}
    uses: ./.github/workflows/ci-prover-e2e.yml
    secrets:
      ZKSYNC_ADMIN_BOT_ORG_REPO_WRITE: ${{ secrets.ZKSYNC_ADMIN_BOT_ORG_REPO_WRITE }}
=======
#  e2e-for-prover:
#    name: E2E Test for Prover Components
#    needs: changed_files
#    if: ${{(needs.changed_files.outputs.prover == 'true' || needs.changed_files.outputs.all == 'true') && !contains(github.ref_name, 'release-please--branches') }}
#    uses: ./.github/workflows/ci-prover-e2e.yml
#    secrets:
#      ZKSYNC_ADMIN_BOT_ORG_REPO_WRITE: ${{ secrets.ZKSYNC_ADMIN_BOT_ORG_REPO_WRITE }}
>>>>>>> a21d89e0

  ci-for-docs:
    needs: changed_files
    if: needs.changed_files.outputs.docs == 'true'
    name: CI for Docs
    uses: ./.github/workflows/ci-docs-reusable.yml
    secrets:
      ZKSYNC_ADMIN_BOT_ORG_REPO_WRITE: ${{ secrets.ZKSYNC_ADMIN_BOT_ORG_REPO_WRITE }}

  # What needs to be ran for both core and prover
  ci-for-common:
    needs: changed_files
    if: ${{ (needs.changed_files.outputs.prover == 'true' || needs.changed_files.outputs.core == 'true' || needs.changed_files.outputs.all == 'true') && !contains(github.ref_name, 'release-please--branches') }}
    name: CI for Common Components (prover or core)
    uses: ./.github/workflows/ci-common-reusable.yml
<<<<<<< HEAD
    secrets:
      ZKSYNC_ADMIN_BOT_ORG_REPO_WRITE: ${{ secrets.ZKSYNC_ADMIN_BOT_ORG_REPO_WRITE }}

  # build-core-images:
  #   name: Build core images
  #   needs: changed_files
  #   if: ${{ (needs.changed_files.outputs.core == 'true' || needs.changed_files.outputs.all == 'true') && !contains(github.ref_name, 'release-please--branches') }}
  #   uses: ./.github/workflows/new-build-core-template.yml
  #   with:
  #     image_tag_suffix: ${{ needs.setup.outputs.image_tag_suffix }}
  #     action: "build"
  #   secrets:
  #     DOCKERHUB_USER: ${{ secrets.DOCKERHUB_USER }}
  #     DOCKERHUB_TOKEN: ${{ secrets.DOCKERHUB_TOKEN }}
  #     ZKSYNC_ADMIN_BOT_ORG_REPO_WRITE: ${{ secrets.ZKSYNC_ADMIN_BOT_ORG_REPO_WRITE }}
=======
    secrets:
      ZKSYNC_ADMIN_BOT_ORG_REPO_WRITE: ${{ secrets.ZKSYNC_ADMIN_BOT_ORG_REPO_WRITE }}

  build-core-images:
    name: Build core images
    needs: changed_files
    if: ${{ (needs.changed_files.outputs.core == 'true' || needs.changed_files.outputs.all == 'true') && !contains(github.ref_name, 'release-please--branches') }}
    uses: ./.github/workflows/new-build-core-template.yml
    with:
      image_tag_suffix: ${{ needs.setup.outputs.image_tag_suffix }}
      action: "build"
    secrets:
      DOCKERHUB_USER: ${{ secrets.DOCKERHUB_USER }}
      DOCKERHUB_TOKEN: ${{ secrets.DOCKERHUB_TOKEN }}
      ZKSYNC_ADMIN_BOT_ORG_REPO_WRITE: ${{ secrets.ZKSYNC_ADMIN_BOT_ORG_REPO_WRITE }}
>>>>>>> a21d89e0

  build-tee-prover-images:
    name: Build TEE Prover images
    needs: changed_files
    if: ${{ (needs.changed_files.outputs.core == 'true' || needs.changed_files.outputs.all == 'true') && !contains(github.ref_name, 'release-please--branches') }}
    uses: ./.github/workflows/build-tee-prover-template.yml
    with:
      image_tag_suffix: ${{ needs.setup.outputs.image_tag_suffix }}
      action: "build"
    secrets:
      DOCKERHUB_USER: ${{ secrets.DOCKERHUB_USER }}
      DOCKERHUB_TOKEN: ${{ secrets.DOCKERHUB_TOKEN }}
      ATTIC_TOKEN: ${{ secrets.ATTIC_TOKEN }}
      ZKSYNC_ADMIN_BOT_ORG_REPO_WRITE: ${{ secrets.ZKSYNC_ADMIN_BOT_ORG_REPO_WRITE }}

  build-contract-verifier:
    name: Build contract verifier
    needs: changed_files
    if: ${{ (needs.changed_files.outputs.core == 'true' || needs.changed_files.outputs.all == 'true') && !contains(github.ref_name, 'release-please--branches') }}
    uses: ./.github/workflows/new-build-contract-verifier-template.yml
    with:
      image_tag_suffix: ${{ needs.setup.outputs.image_tag_suffix }}
      action: "build"
    secrets:
      DOCKERHUB_USER: ${{ secrets.DOCKERHUB_USER }}
      DOCKERHUB_TOKEN: ${{ secrets.DOCKERHUB_TOKEN }}
      ZKSYNC_ADMIN_BOT_ORG_REPO_WRITE: ${{ secrets.ZKSYNC_ADMIN_BOT_ORG_REPO_WRITE }}

  build-prover-images:
    name: Build prover images
    needs: changed_files
    if: ${{ (needs.changed_files.outputs.prover == 'true' || needs.changed_files.outputs.all == 'true') && !contains(github.ref_name, 'release-please--branches') }}
    uses: ./.github/workflows/new-build-prover-template.yml
    with:
      image_tag_suffix: ${{ needs.setup.outputs.image_tag_suffix }}
      action: "build"
      ERA_BELLMAN_CUDA_RELEASE: ${{ vars.ERA_BELLMAN_CUDA_RELEASE }}
      is_pr_from_fork: ${{ github.event.pull_request.head.repo.fork == true }}
    secrets:
      DOCKERHUB_USER: ${{ secrets.DOCKERHUB_USER }}
      DOCKERHUB_TOKEN: ${{ secrets.DOCKERHUB_TOKEN }}
      ZKSYNC_ADMIN_BOT_ORG_REPO_WRITE: ${{ secrets.ZKSYNC_ADMIN_BOT_ORG_REPO_WRITE }}

  build-witness-generator-image-avx512:
    name: Build prover images with avx512 instructions
    needs: changed_files
    if: ${{ (needs.changed_files.outputs.prover == 'true' || needs.changed_files.outputs.all == 'true') && !contains(github.ref_name, 'release-please--branches') }}
    uses: ./.github/workflows/new-build-witness-generator-template.yml
    with:
      image_tag_suffix: ${{ needs.setup.outputs.image_tag_suffix }}-avx512
      action: "build"
      WITNESS_GENERATOR_RUST_FLAGS: "-Ctarget_feature=+avx512bw,+avx512cd,+avx512dq,+avx512f,+avx512vl"
      ERA_BELLMAN_CUDA_RELEASE: ${{ vars.ERA_BELLMAN_CUDA_RELEASE }}
    secrets:
      DOCKERHUB_USER: ${{ secrets.DOCKERHUB_USER }}
      DOCKERHUB_TOKEN: ${{ secrets.DOCKERHUB_TOKEN }}
      ZKSYNC_ADMIN_BOT_ORG_REPO_WRITE: ${{ secrets.ZKSYNC_ADMIN_BOT_ORG_REPO_WRITE }}

  ci-success:
    name: Github Status Check
    runs-on: ubuntu-latest
    if: always() && !cancelled()
<<<<<<< HEAD
    # TODO restore build-core-images
    needs: [ ci-for-core-lint, ci-for-common, ci-for-core, ci-for-prover, ci-for-docs, build-contract-verifier, build-prover-images ]
=======
    needs: [ ci-for-core-lint, ci-for-common, ci-for-core, ci-for-prover, ci-for-docs, build-core-images, build-contract-verifier, build-prover-images ]
>>>>>>> a21d89e0
    steps:
      - name: Status
        run: |
          # This will check all jobs status in the `needs` list, and fail job if one is failed.
          # Since we split prover and core to different flows, this job will be only as Required Status Check in the Pull Request.
          if [[ ${{ contains(join(needs.*.result, ','), 'failure') }} == "true" ]]; then
            echo "Intentionally failing to block PR from merging"
            exit 1
          fi<|MERGE_RESOLUTION|>--- conflicted
+++ resolved
@@ -94,7 +94,7 @@
   ci-for-core:
     name: CI for Core Components
     needs: changed_files
-    if: ${{ (needs.changed_files.outputs.core == 'true' || needs.changed_files.outputs.zk_toolbox == 'true' || needs.changed_files.outputs.all == 'true') && !contains(github.ref_name, 'release-please--branches') }}
+    if: ${{ (needs.changed_files.outputs.core == 'true' || needs.changed_files.outputs.all == 'true') && !contains(github.ref_name, 'release-please--branches') }}
     uses: ./.github/workflows/ci-core-reusable.yml
     secrets:
       ZKSYNC_ADMIN_BOT_ORG_REPO_WRITE: ${{ secrets.ZKSYNC_ADMIN_BOT_ORG_REPO_WRITE }}
@@ -107,15 +107,6 @@
     secrets:
       ZKSYNC_ADMIN_BOT_ORG_REPO_WRITE: ${{ secrets.ZKSYNC_ADMIN_BOT_ORG_REPO_WRITE }}
 
-<<<<<<< HEAD
-  e2e-for-prover:
-    name: E2E Test for Prover Components
-    needs: changed_files
-    if: ${{(needs.changed_files.outputs.prover == 'true' || needs.changed_files.outputs.all == 'true') && !contains(github.ref_name, 'release-please--branches') }}
-    uses: ./.github/workflows/ci-prover-e2e.yml
-    secrets:
-      ZKSYNC_ADMIN_BOT_ORG_REPO_WRITE: ${{ secrets.ZKSYNC_ADMIN_BOT_ORG_REPO_WRITE }}
-=======
 #  e2e-for-prover:
 #    name: E2E Test for Prover Components
 #    needs: changed_files
@@ -123,7 +114,6 @@
 #    uses: ./.github/workflows/ci-prover-e2e.yml
 #    secrets:
 #      ZKSYNC_ADMIN_BOT_ORG_REPO_WRITE: ${{ secrets.ZKSYNC_ADMIN_BOT_ORG_REPO_WRITE }}
->>>>>>> a21d89e0
 
   ci-for-docs:
     needs: changed_files
@@ -139,23 +129,6 @@
     if: ${{ (needs.changed_files.outputs.prover == 'true' || needs.changed_files.outputs.core == 'true' || needs.changed_files.outputs.all == 'true') && !contains(github.ref_name, 'release-please--branches') }}
     name: CI for Common Components (prover or core)
     uses: ./.github/workflows/ci-common-reusable.yml
-<<<<<<< HEAD
-    secrets:
-      ZKSYNC_ADMIN_BOT_ORG_REPO_WRITE: ${{ secrets.ZKSYNC_ADMIN_BOT_ORG_REPO_WRITE }}
-
-  # build-core-images:
-  #   name: Build core images
-  #   needs: changed_files
-  #   if: ${{ (needs.changed_files.outputs.core == 'true' || needs.changed_files.outputs.all == 'true') && !contains(github.ref_name, 'release-please--branches') }}
-  #   uses: ./.github/workflows/new-build-core-template.yml
-  #   with:
-  #     image_tag_suffix: ${{ needs.setup.outputs.image_tag_suffix }}
-  #     action: "build"
-  #   secrets:
-  #     DOCKERHUB_USER: ${{ secrets.DOCKERHUB_USER }}
-  #     DOCKERHUB_TOKEN: ${{ secrets.DOCKERHUB_TOKEN }}
-  #     ZKSYNC_ADMIN_BOT_ORG_REPO_WRITE: ${{ secrets.ZKSYNC_ADMIN_BOT_ORG_REPO_WRITE }}
-=======
     secrets:
       ZKSYNC_ADMIN_BOT_ORG_REPO_WRITE: ${{ secrets.ZKSYNC_ADMIN_BOT_ORG_REPO_WRITE }}
 
@@ -171,7 +144,6 @@
       DOCKERHUB_USER: ${{ secrets.DOCKERHUB_USER }}
       DOCKERHUB_TOKEN: ${{ secrets.DOCKERHUB_TOKEN }}
       ZKSYNC_ADMIN_BOT_ORG_REPO_WRITE: ${{ secrets.ZKSYNC_ADMIN_BOT_ORG_REPO_WRITE }}
->>>>>>> a21d89e0
 
   build-tee-prover-images:
     name: Build TEE Prover images
@@ -234,12 +206,7 @@
     name: Github Status Check
     runs-on: ubuntu-latest
     if: always() && !cancelled()
-<<<<<<< HEAD
-    # TODO restore build-core-images
-    needs: [ ci-for-core-lint, ci-for-common, ci-for-core, ci-for-prover, ci-for-docs, build-contract-verifier, build-prover-images ]
-=======
     needs: [ ci-for-core-lint, ci-for-common, ci-for-core, ci-for-prover, ci-for-docs, build-core-images, build-contract-verifier, build-prover-images ]
->>>>>>> a21d89e0
     steps:
       - name: Status
         run: |
