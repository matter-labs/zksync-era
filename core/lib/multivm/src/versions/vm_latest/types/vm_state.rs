use circuit_sequencer_api::INITIAL_MONOTONIC_CYCLE_COUNTER;
use zk_evm_1_5_2::{
    aux_structures::{MemoryPage, PubdataCost, Timestamp},
    block_properties::BlockProperties,
    vm_state::{CallStackEntry, PrimitiveValue, Version, VmState},
    witness_trace::DummyTracer,
    zkevm_opcode_defs::{
        system_params::{BOOTLOADER_MAX_MEMORY, INITIAL_FRAME_FORMAL_EH_LOCATION},
        FatPointer, BOOTLOADER_BASE_PAGE, BOOTLOADER_CALLDATA_PAGE, BOOTLOADER_CODE_PAGE,
        STARTING_BASE_PAGE, STARTING_TIMESTAMP,
    },
};
use zksync_system_constants::BOOTLOADER_ADDRESS;
use zksync_types::{block::L2BlockHasher, h256_to_u256, Address, L2BlockNumber};

use crate::{
    interface::{
        storage::{StoragePtr, WriteStorage},
        L1BatchEnv, L2Block, SystemEnv,
    },
    utils::bytecode::bytes_to_be_words,
    vm_latest::{
        bootloader::BootloaderState,
        constants::BOOTLOADER_HEAP_PAGE,
        old_vm::{
            event_sink::InMemoryEventSink,
            history_recorder::HistoryMode,
            memory::SimpleMemory,
            oracles::{
                decommitter::DecommitterOracle, precompile::PrecompilesProcessorWithHistory,
            },
        },
        oracles::storage::StorageOracle,
        utils::l2_blocks::{assert_next_block, load_last_l2_block},
        MultiVmSubversion,
    },
};

pub type ZkSyncVmState<S, H> = VmState<
    StorageOracle<S, H>,
    SimpleMemory<H>,
    InMemoryEventSink<H>,
    PrecompilesProcessorWithHistory<H>,
    DecommitterOracle<false, S, H>,
    DummyTracer,
>;

fn formal_calldata_abi() -> PrimitiveValue {
    let fat_pointer = FatPointer {
        offset: 0,
        memory_page: BOOTLOADER_CALLDATA_PAGE,
        start: 0,
        length: 0,
    };

    PrimitiveValue {
        value: fat_pointer.to_u256(),
        is_pointer: true,
    }
}

/// Initialize the vm state and all necessary oracles
pub(crate) fn new_vm_state<S: WriteStorage, H: HistoryMode>(
    storage: StoragePtr<S>,
    system_env: &SystemEnv,
    l1_batch_env: &L1BatchEnv,
    subversion: MultiVmSubversion,
) -> (ZkSyncVmState<S, H>, BootloaderState) {
    let last_l2_block = if let Some(last_l2_block) = load_last_l2_block(&storage) {
        last_l2_block
    } else {
        // This is the scenario of either the first L2 block ever or
        // the first block after the upgrade for support of L2 blocks.
        L2Block {
            number: l1_batch_env.first_l2_block.number.saturating_sub(1),
            timestamp: 0,
            hash: L2BlockHasher::legacy_hash(L2BlockNumber(l1_batch_env.first_l2_block.number) - 1),
        }
    };

<<<<<<< HEAD
    assert_next_block(&last_l2_block, &l1_batch_env.first_l2_block);
    let first_l2_block = l1_batch_env.first_l2_block.clone();
=======
    assert_next_block(
        &last_l2_block,
        &l1_batch_env.first_l2_block,
        system_env.version,
    );
    let first_l2_block = l1_batch_env.first_l2_block;
>>>>>>> 110a527c
    let storage_oracle: StorageOracle<S, H> = StorageOracle::new(storage.clone());
    let mut memory = SimpleMemory::default();
    let event_sink = InMemoryEventSink::default();
    let precompiles_processor = PrecompilesProcessorWithHistory::<H>::new(subversion);

    let mut decommittment_processor: DecommitterOracle<false, S, H> =
        DecommitterOracle::new(storage);
    let mut initial_bytecodes = vec![(
        h256_to_u256(system_env.base_system_smart_contracts.default_aa.hash),
        bytes_to_be_words(&system_env.base_system_smart_contracts.default_aa.code),
    )];
    if let Some(evm_emulator) = &system_env.base_system_smart_contracts.evm_emulator {
        initial_bytecodes.push((
            h256_to_u256(evm_emulator.hash),
            bytes_to_be_words(&evm_emulator.code),
        ));
    }
    decommittment_processor.populate(initial_bytecodes, Timestamp(0));

    memory.populate(
        vec![(
            BOOTLOADER_CODE_PAGE,
            bytes_to_be_words(&system_env.base_system_smart_contracts.bootloader.code),
        )],
        Timestamp(0),
    );

    let bootloader_initial_memory = BootloaderState::initial_memory(l1_batch_env);
    memory.populate_page(
        BOOTLOADER_HEAP_PAGE as usize,
        bootloader_initial_memory.clone(),
        Timestamp(0),
    );

    // By convention, default AA is used as a fallback if the EVM emulator is not available.
    let evm_emulator_code_hash = system_env
        .base_system_smart_contracts
        .evm_emulator
        .as_ref()
        .unwrap_or(&system_env.base_system_smart_contracts.default_aa)
        .hash;
    let mut vm = VmState::empty_state(
        storage_oracle,
        memory,
        event_sink,
        precompiles_processor,
        decommittment_processor,
        DummyTracer,
        BlockProperties {
            default_aa_code_hash: h256_to_u256(
                system_env.base_system_smart_contracts.default_aa.hash,
            ),
            evm_emulator_code_hash: h256_to_u256(evm_emulator_code_hash),
            zkporter_is_available: system_env.zk_porter_available,
        },
        if subversion < MultiVmSubversion::EvmEmulator {
            Version::Initial
        } else {
            Version::Version27
        },
    );

    vm.local_state.callstack.current.ergs_remaining = system_env.bootloader_gas_limit;

    let initial_context = CallStackEntry {
        this_address: BOOTLOADER_ADDRESS,
        msg_sender: Address::zero(),
        code_address: BOOTLOADER_ADDRESS,
        base_memory_page: MemoryPage(BOOTLOADER_BASE_PAGE),
        code_page: MemoryPage(BOOTLOADER_CODE_PAGE),
        sp: 0,
        pc: 0,
        // Note, that since the results are written at the end of the memory
        // it is needed to have the entire heap available from the beginning
        heap_bound: BOOTLOADER_MAX_MEMORY,
        aux_heap_bound: BOOTLOADER_MAX_MEMORY,
        exception_handler_location: INITIAL_FRAME_FORMAL_EH_LOCATION,
        ergs_remaining: system_env.bootloader_gas_limit,
        this_shard_id: 0,
        caller_shard_id: 0,
        code_shard_id: 0,
        is_static: false,
        is_local_frame: false,
        context_u128_value: 0,
        total_pubdata_spent: PubdataCost(0),
        stipend: 0,
    };

    // We consider the contract that is being run as a bootloader
    vm.push_bootloader_context(INITIAL_MONOTONIC_CYCLE_COUNTER - 1, initial_context);
    vm.local_state.timestamp = STARTING_TIMESTAMP;
    vm.local_state.memory_page_counter = STARTING_BASE_PAGE;
    vm.local_state.monotonic_cycle_counter = INITIAL_MONOTONIC_CYCLE_COUNTER;
    vm.local_state.registers[0] = formal_calldata_abi();

    // Deleting all the historical records brought by the initial
    // initialization of the VM to make them permanent.
    vm.decommittment_processor.delete_history();
    vm.event_sink.delete_history();
    vm.storage.delete_history();
    vm.memory.delete_history();
    vm.precompiles_processor.delete_history();
    let bootloader_state = BootloaderState::new(
        system_env.execution_mode,
        bootloader_initial_memory,
        first_l2_block,
        system_env.version,
    );

    (vm, bootloader_state)
}<|MERGE_RESOLUTION|>--- conflicted
+++ resolved
@@ -78,17 +78,12 @@
         }
     };
 
-<<<<<<< HEAD
-    assert_next_block(&last_l2_block, &l1_batch_env.first_l2_block);
-    let first_l2_block = l1_batch_env.first_l2_block.clone();
-=======
     assert_next_block(
         &last_l2_block,
         &l1_batch_env.first_l2_block,
         system_env.version,
     );
-    let first_l2_block = l1_batch_env.first_l2_block;
->>>>>>> 110a527c
+    let first_l2_block = l1_batch_env.first_l2_block.clone();
     let storage_oracle: StorageOracle<S, H> = StorageOracle::new(storage.clone());
     let mut memory = SimpleMemory::default();
     let event_sink = InMemoryEventSink::default();
