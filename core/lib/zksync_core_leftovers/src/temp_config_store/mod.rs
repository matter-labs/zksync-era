--- conflicted
+++ resolved
@@ -65,13 +65,10 @@
     pub snapshot_creator: Option<SnapshotsCreatorConfig>,
     pub protective_reads_writer_config: Option<ProtectiveReadsWriterConfig>,
     pub core_object_store: Option<ObjectStoreConfig>,
-<<<<<<< HEAD
     pub base_token_adjuster_config: Option<BaseTokenAdjusterConfig>,
-=======
     pub commitment_generator: Option<CommitmentGeneratorConfig>,
     pub pruning: Option<PruningConfig>,
     pub snapshot_recovery: Option<SnapshotRecoveryConfig>,
->>>>>>> 8b1fbabc
 }
 
 impl TempConfigStore {
@@ -99,13 +96,10 @@
             observability: self.observability.clone(),
             protective_reads_writer_config: self.protective_reads_writer_config.clone(),
             core_object_store: self.core_object_store.clone(),
-<<<<<<< HEAD
             base_token_adjuster: self.base_token_adjuster_config.clone(),
-=======
             commitment_generator: self.commitment_generator.clone(),
             snapshot_recovery: self.snapshot_recovery.clone(),
             pruning: self.pruning.clone(),
->>>>>>> 8b1fbabc
         }
     }
 
