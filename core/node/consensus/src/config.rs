--- conflicted
+++ resolved
@@ -134,11 +134,7 @@
     };
 
     Ok(executor::Config {
-<<<<<<< HEAD
-        build_version: None, // TODO: To be set after #2684
-=======
         build_version,
->>>>>>> 92dde039
         server_addr: cfg.server_addr,
         public_addr: net::Host(cfg.public_addr.0.clone()),
         max_payload_size: cfg.max_payload_size,
