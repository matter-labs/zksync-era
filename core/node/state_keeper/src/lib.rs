--- conflicted
+++ resolved
@@ -3,11 +3,7 @@
         mempool::MempoolIO, L2BlockParams, L2BlockSealerTask, OutputHandler, StateKeeperIO,
         StateKeeperOutputHandler, StateKeeperPersistence, TreeWritesPersistence,
     },
-<<<<<<< HEAD
-    keeper::{RunMode, StateKeeper, StateKeeperInner},
-=======
-    keeper::{StateKeeper, StateKeeperBuilder},
->>>>>>> e613cf96
+    keeper::{RunMode, StateKeeper, StateKeeperBuilder},
     mempool_actor::MempoolFetcher,
     mempool_guard::MempoolGuard,
     seal_criteria::SequencerSealer,
