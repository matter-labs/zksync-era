use crate::{
<<<<<<< HEAD
    interface::{
        InspectExecutionMode, TxExecutionMode, VmInterface, VmInterfaceExt,
        VmInterfaceHistoryEnabled,
    },
    vm_latest::{tests::tester::VmTesterBuilder, HistoryEnabled},
};

#[derive(Debug, Default)]

struct TestTxInfo {
    calldata: Vec<u8>,
    fee_overrides: Option<Fee>,
    should_fail: bool,
}

fn test_storage(txs: Vec<TestTxInfo>) -> u32 {
    let bytecode = read_bytecode(
        "etc/contracts-test-data/artifacts-zk/contracts/storage/storage.sol/StorageTester.json",
    );

    let test_contract_address = Address::random();

    // In this test, we aim to test whether a simple account interaction (without any fee logic)
    // will work. The account will try to deploy a simple contract from integration tests.
    let mut vm = VmTesterBuilder::new(HistoryEnabled)
        .with_empty_in_memory_storage()
        .with_execution_mode(TxExecutionMode::VerifyExecute)
        .with_deployer()
        .with_random_rich_accounts(txs.len() as u32)
        .with_custom_contracts(vec![(bytecode, test_contract_address, false)])
        .build();

    let mut last_result = None;

    for (id, tx) in txs.into_iter().enumerate() {
        let TestTxInfo {
            calldata,
            fee_overrides,
            should_fail,
        } = tx;

        let account = &mut vm.rich_accounts[id];

        vm.vm.make_snapshot();

        let tx = account.get_l2_tx_for_execute(
            Execute {
                contract_address: Some(test_contract_address),
                calldata,
                value: 0.into(),
                factory_deps: vec![],
            },
            fee_overrides,
        );

        vm.vm.push_transaction(tx);
        let result = vm.vm.execute(InspectExecutionMode::OneTx);
        if should_fail {
            assert!(result.result.is_failed(), "Transaction should fail");
            vm.vm.rollback_to_the_latest_snapshot();
        } else {
            assert!(!result.result.is_failed(), "Transaction should not fail");
            vm.vm.pop_snapshot_no_rollback();
        }

        last_result = Some(result);
    }

    last_result.unwrap().statistics.pubdata_published
}

fn test_storage_one_tx(second_tx_calldata: Vec<u8>) -> u32 {
    test_storage(vec![
        TestTxInfo::default(),
        TestTxInfo {
            calldata: second_tx_calldata,
            fee_overrides: None,
            should_fail: false,
        },
    ])
}

#[test]
fn test_storage_behavior() {
    let contract = load_contract(
        "etc/contracts-test-data/artifacts-zk/contracts/storage/storage.sol/StorageTester.json",
    );

    // In all of the tests below we provide the first tx to ensure that the tracers will not include
    // the statistics from the start of the bootloader and will only include those for the transaction itself.

    let base_pubdata = test_storage_one_tx(vec![]);
    let simple_test_pubdata = test_storage_one_tx(
        contract
            .function("simpleWrite")
            .unwrap()
            .encode_input(&[])
            .unwrap(),
    );
    let resetting_write_pubdata = test_storage_one_tx(
        contract
            .function("resettingWrite")
            .unwrap()
            .encode_input(&[])
            .unwrap(),
    );
    let resetting_write_via_revert_pubdata = test_storage_one_tx(
        contract
            .function("resettingWriteViaRevert")
            .unwrap()
            .encode_input(&[])
            .unwrap(),
    );

    assert_eq!(simple_test_pubdata - base_pubdata, 65);
    assert_eq!(resetting_write_pubdata - base_pubdata, 34);
    assert_eq!(resetting_write_via_revert_pubdata - base_pubdata, 34);
}

=======
    versions::testonly::storage::{test_storage_behavior, test_transient_storage_behavior},
    vm_latest::{HistoryEnabled, Vm},
};

>>>>>>> 7241ae13
#[test]
fn storage_behavior() {
    test_storage_behavior::<Vm<_, HistoryEnabled>>();
}

#[test]
fn transient_storage_behavior() {
    test_transient_storage_behavior::<Vm<_, HistoryEnabled>>();
}<|MERGE_RESOLUTION|>--- conflicted
+++ resolved
@@ -1,130 +1,8 @@
 use crate::{
-<<<<<<< HEAD
-    interface::{
-        InspectExecutionMode, TxExecutionMode, VmInterface, VmInterfaceExt,
-        VmInterfaceHistoryEnabled,
-    },
-    vm_latest::{tests::tester::VmTesterBuilder, HistoryEnabled},
-};
-
-#[derive(Debug, Default)]
-
-struct TestTxInfo {
-    calldata: Vec<u8>,
-    fee_overrides: Option<Fee>,
-    should_fail: bool,
-}
-
-fn test_storage(txs: Vec<TestTxInfo>) -> u32 {
-    let bytecode = read_bytecode(
-        "etc/contracts-test-data/artifacts-zk/contracts/storage/storage.sol/StorageTester.json",
-    );
-
-    let test_contract_address = Address::random();
-
-    // In this test, we aim to test whether a simple account interaction (without any fee logic)
-    // will work. The account will try to deploy a simple contract from integration tests.
-    let mut vm = VmTesterBuilder::new(HistoryEnabled)
-        .with_empty_in_memory_storage()
-        .with_execution_mode(TxExecutionMode::VerifyExecute)
-        .with_deployer()
-        .with_random_rich_accounts(txs.len() as u32)
-        .with_custom_contracts(vec![(bytecode, test_contract_address, false)])
-        .build();
-
-    let mut last_result = None;
-
-    for (id, tx) in txs.into_iter().enumerate() {
-        let TestTxInfo {
-            calldata,
-            fee_overrides,
-            should_fail,
-        } = tx;
-
-        let account = &mut vm.rich_accounts[id];
-
-        vm.vm.make_snapshot();
-
-        let tx = account.get_l2_tx_for_execute(
-            Execute {
-                contract_address: Some(test_contract_address),
-                calldata,
-                value: 0.into(),
-                factory_deps: vec![],
-            },
-            fee_overrides,
-        );
-
-        vm.vm.push_transaction(tx);
-        let result = vm.vm.execute(InspectExecutionMode::OneTx);
-        if should_fail {
-            assert!(result.result.is_failed(), "Transaction should fail");
-            vm.vm.rollback_to_the_latest_snapshot();
-        } else {
-            assert!(!result.result.is_failed(), "Transaction should not fail");
-            vm.vm.pop_snapshot_no_rollback();
-        }
-
-        last_result = Some(result);
-    }
-
-    last_result.unwrap().statistics.pubdata_published
-}
-
-fn test_storage_one_tx(second_tx_calldata: Vec<u8>) -> u32 {
-    test_storage(vec![
-        TestTxInfo::default(),
-        TestTxInfo {
-            calldata: second_tx_calldata,
-            fee_overrides: None,
-            should_fail: false,
-        },
-    ])
-}
-
-#[test]
-fn test_storage_behavior() {
-    let contract = load_contract(
-        "etc/contracts-test-data/artifacts-zk/contracts/storage/storage.sol/StorageTester.json",
-    );
-
-    // In all of the tests below we provide the first tx to ensure that the tracers will not include
-    // the statistics from the start of the bootloader and will only include those for the transaction itself.
-
-    let base_pubdata = test_storage_one_tx(vec![]);
-    let simple_test_pubdata = test_storage_one_tx(
-        contract
-            .function("simpleWrite")
-            .unwrap()
-            .encode_input(&[])
-            .unwrap(),
-    );
-    let resetting_write_pubdata = test_storage_one_tx(
-        contract
-            .function("resettingWrite")
-            .unwrap()
-            .encode_input(&[])
-            .unwrap(),
-    );
-    let resetting_write_via_revert_pubdata = test_storage_one_tx(
-        contract
-            .function("resettingWriteViaRevert")
-            .unwrap()
-            .encode_input(&[])
-            .unwrap(),
-    );
-
-    assert_eq!(simple_test_pubdata - base_pubdata, 65);
-    assert_eq!(resetting_write_pubdata - base_pubdata, 34);
-    assert_eq!(resetting_write_via_revert_pubdata - base_pubdata, 34);
-}
-
-=======
     versions::testonly::storage::{test_storage_behavior, test_transient_storage_behavior},
     vm_latest::{HistoryEnabled, Vm},
 };
 
->>>>>>> 7241ae13
 #[test]
 fn storage_behavior() {
     test_storage_behavior::<Vm<_, HistoryEnabled>>();
