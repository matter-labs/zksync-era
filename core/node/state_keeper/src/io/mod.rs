--- conflicted
+++ resolved
@@ -160,11 +160,8 @@
             self.protocol_version,
             self.first_l2_block.virtual_blocks,
             chain_id,
-<<<<<<< HEAD
             settlement_layer,
-=======
             self.first_l2_block.interop_roots.clone(),
->>>>>>> 7bcf2759
         );
 
         BatchInitParams {
