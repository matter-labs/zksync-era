--- conflicted
+++ resolved
@@ -236,11 +236,6 @@
     });
 
     step('Send l1 tx for saving new bootloader', async () => {
-<<<<<<< HEAD
-        const path = `${pathToHome}/contracts/system-contracts/zkout/playground_batch.yul/contracts-preprocessed/bootloader/playground_batch.yul.json`;
-        const file = JSON.parse(fs.readFileSync(path, 'utf8'));
-        const bootloaderCode = ethers.hexlify('0x' + file.bytecode.object);
-=======
         const path = `${pathToHome}/contracts/system-contracts/bootloader/build/artifacts/playground_batch.yul/playground_batch.yul.zbin`;
         let bootloaderCode;
         if (fs.existsSync(path)) {
@@ -250,7 +245,6 @@
             bootloaderCode = ethers.hexlify(fs.readFileSync(legacyPath));
         }
 
->>>>>>> da9f645a
         bootloaderHash = ethers.hexlify(zksync.utils.hashBytecode(bootloaderCode));
         const txHandle = await tester.syncWallet.requestExecute({
             contractAddress: ethers.ZeroAddress,
