--- conflicted
+++ resolved
@@ -98,11 +98,7 @@
 debug = true
 
 [workspace.package]
-<<<<<<< HEAD
-version = "29.4.1-non-semver-compat"
-=======
 version = "29.5.0-non-semver-compat"
->>>>>>> 7e26de77
 edition = "2021"
 authors = ["The Matter Labs Team <hello@matterlabs.dev>"]
 homepage = "https://zksync.io/"
@@ -288,81 +284,6 @@
 zksync_protobuf_build = "=0.13"
 
 # "Local" dependencies
-<<<<<<< HEAD
-zksync_multivm = { version = "29.4.1-non-semver-compat", path = "lib/multivm" }
-zksync_vlog = { version = "29.4.1-non-semver-compat", path = "lib/vlog" }
-zksync_vm_interface = { version = "29.4.1-non-semver-compat", path = "lib/vm_interface" }
-zksync_vm_executor = { version = "29.4.1-non-semver-compat", path = "lib/vm_executor" }
-zksync_basic_types = { version = "29.4.1-non-semver-compat", path = "lib/basic_types" }
-zksync_circuit_breaker = { version = "29.4.1-non-semver-compat", path = "lib/circuit_breaker" }
-zksync_config = { version = "29.4.1-non-semver-compat", path = "lib/config" }
-zksync_contract_verifier_lib = { version = "29.4.1-non-semver-compat", path = "lib/contract_verifier" }
-zksync_contracts = { version = "29.4.1-non-semver-compat", path = "lib/contracts" }
-zksync_dal = { version = "29.4.1-non-semver-compat", path = "lib/dal" }
-zksync_db_connection = { version = "29.4.1-non-semver-compat", path = "lib/db_connection" }
-zksync_eth_client = { version = "29.4.1-non-semver-compat", path = "lib/eth_client" }
-zksync_da_client = { version = "29.4.1-non-semver-compat", path = "lib/da_client" }
-zksync_eth_signer = { version = "29.4.1-non-semver-compat", path = "lib/eth_signer" }
-zksync_health_check = { version = "29.4.1-non-semver-compat", path = "lib/health_check" }
-zksync_instrument = { version = "29.4.1-non-semver-compat", path = "lib/instrument" }
-zksync_l1_contract_interface = { version = "29.4.1-non-semver-compat", path = "lib/l1_contract_interface" }
-zksync_mempool = { version = "29.4.1-non-semver-compat", path = "lib/mempool" }
-zksync_merkle_tree = { version = "29.4.1-non-semver-compat", path = "lib/merkle_tree" }
-zksync_mini_merkle_tree = { version = "29.4.1-non-semver-compat", path = "lib/mini_merkle_tree" }
-zksync_object_store = { version = "29.4.1-non-semver-compat", path = "lib/object_store" }
-zksync_prover_interface = { version = "29.4.1-non-semver-compat", path = "lib/prover_interface" }
-zksync_queued_job_processor = { version = "29.4.1-non-semver-compat", path = "lib/queued_job_processor" }
-zksync_snapshots_applier = { version = "29.4.1-non-semver-compat", path = "lib/snapshots_applier" }
-zksync_state = { version = "29.4.1-non-semver-compat", path = "lib/state" }
-zksync_storage = { version = "29.4.1-non-semver-compat", path = "lib/storage" }
-zksync_system_constants = { version = "29.4.1-non-semver-compat", path = "lib/constants" }
-zksync_tee_prover_interface = { version = "29.4.1-non-semver-compat", path = "lib/tee_prover_interface" }
-zksync_tee_verifier = { version = "29.4.1-non-semver-compat", path = "lib/tee_verifier" }
-zksync_test_contracts = { version = "29.4.1-non-semver-compat", path = "lib/test_contracts" }
-zksync_types = { version = "29.4.1-non-semver-compat", path = "lib/types" }
-zksync_utils = { version = "29.4.1-non-semver-compat", path = "lib/utils" }
-zksync_web3_decl = { version = "29.4.1-non-semver-compat", path = "lib/web3_decl" }
-zksync_crypto_primitives = { version = "29.4.1-non-semver-compat", path = "lib/crypto_primitives" }
-zksync_external_price_api = { version = "29.4.1-non-semver-compat", path = "lib/external_price_api" }
-zksync_task_management = { version = "29.4.1-non-semver-compat", path = "lib/task_management" }
-zk_os_merkle_tree = { version = "29.4.1-non-semver-compat", path = "lib/zk_os_merkle_tree" }
-zksync_settlement_layer_data = { version = "29.4.1-non-semver-compat", path = "lib/settlement_layer_data" }
-
-# Framework and components
-zksync_node_framework = { version = "29.4.1-non-semver-compat", path = "lib/node_framework" }
-zksync_node_framework_derive = { version = "29.4.1-non-semver-compat", path = "lib/node_framework_derive" }
-zksync_shared_resources = { version = "29.4.1-non-semver-compat", path = "lib/shared_resources" }
-zksync_node_jemalloc = { version = "29.4.1-non-semver-compat", path = "node/jemalloc" }
-zksync_eth_proof_manager = { version = "29.4.1-non-semver-compat", path = "node/eth_proof_manager" }
-zksync_eth_watch = { version = "29.4.1-non-semver-compat", path = "node/eth_watch" }
-zksync_shared_metrics = { version = "29.4.1-non-semver-compat", path = "node/shared_metrics" }
-zksync_proof_data_handler = { version = "29.4.1-non-semver-compat", path = "node/proof_data_handler" }
-zksync_tee_proof_data_handler = { version = "29.4.1-non-semver-compat", path = "node/tee_proof_data_handler" }
-zksync_block_reverter = { version = "29.4.1-non-semver-compat", path = "node/block_reverter" }
-zksync_commitment_generator = { version = "29.4.1-non-semver-compat", path = "node/commitment_generator" }
-zksync_house_keeper = { version = "29.4.1-non-semver-compat", path = "node/house_keeper" }
-zksync_node_genesis = { version = "29.4.1-non-semver-compat", path = "node/genesis" }
-zksync_da_dispatcher = { version = "29.4.1-non-semver-compat", path = "node/da_dispatcher" }
-zksync_da_clients = { version = "29.4.1-non-semver-compat", path = "node/da_clients" }
-zksync_eth_sender = { version = "29.4.1-non-semver-compat", path = "node/eth_sender" }
-zksync_node_db_pruner = { version = "29.4.1-non-semver-compat", path = "node/db_pruner" }
-zksync_node_fee_model = { version = "29.4.1-non-semver-compat", path = "node/fee_model" }
-zksync_vm_runner = { version = "29.4.1-non-semver-compat", path = "node/vm_runner" }
-zksync_external_proof_integration_api = { version = "29.4.1-non-semver-compat", path = "node/external_proof_integration_api" }
-zksync_node_test_utils = { version = "29.4.1-non-semver-compat", path = "node/test_utils" }
-zksync_state_keeper = { version = "29.4.1-non-semver-compat", path = "node/state_keeper" }
-zksync_reorg_detector = { version = "29.4.1-non-semver-compat", path = "node/reorg_detector" }
-zksync_consistency_checker = { version = "29.4.1-non-semver-compat", path = "node/consistency_checker" }
-zksync_metadata_calculator = { version = "29.4.1-non-semver-compat", path = "node/metadata_calculator" }
-zksync_node_sync = { version = "29.4.1-non-semver-compat", path = "node/node_sync" }
-zksync_node_storage_init = { version = "29.4.1-non-semver-compat", path = "node/node_storage_init" }
-zksync_node_consensus = { version = "29.4.1-non-semver-compat", path = "node/consensus" }
-zksync_contract_verification_server = { version = "29.4.1-non-semver-compat", path = "node/contract_verification_server" }
-zksync_node_api_server = { version = "29.4.1-non-semver-compat", path = "node/api_server" }
-zksync_base_token_adjuster = { version = "29.4.1-non-semver-compat", path = "node/base_token_adjuster" }
-zksync_logs_bloom_backfill = { version = "29.4.1-non-semver-compat", path = "node/logs_bloom_backfill" }
-zksync_gateway_migrator = { version = "29.4.1-non-semver-compat", path = "node/gateway_migrator" }
-=======
 zksync_multivm = { version = "29.5.0-non-semver-compat", path = "lib/multivm" }
 zksync_vlog = { version = "29.5.0-non-semver-compat", path = "lib/vlog" }
 zksync_vm_interface = { version = "29.5.0-non-semver-compat", path = "lib/vm_interface" }
@@ -435,5 +356,4 @@
 zksync_node_api_server = { version = "29.5.0-non-semver-compat", path = "node/api_server" }
 zksync_base_token_adjuster = { version = "29.5.0-non-semver-compat", path = "node/base_token_adjuster" }
 zksync_logs_bloom_backfill = { version = "29.5.0-non-semver-compat", path = "node/logs_bloom_backfill" }
-zksync_gateway_migrator = { version = "29.5.0-non-semver-compat", path = "node/gateway_migrator" }
->>>>>>> 7e26de77
+zksync_gateway_migrator = { version = "29.5.0-non-semver-compat", path = "node/gateway_migrator" }