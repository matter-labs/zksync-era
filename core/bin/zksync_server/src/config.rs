--- conflicted
+++ resolved
@@ -16,17 +16,5 @@
         return Ok(None);
     };
     let cfg = std::fs::read_to_string(&path).context(path)?;
-<<<<<<< HEAD
-    let cfg: consensus::config::Config =
-        consensus::config::decode_json(&cfg).context("failed decoding JSON")?;
-    let validator_key: validator::SecretKey =
-        consensus::config::read_secret("CONSENSUS_VALIDATOR_KEY")?;
-    let node_key: node::SecretKey = consensus::config::read_secret("CONSENSUS_NODE_KEY")?;
-    Ok(consensus::MainNodeConfig {
-        executor: cfg.executor_config(node_key),
-        validator_key,
-    })
-=======
     Ok(Some(decode_yaml(&cfg).context("failed decoding YAML")?))
->>>>>>> 0adab9ea
 }