--- conflicted
+++ resolved
@@ -20,10 +20,7 @@
 
 use crate::{
     models::{
-<<<<<<< HEAD
-=======
         parse_protocol_version,
->>>>>>> 76f38c91
         storage_block::{StorageL1Batch, StorageL1BatchHeader, StorageMiniblockHeader},
         storage_oracle_info::DbStorageOracleInfo,
     },
