--- conflicted
+++ resolved
@@ -28,10 +28,6 @@
     web3, Address, L1BatchNumber, L2BlockNumber, L2ChainId, ProtocolVersionId, Transaction, H256,
     U256,
 };
-use zksync_vm_interface::{
-    storage::{StorageSnapshot, StorageView},
-    InspectExecutionMode, VmFactory, VmInterfaceExt,
-};
 
 pub(super) use self::tester::{
     validation_params, TestedVm, TestedVmForValidation, TestedVmWithCallTracer,
@@ -39,17 +35,12 @@
 };
 use crate::{
     interface::{
-<<<<<<< HEAD
-        pubdata::PubdataBuilder, storage::InMemoryStorage, utils::VmDump, L1BatchEnv, L2BlockEnv,
-        SystemEnv, TxExecutionMode, VmEvent, VmExecutionResultAndLogs,
-=======
         pubdata::PubdataBuilder,
         storage::{InMemoryStorage, StorageSnapshot, StorageView},
         tracer::ValidationParams,
         utils::VmDump,
         InspectExecutionMode, L1BatchEnv, L2BlockEnv, SystemEnv, TxExecutionMode, VmEvent,
         VmExecutionResultAndLogs, VmFactory,
->>>>>>> e50201c3
     },
     pubdata_builders::FullPubdataBuilder,
     vm_latest::constants::BATCH_COMPUTATIONAL_GAS_LIMIT,
@@ -98,11 +89,7 @@
     )
 }
 
-<<<<<<< HEAD
-fn load_vm_dump(name: &str) -> VmDump {
-=======
 pub(crate) fn load_vm_dump(name: &str) -> VmDump {
->>>>>>> e50201c3
     // We rely on the fact that unit tests are executed from the crate directory.
     let path = Path::new("tests/vm_dumps").join(format!("{name}.json"));
     let raw = fs::read_to_string(path).unwrap_or_else(|err| {
@@ -113,14 +100,10 @@
     })
 }
 
-<<<<<<< HEAD
-fn execute_oneshot_dump<VM>(dump: VmDump) -> VmExecutionResultAndLogs
-=======
 pub(crate) fn inspect_oneshot_dump<VM>(
     dump: VmDump,
     tracer: &mut VM::TracerDispatcher,
 ) -> VmExecutionResultAndLogs
->>>>>>> e50201c3
 where
     VM: VmFactory<StorageView<StorageSnapshot>>,
 {
@@ -133,10 +116,14 @@
 
     let mut vm = VM::new(dump.l1_batch_env, dump.system_env, storage);
     vm.push_transaction(transaction);
-<<<<<<< HEAD
-    vm.execute(InspectExecutionMode::OneTx)
-=======
     vm.inspect(tracer, InspectExecutionMode::OneTx)
+}
+
+pub(crate) fn execute_oneshot_dump<VM>(dump: VmDump) -> VmExecutionResultAndLogs
+where
+    VM: VmFactory<StorageView<StorageSnapshot>>,
+{
+    inspect_oneshot_dump::<VM>(dump, &mut <VM::TracerDispatcher>::default())
 }
 
 pub(crate) fn mock_validation_params(
@@ -160,7 +147,6 @@
         computational_gas_limit: u32::MAX,
         timestamp_asserter_params: None,
     }
->>>>>>> e50201c3
 }
 
 pub(crate) fn get_bootloader(test: &str) -> SystemContractCode {
