use zksync_config::{
    configs::contracts::{ecosystem::L1SpecificContracts, SettlementLayerSpecificContracts},
    EthWatchConfig,
};
use zksync_eth_watch::{EthHttpQueryClient, EthWatch, GetLogsClient, ZkSyncExtentionEthClient};
use zksync_types::L2ChainId;
use zksync_web3_decl::client::{DynClient, Network};

use crate::{
    implementations::resources::{
        contracts::{
            L1ChainContractsResource, L1EcosystemContractsResource,
            SettlementLayerContractsResource,
        },
        eth_interface::{
            EthInterfaceResource, SettlementLayerClient, SettlementLayerClientResource,
        },
        pools::{MasterPool, PoolResource},
        settlement_layer::SettlementModeResource,
    },
    service::StopReceiver,
    task::{Task, TaskId},
    wiring_layer::{WiringError, WiringLayer},
    FromContext, IntoContext,
};

/// Wiring layer for ethereum watcher
///
/// Responsible for initializing and running of [`EthWatch`] component, that polls the Ethereum node for the relevant events,
/// such as priority operations (aka L1 transactions), protocol upgrades etc.
#[derive(Debug)]
pub struct EthWatchLayer {
    eth_watch_config: EthWatchConfig,
    chain_id: L2ChainId,
}

#[derive(Debug, FromContext)]
#[context(crate = crate)]
pub struct Input {
    pub l1_contracts: L1ChainContractsResource,
    pub contracts_resource: SettlementLayerContractsResource,
    pub l1ecosystem_contracts_resource: L1EcosystemContractsResource,
    pub master_pool: PoolResource<MasterPool>,
    pub eth_client: EthInterfaceResource,
    pub client: SettlementLayerClientResource,
    pub settlement_mode: SettlementModeResource,
}

#[derive(Debug, IntoContext)]
#[context(crate = crate)]
pub struct Output {
    #[context(task)]
    pub eth_watch: EthWatch,
}

impl EthWatchLayer {
    pub fn new(eth_watch_config: EthWatchConfig, chain_id: L2ChainId) -> Self {
        Self {
            eth_watch_config,
            chain_id,
        }
    }

    fn create_client<Net: Network>(
        &self,
        client: Box<DynClient<Net>>,
        contracts_resource: &SettlementLayerSpecificContracts,
        l1_ecosystem_contracts_resource: &L1SpecificContracts,
    ) -> EthHttpQueryClient<Net>
    where
        Box<DynClient<Net>>: GetLogsClient,
    {
        EthHttpQueryClient::new(
            client,
            contracts_resource.chain_contracts_config.diamond_proxy_addr,
            l1_ecosystem_contracts_resource.bytecodes_supplier_addr,
            l1_ecosystem_contracts_resource.wrapped_base_token_store,
            l1_ecosystem_contracts_resource.shared_bridge,
            contracts_resource
                .ecosystem_contracts
                .state_transition_proxy_addr,
            contracts_resource.chain_contracts_config.chain_admin,
            contracts_resource.ecosystem_contracts.server_notifier_addr,
            self.eth_watch_config.confirmations_for_eth_event,
            self.chain_id,
        )
    }
}

#[async_trait::async_trait]
impl WiringLayer for EthWatchLayer {
    type Input = Input;
    type Output = Output;

    fn layer_name(&self) -> &'static str {
        "eth_watch_layer"
    }

    async fn wire(self, input: Self::Input) -> Result<Self::Output, WiringError> {
        let main_pool = input.master_pool.get().await?;
        let client = input.eth_client.0;

        tracing::info!(
            "Diamond proxy address settlement_layer: {:#?}",
            input
                .contracts_resource
                .0
                .chain_contracts_config
                .diamond_proxy_addr
        );

        let l1_client = self.create_client(
            client,
<<<<<<< HEAD
            self.contracts_config.l1.diamond_proxy_addr,
            self.contracts_config
                .ecosystem_contracts
                .map(|a| a.state_transition_proxy_addr),
            self.contracts_config.l1.chain_admin_addr,
            self.contracts_config.l1.governance_addr,
            self.eth_watch_config.confirmations_for_eth_event,
=======
            &input.l1_contracts.0,
            &input.l1ecosystem_contracts_resource.0,
>>>>>>> 4f3bfe6b
        );

        let sl_l2_client: Box<dyn ZkSyncExtentionEthClient> = match input.client.0 {
            SettlementLayerClient::L1(client) => Box::new(self.create_client(
                client,
                &input.contracts_resource.0,
                &input.l1ecosystem_contracts_resource.0,
            )),
            SettlementLayerClient::L2(client) => Box::new(self.create_client(
                client,
                &input.contracts_resource.0,
                &input.l1ecosystem_contracts_resource.0,
            )),
        };

        let eth_watch = EthWatch::new(
            Box::new(l1_client),
            sl_l2_client,
            input.settlement_mode.0,
            main_pool,
<<<<<<< HEAD
            self.eth_watch_config.eth_node_poll_interval,
=======
            self.eth_watch_config.poll_interval(),
            self.chain_id,
>>>>>>> 4f3bfe6b
        )
        .await?;

        Ok(Output { eth_watch })
    }
}

#[async_trait::async_trait]
impl Task for EthWatch {
    fn id(&self) -> TaskId {
        "eth_watch".into()
    }

    async fn run(self: Box<Self>, stop_receiver: StopReceiver) -> anyhow::Result<()> {
        (*self).run(stop_receiver.0).await
    }
}<|MERGE_RESOLUTION|>--- conflicted
+++ resolved
@@ -111,18 +111,8 @@
 
         let l1_client = self.create_client(
             client,
-<<<<<<< HEAD
-            self.contracts_config.l1.diamond_proxy_addr,
-            self.contracts_config
-                .ecosystem_contracts
-                .map(|a| a.state_transition_proxy_addr),
-            self.contracts_config.l1.chain_admin_addr,
-            self.contracts_config.l1.governance_addr,
-            self.eth_watch_config.confirmations_for_eth_event,
-=======
             &input.l1_contracts.0,
             &input.l1ecosystem_contracts_resource.0,
->>>>>>> 4f3bfe6b
         );
 
         let sl_l2_client: Box<dyn ZkSyncExtentionEthClient> = match input.client.0 {
@@ -143,12 +133,8 @@
             sl_l2_client,
             input.settlement_mode.0,
             main_pool,
-<<<<<<< HEAD
             self.eth_watch_config.eth_node_poll_interval,
-=======
-            self.eth_watch_config.poll_interval(),
             self.chain_id,
->>>>>>> 4f3bfe6b
         )
         .await?;
 
