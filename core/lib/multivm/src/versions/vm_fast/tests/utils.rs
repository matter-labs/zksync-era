use std::collections::BTreeMap;

use ethabi::Contract;
use once_cell::sync::Lazy;
use vm2::{instruction_handlers::HeapInterface, HeapId, State};
use zksync_contracts::{
    load_contract, read_bytecode, read_zbin_bytecode, BaseSystemContracts, SystemContractCode,
};
use zksync_state::ReadStorage;
use zksync_types::{
    utils::storage_key_for_standard_token_balance, AccountTreeId, Address, StorageKey, H160, H256,
    U256,
};
use zksync_utils::{bytecode::hash_bytecode, bytes_to_be_words, h256_to_u256, u256_to_h256};

pub(crate) static BASE_SYSTEM_CONTRACTS: Lazy<BaseSystemContracts> =
    Lazy::new(BaseSystemContracts::load_from_disk);

pub(crate) fn verify_required_memory(state: &State, required_values: Vec<(U256, HeapId, u32)>) {
    for (required_value, memory_page, cell) in required_values {
        let current_value = state.heaps[memory_page].read_u256(cell * 32);
        assert_eq!(current_value, required_value);
    }
}

pub(crate) fn verify_required_storage(
    required_values: &[(H256, StorageKey)],
    main_storage: &mut impl ReadStorage,
    storage_changes: &BTreeMap<(H160, U256), U256>,
) {
    for &(required_value, key) in required_values {
        let current_value = storage_changes
            .get(&(*key.account().address(), h256_to_u256(*key.key())))
            .copied()
            .unwrap_or_else(|| h256_to_u256(main_storage.read_value(&key)));

        assert_eq!(
            u256_to_h256(current_value),
            required_value,
            "Invalid value at key {key:?}"
        );
    }
}
pub(crate) fn get_balance(
    token_id: AccountTreeId,
    account: &Address,
    main_storage: &mut impl ReadStorage,
    storage_changes: &BTreeMap<(H160, U256), U256>,
) -> U256 {
    let key = storage_key_for_standard_token_balance(token_id, account);

    storage_changes
        .get(&(*key.account().address(), h256_to_u256(*key.key())))
        .copied()
        .unwrap_or_else(|| h256_to_u256(main_storage.read_value(&key)))
}

pub(crate) fn read_test_contract() -> Vec<u8> {
    read_bytecode("etc/contracts-test-data/artifacts-zk/contracts/counter/counter.sol/Counter.json")
}

pub(crate) fn get_bootloader(test: &str) -> SystemContractCode {
    let bootloader_code = read_zbin_bytecode(format!(
        "contracts/system-contracts/bootloader/tests/artifacts/{}.yul.zbin",
        test
    ));

    let bootloader_hash = hash_bytecode(&bootloader_code);
    SystemContractCode {
        code: bytes_to_be_words(bootloader_code),
        hash: bootloader_hash,
    }
}

pub(crate) fn read_error_contract() -> Vec<u8> {
    read_bytecode(
        "etc/contracts-test-data/artifacts-zk/contracts/error/error.sol/SimpleRequire.json",
    )
}

pub(crate) fn get_execute_error_calldata() -> Vec<u8> {
    let test_contract = load_contract(
        "etc/contracts-test-data/artifacts-zk/contracts/error/error.sol/SimpleRequire.json",
    );

    let function = test_contract.function("require_short").unwrap();

    function
        .encode_input(&[])
        .expect("failed to encode parameters")
}

pub(crate) fn read_many_owners_custom_account_contract() -> (Vec<u8>, Contract) {
    let path = "etc/contracts-test-data/artifacts-zk/contracts/custom-account/many-owners-custom-account.sol/ManyOwnersCustomAccount.json";
    (read_bytecode(path), load_contract(path))
}

pub(crate) fn read_precompiles_contract() -> Vec<u8> {
    read_bytecode(
        "etc/contracts-test-data/artifacts-zk/contracts/precompiles/precompiles.sol/Precompiles.json",
    )
}

pub(crate) fn load_precompiles_contract() -> Contract {
    load_contract(
        "etc/contracts-test-data/artifacts-zk/contracts/precompiles/precompiles.sol/Precompiles.json",
    )
}

<<<<<<< HEAD
pub(crate) fn read_expensive_contract() -> (Vec<u8>, Contract) {
    const PATH: &str =
        "etc/contracts-test-data/artifacts-zk/contracts/expensive/expensive.sol/Expensive.json";
    (read_bytecode(PATH), load_contract(PATH))
=======
pub(crate) fn read_nonce_holder_tester() -> Vec<u8> {
    read_bytecode("etc/contracts-test-data/artifacts-zk/contracts/custom-account/nonce-holder-test.sol/NonceHolderTest.json")
}

pub(crate) fn read_complex_upgrade() -> Vec<u8> {
    read_bytecode("etc/contracts-test-data/artifacts-zk/contracts/complex-upgrade/complex-upgrade.sol/ComplexUpgrade.json")
}

pub(crate) fn get_complex_upgrade_abi() -> Contract {
    load_contract(
        "etc/contracts-test-data/artifacts-zk/contracts/complex-upgrade/complex-upgrade.sol/ComplexUpgrade.json"
    )
>>>>>>> fb800d12
}<|MERGE_RESOLUTION|>--- conflicted
+++ resolved
@@ -107,12 +107,6 @@
     )
 }
 
-<<<<<<< HEAD
-pub(crate) fn read_expensive_contract() -> (Vec<u8>, Contract) {
-    const PATH: &str =
-        "etc/contracts-test-data/artifacts-zk/contracts/expensive/expensive.sol/Expensive.json";
-    (read_bytecode(PATH), load_contract(PATH))
-=======
 pub(crate) fn read_nonce_holder_tester() -> Vec<u8> {
     read_bytecode("etc/contracts-test-data/artifacts-zk/contracts/custom-account/nonce-holder-test.sol/NonceHolderTest.json")
 }
@@ -125,5 +119,10 @@
     load_contract(
         "etc/contracts-test-data/artifacts-zk/contracts/complex-upgrade/complex-upgrade.sol/ComplexUpgrade.json"
     )
->>>>>>> fb800d12
+}
+
+pub(crate) fn read_expensive_contract() -> (Vec<u8>, Contract) {
+    const PATH: &str =
+        "etc/contracts-test-data/artifacts-zk/contracts/expensive/expensive.sol/Expensive.json";
+    (read_bytecode(PATH), load_contract(PATH))
 }