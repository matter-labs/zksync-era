--- conflicted
+++ resolved
@@ -107,51 +107,6 @@
         blob_store: Arc<dyn ObjectStore>,
         custom_commit_sender_addr: Option<Address>,
         commitment_mode: L1BatchCommitmentMode,
-<<<<<<< HEAD
-    ) -> Self {
-        let pubdata_da = config.pubdata_sending_mode;
-        Self {
-            commit_criteria: vec![
-                Box::from(NumberCriterion {
-                    op: AggregatedActionType::Commit,
-                    limit: config.max_aggregated_blocks_to_commit,
-                }),
-                Box::from(GasCriterion::new(
-                    AggregatedActionType::Commit,
-                    config.max_aggregated_tx_gas,
-                )),
-                Box::from(DataSizeCriterion {
-                    op: AggregatedActionType::Commit,
-                    data_limit: config.max_eth_tx_data_size,
-                    pubdata_da,
-                    commitment_mode,
-                }),
-                Box::from(TimestampDeadlineCriterion {
-                    op: AggregatedActionType::Commit,
-                    deadline_seconds: config.aggregated_block_commit_deadline.as_secs(),
-                    max_allowed_lag: Some(config.timestamp_criteria_max_allowed_lag),
-                }),
-            ],
-            proof_criteria: vec![
-                Box::from(NumberCriterion {
-                    op: AggregatedActionType::PublishProofOnchain,
-                    limit: *config.aggregated_proof_sizes.iter().max().unwrap() as u32,
-                }),
-                Box::from(GasCriterion::new(
-                    AggregatedActionType::PublishProofOnchain,
-                    config.max_aggregated_tx_gas,
-                )),
-                Box::from(TimestampDeadlineCriterion {
-                    op: AggregatedActionType::PublishProofOnchain,
-                    deadline_seconds: config.aggregated_block_prove_deadline.as_secs(),
-                    // Currently, we can't use this functionality for proof criterion
-                    // since we don't send dummy and real proofs in the same range,
-                    // so even small ranges must be closed.
-                    max_allowed_lag: None,
-                }),
-            ],
-            execute_criteria: vec![
-=======
         pool: ConnectionPool<Core>,
         settlement_layer: SettlementLayer,
     ) -> anyhow::Result<Self> {
@@ -176,14 +131,13 @@
             })]
         } else {
             vec![
->>>>>>> 4f3bfe6b
                 Box::from(NumberCriterion {
                     op: AggregatedActionType::Execute,
                     limit: config.max_aggregated_blocks_to_execute,
                 }),
                 Box::from(TimestampDeadlineCriterion {
                     op: AggregatedActionType::Execute,
-                    deadline_seconds: config.aggregated_block_execute_deadline.as_secs(),
+                    deadline: config.aggregated_block_execute_deadline,
                     max_allowed_lag: Some(config.timestamp_criteria_max_allowed_lag),
                 }),
                 Box::from(L1GasCriterion::new(
@@ -204,7 +158,7 @@
                     }),
                     Box::from(TimestampDeadlineCriterion {
                         op: AggregatedActionType::Commit,
-                        deadline_seconds: config.aggregated_block_commit_deadline,
+                        deadline: config.aggregated_block_commit_deadline,
                         max_allowed_lag: Some(config.timestamp_criteria_max_allowed_lag),
                     }),
                     Box::from(L1GasCriterion::new(
