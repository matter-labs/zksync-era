--- conflicted
+++ resolved
@@ -1,13 +1,6 @@
 use zksync_contracts::BaseSystemContractsHashes;
 use zksync_multivm::{
-    interface::{
-<<<<<<< HEAD
-        storage::StorageViewCache, Call, FinishedL1Batch, VmExecutionMetrics,
-        VmExecutionResultAndLogs,
-=======
-        Call, FinishedL1Batch, L1BatchEnv, SystemEnv, VmExecutionMetrics, VmExecutionResultAndLogs,
->>>>>>> 992a6132
-    },
+    interface::{Call, FinishedL1Batch, VmExecutionMetrics, VmExecutionResultAndLogs},
     utils::{get_batch_base_fee, StorageWritesDeduplicator},
 };
 use zksync_types::{
@@ -73,12 +66,7 @@
                 protocol_version,
             ),
             storage_writes_deduplicator: StorageWritesDeduplicator::new(),
-<<<<<<< HEAD
-            storage_view_cache: None,
             pubdata_params: batch_env.pubdata_params,
-=======
-            pubdata_params,
->>>>>>> 992a6132
             next_l2_block_params: None,
             previous_batch_protocol_version,
         }
