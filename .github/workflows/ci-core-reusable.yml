--- conflicted
+++ resolved
@@ -427,16 +427,11 @@
           ci_run zkstack external-node run --ignore-prerequisites --chain validium &> ${{ env.EXTERNAL_NODE_LOGS_DIR }}/validium.log &
           ci_run zkstack external-node run --ignore-prerequisites --chain custom_token &> ${{ env.EXTERNAL_NODE_LOGS_DIR }}/custom_token.log &
           ci_run zkstack external-node run --ignore-prerequisites --chain consensus --enable-consensus &> ${{ env.EXTERNAL_NODE_LOGS_DIR }}/consensus.log &
-<<<<<<< HEAD
-          # Wait for nodes to start
-          ci_run sleep 5
-=======
           
           ci_run zkstack external-node wait --ignore-prerequisites --verbose --chain era
           ci_run zkstack external-node wait --ignore-prerequisites --verbose --chain validium
           ci_run zkstack external-node wait --ignore-prerequisites --verbose --chain custom_token
           ci_run zkstack external-node wait --ignore-prerequisites --verbose --chain consensus
->>>>>>> 4afbc317
 
       - name: Run integration tests en
         run: |
