--- conflicted
+++ resolved
@@ -23,12 +23,8 @@
 };
 use zksync_types::{
     api,
-<<<<<<< HEAD
-    block::{pack_block_info, unpack_block_info, L2BlockHasher},
+    block::{unpack_block_info, L2BlockHasher},
     commitment::PubdataParams,
-=======
-    block::{unpack_block_info, L2BlockHasher},
->>>>>>> 3506731d
     fee_model::BatchFeeInput,
     AccountTreeId, L1BatchNumber, L2BlockNumber, ProtocolVersionId, StorageKey, H256, U256,
 };
