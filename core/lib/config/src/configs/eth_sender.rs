--- conflicted
+++ resolved
@@ -71,14 +71,9 @@
             },
             watcher: EthWatchConfig {
                 confirmations_for_eth_event: None,
-<<<<<<< HEAD
-                eth_node_poll_interval: 0,
                 event_expiration_blocks: 50000,
-            }),
-=======
                 eth_node_poll_interval: Duration::ZERO,
             },
->>>>>>> 90f6959b
         }
     }
 
@@ -306,6 +301,7 @@
             watcher: EthWatchConfig {
                 confirmations_for_eth_event: Some(0),
                 eth_node_poll_interval: Duration::from_millis(300),
+                event_expiration_blocks: 60000,
             },
         }
     }
@@ -315,6 +311,7 @@
         let env = r#"
             ETH_WATCH_CONFIRMATIONS_FOR_ETH_EVENT="0"
             ETH_WATCH_ETH_NODE_POLL_INTERVAL="300"
+            ETH_WATCH_EVENT_EXPIRATION_BLOCKS="60000"
             ETH_SENDER_SENDER_WAIT_CONFIRMATIONS="1"
             ETH_SENDER_SENDER_TX_POLL_PERIOD="3"
             ETH_SENDER_SENDER_AGGREGATE_TX_POLL_PERIOD="3"
@@ -402,6 +399,7 @@
           watcher:
             confirmations_for_eth_event: 0
             eth_node_poll_interval: 300
+            event_expiration_blocks: 60000
         "#;
         let yaml = Yaml::new("test.yml", serde_yaml::from_str(yaml).unwrap()).unwrap();
         let config: EthConfig = Tester::default()
