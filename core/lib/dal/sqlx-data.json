{
  "db": "PostgreSQL",
  "0002e8b596794ae9396de8ac621b30dcf0befdff28c5bc23d713185f7a410df4": {
    "describe": {
      "columns": [],
      "nullable": [],
      "parameters": {
        "Left": [
          "Text",
          "Int8"
        ]
      }
    },
    "query": "UPDATE proof_generation_details SET status=$1, updated_at = now() WHERE l1_batch_number = $2"
  },
  "002a901f2802beb48e4d15437fba9a04885a5e4f8f17089a09f31edfd7b3d0bb": {
    "describe": {
      "columns": [
        {
          "name": "number",
          "ordinal": 0,
          "type_info": "Int8"
        }
      ],
      "nullable": [
        false
      ],
      "parameters": {
        "Left": []
      }
    },
    "query": "SELECT number FROM miniblocks WHERE consensus IS NOT NULL ORDER BY number DESC LIMIT 1"
  },
  "00bd80fd83aff559d8d9232c2e98a12a1dd2c8f31792cd915e2cf11f28e583b7": {
    "describe": {
      "columns": [
        {
          "name": "id",
          "ordinal": 0,
          "type_info": "Int8"
        },
        {
          "name": "l1_batch_number",
          "ordinal": 1,
          "type_info": "Int8"
        },
        {
          "name": "circuit_id",
          "ordinal": 2,
          "type_info": "Int2"
        },
        {
          "name": "depth",
          "ordinal": 3,
          "type_info": "Int4"
        },
        {
          "name": "status",
          "ordinal": 4,
          "type_info": "Text"
        },
        {
          "name": "attempts",
          "ordinal": 5,
          "type_info": "Int2"
        },
        {
          "name": "aggregations_url",
          "ordinal": 6,
          "type_info": "Text"
        },
        {
          "name": "processing_started_at",
          "ordinal": 7,
          "type_info": "Timestamp"
        },
        {
          "name": "time_taken",
          "ordinal": 8,
          "type_info": "Time"
        },
        {
          "name": "error",
          "ordinal": 9,
          "type_info": "Text"
        },
        {
          "name": "created_at",
          "ordinal": 10,
          "type_info": "Timestamp"
        },
        {
          "name": "updated_at",
          "ordinal": 11,
          "type_info": "Timestamp"
        },
        {
          "name": "number_of_dependent_jobs",
          "ordinal": 12,
          "type_info": "Int4"
        },
        {
          "name": "protocol_version",
          "ordinal": 13,
          "type_info": "Int4"
        },
        {
          "name": "picked_by",
          "ordinal": 14,
          "type_info": "Text"
        }
      ],
      "nullable": [
        false,
        false,
        false,
        false,
        false,
        false,
        true,
        true,
        true,
        true,
        false,
        false,
        true,
        true,
        true
      ],
      "parameters": {
        "Left": [
          "Int4Array",
          "Text"
        ]
      }
    },
    "query": "\n                UPDATE node_aggregation_witness_jobs_fri\n                SET status = 'in_progress', attempts = attempts + 1,\n                    updated_at = now(), processing_started_at = now(),\n                    picked_by = $2\n                WHERE id = (\n                    SELECT id\n                    FROM node_aggregation_witness_jobs_fri\n                    WHERE status = 'queued'\n                    AND protocol_version = ANY($1)\n                    ORDER BY l1_batch_number ASC, depth ASC, id ASC\n                    LIMIT 1\n                    FOR UPDATE\n                    SKIP LOCKED\n                )\n                RETURNING node_aggregation_witness_jobs_fri.*\n                "
  },
  "0141169c8375ae975598aca5351ea162948f72b2c325619f57c756db028bed74": {
    "describe": {
      "columns": [
        {
          "name": "id",
          "ordinal": 0,
          "type_info": "Int4"
        },
        {
          "name": "eth_tx_id",
          "ordinal": 1,
          "type_info": "Int4"
        },
        {
          "name": "tx_hash",
          "ordinal": 2,
          "type_info": "Text"
        },
        {
          "name": "base_fee_per_gas",
          "ordinal": 3,
          "type_info": "Int8"
        },
        {
          "name": "priority_fee_per_gas",
          "ordinal": 4,
          "type_info": "Int8"
        },
        {
          "name": "signed_raw_tx",
          "ordinal": 5,
          "type_info": "Bytea"
        },
        {
          "name": "nonce",
          "ordinal": 6,
          "type_info": "Int8"
        }
      ],
      "nullable": [
        false,
        false,
        false,
        false,
        false,
        true,
        false
      ],
      "parameters": {
        "Left": []
      }
    },
    "query": "SELECT eth_txs_history.id, eth_txs_history.eth_tx_id, eth_txs_history.tx_hash, eth_txs_history.base_fee_per_gas, eth_txs_history.priority_fee_per_gas, eth_txs_history.signed_raw_tx, eth_txs.nonce FROM eth_txs_history JOIN eth_txs ON eth_txs.id = eth_txs_history.eth_tx_id WHERE eth_txs_history.sent_at_block IS NULL AND eth_txs.confirmed_eth_tx_history_id IS NULL ORDER BY eth_txs_history.id DESC"
  },
  "01a21fe42c5c0ec0f848739235b8175b62b0ffe503b823c128dd620fec047784": {
    "describe": {
      "columns": [],
      "nullable": [],
      "parameters": {
        "Left": [
          "Text",
          "Int4",
          "Text"
        ]
      }
    },
    "query": "UPDATE gpu_prover_queue_fri SET instance_status = 'available', updated_at = now() WHERE instance_host = $1::text::inet AND instance_port = $2 AND instance_status = 'full' AND zone = $3\n                "
  },
  "01ebdc5b524e85033fb06d9166475f365643f744492e59ff12f10b419dd6d485": {
    "describe": {
      "columns": [
        {
          "name": "bytecode_hash",
          "ordinal": 0,
          "type_info": "Bytea"
        }
      ],
      "nullable": [
        false
      ],
      "parameters": {
        "Left": [
          "Int8"
        ]
      }
    },
    "query": "SELECT bytecode_hash FROM factory_deps WHERE miniblock_number > $1"
  },
  "03a34f0fd82bed22f14c5b36554bb958d407e9724fa5ea5123edc3c6607e545c": {
    "describe": {
      "columns": [
        {
          "name": "block_hash?",
          "ordinal": 0,
          "type_info": "Bytea"
        },
        {
          "name": "address!",
          "ordinal": 1,
          "type_info": "Bytea"
        },
        {
          "name": "topic1!",
          "ordinal": 2,
          "type_info": "Bytea"
        },
        {
          "name": "topic2!",
          "ordinal": 3,
          "type_info": "Bytea"
        },
        {
          "name": "topic3!",
          "ordinal": 4,
          "type_info": "Bytea"
        },
        {
          "name": "topic4!",
          "ordinal": 5,
          "type_info": "Bytea"
        },
        {
          "name": "value!",
          "ordinal": 6,
          "type_info": "Bytea"
        },
        {
          "name": "miniblock_number!",
          "ordinal": 7,
          "type_info": "Int8"
        },
        {
          "name": "l1_batch_number?",
          "ordinal": 8,
          "type_info": "Int8"
        },
        {
          "name": "tx_hash!",
          "ordinal": 9,
          "type_info": "Bytea"
        },
        {
          "name": "tx_index_in_block!",
          "ordinal": 10,
          "type_info": "Int4"
        },
        {
          "name": "event_index_in_block!",
          "ordinal": 11,
          "type_info": "Int4"
        },
        {
          "name": "event_index_in_tx!",
          "ordinal": 12,
          "type_info": "Int4"
        }
      ],
      "nullable": [
        true,
        true,
        true,
        true,
        true,
        true,
        true,
        true,
        true,
        true,
        true,
        true,
        true
      ],
      "parameters": {
        "Left": [
          "Int8"
        ]
      }
    },
    "query": "\n                WITH events_select AS (\n                    SELECT\n                        address, topic1, topic2, topic3, topic4, value,\n                        miniblock_number, tx_hash, tx_index_in_block,\n                        event_index_in_block, event_index_in_tx\n                    FROM events\n                    WHERE miniblock_number > $1\n                    ORDER BY miniblock_number ASC, event_index_in_block ASC\n                )\n                SELECT miniblocks.hash as \"block_hash?\",\n                    address as \"address!\", topic1 as \"topic1!\", topic2 as \"topic2!\", topic3 as \"topic3!\", topic4 as \"topic4!\", value as \"value!\",\n                    miniblock_number as \"miniblock_number!\", miniblocks.l1_batch_number as \"l1_batch_number?\", tx_hash as \"tx_hash!\",\n                    tx_index_in_block as \"tx_index_in_block!\", event_index_in_block as \"event_index_in_block!\", event_index_in_tx as \"event_index_in_tx!\"\n                FROM events_select\n                INNER JOIN miniblocks ON events_select.miniblock_number = miniblocks.number\n                ORDER BY miniblock_number ASC, event_index_in_block ASC\n                "
  },
  "06d90ea65c1e06bd871f090a0fb0e8772ea5e923f1da5310bedd8dc90e0827f4": {
    "describe": {
      "columns": [
        {
          "name": "eth_commit_tx_id",
          "ordinal": 0,
          "type_info": "Int4"
        }
      ],
      "nullable": [
        true
      ],
      "parameters": {
        "Left": [
          "Int8"
        ]
      }
    },
    "query": "SELECT eth_commit_tx_id FROM l1_batches WHERE number = $1"
  },
  "07310d96fc7e258154ad510684e33d196907ebd599e926d305e5ef9f26afa2fa": {
    "describe": {
      "columns": [
        {
          "name": "id",
          "ordinal": 0,
          "type_info": "Int4"
        }
      ],
      "nullable": [
        false
      ],
      "parameters": {
        "Left": [
          "Int4",
          "Text",
          "Timestamp"
        ]
      }
    },
    "query": "INSERT INTO eth_txs_history (eth_tx_id, base_fee_per_gas, priority_fee_per_gas, tx_hash, signed_raw_tx, created_at, updated_at, confirmed_at) VALUES ($1, 0, 0, $2, '\\x00', now(), now(), $3) RETURNING id"
  },
  "07bb6aa5f4ffe0b753cca8ac92c65bd7618db908250e5bf9e835f54b1dd04755": {
    "describe": {
      "columns": [],
      "nullable": [],
      "parameters": {
        "Left": [
          "Int8",
          "TextArray",
          "Text"
        ]
      }
    },
    "query": "INSERT INTO snapshots (l1_batch_number, storage_logs_filepaths, factory_deps_filepath, created_at, updated_at) VALUES ($1, $2, $3, NOW(), NOW())"
  },
  "09768b376996b96add16a02d1a59231cb9b525cd5bd19d22a76149962d4c91c2": {
    "describe": {
      "columns": [],
      "nullable": [],
      "parameters": {
        "Left": [
          "Bytea",
          "Bytea",
          "Bytea",
          "Bytea",
          "Bytea",
          "Bytea",
          "Bool",
          "Bytea",
          "Int8",
          "Bytea",
          "Bytea",
          "Bytea",
          "Int8"
        ]
      }
    },
    "query": "UPDATE l1_batches SET hash = $1, merkle_root_hash = $2, compressed_repeated_writes = $3, compressed_initial_writes = $4, l2_l1_compressed_messages = $5, l2_l1_merkle_root = $6, zkporter_is_available = $7, parent_hash = $8, rollup_last_leaf_index = $9, pass_through_data_hash = $10, meta_parameters_hash = $11, compressed_state_diffs = $12, updated_at = now() WHERE number = $13 AND hash IS NULL"
  },
  "0cbbcd30fde109c4c44162f94b6ed9bab4e9db9948d03e584c2cab543449d298": {
    "describe": {
      "columns": [
        {
          "name": "status",
          "ordinal": 0,
          "type_info": "Text"
        },
        {
          "name": "error",
          "ordinal": 1,
          "type_info": "Text"
        },
        {
          "name": "compilation_errors",
          "ordinal": 2,
          "type_info": "Jsonb"
        }
      ],
      "nullable": [
        false,
        true,
        true
      ],
      "parameters": {
        "Left": [
          "Int8"
        ]
      }
    },
    "query": "SELECT status, error, compilation_errors FROM contract_verification_requests WHERE id = $1"
  },
  "0d1bed183c38304ff1a6c8c78dca03964e2e188a6d01f98eaf0c6b24f19b8b6f": {
    "describe": {
      "columns": [],
      "nullable": [],
      "parameters": {
        "Left": [
          "ByteaArray"
        ]
      }
    },
    "query": "UPDATE transactions SET in_mempool = FALSE FROM UNNEST ($1::bytea[]) AS s(address) WHERE transactions.in_mempool = TRUE AND transactions.initiator_address = s.address"
  },
  "0d99b4015b29905862991e4f1a44a1021d48f50e99cb1701e7496ce6c3e15dc6": {
    "describe": {
      "columns": [
        {
          "name": "number",
          "ordinal": 0,
          "type_info": "Int8"
        }
      ],
      "nullable": [
        null
      ],
      "parameters": {
        "Left": []
      }
    },
    "query": "SELECT MAX(number) as \"number\" FROM l1_batches WHERE is_finished = TRUE"
  },
  "0e001ef507253b4fd3a87e379c8f2e63fa41250b1a396d81697de2b7ea71215e": {
    "describe": {
      "columns": [
        {
          "name": "count!",
          "ordinal": 0,
          "type_info": "Int8"
        }
      ],
      "nullable": [
        null
      ],
      "parameters": {
        "Left": [
          "Int8",
          "Bytea",
          "Bytea",
          "Bytea",
          "Bytea"
        ]
      }
    },
    "query": "SELECT COUNT(*) as \"count!\" FROM l1_batches WHERE number = $1 AND hash = $2 AND merkle_root_hash = $3 AND parent_hash = $4 AND l2_l1_merkle_root = $5"
  },
  "0ee31e6e2ec60f427d8dec719ec0ba03ef75bc610e878ae32b0bf61c4c2c1366": {
    "describe": {
      "columns": [
        {
          "name": "id",
          "ordinal": 0,
          "type_info": "Int8"
        },
        {
          "name": "instance_host",
          "ordinal": 1,
          "type_info": "Inet"
        },
        {
          "name": "instance_port",
          "ordinal": 2,
          "type_info": "Int4"
        },
        {
          "name": "instance_status",
          "ordinal": 3,
          "type_info": "Text"
        },
        {
          "name": "specialized_prover_group_id",
          "ordinal": 4,
          "type_info": "Int2"
        },
        {
          "name": "zone",
          "ordinal": 5,
          "type_info": "Text"
        },
        {
          "name": "created_at",
          "ordinal": 6,
          "type_info": "Timestamp"
        },
        {
          "name": "updated_at",
          "ordinal": 7,
          "type_info": "Timestamp"
        },
        {
          "name": "processing_started_at",
          "ordinal": 8,
          "type_info": "Timestamp"
        }
      ],
      "nullable": [
        false,
        false,
        false,
        false,
        false,
        true,
        false,
        false,
        true
      ],
      "parameters": {
        "Left": [
          "Interval",
          "Int2",
          "Text"
        ]
      }
    },
    "query": "UPDATE gpu_prover_queue_fri SET instance_status = 'reserved', updated_at = now(), processing_started_at = now() WHERE id in ( SELECT id FROM gpu_prover_queue_fri WHERE specialized_prover_group_id=$2 AND zone=$3 AND ( instance_status = 'available' OR (instance_status = 'reserved' AND  processing_started_at < now() - $1::interval) ) ORDER BY updated_at ASC LIMIT 1 FOR UPDATE SKIP LOCKED ) RETURNING gpu_prover_queue_fri.*\n                "
  },
  "0f5897b5e0109535caa3d49f899c65e5080511d49305558b59b185c34227aa18": {
    "describe": {
      "columns": [
        {
          "name": "nonce!",
          "ordinal": 0,
          "type_info": "Int8"
        }
      ],
      "nullable": [
        true
      ],
      "parameters": {
        "Left": [
          "Bytea",
          "Int8"
        ]
      }
    },
    "query": "SELECT nonce as \"nonce!\" FROM transactions WHERE initiator_address = $1 AND nonce >= $2 AND is_priority = FALSE AND (miniblock_number IS NOT NULL OR error IS NULL) ORDER BY nonce"
  },
  "0f8a603899280c015b033c4160bc064865103e9d6d63a369f07a8e5d859a7b14": {
    "describe": {
      "columns": [
        {
          "name": "timestamp",
          "ordinal": 0,
          "type_info": "Int8"
        }
      ],
      "nullable": [
        false
      ],
      "parameters": {
        "Left": [
          "Int8"
        ]
      }
    },
    "query": "SELECT timestamp FROM miniblocks WHERE number = $1"
  },
  "0fd885074c624bea478ec0a24a499cf1278773cdba92550439da5d3b70cbf38c": {
    "describe": {
      "columns": [
        {
          "name": "count!",
          "ordinal": 0,
          "type_info": "Int8"
        },
        {
          "name": "status!",
          "ordinal": 1,
          "type_info": "Text"
        }
      ],
      "nullable": [
        null,
        false
      ],
      "parameters": {
        "Left": []
      }
    },
    "query": "\n                SELECT COUNT(*) as \"count!\", status as \"status!\"\n                FROM prover_jobs\n                GROUP BY status\n                "
  },
  "13e5f6a2a73eaa979229611ffdbed86d6e5e1bad0c645d39b56fdc47f5c17971": {
    "describe": {
      "columns": [
        {
          "name": "hashed_key",
          "ordinal": 0,
          "type_info": "Bytea"
        }
      ],
      "nullable": [
        false
      ],
      "parameters": {
        "Left": [
          "Int8",
          "Int8"
        ]
      }
    },
    "query": "SELECT DISTINCT hashed_key FROM storage_logs WHERE miniblock_number BETWEEN $1 and $2"
  },
  "14815f61d37d274f9aea1125ca4d368fd8c45098b0017710c0ee18d23d994c15": {
    "describe": {
      "columns": [
        {
          "name": "number",
          "ordinal": 0,
          "type_info": "Int8"
        }
      ],
      "nullable": [
        false
      ],
      "parameters": {
        "Left": []
      }
    },
    "query": "SELECT number FROM l1_batches LEFT JOIN eth_txs_history AS prove_tx ON (l1_batches.eth_prove_tx_id = prove_tx.eth_tx_id) WHERE prove_tx.confirmed_at IS NOT NULL ORDER BY number DESC LIMIT 1"
  },
  "157fc4ef4f5fd831399219850bc59ec0bd32d938ec8685dacaf913efdccfe7fe": {
    "describe": {
      "columns": [
        {
          "name": "l1_address",
          "ordinal": 0,
          "type_info": "Bytea"
        }
      ],
      "nullable": [
        false
      ],
      "parameters": {
        "Left": [
          "Numeric"
        ]
      }
    },
    "query": "SELECT l1_address FROM tokens WHERE market_volume > $1"
  },
<<<<<<< HEAD
  "166dcd8d504ba3f52a9e44a05305ed00954ab9b5302be4bb5ab05dfd2272afca": {
    "describe": {
      "columns": [
        {
          "name": "state!",
          "ordinal": 0,
          "type_info": "Jsonb"
        }
      ],
      "nullable": [
        false
      ],
      "parameters": {
        "Left": []
      }
    },
    "query": "SELECT state as \"state!\" FROM consensus_replica_state WHERE fake_key"
=======
  "1658e6fce121904c1353e51663fc307b01e02bc412ee46ac17e0f5acacd0b5c4": {
    "describe": {
      "columns": [
        {
          "name": "l1_batch_number",
          "ordinal": 0,
          "type_info": "Int8"
        },
        {
          "name": "factory_deps_filepath",
          "ordinal": 1,
          "type_info": "Text"
        },
        {
          "name": "storage_logs_filepaths",
          "ordinal": 2,
          "type_info": "TextArray"
        }
      ],
      "nullable": [
        false,
        false,
        false
      ],
      "parameters": {
        "Left": [
          "Int8"
        ]
      }
    },
    "query": "SELECT l1_batch_number, factory_deps_filepath, storage_logs_filepaths FROM snapshots WHERE l1_batch_number = $1"
>>>>>>> 270edee3
  },
  "16bca6f4258ff3db90a26a8550c5fc35e666fb698960486528fceba3e452fd62": {
    "describe": {
      "columns": [
        {
          "name": "number",
          "ordinal": 0,
          "type_info": "Int8"
        },
        {
          "name": "timestamp",
          "ordinal": 1,
          "type_info": "Int8"
        },
        {
          "name": "is_finished",
          "ordinal": 2,
          "type_info": "Bool"
        },
        {
          "name": "l1_tx_count",
          "ordinal": 3,
          "type_info": "Int4"
        },
        {
          "name": "l2_tx_count",
          "ordinal": 4,
          "type_info": "Int4"
        },
        {
          "name": "fee_account_address",
          "ordinal": 5,
          "type_info": "Bytea"
        },
        {
          "name": "bloom",
          "ordinal": 6,
          "type_info": "Bytea"
        },
        {
          "name": "priority_ops_onchain_data",
          "ordinal": 7,
          "type_info": "ByteaArray"
        },
        {
          "name": "hash",
          "ordinal": 8,
          "type_info": "Bytea"
        },
        {
          "name": "parent_hash",
          "ordinal": 9,
          "type_info": "Bytea"
        },
        {
          "name": "commitment",
          "ordinal": 10,
          "type_info": "Bytea"
        },
        {
          "name": "compressed_write_logs",
          "ordinal": 11,
          "type_info": "Bytea"
        },
        {
          "name": "compressed_contracts",
          "ordinal": 12,
          "type_info": "Bytea"
        },
        {
          "name": "eth_prove_tx_id",
          "ordinal": 13,
          "type_info": "Int4"
        },
        {
          "name": "eth_commit_tx_id",
          "ordinal": 14,
          "type_info": "Int4"
        },
        {
          "name": "eth_execute_tx_id",
          "ordinal": 15,
          "type_info": "Int4"
        },
        {
          "name": "merkle_root_hash",
          "ordinal": 16,
          "type_info": "Bytea"
        },
        {
          "name": "l2_to_l1_logs",
          "ordinal": 17,
          "type_info": "ByteaArray"
        },
        {
          "name": "l2_to_l1_messages",
          "ordinal": 18,
          "type_info": "ByteaArray"
        },
        {
          "name": "used_contract_hashes",
          "ordinal": 19,
          "type_info": "Jsonb"
        },
        {
          "name": "compressed_initial_writes",
          "ordinal": 20,
          "type_info": "Bytea"
        },
        {
          "name": "compressed_repeated_writes",
          "ordinal": 21,
          "type_info": "Bytea"
        },
        {
          "name": "l2_l1_compressed_messages",
          "ordinal": 22,
          "type_info": "Bytea"
        },
        {
          "name": "l2_l1_merkle_root",
          "ordinal": 23,
          "type_info": "Bytea"
        },
        {
          "name": "l1_gas_price",
          "ordinal": 24,
          "type_info": "Int8"
        },
        {
          "name": "l2_fair_gas_price",
          "ordinal": 25,
          "type_info": "Int8"
        },
        {
          "name": "rollup_last_leaf_index",
          "ordinal": 26,
          "type_info": "Int8"
        },
        {
          "name": "zkporter_is_available",
          "ordinal": 27,
          "type_info": "Bool"
        },
        {
          "name": "bootloader_code_hash",
          "ordinal": 28,
          "type_info": "Bytea"
        },
        {
          "name": "default_aa_code_hash",
          "ordinal": 29,
          "type_info": "Bytea"
        },
        {
          "name": "base_fee_per_gas",
          "ordinal": 30,
          "type_info": "Numeric"
        },
        {
          "name": "aux_data_hash",
          "ordinal": 31,
          "type_info": "Bytea"
        },
        {
          "name": "pass_through_data_hash",
          "ordinal": 32,
          "type_info": "Bytea"
        },
        {
          "name": "meta_parameters_hash",
          "ordinal": 33,
          "type_info": "Bytea"
        },
        {
          "name": "protocol_version",
          "ordinal": 34,
          "type_info": "Int4"
        },
        {
          "name": "compressed_state_diffs",
          "ordinal": 35,
          "type_info": "Bytea"
        },
        {
          "name": "system_logs",
          "ordinal": 36,
          "type_info": "ByteaArray"
        },
        {
          "name": "events_queue_commitment",
          "ordinal": 37,
          "type_info": "Bytea"
        },
        {
          "name": "bootloader_initial_content_commitment",
          "ordinal": 38,
          "type_info": "Bytea"
        }
      ],
      "nullable": [
        false,
        false,
        false,
        false,
        false,
        false,
        false,
        false,
        true,
        true,
        true,
        true,
        true,
        true,
        true,
        true,
        true,
        false,
        false,
        false,
        true,
        true,
        true,
        true,
        false,
        false,
        true,
        true,
        true,
        true,
        false,
        true,
        true,
        true,
        true,
        true,
        false,
        true,
        true
      ],
      "parameters": {
        "Left": [
          "Bytea",
          "Bytea",
          "Int4",
          "Int8"
        ]
      }
    },
    "query": "SELECT number, l1_batches.timestamp, is_finished, l1_tx_count, l2_tx_count, fee_account_address, bloom, priority_ops_onchain_data, hash, parent_hash, commitment, compressed_write_logs, compressed_contracts, eth_prove_tx_id, eth_commit_tx_id, eth_execute_tx_id, merkle_root_hash, l2_to_l1_logs, l2_to_l1_messages, used_contract_hashes, compressed_initial_writes, compressed_repeated_writes, l2_l1_compressed_messages, l2_l1_merkle_root, l1_gas_price, l2_fair_gas_price, rollup_last_leaf_index, zkporter_is_available, l1_batches.bootloader_code_hash, l1_batches.default_aa_code_hash, base_fee_per_gas, aux_data_hash, pass_through_data_hash, meta_parameters_hash, protocol_version, compressed_state_diffs, system_logs, events_queue_commitment, bootloader_initial_content_commitment FROM l1_batches LEFT JOIN commitments ON commitments.l1_batch_number = l1_batches.number JOIN protocol_versions ON protocol_versions.id = l1_batches.protocol_version WHERE eth_commit_tx_id IS NULL AND number != 0 AND protocol_versions.bootloader_code_hash = $1 AND protocol_versions.default_account_code_hash = $2 AND commitment IS NOT NULL AND (protocol_versions.id = $3 OR protocol_versions.upgrade_tx_hash IS NULL) AND events_queue_commitment IS NOT NULL AND bootloader_initial_content_commitment IS NOT NULL ORDER BY number LIMIT $4"
  },
  "173da19a30bde9f034de97c1427f3166d9615d46cdaa30f1645a36f42926fa63": {
    "describe": {
      "columns": [
        {
          "name": "id",
          "ordinal": 0,
          "type_info": "Int4"
        },
        {
          "name": "nonce",
          "ordinal": 1,
          "type_info": "Int8"
        },
        {
          "name": "raw_tx",
          "ordinal": 2,
          "type_info": "Bytea"
        },
        {
          "name": "contract_address",
          "ordinal": 3,
          "type_info": "Text"
        },
        {
          "name": "tx_type",
          "ordinal": 4,
          "type_info": "Text"
        },
        {
          "name": "gas_used",
          "ordinal": 5,
          "type_info": "Int8"
        },
        {
          "name": "created_at",
          "ordinal": 6,
          "type_info": "Timestamp"
        },
        {
          "name": "updated_at",
          "ordinal": 7,
          "type_info": "Timestamp"
        },
        {
          "name": "has_failed",
          "ordinal": 8,
          "type_info": "Bool"
        },
        {
          "name": "sent_at_block",
          "ordinal": 9,
          "type_info": "Int4"
        },
        {
          "name": "confirmed_eth_tx_history_id",
          "ordinal": 10,
          "type_info": "Int4"
        },
        {
          "name": "predicted_gas_cost",
          "ordinal": 11,
          "type_info": "Int8"
        }
      ],
      "nullable": [
        false,
        false,
        false,
        false,
        false,
        true,
        false,
        false,
        false,
        true,
        true,
        false
      ],
      "parameters": {
        "Left": [
          "Bytea",
          "Int8",
          "Text",
          "Text",
          "Int8"
        ]
      }
    },
    "query": "INSERT INTO eth_txs (raw_tx, nonce, tx_type, contract_address, predicted_gas_cost, created_at, updated_at) VALUES ($1, $2, $3, $4, $5, now(), now()) RETURNING *"
  },
  "17a42a97e87a675bd465103ebedc63d6d091e5bb093c7905de70aed3dc71d823": {
    "describe": {
      "columns": [],
      "nullable": [],
      "parameters": {
        "Left": [
          "Int8"
        ]
      }
    },
    "query": "DELETE FROM storage_logs WHERE miniblock_number > $1"
  },
  "191fb8c0549267b515aaa7acc199675be1ea113e9137195468bb8ce64a099ae8": {
    "describe": {
      "columns": [
        {
          "name": "serialized_events_queue",
          "ordinal": 0,
          "type_info": "Jsonb"
        }
      ],
      "nullable": [
        false
      ],
      "parameters": {
        "Left": [
          "Int8"
        ]
      }
    },
    "query": "SELECT serialized_events_queue FROM events_queue WHERE l1_batch_number = $1"
  },
  "1948ab14bafbb3ba0098563f22d958c9383877788980fe51bd217987898b1c92": {
    "describe": {
      "columns": [
        {
          "name": "hashed_key!",
          "ordinal": 0,
          "type_info": "Bytea"
        },
        {
          "name": "value?",
          "ordinal": 1,
          "type_info": "Bytea"
        }
      ],
      "nullable": [
        null,
        null
      ],
      "parameters": {
        "Left": [
          "ByteaArray",
          "Int8"
        ]
      }
    },
    "query": "SELECT u.hashed_key as \"hashed_key!\", (SELECT value FROM storage_logs WHERE hashed_key = u.hashed_key AND miniblock_number <= $2 ORDER BY miniblock_number DESC, operation_number DESC LIMIT 1) as \"value?\" FROM UNNEST($1::bytea[]) AS u(hashed_key)"
  },
  "19b89495be8aa735db039ccc8a262786c58e54f132588c48f07d9537cf21d3ed": {
    "describe": {
      "columns": [
        {
          "name": "sent_at_block",
          "ordinal": 0,
          "type_info": "Int4"
        }
      ],
      "nullable": [
        true
      ],
      "parameters": {
        "Left": [
          "Int4"
        ]
      }
    },
    "query": "SELECT sent_at_block FROM eth_txs_history WHERE eth_tx_id = $1 AND sent_at_block IS NOT NULL ORDER BY created_at ASC LIMIT 1"
  },
  "19c8d9e449034ce7fd501541e5e71e2d5957bf2329e52166f4981955a847e175": {
    "describe": {
      "columns": [
        {
          "name": "value!",
          "ordinal": 0,
          "type_info": "Bytea"
        },
        {
          "name": "l1_address!",
          "ordinal": 1,
          "type_info": "Bytea"
        },
        {
          "name": "l2_address!",
          "ordinal": 2,
          "type_info": "Bytea"
        },
        {
          "name": "symbol!",
          "ordinal": 3,
          "type_info": "Varchar"
        },
        {
          "name": "name!",
          "ordinal": 4,
          "type_info": "Varchar"
        },
        {
          "name": "decimals!",
          "ordinal": 5,
          "type_info": "Int4"
        },
        {
          "name": "usd_price?",
          "ordinal": 6,
          "type_info": "Numeric"
        }
      ],
      "nullable": [
        false,
        false,
        false,
        false,
        false,
        false,
        true
      ],
      "parameters": {
        "Left": [
          "ByteaArray",
          "Bytea",
          "Bytea",
          "Bytea"
        ]
      }
    },
    "query": "\n                SELECT storage.value as \"value!\",\n                    tokens.l1_address as \"l1_address!\", tokens.l2_address as \"l2_address!\",\n                    tokens.symbol as \"symbol!\", tokens.name as \"name!\", tokens.decimals as \"decimals!\", tokens.usd_price as \"usd_price?\"\n                    FROM storage\n                INNER JOIN tokens ON\n                    storage.address = tokens.l2_address OR (storage.address = $2 AND tokens.l2_address = $3)\n                WHERE storage.hashed_key = ANY($1) AND storage.value != $4\n            "
  },
  "1a91acea72e56513a2a9e667bd5a2c171baa5fec01c51dcb7c7cf33f736c854d": {
    "describe": {
      "columns": [
        {
          "name": "tx_hash",
          "ordinal": 0,
          "type_info": "Bytea"
        },
        {
          "name": "index_in_block",
          "ordinal": 1,
          "type_info": "Int4"
        },
        {
          "name": "l1_batch_tx_index",
          "ordinal": 2,
          "type_info": "Int4"
        },
        {
          "name": "block_number",
          "ordinal": 3,
          "type_info": "Int8"
        },
        {
          "name": "error",
          "ordinal": 4,
          "type_info": "Varchar"
        },
        {
          "name": "effective_gas_price",
          "ordinal": 5,
          "type_info": "Numeric"
        },
        {
          "name": "initiator_address",
          "ordinal": 6,
          "type_info": "Bytea"
        },
        {
          "name": "transfer_to?",
          "ordinal": 7,
          "type_info": "Jsonb"
        },
        {
          "name": "execute_contract_address?",
          "ordinal": 8,
          "type_info": "Jsonb"
        },
        {
          "name": "tx_format?",
          "ordinal": 9,
          "type_info": "Int4"
        },
        {
          "name": "refunded_gas",
          "ordinal": 10,
          "type_info": "Int8"
        },
        {
          "name": "gas_limit",
          "ordinal": 11,
          "type_info": "Numeric"
        },
        {
          "name": "block_hash?",
          "ordinal": 12,
          "type_info": "Bytea"
        },
        {
          "name": "l1_batch_number?",
          "ordinal": 13,
          "type_info": "Int8"
        },
        {
          "name": "contract_address?",
          "ordinal": 14,
          "type_info": "Bytea"
        }
      ],
      "nullable": [
        false,
        true,
        true,
        true,
        true,
        true,
        false,
        null,
        null,
        true,
        false,
        true,
        false,
        true,
        false
      ],
      "parameters": {
        "Left": [
          "Bytea",
          "Bytea",
          "Bytea"
        ]
      }
    },
    "query": "\n                WITH sl AS (\n                    SELECT * FROM storage_logs\n                    WHERE storage_logs.address = $1 AND storage_logs.tx_hash = $2\n                    ORDER BY storage_logs.miniblock_number DESC, storage_logs.operation_number DESC\n                    LIMIT 1\n                )\n                SELECT\n                     transactions.hash as tx_hash,\n                     transactions.index_in_block as index_in_block,\n                     transactions.l1_batch_tx_index as l1_batch_tx_index,\n                     transactions.miniblock_number as block_number,\n                     transactions.error as error,\n                     transactions.effective_gas_price as effective_gas_price,\n                     transactions.initiator_address as initiator_address,\n                     transactions.data->'to' as \"transfer_to?\",\n                     transactions.data->'contractAddress' as \"execute_contract_address?\",\n                     transactions.tx_format as \"tx_format?\",\n                     transactions.refunded_gas as refunded_gas,\n                     transactions.gas_limit as gas_limit,\n                     miniblocks.hash as \"block_hash?\",\n                     miniblocks.l1_batch_number as \"l1_batch_number?\",\n                     sl.key as \"contract_address?\"\n                FROM transactions\n                LEFT JOIN miniblocks\n                    ON miniblocks.number = transactions.miniblock_number\n                LEFT JOIN sl\n                    ON sl.value != $3\n                WHERE transactions.hash = $2\n                "
  },
  "1becc0cdf3dbc9160853bb20c9130417cc6e17f576e9d239f889a1932eda9f4f": {
    "describe": {
      "columns": [
        {
          "name": "id",
          "ordinal": 0,
          "type_info": "Int4"
        },
        {
          "name": "eth_tx_id",
          "ordinal": 1,
          "type_info": "Int4"
        }
      ],
      "nullable": [
        false,
        false
      ],
      "parameters": {
        "Left": [
          "Text"
        ]
      }
    },
    "query": "UPDATE eth_txs_history SET updated_at = now(), confirmed_at = now() WHERE tx_hash = $1 RETURNING id, eth_tx_id"
  },
  "1c1a4cdf476de4f4cc83a31151fc4c407b93b53e2cd995f8bb5222d0a3c38c47": {
    "describe": {
      "columns": [
        {
          "name": "number",
          "ordinal": 0,
          "type_info": "Int8"
        },
        {
          "name": "timestamp",
          "ordinal": 1,
          "type_info": "Int8"
        },
        {
          "name": "l1_tx_count",
          "ordinal": 2,
          "type_info": "Int4"
        },
        {
          "name": "l2_tx_count",
          "ordinal": 3,
          "type_info": "Int4"
        },
        {
          "name": "root_hash?",
          "ordinal": 4,
          "type_info": "Bytea"
        },
        {
          "name": "commit_tx_hash?",
          "ordinal": 5,
          "type_info": "Text"
        },
        {
          "name": "committed_at?",
          "ordinal": 6,
          "type_info": "Timestamp"
        },
        {
          "name": "prove_tx_hash?",
          "ordinal": 7,
          "type_info": "Text"
        },
        {
          "name": "proven_at?",
          "ordinal": 8,
          "type_info": "Timestamp"
        },
        {
          "name": "execute_tx_hash?",
          "ordinal": 9,
          "type_info": "Text"
        },
        {
          "name": "executed_at?",
          "ordinal": 10,
          "type_info": "Timestamp"
        },
        {
          "name": "l1_gas_price",
          "ordinal": 11,
          "type_info": "Int8"
        },
        {
          "name": "l2_fair_gas_price",
          "ordinal": 12,
          "type_info": "Int8"
        },
        {
          "name": "bootloader_code_hash",
          "ordinal": 13,
          "type_info": "Bytea"
        },
        {
          "name": "default_aa_code_hash",
          "ordinal": 14,
          "type_info": "Bytea"
        }
      ],
      "nullable": [
        false,
        false,
        false,
        false,
        true,
        false,
        true,
        false,
        true,
        false,
        true,
        false,
        false,
        true,
        true
      ],
      "parameters": {
        "Left": [
          "Int8"
        ]
      }
    },
    "query": "\n                    SELECT l1_batches.number,\n                        l1_batches.timestamp,\n                        l1_batches.l1_tx_count,\n                        l1_batches.l2_tx_count,\n                        l1_batches.hash as \"root_hash?\",\n                        commit_tx.tx_hash as \"commit_tx_hash?\",\n                        commit_tx.confirmed_at as \"committed_at?\",\n                        prove_tx.tx_hash as \"prove_tx_hash?\",\n                        prove_tx.confirmed_at as \"proven_at?\",\n                        execute_tx.tx_hash as \"execute_tx_hash?\",\n                        execute_tx.confirmed_at as \"executed_at?\",\n                        l1_batches.l1_gas_price,\n                        l1_batches.l2_fair_gas_price,\n                        l1_batches.bootloader_code_hash,\n                        l1_batches.default_aa_code_hash\n                    FROM l1_batches\n                    LEFT JOIN eth_txs_history as commit_tx ON (l1_batches.eth_commit_tx_id = commit_tx.eth_tx_id AND commit_tx.confirmed_at IS NOT NULL)\n                    LEFT JOIN eth_txs_history as prove_tx ON (l1_batches.eth_prove_tx_id = prove_tx.eth_tx_id AND prove_tx.confirmed_at IS NOT NULL)\n                    LEFT JOIN eth_txs_history as execute_tx ON (l1_batches.eth_execute_tx_id = execute_tx.eth_tx_id AND execute_tx.confirmed_at IS NOT NULL)\n                    WHERE l1_batches.number = $1\n                "
  },
  "1c583696808f93ff009ddf5df0ea36fe2621827fbd425c39ed4c9670ebc6431b": {
    "describe": {
      "columns": [],
      "nullable": [],
      "parameters": {
        "Left": [
          "Text",
          "Int8"
        ]
      }
    },
    "query": "\n                UPDATE witness_inputs_fri SET status =$1, updated_at = now()\n                WHERE l1_batch_number = $2\n               "
  },
  "1d1f5198cbb0b9cd70019a9b386212de294075c00ebac4dbd39fda5397dbb07c": {
    "describe": {
      "columns": [
        {
          "name": "number",
          "ordinal": 0,
          "type_info": "Int8"
        },
        {
          "name": "timestamp",
          "ordinal": 1,
          "type_info": "Int8"
        },
        {
          "name": "is_finished",
          "ordinal": 2,
          "type_info": "Bool"
        },
        {
          "name": "l1_tx_count",
          "ordinal": 3,
          "type_info": "Int4"
        },
        {
          "name": "l2_tx_count",
          "ordinal": 4,
          "type_info": "Int4"
        },
        {
          "name": "fee_account_address",
          "ordinal": 5,
          "type_info": "Bytea"
        },
        {
          "name": "bloom",
          "ordinal": 6,
          "type_info": "Bytea"
        },
        {
          "name": "priority_ops_onchain_data",
          "ordinal": 7,
          "type_info": "ByteaArray"
        },
        {
          "name": "hash",
          "ordinal": 8,
          "type_info": "Bytea"
        },
        {
          "name": "parent_hash",
          "ordinal": 9,
          "type_info": "Bytea"
        },
        {
          "name": "commitment",
          "ordinal": 10,
          "type_info": "Bytea"
        },
        {
          "name": "compressed_write_logs",
          "ordinal": 11,
          "type_info": "Bytea"
        },
        {
          "name": "compressed_contracts",
          "ordinal": 12,
          "type_info": "Bytea"
        },
        {
          "name": "eth_prove_tx_id",
          "ordinal": 13,
          "type_info": "Int4"
        },
        {
          "name": "eth_commit_tx_id",
          "ordinal": 14,
          "type_info": "Int4"
        },
        {
          "name": "eth_execute_tx_id",
          "ordinal": 15,
          "type_info": "Int4"
        },
        {
          "name": "merkle_root_hash",
          "ordinal": 16,
          "type_info": "Bytea"
        },
        {
          "name": "l2_to_l1_logs",
          "ordinal": 17,
          "type_info": "ByteaArray"
        },
        {
          "name": "l2_to_l1_messages",
          "ordinal": 18,
          "type_info": "ByteaArray"
        },
        {
          "name": "used_contract_hashes",
          "ordinal": 19,
          "type_info": "Jsonb"
        },
        {
          "name": "compressed_initial_writes",
          "ordinal": 20,
          "type_info": "Bytea"
        },
        {
          "name": "compressed_repeated_writes",
          "ordinal": 21,
          "type_info": "Bytea"
        },
        {
          "name": "l2_l1_compressed_messages",
          "ordinal": 22,
          "type_info": "Bytea"
        },
        {
          "name": "l2_l1_merkle_root",
          "ordinal": 23,
          "type_info": "Bytea"
        },
        {
          "name": "l1_gas_price",
          "ordinal": 24,
          "type_info": "Int8"
        },
        {
          "name": "l2_fair_gas_price",
          "ordinal": 25,
          "type_info": "Int8"
        },
        {
          "name": "rollup_last_leaf_index",
          "ordinal": 26,
          "type_info": "Int8"
        },
        {
          "name": "zkporter_is_available",
          "ordinal": 27,
          "type_info": "Bool"
        },
        {
          "name": "bootloader_code_hash",
          "ordinal": 28,
          "type_info": "Bytea"
        },
        {
          "name": "default_aa_code_hash",
          "ordinal": 29,
          "type_info": "Bytea"
        },
        {
          "name": "base_fee_per_gas",
          "ordinal": 30,
          "type_info": "Numeric"
        },
        {
          "name": "aux_data_hash",
          "ordinal": 31,
          "type_info": "Bytea"
        },
        {
          "name": "pass_through_data_hash",
          "ordinal": 32,
          "type_info": "Bytea"
        },
        {
          "name": "meta_parameters_hash",
          "ordinal": 33,
          "type_info": "Bytea"
        },
        {
          "name": "protocol_version",
          "ordinal": 34,
          "type_info": "Int4"
        },
        {
          "name": "compressed_state_diffs",
          "ordinal": 35,
          "type_info": "Bytea"
        },
        {
          "name": "system_logs",
          "ordinal": 36,
          "type_info": "ByteaArray"
        },
        {
          "name": "events_queue_commitment",
          "ordinal": 37,
          "type_info": "Bytea"
        },
        {
          "name": "bootloader_initial_content_commitment",
          "ordinal": 38,
          "type_info": "Bytea"
        }
      ],
      "nullable": [
        false,
        false,
        false,
        false,
        false,
        false,
        false,
        false,
        true,
        true,
        true,
        true,
        true,
        true,
        true,
        true,
        true,
        false,
        false,
        false,
        true,
        true,
        true,
        true,
        false,
        false,
        true,
        true,
        true,
        true,
        false,
        true,
        true,
        true,
        true,
        true,
        false,
        true,
        true
      ],
      "parameters": {
        "Left": [
          "Int8"
        ]
      }
    },
    "query": "SELECT number, timestamp, is_finished, l1_tx_count, l2_tx_count, fee_account_address, bloom, priority_ops_onchain_data, hash, parent_hash, commitment, compressed_write_logs, compressed_contracts, eth_prove_tx_id, eth_commit_tx_id, eth_execute_tx_id, merkle_root_hash, l2_to_l1_logs, l2_to_l1_messages, used_contract_hashes, compressed_initial_writes, compressed_repeated_writes, l2_l1_compressed_messages, l2_l1_merkle_root, l1_gas_price, l2_fair_gas_price, rollup_last_leaf_index, zkporter_is_available, bootloader_code_hash, default_aa_code_hash, base_fee_per_gas, aux_data_hash, pass_through_data_hash, meta_parameters_hash, protocol_version, compressed_state_diffs, system_logs, events_queue_commitment, bootloader_initial_content_commitment FROM l1_batches LEFT JOIN commitments ON commitments.l1_batch_number = l1_batches.number WHERE eth_commit_tx_id IS NOT NULL AND eth_prove_tx_id IS NULL ORDER BY number LIMIT $1"
  },
  "1d3e9cd259fb70a2bc81e8344576c3fb27b47ad6cdb6751d2a9b8c8d342b7a75": {
    "describe": {
      "columns": [],
      "nullable": [],
      "parameters": {
        "Left": [
          "Text",
          "Int8"
        ]
      }
    },
    "query": "\n                UPDATE prover_jobs\n                SET status = $1, updated_at = now()\n                WHERE id = $2\n                "
  },
  "1dbe99ed32b361936c2a829a99a92ac792a02c8a304d23b140804844a7b0f857": {
    "describe": {
      "columns": [
        {
          "name": "l1_batch_number",
          "ordinal": 0,
          "type_info": "Int8"
        },
        {
          "name": "circuit_id",
          "ordinal": 1,
          "type_info": "Int2"
        },
        {
          "name": "depth",
          "ordinal": 2,
          "type_info": "Int4"
        }
      ],
      "nullable": [
        false,
        false,
        false
      ],
      "parameters": {
        "Left": []
      }
    },
    "query": "\n                UPDATE node_aggregation_witness_jobs_fri\n                SET status='queued'\n                WHERE (l1_batch_number, circuit_id, depth) IN\n                      (SELECT prover_jobs_fri.l1_batch_number, prover_jobs_fri.circuit_id, prover_jobs_fri.depth\n                       FROM prover_jobs_fri\n                                JOIN node_aggregation_witness_jobs_fri nawj ON\n                                prover_jobs_fri.l1_batch_number = nawj.l1_batch_number\n                                AND prover_jobs_fri.circuit_id = nawj.circuit_id\n                                AND prover_jobs_fri.depth = nawj.depth\n                       WHERE nawj.status = 'waiting_for_proofs'\n                         AND prover_jobs_fri.status = 'successful'\n                         AND prover_jobs_fri.aggregation_round = 1\n                         AND prover_jobs_fri.depth = 0\n                       GROUP BY prover_jobs_fri.l1_batch_number, prover_jobs_fri.circuit_id, prover_jobs_fri.depth, nawj.number_of_dependent_jobs\n                       HAVING COUNT(*) = nawj.number_of_dependent_jobs)\n                RETURNING l1_batch_number, circuit_id, depth;\n            "
  },
  "1ed353a16e8d0abaf426e5c235b20a79c727c08bc23fb1708a833a6930131691": {
    "describe": {
      "columns": [],
      "nullable": [],
      "parameters": {
        "Left": [
          "Int8",
          "Text"
        ]
      }
    },
    "query": "INSERT INTO proof_compression_jobs_fri(l1_batch_number, status, created_at, updated_at) VALUES ($1, $2, now(), now()) ON CONFLICT (l1_batch_number) DO NOTHING"
  },
  "1eede5c2169aee5a767b3b6b829f53721c0c353956ccec31a75226a65325ae46": {
    "describe": {
      "columns": [],
      "nullable": [],
      "parameters": {
        "Left": []
      }
    },
    "query": "UPDATE transactions SET in_mempool = FALSE WHERE in_mempool = TRUE"
  },
  "1f84a62da9b5e00dff0353de76b28f22220a5a859a9955afc2ad59135bd25e6c": {
    "describe": {
      "columns": [
        {
          "name": "l1_batch_number",
          "ordinal": 0,
          "type_info": "Int8"
        }
      ],
      "nullable": [
        false
      ],
      "parameters": {
        "Left": [
          "Int2"
        ]
      }
    },
    "query": "\n                    SELECT l1_batch_number\n                    FROM prover_jobs_fri \n                    WHERE status <> 'skipped'\n                    AND status <> 'successful'\n                    AND aggregation_round = $1\n                    ORDER BY l1_batch_number ASC \n                    LIMIT 1\n                "
  },
  "1faf6552c221c75b7232b55210c0c37be76a57ec9dc94584b6ccb562e8b182f2": {
    "describe": {
      "columns": [
        {
          "name": "id",
          "ordinal": 0,
          "type_info": "Int8"
        },
        {
          "name": "l1_batch_number",
          "ordinal": 1,
          "type_info": "Int8"
        },
        {
          "name": "circuit_type",
          "ordinal": 2,
          "type_info": "Text"
        },
        {
          "name": "prover_input",
          "ordinal": 3,
          "type_info": "Bytea"
        },
        {
          "name": "status",
          "ordinal": 4,
          "type_info": "Text"
        },
        {
          "name": "error",
          "ordinal": 5,
          "type_info": "Text"
        },
        {
          "name": "processing_started_at",
          "ordinal": 6,
          "type_info": "Timestamp"
        },
        {
          "name": "created_at",
          "ordinal": 7,
          "type_info": "Timestamp"
        },
        {
          "name": "updated_at",
          "ordinal": 8,
          "type_info": "Timestamp"
        },
        {
          "name": "time_taken",
          "ordinal": 9,
          "type_info": "Time"
        },
        {
          "name": "aggregation_round",
          "ordinal": 10,
          "type_info": "Int4"
        },
        {
          "name": "result",
          "ordinal": 11,
          "type_info": "Bytea"
        },
        {
          "name": "sequence_number",
          "ordinal": 12,
          "type_info": "Int4"
        },
        {
          "name": "attempts",
          "ordinal": 13,
          "type_info": "Int4"
        },
        {
          "name": "circuit_input_blob_url",
          "ordinal": 14,
          "type_info": "Text"
        },
        {
          "name": "proccesed_by",
          "ordinal": 15,
          "type_info": "Text"
        },
        {
          "name": "is_blob_cleaned",
          "ordinal": 16,
          "type_info": "Bool"
        },
        {
          "name": "protocol_version",
          "ordinal": 17,
          "type_info": "Int4"
        }
      ],
      "nullable": [
        false,
        false,
        false,
        false,
        false,
        true,
        true,
        false,
        false,
        false,
        false,
        true,
        false,
        false,
        true,
        true,
        false,
        true
      ],
      "parameters": {
        "Left": [
          "Int8"
        ]
      }
    },
    "query": "SELECT * from prover_jobs where id=$1"
  },
  "2044947d6d29f29cda508b2160c39f74a8bfd524afa2ffc20a98ae039bc86ed7": {
    "describe": {
      "columns": [
        {
          "name": "number",
          "ordinal": 0,
          "type_info": "Int8"
        },
        {
          "name": "hash",
          "ordinal": 1,
          "type_info": "Bytea"
        }
      ],
      "nullable": [
        false,
        false
      ],
      "parameters": {
        "Left": [
          "Int8",
          "Int8"
        ]
      }
    },
    "query": "SELECT number, hash FROM miniblocks WHERE number >= $1 ORDER BY number ASC LIMIT $2"
  },
  "20b22fd457417e9a72f5941887448f9a11b97b449db4759da0b9d368ce93996b": {
    "describe": {
      "columns": [
        {
          "name": "recursion_scheduler_level_vk_hash",
          "ordinal": 0,
          "type_info": "Bytea"
        },
        {
          "name": "recursion_node_level_vk_hash",
          "ordinal": 1,
          "type_info": "Bytea"
        },
        {
          "name": "recursion_leaf_level_vk_hash",
          "ordinal": 2,
          "type_info": "Bytea"
        },
        {
          "name": "recursion_circuits_set_vks_hash",
          "ordinal": 3,
          "type_info": "Bytea"
        }
      ],
      "nullable": [
        false,
        false,
        false,
        false
      ],
      "parameters": {
        "Left": [
          "Int4"
        ]
      }
    },
    "query": "SELECT recursion_scheduler_level_vk_hash, recursion_node_level_vk_hash, recursion_leaf_level_vk_hash, recursion_circuits_set_vks_hash\n                FROM protocol_versions\n                WHERE id = $1\n            "
  },
  "21c29846f4253081057b86cc1b7ce4ef3ae618c5561c876502dc7f4e773ee91e": {
    "describe": {
      "columns": [],
      "nullable": [],
      "parameters": {
        "Left": [
          "Int8",
          "Bytea",
          "Bytea"
        ]
      }
    },
    "query": "INSERT INTO commitments (l1_batch_number, events_queue_commitment, bootloader_initial_content_commitment) VALUES ($1, $2, $3) ON CONFLICT (l1_batch_number) DO NOTHING"
  },
  "22b57675a726d9cfeb82a60ba50c36cab1548d197ea56a7658d3f005df07c60b": {
    "describe": {
      "columns": [
        {
          "name": "op_id",
          "ordinal": 0,
          "type_info": "Int8"
        }
      ],
      "nullable": [
        null
      ],
      "parameters": {
        "Left": []
      }
    },
    "query": "SELECT MAX(priority_op_id) as \"op_id\" from transactions where is_priority = true AND miniblock_number IS NOT NULL"
  },
  "22e50b6def0365ddf979b64c3c943e2a3f8e5a1abcf72e61a00a82780d2d364e": {
    "describe": {
      "columns": [],
      "nullable": [],
      "parameters": {
        "Left": [
          "Int8",
          "Text",
          "Text"
        ]
      }
    },
    "query": "INSERT INTO proof_compression_jobs_fri(l1_batch_number, fri_proof_blob_url, status, created_at, updated_at) VALUES ($1, $2, $3, now(), now()) ON CONFLICT (l1_batch_number) DO NOTHING"
  },
  "2397c1a050d358b596c9881c379bf823e267c03172f72c42da84cc0c04cc9d93": {
    "describe": {
      "columns": [
        {
          "name": "miniblock_number!",
          "ordinal": 0,
          "type_info": "Int8"
        },
        {
          "name": "hash",
          "ordinal": 1,
          "type_info": "Bytea"
        },
        {
          "name": "index_in_block!",
          "ordinal": 2,
          "type_info": "Int4"
        },
        {
          "name": "l1_batch_tx_index!",
          "ordinal": 3,
          "type_info": "Int4"
        }
      ],
      "nullable": [
        true,
        false,
        true,
        true
      ],
      "parameters": {
        "Left": [
          "Int8"
        ]
      }
    },
    "query": "\n                    SELECT miniblock_number as \"miniblock_number!\",\n                        hash, index_in_block as \"index_in_block!\", l1_batch_tx_index as \"l1_batch_tx_index!\"\n                    FROM transactions\n                    WHERE l1_batch_number = $1\n                    ORDER BY miniblock_number, index_in_block\n                "
  },
  "23c154c243f27912320ea0d68bc7bb372517010fb8c5737621cadd7b408afe8d": {
    "describe": {
      "columns": [],
      "nullable": [],
      "parameters": {
        "Left": [
          "Text",
          "Text",
          "Int8"
        ]
      }
    },
    "query": "UPDATE proof_compression_jobs_fri SET status =$1, error= $2, updated_at = now() WHERE l1_batch_number = $3"
  },
  "2424f0ab2b156e953841107cfc0ccd76519d13c62fdcd5fd6b39e3503d6ec82c": {
    "describe": {
      "columns": [],
      "nullable": [],
      "parameters": {
        "Left": [
          "Text",
          "Int8"
        ]
      }
    },
    "query": "\n                UPDATE scheduler_witness_jobs_fri\n                SET status ='failed', error= $1, updated_at = now()\n                WHERE l1_batch_number = $2\n               "
  },
  "269f3ac58705d65f775a6c84a62b9c0726beef51eb633937fa2a75b80c6d7fbc": {
    "describe": {
      "columns": [
        {
          "name": "hash",
          "ordinal": 0,
          "type_info": "Bytea"
        },
        {
          "name": "number",
          "ordinal": 1,
          "type_info": "Int8"
        },
        {
          "name": "timestamp",
          "ordinal": 2,
          "type_info": "Int8"
        }
      ],
      "nullable": [
        false,
        false,
        false
      ],
      "parameters": {
        "Left": [
          "Int8"
        ]
      }
    },
    "query": "SELECT hash, number, timestamp FROM miniblocks WHERE number > $1 ORDER BY number ASC"
  },
  "26ac14152ade97892cd78d37884523187a5619093887b5e6564c3a80741b9d94": {
    "describe": {
      "columns": [
        {
          "name": "id",
          "ordinal": 0,
          "type_info": "Int4"
        },
        {
          "name": "timestamp",
          "ordinal": 1,
          "type_info": "Int8"
        },
        {
          "name": "recursion_scheduler_level_vk_hash",
          "ordinal": 2,
          "type_info": "Bytea"
        },
        {
          "name": "recursion_node_level_vk_hash",
          "ordinal": 3,
          "type_info": "Bytea"
        },
        {
          "name": "recursion_leaf_level_vk_hash",
          "ordinal": 4,
          "type_info": "Bytea"
        },
        {
          "name": "recursion_circuits_set_vks_hash",
          "ordinal": 5,
          "type_info": "Bytea"
        },
        {
          "name": "bootloader_code_hash",
          "ordinal": 6,
          "type_info": "Bytea"
        },
        {
          "name": "default_account_code_hash",
          "ordinal": 7,
          "type_info": "Bytea"
        },
        {
          "name": "verifier_address",
          "ordinal": 8,
          "type_info": "Bytea"
        },
        {
          "name": "upgrade_tx_hash",
          "ordinal": 9,
          "type_info": "Bytea"
        },
        {
          "name": "created_at",
          "ordinal": 10,
          "type_info": "Timestamp"
        }
      ],
      "nullable": [
        false,
        false,
        false,
        false,
        false,
        false,
        false,
        false,
        false,
        true,
        false
      ],
      "parameters": {
        "Left": [
          "Int4"
        ]
      }
    },
    "query": "SELECT * FROM protocol_versions WHERE id = $1"
  },
  "297d6517ec5f050e8d8fe4878e4ff330b4b10af4d60de86e8a25e2cd70e0363b": {
    "describe": {
      "columns": [
        {
          "name": "verification_info",
          "ordinal": 0,
          "type_info": "Jsonb"
        }
      ],
      "nullable": [
        true
      ],
      "parameters": {
        "Left": [
          "Bytea"
        ]
      }
    },
    "query": "SELECT verification_info FROM contracts_verification_info WHERE address = $1"
  },
  "2985ea2bf34a94573103654c00a49d2a946afe5d552ac1c2a2d055eb9d6f2cf1": {
    "describe": {
      "columns": [],
      "nullable": [],
      "parameters": {
        "Left": [
          "Time",
          "Int8"
        ]
      }
    },
    "query": "\n                UPDATE node_aggregation_witness_jobs_fri\n                SET status = 'successful', updated_at = now(), time_taken = $1\n                WHERE id = $2\n               "
  },
  "29c04c63e5df40ef439d467373a848bce74de906548331856222cdb7551ca907": {
    "describe": {
      "columns": [],
      "nullable": [],
      "parameters": {
        "Left": [
          "Int8"
        ]
      }
    },
    "query": "UPDATE contract_verification_requests SET status = 'successful', updated_at = now() WHERE id = $1"
  },
  "29f7f469cd58b256237536463f1e9d58438314fd1fe733a6bb53e6523f78bb49": {
    "describe": {
      "columns": [
        {
          "name": "attempts",
          "ordinal": 0,
          "type_info": "Int2"
        }
      ],
      "nullable": [
        false
      ],
      "parameters": {
        "Left": [
          "Int8"
        ]
      }
    },
    "query": "SELECT attempts FROM prover_jobs_fri WHERE id = $1"
  },
  "2a38561e789af470d6ef1a905143f2d8d102b4ff23cebe97586681da9e4084a9": {
    "describe": {
      "columns": [
        {
          "name": "number",
          "ordinal": 0,
          "type_info": "Int8"
        },
        {
          "name": "timestamp",
          "ordinal": 1,
          "type_info": "Int8"
        },
        {
          "name": "hash",
          "ordinal": 2,
          "type_info": "Bytea"
        },
        {
          "name": "l1_tx_count",
          "ordinal": 3,
          "type_info": "Int4"
        },
        {
          "name": "l2_tx_count",
          "ordinal": 4,
          "type_info": "Int4"
        },
        {
          "name": "base_fee_per_gas",
          "ordinal": 5,
          "type_info": "Numeric"
        },
        {
          "name": "l1_gas_price",
          "ordinal": 6,
          "type_info": "Int8"
        },
        {
          "name": "l2_fair_gas_price",
          "ordinal": 7,
          "type_info": "Int8"
        },
        {
          "name": "bootloader_code_hash",
          "ordinal": 8,
          "type_info": "Bytea"
        },
        {
          "name": "default_aa_code_hash",
          "ordinal": 9,
          "type_info": "Bytea"
        },
        {
          "name": "protocol_version",
          "ordinal": 10,
          "type_info": "Int4"
        },
        {
          "name": "virtual_blocks",
          "ordinal": 11,
          "type_info": "Int8"
        }
      ],
      "nullable": [
        false,
        false,
        false,
        false,
        false,
        false,
        false,
        false,
        true,
        true,
        true,
        false
      ],
      "parameters": {
        "Left": [
          "Int8"
        ]
      }
    },
    "query": "SELECT number, timestamp, hash, l1_tx_count, l2_tx_count, base_fee_per_gas, l1_gas_price, l2_fair_gas_price, bootloader_code_hash, default_aa_code_hash, protocol_version, virtual_blocks\n            FROM miniblocks WHERE number = $1"
  },
  "2a98f1b149045f25d2830c0b4ffaaa400b4c572eb3842add22e8540f44943711": {
    "describe": {
      "columns": [
        {
          "name": "id",
          "ordinal": 0,
          "type_info": "Int8"
        }
      ],
      "nullable": [
        false
      ],
      "parameters": {
        "Left": [
          "Int8",
          "Int2"
        ]
      }
    },
    "query": "SELECT id from prover_jobs_fri WHERE l1_batch_number = $1 AND status = 'successful' AND aggregation_round = $2"
  },
  "2adfdba6fa2b6b967ba03ae6f930e7f3ea851f678d30df699ced27b2dbb01c2a": {
    "describe": {
      "columns": [
        {
          "name": "number",
          "ordinal": 0,
          "type_info": "Int8"
        }
      ],
      "nullable": [
        false
      ],
      "parameters": {
        "Left": []
      }
    },
    "query": "SELECT number FROM l1_batches LEFT JOIN eth_txs_history as execute_tx ON (l1_batches.eth_execute_tx_id = execute_tx.eth_tx_id) WHERE execute_tx.confirmed_at IS NOT NULL ORDER BY number DESC LIMIT 1"
  },
  "2af0eddab563f0800a4762031e8703dbcac11450daacf3439289641b9b179b1c": {
    "describe": {
      "columns": [
        {
          "name": "id",
          "ordinal": 0,
          "type_info": "Int8"
        },
        {
          "name": "status",
          "ordinal": 1,
          "type_info": "Text"
        },
        {
          "name": "attempts",
          "ordinal": 2,
          "type_info": "Int2"
        }
      ],
      "nullable": [
        false,
        false,
        false
      ],
      "parameters": {
        "Left": [
          "Interval",
          "Int2"
        ]
      }
    },
    "query": "\n                UPDATE node_aggregation_witness_jobs_fri\n                SET status = 'queued', updated_at = now(), processing_started_at = now()\n                WHERE (status = 'in_progress' AND  processing_started_at <= now() - $1::interval AND attempts < $2)\n                OR (status = 'failed' AND attempts < $2)\n                RETURNING id, status, attempts\n                "
  },
  "2b22e7d15adf069c8e68954059b83f71a71350f3325b4280840c4be7e54a319f": {
    "describe": {
      "columns": [
        {
          "name": "l1_address",
          "ordinal": 0,
          "type_info": "Bytea"
        },
        {
          "name": "l2_address",
          "ordinal": 1,
          "type_info": "Bytea"
        },
        {
          "name": "name",
          "ordinal": 2,
          "type_info": "Varchar"
        },
        {
          "name": "symbol",
          "ordinal": 3,
          "type_info": "Varchar"
        },
        {
          "name": "decimals",
          "ordinal": 4,
          "type_info": "Int4"
        }
      ],
      "nullable": [
        false,
        false,
        false,
        false,
        false
      ],
      "parameters": {
        "Left": []
      }
    },
    "query": "SELECT l1_address, l2_address, name, symbol, decimals FROM tokens\n                 WHERE well_known = true\n                 ORDER BY symbol"
  },
  "2b76ca7059810f691a2d7d053e7e62e06de13e7ddb7747e39335bb10c45534e9": {
    "describe": {
      "columns": [
        {
          "name": "l1_batch_number",
          "ordinal": 0,
          "type_info": "Int8"
        },
        {
          "name": "circuit_id",
          "ordinal": 1,
          "type_info": "Int2"
        }
      ],
      "nullable": [
        false,
        false
      ],
      "parameters": {
        "Left": []
      }
    },
    "query": "\n                UPDATE leaf_aggregation_witness_jobs_fri\n                SET status='queued'\n                WHERE (l1_batch_number, circuit_id) IN\n                      (SELECT prover_jobs_fri.l1_batch_number, prover_jobs_fri.circuit_id\n                       FROM prover_jobs_fri\n                                JOIN leaf_aggregation_witness_jobs_fri lawj ON\n                                prover_jobs_fri.l1_batch_number = lawj.l1_batch_number\n                                AND prover_jobs_fri.circuit_id = lawj.circuit_id\n                       WHERE lawj.status = 'waiting_for_proofs'\n                         AND prover_jobs_fri.status = 'successful'\n                         AND prover_jobs_fri.aggregation_round = 0\n                       GROUP BY prover_jobs_fri.l1_batch_number, prover_jobs_fri.circuit_id, lawj.number_of_basic_circuits\n                       HAVING COUNT(*) = lawj.number_of_basic_circuits)\n                RETURNING l1_batch_number, circuit_id;\n            "
  },
  "2bd9137542076526c245366057f0f3f57c08368f6e0dc86d49293a91875272b8": {
    "describe": {
      "columns": [
        {
          "name": "attempts",
          "ordinal": 0,
          "type_info": "Int2"
        }
      ],
      "nullable": [
        false
      ],
      "parameters": {
        "Left": [
          "Int8"
        ]
      }
    },
    "query": "SELECT attempts FROM witness_inputs_fri WHERE l1_batch_number = $1"
  },
  "2c136284610f728ddba3e255d7dc573b10e4baf9151de194b7d8e0dc40c40602": {
    "describe": {
      "columns": [],
      "nullable": [],
      "parameters": {
        "Left": [
          "Bytea",
          "Jsonb"
        ]
      }
    },
    "query": "INSERT INTO transaction_traces (tx_hash, trace, created_at, updated_at) VALUES ($1, $2, now(), now())"
  },
  "2c4178a125ddc46a36f7548c840e481e85738502c56566d1eef84feef2161b2e": {
    "describe": {
      "columns": [
        {
          "name": "hash",
          "ordinal": 0,
          "type_info": "Bytea"
        },
        {
          "name": "is_priority",
          "ordinal": 1,
          "type_info": "Bool"
        },
        {
          "name": "full_fee",
          "ordinal": 2,
          "type_info": "Numeric"
        },
        {
          "name": "layer_2_tip_fee",
          "ordinal": 3,
          "type_info": "Numeric"
        },
        {
          "name": "initiator_address",
          "ordinal": 4,
          "type_info": "Bytea"
        },
        {
          "name": "nonce",
          "ordinal": 5,
          "type_info": "Int8"
        },
        {
          "name": "signature",
          "ordinal": 6,
          "type_info": "Bytea"
        },
        {
          "name": "input",
          "ordinal": 7,
          "type_info": "Bytea"
        },
        {
          "name": "data",
          "ordinal": 8,
          "type_info": "Jsonb"
        },
        {
          "name": "received_at",
          "ordinal": 9,
          "type_info": "Timestamp"
        },
        {
          "name": "priority_op_id",
          "ordinal": 10,
          "type_info": "Int8"
        },
        {
          "name": "l1_batch_number",
          "ordinal": 11,
          "type_info": "Int8"
        },
        {
          "name": "index_in_block",
          "ordinal": 12,
          "type_info": "Int4"
        },
        {
          "name": "error",
          "ordinal": 13,
          "type_info": "Varchar"
        },
        {
          "name": "gas_limit",
          "ordinal": 14,
          "type_info": "Numeric"
        },
        {
          "name": "gas_per_storage_limit",
          "ordinal": 15,
          "type_info": "Numeric"
        },
        {
          "name": "gas_per_pubdata_limit",
          "ordinal": 16,
          "type_info": "Numeric"
        },
        {
          "name": "tx_format",
          "ordinal": 17,
          "type_info": "Int4"
        },
        {
          "name": "created_at",
          "ordinal": 18,
          "type_info": "Timestamp"
        },
        {
          "name": "updated_at",
          "ordinal": 19,
          "type_info": "Timestamp"
        },
        {
          "name": "execution_info",
          "ordinal": 20,
          "type_info": "Jsonb"
        },
        {
          "name": "contract_address",
          "ordinal": 21,
          "type_info": "Bytea"
        },
        {
          "name": "in_mempool",
          "ordinal": 22,
          "type_info": "Bool"
        },
        {
          "name": "l1_block_number",
          "ordinal": 23,
          "type_info": "Int4"
        },
        {
          "name": "value",
          "ordinal": 24,
          "type_info": "Numeric"
        },
        {
          "name": "paymaster",
          "ordinal": 25,
          "type_info": "Bytea"
        },
        {
          "name": "paymaster_input",
          "ordinal": 26,
          "type_info": "Bytea"
        },
        {
          "name": "max_fee_per_gas",
          "ordinal": 27,
          "type_info": "Numeric"
        },
        {
          "name": "max_priority_fee_per_gas",
          "ordinal": 28,
          "type_info": "Numeric"
        },
        {
          "name": "effective_gas_price",
          "ordinal": 29,
          "type_info": "Numeric"
        },
        {
          "name": "miniblock_number",
          "ordinal": 30,
          "type_info": "Int8"
        },
        {
          "name": "l1_batch_tx_index",
          "ordinal": 31,
          "type_info": "Int4"
        },
        {
          "name": "refunded_gas",
          "ordinal": 32,
          "type_info": "Int8"
        },
        {
          "name": "l1_tx_mint",
          "ordinal": 33,
          "type_info": "Numeric"
        },
        {
          "name": "l1_tx_refund_recipient",
          "ordinal": 34,
          "type_info": "Bytea"
        },
        {
          "name": "upgrade_id",
          "ordinal": 35,
          "type_info": "Int4"
        }
      ],
      "nullable": [
        false,
        false,
        true,
        true,
        false,
        true,
        true,
        true,
        false,
        false,
        true,
        true,
        true,
        true,
        true,
        true,
        true,
        true,
        false,
        false,
        false,
        true,
        false,
        true,
        false,
        false,
        false,
        true,
        true,
        true,
        true,
        true,
        false,
        true,
        true,
        true
      ],
      "parameters": {
        "Left": [
          "Int8",
          "Numeric",
          "Numeric",
          "Int4"
        ]
      }
    },
    "query": "UPDATE transactions\n                SET in_mempool = TRUE\n                FROM (\n                    SELECT hash FROM (\n                        SELECT hash\n                        FROM transactions\n                        WHERE miniblock_number IS NULL AND in_mempool = FALSE AND error IS NULL\n                            AND (is_priority = TRUE OR (max_fee_per_gas >= $2 and gas_per_pubdata_limit >= $3))\n                            AND tx_format != $4\n                        ORDER BY is_priority DESC, priority_op_id, received_at\n                        LIMIT $1\n                    ) as subquery1\n                    ORDER BY hash\n                ) as subquery2\n                WHERE transactions.hash = subquery2.hash\n                RETURNING transactions.*"
  },
  "2cc57497090a97bcb453036f7b5e2139b590699aa1a2df4d6fd2b19e27e06251": {
    "describe": {
      "columns": [
        {
          "name": "l1_batch_number",
          "ordinal": 0,
          "type_info": "Int8"
        }
      ],
      "nullable": [
        false
      ],
      "parameters": {
        "Left": []
      }
    },
    "query": "SELECT l1_batch_number FROM proof_generation_details WHERE status <> 'generated' ORDER BY l1_batch_number ASC LIMIT 1"
  },
  "2e3f116ca05ae70b7c83ac550302194c91f57b69902ff8e42140fde732ae5e6a": {
    "describe": {
      "columns": [],
      "nullable": [],
      "parameters": {
        "Left": [
          "Int8",
          "Int4Array"
        ]
      }
    },
    "query": "DELETE FROM storage_logs WHERE miniblock_number = $1 AND operation_number != ALL($2)"
  },
  "2e543dc0013150040bb86e278bbe86765ce1ebad72a32bb931fe02a9c516a11c": {
    "describe": {
      "columns": [],
      "nullable": [],
      "parameters": {
        "Left": [
          "Bytea",
          "Int8"
        ]
      }
    },
    "query": "UPDATE l1_batches SET hash = $1 WHERE number = $2"
  },
  "2ff4a13a75537cc30b2c3d52d3ef6237850150e4a4569adeaa4da4a9ac5bc689": {
    "describe": {
      "columns": [
        {
          "name": "bytecode",
          "ordinal": 0,
          "type_info": "Bytea"
        }
      ],
      "nullable": [
        false
      ],
      "parameters": {
        "Left": [
          "Bytea",
          "Int8"
        ]
      }
    },
    "query": "SELECT bytecode FROM factory_deps WHERE bytecode_hash = $1 AND miniblock_number <= $2"
  },
  "300e5d4fa6d2481a10cb6d857f66a81b6c3760906c6c2ab02f126d52efc0d4d1": {
    "describe": {
      "columns": [
        {
          "name": "hash",
          "ordinal": 0,
          "type_info": "Bytea"
        },
        {
          "name": "is_priority",
          "ordinal": 1,
          "type_info": "Bool"
        },
        {
          "name": "full_fee",
          "ordinal": 2,
          "type_info": "Numeric"
        },
        {
          "name": "layer_2_tip_fee",
          "ordinal": 3,
          "type_info": "Numeric"
        },
        {
          "name": "initiator_address",
          "ordinal": 4,
          "type_info": "Bytea"
        },
        {
          "name": "nonce",
          "ordinal": 5,
          "type_info": "Int8"
        },
        {
          "name": "signature",
          "ordinal": 6,
          "type_info": "Bytea"
        },
        {
          "name": "input",
          "ordinal": 7,
          "type_info": "Bytea"
        },
        {
          "name": "data",
          "ordinal": 8,
          "type_info": "Jsonb"
        },
        {
          "name": "received_at",
          "ordinal": 9,
          "type_info": "Timestamp"
        },
        {
          "name": "priority_op_id",
          "ordinal": 10,
          "type_info": "Int8"
        },
        {
          "name": "l1_batch_number",
          "ordinal": 11,
          "type_info": "Int8"
        },
        {
          "name": "index_in_block",
          "ordinal": 12,
          "type_info": "Int4"
        },
        {
          "name": "error",
          "ordinal": 13,
          "type_info": "Varchar"
        },
        {
          "name": "gas_limit",
          "ordinal": 14,
          "type_info": "Numeric"
        },
        {
          "name": "gas_per_storage_limit",
          "ordinal": 15,
          "type_info": "Numeric"
        },
        {
          "name": "gas_per_pubdata_limit",
          "ordinal": 16,
          "type_info": "Numeric"
        },
        {
          "name": "tx_format",
          "ordinal": 17,
          "type_info": "Int4"
        },
        {
          "name": "created_at",
          "ordinal": 18,
          "type_info": "Timestamp"
        },
        {
          "name": "updated_at",
          "ordinal": 19,
          "type_info": "Timestamp"
        },
        {
          "name": "execution_info",
          "ordinal": 20,
          "type_info": "Jsonb"
        },
        {
          "name": "contract_address",
          "ordinal": 21,
          "type_info": "Bytea"
        },
        {
          "name": "in_mempool",
          "ordinal": 22,
          "type_info": "Bool"
        },
        {
          "name": "l1_block_number",
          "ordinal": 23,
          "type_info": "Int4"
        },
        {
          "name": "value",
          "ordinal": 24,
          "type_info": "Numeric"
        },
        {
          "name": "paymaster",
          "ordinal": 25,
          "type_info": "Bytea"
        },
        {
          "name": "paymaster_input",
          "ordinal": 26,
          "type_info": "Bytea"
        },
        {
          "name": "max_fee_per_gas",
          "ordinal": 27,
          "type_info": "Numeric"
        },
        {
          "name": "max_priority_fee_per_gas",
          "ordinal": 28,
          "type_info": "Numeric"
        },
        {
          "name": "effective_gas_price",
          "ordinal": 29,
          "type_info": "Numeric"
        },
        {
          "name": "miniblock_number",
          "ordinal": 30,
          "type_info": "Int8"
        },
        {
          "name": "l1_batch_tx_index",
          "ordinal": 31,
          "type_info": "Int4"
        },
        {
          "name": "refunded_gas",
          "ordinal": 32,
          "type_info": "Int8"
        },
        {
          "name": "l1_tx_mint",
          "ordinal": 33,
          "type_info": "Numeric"
        },
        {
          "name": "l1_tx_refund_recipient",
          "ordinal": 34,
          "type_info": "Bytea"
        },
        {
          "name": "upgrade_id",
          "ordinal": 35,
          "type_info": "Int4"
        }
      ],
      "nullable": [
        false,
        false,
        true,
        true,
        false,
        true,
        true,
        true,
        false,
        false,
        true,
        true,
        true,
        true,
        true,
        true,
        true,
        true,
        false,
        false,
        false,
        true,
        false,
        true,
        false,
        false,
        false,
        true,
        true,
        true,
        true,
        true,
        false,
        true,
        true,
        true
      ],
      "parameters": {
        "Left": []
      }
    },
    "query": "SELECT * FROM transactions WHERE miniblock_number IS NOT NULL AND l1_batch_number IS NULL ORDER BY miniblock_number, index_in_block"
  },
  "3055b9f38a04f26dac9adbba978679e6877f44c758fd03461e940a8f9a4e5af1": {
    "describe": {
      "columns": [],
      "nullable": [],
      "parameters": {
        "Left": [
          "Int8",
          "Int2",
          "Int4",
          "Text",
          "Int4",
          "Int4"
        ]
      }
    },
    "query": "INSERT INTO node_aggregation_witness_jobs_fri (l1_batch_number, circuit_id, depth, aggregations_url, number_of_dependent_jobs, protocol_version, status, created_at, updated_at)\n                    VALUES ($1, $2, $3, $4, $5, $6, 'waiting_for_proofs', now(), now())\n                    ON CONFLICT(l1_batch_number, circuit_id, depth)\n                    DO UPDATE SET updated_at=now()"
  },
  "3167c62f6da5171081f6c003e64a3096829d4da94c3af48867d12d2c135f1a29": {
    "describe": {
      "columns": [
        {
          "name": "number",
          "ordinal": 0,
          "type_info": "Int8"
        },
        {
          "name": "timestamp",
          "ordinal": 1,
          "type_info": "Int8"
        },
        {
          "name": "is_finished",
          "ordinal": 2,
          "type_info": "Bool"
        },
        {
          "name": "l1_tx_count",
          "ordinal": 3,
          "type_info": "Int4"
        },
        {
          "name": "l2_tx_count",
          "ordinal": 4,
          "type_info": "Int4"
        },
        {
          "name": "fee_account_address",
          "ordinal": 5,
          "type_info": "Bytea"
        },
        {
          "name": "bloom",
          "ordinal": 6,
          "type_info": "Bytea"
        },
        {
          "name": "priority_ops_onchain_data",
          "ordinal": 7,
          "type_info": "ByteaArray"
        },
        {
          "name": "hash",
          "ordinal": 8,
          "type_info": "Bytea"
        },
        {
          "name": "parent_hash",
          "ordinal": 9,
          "type_info": "Bytea"
        },
        {
          "name": "commitment",
          "ordinal": 10,
          "type_info": "Bytea"
        },
        {
          "name": "compressed_write_logs",
          "ordinal": 11,
          "type_info": "Bytea"
        },
        {
          "name": "compressed_contracts",
          "ordinal": 12,
          "type_info": "Bytea"
        },
        {
          "name": "eth_prove_tx_id",
          "ordinal": 13,
          "type_info": "Int4"
        },
        {
          "name": "eth_commit_tx_id",
          "ordinal": 14,
          "type_info": "Int4"
        },
        {
          "name": "eth_execute_tx_id",
          "ordinal": 15,
          "type_info": "Int4"
        },
        {
          "name": "merkle_root_hash",
          "ordinal": 16,
          "type_info": "Bytea"
        },
        {
          "name": "l2_to_l1_logs",
          "ordinal": 17,
          "type_info": "ByteaArray"
        },
        {
          "name": "l2_to_l1_messages",
          "ordinal": 18,
          "type_info": "ByteaArray"
        },
        {
          "name": "used_contract_hashes",
          "ordinal": 19,
          "type_info": "Jsonb"
        },
        {
          "name": "compressed_initial_writes",
          "ordinal": 20,
          "type_info": "Bytea"
        },
        {
          "name": "compressed_repeated_writes",
          "ordinal": 21,
          "type_info": "Bytea"
        },
        {
          "name": "l2_l1_compressed_messages",
          "ordinal": 22,
          "type_info": "Bytea"
        },
        {
          "name": "l2_l1_merkle_root",
          "ordinal": 23,
          "type_info": "Bytea"
        },
        {
          "name": "l1_gas_price",
          "ordinal": 24,
          "type_info": "Int8"
        },
        {
          "name": "l2_fair_gas_price",
          "ordinal": 25,
          "type_info": "Int8"
        },
        {
          "name": "rollup_last_leaf_index",
          "ordinal": 26,
          "type_info": "Int8"
        },
        {
          "name": "zkporter_is_available",
          "ordinal": 27,
          "type_info": "Bool"
        },
        {
          "name": "bootloader_code_hash",
          "ordinal": 28,
          "type_info": "Bytea"
        },
        {
          "name": "default_aa_code_hash",
          "ordinal": 29,
          "type_info": "Bytea"
        },
        {
          "name": "base_fee_per_gas",
          "ordinal": 30,
          "type_info": "Numeric"
        },
        {
          "name": "aux_data_hash",
          "ordinal": 31,
          "type_info": "Bytea"
        },
        {
          "name": "pass_through_data_hash",
          "ordinal": 32,
          "type_info": "Bytea"
        },
        {
          "name": "meta_parameters_hash",
          "ordinal": 33,
          "type_info": "Bytea"
        },
        {
          "name": "protocol_version",
          "ordinal": 34,
          "type_info": "Int4"
        },
        {
          "name": "compressed_state_diffs",
          "ordinal": 35,
          "type_info": "Bytea"
        },
        {
          "name": "system_logs",
          "ordinal": 36,
          "type_info": "ByteaArray"
        },
        {
          "name": "events_queue_commitment",
          "ordinal": 37,
          "type_info": "Bytea"
        },
        {
          "name": "bootloader_initial_content_commitment",
          "ordinal": 38,
          "type_info": "Bytea"
        }
      ],
      "nullable": [
        false,
        false,
        false,
        false,
        false,
        false,
        false,
        false,
        true,
        true,
        true,
        true,
        true,
        true,
        true,
        true,
        true,
        false,
        false,
        false,
        true,
        true,
        true,
        true,
        false,
        false,
        true,
        true,
        true,
        true,
        false,
        true,
        true,
        true,
        true,
        true,
        false,
        true,
        true
      ],
      "parameters": {
        "Left": [
          "Bytea",
          "Bytea",
          "Int4",
          "Int8"
        ]
      }
    },
    "query": "SELECT number, l1_batches.timestamp, is_finished, l1_tx_count, l2_tx_count, fee_account_address, bloom, priority_ops_onchain_data, hash, parent_hash, commitment, compressed_write_logs, compressed_contracts, eth_prove_tx_id, eth_commit_tx_id, eth_execute_tx_id, merkle_root_hash, l2_to_l1_logs, l2_to_l1_messages, used_contract_hashes, compressed_initial_writes, compressed_repeated_writes, l2_l1_compressed_messages, l2_l1_merkle_root, l1_gas_price, l2_fair_gas_price, rollup_last_leaf_index, zkporter_is_available, l1_batches.bootloader_code_hash, l1_batches.default_aa_code_hash, base_fee_per_gas, aux_data_hash, pass_through_data_hash, meta_parameters_hash, protocol_version, compressed_state_diffs, system_logs, events_queue_commitment, bootloader_initial_content_commitment FROM l1_batches LEFT JOIN commitments ON commitments.l1_batch_number = l1_batches.number JOIN protocol_versions ON protocol_versions.id = l1_batches.protocol_version WHERE eth_commit_tx_id IS NULL AND number != 0 AND protocol_versions.bootloader_code_hash = $1 AND protocol_versions.default_account_code_hash = $2 AND commitment IS NOT NULL AND (protocol_versions.id = $3 OR protocol_versions.upgrade_tx_hash IS NULL) ORDER BY number LIMIT $4"
  },
  "334197fef9eeca55790d366ae67bbe95d77181bdfd2ad3208a32bd50585aef2d": {
    "describe": {
      "columns": [
        {
          "name": "hashed_key",
          "ordinal": 0,
          "type_info": "Bytea"
        }
      ],
      "nullable": [
        false
      ],
      "parameters": {
        "Left": [
          "ByteaArray"
        ]
      }
    },
    "query": "SELECT hashed_key FROM initial_writes WHERE hashed_key = ANY($1)"
  },
  "335826f54feadf6aa30a4e7668ad3f17a2afc6bd67d4f863e3ad61fefd1bd8d2": {
    "describe": {
      "columns": [
        {
          "name": "number",
          "ordinal": 0,
          "type_info": "Int8"
        }
      ],
      "nullable": [
        null
      ],
      "parameters": {
        "Left": []
      }
    },
    "query": "SELECT MAX(number) as \"number\" FROM miniblocks"
  },
  "34087096293cd8fc1c5bfcb412291c228afa1ce5dc8889a8535a2b2ecf569e03": {
    "describe": {
      "columns": [
        {
          "name": "id",
          "ordinal": 0,
          "type_info": "Int8"
        },
        {
          "name": "contract_address",
          "ordinal": 1,
          "type_info": "Bytea"
        },
        {
          "name": "source_code",
          "ordinal": 2,
          "type_info": "Text"
        },
        {
          "name": "contract_name",
          "ordinal": 3,
          "type_info": "Text"
        },
        {
          "name": "zk_compiler_version",
          "ordinal": 4,
          "type_info": "Text"
        },
        {
          "name": "compiler_version",
          "ordinal": 5,
          "type_info": "Text"
        },
        {
          "name": "optimization_used",
          "ordinal": 6,
          "type_info": "Bool"
        },
        {
          "name": "optimizer_mode",
          "ordinal": 7,
          "type_info": "Text"
        },
        {
          "name": "constructor_arguments",
          "ordinal": 8,
          "type_info": "Bytea"
        },
        {
          "name": "is_system",
          "ordinal": 9,
          "type_info": "Bool"
        }
      ],
      "nullable": [
        false,
        false,
        false,
        false,
        false,
        false,
        false,
        true,
        false,
        false
      ],
      "parameters": {
        "Left": []
      }
    },
    "query": "SELECT id, contract_address, source_code, contract_name, zk_compiler_version, compiler_version, optimization_used, optimizer_mode, constructor_arguments, is_system FROM contract_verification_requests WHERE status = 'successful' ORDER BY id"
  },
  "357347157ed8ff19d223c54533c3a85bd7e64a37514d657f8d49bd6eb5be1806": {
    "describe": {
      "columns": [
        {
          "name": "id",
          "ordinal": 0,
          "type_info": "Int4"
        },
        {
          "name": "timestamp",
          "ordinal": 1,
          "type_info": "Int8"
        },
        {
          "name": "recursion_scheduler_level_vk_hash",
          "ordinal": 2,
          "type_info": "Bytea"
        },
        {
          "name": "recursion_node_level_vk_hash",
          "ordinal": 3,
          "type_info": "Bytea"
        },
        {
          "name": "recursion_leaf_level_vk_hash",
          "ordinal": 4,
          "type_info": "Bytea"
        },
        {
          "name": "recursion_circuits_set_vks_hash",
          "ordinal": 5,
          "type_info": "Bytea"
        },
        {
          "name": "bootloader_code_hash",
          "ordinal": 6,
          "type_info": "Bytea"
        },
        {
          "name": "default_account_code_hash",
          "ordinal": 7,
          "type_info": "Bytea"
        },
        {
          "name": "verifier_address",
          "ordinal": 8,
          "type_info": "Bytea"
        },
        {
          "name": "upgrade_tx_hash",
          "ordinal": 9,
          "type_info": "Bytea"
        },
        {
          "name": "created_at",
          "ordinal": 10,
          "type_info": "Timestamp"
        }
      ],
      "nullable": [
        false,
        false,
        false,
        false,
        false,
        false,
        false,
        false,
        false,
        true,
        false
      ],
      "parameters": {
        "Left": []
      }
    },
    "query": "SELECT * FROM protocol_versions ORDER BY id DESC LIMIT 1"
  },
  "37e4a0eea7b72bd3b75c26e003f3fa62039d9b614f0f2fa3d61e8c5e95f002fd": {
    "describe": {
      "columns": [
        {
          "name": "max?",
          "ordinal": 0,
          "type_info": "Int8"
        }
      ],
      "nullable": [
        null
      ],
      "parameters": {
        "Left": []
      }
    },
    "query": "SELECT MAX(index) as \"max?\" FROM initial_writes"
  },
  "394bbd64939d47fda4e1545e2752b208901e872b7234a5c3af456bdf429a6074": {
    "describe": {
      "columns": [
        {
          "name": "tx_hash",
          "ordinal": 0,
          "type_info": "Bytea"
        },
        {
          "name": "call_trace",
          "ordinal": 1,
          "type_info": "Bytea"
        }
      ],
      "nullable": [
        false,
        false
      ],
      "parameters": {
        "Left": [
          "Bytea"
        ]
      }
    },
    "query": "\n                    SELECT * FROM call_traces\n                    WHERE tx_hash = $1\n                "
  },
  "3a18d0d1e236d8f57e8b3b1218a24414639a7c8235ba6a514c3d03b8a1790f17": {
    "describe": {
      "columns": [
        {
          "name": "l1_batch_number",
          "ordinal": 0,
          "type_info": "Int8"
        },
        {
          "name": "merkle_tree_paths_blob_url",
          "ordinal": 1,
          "type_info": "Text"
        },
        {
          "name": "attempts",
          "ordinal": 2,
          "type_info": "Int2"
        },
        {
          "name": "status",
          "ordinal": 3,
          "type_info": "Text"
        },
        {
          "name": "error",
          "ordinal": 4,
          "type_info": "Text"
        },
        {
          "name": "created_at",
          "ordinal": 5,
          "type_info": "Timestamp"
        },
        {
          "name": "updated_at",
          "ordinal": 6,
          "type_info": "Timestamp"
        },
        {
          "name": "processing_started_at",
          "ordinal": 7,
          "type_info": "Timestamp"
        },
        {
          "name": "time_taken",
          "ordinal": 8,
          "type_info": "Time"
        },
        {
          "name": "is_blob_cleaned",
          "ordinal": 9,
          "type_info": "Bool"
        },
        {
          "name": "protocol_version",
          "ordinal": 10,
          "type_info": "Int4"
        },
        {
          "name": "picked_by",
          "ordinal": 11,
          "type_info": "Text"
        }
      ],
      "nullable": [
        false,
        true,
        false,
        false,
        true,
        false,
        false,
        true,
        true,
        true,
        true,
        true
      ],
      "parameters": {
        "Left": [
          "Int8",
          "Int4Array",
          "Text"
        ]
      }
    },
    "query": "\n                UPDATE witness_inputs_fri\n                SET status = 'in_progress', attempts = attempts + 1,\n                    updated_at = now(), processing_started_at = now(),\n                    picked_by = $3\n                WHERE l1_batch_number = (\n                    SELECT l1_batch_number\n                    FROM witness_inputs_fri\n                    WHERE l1_batch_number <= $1\n                    AND status = 'queued'\n                    AND protocol_version = ANY($2)\n                    ORDER BY l1_batch_number ASC\n                    LIMIT 1\n                    FOR UPDATE\n                    SKIP LOCKED\n                )\n                RETURNING witness_inputs_fri.*\n               "
  },
  "3a6bb31237b29755a0031dbb4a47e51e474fe8d4d12bb1ead6f991905cfbe6a4": {
    "describe": {
      "columns": [
        {
          "name": "id",
          "ordinal": 0,
          "type_info": "Int4"
        }
      ],
      "nullable": [
        false
      ],
      "parameters": {
        "Left": [
          "Int4",
          "Int8",
          "Int8",
          "Text",
          "Bytea"
        ]
      }
    },
    "query": "INSERT INTO eth_txs_history (eth_tx_id, base_fee_per_gas, priority_fee_per_gas, tx_hash, signed_raw_tx, created_at, updated_at) VALUES ($1, $2, $3, $4, $5, now(), now()) ON CONFLICT (tx_hash) DO NOTHING RETURNING id"
  },
  "3ac1fe562e9664bbf8c02ba3090cf97a37663e228eff48fec326f74b2313daa9": {
    "describe": {
      "columns": [],
      "nullable": [],
      "parameters": {
        "Left": [
          "ByteaArray"
        ]
      }
    },
    "query": "DELETE FROM call_traces\n                 WHERE tx_hash = ANY($1)"
  },
  "3be0d3fd7a1ff997edb1eaff3fac59324a5b33663e7862cfddd4a5db8015f13c": {
    "describe": {
      "columns": [
        {
          "name": "attempts",
          "ordinal": 0,
          "type_info": "Int2"
        }
      ],
      "nullable": [
        false
      ],
      "parameters": {
        "Left": [
          "Int8"
        ]
      }
    },
    "query": "SELECT attempts FROM leaf_aggregation_witness_jobs_fri WHERE id = $1"
  },
  "3c582aeed32235ef175707de412a9f9129fad6ea5e87ebb85f68e20664b0da46": {
    "describe": {
      "columns": [],
      "nullable": [],
      "parameters": {
        "Left": [
          "Int4Array",
          "ByteaArray",
          "Int8"
        ]
      }
    },
    "query": "\n                    UPDATE transactions\n                    SET \n                        l1_batch_number = $3,\n                        l1_batch_tx_index = data_table.l1_batch_tx_index,\n                        updated_at = now()\n                    FROM\n                        (SELECT\n                                UNNEST($1::int[]) AS l1_batch_tx_index,\n                                UNNEST($2::bytea[]) AS hash\n                        ) AS data_table\n                    WHERE transactions.hash=data_table.hash \n                "
  },
  "3d41f05e1d5c5a74e0605e66fe08e09f14b8bf0269e5dcde518aa08db92a3ea0": {
    "describe": {
      "columns": [],
      "nullable": [],
      "parameters": {
        "Left": [
          "Int8"
        ]
      }
    },
    "query": "DELETE FROM events WHERE miniblock_number > $1"
  },
  "3e982e4863eef38069e755e3f20602ef9eaae859d23d86c3f230ddea8805aea7": {
    "describe": {
      "columns": [
        {
          "name": "index",
          "ordinal": 0,
          "type_info": "Int8"
        }
      ],
      "nullable": [
        false
      ],
      "parameters": {
        "Left": [
          "Bytea"
        ]
      }
    },
    "query": "SELECT index FROM initial_writes WHERE hashed_key = $1"
  },
  "3f6332706376ef4cadda96498872429b6ed28eca5402b03b1aa3b77b8262bccd": {
    "describe": {
      "columns": [],
      "nullable": [],
      "parameters": {
        "Left": [
          "Text"
        ]
      }
    },
    "query": "DELETE FROM compiler_versions WHERE compiler = $1"
  },
  "3f671298a05f3f69a8ffb2e36d5ae79c544145fc1c289dd9e0c060dca3ec6e21": {
    "describe": {
      "columns": [],
      "nullable": [],
      "parameters": {
        "Left": [
          "ByteaArray",
          "ByteaArray"
        ]
      }
    },
    "query": "UPDATE storage SET value = u.value FROM UNNEST($1::bytea[], $2::bytea[]) AS u(key, value) WHERE u.key = hashed_key"
  },
  "4029dd84cde963ed8541426a659b10ccdbacbf4392664e34bfc29737aa630b28": {
    "describe": {
      "columns": [],
      "nullable": [],
      "parameters": {
        "Left": [
          "Int8",
          "Int4",
          "Int4",
          "Int8",
          "Bool",
          "Bytea",
          "ByteaArray",
          "ByteaArray",
          "Bytea",
          "ByteaArray",
          "Int8",
          "Int8",
          "Int8",
          "Jsonb",
          "Jsonb",
          "Numeric",
          "Int8",
          "Int8",
          "Bytea",
          "Bytea",
          "Int4",
          "ByteaArray",
          "Int8Array"
        ]
      }
    },
    "query": "INSERT INTO l1_batches (number, l1_tx_count, l2_tx_count, timestamp, is_finished, fee_account_address, l2_to_l1_logs, l2_to_l1_messages, bloom, priority_ops_onchain_data, predicted_commit_gas_cost, predicted_prove_gas_cost, predicted_execute_gas_cost, initial_bootloader_heap_content, used_contract_hashes, base_fee_per_gas, l1_gas_price, l2_fair_gas_price, bootloader_code_hash, default_aa_code_hash, protocol_version, system_logs, storage_refunds, created_at, updated_at ) VALUES ($1, $2, $3, $4, $5, $6, $7, $8, $9, $10, $11, $12, $13, $14, $15, $16, $17, $18, $19, $20, $21, $22, $23, now(), now())"
  },
  "42762c079948860eb59ba807eb9ae5a53b94c93e6b5635471d0018dde1d4c9d9": {
    "describe": {
      "columns": [
        {
          "name": "l1_batch_number",
          "ordinal": 0,
          "type_info": "Int8"
        },
        {
          "name": "merkel_tree_paths_blob_url",
          "ordinal": 1,
          "type_info": "Text"
        }
      ],
      "nullable": [
        false,
        true
      ],
      "parameters": {
        "Left": [
          "Int8"
        ]
      }
    },
    "query": "SELECT l1_batch_number, merkel_tree_paths_blob_url FROM witness_inputs WHERE status = 'successful' AND merkel_tree_paths_blob_url is NOT NULL AND updated_at < NOW() - INTERVAL '30 days' LIMIT $1"
  },
  "43b5082ff7673ee3a8e8f3fafa64667fac4f7f5c8bd26a21ead6b4ba0f8fd17b": {
    "describe": {
      "columns": [
        {
          "name": "hash",
          "ordinal": 0,
          "type_info": "Bytea"
        }
      ],
      "nullable": [
        false
      ],
      "parameters": {
        "Left": [
          "Int8"
        ]
      }
    },
    "query": "SELECT hash FROM miniblocks WHERE number = $1"
  },
  "448d283cab6ae334de9676f69416974656d11563b58e0188d53ca9e0995dd287": {
    "describe": {
      "columns": [],
      "nullable": [],
      "parameters": {
        "Left": [
          "Int8Array"
        ]
      }
    },
    "query": "\n                UPDATE scheduler_dependency_tracker_fri\n                SET status='queued'\n                WHERE l1_batch_number = ANY($1)\n                "
  },
  "4588d998b3454d8210190c6b16116b5885f6f3e74606aec8250e6c1e8f55d242": {
    "describe": {
      "columns": [],
      "nullable": [],
      "parameters": {
        "Left": []
      }
    },
    "query": "VACUUM storage_logs"
  },
  "4860c1118485da8673963a260ded76eb8e13989936f9ab17e23687a1103132cb": {
    "describe": {
      "columns": [
        {
          "name": "l1_batch_number",
          "ordinal": 0,
          "type_info": "Int8"
        }
      ],
      "nullable": [
        false
      ],
      "parameters": {
        "Left": []
      }
    },
    "query": "SELECT l1_batch_number FROM proof_generation_details WHERE status = 'ready_to_be_proven' ORDER BY l1_batch_number ASC LIMIT 1"
  },
  "4ab8a25620b5400d836e1b847320d4e176629a27e1a6cb0666ab02bb55371769": {
    "describe": {
      "columns": [
        {
          "name": "hash",
          "ordinal": 0,
          "type_info": "Bytea"
        }
      ],
      "nullable": [
        false
      ],
      "parameters": {
        "Left": [
          "Interval"
        ]
      }
    },
    "query": "DELETE FROM transactions WHERE miniblock_number IS NULL AND received_at < now() - $1::interval AND is_priority=false AND error IS NULL RETURNING hash"
  },
  "4ac212a08324b9d4c3febc585109f19105b4d20aa3e290352e3c63d7ec58c5b2": {
    "describe": {
      "columns": [
        {
          "name": "l2_address",
          "ordinal": 0,
          "type_info": "Bytea"
        }
      ],
      "nullable": [
        false
      ],
      "parameters": {
        "Left": []
      }
    },
    "query": "SELECT l2_address FROM tokens"
  },
  "4ac92a8436108097a32e94e53f7fe99261c7c3a40dbc433c20ccea3a7d06650c": {
    "describe": {
      "columns": [
        {
          "name": "hashed_key",
          "ordinal": 0,
          "type_info": "Bytea"
        },
        {
          "name": "value!",
          "ordinal": 1,
          "type_info": "Bytea"
        }
      ],
      "nullable": [
        false,
        false
      ],
      "parameters": {
        "Left": [
          "ByteaArray"
        ]
      }
    },
    "query": "SELECT hashed_key, value as \"value!\" FROM storage WHERE hashed_key = ANY($1)"
  },
  "4aef34fb19a07dbfe2be09024d6c7fc2033a8e1570cc7f002a5c78317ff8ff3f": {
    "describe": {
      "columns": [],
      "nullable": [],
      "parameters": {
        "Left": [
          "Int8",
          "Int2",
          "Text",
          "Int4",
          "Int4"
        ]
      }
    },
    "query": "\n                    INSERT INTO leaf_aggregation_witness_jobs_fri\n                        (l1_batch_number, circuit_id, closed_form_inputs_blob_url, number_of_basic_circuits, protocol_version, status, created_at, updated_at)\n                    VALUES ($1, $2, $3, $4, $5, 'waiting_for_proofs', now(), now())\n                    ON CONFLICT(l1_batch_number, circuit_id)\n                    DO UPDATE SET updated_at=now()\n                    "
  },
  "4b8597a47c0724155ad9592dc32134523bcbca11c9d82763d1bebbe17479c7b4": {
    "describe": {
      "columns": [
        {
          "name": "id",
          "ordinal": 0,
          "type_info": "Int4"
        },
        {
          "name": "timestamp",
          "ordinal": 1,
          "type_info": "Int8"
        },
        {
          "name": "recursion_scheduler_level_vk_hash",
          "ordinal": 2,
          "type_info": "Bytea"
        },
        {
          "name": "recursion_node_level_vk_hash",
          "ordinal": 3,
          "type_info": "Bytea"
        },
        {
          "name": "recursion_leaf_level_vk_hash",
          "ordinal": 4,
          "type_info": "Bytea"
        },
        {
          "name": "recursion_circuits_set_vks_hash",
          "ordinal": 5,
          "type_info": "Bytea"
        },
        {
          "name": "bootloader_code_hash",
          "ordinal": 6,
          "type_info": "Bytea"
        },
        {
          "name": "default_account_code_hash",
          "ordinal": 7,
          "type_info": "Bytea"
        },
        {
          "name": "verifier_address",
          "ordinal": 8,
          "type_info": "Bytea"
        },
        {
          "name": "upgrade_tx_hash",
          "ordinal": 9,
          "type_info": "Bytea"
        },
        {
          "name": "created_at",
          "ordinal": 10,
          "type_info": "Timestamp"
        }
      ],
      "nullable": [
        false,
        false,
        false,
        false,
        false,
        false,
        false,
        false,
        false,
        true,
        false
      ],
      "parameters": {
        "Left": [
          "Int4"
        ]
      }
    },
    "query": "SELECT * FROM protocol_versions\n            WHERE id = $1\n            "
  },
  "4bab972cbbd8b53237a840ba9307079705bd4b5270428d2b41f05ee3d2aa42af": {
    "describe": {
      "columns": [
        {
          "name": "l1_batch_number!",
          "ordinal": 0,
          "type_info": "Int8"
        },
        {
          "name": "circuit_type",
          "ordinal": 1,
          "type_info": "Text"
        }
      ],
      "nullable": [
        null,
        false
      ],
      "parameters": {
        "Left": []
      }
    },
    "query": "\n                    SELECT MIN(l1_batch_number) as \"l1_batch_number!\", circuit_type\n                    FROM prover_jobs\n                    WHERE aggregation_round = 0 AND (status = 'queued' OR status = 'in_progress'\n                    OR status = 'in_gpu_proof'\n                    OR status = 'failed')\n                    GROUP BY circuit_type\n                "
  },
  "4c0d2aa6e08f3b4748b88cad5cf7b3a9eb9c051e8e8e747a3c38c1b37ce3a6b7": {
    "describe": {
      "columns": [],
      "nullable": [],
      "parameters": {
        "Left": [
          "Int8"
        ]
      }
    },
    "query": "DELETE FROM l2_to_l1_logs WHERE miniblock_number > $1"
  },
  "4c83881635e957872a435737392bfed829de58780887c9a0fa7921ea648296fb": {
    "describe": {
      "columns": [
        {
          "name": "number",
          "ordinal": 0,
          "type_info": "Int8"
        }
      ],
      "nullable": [
        false
      ],
      "parameters": {
        "Left": []
      }
    },
    "query": "SELECT number FROM l1_batches WHERE eth_prove_tx_id IS NOT NULL AND eth_execute_tx_id IS NULL ORDER BY number LIMIT 1"
  },
  "4d2e106c809a48ace74952df2b883a5e747aaa1bc6bee28e986dccee7fa130b6": {
    "describe": {
      "columns": [
        {
          "name": "nonce",
          "ordinal": 0,
          "type_info": "Int8"
        }
      ],
      "nullable": [
        false
      ],
      "parameters": {
        "Left": []
      }
    },
    "query": "SELECT nonce FROM eth_txs ORDER BY id DESC LIMIT 1"
  },
  "4d36aff2bdeb0b659b8c4cd031f7c3fc204d92bb500a4efe8b6beb9255a232f6": {
    "describe": {
      "columns": [
        {
          "name": "timestamp",
          "ordinal": 0,
          "type_info": "Int8"
        }
      ],
      "nullable": [
        false
      ],
      "parameters": {
        "Left": []
      }
    },
    "query": "SELECT timestamp FROM l1_batches WHERE eth_execute_tx_id IS NULL AND number > 0 ORDER BY number LIMIT 1"
  },
  "4d50dabc25d392e6b9d0dbe0e386ea7ef2c1178b1b0394a17442185b79f2d77d": {
    "describe": {
      "columns": [
        {
          "name": "id",
          "ordinal": 0,
          "type_info": "Int4"
        }
      ],
      "nullable": [
        false
      ],
      "parameters": {
        "Left": [
          "Text"
        ]
      }
    },
    "query": "SELECT eth_txs.id FROM eth_txs_history JOIN eth_txs ON eth_txs.confirmed_eth_tx_history_id = eth_txs_history.id WHERE eth_txs_history.tx_hash = $1"
  },
  "4e2b733fea9ca7cef542602fcd80acf1a9d2e0f1e22566f1076c4837e3ac7e61": {
    "describe": {
      "columns": [
        {
          "name": "id",
          "ordinal": 0,
          "type_info": "Int8"
        },
        {
          "name": "instance_host",
          "ordinal": 1,
          "type_info": "Inet"
        },
        {
          "name": "instance_port",
          "ordinal": 2,
          "type_info": "Int4"
        },
        {
          "name": "instance_status",
          "ordinal": 3,
          "type_info": "Text"
        },
        {
          "name": "created_at",
          "ordinal": 4,
          "type_info": "Timestamp"
        },
        {
          "name": "updated_at",
          "ordinal": 5,
          "type_info": "Timestamp"
        },
        {
          "name": "processing_started_at",
          "ordinal": 6,
          "type_info": "Timestamp"
        },
        {
          "name": "queue_free_slots",
          "ordinal": 7,
          "type_info": "Int4"
        },
        {
          "name": "queue_capacity",
          "ordinal": 8,
          "type_info": "Int4"
        },
        {
          "name": "specialized_prover_group_id",
          "ordinal": 9,
          "type_info": "Int2"
        },
        {
          "name": "region",
          "ordinal": 10,
          "type_info": "Text"
        },
        {
          "name": "zone",
          "ordinal": 11,
          "type_info": "Text"
        },
        {
          "name": "num_gpu",
          "ordinal": 12,
          "type_info": "Int2"
        }
      ],
      "nullable": [
        false,
        false,
        false,
        false,
        false,
        false,
        true,
        true,
        true,
        true,
        false,
        false,
        true
      ],
      "parameters": {
        "Left": [
          "Interval",
          "Int2",
          "Text",
          "Text"
        ]
      }
    },
    "query": "\n                UPDATE gpu_prover_queue\n                SET instance_status = 'reserved',\n                    updated_at = now(),\n                    processing_started_at = now()\n                WHERE id in (\n                    SELECT id\n                    FROM gpu_prover_queue\n                    WHERE specialized_prover_group_id=$2\n                    AND region=$3\n                    AND zone=$4\n                    AND (\n                        instance_status = 'available'\n                        OR (instance_status = 'reserved' AND  processing_started_at < now() - $1::interval)\n                    )\n                    ORDER BY updated_at ASC\n                    LIMIT 1\n                    FOR UPDATE\n                    SKIP LOCKED\n                )\n                RETURNING gpu_prover_queue.*\n                "
  },
  "5089dfb745ff04a9b071b5785e68194a6f6a7a72754d23a65adc7d6838f7f640": {
    "describe": {
      "columns": [],
      "nullable": [],
      "parameters": {
        "Left": [
          "Int4"
        ]
      }
    },
    "query": "UPDATE eth_txs SET has_failed = TRUE WHERE id = $1"
  },
  "50cdc4e59990eb75ab12f002b0f41d196196c17194ee68ef5b0f7edb9f0f7f69": {
    "describe": {
      "columns": [],
      "nullable": [],
      "parameters": {
        "Left": [
          "Int8",
          "Text",
          "Jsonb",
          "Text"
        ]
      }
    },
    "query": "UPDATE contract_verification_requests SET status = 'failed', updated_at = now(), error = $2, compilation_errors = $3, panic_message = $4 WHERE id = $1"
  },
  "51cb712685991ffd600dce59f5ed8b5a1bfce8feed46ebd02471c43802e6e65a": {
    "describe": {
      "columns": [
        {
          "name": "bootloader_code_hash",
          "ordinal": 0,
          "type_info": "Bytea"
        },
        {
          "name": "default_account_code_hash",
          "ordinal": 1,
          "type_info": "Bytea"
        }
      ],
      "nullable": [
        false,
        false
      ],
      "parameters": {
        "Left": [
          "Int4"
        ]
      }
    },
    "query": "SELECT bootloader_code_hash, default_account_code_hash FROM protocol_versions\n                WHERE id = $1\n            "
  },
  "51d02f2e314ebf78c27949cc10997bd2171755400cc3a13c63994c85e15cb3df": {
    "describe": {
      "columns": [
        {
          "name": "count!",
          "ordinal": 0,
          "type_info": "Int8"
        },
        {
          "name": "circuit_id!",
          "ordinal": 1,
          "type_info": "Int2"
        },
        {
          "name": "aggregation_round!",
          "ordinal": 2,
          "type_info": "Int2"
        },
        {
          "name": "status!",
          "ordinal": 3,
          "type_info": "Text"
        }
      ],
      "nullable": [
        null,
        false,
        false,
        false
      ],
      "parameters": {
        "Left": []
      }
    },
    "query": "\n                SELECT COUNT(*) as \"count!\", circuit_id as \"circuit_id!\", aggregation_round as \"aggregation_round!\", status as \"status!\"\n                FROM prover_jobs_fri\n                WHERE status <> 'skipped' and status <> 'successful'\n                GROUP BY circuit_id, aggregation_round, status\n                "
  },
  "52eeb8c529efb796fdefb30a381fcf6c931512f30e55e24c155f6c649e662909": {
    "describe": {
      "columns": [
        {
          "name": "l1_batch_number",
          "ordinal": 0,
          "type_info": "Int8"
        }
      ],
      "nullable": [
        false
      ],
      "parameters": {
        "Left": []
      }
    },
    "query": "\n                UPDATE scheduler_dependency_tracker_fri\n                SET status='queuing'\n                WHERE l1_batch_number IN\n                      (SELECT l1_batch_number FROM scheduler_dependency_tracker_fri\n                       WHERE status != 'queued'\n                         AND circuit_1_final_prover_job_id IS NOT NULL\n                         AND circuit_2_final_prover_job_id IS NOT NULL\n                         AND circuit_3_final_prover_job_id IS NOT NULL\n                         AND circuit_4_final_prover_job_id IS NOT NULL\n                         AND circuit_5_final_prover_job_id IS NOT NULL\n                         AND circuit_6_final_prover_job_id IS NOT NULL\n                         AND circuit_7_final_prover_job_id IS NOT NULL\n                         AND circuit_8_final_prover_job_id IS NOT NULL\n                         AND circuit_9_final_prover_job_id IS NOT NULL\n                         AND circuit_10_final_prover_job_id IS NOT NULL\n                         AND circuit_11_final_prover_job_id IS NOT NULL\n                         AND circuit_12_final_prover_job_id IS NOT NULL\n                         AND circuit_13_final_prover_job_id IS NOT NULL\n                       )\n                RETURNING l1_batch_number;\n            "
  },
  "5490012051be6faaaa11fad0f196eb53160a9c5c045fe9d66afcef7f33403fe2": {
    "describe": {
      "columns": [
        {
          "name": "id",
          "ordinal": 0,
          "type_info": "Int4"
        },
        {
          "name": "timestamp",
          "ordinal": 1,
          "type_info": "Int8"
        },
        {
          "name": "recursion_scheduler_level_vk_hash",
          "ordinal": 2,
          "type_info": "Bytea"
        },
        {
          "name": "recursion_node_level_vk_hash",
          "ordinal": 3,
          "type_info": "Bytea"
        },
        {
          "name": "recursion_leaf_level_vk_hash",
          "ordinal": 4,
          "type_info": "Bytea"
        },
        {
          "name": "recursion_circuits_set_vks_hash",
          "ordinal": 5,
          "type_info": "Bytea"
        },
        {
          "name": "bootloader_code_hash",
          "ordinal": 6,
          "type_info": "Bytea"
        },
        {
          "name": "default_account_code_hash",
          "ordinal": 7,
          "type_info": "Bytea"
        },
        {
          "name": "verifier_address",
          "ordinal": 8,
          "type_info": "Bytea"
        },
        {
          "name": "upgrade_tx_hash",
          "ordinal": 9,
          "type_info": "Bytea"
        },
        {
          "name": "created_at",
          "ordinal": 10,
          "type_info": "Timestamp"
        }
      ],
      "nullable": [
        false,
        false,
        false,
        false,
        false,
        false,
        false,
        false,
        false,
        true,
        false
      ],
      "parameters": {
        "Left": [
          "Int4"
        ]
      }
    },
    "query": "SELECT * FROM protocol_versions\n                WHERE id < $1\n                ORDER BY id DESC\n                LIMIT 1\n            "
  },
  "5503575d9377785894de6cf6139a8d4768c6a803a1a90889e5a1b8254c315231": {
    "describe": {
      "columns": [
        {
          "name": "id",
          "ordinal": 0,
          "type_info": "Int4"
        }
      ],
      "nullable": [
        false
      ],
      "parameters": {
        "Left": [
          "Text"
        ]
      }
    },
    "query": "INSERT INTO eth_txs (raw_tx, nonce, tx_type, contract_address, predicted_gas_cost, created_at, updated_at) VALUES ('\\x00', 0, $1, '', 0, now(), now()) RETURNING id"
  },
  "5563da0d52ca7310ae7bc957caa5d8b3dcbd9386bb2a0be68dcd21ebb044cdbd": {
    "describe": {
      "columns": [
        {
          "name": "bytecode_hash",
          "ordinal": 0,
          "type_info": "Bytea"
        },
        {
          "name": "bytecode",
          "ordinal": 1,
          "type_info": "Bytea"
        }
      ],
      "nullable": [
        false,
        false
      ],
      "parameters": {
        "Left": [
          "Int8"
        ]
      }
    },
    "query": "SELECT bytecode_hash, bytecode FROM factory_deps INNER JOIN miniblocks ON miniblocks.number = factory_deps.miniblock_number WHERE miniblocks.l1_batch_number = $1"
  },
  "55debba852ef32f3b5ba6ffcb745f7b59d6888a21cb8792f8f9027e3b164a245": {
    "describe": {
      "columns": [
        {
          "name": "region",
          "ordinal": 0,
          "type_info": "Text"
        },
        {
          "name": "zone",
          "ordinal": 1,
          "type_info": "Text"
        },
        {
          "name": "total_gpus",
          "ordinal": 2,
          "type_info": "Int8"
        }
      ],
      "nullable": [
        false,
        false,
        null
      ],
      "parameters": {
        "Left": []
      }
    },
    "query": "\n                SELECT region, zone, SUM(num_gpu) AS total_gpus\n                FROM gpu_prover_queue\n                GROUP BY region, zone\n               "
  },
  "565a302151a5a55aa717048e3e21b5d7379ab47c2b80229024f0cb2699136b11": {
    "describe": {
      "columns": [],
      "nullable": [],
      "parameters": {
        "Left": [
          "Int4"
        ]
      }
    },
    "query": "UPDATE miniblocks SET protocol_version = $1 WHERE l1_batch_number IS NULL"
  },
  "57742ed088179b89b50920a2ab1a103b745598ee0ba05d1793fc54e63b477319": {
    "describe": {
      "columns": [],
      "nullable": [],
      "parameters": {
        "Left": [
          "Int4",
          "Int8",
          "Int8"
        ]
      }
    },
    "query": "UPDATE l1_batches SET eth_commit_tx_id = $1, updated_at = now() WHERE number BETWEEN $2 AND $3"
  },
  "58489a4e8730646ce20efee849742444740c72f59fad2495647742417ed0ab5a": {
    "describe": {
      "columns": [
        {
          "name": "base_fee_per_gas",
          "ordinal": 0,
          "type_info": "Numeric"
        }
      ],
      "nullable": [
        false
      ],
      "parameters": {
        "Left": [
          "Int8",
          "Int8"
        ]
      }
    },
    "query": "SELECT base_fee_per_gas FROM miniblocks WHERE number <= $1 ORDER BY number DESC LIMIT $2"
  },
  "58ae859333cf7fadbb83d9cde66dee2abe18b4883f883e69130024d11a4a5cc6": {
    "describe": {
      "columns": [
        {
          "name": "number",
          "ordinal": 0,
          "type_info": "Int8"
        }
      ],
      "nullable": [
        false
      ],
      "parameters": {
        "Left": [
          "Int8",
          "Numeric"
        ]
      }
    },
    "query": "SELECT number FROM ( SELECT number, sum(virtual_blocks) OVER(ORDER BY number) AS virtual_block_sum FROM miniblocks WHERE l1_batch_number >= $1 ) AS vts WHERE virtual_block_sum <= $2 ORDER BY number DESC LIMIT 1"
  },
  "5922fdf40632a6ffecfe824a3ba29bcf7b379aff5253db2739cc7be6145524e8": {
    "describe": {
      "columns": [
        {
          "name": "bootloader_code_hash",
          "ordinal": 0,
          "type_info": "Bytea"
        },
        {
          "name": "default_account_code_hash",
          "ordinal": 1,
          "type_info": "Bytea"
        },
        {
          "name": "id",
          "ordinal": 2,
          "type_info": "Int4"
        }
      ],
      "nullable": [
        false,
        false,
        false
      ],
      "parameters": {
        "Left": [
          "Int8"
        ]
      }
    },
    "query": "SELECT bootloader_code_hash, default_account_code_hash, id FROM protocol_versions\n                WHERE timestamp <= $1\n                ORDER BY id DESC\n                LIMIT 1\n            "
  },
  "596ede80b21f08fc4dcf3e1fcc40810fe4c8f5123bcc19faebd15bfac86029d7": {
    "describe": {
      "columns": [],
      "nullable": [],
      "parameters": {
        "Left": [
          "Bytea",
          "Jsonb"
        ]
      }
    },
    "query": "INSERT INTO contracts_verification_info (address, verification_info) VALUES ($1, $2) ON CONFLICT (address) DO UPDATE SET verification_info = $2"
  },
  "59a318fc330369353f2570bfef09909d11e22a1c76ba5277839a6866d8e796b6": {
    "describe": {
      "columns": [
        {
          "name": "hashed_key",
          "ordinal": 0,
          "type_info": "Bytea"
        },
        {
          "name": "index",
          "ordinal": 1,
          "type_info": "Int8"
        }
      ],
      "nullable": [
        false,
        false
      ],
      "parameters": {
        "Left": [
          "Int8"
        ]
      }
    },
    "query": "SELECT hashed_key, index FROM initial_writes WHERE l1_batch_number = $1 ORDER BY index"
  },
  "5a27a65fa105897b60a99c1e0015e4b8c93c45e0c448e77b03565db5c36695ed": {
    "describe": {
      "columns": [
        {
          "name": "max",
          "ordinal": 0,
          "type_info": "Int8"
        }
      ],
      "nullable": [
        null
      ],
      "parameters": {
        "Left": []
      }
    },
    "query": "SELECT MAX(l1_batch_number) FROM witness_inputs WHERE merkel_tree_paths_blob_url IS NOT NULL"
  },
  "5a2f35f3b0135ab88451ea141e97b1160ea1b4cf495b6700b5d178a43499e0d8": {
    "describe": {
      "columns": [
        {
          "name": "fee_account_address",
          "ordinal": 0,
          "type_info": "Bytea"
        }
      ],
      "nullable": [
        false
      ],
      "parameters": {
        "Left": [
          "Int8"
        ]
      }
    },
    "query": "SELECT fee_account_address FROM l1_batches WHERE number = $1"
  },
  "5a31eab41a980cc82ad3609610d377a185ce38bd654ee93766c119aa6cae1040": {
    "describe": {
      "columns": [
        {
          "name": "number",
          "ordinal": 0,
          "type_info": "Int8"
        }
      ],
      "nullable": [
        false
      ],
      "parameters": {
        "Left": [
          "Int8",
          "Numeric"
        ]
      }
    },
    "query": "SELECT number FROM ( SELECT number, sum(virtual_blocks) OVER(ORDER BY number) AS virtual_block_sum FROM miniblocks WHERE l1_batch_number >= $1 ) AS vts WHERE virtual_block_sum >= $2 ORDER BY number LIMIT 1"
  },
  "5a5844af61cc685a414fcd3cad70900bdce8f48e905c105f8dd50dc52e0c6f14": {
    "describe": {
      "columns": [
        {
          "name": "l1_batch_number",
          "ordinal": 0,
          "type_info": "Int8"
        },
        {
          "name": "attempts",
          "ordinal": 1,
          "type_info": "Int4"
        }
      ],
      "nullable": [
        false,
        false
      ],
      "parameters": {
        "Left": [
          "Text",
          "Int8"
        ]
      }
    },
    "query": "\n                UPDATE prover_jobs\n                SET status = 'failed', error = $1, updated_at = now()\n                WHERE id = $2\n                RETURNING l1_batch_number, attempts\n                "
  },
  "5ac872e2c5a00b376cc053324b3776ef6a0bb7f6850e5a24a133dfee052c49e1": {
    "describe": {
      "columns": [
        {
          "name": "value",
          "ordinal": 0,
          "type_info": "Bytea"
        }
      ],
      "nullable": [
        false
      ],
      "parameters": {
        "Left": [
          "Bytea"
        ]
      }
    },
    "query": "SELECT value FROM storage WHERE hashed_key = $1"
  },
  "5b2935b5b7e8c2907f5e221a6b1e6f4b8737b9fc618c5d021a3e1d58a3aed116": {
    "describe": {
      "columns": [],
      "nullable": [],
      "parameters": {
        "Left": [
          "Text",
          "Int8"
        ]
      }
    },
    "query": "\n                UPDATE prover_jobs_fri\n                SET status = 'failed', error = $1, updated_at = now()\n                WHERE id = $2\n                "
  },
  "5bc8a41ae0f255b966df2102f1bd9059d55833e0afaf6e62c7ddcc9c06de8deb": {
    "describe": {
      "columns": [
        {
          "name": "l1_batch_number!",
          "ordinal": 0,
          "type_info": "Int8"
        },
        {
          "name": "aggregation_round",
          "ordinal": 1,
          "type_info": "Int4"
        }
      ],
      "nullable": [
        null,
        false
      ],
      "parameters": {
        "Left": []
      }
    },
    "query": "SELECT MAX(l1_batch_number) as \"l1_batch_number!\", aggregation_round FROM prover_jobs \n                 WHERE status='successful'\n                 GROUP BY aggregation_round \n                "
  },
  "5bc8cdc7ed710bb2f9b0035654fd7e9dcc01731ca581c6aa75d55184817bc100": {
    "describe": {
      "columns": [
        {
          "name": "number",
          "ordinal": 0,
          "type_info": "Int8"
        }
      ],
      "nullable": [
        null
      ],
      "parameters": {
        "Left": []
      }
    },
    "query": "SELECT MAX(number) as \"number\" FROM l1_batches WHERE hash IS NOT NULL"
  },
  "5cc93efebc14dc0b78ed32bf7f167a44bd083f32ab308662c57ce1f726c0f1f9": {
    "describe": {
      "columns": [
        {
          "name": "attempts",
          "ordinal": 0,
          "type_info": "Int2"
        }
      ],
      "nullable": [
        false
      ],
      "parameters": {
        "Left": [
          "Int8"
        ]
      }
    },
    "query": "SELECT attempts FROM node_aggregation_witness_jobs_fri WHERE id = $1"
  },
  "5df806b33f84893d4ddfacf3b289b0e173e85ad9204cbb7ad314e68a94cdc41e": {
    "describe": {
      "columns": [],
      "nullable": [],
      "parameters": {
        "Left": [
          "Text",
          "Int8",
          "Int2",
          "Int4",
          "Int4"
        ]
      }
    },
    "query": "\n                UPDATE node_aggregation_witness_jobs_fri\n                SET aggregations_url = $1, number_of_dependent_jobs = $5, updated_at = now()\n                WHERE l1_batch_number = $2\n                AND circuit_id = $3\n                AND depth = $4\n               "
  },
  "5e09f2359dd69380c1f183f613d82696029a56896e2b985738a2fa25d6cb8a71": {
    "describe": {
      "columns": [
        {
          "name": "op_id",
          "ordinal": 0,
          "type_info": "Int8"
        }
      ],
      "nullable": [
        null
      ],
      "parameters": {
        "Left": []
      }
    },
    "query": "SELECT MAX(priority_op_id) as \"op_id\" from transactions where is_priority = true"
  },
  "5f037f6ae8489d5224772d4f9e3e6cfc2075560957fa491d97a95c0e79ff4830": {
    "describe": {
      "columns": [
        {
          "name": "block_batch?",
          "ordinal": 0,
          "type_info": "Int8"
        },
        {
          "name": "max_batch?",
          "ordinal": 1,
          "type_info": "Int8"
        }
      ],
      "nullable": [
        null,
        null
      ],
      "parameters": {
        "Left": [
          "Int8"
        ]
      }
    },
    "query": "SELECT (SELECT l1_batch_number FROM miniblocks WHERE number = $1) as \"block_batch?\", (SELECT MAX(number) + 1 FROM l1_batches) as \"max_batch?\""
  },
  "5f40849646bb7436e29cda8fb87fece2a4dcb580644f45ecb82388dece04f222": {
    "describe": {
      "columns": [
        {
          "name": "id",
          "ordinal": 0,
          "type_info": "Int8"
        },
        {
          "name": "status",
          "ordinal": 1,
          "type_info": "Text"
        },
        {
          "name": "attempts",
          "ordinal": 2,
          "type_info": "Int2"
        }
      ],
      "nullable": [
        false,
        false,
        false
      ],
      "parameters": {
        "Left": [
          "Interval",
          "Int2"
        ]
      }
    },
    "query": "\n                UPDATE prover_jobs_fri\n                SET status = 'queued', updated_at = now(), processing_started_at = now()\n                WHERE id in (\n                    SELECT id\n                    FROM prover_jobs_fri\n                    WHERE (status = 'in_progress' AND  processing_started_at <= now() - $1::interval AND attempts < $2)\n                    OR (status = 'in_gpu_proof' AND  processing_started_at <= now() - $1::interval AND attempts < $2)\n                    OR (status = 'failed' AND attempts < $2)\n                    FOR UPDATE SKIP LOCKED\n                )\n                RETURNING id, status, attempts\n                "
  },
  "5f4b1091b74424ffd20c0aede98287418afa2bb37dbc941200c1d6190c96bec5": {
    "describe": {
      "columns": [
        {
          "name": "timestamp",
          "ordinal": 0,
          "type_info": "Int8"
        }
      ],
      "nullable": [
        false
      ],
      "parameters": {
        "Left": []
      }
    },
    "query": "SELECT timestamp FROM l1_batches WHERE eth_commit_tx_id IS NULL AND number > 0 ORDER BY number LIMIT 1"
  },
  "601487490349c5eee83d6de19137b1a1079235e46c4a3f07e1eaa9db7760f586": {
    "describe": {
      "columns": [],
      "nullable": [],
      "parameters": {
        "Left": [
          "Int8",
          "Jsonb"
        ]
      }
    },
    "query": "INSERT INTO events_queue (l1_batch_number, serialized_events_queue) VALUES ($1, $2)"
  },
  "61cc5a1564918a34b4235290c421f04c40ef935f72f2c72744a5b741439a966a": {
    "describe": {
      "columns": [
        {
          "name": "bytecode",
          "ordinal": 0,
          "type_info": "Bytea"
        }
      ],
      "nullable": [
        false
      ],
      "parameters": {
        "Left": [
          "Int8"
        ]
      }
    },
    "query": "SELECT bytecode FROM factory_deps WHERE miniblock_number <= $1"
  },
  "6317155050a5dae24ea202cfd54d1e58cc7aeb0bfd4d95aa351f85cff04d3bff": {
    "describe": {
      "columns": [
        {
          "name": "version",
          "ordinal": 0,
          "type_info": "Text"
        }
      ],
      "nullable": [
        false
      ],
      "parameters": {
        "Left": [
          "Text"
        ]
      }
    },
    "query": "SELECT version FROM compiler_versions WHERE compiler = $1 ORDER by version"
  },
  "65a31949cd7f8890e9448d26a0efee852ddf59bfbbc858b51fba10048d47d27b": {
    "describe": {
      "columns": [
        {
          "name": "number",
          "ordinal": 0,
          "type_info": "Int8"
        },
        {
          "name": "timestamp",
          "ordinal": 1,
          "type_info": "Int8"
        },
        {
          "name": "is_finished",
          "ordinal": 2,
          "type_info": "Bool"
        },
        {
          "name": "l1_tx_count",
          "ordinal": 3,
          "type_info": "Int4"
        },
        {
          "name": "l2_tx_count",
          "ordinal": 4,
          "type_info": "Int4"
        },
        {
          "name": "fee_account_address",
          "ordinal": 5,
          "type_info": "Bytea"
        },
        {
          "name": "bloom",
          "ordinal": 6,
          "type_info": "Bytea"
        },
        {
          "name": "priority_ops_onchain_data",
          "ordinal": 7,
          "type_info": "ByteaArray"
        },
        {
          "name": "hash",
          "ordinal": 8,
          "type_info": "Bytea"
        },
        {
          "name": "parent_hash",
          "ordinal": 9,
          "type_info": "Bytea"
        },
        {
          "name": "commitment",
          "ordinal": 10,
          "type_info": "Bytea"
        },
        {
          "name": "compressed_write_logs",
          "ordinal": 11,
          "type_info": "Bytea"
        },
        {
          "name": "compressed_contracts",
          "ordinal": 12,
          "type_info": "Bytea"
        },
        {
          "name": "eth_prove_tx_id",
          "ordinal": 13,
          "type_info": "Int4"
        },
        {
          "name": "eth_commit_tx_id",
          "ordinal": 14,
          "type_info": "Int4"
        },
        {
          "name": "eth_execute_tx_id",
          "ordinal": 15,
          "type_info": "Int4"
        },
        {
          "name": "merkle_root_hash",
          "ordinal": 16,
          "type_info": "Bytea"
        },
        {
          "name": "l2_to_l1_logs",
          "ordinal": 17,
          "type_info": "ByteaArray"
        },
        {
          "name": "l2_to_l1_messages",
          "ordinal": 18,
          "type_info": "ByteaArray"
        },
        {
          "name": "used_contract_hashes",
          "ordinal": 19,
          "type_info": "Jsonb"
        },
        {
          "name": "compressed_initial_writes",
          "ordinal": 20,
          "type_info": "Bytea"
        },
        {
          "name": "compressed_repeated_writes",
          "ordinal": 21,
          "type_info": "Bytea"
        },
        {
          "name": "l2_l1_compressed_messages",
          "ordinal": 22,
          "type_info": "Bytea"
        },
        {
          "name": "l2_l1_merkle_root",
          "ordinal": 23,
          "type_info": "Bytea"
        },
        {
          "name": "l1_gas_price",
          "ordinal": 24,
          "type_info": "Int8"
        },
        {
          "name": "l2_fair_gas_price",
          "ordinal": 25,
          "type_info": "Int8"
        },
        {
          "name": "rollup_last_leaf_index",
          "ordinal": 26,
          "type_info": "Int8"
        },
        {
          "name": "zkporter_is_available",
          "ordinal": 27,
          "type_info": "Bool"
        },
        {
          "name": "bootloader_code_hash",
          "ordinal": 28,
          "type_info": "Bytea"
        },
        {
          "name": "default_aa_code_hash",
          "ordinal": 29,
          "type_info": "Bytea"
        },
        {
          "name": "base_fee_per_gas",
          "ordinal": 30,
          "type_info": "Numeric"
        },
        {
          "name": "aux_data_hash",
          "ordinal": 31,
          "type_info": "Bytea"
        },
        {
          "name": "pass_through_data_hash",
          "ordinal": 32,
          "type_info": "Bytea"
        },
        {
          "name": "meta_parameters_hash",
          "ordinal": 33,
          "type_info": "Bytea"
        },
        {
          "name": "system_logs",
          "ordinal": 34,
          "type_info": "ByteaArray"
        },
        {
          "name": "compressed_state_diffs",
          "ordinal": 35,
          "type_info": "Bytea"
        },
        {
          "name": "protocol_version",
          "ordinal": 36,
          "type_info": "Int4"
        },
        {
          "name": "events_queue_commitment",
          "ordinal": 37,
          "type_info": "Bytea"
        },
        {
          "name": "bootloader_initial_content_commitment",
          "ordinal": 38,
          "type_info": "Bytea"
        }
      ],
      "nullable": [
        false,
        false,
        false,
        false,
        false,
        false,
        false,
        false,
        true,
        true,
        true,
        true,
        true,
        true,
        true,
        true,
        true,
        false,
        false,
        false,
        true,
        true,
        true,
        true,
        false,
        false,
        true,
        true,
        true,
        true,
        false,
        true,
        true,
        true,
        false,
        true,
        true,
        true,
        true
      ],
      "parameters": {
        "Left": [
          "Int8",
          "Int8"
        ]
      }
    },
    "query": "SELECT number, timestamp, is_finished, l1_tx_count, l2_tx_count, fee_account_address, bloom, priority_ops_onchain_data, hash, parent_hash, commitment, compressed_write_logs, compressed_contracts, eth_prove_tx_id, eth_commit_tx_id, eth_execute_tx_id, merkle_root_hash, l2_to_l1_logs, l2_to_l1_messages, used_contract_hashes, compressed_initial_writes, compressed_repeated_writes, l2_l1_compressed_messages, l2_l1_merkle_root, l1_gas_price, l2_fair_gas_price, rollup_last_leaf_index, zkporter_is_available, bootloader_code_hash, default_aa_code_hash, base_fee_per_gas, aux_data_hash, pass_through_data_hash, meta_parameters_hash, system_logs, compressed_state_diffs, protocol_version, events_queue_commitment, bootloader_initial_content_commitment FROM (SELECT l1_batches.*, row_number() OVER (ORDER BY number ASC) AS row_number FROM l1_batches WHERE eth_commit_tx_id IS NOT NULL AND l1_batches.skip_proof = TRUE AND l1_batches.number > $1 ORDER BY number LIMIT $2) inn LEFT JOIN commitments ON commitments.l1_batch_number = inn.number WHERE number - row_number = $1"
  },
  "65e2cdb70ccef97d886fb53d1bb298875e13b0ffe7b744ac5dd86433f0929eb0": {
    "describe": {
      "columns": [],
      "nullable": [],
      "parameters": {
        "Left": [
          {
            "Custom": {
              "kind": {
                "Enum": [
                  "Queued",
                  "ManuallySkipped",
                  "InProgress",
                  "Successful",
                  "Failed"
                ]
              },
              "name": "basic_witness_input_producer_job_status"
            }
          },
          "Int8",
          "Time",
          "Text"
        ]
      }
    },
    "query": "UPDATE basic_witness_input_producer_jobs SET status = $1, updated_at = now(), time_taken = $3, input_blob_url = $4 WHERE l1_batch_number = $2"
  },
  "665112c83ed7f126f94d1c47408de3495ee6431970e334d94ae75f853496eb48": {
    "describe": {
      "columns": [],
      "nullable": [],
      "parameters": {
        "Left": [
          "Text",
          "Int8"
        ]
      }
    },
    "query": "\n                UPDATE node_aggregation_witness_jobs_fri\n                SET status ='failed', error= $1, updated_at = now()\n                WHERE id = $2\n               "
  },
  "67a47f1e7d5f8dafcef94bea3f268b4baec1888c6ef11c92ab66480ecdcb9aef": {
    "describe": {
      "columns": [],
      "nullable": [],
      "parameters": {
        "Left": [
          "Time",
          "Bytea",
          "Text",
          "Int8"
        ]
      }
    },
    "query": "\n                UPDATE prover_jobs\n                SET status = 'successful', updated_at = now(), time_taken = $1, result = $2, proccesed_by = $3\n                WHERE id = $4\n                "
  },
  "67ecdc69e39e689f1f23f867d31e6b8c47e9c041e18cbd84a2ad6482a9be4e74": {
    "describe": {
      "columns": [
        {
          "name": "l2_to_l1_logs",
          "ordinal": 0,
          "type_info": "ByteaArray"
        }
      ],
      "nullable": [
        false
      ],
      "parameters": {
        "Left": [
          "Int8"
        ]
      }
    },
    "query": "SELECT l2_to_l1_logs FROM l1_batches WHERE number = $1"
  },
  "6939e766e122458b2ac618d19b2759c4a7298ef72b81e8c3957e0a5cf35c9552": {
    "describe": {
      "columns": [
        {
          "name": "l1_batch_number",
          "ordinal": 0,
          "type_info": "Int8"
        },
        {
          "name": "status",
          "ordinal": 1,
          "type_info": "Text"
        },
        {
          "name": "attempts",
          "ordinal": 2,
          "type_info": "Int2"
        }
      ],
      "nullable": [
        false,
        false,
        false
      ],
      "parameters": {
        "Left": [
          "Interval",
          "Int2"
        ]
      }
    },
    "query": "\n                UPDATE witness_inputs_fri\n                SET status = 'queued', updated_at = now(), processing_started_at = now()\n                WHERE (status = 'in_progress' AND  processing_started_at <= now() - $1::interval AND attempts < $2)\n                OR (status = 'in_gpu_proof' AND  processing_started_at <= now() - $1::interval AND attempts < $2)\n                OR (status = 'failed' AND attempts < $2)\n                RETURNING l1_batch_number, status, attempts\n                "
  },
  "697835cdd5be1b99a0f332c4c8f3245e317b0282b46e55f15e728a7642382b25": {
    "describe": {
      "columns": [
        {
          "name": "id",
          "ordinal": 0,
          "type_info": "Int8"
        },
        {
          "name": "l1_batch_number",
          "ordinal": 1,
          "type_info": "Int8"
        },
        {
          "name": "circuit_id",
          "ordinal": 2,
          "type_info": "Int2"
        },
        {
          "name": "aggregation_round",
          "ordinal": 3,
          "type_info": "Int2"
        },
        {
          "name": "sequence_number",
          "ordinal": 4,
          "type_info": "Int4"
        },
        {
          "name": "depth",
          "ordinal": 5,
          "type_info": "Int4"
        },
        {
          "name": "is_node_final_proof",
          "ordinal": 6,
          "type_info": "Bool"
        }
      ],
      "nullable": [
        false,
        false,
        false,
        false,
        false,
        false,
        false
      ],
      "parameters": {
        "Left": [
          "Time",
          "Text",
          "Int8"
        ]
      }
    },
    "query": "\n                UPDATE prover_jobs_fri\n                SET status = 'successful', updated_at = now(), time_taken = $1, proof_blob_url=$2\n                WHERE id = $3\n                RETURNING prover_jobs_fri.id, prover_jobs_fri.l1_batch_number, prover_jobs_fri.circuit_id,\n                prover_jobs_fri.aggregation_round, prover_jobs_fri.sequence_number, prover_jobs_fri.depth,\n                prover_jobs_fri.is_node_final_proof\n                "
  },
  "6a282084b02cddd8646e984a729b689bdb758e07096fc8cf60f68c6ec5bd6a9c": {
    "describe": {
      "columns": [
        {
          "name": "max?",
          "ordinal": 0,
          "type_info": "Int4"
        }
      ],
      "nullable": [
        null
      ],
      "parameters": {
        "Left": []
      }
    },
    "query": "SELECT MAX(id) as \"max?\" FROM protocol_versions"
  },
  "6a3af113a71bffa445d4a729e24fbc2be90bfffbdd072c74f9ca58669b7e5f80": {
    "describe": {
      "columns": [
        {
          "name": "id",
          "ordinal": 0,
          "type_info": "Int4"
        }
      ],
      "nullable": [
        false
      ],
      "parameters": {
        "Left": [
          "Bytea",
          "Bytea",
          "Bytea",
          "Bytea"
        ]
      }
    },
    "query": "SELECT id FROM prover_fri_protocol_versions WHERE recursion_circuits_set_vks_hash = $1 AND recursion_leaf_level_vk_hash = $2 AND recursion_node_level_vk_hash = $3 AND recursion_scheduler_level_vk_hash = $4 "
  },
  "6ad9309a48f387da7d437ba6ed94aa7b6a42813e5ee566104b904f0bee0dfde7": {
    "describe": {
      "columns": [
        {
          "name": "number",
          "ordinal": 0,
          "type_info": "Int8"
        },
        {
          "name": "l1_batch_number!",
          "ordinal": 1,
          "type_info": "Int8"
        },
        {
          "name": "last_batch_miniblock?",
          "ordinal": 2,
          "type_info": "Int8"
        },
        {
          "name": "timestamp",
          "ordinal": 3,
          "type_info": "Int8"
        },
        {
          "name": "l1_gas_price",
          "ordinal": 4,
          "type_info": "Int8"
        },
        {
          "name": "l2_fair_gas_price",
          "ordinal": 5,
          "type_info": "Int8"
        },
        {
          "name": "bootloader_code_hash",
          "ordinal": 6,
          "type_info": "Bytea"
        },
        {
          "name": "default_aa_code_hash",
          "ordinal": 7,
          "type_info": "Bytea"
        },
        {
          "name": "virtual_blocks",
          "ordinal": 8,
          "type_info": "Int8"
        },
        {
          "name": "hash",
          "ordinal": 9,
          "type_info": "Bytea"
        },
        {
          "name": "consensus",
          "ordinal": 10,
          "type_info": "Jsonb"
        },
        {
          "name": "protocol_version!",
          "ordinal": 11,
          "type_info": "Int4"
        },
        {
          "name": "fee_account_address?",
          "ordinal": 12,
          "type_info": "Bytea"
        }
      ],
      "nullable": [
        false,
        null,
        null,
        false,
        false,
        false,
        true,
        true,
        false,
        false,
        true,
        true,
        false
      ],
      "parameters": {
        "Left": [
          "Int8"
        ]
      }
    },
    "query": "SELECT miniblocks.number, COALESCE(miniblocks.l1_batch_number, (SELECT (max(number) + 1) FROM l1_batches)) as \"l1_batch_number!\", (SELECT max(m2.number) FROM miniblocks m2 WHERE miniblocks.l1_batch_number = m2.l1_batch_number) as \"last_batch_miniblock?\", miniblocks.timestamp, miniblocks.l1_gas_price, miniblocks.l2_fair_gas_price, miniblocks.bootloader_code_hash, miniblocks.default_aa_code_hash, miniblocks.virtual_blocks, miniblocks.hash, miniblocks.consensus, miniblocks.protocol_version as \"protocol_version!\", l1_batches.fee_account_address as \"fee_account_address?\" FROM miniblocks LEFT JOIN l1_batches ON miniblocks.l1_batch_number = l1_batches.number WHERE miniblocks.number = $1"
  },
  "6b53e5cb619c9649d28ae33df6a43e6984e2d9320f894f3d04156a2d1235bb60": {
    "describe": {
      "columns": [
        {
          "name": "hash",
          "ordinal": 0,
          "type_info": "Bytea"
        }
      ],
      "nullable": [
        false
      ],
      "parameters": {
        "Left": [
          "Int8",
          "Int8"
        ]
      }
    },
    "query": "SELECT hash FROM miniblocks WHERE number BETWEEN $1 AND $2 ORDER BY number"
  },
  "6c0915ed87e6d0fdf83cb24a51cc277e366bea0ba8821c048092d2a0aadb2771": {
    "describe": {
      "columns": [],
      "nullable": [],
      "parameters": {
        "Left": [
          "Int8",
          "Int8",
          "Bytea",
          "Int4",
          "Int4",
          "Numeric",
          "Int8",
          "Int8",
          "Int8",
          "Bytea",
          "Bytea",
          "Int4",
          "Int8"
        ]
      }
    },
    "query": "INSERT INTO miniblocks ( number, timestamp, hash, l1_tx_count, l2_tx_count, base_fee_per_gas, l1_gas_price, l2_fair_gas_price, gas_per_pubdata_limit, bootloader_code_hash, default_aa_code_hash, protocol_version, virtual_blocks, created_at, updated_at ) VALUES ($1, $2, $3, $4, $5, $6, $7, $8, $9, $10, $11, $12, $13, now(), now())"
  },
  "6d142503d0d8682992a0353bae4a6b25ec82e7cadf0b2bbadcfd23c27f646bae": {
    "describe": {
      "columns": [],
      "nullable": [],
      "parameters": {
        "Left": [
          "TextArray",
          "Text"
        ]
      }
    },
    "query": "INSERT INTO compiler_versions (version, compiler, created_at, updated_at) SELECT u.version, $2, now(), now() FROM UNNEST($1::text[]) AS u(version) ON CONFLICT (version, compiler) DO NOTHING"
  },
  "715aba794d60ce2faf937eacd9498b203dbb8e620d6d8850b9071cd72902ffbf": {
    "describe": {
      "columns": [],
      "nullable": [],
      "parameters": {
        "Left": [
          "ByteaArray",
          "ByteaArray",
          "Int8"
        ]
      }
    },
    "query": "INSERT INTO factory_deps (bytecode_hash, bytecode, miniblock_number, created_at, updated_at) SELECT u.bytecode_hash, u.bytecode, $3, now(), now() FROM UNNEST($1::bytea[], $2::bytea[]) AS u(bytecode_hash, bytecode) ON CONFLICT (bytecode_hash) DO NOTHING"
  },
  "741b13b0a4769a30186c650a4a1b24855806a27ccd8d5a50594741842dde44ec": {
    "describe": {
      "columns": [
        {
          "name": "min?",
          "ordinal": 0,
          "type_info": "Int8"
        },
        {
          "name": "max?",
          "ordinal": 1,
          "type_info": "Int8"
        }
      ],
      "nullable": [
        null,
        null
      ],
      "parameters": {
        "Left": [
          "Int8"
        ]
      }
    },
    "query": "SELECT MIN(miniblocks.number) as \"min?\", MAX(miniblocks.number) as \"max?\" FROM miniblocks WHERE l1_batch_number = $1"
  },
  "751c8e5ed1fc211dbb4c7419a316c5f4e49a7f0b4f3a5c74c2abd8daebc457dd": {
    "describe": {
      "columns": [
        {
          "name": "l1_batch_number",
          "ordinal": 0,
          "type_info": "Int8"
        }
      ],
      "nullable": [
        true
      ],
      "parameters": {
        "Left": [
          "Int8"
        ]
      }
    },
    "query": "SELECT l1_batch_number FROM miniblocks WHERE number = $1"
  },
  "7717652bb4933f87cbeb7baa2e70e8e0b439663c6b15493bd2e406bed2486b42": {
    "describe": {
      "columns": [
        {
          "name": "max",
          "ordinal": 0,
          "type_info": "Int8"
        }
      ],
      "nullable": [
        null
      ],
      "parameters": {
        "Left": [
          "Numeric"
        ]
      }
    },
    "query": "SELECT max(l1_batches.number) FROM l1_batches JOIN eth_txs ON (l1_batches.eth_commit_tx_id = eth_txs.id) JOIN eth_txs_history AS commit_tx ON (eth_txs.confirmed_eth_tx_history_id = commit_tx.id) WHERE commit_tx.confirmed_at IS NOT NULL AND eth_prove_tx_id IS NOT NULL AND eth_execute_tx_id IS NULL AND EXTRACT(epoch FROM commit_tx.confirmed_at) < $1"
  },
  "77d78689b5c0b631da047f21c89a607213bec507cd9cf2b5cb4ea86e1a084796": {
    "describe": {
      "columns": [],
      "nullable": [],
      "parameters": {
        "Left": [
          "Bytea",
          "Bytea",
          "Bytea",
          "Bytea",
          "Bytea",
          "Bytea",
          "Bytea",
          "Bytea",
          "Bool",
          "Bytea",
          "Int8",
          "Bytea",
          "Bytea",
          "Bytea",
          "Bytea",
          "Int8"
        ]
      }
    },
    "query": "UPDATE l1_batches SET hash = $1, merkle_root_hash = $2, commitment = $3, default_aa_code_hash = $4, compressed_repeated_writes = $5, compressed_initial_writes = $6, l2_l1_compressed_messages = $7, l2_l1_merkle_root = $8, zkporter_is_available = $9, bootloader_code_hash = $10, rollup_last_leaf_index = $11, aux_data_hash = $12, pass_through_data_hash = $13, meta_parameters_hash = $14, compressed_state_diffs = $15, updated_at = now() WHERE number = $16"
  },
  "780b30e56a3ecfb3daa5310168ac6cd9e94bd5f1d871e1eaf36fbfd463a5e7e0": {
    "describe": {
      "columns": [
        {
          "name": "address_and_key?",
          "ordinal": 0,
          "type_info": "ByteaArray"
        }
      ],
      "nullable": [
        null
      ],
      "parameters": {
        "Left": [
          "ByteaArray"
        ]
      }
    },
    "query": "SELECT (SELECT ARRAY[address,key] FROM storage_logs WHERE hashed_key = u.hashed_key ORDER BY miniblock_number, operation_number LIMIT 1) as \"address_and_key?\" FROM UNNEST($1::bytea[]) AS u(hashed_key)"
  },
  "78ba607e97bdf8b7c0b5e3cf87e10dc3b352a8552c2e94532b0f392af7dbe9cd": {
    "describe": {
      "columns": [
        {
          "name": "id",
          "ordinal": 0,
          "type_info": "Int8"
        },
        {
          "name": "contract_address",
          "ordinal": 1,
          "type_info": "Bytea"
        },
        {
          "name": "source_code",
          "ordinal": 2,
          "type_info": "Text"
        },
        {
          "name": "contract_name",
          "ordinal": 3,
          "type_info": "Text"
        },
        {
          "name": "zk_compiler_version",
          "ordinal": 4,
          "type_info": "Text"
        },
        {
          "name": "compiler_version",
          "ordinal": 5,
          "type_info": "Text"
        },
        {
          "name": "optimization_used",
          "ordinal": 6,
          "type_info": "Bool"
        },
        {
          "name": "optimizer_mode",
          "ordinal": 7,
          "type_info": "Text"
        },
        {
          "name": "constructor_arguments",
          "ordinal": 8,
          "type_info": "Bytea"
        },
        {
          "name": "is_system",
          "ordinal": 9,
          "type_info": "Bool"
        }
      ],
      "nullable": [
        false,
        false,
        false,
        false,
        false,
        false,
        false,
        true,
        false,
        false
      ],
      "parameters": {
        "Left": [
          "Interval"
        ]
      }
    },
    "query": "UPDATE contract_verification_requests SET status = 'in_progress', attempts = attempts + 1, updated_at = now(), processing_started_at = now() WHERE id = ( SELECT id FROM contract_verification_requests WHERE status = 'queued' OR (status = 'in_progress' AND processing_started_at < now() - $1::interval) ORDER BY created_at LIMIT 1 FOR UPDATE SKIP LOCKED ) RETURNING id, contract_address, source_code, contract_name, zk_compiler_version, compiler_version, optimization_used, optimizer_mode, constructor_arguments, is_system"
  },
  "79420f7676acb3f17aeb538271cdb4067a342fd554adcf7bd0550b6682b4c82b": {
    "describe": {
      "columns": [
        {
          "name": "tx_hash",
          "ordinal": 0,
          "type_info": "Bytea"
        },
        {
          "name": "call_trace",
          "ordinal": 1,
          "type_info": "Bytea"
        }
      ],
      "nullable": [
        false,
        false
      ],
      "parameters": {
        "Left": [
          "Int8"
        ]
      }
    },
    "query": "SELECT * FROM call_traces WHERE tx_hash IN (SELECT hash FROM transactions WHERE miniblock_number = $1)"
  },
  "79cdb4cdd3c47b3654e6240178985fb4b4420e0634f9482a6ef8169e90200b84": {
    "describe": {
      "columns": [
        {
          "name": "attempts",
          "ordinal": 0,
          "type_info": "Int2"
        }
      ],
      "nullable": [
        false
      ],
      "parameters": {
        "Left": [
          "Int8"
        ]
      }
    },
    "query": "SELECT attempts FROM scheduler_witness_jobs_fri WHERE l1_batch_number = $1"
  },
  "7b8043a59029a19a3ba2433a438e8a4fe560aba7eda57b7a63b580de2e19aacb": {
    "describe": {
      "columns": [],
      "nullable": [],
      "parameters": {
        "Left": [
          "Int8",
          "Text",
          "Int4"
        ]
      }
    },
    "query": "INSERT INTO witness_inputs_fri(l1_batch_number, merkle_tree_paths_blob_url, protocol_version, status, created_at, updated_at) VALUES ($1, $2, $3, 'queued', now(), now()) ON CONFLICT (l1_batch_number) DO NOTHING"
  },
  "7c3e55a10c8cf90e60001bca401113fd5335ec6c4b1ffdb6d6ff063d244d23e2": {
    "describe": {
      "columns": [
        {
          "name": "id",
          "ordinal": 0,
          "type_info": "Int8"
        },
        {
          "name": "l1_batch_number",
          "ordinal": 1,
          "type_info": "Int8"
        },
        {
          "name": "circuit_type",
          "ordinal": 2,
          "type_info": "Text"
        },
        {
          "name": "prover_input",
          "ordinal": 3,
          "type_info": "Bytea"
        },
        {
          "name": "status",
          "ordinal": 4,
          "type_info": "Text"
        },
        {
          "name": "error",
          "ordinal": 5,
          "type_info": "Text"
        },
        {
          "name": "processing_started_at",
          "ordinal": 6,
          "type_info": "Timestamp"
        },
        {
          "name": "created_at",
          "ordinal": 7,
          "type_info": "Timestamp"
        },
        {
          "name": "updated_at",
          "ordinal": 8,
          "type_info": "Timestamp"
        },
        {
          "name": "time_taken",
          "ordinal": 9,
          "type_info": "Time"
        },
        {
          "name": "aggregation_round",
          "ordinal": 10,
          "type_info": "Int4"
        },
        {
          "name": "result",
          "ordinal": 11,
          "type_info": "Bytea"
        },
        {
          "name": "sequence_number",
          "ordinal": 12,
          "type_info": "Int4"
        },
        {
          "name": "attempts",
          "ordinal": 13,
          "type_info": "Int4"
        },
        {
          "name": "circuit_input_blob_url",
          "ordinal": 14,
          "type_info": "Text"
        },
        {
          "name": "proccesed_by",
          "ordinal": 15,
          "type_info": "Text"
        },
        {
          "name": "is_blob_cleaned",
          "ordinal": 16,
          "type_info": "Bool"
        },
        {
          "name": "protocol_version",
          "ordinal": 17,
          "type_info": "Int4"
        }
      ],
      "nullable": [
        false,
        false,
        false,
        false,
        false,
        true,
        true,
        false,
        false,
        false,
        false,
        true,
        false,
        false,
        true,
        true,
        false,
        true
      ],
      "parameters": {
        "Left": [
          "TextArray",
          "Int4Array"
        ]
      }
    },
    "query": "\n                UPDATE prover_jobs\n                SET status = 'in_progress', attempts = attempts + 1,\n                    updated_at = now(), processing_started_at = now()\n                WHERE id = (\n                        SELECT id\n                        FROM prover_jobs\n                        WHERE circuit_type = ANY($1)\n                        AND status = 'queued'\n                        AND protocol_version = ANY($2)\n                        ORDER BY aggregation_round DESC, l1_batch_number ASC, id ASC\n                        LIMIT 1\n                        FOR UPDATE\n                        SKIP LOCKED\n                    )\n                RETURNING prover_jobs.*\n                "
  },
  "7ca78be8b18638857111cdbc6117ed2c204e3eb22682d5e4553ac4f47efab6e2": {
    "describe": {
      "columns": [
        {
          "name": "hash",
          "ordinal": 0,
          "type_info": "Bytea"
        }
      ],
      "nullable": [
        false
      ],
      "parameters": {
        "Left": [
          "Int8"
        ]
      }
    },
    "query": "UPDATE transactions\n                    SET l1_batch_number = NULL, miniblock_number = NULL, error = NULL, index_in_block = NULL, execution_info = '{}'\n                    WHERE miniblock_number > $1\n                    RETURNING hash\n                    "
  },
  "7cf855c4869db43b765b92762402596f6b97b3717735b6d87a16a5776f2eca71": {
    "describe": {
      "columns": [],
      "nullable": [],
      "parameters": {
        "Left": [
          "Bytea",
          "Numeric",
          "Timestamp"
        ]
      }
    },
    "query": "UPDATE tokens SET usd_price = $2, usd_price_updated_at = $3, updated_at = now() WHERE l1_address = $1"
  },
  "7d4210089c5abb84befec962fc769b396ff7ad7da212d079bd4460f9ea4d60dc": {
    "describe": {
      "columns": [
        {
          "name": "l1_batch_number?",
          "ordinal": 0,
          "type_info": "Int8"
        }
      ],
      "nullable": [
        null
      ],
      "parameters": {
        "Left": []
      }
    },
    "query": "\n                SELECT MIN(l1_batch_number) as \"l1_batch_number?\" FROM (\n                    SELECT MIN(l1_batch_number) as \"l1_batch_number\"\n                    FROM prover_jobs\n                    WHERE status = 'successful' OR aggregation_round < 3\n                    GROUP BY l1_batch_number\n                    HAVING MAX(aggregation_round) < 3\n                ) as inn\n                "
  },
  "7df997e5a203e8df350b1346863fddf26d32123159213c02e8794c39240e48dc": {
    "describe": {
      "columns": [],
      "nullable": [],
      "parameters": {
        "Left": [
          "Int8"
        ]
      }
    },
    "query": "UPDATE miniblocks SET l1_batch_number = $1 WHERE l1_batch_number IS NULL"
  },
  "8045a697a6a1070857b6fdc656f60ee6bab4b3a875ab98099beee227c199f818": {
    "describe": {
      "columns": [
        {
          "name": "miniblock_number",
          "ordinal": 0,
          "type_info": "Int8"
        },
        {
          "name": "log_index_in_miniblock",
          "ordinal": 1,
          "type_info": "Int4"
        },
        {
          "name": "log_index_in_tx",
          "ordinal": 2,
          "type_info": "Int4"
        },
        {
          "name": "tx_hash",
          "ordinal": 3,
          "type_info": "Bytea"
        },
        {
          "name": "block_hash",
          "ordinal": 4,
          "type_info": "Bytea"
        },
        {
          "name": "l1_batch_number?",
          "ordinal": 5,
          "type_info": "Int8"
        },
        {
          "name": "shard_id",
          "ordinal": 6,
          "type_info": "Int4"
        },
        {
          "name": "is_service",
          "ordinal": 7,
          "type_info": "Bool"
        },
        {
          "name": "tx_index_in_miniblock",
          "ordinal": 8,
          "type_info": "Int4"
        },
        {
          "name": "tx_index_in_l1_batch",
          "ordinal": 9,
          "type_info": "Int4"
        },
        {
          "name": "sender",
          "ordinal": 10,
          "type_info": "Bytea"
        },
        {
          "name": "key",
          "ordinal": 11,
          "type_info": "Bytea"
        },
        {
          "name": "value",
          "ordinal": 12,
          "type_info": "Bytea"
        }
      ],
      "nullable": [
        false,
        false,
        false,
        false,
        null,
        null,
        false,
        false,
        false,
        false,
        false,
        false,
        false
      ],
      "parameters": {
        "Left": [
          "Bytea"
        ]
      }
    },
    "query": "SELECT miniblock_number, log_index_in_miniblock, log_index_in_tx, tx_hash, Null::bytea as \"block_hash\", Null::bigint as \"l1_batch_number?\", shard_id, is_service, tx_index_in_miniblock, tx_index_in_l1_batch, sender, key, value FROM l2_to_l1_logs WHERE tx_hash = $1 ORDER BY log_index_in_tx ASC"
  },
  "832105952074e4ff35252d8e7973faa1b24455abc89820307db5e49a834c0718": {
    "describe": {
      "columns": [
        {
          "name": "number",
          "ordinal": 0,
          "type_info": "Int8"
        },
        {
          "name": "l1_tx_count",
          "ordinal": 1,
          "type_info": "Int4"
        },
        {
          "name": "l2_tx_count",
          "ordinal": 2,
          "type_info": "Int4"
        },
        {
          "name": "timestamp",
          "ordinal": 3,
          "type_info": "Int8"
        },
        {
          "name": "is_finished",
          "ordinal": 4,
          "type_info": "Bool"
        },
        {
          "name": "fee_account_address",
          "ordinal": 5,
          "type_info": "Bytea"
        },
        {
          "name": "l2_to_l1_logs",
          "ordinal": 6,
          "type_info": "ByteaArray"
        },
        {
          "name": "l2_to_l1_messages",
          "ordinal": 7,
          "type_info": "ByteaArray"
        },
        {
          "name": "bloom",
          "ordinal": 8,
          "type_info": "Bytea"
        },
        {
          "name": "priority_ops_onchain_data",
          "ordinal": 9,
          "type_info": "ByteaArray"
        },
        {
          "name": "used_contract_hashes",
          "ordinal": 10,
          "type_info": "Jsonb"
        },
        {
          "name": "base_fee_per_gas",
          "ordinal": 11,
          "type_info": "Numeric"
        },
        {
          "name": "l1_gas_price",
          "ordinal": 12,
          "type_info": "Int8"
        },
        {
          "name": "l2_fair_gas_price",
          "ordinal": 13,
          "type_info": "Int8"
        },
        {
          "name": "bootloader_code_hash",
          "ordinal": 14,
          "type_info": "Bytea"
        },
        {
          "name": "default_aa_code_hash",
          "ordinal": 15,
          "type_info": "Bytea"
        },
        {
          "name": "protocol_version",
          "ordinal": 16,
          "type_info": "Int4"
        },
        {
          "name": "system_logs",
          "ordinal": 17,
          "type_info": "ByteaArray"
        },
        {
          "name": "compressed_state_diffs",
          "ordinal": 18,
          "type_info": "Bytea"
        }
      ],
      "nullable": [
        false,
        false,
        false,
        false,
        false,
        false,
        false,
        false,
        false,
        false,
        false,
        false,
        false,
        false,
        true,
        true,
        true,
        false,
        true
      ],
      "parameters": {
        "Left": [
          "Int4"
        ]
      }
    },
    "query": "SELECT number, l1_tx_count, l2_tx_count, timestamp, is_finished, fee_account_address, l2_to_l1_logs, l2_to_l1_messages, bloom, priority_ops_onchain_data, used_contract_hashes, base_fee_per_gas, l1_gas_price, l2_fair_gas_price, bootloader_code_hash, default_aa_code_hash, protocol_version, system_logs, compressed_state_diffs FROM l1_batches WHERE eth_commit_tx_id = $1 OR eth_prove_tx_id = $1 OR eth_execute_tx_id = $1"
  },
  "84703029e09ab1362aa4b4177b38be594d2daf17e69508cae869647028055efb": {
    "describe": {
      "columns": [
        {
          "name": "l1_batch_number",
          "ordinal": 0,
          "type_info": "Int8"
        },
        {
          "name": "status",
          "ordinal": 1,
          "type_info": "Text"
        }
      ],
      "nullable": [
        false,
        false
      ],
      "parameters": {
        "Left": [
          "Text",
          "Text"
        ]
      }
    },
    "query": "SELECT l1_batch_number, status FROM proof_compression_jobs_fri\n            WHERE l1_batch_number = ( SELECT MIN(l1_batch_number) FROM proof_compression_jobs_fri WHERE status = $1 OR status = $2\n            )"
  },
  "848d82292a4960154449b425e0b10e250a4ced4c27fb324657589859a512d3a4": {
    "describe": {
      "columns": [
        {
          "name": "tx_hash",
          "ordinal": 0,
          "type_info": "Text"
        }
      ],
      "nullable": [
        false
      ],
      "parameters": {
        "Left": [
          "Int4"
        ]
      }
    },
    "query": "SELECT tx_hash FROM eth_txs_history WHERE eth_tx_id = $1 AND confirmed_at IS NOT NULL"
  },
  "85ac7fb2c4175d662c8f466e722d28b0eadcd2f252a788e366dbd05eac547b93": {
    "describe": {
      "columns": [
        {
          "name": "number",
          "ordinal": 0,
          "type_info": "Int8"
        },
        {
          "name": "timestamp",
          "ordinal": 1,
          "type_info": "Int8"
        },
        {
          "name": "is_finished",
          "ordinal": 2,
          "type_info": "Bool"
        },
        {
          "name": "l1_tx_count",
          "ordinal": 3,
          "type_info": "Int4"
        },
        {
          "name": "l2_tx_count",
          "ordinal": 4,
          "type_info": "Int4"
        },
        {
          "name": "fee_account_address",
          "ordinal": 5,
          "type_info": "Bytea"
        },
        {
          "name": "bloom",
          "ordinal": 6,
          "type_info": "Bytea"
        },
        {
          "name": "priority_ops_onchain_data",
          "ordinal": 7,
          "type_info": "ByteaArray"
        },
        {
          "name": "hash",
          "ordinal": 8,
          "type_info": "Bytea"
        },
        {
          "name": "parent_hash",
          "ordinal": 9,
          "type_info": "Bytea"
        },
        {
          "name": "commitment",
          "ordinal": 10,
          "type_info": "Bytea"
        },
        {
          "name": "compressed_write_logs",
          "ordinal": 11,
          "type_info": "Bytea"
        },
        {
          "name": "compressed_contracts",
          "ordinal": 12,
          "type_info": "Bytea"
        },
        {
          "name": "eth_prove_tx_id",
          "ordinal": 13,
          "type_info": "Int4"
        },
        {
          "name": "eth_commit_tx_id",
          "ordinal": 14,
          "type_info": "Int4"
        },
        {
          "name": "eth_execute_tx_id",
          "ordinal": 15,
          "type_info": "Int4"
        },
        {
          "name": "merkle_root_hash",
          "ordinal": 16,
          "type_info": "Bytea"
        },
        {
          "name": "l2_to_l1_logs",
          "ordinal": 17,
          "type_info": "ByteaArray"
        },
        {
          "name": "l2_to_l1_messages",
          "ordinal": 18,
          "type_info": "ByteaArray"
        },
        {
          "name": "used_contract_hashes",
          "ordinal": 19,
          "type_info": "Jsonb"
        },
        {
          "name": "compressed_initial_writes",
          "ordinal": 20,
          "type_info": "Bytea"
        },
        {
          "name": "compressed_repeated_writes",
          "ordinal": 21,
          "type_info": "Bytea"
        },
        {
          "name": "l2_l1_compressed_messages",
          "ordinal": 22,
          "type_info": "Bytea"
        },
        {
          "name": "l2_l1_merkle_root",
          "ordinal": 23,
          "type_info": "Bytea"
        },
        {
          "name": "l1_gas_price",
          "ordinal": 24,
          "type_info": "Int8"
        },
        {
          "name": "l2_fair_gas_price",
          "ordinal": 25,
          "type_info": "Int8"
        },
        {
          "name": "rollup_last_leaf_index",
          "ordinal": 26,
          "type_info": "Int8"
        },
        {
          "name": "zkporter_is_available",
          "ordinal": 27,
          "type_info": "Bool"
        },
        {
          "name": "bootloader_code_hash",
          "ordinal": 28,
          "type_info": "Bytea"
        },
        {
          "name": "default_aa_code_hash",
          "ordinal": 29,
          "type_info": "Bytea"
        },
        {
          "name": "base_fee_per_gas",
          "ordinal": 30,
          "type_info": "Numeric"
        },
        {
          "name": "aux_data_hash",
          "ordinal": 31,
          "type_info": "Bytea"
        },
        {
          "name": "pass_through_data_hash",
          "ordinal": 32,
          "type_info": "Bytea"
        },
        {
          "name": "meta_parameters_hash",
          "ordinal": 33,
          "type_info": "Bytea"
        },
        {
          "name": "protocol_version",
          "ordinal": 34,
          "type_info": "Int4"
        },
        {
          "name": "compressed_state_diffs",
          "ordinal": 35,
          "type_info": "Bytea"
        },
        {
          "name": "system_logs",
          "ordinal": 36,
          "type_info": "ByteaArray"
        },
        {
          "name": "events_queue_commitment",
          "ordinal": 37,
          "type_info": "Bytea"
        },
        {
          "name": "bootloader_initial_content_commitment",
          "ordinal": 38,
          "type_info": "Bytea"
        }
      ],
      "nullable": [
        false,
        false,
        false,
        false,
        false,
        false,
        false,
        false,
        true,
        true,
        true,
        true,
        true,
        true,
        true,
        true,
        true,
        false,
        false,
        false,
        true,
        true,
        true,
        true,
        false,
        false,
        true,
        true,
        true,
        true,
        false,
        true,
        true,
        true,
        true,
        true,
        false,
        true,
        true
      ],
      "parameters": {
        "Left": []
      }
    },
    "query": "SELECT number, timestamp, is_finished, l1_tx_count, l2_tx_count, fee_account_address, bloom, priority_ops_onchain_data, hash, parent_hash, commitment, compressed_write_logs, compressed_contracts, eth_prove_tx_id, eth_commit_tx_id, eth_execute_tx_id, merkle_root_hash, l2_to_l1_logs, l2_to_l1_messages, used_contract_hashes, compressed_initial_writes, compressed_repeated_writes, l2_l1_compressed_messages, l2_l1_merkle_root, l1_gas_price, l2_fair_gas_price, rollup_last_leaf_index, zkporter_is_available, bootloader_code_hash, default_aa_code_hash, base_fee_per_gas, aux_data_hash, pass_through_data_hash, meta_parameters_hash, protocol_version, compressed_state_diffs, system_logs, events_queue_commitment, bootloader_initial_content_commitment\n            FROM l1_batches LEFT JOIN commitments ON commitments.l1_batch_number = l1_batches.number WHERE number = 0 OR eth_commit_tx_id IS NOT NULL AND commitment IS NOT NULL ORDER BY number DESC LIMIT 1"
  },
  "85c52cb09c73499507144e3a684c3230c2c71eb4f8ddef43e67fbd33de2747c8": {
    "describe": {
      "columns": [
        {
          "name": "timestamp",
          "ordinal": 0,
          "type_info": "Int8"
        },
        {
          "name": "hash",
          "ordinal": 1,
          "type_info": "Bytea"
        }
      ],
      "nullable": [
        false,
        true
      ],
      "parameters": {
        "Left": [
          "Int8"
        ]
      }
    },
    "query": "SELECT timestamp, hash FROM l1_batches WHERE number = $1"
  },
  "87e1ae393bf250f834704c940482884c9ed729a24f41d1ec07319fa0cbcc21a7": {
    "describe": {
      "columns": [],
      "nullable": [],
      "parameters": {
        "Left": [
          "Int8"
        ]
      }
    },
    "query": "DELETE FROM l1_batches WHERE number > $1"
  },
  "8996a1794585dfe0f9c16a11e113831a63d5d944bc8061d7caa25ea33f12b19d": {
    "describe": {
      "columns": [
        {
          "name": "is_priority",
          "ordinal": 0,
          "type_info": "Bool"
        },
        {
          "name": "initiator_address",
          "ordinal": 1,
          "type_info": "Bytea"
        },
        {
          "name": "gas_limit",
          "ordinal": 2,
          "type_info": "Numeric"
        },
        {
          "name": "gas_per_pubdata_limit",
          "ordinal": 3,
          "type_info": "Numeric"
        },
        {
          "name": "received_at",
          "ordinal": 4,
          "type_info": "Timestamp"
        },
        {
          "name": "miniblock_number",
          "ordinal": 5,
          "type_info": "Int8"
        },
        {
          "name": "error",
          "ordinal": 6,
          "type_info": "Varchar"
        },
        {
          "name": "effective_gas_price",
          "ordinal": 7,
          "type_info": "Numeric"
        },
        {
          "name": "refunded_gas",
          "ordinal": 8,
          "type_info": "Int8"
        },
        {
          "name": "eth_commit_tx_hash?",
          "ordinal": 9,
          "type_info": "Text"
        },
        {
          "name": "eth_prove_tx_hash?",
          "ordinal": 10,
          "type_info": "Text"
        },
        {
          "name": "eth_execute_tx_hash?",
          "ordinal": 11,
          "type_info": "Text"
        }
      ],
      "nullable": [
        false,
        false,
        true,
        true,
        false,
        true,
        true,
        true,
        false,
        false,
        false,
        false
      ],
      "parameters": {
        "Left": [
          "Bytea"
        ]
      }
    },
    "query": "\n                    SELECT transactions.is_priority,\n                        transactions.initiator_address,\n                        transactions.gas_limit,\n                        transactions.gas_per_pubdata_limit,\n                        transactions.received_at,\n                        transactions.miniblock_number,\n                        transactions.error,\n                        transactions.effective_gas_price,\n                        transactions.refunded_gas,\n                        commit_tx.tx_hash as \"eth_commit_tx_hash?\",\n                        prove_tx.tx_hash as \"eth_prove_tx_hash?\",\n                        execute_tx.tx_hash as \"eth_execute_tx_hash?\"\n                    FROM transactions\n                    LEFT JOIN miniblocks ON miniblocks.number = transactions.miniblock_number\n                    LEFT JOIN l1_batches ON l1_batches.number = miniblocks.l1_batch_number\n                    LEFT JOIN eth_txs_history as commit_tx ON (l1_batches.eth_commit_tx_id = commit_tx.eth_tx_id AND commit_tx.confirmed_at IS NOT NULL)\n                    LEFT JOIN eth_txs_history as prove_tx ON (l1_batches.eth_prove_tx_id = prove_tx.eth_tx_id AND prove_tx.confirmed_at IS NOT NULL)\n                    LEFT JOIN eth_txs_history as execute_tx ON (l1_batches.eth_execute_tx_id = execute_tx.eth_tx_id AND execute_tx.confirmed_at IS NOT NULL)\n                    WHERE transactions.hash = $1\n                "
  },
  "89b124c78f4f6e86790af8ec391a2c486ce01b33cfb4492a443187b1731cae1e": {
    "describe": {
      "columns": [],
      "nullable": [],
      "parameters": {
        "Left": [
          "Int4",
          "Int8",
          "Int8"
        ]
      }
    },
    "query": "UPDATE l1_batches SET eth_prove_tx_id = $1, updated_at = now() WHERE number BETWEEN $2 AND $3"
  },
  "8a05b6c052ace9b5a383b301f3f441536d90a96bbb791f4711304b22e02193df": {
    "describe": {
      "columns": [],
      "nullable": [],
      "parameters": {
        "Left": [
          "Time",
          "Int8"
        ]
      }
    },
    "query": "\n                UPDATE leaf_aggregation_witness_jobs_fri\n                SET status = 'successful', updated_at = now(), time_taken = $1\n                WHERE id = $2\n               "
  },
  "8cd540b6063f4a0c1bf4ccb3d111a0ecc341ca8b46b83544c515aa4d809ab9f1": {
    "describe": {
      "columns": [
        {
          "name": "number",
          "ordinal": 0,
          "type_info": "Int8"
        },
        {
          "name": "l1_batch_number!",
          "ordinal": 1,
          "type_info": "Int8"
        },
        {
          "name": "timestamp",
          "ordinal": 2,
          "type_info": "Int8"
        },
        {
          "name": "l1_tx_count",
          "ordinal": 3,
          "type_info": "Int4"
        },
        {
          "name": "l2_tx_count",
          "ordinal": 4,
          "type_info": "Int4"
        },
        {
          "name": "root_hash?",
          "ordinal": 5,
          "type_info": "Bytea"
        },
        {
          "name": "commit_tx_hash?",
          "ordinal": 6,
          "type_info": "Text"
        },
        {
          "name": "committed_at?",
          "ordinal": 7,
          "type_info": "Timestamp"
        },
        {
          "name": "prove_tx_hash?",
          "ordinal": 8,
          "type_info": "Text"
        },
        {
          "name": "proven_at?",
          "ordinal": 9,
          "type_info": "Timestamp"
        },
        {
          "name": "execute_tx_hash?",
          "ordinal": 10,
          "type_info": "Text"
        },
        {
          "name": "executed_at?",
          "ordinal": 11,
          "type_info": "Timestamp"
        },
        {
          "name": "l1_gas_price",
          "ordinal": 12,
          "type_info": "Int8"
        },
        {
          "name": "l2_fair_gas_price",
          "ordinal": 13,
          "type_info": "Int8"
        },
        {
          "name": "bootloader_code_hash",
          "ordinal": 14,
          "type_info": "Bytea"
        },
        {
          "name": "default_aa_code_hash",
          "ordinal": 15,
          "type_info": "Bytea"
        },
        {
          "name": "protocol_version",
          "ordinal": 16,
          "type_info": "Int4"
        },
        {
          "name": "fee_account_address?",
          "ordinal": 17,
          "type_info": "Bytea"
        }
      ],
      "nullable": [
        false,
        null,
        false,
        false,
        false,
        false,
        false,
        true,
        false,
        true,
        false,
        true,
        false,
        false,
        true,
        true,
        true,
        false
      ],
      "parameters": {
        "Left": [
          "Int8"
        ]
      }
    },
    "query": "\n                    SELECT miniblocks.number,\n                        COALESCE(miniblocks.l1_batch_number, (SELECT (max(number) + 1) FROM l1_batches)) as \"l1_batch_number!\",\n                        miniblocks.timestamp,\n                        miniblocks.l1_tx_count,\n                        miniblocks.l2_tx_count,\n                        miniblocks.hash as \"root_hash?\",\n                        commit_tx.tx_hash as \"commit_tx_hash?\",\n                        commit_tx.confirmed_at as \"committed_at?\",\n                        prove_tx.tx_hash as \"prove_tx_hash?\",\n                        prove_tx.confirmed_at as \"proven_at?\",\n                        execute_tx.tx_hash as \"execute_tx_hash?\",\n                        execute_tx.confirmed_at as \"executed_at?\",\n                        miniblocks.l1_gas_price,\n                        miniblocks.l2_fair_gas_price,\n                        miniblocks.bootloader_code_hash,\n                        miniblocks.default_aa_code_hash,\n                        miniblocks.protocol_version,\n                        l1_batches.fee_account_address as \"fee_account_address?\"\n                    FROM miniblocks\n                    LEFT JOIN l1_batches ON miniblocks.l1_batch_number = l1_batches.number\n                    LEFT JOIN eth_txs_history as commit_tx ON (l1_batches.eth_commit_tx_id = commit_tx.eth_tx_id AND commit_tx.confirmed_at IS NOT NULL)\n                    LEFT JOIN eth_txs_history as prove_tx ON (l1_batches.eth_prove_tx_id = prove_tx.eth_tx_id AND prove_tx.confirmed_at IS NOT NULL)\n                    LEFT JOIN eth_txs_history as execute_tx ON (l1_batches.eth_execute_tx_id = execute_tx.eth_tx_id AND execute_tx.confirmed_at IS NOT NULL)\n                    WHERE miniblocks.number = $1\n                "
  },
  "8d3c9575e3cea3956ba84edc982fcf6e0f7667350e6c2cd6801db8400eabaf9b": {
    "describe": {
      "columns": [
        {
          "name": "hashed_key",
          "ordinal": 0,
          "type_info": "Bytea"
        }
      ],
      "nullable": [
        false
      ],
      "parameters": {
        "Left": [
          "Int8"
        ]
      }
    },
    "query": "SELECT DISTINCT ON (hashed_key) hashed_key FROM (SELECT * FROM storage_logs WHERE miniblock_number > $1) inn"
  },
  "8dcbaaa6186da52ca8b440b6428826288dc668af5a6fc99ef3078c8bcb38c419": {
    "describe": {
      "columns": [
        {
          "name": "l1_batch_number",
          "ordinal": 0,
          "type_info": "Int8"
        },
        {
          "name": "circuit_id",
          "ordinal": 1,
          "type_info": "Int2"
        },
        {
          "name": "depth",
          "ordinal": 2,
          "type_info": "Int4"
        }
      ],
      "nullable": [
        false,
        false,
        false
      ],
      "parameters": {
        "Left": []
      }
    },
    "query": "\n                UPDATE node_aggregation_witness_jobs_fri\n                SET status='queued'\n                WHERE (l1_batch_number, circuit_id, depth) IN\n                      (SELECT prover_jobs_fri.l1_batch_number, prover_jobs_fri.circuit_id, prover_jobs_fri.depth\n                       FROM prover_jobs_fri\n                                JOIN node_aggregation_witness_jobs_fri nawj ON\n                                prover_jobs_fri.l1_batch_number = nawj.l1_batch_number\n                                AND prover_jobs_fri.circuit_id = nawj.circuit_id\n                                AND prover_jobs_fri.depth = nawj.depth\n                       WHERE nawj.status = 'waiting_for_proofs'\n                         AND prover_jobs_fri.status = 'successful'\n                         AND prover_jobs_fri.aggregation_round = 2\n                       GROUP BY prover_jobs_fri.l1_batch_number, prover_jobs_fri.circuit_id, prover_jobs_fri.depth, nawj.number_of_dependent_jobs\n                       HAVING COUNT(*) = nawj.number_of_dependent_jobs)\n                RETURNING l1_batch_number, circuit_id, depth;\n            "
  },
  "8f75c5aa615080fc02b60baccae9c49a81e282a54864ea3eb874ebe10a23eafe": {
    "describe": {
      "columns": [],
      "nullable": [],
      "parameters": {
        "Left": [
          "Int8"
        ]
      }
    },
    "query": "UPDATE prover_jobs_fri SET status = 'sent_to_server', updated_at = now() WHERE l1_batch_number = $1"
  },
  "8fa1a390d7b11b60b3352fafc0a8a7fa15bc761b1bb902f5105fd66b2e3087f2": {
    "describe": {
      "columns": [],
      "nullable": [],
      "parameters": {
        "Left": [
          "Int8"
        ]
      }
    },
    "query": "\n                    INSERT INTO scheduler_dependency_tracker_fri\n                        (l1_batch_number, status, created_at, updated_at)\n                    VALUES ($1, 'waiting_for_proofs', now(), now())\n                    ON CONFLICT(l1_batch_number)\n                    DO UPDATE SET updated_at=now()\n                    "
  },
  "8fda20e48c41a9c1e58c8c607222a65e1409f63eba91ac99b2736ca5ebbb5ec6": {
    "describe": {
      "columns": [],
      "nullable": [],
      "parameters": {
        "Left": [
          "Bytea",
          "Bytea",
          "Numeric",
          "Numeric",
          "Numeric",
          "Jsonb",
          "Int4",
          "Bytea",
          "Int4",
          "Numeric",
          "Bytea",
          "Bytea",
          "Int4",
          "Numeric",
          "Bytea",
          "Timestamp"
        ]
      }
    },
    "query": "\n                INSERT INTO transactions\n                (\n                    hash,\n                    is_priority,\n                    initiator_address,\n\n                    gas_limit,\n                    max_fee_per_gas,\n                    gas_per_pubdata_limit,\n\n                    data,\n                    upgrade_id,\n                    contract_address,\n                    l1_block_number,\n                    value,\n\n                    paymaster,\n                    paymaster_input,\n                    tx_format,\n\n                    l1_tx_mint,\n                    l1_tx_refund_recipient,\n\n                    received_at,\n                    created_at,\n                    updated_at\n                )\n                VALUES\n                    (\n                        $1, TRUE, $2, $3, $4, $5, $6, $7, $8, $9, $10, $11, $12,\n                        $13, $14, $15, $16, now(), now()\n                    )\n                ON CONFLICT (hash) DO NOTHING\n                "
  },
  "8fe01036cac5181aabfdc06095da291c4de6b1e0f82f846c37509bb550ef544e": {
    "describe": {
      "columns": [
        {
          "name": "l1_address",
          "ordinal": 0,
          "type_info": "Bytea"
        }
      ],
      "nullable": [
        false
      ],
      "parameters": {
        "Left": []
      }
    },
    "query": "SELECT l1_address FROM tokens WHERE well_known = false"
  },
  "8ff84e800faad1a10eedf537195d37a74a68d8020f286444824d6ccac6727003": {
    "describe": {
      "columns": [
        {
          "name": "number",
          "ordinal": 0,
          "type_info": "Int8"
        },
        {
          "name": "timestamp",
          "ordinal": 1,
          "type_info": "Int8"
        },
        {
          "name": "is_finished",
          "ordinal": 2,
          "type_info": "Bool"
        },
        {
          "name": "l1_tx_count",
          "ordinal": 3,
          "type_info": "Int4"
        },
        {
          "name": "l2_tx_count",
          "ordinal": 4,
          "type_info": "Int4"
        },
        {
          "name": "fee_account_address",
          "ordinal": 5,
          "type_info": "Bytea"
        },
        {
          "name": "bloom",
          "ordinal": 6,
          "type_info": "Bytea"
        },
        {
          "name": "priority_ops_onchain_data",
          "ordinal": 7,
          "type_info": "ByteaArray"
        },
        {
          "name": "hash",
          "ordinal": 8,
          "type_info": "Bytea"
        },
        {
          "name": "parent_hash",
          "ordinal": 9,
          "type_info": "Bytea"
        },
        {
          "name": "commitment",
          "ordinal": 10,
          "type_info": "Bytea"
        },
        {
          "name": "compressed_write_logs",
          "ordinal": 11,
          "type_info": "Bytea"
        },
        {
          "name": "compressed_contracts",
          "ordinal": 12,
          "type_info": "Bytea"
        },
        {
          "name": "eth_prove_tx_id",
          "ordinal": 13,
          "type_info": "Int4"
        },
        {
          "name": "eth_commit_tx_id",
          "ordinal": 14,
          "type_info": "Int4"
        },
        {
          "name": "eth_execute_tx_id",
          "ordinal": 15,
          "type_info": "Int4"
        },
        {
          "name": "merkle_root_hash",
          "ordinal": 16,
          "type_info": "Bytea"
        },
        {
          "name": "l2_to_l1_logs",
          "ordinal": 17,
          "type_info": "ByteaArray"
        },
        {
          "name": "l2_to_l1_messages",
          "ordinal": 18,
          "type_info": "ByteaArray"
        },
        {
          "name": "used_contract_hashes",
          "ordinal": 19,
          "type_info": "Jsonb"
        },
        {
          "name": "compressed_initial_writes",
          "ordinal": 20,
          "type_info": "Bytea"
        },
        {
          "name": "compressed_repeated_writes",
          "ordinal": 21,
          "type_info": "Bytea"
        },
        {
          "name": "l2_l1_compressed_messages",
          "ordinal": 22,
          "type_info": "Bytea"
        },
        {
          "name": "l2_l1_merkle_root",
          "ordinal": 23,
          "type_info": "Bytea"
        },
        {
          "name": "l1_gas_price",
          "ordinal": 24,
          "type_info": "Int8"
        },
        {
          "name": "l2_fair_gas_price",
          "ordinal": 25,
          "type_info": "Int8"
        },
        {
          "name": "rollup_last_leaf_index",
          "ordinal": 26,
          "type_info": "Int8"
        },
        {
          "name": "zkporter_is_available",
          "ordinal": 27,
          "type_info": "Bool"
        },
        {
          "name": "bootloader_code_hash",
          "ordinal": 28,
          "type_info": "Bytea"
        },
        {
          "name": "default_aa_code_hash",
          "ordinal": 29,
          "type_info": "Bytea"
        },
        {
          "name": "base_fee_per_gas",
          "ordinal": 30,
          "type_info": "Numeric"
        },
        {
          "name": "aux_data_hash",
          "ordinal": 31,
          "type_info": "Bytea"
        },
        {
          "name": "pass_through_data_hash",
          "ordinal": 32,
          "type_info": "Bytea"
        },
        {
          "name": "meta_parameters_hash",
          "ordinal": 33,
          "type_info": "Bytea"
        },
        {
          "name": "protocol_version",
          "ordinal": 34,
          "type_info": "Int4"
        },
        {
          "name": "compressed_state_diffs",
          "ordinal": 35,
          "type_info": "Bytea"
        },
        {
          "name": "system_logs",
          "ordinal": 36,
          "type_info": "ByteaArray"
        },
        {
          "name": "events_queue_commitment",
          "ordinal": 37,
          "type_info": "Bytea"
        },
        {
          "name": "bootloader_initial_content_commitment",
          "ordinal": 38,
          "type_info": "Bytea"
        }
      ],
      "nullable": [
        false,
        false,
        false,
        false,
        false,
        false,
        false,
        false,
        true,
        true,
        true,
        true,
        true,
        true,
        true,
        true,
        true,
        false,
        false,
        false,
        true,
        true,
        true,
        true,
        false,
        false,
        true,
        true,
        true,
        true,
        false,
        true,
        true,
        true,
        true,
        true,
        false,
        true,
        true
      ],
      "parameters": {
        "Left": [
          "Int8"
        ]
      }
    },
    "query": "SELECT number, timestamp, is_finished, l1_tx_count, l2_tx_count, fee_account_address, bloom, priority_ops_onchain_data, hash, parent_hash, commitment, compressed_write_logs, compressed_contracts, eth_prove_tx_id, eth_commit_tx_id, eth_execute_tx_id, merkle_root_hash, l2_to_l1_logs, l2_to_l1_messages, used_contract_hashes, compressed_initial_writes, compressed_repeated_writes, l2_l1_compressed_messages, l2_l1_merkle_root, l1_gas_price, l2_fair_gas_price, rollup_last_leaf_index, zkporter_is_available, bootloader_code_hash, default_aa_code_hash, base_fee_per_gas, aux_data_hash, pass_through_data_hash, meta_parameters_hash, protocol_version, compressed_state_diffs, system_logs, events_queue_commitment, bootloader_initial_content_commitment FROM l1_batches LEFT JOIN commitments ON commitments.l1_batch_number = l1_batches.number WHERE eth_prove_tx_id IS NOT NULL AND eth_execute_tx_id IS NULL ORDER BY number LIMIT $1"
  },
  "9051cc1a715e152afdd0c19739c76666b1a9b134e17601ef9fdf3dec5d2fc561": {
    "describe": {
      "columns": [
        {
          "name": "number",
          "ordinal": 0,
          "type_info": "Int8"
        },
        {
          "name": "timestamp",
          "ordinal": 1,
          "type_info": "Int8"
        },
        {
          "name": "is_finished",
          "ordinal": 2,
          "type_info": "Bool"
        },
        {
          "name": "l1_tx_count",
          "ordinal": 3,
          "type_info": "Int4"
        },
        {
          "name": "l2_tx_count",
          "ordinal": 4,
          "type_info": "Int4"
        },
        {
          "name": "fee_account_address",
          "ordinal": 5,
          "type_info": "Bytea"
        },
        {
          "name": "bloom",
          "ordinal": 6,
          "type_info": "Bytea"
        },
        {
          "name": "priority_ops_onchain_data",
          "ordinal": 7,
          "type_info": "ByteaArray"
        },
        {
          "name": "hash",
          "ordinal": 8,
          "type_info": "Bytea"
        },
        {
          "name": "parent_hash",
          "ordinal": 9,
          "type_info": "Bytea"
        },
        {
          "name": "commitment",
          "ordinal": 10,
          "type_info": "Bytea"
        },
        {
          "name": "compressed_write_logs",
          "ordinal": 11,
          "type_info": "Bytea"
        },
        {
          "name": "compressed_contracts",
          "ordinal": 12,
          "type_info": "Bytea"
        },
        {
          "name": "eth_prove_tx_id",
          "ordinal": 13,
          "type_info": "Int4"
        },
        {
          "name": "eth_commit_tx_id",
          "ordinal": 14,
          "type_info": "Int4"
        },
        {
          "name": "eth_execute_tx_id",
          "ordinal": 15,
          "type_info": "Int4"
        },
        {
          "name": "merkle_root_hash",
          "ordinal": 16,
          "type_info": "Bytea"
        },
        {
          "name": "l2_to_l1_logs",
          "ordinal": 17,
          "type_info": "ByteaArray"
        },
        {
          "name": "l2_to_l1_messages",
          "ordinal": 18,
          "type_info": "ByteaArray"
        },
        {
          "name": "used_contract_hashes",
          "ordinal": 19,
          "type_info": "Jsonb"
        },
        {
          "name": "compressed_initial_writes",
          "ordinal": 20,
          "type_info": "Bytea"
        },
        {
          "name": "compressed_repeated_writes",
          "ordinal": 21,
          "type_info": "Bytea"
        },
        {
          "name": "l2_l1_compressed_messages",
          "ordinal": 22,
          "type_info": "Bytea"
        },
        {
          "name": "l2_l1_merkle_root",
          "ordinal": 23,
          "type_info": "Bytea"
        },
        {
          "name": "l1_gas_price",
          "ordinal": 24,
          "type_info": "Int8"
        },
        {
          "name": "l2_fair_gas_price",
          "ordinal": 25,
          "type_info": "Int8"
        },
        {
          "name": "rollup_last_leaf_index",
          "ordinal": 26,
          "type_info": "Int8"
        },
        {
          "name": "zkporter_is_available",
          "ordinal": 27,
          "type_info": "Bool"
        },
        {
          "name": "bootloader_code_hash",
          "ordinal": 28,
          "type_info": "Bytea"
        },
        {
          "name": "default_aa_code_hash",
          "ordinal": 29,
          "type_info": "Bytea"
        },
        {
          "name": "base_fee_per_gas",
          "ordinal": 30,
          "type_info": "Numeric"
        },
        {
          "name": "aux_data_hash",
          "ordinal": 31,
          "type_info": "Bytea"
        },
        {
          "name": "pass_through_data_hash",
          "ordinal": 32,
          "type_info": "Bytea"
        },
        {
          "name": "meta_parameters_hash",
          "ordinal": 33,
          "type_info": "Bytea"
        },
        {
          "name": "protocol_version",
          "ordinal": 34,
          "type_info": "Int4"
        },
        {
          "name": "compressed_state_diffs",
          "ordinal": 35,
          "type_info": "Bytea"
        },
        {
          "name": "system_logs",
          "ordinal": 36,
          "type_info": "ByteaArray"
        },
        {
          "name": "events_queue_commitment",
          "ordinal": 37,
          "type_info": "Bytea"
        },
        {
          "name": "bootloader_initial_content_commitment",
          "ordinal": 38,
          "type_info": "Bytea"
        }
      ],
      "nullable": [
        false,
        false,
        false,
        false,
        false,
        false,
        false,
        false,
        true,
        true,
        true,
        true,
        true,
        true,
        true,
        true,
        true,
        false,
        false,
        false,
        true,
        true,
        true,
        true,
        false,
        false,
        true,
        true,
        true,
        true,
        false,
        true,
        true,
        true,
        true,
        true,
        false,
        true,
        true
      ],
      "parameters": {
        "Left": [
          "Int8",
          "Int8",
          "Int8"
        ]
      }
    },
    "query": "SELECT number, timestamp, is_finished, l1_tx_count, l2_tx_count, fee_account_address, bloom, priority_ops_onchain_data, hash, parent_hash, commitment, compressed_write_logs, compressed_contracts, eth_prove_tx_id, eth_commit_tx_id, eth_execute_tx_id, merkle_root_hash, l2_to_l1_logs, l2_to_l1_messages, used_contract_hashes, compressed_initial_writes, compressed_repeated_writes, l2_l1_compressed_messages, l2_l1_merkle_root, l1_gas_price, l2_fair_gas_price, rollup_last_leaf_index, zkporter_is_available, bootloader_code_hash, default_aa_code_hash, base_fee_per_gas, aux_data_hash, pass_through_data_hash, meta_parameters_hash, protocol_version, compressed_state_diffs, system_logs, events_queue_commitment, bootloader_initial_content_commitment FROM l1_batches LEFT JOIN commitments ON commitments.l1_batch_number = l1_batches.number WHERE number BETWEEN $1 AND $2 ORDER BY number LIMIT $3"
  },
  "91db60cc4f98ebcaef1435342607da0a86fe16e20a696cb81a569772d5d5ae88": {
    "describe": {
      "columns": [
        {
          "name": "value",
          "ordinal": 0,
          "type_info": "Bytea"
        }
      ],
      "nullable": [
        false
      ],
      "parameters": {
        "Left": [
          "Bytea",
          "Int8"
        ]
      }
    },
    "query": "\n                SELECT value\n                FROM storage_logs\n                WHERE storage_logs.hashed_key = $1 AND storage_logs.miniblock_number <= $2\n                ORDER BY storage_logs.miniblock_number DESC, storage_logs.operation_number DESC\n                LIMIT 1\n                "
  },
  "944c38995043e7b11e6633beb68b5479059ff27b26fd2df171a3d9650f070547": {
    "describe": {
      "columns": [
        {
          "name": "id",
          "ordinal": 0,
          "type_info": "Int8"
        },
        {
          "name": "status",
          "ordinal": 1,
          "type_info": "Text"
        },
        {
          "name": "attempts",
          "ordinal": 2,
          "type_info": "Int2"
        }
      ],
      "nullable": [
        false,
        false,
        false
      ],
      "parameters": {
        "Left": [
          "Interval",
          "Int2"
        ]
      }
    },
    "query": "\n                UPDATE leaf_aggregation_witness_jobs_fri\n                SET status = 'queued', updated_at = now(), processing_started_at = now()\n                WHERE (status = 'in_progress' AND  processing_started_at <= now() - $1::interval AND attempts < $2)\n                OR (status = 'failed' AND attempts < $2)\n                RETURNING id, status, attempts\n                "
  },
  "9554593134830bc197e95f3a7e69844839bfe31bf567934ddbab760017710e39": {
    "describe": {
      "columns": [
        {
          "name": "bytecode",
          "ordinal": 0,
          "type_info": "Bytea"
        },
        {
          "name": "data?",
          "ordinal": 1,
          "type_info": "Jsonb"
        },
        {
          "name": "contract_address?",
          "ordinal": 2,
          "type_info": "Bytea"
        }
      ],
      "nullable": [
        false,
        false,
        true
      ],
      "parameters": {
        "Left": [
          "Bytea",
          "Bytea"
        ]
      }
    },
    "query": "SELECT factory_deps.bytecode, transactions.data as \"data?\", transactions.contract_address as \"contract_address?\" FROM ( SELECT * FROM storage_logs WHERE storage_logs.hashed_key = $1 ORDER BY miniblock_number DESC, operation_number DESC LIMIT 1 ) storage_logs JOIN factory_deps ON factory_deps.bytecode_hash = storage_logs.value LEFT JOIN transactions ON transactions.hash = storage_logs.tx_hash WHERE storage_logs.value != $2"
  },
  "957ceda740ffb36740acf1e3fbacf76a2ea7422dd9d76a38d745113359e4b7a6": {
    "describe": {
      "columns": [
        {
          "name": "protocol_version",
          "ordinal": 0,
          "type_info": "Int4"
        }
      ],
      "nullable": [
        true
      ],
      "parameters": {
        "Left": [
          "Int8"
        ]
      }
    },
    "query": "SELECT protocol_version FROM l1_batches WHERE number = $1"
  },
  "96623dfb2cb9efa255a54d87d61f748aebaf4e75ee09c05d04535d8c97a95d88": {
    "describe": {
      "columns": [
        {
          "name": "count!",
          "ordinal": 0,
          "type_info": "Int8"
        }
      ],
      "nullable": [
        null
      ],
      "parameters": {
        "Left": [
          "Bytea"
        ]
      }
    },
    "query": "SELECT COUNT(*) as \"count!\" FROM contracts_verification_info WHERE address = $1"
  },
  "96b1cd2bb6861064b633d597a4a09d279dbc7bcd7a810a7270da3d7941af0fff": {
    "describe": {
      "columns": [
        {
          "name": "count!",
          "ordinal": 0,
          "type_info": "Int8"
        }
      ],
      "nullable": [
        null
      ],
      "parameters": {
        "Left": [
          "Bytea",
          "Bytea"
        ]
      }
    },
    "query": "SELECT COUNT(*) as \"count!\" FROM (SELECT * FROM storage_logs WHERE storage_logs.hashed_key = $1 ORDER BY storage_logs.miniblock_number DESC, storage_logs.operation_number DESC LIMIT 1) sl WHERE sl.value != $2"
  },
  "96f6d06a49646f93ba1918080ef1efba868d506c6b51ede981e610f1b57bf88b": {
    "describe": {
      "columns": [],
      "nullable": [],
      "parameters": {
        "Left": [
          "ByteaArray"
        ]
      }
    },
    "query": "DELETE FROM storage WHERE hashed_key = ANY($1)"
  },
  "97d81c27885fda4390ebc9789c6169cb94a449f583f7819ec74286fb0d9f81d5": {
    "describe": {
      "columns": [
        {
          "name": "number",
          "ordinal": 0,
          "type_info": "Int8"
        },
        {
          "name": "timestamp",
          "ordinal": 1,
          "type_info": "Int8"
        },
        {
          "name": "is_finished",
          "ordinal": 2,
          "type_info": "Bool"
        },
        {
          "name": "l1_tx_count",
          "ordinal": 3,
          "type_info": "Int4"
        },
        {
          "name": "l2_tx_count",
          "ordinal": 4,
          "type_info": "Int4"
        },
        {
          "name": "fee_account_address",
          "ordinal": 5,
          "type_info": "Bytea"
        },
        {
          "name": "bloom",
          "ordinal": 6,
          "type_info": "Bytea"
        },
        {
          "name": "priority_ops_onchain_data",
          "ordinal": 7,
          "type_info": "ByteaArray"
        },
        {
          "name": "hash",
          "ordinal": 8,
          "type_info": "Bytea"
        },
        {
          "name": "parent_hash",
          "ordinal": 9,
          "type_info": "Bytea"
        },
        {
          "name": "commitment",
          "ordinal": 10,
          "type_info": "Bytea"
        },
        {
          "name": "compressed_write_logs",
          "ordinal": 11,
          "type_info": "Bytea"
        },
        {
          "name": "compressed_contracts",
          "ordinal": 12,
          "type_info": "Bytea"
        },
        {
          "name": "eth_prove_tx_id",
          "ordinal": 13,
          "type_info": "Int4"
        },
        {
          "name": "eth_commit_tx_id",
          "ordinal": 14,
          "type_info": "Int4"
        },
        {
          "name": "eth_execute_tx_id",
          "ordinal": 15,
          "type_info": "Int4"
        },
        {
          "name": "merkle_root_hash",
          "ordinal": 16,
          "type_info": "Bytea"
        },
        {
          "name": "l2_to_l1_logs",
          "ordinal": 17,
          "type_info": "ByteaArray"
        },
        {
          "name": "l2_to_l1_messages",
          "ordinal": 18,
          "type_info": "ByteaArray"
        },
        {
          "name": "used_contract_hashes",
          "ordinal": 19,
          "type_info": "Jsonb"
        },
        {
          "name": "compressed_initial_writes",
          "ordinal": 20,
          "type_info": "Bytea"
        },
        {
          "name": "compressed_repeated_writes",
          "ordinal": 21,
          "type_info": "Bytea"
        },
        {
          "name": "l2_l1_compressed_messages",
          "ordinal": 22,
          "type_info": "Bytea"
        },
        {
          "name": "l2_l1_merkle_root",
          "ordinal": 23,
          "type_info": "Bytea"
        },
        {
          "name": "l1_gas_price",
          "ordinal": 24,
          "type_info": "Int8"
        },
        {
          "name": "l2_fair_gas_price",
          "ordinal": 25,
          "type_info": "Int8"
        },
        {
          "name": "rollup_last_leaf_index",
          "ordinal": 26,
          "type_info": "Int8"
        },
        {
          "name": "zkporter_is_available",
          "ordinal": 27,
          "type_info": "Bool"
        },
        {
          "name": "bootloader_code_hash",
          "ordinal": 28,
          "type_info": "Bytea"
        },
        {
          "name": "default_aa_code_hash",
          "ordinal": 29,
          "type_info": "Bytea"
        },
        {
          "name": "base_fee_per_gas",
          "ordinal": 30,
          "type_info": "Numeric"
        },
        {
          "name": "aux_data_hash",
          "ordinal": 31,
          "type_info": "Bytea"
        },
        {
          "name": "pass_through_data_hash",
          "ordinal": 32,
          "type_info": "Bytea"
        },
        {
          "name": "meta_parameters_hash",
          "ordinal": 33,
          "type_info": "Bytea"
        },
        {
          "name": "protocol_version",
          "ordinal": 34,
          "type_info": "Int4"
        },
        {
          "name": "system_logs",
          "ordinal": 35,
          "type_info": "ByteaArray"
        },
        {
          "name": "compressed_state_diffs",
          "ordinal": 36,
          "type_info": "Bytea"
        },
        {
          "name": "events_queue_commitment",
          "ordinal": 37,
          "type_info": "Bytea"
        },
        {
          "name": "bootloader_initial_content_commitment",
          "ordinal": 38,
          "type_info": "Bytea"
        }
      ],
      "nullable": [
        false,
        false,
        false,
        false,
        false,
        false,
        false,
        false,
        true,
        true,
        true,
        true,
        true,
        true,
        true,
        true,
        true,
        false,
        false,
        false,
        true,
        true,
        true,
        true,
        false,
        false,
        true,
        true,
        true,
        true,
        false,
        true,
        true,
        true,
        true,
        false,
        true,
        true,
        true
      ],
      "parameters": {
        "Left": [
          "Int8"
        ]
      }
    },
    "query": "SELECT number, timestamp, is_finished, l1_tx_count, l2_tx_count, fee_account_address, bloom, priority_ops_onchain_data, hash, parent_hash, commitment, compressed_write_logs, compressed_contracts, eth_prove_tx_id, eth_commit_tx_id, eth_execute_tx_id, merkle_root_hash, l2_to_l1_logs, l2_to_l1_messages, used_contract_hashes, compressed_initial_writes, compressed_repeated_writes, l2_l1_compressed_messages, l2_l1_merkle_root, l1_gas_price, l2_fair_gas_price, rollup_last_leaf_index, zkporter_is_available, bootloader_code_hash, default_aa_code_hash, base_fee_per_gas, aux_data_hash, pass_through_data_hash, meta_parameters_hash, protocol_version, system_logs, compressed_state_diffs, events_queue_commitment, bootloader_initial_content_commitment FROM l1_batches LEFT JOIN commitments ON commitments.l1_batch_number = l1_batches.number WHERE number = $1"
  },
  "987fcbbd716648c7c368462643f13d8001d5c6d197add90613ae21d21fdef79b": {
    "describe": {
      "columns": [],
      "nullable": [],
      "parameters": {
        "Left": [
          "Text",
          "Int8"
        ]
      }
    },
    "query": "UPDATE prover_jobs_fri SET status = $1, updated_at = now() WHERE id = $2"
  },
  "98c81ee6f73859c6cd6ba54ab438c900dda646b70a700f936e5218d9ba3bd0ec": {
    "describe": {
      "columns": [
        {
          "name": "l1_batch_number!",
          "ordinal": 0,
          "type_info": "Int8"
        },
        {
          "name": "circuit_id",
          "ordinal": 1,
          "type_info": "Int2"
        },
        {
          "name": "aggregation_round",
          "ordinal": 2,
          "type_info": "Int2"
        }
      ],
      "nullable": [
        null,
        false,
        false
      ],
      "parameters": {
        "Left": []
      }
    },
    "query": "\n                    SELECT MIN(l1_batch_number) as \"l1_batch_number!\", circuit_id, aggregation_round\n                    FROM prover_jobs_fri\n                    WHERE status IN('queued', 'in_gpu_proof', 'in_progress', 'failed')\n                    GROUP BY circuit_id, aggregation_round\n                "
  },
  "9970bb69f5ca9ab9f103e1547eb40c1d4f5dd3a540ff6f1b9724821350c9501a": {
    "describe": {
      "columns": [
        {
          "name": "id",
          "ordinal": 0,
          "type_info": "Int8"
        },
        {
          "name": "l1_batch_number",
          "ordinal": 1,
          "type_info": "Int8"
        },
        {
          "name": "circuit_type",
          "ordinal": 2,
          "type_info": "Text"
        },
        {
          "name": "prover_input",
          "ordinal": 3,
          "type_info": "Bytea"
        },
        {
          "name": "status",
          "ordinal": 4,
          "type_info": "Text"
        },
        {
          "name": "error",
          "ordinal": 5,
          "type_info": "Text"
        },
        {
          "name": "processing_started_at",
          "ordinal": 6,
          "type_info": "Timestamp"
        },
        {
          "name": "created_at",
          "ordinal": 7,
          "type_info": "Timestamp"
        },
        {
          "name": "updated_at",
          "ordinal": 8,
          "type_info": "Timestamp"
        },
        {
          "name": "time_taken",
          "ordinal": 9,
          "type_info": "Time"
        },
        {
          "name": "aggregation_round",
          "ordinal": 10,
          "type_info": "Int4"
        },
        {
          "name": "result",
          "ordinal": 11,
          "type_info": "Bytea"
        },
        {
          "name": "sequence_number",
          "ordinal": 12,
          "type_info": "Int4"
        },
        {
          "name": "attempts",
          "ordinal": 13,
          "type_info": "Int4"
        },
        {
          "name": "circuit_input_blob_url",
          "ordinal": 14,
          "type_info": "Text"
        },
        {
          "name": "proccesed_by",
          "ordinal": 15,
          "type_info": "Text"
        },
        {
          "name": "is_blob_cleaned",
          "ordinal": 16,
          "type_info": "Bool"
        },
        {
          "name": "protocol_version",
          "ordinal": 17,
          "type_info": "Int4"
        }
      ],
      "nullable": [
        false,
        false,
        false,
        false,
        false,
        true,
        true,
        false,
        false,
        false,
        false,
        true,
        false,
        false,
        true,
        true,
        false,
        true
      ],
      "parameters": {
        "Left": [
          "Int4Array"
        ]
      }
    },
    "query": "\n                UPDATE prover_jobs\n                SET status = 'in_progress', attempts = attempts + 1,\n                    updated_at = now(), processing_started_at = now()\n                WHERE id = (\n                        SELECT id\n                        FROM prover_jobs\n                        WHERE status = 'queued'\n                        AND protocol_version = ANY($1)\n                        ORDER BY aggregation_round DESC, l1_batch_number ASC, id ASC\n                        LIMIT 1\n                        FOR UPDATE\n                        SKIP LOCKED\n                )\n                RETURNING prover_jobs.*\n                "
  },
  "99d331d233d357302ab0cc7e3269ef9e414f0c3111785212660f471e3b4f6a04": {
    "describe": {
      "columns": [],
      "nullable": [],
      "parameters": {
        "Left": [
          "ByteaArray",
          "Int4Array",
          "ByteaArray",
          "ByteaArray",
          "NumericArray",
          "NumericArray",
          "NumericArray",
          "NumericArray",
          "Int4Array",
          "Int4Array",
          "VarcharArray",
          "NumericArray",
          "JsonbArray",
          "ByteaArray",
          "JsonbArray",
          "Int8Array",
          "NumericArray",
          "ByteaArray",
          "ByteaArray",
          "ByteaArray",
          "Int8"
        ]
      }
    },
    "query": "\n                        UPDATE transactions\n                            SET \n                                hash = data_table.hash,\n                                signature = data_table.signature,\n                                gas_limit = data_table.gas_limit,\n                                max_fee_per_gas = data_table.max_fee_per_gas,\n                                max_priority_fee_per_gas = data_table.max_priority_fee_per_gas,\n                                gas_per_pubdata_limit = data_table.gas_per_pubdata_limit,\n                                input = data_table.input,\n                                data = data_table.data,\n                                tx_format = data_table.tx_format,\n                                miniblock_number = $21,\n                                index_in_block = data_table.index_in_block,\n                                error = NULLIF(data_table.error, ''),\n                                effective_gas_price = data_table.effective_gas_price,\n                                execution_info = data_table.new_execution_info,\n                                refunded_gas = data_table.refunded_gas,\n                                value = data_table.value,\n                                contract_address = data_table.contract_address,\n                                paymaster = data_table.paymaster,\n                                paymaster_input = data_table.paymaster_input,\n                                in_mempool = FALSE,\n                                updated_at = now()\n                        FROM\n                            (\n                                SELECT data_table_temp.* FROM (\n                                    SELECT\n                                        UNNEST($1::bytea[]) AS initiator_address,\n                                        UNNEST($2::int[]) AS nonce,\n                                        UNNEST($3::bytea[]) AS hash,\n                                        UNNEST($4::bytea[]) AS signature,\n                                        UNNEST($5::numeric[]) AS gas_limit,\n                                        UNNEST($6::numeric[]) AS max_fee_per_gas,\n                                        UNNEST($7::numeric[]) AS max_priority_fee_per_gas,\n                                        UNNEST($8::numeric[]) AS gas_per_pubdata_limit,\n                                        UNNEST($9::int[]) AS tx_format,\n                                        UNNEST($10::integer[]) AS index_in_block,\n                                        UNNEST($11::varchar[]) AS error,\n                                        UNNEST($12::numeric[]) AS effective_gas_price,\n                                        UNNEST($13::jsonb[]) AS new_execution_info,\n                                        UNNEST($14::bytea[]) AS input,\n                                        UNNEST($15::jsonb[]) AS data,\n                                        UNNEST($16::bigint[]) as refunded_gas,\n                                        UNNEST($17::numeric[]) as value,\n                                        UNNEST($18::bytea[]) as contract_address,\n                                        UNNEST($19::bytea[]) as paymaster,\n                                        UNNEST($20::bytea[]) as paymaster_input\n                                ) AS data_table_temp\n                                JOIN transactions ON transactions.initiator_address = data_table_temp.initiator_address\n                                    AND transactions.nonce = data_table_temp.nonce\n                                ORDER BY transactions.hash\n                            ) AS data_table\n                        WHERE transactions.initiator_address=data_table.initiator_address\n                        AND transactions.nonce=data_table.nonce\n                    "
  },
  "9a326e8fb44f8ebfdd26d945b73a054fd6802551594b23687d057a3954e24f33": {
    "describe": {
      "columns": [
        {
          "name": "attempts",
          "ordinal": 0,
          "type_info": "Int2"
        }
      ],
      "nullable": [
        false
      ],
      "parameters": {
        "Left": [
          "Int8"
        ]
      }
    },
    "query": "SELECT attempts FROM basic_witness_input_producer_jobs WHERE l1_batch_number = $1"
  },
  "9b70e9039cdc1a8c8baf9220a9d42a9b1b209ce73f74cccb9e313bcacdc3daf3": {
    "describe": {
      "columns": [],
      "nullable": [],
      "parameters": {
        "Left": [
          "Int8",
          "Text",
          "Int4",
          "Bytea",
          "Int4",
          "Text",
          "Int4"
        ]
      }
    },
    "query": "\n                    INSERT INTO prover_jobs (l1_batch_number, circuit_type, sequence_number, prover_input, aggregation_round, circuit_input_blob_url, protocol_version, status, created_at, updated_at)\n                    VALUES ($1, $2, $3, $4, $5, $6, $7, 'queued', now(), now())\n                    ON CONFLICT(l1_batch_number, aggregation_round, sequence_number) DO NOTHING\n                    "
  },
  "9bf32ea710825c1f0560a7eaa89f8f097ad196755ba82d98a729a2b0d34e1aca": {
    "describe": {
      "columns": [
        {
          "name": "successful_limit!",
          "ordinal": 0,
          "type_info": "Int8"
        },
        {
          "name": "queued_limit!",
          "ordinal": 1,
          "type_info": "Int8"
        },
        {
          "name": "max_block!",
          "ordinal": 2,
          "type_info": "Int8"
        }
      ],
      "nullable": [
        null,
        null,
        null
      ],
      "parameters": {
        "Left": []
      }
    },
    "query": "\n                SELECT\n                    (SELECT l1_batch_number\n                    FROM prover_jobs\n                    WHERE status NOT IN ('successful', 'skipped')\n                    ORDER BY l1_batch_number\n                    LIMIT 1) as \"successful_limit!\",\n                    \n                    (SELECT l1_batch_number\n                    FROM prover_jobs\n                    WHERE status <> 'queued'\n                    ORDER BY l1_batch_number DESC\n                    LIMIT 1) as \"queued_limit!\",\n\n                    (SELECT MAX(l1_batch_number) as \"max!\" FROM prover_jobs) as \"max_block!\"\n                "
  },
  "9d28c1be3bda0c4fb37567d4a56730e801f48fbb2abad42ea894ebd8ee40412d": {
    "describe": {
      "columns": [],
      "nullable": [],
      "parameters": {
        "Left": [
          "Int8",
          "Int2",
          "Text",
          "Int2",
          "Int4",
          "Int4",
          "Bool",
          "Int4"
        ]
      }
    },
    "query": "\n                    INSERT INTO prover_jobs_fri (l1_batch_number, circuit_id, circuit_blob_url, aggregation_round, sequence_number, depth, is_node_final_proof, protocol_version, status, created_at, updated_at)\n                    VALUES ($1, $2, $3, $4, $5, $6, $7, $8, 'queued', now(), now())\n                    ON CONFLICT(l1_batch_number, aggregation_round, circuit_id, depth, sequence_number)\n                    DO UPDATE SET updated_at=now()\n                    "
  },
  "a074cd2c23434a8e801c2c0b42e63f1657765aceabd6d8a50ef2d2299bba99ab": {
    "describe": {
      "columns": [
        {
          "name": "id",
          "ordinal": 0,
          "type_info": "Int8"
        },
        {
          "name": "l1_batch_number",
          "ordinal": 1,
          "type_info": "Int8"
        },
        {
          "name": "circuit_id",
          "ordinal": 2,
          "type_info": "Int2"
        },
        {
          "name": "closed_form_inputs_blob_url",
          "ordinal": 3,
          "type_info": "Text"
        },
        {
          "name": "attempts",
          "ordinal": 4,
          "type_info": "Int2"
        },
        {
          "name": "status",
          "ordinal": 5,
          "type_info": "Text"
        },
        {
          "name": "error",
          "ordinal": 6,
          "type_info": "Text"
        },
        {
          "name": "created_at",
          "ordinal": 7,
          "type_info": "Timestamp"
        },
        {
          "name": "updated_at",
          "ordinal": 8,
          "type_info": "Timestamp"
        },
        {
          "name": "processing_started_at",
          "ordinal": 9,
          "type_info": "Timestamp"
        },
        {
          "name": "time_taken",
          "ordinal": 10,
          "type_info": "Time"
        },
        {
          "name": "is_blob_cleaned",
          "ordinal": 11,
          "type_info": "Bool"
        },
        {
          "name": "number_of_basic_circuits",
          "ordinal": 12,
          "type_info": "Int4"
        },
        {
          "name": "protocol_version",
          "ordinal": 13,
          "type_info": "Int4"
        },
        {
          "name": "picked_by",
          "ordinal": 14,
          "type_info": "Text"
        }
      ],
      "nullable": [
        false,
        false,
        false,
        true,
        false,
        false,
        true,
        false,
        false,
        true,
        true,
        true,
        true,
        true,
        true
      ],
      "parameters": {
        "Left": [
          "Int4Array",
          "Text"
        ]
      }
    },
    "query": "\n                UPDATE leaf_aggregation_witness_jobs_fri\n                SET status = 'in_progress', attempts = attempts + 1,\n                    updated_at = now(), processing_started_at = now(),\n                    picked_by = $2\n                WHERE id = (\n                    SELECT id\n                    FROM leaf_aggregation_witness_jobs_fri\n                    WHERE status = 'queued'\n                    AND protocol_version = ANY($1)\n                    ORDER BY l1_batch_number ASC, id ASC\n                    LIMIT 1\n                    FOR UPDATE\n                    SKIP LOCKED\n                )\n                RETURNING leaf_aggregation_witness_jobs_fri.*\n                "
  },
  "a0aa877e052e63b1c3df6fc4432eeb44f7f3930f624e66b034baa1c5d0f8bb30": {
    "describe": {
      "columns": [],
      "nullable": [],
      "parameters": {
        "Left": [
          "Int8",
          {
            "Custom": {
              "kind": {
                "Enum": [
                  "Queued",
                  "ManuallySkipped",
                  "InProgress",
                  "Successful",
                  "Failed"
                ]
              },
              "name": "basic_witness_input_producer_job_status"
            }
          }
        ]
      }
    },
    "query": "INSERT INTO basic_witness_input_producer_jobs (l1_batch_number, status, created_at, updated_at) VALUES ($1, $2, now(), now()) ON CONFLICT (l1_batch_number) DO NOTHING"
  },
  "a190719309378ee1912ffedd8180c151aacf17c3ca3bfca8563fa404d587edc8": {
    "describe": {
      "columns": [
        {
          "name": "index",
          "ordinal": 0,
          "type_info": "Int8"
        }
      ],
      "nullable": [
        false
      ],
      "parameters": {
        "Left": [
          "Int8"
        ]
      }
    },
    "query": "\n            SELECT index\n            FROM initial_writes\n            WHERE l1_batch_number <= $1\n            ORDER BY l1_batch_number DESC , index DESC \n            LIMIT 1;\n            "
  },
  "a19b7137403c5cdf1be5f5122ce4d297ed661fa8bdb3bc91f8a81fe9da47469e": {
    "describe": {
      "columns": [
        {
          "name": "upgrade_tx_hash",
          "ordinal": 0,
          "type_info": "Bytea"
        }
      ],
      "nullable": [
        true
      ],
      "parameters": {
        "Left": [
          "Int4"
        ]
      }
    },
    "query": "\n                SELECT upgrade_tx_hash FROM protocol_versions\n                WHERE id = $1\n            "
  },
  "a1a6b52403c1db35c8d83d0a512ac453ecd54b34ec516027d540ee1890b40291": {
    "describe": {
      "columns": [],
      "nullable": [],
      "parameters": {
        "Left": [
          "Int4",
          "Bytea",
          "Bytea",
          "Bytea",
          "Bytea"
        ]
      }
    },
    "query": "INSERT INTO prover_fri_protocol_versions (id, recursion_scheduler_level_vk_hash, recursion_node_level_vk_hash, recursion_leaf_level_vk_hash, recursion_circuits_set_vks_hash, created_at) VALUES ($1, $2, $3, $4, $5, now()) ON CONFLICT(id) DO NOTHING"
  },
  "a39f760d2cd879a78112e57d8611d7099802b03b7cc4933cafb4c47e133ad543": {
    "describe": {
      "columns": [
        {
          "name": "address",
          "ordinal": 0,
          "type_info": "Bytea"
        },
        {
          "name": "topic1",
          "ordinal": 1,
          "type_info": "Bytea"
        },
        {
          "name": "topic2",
          "ordinal": 2,
          "type_info": "Bytea"
        },
        {
          "name": "topic3",
          "ordinal": 3,
          "type_info": "Bytea"
        },
        {
          "name": "topic4",
          "ordinal": 4,
          "type_info": "Bytea"
        },
        {
          "name": "value",
          "ordinal": 5,
          "type_info": "Bytea"
        },
        {
          "name": "block_hash",
          "ordinal": 6,
          "type_info": "Bytea"
        },
        {
          "name": "l1_batch_number?",
          "ordinal": 7,
          "type_info": "Int8"
        },
        {
          "name": "miniblock_number",
          "ordinal": 8,
          "type_info": "Int8"
        },
        {
          "name": "tx_hash",
          "ordinal": 9,
          "type_info": "Bytea"
        },
        {
          "name": "tx_index_in_block",
          "ordinal": 10,
          "type_info": "Int4"
        },
        {
          "name": "event_index_in_block",
          "ordinal": 11,
          "type_info": "Int4"
        },
        {
          "name": "event_index_in_tx",
          "ordinal": 12,
          "type_info": "Int4"
        }
      ],
      "nullable": [
        false,
        false,
        false,
        false,
        false,
        false,
        null,
        null,
        false,
        false,
        false,
        false,
        false
      ],
      "parameters": {
        "Left": [
          "Bytea"
        ]
      }
    },
    "query": "\n                        SELECT\n                            address, topic1, topic2, topic3, topic4, value,\n                            Null::bytea as \"block_hash\", Null::bigint as \"l1_batch_number?\",\n                            miniblock_number, tx_hash, tx_index_in_block,\n                            event_index_in_block, event_index_in_tx\n                        FROM events\n                        WHERE tx_hash = $1\n                        ORDER BY miniblock_number ASC, event_index_in_block ASC\n                        "
  },
  "a3d526a5a341618e9784fc81626143a3174709483a527879254ff8e28f210ac3": {
    "describe": {
      "columns": [],
      "nullable": [],
      "parameters": {
        "Left": [
          "Int4",
          "Int8",
          "Int8"
        ]
      }
    },
    "query": "UPDATE l1_batches SET eth_execute_tx_id = $1, updated_at = now() WHERE number BETWEEN $2 AND $3"
  },
  "a42626c162a0600b9c7d22dd0d7997fa70cc95296ecc185ff9ae2e03593b07bf": {
    "describe": {
      "columns": [],
      "nullable": [],
      "parameters": {
        "Left": [
          "Int8"
        ]
      }
    },
    "query": "\n                UPDATE scheduler_witness_jobs_fri\n                SET status='queued'\n                WHERE l1_batch_number = $1\n                AND status != 'successful'\n                AND status != 'in_progress'\n            "
  },
  "a4a14eb42b9acca3f93c67e5760ba700c333b5e9a38c132a3060a94c988e7f13": {
    "describe": {
      "columns": [
        {
          "name": "hash",
          "ordinal": 0,
          "type_info": "Bytea"
        },
        {
          "name": "received_at",
          "ordinal": 1,
          "type_info": "Timestamp"
        }
      ],
      "nullable": [
        false,
        false
      ],
      "parameters": {
        "Left": [
          "Timestamp",
          "Int8"
        ]
      }
    },
    "query": "SELECT transactions.hash, transactions.received_at FROM transactions LEFT JOIN miniblocks ON miniblocks.number = miniblock_number WHERE received_at > $1 ORDER BY received_at ASC LIMIT $2"
  },
  "a4f240188c1447f5b6dcef33dfcc9d00b105f62a6b4c3949a825bea979954160": {
    "describe": {
      "columns": [],
      "nullable": [],
      "parameters": {
        "Left": []
      }
    },
    "query": "DELETE FROM basic_witness_input_producer_jobs"
  },
  "a5115658f3a53462a9570fd6676f1931604d1c17a9a2b5f1475519006aaf03ba": {
    "describe": {
      "columns": [],
      "nullable": [],
      "parameters": {
        "Left": [
          "Int8",
          "Text"
        ]
      }
    },
    "query": "INSERT INTO proof_generation_details (l1_batch_number, status, proof_gen_data_blob_url, created_at, updated_at) VALUES ($1, 'ready_to_be_proven', $2, now(), now()) ON CONFLICT (l1_batch_number) DO NOTHING"
  },
  "a7abde5a53248d6e63aa998acac521194231bbe08140c9c4efa548c4f3ae17fa": {
    "describe": {
      "columns": [
        {
          "name": "max?",
          "ordinal": 0,
          "type_info": "Int4"
        }
      ],
      "nullable": [
        null
      ],
      "parameters": {
        "Left": [
          "Int8"
        ]
      }
    },
    "query": "SELECT MAX(operation_number) as \"max?\" FROM storage_logs WHERE miniblock_number = $1"
  },
  "a8b32073a67ad77caab11e73a5cac5aa5b5382648ff95d6787a309eb3f64d434": {
    "describe": {
      "columns": [],
      "nullable": [],
      "parameters": {
        "Left": [
          "Int4"
        ]
      }
    },
    "query": "DELETE FROM eth_txs_history WHERE id = $1"
  },
  "a9b1a31def214f8b1441dc3ab720bd270f3991c9f1c7528256276e176d532163": {
    "describe": {
      "columns": [
        {
          "name": "l1_batch_number",
          "ordinal": 0,
          "type_info": "Int8"
        }
      ],
      "nullable": [
        false
      ],
      "parameters": {
        "Left": [
          "Bytea"
        ]
      }
    },
    "query": "SELECT l1_batch_number FROM initial_writes WHERE hashed_key = $1"
  },
  "a9d96d6774af2637173d471f02995652cd4c131c05fdcb3d0e1644bcd1aa1809": {
    "describe": {
      "columns": [
        {
          "name": "proof",
          "ordinal": 0,
          "type_info": "Bytea"
        },
        {
          "name": "aggregation_result_coords",
          "ordinal": 1,
          "type_info": "Bytea"
        }
      ],
      "nullable": [
        true,
        true
      ],
      "parameters": {
        "Left": [
          "Int8",
          "Int8"
        ]
      }
    },
    "query": "SELECT prover_jobs.result as proof, scheduler_witness_jobs.aggregation_result_coords\n                FROM prover_jobs\n                INNER JOIN scheduler_witness_jobs\n                ON prover_jobs.l1_batch_number = scheduler_witness_jobs.l1_batch_number\n                WHERE prover_jobs.l1_batch_number >= $1 AND prover_jobs.l1_batch_number <= $2\n                AND prover_jobs.aggregation_round = 3\n                AND prover_jobs.status = 'successful'\n                "
  },
  "aa279ce3351b30788711be6c65cb99cb14304ac38f8fed6d332237ffafc7c86b": {
    "describe": {
      "columns": [],
      "nullable": [],
      "parameters": {
        "Left": [
          "Text",
          "Time",
          "Text",
          "Int8"
        ]
      }
    },
    "query": "UPDATE proof_compression_jobs_fri SET status = $1, updated_at = now(), time_taken = $2, l1_proof_blob_url = $3WHERE l1_batch_number = $4"
  },
  "aa7ae476aed5979227887891e9be995924588aa10ccba7424d6ce58f811eaa02": {
    "describe": {
      "columns": [
        {
          "name": "number!",
          "ordinal": 0,
          "type_info": "Int8"
        }
      ],
      "nullable": [
        null
      ],
      "parameters": {
        "Left": []
      }
    },
    "query": "SELECT COALESCE(MAX(number), 0) AS \"number!\" FROM l1_batches WHERE eth_prove_tx_id IS NOT NULL"
  },
  "aacaeff95b9a2988167dde78200d7139ba99edfa30dbcd8a7a57f72efc676477": {
    "describe": {
      "columns": [
        {
          "name": "number",
          "ordinal": 0,
          "type_info": "Int8"
        }
      ],
      "nullable": [
        false
      ],
      "parameters": {
        "Left": []
      }
    },
    "query": "SELECT number FROM l1_batches LEFT JOIN eth_txs_history AS commit_tx ON (l1_batches.eth_commit_tx_id = commit_tx.eth_tx_id) WHERE commit_tx.confirmed_at IS NOT NULL ORDER BY number DESC LIMIT 1"
  },
  "ac179b3a4eca421f3151f4f1eb844f2cee16fa1d2a47c910feb8e07d8f8ace6c": {
    "describe": {
      "columns": [
        {
          "name": "id",
          "ordinal": 0,
          "type_info": "Int8"
        },
        {
          "name": "l1_batch_number",
          "ordinal": 1,
          "type_info": "Int8"
        },
        {
          "name": "circuit_id",
          "ordinal": 2,
          "type_info": "Int2"
        },
        {
          "name": "aggregation_round",
          "ordinal": 3,
          "type_info": "Int2"
        },
        {
          "name": "sequence_number",
          "ordinal": 4,
          "type_info": "Int4"
        },
        {
          "name": "depth",
          "ordinal": 5,
          "type_info": "Int4"
        },
        {
          "name": "is_node_final_proof",
          "ordinal": 6,
          "type_info": "Bool"
        }
      ],
      "nullable": [
        false,
        false,
        false,
        false,
        false,
        false,
        false
      ],
      "parameters": {
        "Left": [
          "Int2Array",
          "Int2Array",
          "Int4Array",
          "Text"
        ]
      }
    },
    "query": "\n                UPDATE prover_jobs_fri\n                SET status = 'in_progress', attempts = attempts + 1,\n                    processing_started_at = now(), updated_at = now(), \n                    picked_by = $4\n                WHERE id = (\n                    SELECT pj.id\n                    FROM ( SELECT * FROM unnest($1::smallint[], $2::smallint[]) ) AS tuple (circuit_id, round)\n                    JOIN LATERAL\n                    (\n                        SELECT * FROM prover_jobs_fri AS pj\n                        WHERE pj.status = 'queued'\n                        AND pj.protocol_version = ANY($3)\n                        AND pj.circuit_id = tuple.circuit_id AND pj.aggregation_round = tuple.round\n                        ORDER BY pj.l1_batch_number ASC, pj.id ASC\n                        LIMIT 1\n                    ) AS pj ON true\n                    ORDER BY pj.l1_batch_number ASC, pj.aggregation_round DESC, pj.id ASC\n                    LIMIT 1\n                    FOR UPDATE\n                    SKIP LOCKED\n                )\n                RETURNING prover_jobs_fri.id, prover_jobs_fri.l1_batch_number, prover_jobs_fri.circuit_id,\n                prover_jobs_fri.aggregation_round, prover_jobs_fri.sequence_number, prover_jobs_fri.depth,\n                prover_jobs_fri.is_node_final_proof\n                "
  },
  "ac35fb205c83d82d78983f4c9b47f56d3c91fbb2c95046555c7d60a9a2ebb446": {
    "describe": {
      "columns": [],
      "nullable": [],
      "parameters": {
        "Left": [
          "ByteaArray",
          "Int8Array",
          "Int8"
        ]
      }
    },
    "query": "INSERT INTO initial_writes (hashed_key, index, l1_batch_number, created_at, updated_at) SELECT u.hashed_key, u.index, $3, now(), now() FROM UNNEST($1::bytea[], $2::bigint[]) AS u(hashed_key, index)"
  },
  "ad11ec3e628ae6c64ac160d8dd689b2f64033f620e17a31469788b3ce4968ad3": {
    "describe": {
      "columns": [
        {
          "name": "id",
          "ordinal": 0,
          "type_info": "Int4"
        },
        {
          "name": "eth_tx_id",
          "ordinal": 1,
          "type_info": "Int4"
        },
        {
          "name": "tx_hash",
          "ordinal": 2,
          "type_info": "Text"
        },
        {
          "name": "created_at",
          "ordinal": 3,
          "type_info": "Timestamp"
        },
        {
          "name": "updated_at",
          "ordinal": 4,
          "type_info": "Timestamp"
        },
        {
          "name": "base_fee_per_gas",
          "ordinal": 5,
          "type_info": "Int8"
        },
        {
          "name": "priority_fee_per_gas",
          "ordinal": 6,
          "type_info": "Int8"
        },
        {
          "name": "confirmed_at",
          "ordinal": 7,
          "type_info": "Timestamp"
        },
        {
          "name": "signed_raw_tx",
          "ordinal": 8,
          "type_info": "Bytea"
        },
        {
          "name": "sent_at_block",
          "ordinal": 9,
          "type_info": "Int4"
        },
        {
          "name": "sent_at",
          "ordinal": 10,
          "type_info": "Timestamp"
        }
      ],
      "nullable": [
        false,
        false,
        false,
        false,
        false,
        false,
        false,
        true,
        true,
        true,
        true
      ],
      "parameters": {
        "Left": [
          "Int4"
        ]
      }
    },
    "query": "SELECT * FROM eth_txs_history WHERE eth_tx_id = $1 ORDER BY created_at DESC LIMIT 1"
  },
  "ad495160a947cf1bd7343819e723d18c9332bc95cfc2014ed8d04907eff3896e": {
    "describe": {
      "columns": [
        {
          "name": "l1_batch_number",
          "ordinal": 0,
          "type_info": "Int8"
        },
        {
          "name": "status",
          "ordinal": 1,
          "type_info": "Text"
        },
        {
          "name": "attempts",
          "ordinal": 2,
          "type_info": "Int2"
        }
      ],
      "nullable": [
        false,
        false,
        false
      ],
      "parameters": {
        "Left": [
          "Interval",
          "Int2"
        ]
      }
    },
    "query": "\n                UPDATE scheduler_witness_jobs_fri\n                SET status = 'queued', updated_at = now(), processing_started_at = now()\n                WHERE (status = 'in_progress' AND  processing_started_at <= now() - $1::interval AND attempts < $2)\n                OR (status = 'failed' AND attempts < $2)\n                RETURNING l1_batch_number, status, attempts\n                "
  },
  "ae072f51b65d0b5212264be9a34027922e5aedef7e4741517ad8104bf5aa79e9": {
    "describe": {
      "columns": [],
      "nullable": [],
      "parameters": {
        "Left": [
          "Int8"
        ]
      }
    },
    "query": "DELETE FROM factory_deps WHERE miniblock_number > $1"
  },
  "aea4e8d1b018836973d252df943a2c1988dd5f3ffc629064b87d25af8cdb8638": {
    "describe": {
      "columns": [
        {
          "name": "l1_batch_number",
          "ordinal": 0,
          "type_info": "Int8"
        },
        {
          "name": "l1_batch_tx_index",
          "ordinal": 1,
          "type_info": "Int4"
        }
      ],
      "nullable": [
        true,
        true
      ],
      "parameters": {
        "Left": [
          "Bytea"
        ]
      }
    },
    "query": "SELECT l1_batch_number, l1_batch_tx_index FROM transactions WHERE hash = $1"
  },
  "af22ad34bde12b8d25eb85da9939d12b7bed6407d732b868eeaf2916568c8646": {
    "describe": {
      "columns": [],
      "nullable": [],
      "parameters": {
        "Left": [
          "Time",
          "Int8"
        ]
      }
    },
    "query": "\n                UPDATE scheduler_witness_jobs_fri\n                SET status = 'successful', updated_at = now(), time_taken = $1\n                WHERE l1_batch_number = $2\n               "
  },
  "af22b7cc067ac5e9c201514cdf783d61a0802cf788b4d44f8802554afee35bd9": {
    "describe": {
      "columns": [
        {
          "name": "count!",
          "ordinal": 0,
          "type_info": "Int8"
        }
      ],
      "nullable": [
        null
      ],
      "parameters": {
        "Left": []
      }
    },
    "query": "SELECT COUNT(*) as \"count!\" FROM contract_verification_requests WHERE status = 'queued'"
  },
  "af75db6b7e42b73ce62b28a7281e1bfa181ee0c80a85d7d8078831db5dcdb699": {
    "describe": {
      "columns": [
        {
          "name": "l1_block_number",
          "ordinal": 0,
          "type_info": "Int4"
        }
      ],
      "nullable": [
        true
      ],
      "parameters": {
        "Left": []
      }
    },
    "query": "SELECT l1_block_number FROM transactions\n                WHERE priority_op_id IS NOT NULL\n                ORDER BY priority_op_id DESC\n                LIMIT 1"
  },
  "b11978a1a31a57fe754d08f7bf547c14e5474786700b5ed7445596568d18543a": {
    "describe": {
      "columns": [],
      "nullable": [],
      "parameters": {
        "Left": [
          "Int4",
          "Int4"
        ]
      }
    },
    "query": "UPDATE eth_txs SET confirmed_eth_tx_history_id = $1 WHERE id = $2"
  },
  "b1478907214ad20dddd4f3846fba4b0ddf1fff63ddb3b95c8999635e77c8b863": {
    "describe": {
      "columns": [
        {
          "name": "id",
          "ordinal": 0,
          "type_info": "Int4"
        },
        {
          "name": "eth_tx_id",
          "ordinal": 1,
          "type_info": "Int4"
        },
        {
          "name": "tx_hash",
          "ordinal": 2,
          "type_info": "Text"
        },
        {
          "name": "created_at",
          "ordinal": 3,
          "type_info": "Timestamp"
        },
        {
          "name": "updated_at",
          "ordinal": 4,
          "type_info": "Timestamp"
        },
        {
          "name": "base_fee_per_gas",
          "ordinal": 5,
          "type_info": "Int8"
        },
        {
          "name": "priority_fee_per_gas",
          "ordinal": 6,
          "type_info": "Int8"
        },
        {
          "name": "confirmed_at",
          "ordinal": 7,
          "type_info": "Timestamp"
        },
        {
          "name": "signed_raw_tx",
          "ordinal": 8,
          "type_info": "Bytea"
        },
        {
          "name": "sent_at_block",
          "ordinal": 9,
          "type_info": "Int4"
        },
        {
          "name": "sent_at",
          "ordinal": 10,
          "type_info": "Timestamp"
        }
      ],
      "nullable": [
        false,
        false,
        false,
        false,
        false,
        false,
        false,
        true,
        true,
        true,
        true
      ],
      "parameters": {
        "Left": [
          "Int4"
        ]
      }
    },
    "query": "SELECT * FROM eth_txs_history WHERE eth_tx_id = $1 ORDER BY created_at DESC"
  },
  "b14997f84d11d7eea89168383195c5579eed1c57bb2b416a749e2863ae6594a5": {
    "describe": {
      "columns": [],
      "nullable": [],
      "parameters": {
        "Left": [
          "Text",
          "Int8"
        ]
      }
    },
    "query": "\n                UPDATE leaf_aggregation_witness_jobs_fri\n                SET status ='failed', error= $1, updated_at = now()\n                WHERE id = $2\n               "
  },
  "b250f4cb646081c8c0296a286d3fd921a1aefb310951a1ea25ec0fc533ed32ab": {
    "describe": {
      "columns": [
        {
          "name": "id",
          "ordinal": 0,
          "type_info": "Int4"
        },
        {
          "name": "nonce",
          "ordinal": 1,
          "type_info": "Int8"
        },
        {
          "name": "raw_tx",
          "ordinal": 2,
          "type_info": "Bytea"
        },
        {
          "name": "contract_address",
          "ordinal": 3,
          "type_info": "Text"
        },
        {
          "name": "tx_type",
          "ordinal": 4,
          "type_info": "Text"
        },
        {
          "name": "gas_used",
          "ordinal": 5,
          "type_info": "Int8"
        },
        {
          "name": "created_at",
          "ordinal": 6,
          "type_info": "Timestamp"
        },
        {
          "name": "updated_at",
          "ordinal": 7,
          "type_info": "Timestamp"
        },
        {
          "name": "has_failed",
          "ordinal": 8,
          "type_info": "Bool"
        },
        {
          "name": "sent_at_block",
          "ordinal": 9,
          "type_info": "Int4"
        },
        {
          "name": "confirmed_eth_tx_history_id",
          "ordinal": 10,
          "type_info": "Int4"
        },
        {
          "name": "predicted_gas_cost",
          "ordinal": 11,
          "type_info": "Int8"
        }
      ],
      "nullable": [
        false,
        false,
        false,
        false,
        false,
        true,
        false,
        false,
        false,
        true,
        true,
        false
      ],
      "parameters": {
        "Left": []
      }
    },
    "query": "SELECT * FROM eth_txs WHERE confirmed_eth_tx_history_id IS NULL AND id <= (SELECT COALESCE(MAX(eth_tx_id), 0) FROM eth_txs_history WHERE sent_at_block IS NOT NULL) ORDER BY id"
  },
  "b36acfd014ab3e79b700399cd2663b4e92e14c55278dfd0ba45ee50e7dfffe73": {
    "describe": {
      "columns": [],
      "nullable": [],
      "parameters": {
        "Left": []
      }
    },
    "query": "DELETE FROM eth_txs WHERE id >= (SELECT MIN(id) FROM eth_txs WHERE has_failed = TRUE)"
  },
  "b3c0070f22ab78bf148aade48f860934c53130e4c88cdb4670d5f57defedd919": {
    "describe": {
      "columns": [
        {
          "name": "id",
          "ordinal": 0,
          "type_info": "Int8"
        },
        {
          "name": "circuit_input_blob_url",
          "ordinal": 1,
          "type_info": "Text"
        }
      ],
      "nullable": [
        false,
        true
      ],
      "parameters": {
        "Left": [
          "Int8"
        ]
      }
    },
    "query": "\n                    SELECT id, circuit_input_blob_url FROM prover_jobs\n                    WHERE status='successful'\n                    AND circuit_input_blob_url is NOT NULL\n                    AND updated_at < NOW() - INTERVAL '30 days'\n                    LIMIT $1;\n                "
  },
  "b4a3c902646725188f7c79ebac992cdce5896fc6fcc9f485c0cba9d90c4c982c": {
    "describe": {
      "columns": [
        {
          "name": "id",
          "ordinal": 0,
          "type_info": "Int4"
        },
        {
          "name": "nonce",
          "ordinal": 1,
          "type_info": "Int8"
        },
        {
          "name": "raw_tx",
          "ordinal": 2,
          "type_info": "Bytea"
        },
        {
          "name": "contract_address",
          "ordinal": 3,
          "type_info": "Text"
        },
        {
          "name": "tx_type",
          "ordinal": 4,
          "type_info": "Text"
        },
        {
          "name": "gas_used",
          "ordinal": 5,
          "type_info": "Int8"
        },
        {
          "name": "created_at",
          "ordinal": 6,
          "type_info": "Timestamp"
        },
        {
          "name": "updated_at",
          "ordinal": 7,
          "type_info": "Timestamp"
        },
        {
          "name": "has_failed",
          "ordinal": 8,
          "type_info": "Bool"
        },
        {
          "name": "sent_at_block",
          "ordinal": 9,
          "type_info": "Int4"
        },
        {
          "name": "confirmed_eth_tx_history_id",
          "ordinal": 10,
          "type_info": "Int4"
        },
        {
          "name": "predicted_gas_cost",
          "ordinal": 11,
          "type_info": "Int8"
        }
      ],
      "nullable": [
        false,
        false,
        false,
        false,
        false,
        true,
        false,
        false,
        false,
        true,
        true,
        false
      ],
      "parameters": {
        "Left": [
          "Int8"
        ]
      }
    },
    "query": "SELECT * FROM eth_txs WHERE id > (SELECT COALESCE(MAX(eth_tx_id), 0) FROM eth_txs_history) ORDER BY id LIMIT $1"
  },
  "b4c576db7c762103dc6700ded458e996d2e9ef670d7b58b181dbfab02fa426ce": {
    "describe": {
      "columns": [],
      "nullable": [],
      "parameters": {
        "Left": [
          "Bytea",
          "Bytea",
          "Numeric",
          "Numeric",
          "Numeric",
          "Jsonb",
          "Int8",
          "Numeric",
          "Numeric",
          "Bytea",
          "Int4",
          "Numeric",
          "Bytea",
          "Bytea",
          "Int4",
          "Numeric",
          "Bytea",
          "Timestamp"
        ]
      }
    },
    "query": "\n                INSERT INTO transactions\n                (\n                    hash,\n                    is_priority,\n                    initiator_address,\n\n                    gas_limit,\n                    max_fee_per_gas,\n                    gas_per_pubdata_limit,\n\n                    data,\n                    priority_op_id,\n                    full_fee,\n                    layer_2_tip_fee,\n                    contract_address,\n                    l1_block_number,\n                    value,\n\n                    paymaster,\n                    paymaster_input,\n                    tx_format,\n\n                    l1_tx_mint,\n                    l1_tx_refund_recipient,\n\n                    received_at,\n                    created_at,\n                    updated_at\n                )\n                VALUES\n                    (\n                        $1, TRUE, $2, $3, $4, $5, $6, $7, $8, $9, $10, $11, $12,\n                        $13, $14, $15, $16, $17, $18, now(), now()\n                    )\n                ON CONFLICT (hash) DO NOTHING\n                "
  },
  "b4da918ee3b36b56d95c8834edebe65eb48ebb8270fa1e6ccf73ad354fd71134": {
    "describe": {
      "columns": [
        {
          "name": "l1_address",
          "ordinal": 0,
          "type_info": "Bytea"
        },
        {
          "name": "l2_address",
          "ordinal": 1,
          "type_info": "Bytea"
        }
      ],
      "nullable": [
        false,
        false
      ],
      "parameters": {
        "Left": []
      }
    },
    "query": "SELECT l1_address, l2_address FROM tokens WHERE well_known = true"
  },
  "b6f9874059c57e5e59f3021936437e9ff71a68065dfc19c295d806d7a9aafc93": {
    "describe": {
      "columns": [],
      "nullable": [],
      "parameters": {
        "Left": [
          "Int4",
          "Int8",
          "Bytea",
          "Bytea",
          "Bytea",
          "Bytea",
          "Bytea"
        ]
      }
    },
    "query": "INSERT INTO prover_protocol_versions\n                    (id, timestamp, recursion_scheduler_level_vk_hash, recursion_node_level_vk_hash,\n                        recursion_leaf_level_vk_hash, recursion_circuits_set_vks_hash, verifier_address, created_at)\n                VALUES ($1, $2, $3, $4, $5, $6, $7, now())\n                "
  },
  "b707b6247c76a50bda3be8076aafb77de60cfc5a0cc61c7dd60e4330eabc28d7": {
    "describe": {
      "columns": [
        {
          "name": "l1_batch_number",
          "ordinal": 0,
          "type_info": "Int8"
        },
        {
          "name": "factory_deps_filepath",
          "ordinal": 1,
          "type_info": "Text"
        },
        {
          "name": "storage_logs_filepaths",
          "ordinal": 2,
          "type_info": "TextArray"
        }
      ],
      "nullable": [
        false,
        false,
        false
      ],
      "parameters": {
        "Left": []
      }
    },
    "query": "SELECT l1_batch_number, factory_deps_filepath, storage_logs_filepaths FROM snapshots"
  },
  "b944df7af612ec911170a43be846eb2f6e27163b0d3983672de2b8d5d60af640": {
    "describe": {
      "columns": [
        {
          "name": "l1_batch_number",
          "ordinal": 0,
          "type_info": "Int8"
        }
      ],
      "nullable": [
        false
      ],
      "parameters": {
        "Left": [
          "Interval"
        ]
      }
    },
    "query": "UPDATE proof_generation_details SET status = 'picked_by_prover', updated_at = now(), prover_taken_at = now() WHERE l1_batch_number = ( SELECT l1_batch_number FROM proof_generation_details WHERE status = 'ready_to_be_proven' OR (status = 'picked_by_prover' AND prover_taken_at < now() - $1::interval) ORDER BY l1_batch_number ASC LIMIT 1 FOR UPDATE SKIP LOCKED ) RETURNING proof_generation_details.l1_batch_number"
  },
  "bc4433cdfa499830fe6a6a95759c9fbe343ac25b371c7fa980bfd1b0afc86629": {
    "describe": {
      "columns": [
        {
          "name": "l1_batch_number",
          "ordinal": 0,
          "type_info": "Int8"
        }
      ],
      "nullable": [
        false
      ],
      "parameters": {
        "Left": [
          "Text",
          "Text",
          "Text"
        ]
      }
    },
    "query": "UPDATE proof_compression_jobs_fri SET status = $1, attempts = attempts + 1, updated_at = now(), processing_started_at = now(), picked_by = $3 WHERE l1_batch_number = ( SELECT l1_batch_number FROM proof_compression_jobs_fri WHERE status = $2 ORDER BY l1_batch_number ASC LIMIT 1 FOR UPDATE SKIP LOCKED ) RETURNING proof_compression_jobs_fri.l1_batch_number"
  },
  "be824de76050461afe29dfd229e524bdf113eab3ca24208782c200531db1c940": {
    "describe": {
      "columns": [
        {
          "name": "id",
          "ordinal": 0,
          "type_info": "Int8"
        }
      ],
      "nullable": [
        false
      ],
      "parameters": {
        "Left": [
          "Int8",
          "Int2",
          "Int2",
          "Int4"
        ]
      }
    },
    "query": "\n                        SELECT id from prover_jobs_fri\n                        WHERE l1_batch_number = $1\n                        AND circuit_id = $2\n                        AND aggregation_round = $3\n                        AND depth = $4\n                        AND status = 'successful'\n                        ORDER BY sequence_number ASC;\n                        "
  },
  "bef58e581dd0b658350dcdc15ebf7cf350cf088b60c916a15889e31ee7534907": {
    "describe": {
      "columns": [
        {
          "name": "bytecode",
          "ordinal": 0,
          "type_info": "Bytea"
        },
        {
          "name": "bytecode_hash",
          "ordinal": 1,
          "type_info": "Bytea"
        }
      ],
      "nullable": [
        false,
        false
      ],
      "parameters": {
        "Left": [
          "ByteaArray"
        ]
      }
    },
    "query": "SELECT bytecode, bytecode_hash FROM factory_deps WHERE bytecode_hash = ANY($1)"
  },
  "c0904ee4179531cfb9d458a17f753085dc2ed957b30a89119d7534112add3876": {
    "describe": {
      "columns": [],
      "nullable": [],
      "parameters": {
        "Left": [
          "Int8",
          "Bytea",
          "Bytea"
        ]
      }
    },
    "query": "UPDATE l1_batches SET commitment = $2, aux_data_hash = $3, updated_at = now() WHERE number = $1"
  },
  "c178e1574d2a16cb90bcc5d5333a4f8dd2a69e0c12b4e7e108a8dcc6000669a5": {
    "describe": {
      "columns": [
        {
          "name": "protocol_version",
          "ordinal": 0,
          "type_info": "Int4"
        }
      ],
      "nullable": [
        true
      ],
      "parameters": {
        "Left": [
          "Int8"
        ]
      }
    },
    "query": "SELECT protocol_version FROM miniblocks WHERE number = $1"
  },
  "c1e5f85be88ef0b6ab81daf8dec2011797086a7ec5aeaffe5665ebf9584bf84a": {
    "describe": {
      "columns": [
        {
          "name": "l1_batch_number",
          "ordinal": 0,
          "type_info": "Int8"
        },
        {
          "name": "scheduler_partial_input_blob_url",
          "ordinal": 1,
          "type_info": "Text"
        },
        {
          "name": "status",
          "ordinal": 2,
          "type_info": "Text"
        },
        {
          "name": "processing_started_at",
          "ordinal": 3,
          "type_info": "Timestamp"
        },
        {
          "name": "time_taken",
          "ordinal": 4,
          "type_info": "Time"
        },
        {
          "name": "error",
          "ordinal": 5,
          "type_info": "Text"
        },
        {
          "name": "created_at",
          "ordinal": 6,
          "type_info": "Timestamp"
        },
        {
          "name": "updated_at",
          "ordinal": 7,
          "type_info": "Timestamp"
        },
        {
          "name": "attempts",
          "ordinal": 8,
          "type_info": "Int2"
        },
        {
          "name": "protocol_version",
          "ordinal": 9,
          "type_info": "Int4"
        },
        {
          "name": "picked_by",
          "ordinal": 10,
          "type_info": "Text"
        }
      ],
      "nullable": [
        false,
        false,
        false,
        true,
        true,
        true,
        false,
        false,
        false,
        true,
        true
      ],
      "parameters": {
        "Left": [
          "Int4Array",
          "Text"
        ]
      }
    },
    "query": "\n                UPDATE scheduler_witness_jobs_fri\n                SET status = 'in_progress', attempts = attempts + 1,\n                    updated_at = now(), processing_started_at = now(),\n                    picked_by = $2\n                WHERE l1_batch_number = (\n                    SELECT l1_batch_number\n                    FROM scheduler_witness_jobs_fri\n                    WHERE status = 'queued'\n                    AND protocol_version = ANY($1)\n                    ORDER BY l1_batch_number ASC\n                    LIMIT 1\n                    FOR UPDATE\n                    SKIP LOCKED\n                )\n                RETURNING scheduler_witness_jobs_fri.*\n               "
  },
  "c2cf96a9eb6893c5ba7d9e5418d9f24084ccd87980cb6ee05de1b3bde5c654bd": {
    "describe": {
      "columns": [],
      "nullable": [],
      "parameters": {
        "Left": [
          "ByteaArray",
          "ByteaArray"
        ]
      }
    },
    "query": "\n                        INSERT INTO call_traces (tx_hash, call_trace)\n                        SELECT u.tx_hash, u.call_trace\n                        FROM UNNEST($1::bytea[], $2::bytea[])\n                        AS u(tx_hash, call_trace)\n                        "
  },
  "c3724d96ed4e1c31dd575b911b254ed5a4af4d5b6ad1243c812b37ebde0f6090": {
    "describe": {
      "columns": [
        {
          "name": "storage_refunds",
          "ordinal": 0,
          "type_info": "Int8Array"
        }
      ],
      "nullable": [
        true
      ],
      "parameters": {
        "Left": [
          "Int8"
        ]
      }
    },
    "query": "SELECT storage_refunds FROM l1_batches WHERE number = $1"
  },
  "c59d052f89ddfc3d2c07be84d6d9837adfbe2cefb10d01e09d31aa5e3364e281": {
    "describe": {
      "columns": [
        {
          "name": "number",
          "ordinal": 0,
          "type_info": "Int8"
        },
        {
          "name": "l1_tx_count",
          "ordinal": 1,
          "type_info": "Int4"
        },
        {
          "name": "l2_tx_count",
          "ordinal": 2,
          "type_info": "Int4"
        },
        {
          "name": "timestamp",
          "ordinal": 3,
          "type_info": "Int8"
        },
        {
          "name": "is_finished",
          "ordinal": 4,
          "type_info": "Bool"
        },
        {
          "name": "fee_account_address",
          "ordinal": 5,
          "type_info": "Bytea"
        },
        {
          "name": "l2_to_l1_logs",
          "ordinal": 6,
          "type_info": "ByteaArray"
        },
        {
          "name": "l2_to_l1_messages",
          "ordinal": 7,
          "type_info": "ByteaArray"
        },
        {
          "name": "bloom",
          "ordinal": 8,
          "type_info": "Bytea"
        },
        {
          "name": "priority_ops_onchain_data",
          "ordinal": 9,
          "type_info": "ByteaArray"
        },
        {
          "name": "used_contract_hashes",
          "ordinal": 10,
          "type_info": "Jsonb"
        },
        {
          "name": "base_fee_per_gas",
          "ordinal": 11,
          "type_info": "Numeric"
        },
        {
          "name": "l1_gas_price",
          "ordinal": 12,
          "type_info": "Int8"
        },
        {
          "name": "l2_fair_gas_price",
          "ordinal": 13,
          "type_info": "Int8"
        },
        {
          "name": "bootloader_code_hash",
          "ordinal": 14,
          "type_info": "Bytea"
        },
        {
          "name": "default_aa_code_hash",
          "ordinal": 15,
          "type_info": "Bytea"
        },
        {
          "name": "protocol_version",
          "ordinal": 16,
          "type_info": "Int4"
        },
        {
          "name": "compressed_state_diffs",
          "ordinal": 17,
          "type_info": "Bytea"
        },
        {
          "name": "system_logs",
          "ordinal": 18,
          "type_info": "ByteaArray"
        }
      ],
      "nullable": [
        false,
        false,
        false,
        false,
        false,
        false,
        false,
        false,
        false,
        false,
        false,
        false,
        false,
        false,
        true,
        true,
        true,
        true,
        false
      ],
      "parameters": {
        "Left": [
          "Int8"
        ]
      }
    },
    "query": "SELECT number, l1_tx_count, l2_tx_count, timestamp, is_finished, fee_account_address, l2_to_l1_logs, l2_to_l1_messages, bloom, priority_ops_onchain_data, used_contract_hashes, base_fee_per_gas, l1_gas_price, l2_fair_gas_price, bootloader_code_hash, default_aa_code_hash, protocol_version, compressed_state_diffs, system_logs FROM l1_batches WHERE number = $1"
  },
  "c604ee1dd86ac154d67ddb339da5f65ca849887d6a1068623e874f9df00cfdd1": {
    "describe": {
      "columns": [],
      "nullable": [],
      "parameters": {
        "Left": [
          "Int8",
          "ByteaArray",
          "Int4Array",
          "VarcharArray",
          "JsonbArray",
          "Int8Array",
          "NumericArray"
        ]
      }
    },
    "query": "\n                        UPDATE transactions\n                            SET\n                                miniblock_number = $1,\n                                index_in_block = data_table.index_in_block,\n                                error = NULLIF(data_table.error, ''),\n                                in_mempool=FALSE,\n                                execution_info = execution_info || data_table.new_execution_info,\n                                refunded_gas = data_table.refunded_gas,\n                                effective_gas_price = data_table.effective_gas_price,\n                                updated_at = now()\n                        FROM\n                            (\n                                SELECT\n                                    UNNEST($2::bytea[]) AS hash,\n                                    UNNEST($3::integer[]) AS index_in_block,\n                                    UNNEST($4::varchar[]) AS error,\n                                    UNNEST($5::jsonb[]) AS new_execution_info,\n                                    UNNEST($6::bigint[]) as refunded_gas,\n                                    UNNEST($7::numeric[]) as effective_gas_price\n                            ) AS data_table\n                        WHERE transactions.hash = data_table.hash\n                    "
  },
  "c6aadc4ec78e30f5775f7a9f866ad02984b78de3e3d1f34c144a4057ff44ea6a": {
    "describe": {
      "columns": [
        {
          "name": "count",
          "ordinal": 0,
          "type_info": "Int8"
        }
      ],
      "nullable": [
        null
      ],
      "parameters": {
        "Left": []
      }
    },
    "query": "SELECT COUNT(*) FROM eth_txs WHERE has_failed = TRUE"
  },
  "c6cdc9ef18fe20ef530b653c0c24c674dd74aef3701bfb5c6db23d649115f1d4": {
    "describe": {
      "columns": [],
      "nullable": [],
      "parameters": {
        "Left": [
          "Time",
          "Int8"
        ]
      }
    },
    "query": "\n                UPDATE witness_inputs_fri\n                SET status = 'successful', updated_at = now(), time_taken = $1\n                WHERE l1_batch_number = $2\n               "
  },
  "c8125b30eb64eebfa4500dc623972bf8771a83b218bd18a51e633d4cf4bf8eb3": {
    "describe": {
      "columns": [
        {
          "name": "bytecode",
          "ordinal": 0,
          "type_info": "Bytea"
        }
      ],
      "nullable": [
        false
      ],
      "parameters": {
        "Left": [
          "Bytea",
          "Int8",
          "Bytea"
        ]
      }
    },
    "query": "\n                    SELECT bytecode FROM (\n                        SELECT * FROM storage_logs\n                        WHERE\n                            storage_logs.hashed_key = $1 AND\n                            storage_logs.miniblock_number <= $2\n                        ORDER BY\n                            storage_logs.miniblock_number DESC, storage_logs.operation_number DESC\n                        LIMIT 1\n                    ) t\n                    JOIN factory_deps ON value = factory_deps.bytecode_hash\n                    WHERE value != $3\n                "
  },
  "c881cd7018a9f714cdc3388936e363d49bd6ae52467d382d2f2250ab4f11acf9": {
    "describe": {
      "columns": [
        {
          "name": "address",
          "ordinal": 0,
          "type_info": "Bytea"
        },
        {
          "name": "key",
          "ordinal": 1,
          "type_info": "Bytea"
        }
      ],
      "nullable": [
        false,
        false
      ],
      "parameters": {
        "Left": [
          "Int8"
        ]
      }
    },
    "query": "SELECT address, key FROM protective_reads WHERE l1_batch_number = $1"
  },
  "c891770305cb3aba4021738e60567d977eac54435c871b5178de7c3c96d2f721": {
    "describe": {
      "columns": [
        {
          "name": "usd_price",
          "ordinal": 0,
          "type_info": "Numeric"
        },
        {
          "name": "usd_price_updated_at",
          "ordinal": 1,
          "type_info": "Timestamp"
        }
      ],
      "nullable": [
        true,
        true
      ],
      "parameters": {
        "Left": [
          "Bytea"
        ]
      }
    },
    "query": "SELECT usd_price, usd_price_updated_at FROM tokens WHERE l2_address = $1"
  },
  "ca0697232d98066834184318985e6960e180c4f5b98b46ca67ab191b66d343bf": {
    "describe": {
      "columns": [],
      "nullable": [],
      "parameters": {
        "Left": [
          "Int4",
          "Int4"
        ]
      }
    },
    "query": "UPDATE eth_txs_history SET sent_at_block = $2, sent_at = now() WHERE id = $1 AND sent_at_block IS NULL"
  },
  "ca8fa3521dab5ee985a837572e8625bd5b26bf79f58950698218b28110c29d1f": {
    "describe": {
      "columns": [],
      "nullable": [],
      "parameters": {
        "Left": [
          "Text",
          "Int4",
          "Int4",
          "Int2",
          "Text",
          "Text",
          "Int2"
        ]
      }
    },
    "query": "\n                    INSERT INTO gpu_prover_queue (instance_host, instance_port, queue_capacity, queue_free_slots, instance_status, specialized_prover_group_id, region, zone, num_gpu, created_at, updated_at)\n                    VALUES (cast($1::text as inet), $2, $3, $3, 'available', $4, $5, $6, $7, now(), now())\n                    ON CONFLICT(instance_host, instance_port, region, zone)\n                    DO UPDATE SET instance_status='available', queue_capacity=$3, queue_free_slots=$3, specialized_prover_group_id=$4, region=$5, zone=$6, num_gpu=$7, updated_at=now()"
  },
  "cc20350af9e837ae6b6160be65f88e6b675f62e207252f91f2ce7dcaaddb12b1": {
    "describe": {
      "columns": [],
      "nullable": [],
      "parameters": {
        "Left": [
          "Int4",
          "Int8",
          "Bytea",
          "Bytea",
          "Bytea",
          "Bytea",
          "Bytea",
          "Bytea",
          "Bytea",
          "Bytea"
        ]
      }
    },
    "query": "INSERT INTO protocol_versions (id, timestamp, recursion_scheduler_level_vk_hash, recursion_node_level_vk_hash, recursion_leaf_level_vk_hash, recursion_circuits_set_vks_hash, bootloader_code_hash, default_account_code_hash, verifier_address, upgrade_tx_hash, created_at) VALUES ($1, $2, $3, $4, $5, $6, $7, $8, $9, $10, now())"
  },
  "cd2f668e3febead6b8c5c5dacaf95f0840b9c40f6c8585df93b0541f9b5b1548": {
    "describe": {
      "columns": [
        {
          "name": "attempts",
          "ordinal": 0,
          "type_info": "Int2"
        }
      ],
      "nullable": [
        false
      ],
      "parameters": {
        "Left": [
          "Int8"
        ]
      }
    },
    "query": "SELECT attempts FROM proof_compression_jobs_fri WHERE l1_batch_number = $1"
  },
  "ce3666b149f7fc62a68139a8efb83ed149c7deace17b8968817941763e45a147": {
    "describe": {
      "columns": [],
      "nullable": [],
      "parameters": {
        "Left": [
          "Bytea",
          "Int8",
          "Bytea"
        ]
      }
    },
    "query": "\n                    DELETE FROM tokens \n                    WHERE l2_address IN\n                    (\n                        SELECT substring(key, 12, 20) FROM storage_logs \n                        WHERE storage_logs.address = $1 AND miniblock_number > $2 AND NOT EXISTS (\n                            SELECT 1 FROM storage_logs as s\n                            WHERE\n                                s.hashed_key = storage_logs.hashed_key AND\n                                (s.miniblock_number, s.operation_number) >= (storage_logs.miniblock_number, storage_logs.operation_number) AND\n                                s.value = $3\n                        )\n                    )\n                "
  },
  "cea77fbe02853a7a9b1f7b5ddf2957cb23212ae5ef0f889834d796c35b583542": {
    "describe": {
      "columns": [],
      "nullable": [],
      "parameters": {
        "Left": [
          "Int8"
        ]
      }
    },
    "query": "DELETE FROM miniblocks WHERE number > $1"
  },
  "cfd2ce8eb6997b7609090b4400e1bc42db577fdd3758248be69d3b5d9d132bf1": {
    "describe": {
      "columns": [
        {
          "name": "count!",
          "ordinal": 0,
          "type_info": "Int8"
        },
        {
          "name": "circuit_type!",
          "ordinal": 1,
          "type_info": "Text"
        },
        {
          "name": "status!",
          "ordinal": 2,
          "type_info": "Text"
        }
      ],
      "nullable": [
        null,
        false,
        false
      ],
      "parameters": {
        "Left": []
      }
    },
    "query": "\n                SELECT COUNT(*) as \"count!\", circuit_type as \"circuit_type!\", status as \"status!\"\n                FROM prover_jobs\n                WHERE status <> 'skipped' and status <> 'successful' \n                GROUP BY circuit_type, status\n                "
  },
  "d0ff67e7c59684a0e4409726544cf850dbdbb36d038ebbc6a1c5bf0e76b0358c": {
    "describe": {
      "columns": [
        {
          "name": "count!",
          "ordinal": 0,
          "type_info": "Int8"
        }
      ],
      "nullable": [
        null
      ],
      "parameters": {
        "Left": []
      }
    },
    "query": "SELECT COUNT(*) as \"count!\" FROM l1_batches"
  },
  "d11ff84327058721c3c36bc3371c3139f41e2a2255f64bbc5108c1876848d8bb": {
    "describe": {
      "columns": [],
      "nullable": [],
      "parameters": {
        "Left": [
          "Text",
          "Text",
          "Int4",
          "Int4",
          "Text",
          "Text"
        ]
      }
    },
    "query": "\n                UPDATE gpu_prover_queue\n                SET instance_status = $1, updated_at = now(), queue_free_slots = $4\n                WHERE instance_host = $2::text::inet\n                AND instance_port = $3\n                AND region = $5\n                AND zone = $6\n                "
  },
  "d12724ae2bda6214b68e19dc290281907383926abf5ad471eef89529908b2673": {
    "describe": {
      "columns": [
        {
          "name": "id",
          "ordinal": 0,
          "type_info": "Int8"
        },
        {
          "name": "l1_batch_number",
          "ordinal": 1,
          "type_info": "Int8"
        },
        {
          "name": "circuit_id",
          "ordinal": 2,
          "type_info": "Int2"
        },
        {
          "name": "aggregation_round",
          "ordinal": 3,
          "type_info": "Int2"
        },
        {
          "name": "sequence_number",
          "ordinal": 4,
          "type_info": "Int4"
        },
        {
          "name": "depth",
          "ordinal": 5,
          "type_info": "Int4"
        },
        {
          "name": "is_node_final_proof",
          "ordinal": 6,
          "type_info": "Bool"
        }
      ],
      "nullable": [
        false,
        false,
        false,
        false,
        false,
        false,
        false
      ],
      "parameters": {
        "Left": [
          "Int4Array",
          "Text"
        ]
      }
    },
    "query": "\n                UPDATE prover_jobs_fri\n                SET status = 'in_progress', attempts = attempts + 1,\n                    updated_at = now(), processing_started_at = now(),\n                    picked_by = $2\n                WHERE id = (\n                    SELECT id\n                    FROM prover_jobs_fri\n                    WHERE status = 'queued'\n                    AND protocol_version = ANY($1)\n                    ORDER BY aggregation_round DESC, l1_batch_number ASC, id ASC\n                    LIMIT 1\n                    FOR UPDATE\n                    SKIP LOCKED\n                )\n                RETURNING prover_jobs_fri.id, prover_jobs_fri.l1_batch_number, prover_jobs_fri.circuit_id,\n                prover_jobs_fri.aggregation_round, prover_jobs_fri.sequence_number, prover_jobs_fri.depth,\n                prover_jobs_fri.is_node_final_proof\n                "
  },
  "d1c82bd0b3c010569937ad7600760fa0c3aca7c9585bbf9598a5c0515b431b26": {
    "describe": {
      "columns": [
        {
          "name": "hashed_key",
          "ordinal": 0,
          "type_info": "Bytea"
        },
        {
          "name": "l1_batch_number",
          "ordinal": 1,
          "type_info": "Int8"
        },
        {
          "name": "index",
          "ordinal": 2,
          "type_info": "Int8"
        }
      ],
      "nullable": [
        false,
        false,
        false
      ],
      "parameters": {
        "Left": [
          "ByteaArray"
        ]
      }
    },
    "query": "SELECT hashed_key, l1_batch_number, index FROM initial_writes WHERE hashed_key = ANY($1::bytea[])"
  },
  "d6709f3ce8f08f988e10a0e0fb5c06db9488834a85066babaf3d56cf212b4ea0": {
    "describe": {
      "columns": [],
      "nullable": [],
      "parameters": {
        "Left": [
          "Bytea",
          "Varchar",
          "Varchar",
          "Int4"
        ]
      }
    },
    "query": "UPDATE tokens SET token_list_name = $2, token_list_symbol = $3,\n                token_list_decimals = $4, well_known = true, updated_at = now()\n                WHERE l1_address = $1\n                "
  },
  "d7060880fe56fd99af7b7ed3f4c7fb9d0858cee30f44c5197821aae83c6c9666": {
    "describe": {
      "columns": [
        {
          "name": "id",
          "ordinal": 0,
          "type_info": "Int4"
        }
      ],
      "nullable": [
        false
      ],
      "parameters": {
        "Left": [
          "Bytea",
          "Bytea",
          "Bytea",
          "Bytea"
        ]
      }
    },
    "query": "\n                SELECT id\n                FROM prover_protocol_versions\n                WHERE recursion_circuits_set_vks_hash = $1\n                AND recursion_leaf_level_vk_hash = $2\n                AND recursion_node_level_vk_hash = $3\n                AND recursion_scheduler_level_vk_hash = $4\n               "
  },
  "d8515595d34dca53e50bbd4ed396f6208e33f596195a5ed02fba9e8364ceb33c": {
    "describe": {
      "columns": [
        {
          "name": "bytecode",
          "ordinal": 0,
          "type_info": "Bytea"
        }
      ],
      "nullable": [
        false
      ],
      "parameters": {
        "Left": [
          "Bytea"
        ]
      }
    },
    "query": "SELECT bytecode FROM factory_deps WHERE bytecode_hash = $1"
  },
  "d8e0bb1a349523077356be101808340eab078979390af7d26c71489b5f303d1b": {
    "describe": {
      "columns": [],
      "nullable": [],
      "parameters": {
        "Left": [
          "Int8"
        ]
      }
    },
    "query": "UPDATE l1_batches SET skip_proof = TRUE WHERE number = $1"
  },
  "dba127c0f3023586217bfb214c5d3749e8e7ec3edc0c99cfd970332e31f81cb7": {
    "describe": {
      "columns": [
        {
          "name": "virtual_blocks",
          "ordinal": 0,
          "type_info": "Int8"
        }
      ],
      "nullable": [
        false
      ],
      "parameters": {
        "Left": [
          "Int8"
        ]
      }
    },
    "query": "SELECT virtual_blocks FROM miniblocks WHERE number = $1"
  },
  "dc16d0fac093a52480b66dfcb5976fb01e6629e8c982c265f2af1d5000090572": {
    "describe": {
      "columns": [
        {
          "name": "count",
          "ordinal": 0,
          "type_info": "Int8"
        }
      ],
      "nullable": [
        null
      ],
      "parameters": {
        "Left": []
      }
    },
    "query": "SELECT COUNT(miniblocks.number) FROM miniblocks WHERE l1_batch_number IS NULL"
  },
  "dd330bc075a163974c59ec55ecfddd769d05801963b3e0e840e7f11e7bc6d3e9": {
    "describe": {
      "columns": [
        {
          "name": "l1_batch_number",
          "ordinal": 0,
          "type_info": "Int8"
        }
      ],
      "nullable": [
        false
      ],
      "parameters": {
        "Left": [
          "Int8"
        ]
      }
    },
    "query": "SELECT l1_batch_number FROM witness_inputs WHERE length(merkle_tree_paths) <> 0 ORDER BY l1_batch_number DESC LIMIT $1"
  },
  "dd650c06788a1c47b201e768382320fded2b8950ab836b2e5660f15b71dd11a0": {
    "describe": {
      "columns": [
        {
          "name": "key!",
          "ordinal": 0,
          "type_info": "Bytea"
        },
        {
          "name": "value!",
          "ordinal": 1,
          "type_info": "Bytea"
        },
        {
          "name": "address!",
          "ordinal": 2,
          "type_info": "Bytea"
        },
        {
          "name": "miniblock_number!",
          "ordinal": 3,
          "type_info": "Int8"
        },
        {
          "name": "l1_batch_number!",
          "ordinal": 4,
          "type_info": "Int8"
        },
        {
          "name": "index",
          "ordinal": 5,
          "type_info": "Int8"
        }
      ],
      "nullable": [
        true,
        true,
        true,
        true,
        true,
        true
      ],
      "parameters": {
        "Left": [
          "Int8",
          "Bytea",
          "Bytea"
        ]
      }
    },
    "query": "\n            SELECT storage_logs.key as \"key!\",\n                   storage_logs.value as \"value!\",\n                   storage_logs.address as \"address!\",\n                   storage_logs.miniblock_number as \"miniblock_number!\",\n                   initial_writes.l1_batch_number as \"l1_batch_number!\",\n                   initial_writes.index\n            FROM (SELECT hashed_key,\n                         max(ARRAY [miniblock_number, operation_number]::int[]) AS op\n                  FROM storage_logs\n                  WHERE miniblock_number <= $1 and hashed_key >= $2 and hashed_key < $3\n                  GROUP BY hashed_key\n                  ORDER BY hashed_key) AS keys\n                     INNER JOIN storage_logs ON keys.hashed_key = storage_logs.hashed_key\n                AND storage_logs.miniblock_number = keys.op[1]\n                AND storage_logs.operation_number = keys.op[2]\n                     INNER JOIN initial_writes ON keys.hashed_key = initial_writes.hashed_key;\n             "
  },
  "dd8aa1c9d4dcea22c9a13cca5ae45e951cf963b0608046b88be40309d7379ec2": {
    "describe": {
      "columns": [],
      "nullable": [],
      "parameters": {
        "Left": [
          "Varchar",
          "Bytea"
        ]
      }
    },
    "query": "UPDATE transactions\n                    SET error = $1, updated_at = now()\n                    WHERE hash = $2"
  },
  "dd8f0bbabcd646457a9174a590c79a45d4f744624a74f79017eacbab6b4f9b0a": {
    "describe": {
      "columns": [
        {
          "name": "id",
          "ordinal": 0,
          "type_info": "Int4"
        }
      ],
      "nullable": [
        false
      ],
      "parameters": {
        "Left": []
      }
    },
    "query": "SELECT id FROM protocol_versions"
  },
  "ddd8b105f5e5cf9db40b14ea47e4ba2b3875f89280019464be34f51605833f1b": {
    "describe": {
      "columns": [],
      "nullable": [],
      "parameters": {
        "Left": [
          "Text",
          "Text",
          "Int4",
          "Text"
        ]
      }
    },
    "query": "UPDATE gpu_prover_queue_fri SET instance_status = $1, updated_at = now() WHERE instance_host = $2::text::inet AND instance_port = $3 AND zone = $4\n                "
  },
  "de960625b0fa0b766aacab74473fcd0332a3f7dc356648452a6a63189a8b7cc3": {
    "describe": {
      "columns": [
        {
          "name": "protocol_version",
          "ordinal": 0,
          "type_info": "Int4"
        }
      ],
      "nullable": [
        true
      ],
      "parameters": {
        "Left": [
          "Int8"
        ]
      }
    },
    "query": "SELECT protocol_version FROM witness_inputs_fri WHERE l1_batch_number = $1"
  },
  "deaf3789ac968e299fe0e5a7f1c72494af8ecd664da9c901ec9c0c5e7c29bb65": {
    "describe": {
      "columns": [],
      "nullable": [],
      "parameters": {
        "Left": [
          "ByteaArray",
          "ByteaArray",
          "ByteaArray",
          "ByteaArray",
          "ByteaArray"
        ]
      }
    },
    "query": "INSERT INTO storage (hashed_key, address, key, value, tx_hash, created_at, updated_at) SELECT u.hashed_key, u.address, u.key, u.value, u.tx_hash, now(), now() FROM UNNEST ($1::bytea[], $2::bytea[], $3::bytea[], $4::bytea[], $5::bytea[]) AS u(hashed_key, address, key, value, tx_hash) ON CONFLICT (hashed_key) DO UPDATE SET tx_hash = excluded.tx_hash, value = excluded.value, updated_at = now()"
  },
  "e05a8c74653afc78c892ddfd08e60ab040d2b2f7c4b5ee110988eac2dd0dd90d": {
    "describe": {
      "columns": [
        {
          "name": "timestamp",
          "ordinal": 0,
          "type_info": "Int8"
        },
        {
          "name": "virtual_blocks",
          "ordinal": 1,
          "type_info": "Int8"
        }
      ],
      "nullable": [
        false,
        false
      ],
      "parameters": {
        "Left": [
          "Int8",
          "Int8"
        ]
      }
    },
    "query": "SELECT timestamp, virtual_blocks FROM miniblocks WHERE number BETWEEN $1 AND $2 ORDER BY number"
  },
  "e3ed9f56d316ac95123df3831ce6e6a1552be8e280ac1f3caf5aa1539275905e": {
    "describe": {
      "columns": [
        {
          "name": "id",
          "ordinal": 0,
          "type_info": "Int8"
        }
      ],
      "nullable": [
        false
      ],
      "parameters": {
        "Left": [
          "Bytea",
          "Text",
          "Text",
          "Text",
          "Text",
          "Bool",
          "Text",
          "Bytea",
          "Bool"
        ]
      }
    },
    "query": "INSERT INTO contract_verification_requests ( contract_address, source_code, contract_name, zk_compiler_version, compiler_version, optimization_used, optimizer_mode, constructor_arguments, is_system, status, created_at, updated_at )\n            VALUES ($1, $2, $3, $4, $5, $6, $7, $8, $9, 'queued', now(), now()) RETURNING id"
  },
  "e429061bd0f67910ad8676a34f2b89a051a6df3097c8afde81a491c342a10e3a": {
    "describe": {
      "columns": [
        {
          "name": "l1_batch_number",
          "ordinal": 0,
          "type_info": "Int8"
        }
      ],
      "nullable": [
        false
      ],
      "parameters": {
        "Left": [
          {
            "Custom": {
              "kind": {
                "Enum": [
                  "Queued",
                  "ManuallySkipped",
                  "InProgress",
                  "Successful",
                  "Failed"
                ]
              },
              "name": "basic_witness_input_producer_job_status"
            }
          },
          {
            "Custom": {
              "kind": {
                "Enum": [
                  "Queued",
                  "ManuallySkipped",
                  "InProgress",
                  "Successful",
                  "Failed"
                ]
              },
              "name": "basic_witness_input_producer_job_status"
            }
          },
          {
            "Custom": {
              "kind": {
                "Enum": [
                  "Queued",
                  "ManuallySkipped",
                  "InProgress",
                  "Successful",
                  "Failed"
                ]
              },
              "name": "basic_witness_input_producer_job_status"
            }
          },
          "Interval",
          "Int2"
        ]
      }
    },
    "query": "UPDATE basic_witness_input_producer_jobs SET status = $1, attempts = attempts + 1, updated_at = now(), processing_started_at = now() WHERE l1_batch_number = ( SELECT l1_batch_number FROM basic_witness_input_producer_jobs WHERE status = $2 OR (status = $1 AND processing_started_at < now() - $4::interval) OR (status = $3 AND attempts < $5) ORDER BY l1_batch_number ASC LIMIT 1 FOR UPDATE SKIP LOCKED ) RETURNING basic_witness_input_producer_jobs.l1_batch_number"
  },
  "e577743852337c926e1566c46f4cbab5e6ab1409921fa8e25c9dfa7dfa03daae": {
    "describe": {
      "columns": [],
      "nullable": [],
      "parameters": {
        "Left": [
          "Jsonb"
        ]
      }
    },
    "query": "INSERT INTO consensus_replica_state(fake_key,state) VALUES(true,$1) ON CONFLICT (fake_key) DO UPDATE SET state = excluded.state"
  },
  "e626aa2efb6ba875a12f2b4e37b0ba8052810e73fa5e2d3280f747f7b89b956f": {
    "describe": {
      "columns": [],
      "nullable": [],
      "parameters": {
        "Left": [
          "Text",
          "Int8"
        ]
      }
    },
    "query": "UPDATE proof_generation_details SET status='generated', proof_blob_url = $1, updated_at = now() WHERE l1_batch_number = $2"
  },
  "e793a57147bbf31334e9471fa2fd82cc138124c2c34df6d10997556f41ae6bc0": {
    "describe": {
      "columns": [],
      "nullable": [],
      "parameters": {
        "Left": [
          "Int8",
          "Int4",
          "Int4"
        ]
      }
    },
    "query": "UPDATE eth_txs SET gas_used = $1, confirmed_eth_tx_history_id = $2 WHERE id = $3"
  },
  "e8629da5d4269a565f1043969d29df2ccfbebafdce96d58c601860f30d61b4a0": {
    "describe": {
      "columns": [
        {
          "name": "count!",
          "ordinal": 0,
          "type_info": "Int8"
        }
      ],
      "nullable": [
        null
      ],
      "parameters": {
        "Left": [
          "Int8"
        ]
      }
    },
    "query": "SELECT COUNT(*) as \"count!\"  FROM miniblocks WHERE number = $1 AND consensus IS NOT NULL"
  },
  "e8988deed66ad9d10be89e89966082aeb920c5dc91eb5fad16bd0d3118708c2e": {
    "describe": {
      "columns": [
        {
          "name": "id",
          "ordinal": 0,
          "type_info": "Int8"
        },
        {
          "name": "status",
          "ordinal": 1,
          "type_info": "Text"
        },
        {
          "name": "attempts",
          "ordinal": 2,
          "type_info": "Int4"
        }
      ],
      "nullable": [
        false,
        false,
        false
      ],
      "parameters": {
        "Left": [
          "Interval",
          "Int4"
        ]
      }
    },
    "query": "\n                UPDATE prover_jobs\n                SET status = 'queued', updated_at = now(), processing_started_at = now()\n                WHERE (status = 'in_progress' AND  processing_started_at <= now() - $1::interval AND attempts < $2)\n                OR (status = 'in_gpu_proof' AND  processing_started_at <= now() - $1::interval AND attempts < $2)\n                OR (status = 'failed' AND attempts < $2)\n                RETURNING id, status, attempts\n                "
  },
  "e900682a160af90d532da47a1222fc1d7c9962ee8996dbd9b9bb63f13820cf2b": {
    "describe": {
      "columns": [],
      "nullable": [],
      "parameters": {
        "Left": [
          "ByteaArray"
        ]
      }
    },
    "query": "DELETE FROM transactions WHERE in_mempool = TRUE AND initiator_address = ANY($1)"
  },
  "e9b03a0d79eb40a67eab9bdaac8447fc17922bea89bcc6a89eb8eadf147835fe": {
    "describe": {
      "columns": [],
      "nullable": [],
      "parameters": {
        "Left": [
          "Int8",
          "Text",
          "Int4"
        ]
      }
    },
    "query": "\n                    INSERT INTO scheduler_witness_jobs_fri\n                        (l1_batch_number, scheduler_partial_input_blob_url, protocol_version, status, created_at, updated_at)\n                    VALUES ($1, $2, $3, 'waiting_for_proofs', now(), now())\n                    ON CONFLICT(l1_batch_number)\n                    DO UPDATE SET updated_at=now()\n                    "
  },
  "ea17481cab38d370e06e7cf8598daa39faf4414152456aab89695e3133477d3e": {
    "describe": {
      "columns": [
        {
          "name": "hash",
          "ordinal": 0,
          "type_info": "Bytea"
        },
        {
          "name": "is_priority",
          "ordinal": 1,
          "type_info": "Bool"
        },
        {
          "name": "full_fee",
          "ordinal": 2,
          "type_info": "Numeric"
        },
        {
          "name": "layer_2_tip_fee",
          "ordinal": 3,
          "type_info": "Numeric"
        },
        {
          "name": "initiator_address",
          "ordinal": 4,
          "type_info": "Bytea"
        },
        {
          "name": "nonce",
          "ordinal": 5,
          "type_info": "Int8"
        },
        {
          "name": "signature",
          "ordinal": 6,
          "type_info": "Bytea"
        },
        {
          "name": "input",
          "ordinal": 7,
          "type_info": "Bytea"
        },
        {
          "name": "data",
          "ordinal": 8,
          "type_info": "Jsonb"
        },
        {
          "name": "received_at",
          "ordinal": 9,
          "type_info": "Timestamp"
        },
        {
          "name": "priority_op_id",
          "ordinal": 10,
          "type_info": "Int8"
        },
        {
          "name": "l1_batch_number",
          "ordinal": 11,
          "type_info": "Int8"
        },
        {
          "name": "index_in_block",
          "ordinal": 12,
          "type_info": "Int4"
        },
        {
          "name": "error",
          "ordinal": 13,
          "type_info": "Varchar"
        },
        {
          "name": "gas_limit",
          "ordinal": 14,
          "type_info": "Numeric"
        },
        {
          "name": "gas_per_storage_limit",
          "ordinal": 15,
          "type_info": "Numeric"
        },
        {
          "name": "gas_per_pubdata_limit",
          "ordinal": 16,
          "type_info": "Numeric"
        },
        {
          "name": "tx_format",
          "ordinal": 17,
          "type_info": "Int4"
        },
        {
          "name": "created_at",
          "ordinal": 18,
          "type_info": "Timestamp"
        },
        {
          "name": "updated_at",
          "ordinal": 19,
          "type_info": "Timestamp"
        },
        {
          "name": "execution_info",
          "ordinal": 20,
          "type_info": "Jsonb"
        },
        {
          "name": "contract_address",
          "ordinal": 21,
          "type_info": "Bytea"
        },
        {
          "name": "in_mempool",
          "ordinal": 22,
          "type_info": "Bool"
        },
        {
          "name": "l1_block_number",
          "ordinal": 23,
          "type_info": "Int4"
        },
        {
          "name": "value",
          "ordinal": 24,
          "type_info": "Numeric"
        },
        {
          "name": "paymaster",
          "ordinal": 25,
          "type_info": "Bytea"
        },
        {
          "name": "paymaster_input",
          "ordinal": 26,
          "type_info": "Bytea"
        },
        {
          "name": "max_fee_per_gas",
          "ordinal": 27,
          "type_info": "Numeric"
        },
        {
          "name": "max_priority_fee_per_gas",
          "ordinal": 28,
          "type_info": "Numeric"
        },
        {
          "name": "effective_gas_price",
          "ordinal": 29,
          "type_info": "Numeric"
        },
        {
          "name": "miniblock_number",
          "ordinal": 30,
          "type_info": "Int8"
        },
        {
          "name": "l1_batch_tx_index",
          "ordinal": 31,
          "type_info": "Int4"
        },
        {
          "name": "refunded_gas",
          "ordinal": 32,
          "type_info": "Int8"
        },
        {
          "name": "l1_tx_mint",
          "ordinal": 33,
          "type_info": "Numeric"
        },
        {
          "name": "l1_tx_refund_recipient",
          "ordinal": 34,
          "type_info": "Bytea"
        },
        {
          "name": "upgrade_id",
          "ordinal": 35,
          "type_info": "Int4"
        }
      ],
      "nullable": [
        false,
        false,
        true,
        true,
        false,
        true,
        true,
        true,
        false,
        false,
        true,
        true,
        true,
        true,
        true,
        true,
        true,
        true,
        false,
        false,
        false,
        true,
        false,
        true,
        false,
        false,
        false,
        true,
        true,
        true,
        true,
        true,
        false,
        true,
        true,
        true
      ],
      "parameters": {
        "Left": [
          "Bytea"
        ]
      }
    },
    "query": "\n                SELECT * FROM transactions\n                WHERE hash = $1\n            "
  },
  "eb95c3daeffd23d35d4e047e3bb8dc44e93492a6d41cf0fd1624d3ea4a2267c9": {
    "describe": {
      "columns": [],
      "nullable": [],
      "parameters": {
        "Left": [
          "Int8",
          "Int8"
        ]
      }
    },
    "query": "UPDATE l1_batches SET predicted_commit_gas_cost = $2, updated_at = now() WHERE number = $1"
  },
  "ed50c609371b4588964e29f8757c41973706710090a80eb025ec263ce3d019b4": {
    "describe": {
      "columns": [],
      "nullable": [],
      "parameters": {
        "Left": [
          "Text",
          "Int4",
          "Int2",
          "Text"
        ]
      }
    },
    "query": "INSERT INTO gpu_prover_queue_fri (instance_host, instance_port, instance_status, specialized_prover_group_id,  zone, created_at, updated_at) VALUES (cast($1::text as inet), $2, 'available', $3, $4, now(), now()) ON CONFLICT(instance_host, instance_port, zone) DO UPDATE SET instance_status='available', specialized_prover_group_id=$3, zone=$4, updated_at=now()"
  },
  "eda61fd8012aadc27a2952e96d4238bccb21ec47a17e326a7ae9182d5358d733": {
    "describe": {
      "columns": [
        {
          "name": "timestamp",
          "ordinal": 0,
          "type_info": "Int8"
        }
      ],
      "nullable": [
        false
      ],
      "parameters": {
        "Left": []
      }
    },
    "query": "SELECT timestamp FROM l1_batches WHERE eth_prove_tx_id IS NULL AND number > 0 ORDER BY number LIMIT 1"
  },
  "ee74b42d1a6a52784124751dae6c7eca3fd36f5a3bb26de56efc2b810da7033a": {
    "describe": {
      "columns": [
        {
          "name": "initial_bootloader_heap_content",
          "ordinal": 0,
          "type_info": "Jsonb"
        }
      ],
      "nullable": [
        false
      ],
      "parameters": {
        "Left": [
          "Int8"
        ]
      }
    },
    "query": "SELECT initial_bootloader_heap_content FROM l1_batches WHERE number = $1"
  },
  "ee7bd820bf35c5c714092494c386eccff25457cff6dc00eb81d9809eaeb95670": {
    "describe": {
      "columns": [
        {
          "name": "is_replaced!",
          "ordinal": 0,
          "type_info": "Bool"
        }
      ],
      "nullable": [
        null
      ],
      "parameters": {
        "Left": [
          "Bytea",
          "Bytea",
          "Int8",
          "Bytea",
          "Numeric",
          "Numeric",
          "Numeric",
          "Numeric",
          "Bytea",
          "Jsonb",
          "Int4",
          "Bytea",
          "Numeric",
          "Bytea",
          "Bytea",
          "Int8",
          "Int4",
          "Int4",
          "Timestamp"
        ]
      }
    },
    "query": "\n                INSERT INTO transactions\n                (\n                    hash,\n                    is_priority,\n                    initiator_address,\n                    nonce,\n                    signature,\n                    gas_limit,\n                    max_fee_per_gas,\n                    max_priority_fee_per_gas,\n                    gas_per_pubdata_limit,\n                    input,\n                    data,\n                    tx_format,\n                    contract_address,\n                    value,\n                    paymaster,\n                    paymaster_input,\n                    execution_info,\n                    received_at,\n                    created_at,\n                    updated_at\n                )\n                VALUES\n                    (\n                        $1, FALSE, $2, $3, $4, $5, $6, $7, $8, $9, $10, $11, $12, $13, $14, $15,\n                        jsonb_build_object('gas_used', $16::bigint, 'storage_writes', $17::int, 'contracts_used', $18::int),\n                        $19, now(), now()\n                    )\n                ON CONFLICT\n                    (initiator_address, nonce)\n                DO UPDATE\n                    SET hash=$1,\n                        signature=$4,\n                        gas_limit=$5,\n                        max_fee_per_gas=$6,\n                        max_priority_fee_per_gas=$7,\n                        gas_per_pubdata_limit=$8,\n                        input=$9,\n                        data=$10,\n                        tx_format=$11,\n                        contract_address=$12,\n                        value=$13,\n                        paymaster=$14,\n                        paymaster_input=$15,\n                        execution_info=jsonb_build_object('gas_used', $16::bigint, 'storage_writes', $17::int, 'contracts_used', $18::int),\n                        in_mempool=FALSE,\n                        received_at=$19,\n                        created_at=now(),\n                        updated_at=now(),\n                        error = NULL\n                    WHERE transactions.is_priority = FALSE AND transactions.miniblock_number IS NULL\n                    RETURNING (SELECT hash FROM transactions WHERE transactions.initiator_address = $2 AND transactions.nonce = $3) IS NOT NULL as \"is_replaced!\"\n                "
  },
  "ee87b42383cd6b4f1445e2aa152369fee31a7fea436db8b3b9925a60ac60cd1a": {
    "describe": {
      "columns": [
        {
          "name": "hash",
          "ordinal": 0,
          "type_info": "Bytea"
        },
        {
          "name": "is_priority",
          "ordinal": 1,
          "type_info": "Bool"
        },
        {
          "name": "full_fee",
          "ordinal": 2,
          "type_info": "Numeric"
        },
        {
          "name": "layer_2_tip_fee",
          "ordinal": 3,
          "type_info": "Numeric"
        },
        {
          "name": "initiator_address",
          "ordinal": 4,
          "type_info": "Bytea"
        },
        {
          "name": "nonce",
          "ordinal": 5,
          "type_info": "Int8"
        },
        {
          "name": "signature",
          "ordinal": 6,
          "type_info": "Bytea"
        },
        {
          "name": "input",
          "ordinal": 7,
          "type_info": "Bytea"
        },
        {
          "name": "data",
          "ordinal": 8,
          "type_info": "Jsonb"
        },
        {
          "name": "received_at",
          "ordinal": 9,
          "type_info": "Timestamp"
        },
        {
          "name": "priority_op_id",
          "ordinal": 10,
          "type_info": "Int8"
        },
        {
          "name": "l1_batch_number",
          "ordinal": 11,
          "type_info": "Int8"
        },
        {
          "name": "index_in_block",
          "ordinal": 12,
          "type_info": "Int4"
        },
        {
          "name": "error",
          "ordinal": 13,
          "type_info": "Varchar"
        },
        {
          "name": "gas_limit",
          "ordinal": 14,
          "type_info": "Numeric"
        },
        {
          "name": "gas_per_storage_limit",
          "ordinal": 15,
          "type_info": "Numeric"
        },
        {
          "name": "gas_per_pubdata_limit",
          "ordinal": 16,
          "type_info": "Numeric"
        },
        {
          "name": "tx_format",
          "ordinal": 17,
          "type_info": "Int4"
        },
        {
          "name": "created_at",
          "ordinal": 18,
          "type_info": "Timestamp"
        },
        {
          "name": "updated_at",
          "ordinal": 19,
          "type_info": "Timestamp"
        },
        {
          "name": "execution_info",
          "ordinal": 20,
          "type_info": "Jsonb"
        },
        {
          "name": "contract_address",
          "ordinal": 21,
          "type_info": "Bytea"
        },
        {
          "name": "in_mempool",
          "ordinal": 22,
          "type_info": "Bool"
        },
        {
          "name": "l1_block_number",
          "ordinal": 23,
          "type_info": "Int4"
        },
        {
          "name": "value",
          "ordinal": 24,
          "type_info": "Numeric"
        },
        {
          "name": "paymaster",
          "ordinal": 25,
          "type_info": "Bytea"
        },
        {
          "name": "paymaster_input",
          "ordinal": 26,
          "type_info": "Bytea"
        },
        {
          "name": "max_fee_per_gas",
          "ordinal": 27,
          "type_info": "Numeric"
        },
        {
          "name": "max_priority_fee_per_gas",
          "ordinal": 28,
          "type_info": "Numeric"
        },
        {
          "name": "effective_gas_price",
          "ordinal": 29,
          "type_info": "Numeric"
        },
        {
          "name": "miniblock_number",
          "ordinal": 30,
          "type_info": "Int8"
        },
        {
          "name": "l1_batch_tx_index",
          "ordinal": 31,
          "type_info": "Int4"
        },
        {
          "name": "refunded_gas",
          "ordinal": 32,
          "type_info": "Int8"
        },
        {
          "name": "l1_tx_mint",
          "ordinal": 33,
          "type_info": "Numeric"
        },
        {
          "name": "l1_tx_refund_recipient",
          "ordinal": 34,
          "type_info": "Bytea"
        },
        {
          "name": "upgrade_id",
          "ordinal": 35,
          "type_info": "Int4"
        }
      ],
      "nullable": [
        false,
        false,
        true,
        true,
        false,
        true,
        true,
        true,
        false,
        false,
        true,
        true,
        true,
        true,
        true,
        true,
        true,
        true,
        false,
        false,
        false,
        true,
        false,
        true,
        false,
        false,
        false,
        true,
        true,
        true,
        true,
        true,
        false,
        true,
        true,
        true
      ],
      "parameters": {
        "Left": [
          "Int8"
        ]
      }
    },
    "query": "SELECT * FROM transactions WHERE miniblock_number = $1 ORDER BY index_in_block"
  },
  "efc83e42f5d0238b8996a5b311746527289a5a002ff659531a076680127e8eb4": {
    "describe": {
      "columns": [
        {
          "name": "hash",
          "ordinal": 0,
          "type_info": "Bytea"
        }
      ],
      "nullable": [
        true
      ],
      "parameters": {
        "Left": [
          "Int8"
        ]
      }
    },
    "query": "SELECT hash FROM l1_batches WHERE number = $1"
  },
  "f15f0848cfd830ec5d5b479fdcdd36c6a4439495b7680614ac1b0e4d73fb992f": {
    "describe": {
      "columns": [
        {
          "name": "l1_batch_number",
          "ordinal": 0,
          "type_info": "Int8"
        }
      ],
      "nullable": [
        false
      ],
      "parameters": {
        "Left": []
      }
    },
    "query": "SELECT l1_batch_number FROM proof_compression_jobs_fri WHERE status <> 'successful' ORDER BY l1_batch_number ASC LIMIT 1"
  },
  "f1defa140e20b9c250d3212602dc259c0a35598c2e69d1c42746a8fab6dd8d3e": {
    "describe": {
      "columns": [],
      "nullable": [],
      "parameters": {
        "Left": [
          "Text",
          "Int4",
          "Int4",
          "Text",
          "Text"
        ]
      }
    },
    "query": "\n                UPDATE gpu_prover_queue\n                SET instance_status = 'available', updated_at = now(), queue_free_slots = $3\n                WHERE instance_host = $1::text::inet\n                AND instance_port = $2\n                AND instance_status = 'full'\n                AND region = $4\n                AND zone = $5\n                "
  },
  "f365ada84c576a9049551a28f800ca8cb1d0096f3ba1c9edec725e11892a5a6c": {
    "describe": {
      "columns": [
        {
          "name": "hash",
          "ordinal": 0,
          "type_info": "Bytea"
        },
        {
          "name": "is_priority",
          "ordinal": 1,
          "type_info": "Bool"
        },
        {
          "name": "full_fee",
          "ordinal": 2,
          "type_info": "Numeric"
        },
        {
          "name": "layer_2_tip_fee",
          "ordinal": 3,
          "type_info": "Numeric"
        },
        {
          "name": "initiator_address",
          "ordinal": 4,
          "type_info": "Bytea"
        },
        {
          "name": "nonce",
          "ordinal": 5,
          "type_info": "Int8"
        },
        {
          "name": "signature",
          "ordinal": 6,
          "type_info": "Bytea"
        },
        {
          "name": "input",
          "ordinal": 7,
          "type_info": "Bytea"
        },
        {
          "name": "data",
          "ordinal": 8,
          "type_info": "Jsonb"
        },
        {
          "name": "received_at",
          "ordinal": 9,
          "type_info": "Timestamp"
        },
        {
          "name": "priority_op_id",
          "ordinal": 10,
          "type_info": "Int8"
        },
        {
          "name": "l1_batch_number",
          "ordinal": 11,
          "type_info": "Int8"
        },
        {
          "name": "index_in_block",
          "ordinal": 12,
          "type_info": "Int4"
        },
        {
          "name": "error",
          "ordinal": 13,
          "type_info": "Varchar"
        },
        {
          "name": "gas_limit",
          "ordinal": 14,
          "type_info": "Numeric"
        },
        {
          "name": "gas_per_storage_limit",
          "ordinal": 15,
          "type_info": "Numeric"
        },
        {
          "name": "gas_per_pubdata_limit",
          "ordinal": 16,
          "type_info": "Numeric"
        },
        {
          "name": "tx_format",
          "ordinal": 17,
          "type_info": "Int4"
        },
        {
          "name": "created_at",
          "ordinal": 18,
          "type_info": "Timestamp"
        },
        {
          "name": "updated_at",
          "ordinal": 19,
          "type_info": "Timestamp"
        },
        {
          "name": "execution_info",
          "ordinal": 20,
          "type_info": "Jsonb"
        },
        {
          "name": "contract_address",
          "ordinal": 21,
          "type_info": "Bytea"
        },
        {
          "name": "in_mempool",
          "ordinal": 22,
          "type_info": "Bool"
        },
        {
          "name": "l1_block_number",
          "ordinal": 23,
          "type_info": "Int4"
        },
        {
          "name": "value",
          "ordinal": 24,
          "type_info": "Numeric"
        },
        {
          "name": "paymaster",
          "ordinal": 25,
          "type_info": "Bytea"
        },
        {
          "name": "paymaster_input",
          "ordinal": 26,
          "type_info": "Bytea"
        },
        {
          "name": "max_fee_per_gas",
          "ordinal": 27,
          "type_info": "Numeric"
        },
        {
          "name": "max_priority_fee_per_gas",
          "ordinal": 28,
          "type_info": "Numeric"
        },
        {
          "name": "effective_gas_price",
          "ordinal": 29,
          "type_info": "Numeric"
        },
        {
          "name": "miniblock_number",
          "ordinal": 30,
          "type_info": "Int8"
        },
        {
          "name": "l1_batch_tx_index",
          "ordinal": 31,
          "type_info": "Int4"
        },
        {
          "name": "refunded_gas",
          "ordinal": 32,
          "type_info": "Int8"
        },
        {
          "name": "l1_tx_mint",
          "ordinal": 33,
          "type_info": "Numeric"
        },
        {
          "name": "l1_tx_refund_recipient",
          "ordinal": 34,
          "type_info": "Bytea"
        },
        {
          "name": "upgrade_id",
          "ordinal": 35,
          "type_info": "Int4"
        }
      ],
      "nullable": [
        false,
        false,
        true,
        true,
        false,
        true,
        true,
        true,
        false,
        false,
        true,
        true,
        true,
        true,
        true,
        true,
        true,
        true,
        false,
        false,
        false,
        true,
        false,
        true,
        false,
        false,
        false,
        true,
        true,
        true,
        true,
        true,
        false,
        true,
        true,
        true
      ],
      "parameters": {
        "Left": [
          "Int8"
        ]
      }
    },
    "query": "SELECT * FROM transactions WHERE l1_batch_number = $1 ORDER BY miniblock_number, index_in_block"
  },
  "f39893caa0ad524eda13ab89539fd61804c9190b3d62f4416de83159c2c189e4": {
    "describe": {
      "columns": [
        {
          "name": "l1_batch_number",
          "ordinal": 0,
          "type_info": "Int8"
        },
        {
          "name": "status",
          "ordinal": 1,
          "type_info": "Text"
        },
        {
          "name": "attempts",
          "ordinal": 2,
          "type_info": "Int2"
        }
      ],
      "nullable": [
        false,
        false,
        false
      ],
      "parameters": {
        "Left": [
          "Interval",
          "Int2"
        ]
      }
    },
    "query": "UPDATE proof_compression_jobs_fri SET status = 'queued', updated_at = now(), processing_started_at = now() WHERE (status = 'in_progress' AND  processing_started_at <= now() - $1::interval AND attempts < $2) OR (status = 'failed' AND attempts < $2) RETURNING l1_batch_number, status, attempts"
  },
  "f5e3c4b23fa0d0686b400b64c42cf78b2219f0cbcf1c9240b77e4132513e36ef": {
    "describe": {
      "columns": [
        {
          "name": "address",
          "ordinal": 0,
          "type_info": "Bytea"
        },
        {
          "name": "key",
          "ordinal": 1,
          "type_info": "Bytea"
        },
        {
          "name": "value",
          "ordinal": 2,
          "type_info": "Bytea"
        }
      ],
      "nullable": [
        false,
        false,
        false
      ],
      "parameters": {
        "Left": [
          "Int8"
        ]
      }
    },
    "query": "SELECT address, key, value FROM storage_logs WHERE miniblock_number BETWEEN (SELECT MIN(number) FROM miniblocks WHERE l1_batch_number = $1) AND (SELECT MAX(number) FROM miniblocks WHERE l1_batch_number = $1) ORDER BY miniblock_number, operation_number"
  },
  "f69542ca7e27a74d3703f359d9be33cf11c1f066c42754b92fced2af410c4558": {
    "describe": {
      "columns": [
        {
          "name": "attempts",
          "ordinal": 0,
          "type_info": "Int2"
        }
      ],
      "nullable": [
        false
      ],
      "parameters": {
        "Left": [
          {
            "Custom": {
              "kind": {
                "Enum": [
                  "Queued",
                  "ManuallySkipped",
                  "InProgress",
                  "Successful",
                  "Failed"
                ]
              },
              "name": "basic_witness_input_producer_job_status"
            }
          },
          "Int8",
          "Time",
          "Text",
          {
            "Custom": {
              "kind": {
                "Enum": [
                  "Queued",
                  "ManuallySkipped",
                  "InProgress",
                  "Successful",
                  "Failed"
                ]
              },
              "name": "basic_witness_input_producer_job_status"
            }
          }
        ]
      }
    },
    "query": "UPDATE basic_witness_input_producer_jobs SET status = $1, updated_at = now(), time_taken = $3, error = $4 WHERE l1_batch_number = $2 AND status != $5 RETURNING basic_witness_input_producer_jobs.attempts"
  },
  "f78960549e6201527454d060d5b483db032f4df80b4269a624f0309ed9a6a38e": {
    "describe": {
      "columns": [],
      "nullable": [],
      "parameters": {
        "Left": [
          "Text",
          "Int8"
        ]
      }
    },
    "query": "\n                UPDATE witness_inputs_fri SET status ='failed', error= $1, updated_at = now()\n                WHERE l1_batch_number = $2\n               "
  },
  "fa006dda8f56abb70afc5ba8b6da631747d17ebd03a37ddb72914c4ed2aeb2f5": {
    "describe": {
      "columns": [
        {
          "name": "trace",
          "ordinal": 0,
          "type_info": "Jsonb"
        }
      ],
      "nullable": [
        false
      ],
      "parameters": {
        "Left": [
          "Bytea"
        ]
      }
    },
    "query": "SELECT trace FROM transaction_traces WHERE tx_hash = $1"
  },
  "fa177254ba516ad1588f4f6960be96706d1f43c23ff1d57ba2bc7bc7148bdcac": {
    "describe": {
      "columns": [
        {
          "name": "number",
          "ordinal": 0,
          "type_info": "Int8"
        },
        {
          "name": "timestamp",
          "ordinal": 1,
          "type_info": "Int8"
        },
        {
          "name": "hash",
          "ordinal": 2,
          "type_info": "Bytea"
        },
        {
          "name": "l1_tx_count",
          "ordinal": 3,
          "type_info": "Int4"
        },
        {
          "name": "l2_tx_count",
          "ordinal": 4,
          "type_info": "Int4"
        },
        {
          "name": "base_fee_per_gas",
          "ordinal": 5,
          "type_info": "Numeric"
        },
        {
          "name": "l1_gas_price",
          "ordinal": 6,
          "type_info": "Int8"
        },
        {
          "name": "l2_fair_gas_price",
          "ordinal": 7,
          "type_info": "Int8"
        },
        {
          "name": "bootloader_code_hash",
          "ordinal": 8,
          "type_info": "Bytea"
        },
        {
          "name": "default_aa_code_hash",
          "ordinal": 9,
          "type_info": "Bytea"
        },
        {
          "name": "protocol_version",
          "ordinal": 10,
          "type_info": "Int4"
        },
        {
          "name": "virtual_blocks",
          "ordinal": 11,
          "type_info": "Int8"
        }
      ],
      "nullable": [
        false,
        false,
        false,
        false,
        false,
        false,
        false,
        false,
        true,
        true,
        true,
        false
      ],
      "parameters": {
        "Left": []
      }
    },
    "query": "SELECT number, timestamp, hash, l1_tx_count, l2_tx_count, base_fee_per_gas, l1_gas_price, l2_fair_gas_price, bootloader_code_hash, default_aa_code_hash, protocol_version, virtual_blocks\n            FROM miniblocks ORDER BY number DESC LIMIT 1"
  },
  "fa2b4316aaef09e96d93b70f96b129ed123951732e01d63f30b4b292d441ea39": {
    "describe": {
      "columns": [
        {
          "name": "l1_batch_number",
          "ordinal": 0,
          "type_info": "Int8"
        },
        {
          "name": "status",
          "ordinal": 1,
          "type_info": "Text"
        },
        {
          "name": "circuit_1_final_prover_job_id",
          "ordinal": 2,
          "type_info": "Int8"
        },
        {
          "name": "circuit_2_final_prover_job_id",
          "ordinal": 3,
          "type_info": "Int8"
        },
        {
          "name": "circuit_3_final_prover_job_id",
          "ordinal": 4,
          "type_info": "Int8"
        },
        {
          "name": "circuit_4_final_prover_job_id",
          "ordinal": 5,
          "type_info": "Int8"
        },
        {
          "name": "circuit_5_final_prover_job_id",
          "ordinal": 6,
          "type_info": "Int8"
        },
        {
          "name": "circuit_6_final_prover_job_id",
          "ordinal": 7,
          "type_info": "Int8"
        },
        {
          "name": "circuit_7_final_prover_job_id",
          "ordinal": 8,
          "type_info": "Int8"
        },
        {
          "name": "circuit_8_final_prover_job_id",
          "ordinal": 9,
          "type_info": "Int8"
        },
        {
          "name": "circuit_9_final_prover_job_id",
          "ordinal": 10,
          "type_info": "Int8"
        },
        {
          "name": "circuit_10_final_prover_job_id",
          "ordinal": 11,
          "type_info": "Int8"
        },
        {
          "name": "circuit_11_final_prover_job_id",
          "ordinal": 12,
          "type_info": "Int8"
        },
        {
          "name": "circuit_12_final_prover_job_id",
          "ordinal": 13,
          "type_info": "Int8"
        },
        {
          "name": "circuit_13_final_prover_job_id",
          "ordinal": 14,
          "type_info": "Int8"
        },
        {
          "name": "created_at",
          "ordinal": 15,
          "type_info": "Timestamp"
        },
        {
          "name": "updated_at",
          "ordinal": 16,
          "type_info": "Timestamp"
        }
      ],
      "nullable": [
        false,
        false,
        true,
        true,
        true,
        true,
        true,
        true,
        true,
        true,
        true,
        true,
        true,
        true,
        true,
        false,
        false
      ],
      "parameters": {
        "Left": [
          "Int8"
        ]
      }
    },
    "query": "\n                SELECT * FROM scheduler_dependency_tracker_fri\n                WHERE l1_batch_number = $1\n               "
  },
  "fa33d51f8627376832b11bb174354e65e645ee2fb81564a97725518f47ae6f57": {
    "describe": {
      "columns": [
        {
          "name": "number",
          "ordinal": 0,
          "type_info": "Int8"
        }
      ],
      "nullable": [
        null
      ],
      "parameters": {
        "Left": []
      }
    },
    "query": "SELECT MAX(number) as \"number\" FROM l1_batches"
  },
  "fa6ef06edd04d20ddbdf22a63092222e89bb84d6093b07bda16407811d9c33c0": {
    "describe": {
      "columns": [
        {
          "name": "id",
          "ordinal": 0,
          "type_info": "Int4"
        },
        {
          "name": "nonce",
          "ordinal": 1,
          "type_info": "Int8"
        },
        {
          "name": "raw_tx",
          "ordinal": 2,
          "type_info": "Bytea"
        },
        {
          "name": "contract_address",
          "ordinal": 3,
          "type_info": "Text"
        },
        {
          "name": "tx_type",
          "ordinal": 4,
          "type_info": "Text"
        },
        {
          "name": "gas_used",
          "ordinal": 5,
          "type_info": "Int8"
        },
        {
          "name": "created_at",
          "ordinal": 6,
          "type_info": "Timestamp"
        },
        {
          "name": "updated_at",
          "ordinal": 7,
          "type_info": "Timestamp"
        },
        {
          "name": "has_failed",
          "ordinal": 8,
          "type_info": "Bool"
        },
        {
          "name": "sent_at_block",
          "ordinal": 9,
          "type_info": "Int4"
        },
        {
          "name": "confirmed_eth_tx_history_id",
          "ordinal": 10,
          "type_info": "Int4"
        },
        {
          "name": "predicted_gas_cost",
          "ordinal": 11,
          "type_info": "Int8"
        }
      ],
      "nullable": [
        false,
        false,
        false,
        false,
        false,
        true,
        false,
        false,
        false,
        true,
        true,
        false
      ],
      "parameters": {
        "Left": [
          "Int4"
        ]
      }
    },
    "query": "SELECT * FROM eth_txs WHERE id = $1"
  },
  "fcca1961f34082f7186de607b922fd608166c5af98031e4dcc8a056b89696dbe": {
    "describe": {
      "columns": [],
      "nullable": [],
      "parameters": {
        "Left": [
          "Int8",
          "Jsonb"
        ]
      }
    },
    "query": "UPDATE miniblocks SET consensus = $2 WHERE number = $1"
  },
  "ff7ff36b86b0e8d1cd7280aa447baef172cb054ffe7e1d742c59bf09b4f414cb": {
    "describe": {
      "columns": [
        {
          "name": "count!",
          "ordinal": 0,
          "type_info": "Int8"
        }
      ],
      "nullable": [
        null
      ],
      "parameters": {
        "Left": [
          "Int4"
        ]
      }
    },
    "query": "SELECT COUNT(*) as \"count!\" FROM prover_protocol_versions WHERE id = $1"
  },
  "ff9c6a53717f0455089e27018e069809891249555e7ee38393927b2b25555fea": {
    "describe": {
      "columns": [
        {
          "name": "number",
          "ordinal": 0,
          "type_info": "Int8"
        },
        {
          "name": "l1_tx_count",
          "ordinal": 1,
          "type_info": "Int4"
        },
        {
          "name": "l2_tx_count",
          "ordinal": 2,
          "type_info": "Int4"
        },
        {
          "name": "timestamp",
          "ordinal": 3,
          "type_info": "Int8"
        },
        {
          "name": "is_finished",
          "ordinal": 4,
          "type_info": "Bool"
        },
        {
          "name": "fee_account_address",
          "ordinal": 5,
          "type_info": "Bytea"
        },
        {
          "name": "l2_to_l1_logs",
          "ordinal": 6,
          "type_info": "ByteaArray"
        },
        {
          "name": "l2_to_l1_messages",
          "ordinal": 7,
          "type_info": "ByteaArray"
        },
        {
          "name": "bloom",
          "ordinal": 8,
          "type_info": "Bytea"
        },
        {
          "name": "priority_ops_onchain_data",
          "ordinal": 9,
          "type_info": "ByteaArray"
        },
        {
          "name": "used_contract_hashes",
          "ordinal": 10,
          "type_info": "Jsonb"
        },
        {
          "name": "base_fee_per_gas",
          "ordinal": 11,
          "type_info": "Numeric"
        },
        {
          "name": "l1_gas_price",
          "ordinal": 12,
          "type_info": "Int8"
        },
        {
          "name": "l2_fair_gas_price",
          "ordinal": 13,
          "type_info": "Int8"
        },
        {
          "name": "bootloader_code_hash",
          "ordinal": 14,
          "type_info": "Bytea"
        },
        {
          "name": "default_aa_code_hash",
          "ordinal": 15,
          "type_info": "Bytea"
        },
        {
          "name": "protocol_version",
          "ordinal": 16,
          "type_info": "Int4"
        },
        {
          "name": "compressed_state_diffs",
          "ordinal": 17,
          "type_info": "Bytea"
        },
        {
          "name": "system_logs",
          "ordinal": 18,
          "type_info": "ByteaArray"
        }
      ],
      "nullable": [
        false,
        false,
        false,
        false,
        false,
        false,
        false,
        false,
        false,
        false,
        false,
        false,
        false,
        false,
        true,
        true,
        true,
        true,
        false
      ],
      "parameters": {
        "Left": []
      }
    },
    "query": "SELECT number, l1_tx_count, l2_tx_count, timestamp, is_finished, fee_account_address, l2_to_l1_logs, l2_to_l1_messages, bloom, priority_ops_onchain_data, used_contract_hashes, base_fee_per_gas, l1_gas_price, l2_fair_gas_price, bootloader_code_hash, default_aa_code_hash, protocol_version, compressed_state_diffs, system_logs FROM l1_batches ORDER BY number DESC LIMIT 1"
  },
  "ffc30c35b713dbde170c0369d5b9f741523778a3f396bd6fa9bfd1705fb4c8ac": {
    "describe": {
      "columns": [],
      "nullable": [],
      "parameters": {
        "Left": [
          "Text",
          "Int8"
        ]
      }
    },
    "query": "UPDATE proof_compression_jobs_fri SET status = $1, updated_at = now() WHERE l1_batch_number = $2"
  }
}<|MERGE_RESOLUTION|>--- conflicted
+++ resolved
@@ -676,25 +676,6 @@
     },
     "query": "SELECT l1_address FROM tokens WHERE market_volume > $1"
   },
-<<<<<<< HEAD
-  "166dcd8d504ba3f52a9e44a05305ed00954ab9b5302be4bb5ab05dfd2272afca": {
-    "describe": {
-      "columns": [
-        {
-          "name": "state!",
-          "ordinal": 0,
-          "type_info": "Jsonb"
-        }
-      ],
-      "nullable": [
-        false
-      ],
-      "parameters": {
-        "Left": []
-      }
-    },
-    "query": "SELECT state as \"state!\" FROM consensus_replica_state WHERE fake_key"
-=======
   "1658e6fce121904c1353e51663fc307b01e02bc412ee46ac17e0f5acacd0b5c4": {
     "describe": {
       "columns": [
@@ -726,7 +707,24 @@
       }
     },
     "query": "SELECT l1_batch_number, factory_deps_filepath, storage_logs_filepaths FROM snapshots WHERE l1_batch_number = $1"
->>>>>>> 270edee3
+  },
+  "166dcd8d504ba3f52a9e44a05305ed00954ab9b5302be4bb5ab05dfd2272afca": {
+    "describe": {
+      "columns": [
+        {
+          "name": "state!",
+          "ordinal": 0,
+          "type_info": "Jsonb"
+        }
+      ],
+      "nullable": [
+        false
+      ],
+      "parameters": {
+        "Left": []
+      }
+    },
+    "query": "SELECT state as \"state!\" FROM consensus_replica_state WHERE fake_key"
   },
   "16bca6f4258ff3db90a26a8550c5fc35e666fb698960486528fceba3e452fd62": {
     "describe": {
