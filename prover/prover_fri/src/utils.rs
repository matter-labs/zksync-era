#![cfg_attr(not(feature = "gpu"), allow(unused_imports))]

use std::{sync::Arc, time::Instant};

use prover_dal::{Connection, Prover, ProverDal};
use tokio::sync::Mutex;
use zkevm_test_harness::prover_utils::{verify_base_layer_proof, verify_recursion_layer_proof};
use zksync_object_store::ObjectStore;
use zksync_prover_fri_types::{
    circuit_definitions::{
        boojum::{
            algebraic_props::{
                round_function::AbsorptionModeOverwrite, sponge::GoldilocksPoseidon2Sponge,
            },
            cs::implementations::{pow::NoPow, proof::Proof, verifier::VerificationKey},
            field::goldilocks::{GoldilocksExt2, GoldilocksField},
        },
        circuit_definitions::recursion_layer::{
            ZkSyncRecursionLayerProof, ZkSyncRecursionLayerStorageType,
        },
    },
    queue::FixedSizeQueue,
    CircuitWrapper, FriProofWrapper, ProverServiceDataKey, WitnessVectorArtifacts,
};
use zksync_types::{
    basic_fri_types::{AggregationRound, CircuitIdRoundTuple},
    L1BatchNumber, ProtocolVersionId,
};

use crate::metrics::METRICS;

pub type F = GoldilocksField;
pub type H = GoldilocksPoseidon2Sponge<AbsorptionModeOverwrite>;
pub type Ext = GoldilocksExt2;

#[cfg(feature = "gpu")]
pub type SharedWitnessVectorQueue = Arc<Mutex<FixedSizeQueue<GpuProverJob>>>;

pub struct ProverArtifacts {
    block_number: L1BatchNumber,
    pub proof_wrapper: FriProofWrapper,
}

impl ProverArtifacts {
    pub fn new(block_number: L1BatchNumber, proof_wrapper: FriProofWrapper) -> Self {
        Self {
            block_number,
            proof_wrapper,
        }
    }
}

#[cfg(feature = "gpu")]
pub struct GpuProverJob {
    pub witness_vector_artifacts: WitnessVectorArtifacts,
}

#[allow(clippy::too_many_arguments)]
pub async fn save_proof(
    job_id: u32,
    started_at: Instant,
    artifacts: ProverArtifacts,
    blob_store: &dyn ObjectStore,
    public_blob_store: Option<&dyn ObjectStore>,
    shall_save_to_public_bucket: bool,
    connection: &mut Connection<'_, Prover>,
    protocol_version: ProtocolVersionId,
) {
    tracing::info!(
        "Successfully proven job: {}, total time taken: {:?}",
        job_id,
        started_at.elapsed()
    );
    let proof = artifacts.proof_wrapper;

    // We save the scheduler proofs in public bucket,
    // so that it can be verified independently while we're doing shadow proving
    let (circuit_type, is_scheduler_proof) = match &proof {
        FriProofWrapper::Base(base) => (base.numeric_circuit_type(), false),
        FriProofWrapper::Recursive(recursive_circuit) => match recursive_circuit {
            ZkSyncRecursionLayerProof::SchedulerCircuit(_) => {
                if shall_save_to_public_bucket {
                    public_blob_store
                        .expect("public_object_store shall not be empty while running with shall_save_to_public_bucket config")
                        .put(artifacts.block_number.0, &proof)
                        .await
                        .unwrap();
                }
                (recursive_circuit.numeric_circuit_type(), true)
            }
            _ => (recursive_circuit.numeric_circuit_type(), false),
        },
    };

    let blob_save_started_at = Instant::now();
    let blob_url = blob_store.put(job_id, &proof).await.unwrap();

    METRICS.blob_save_time[&circuit_type.to_string()].observe(blob_save_started_at.elapsed());

<<<<<<< HEAD
    let mut transaction = connection.start_transaction().await.unwrap();
    let job_metadata = transaction
=======
    let mut transaction = storage_processor.start_transaction().await.unwrap();
    transaction
>>>>>>> 8d914ff2
        .fri_prover_jobs_dal()
        .save_proof(job_id, started_at.elapsed(), &blob_url)
        .await;
    if is_scheduler_proof {
        transaction
            .fri_proof_compressor_dal()
            .insert_proof_compression_job(artifacts.block_number, &blob_url, protocol_version)
            .await;
    }
    transaction.commit().await.unwrap();
}

pub fn verify_proof(
    circuit_wrapper: &CircuitWrapper,
    proof: &Proof<F, H, Ext>,
    vk: &VerificationKey<F, H>,
    job_id: u32,
) {
    let started_at = Instant::now();
    let (is_valid, circuit_id) = match circuit_wrapper {
        CircuitWrapper::Base(base_circuit) => (
            verify_base_layer_proof::<NoPow>(base_circuit, proof, vk),
            base_circuit.numeric_circuit_type(),
        ),
        CircuitWrapper::Recursive(recursive_circuit) => (
            verify_recursion_layer_proof::<NoPow>(recursive_circuit, proof, vk),
            recursive_circuit.numeric_circuit_type(),
        ),
    };

    METRICS.proof_verification_time[&circuit_id.to_string()].observe(started_at.elapsed());

    if !is_valid {
        let msg = format!("Failed to verify proof for job-id: {job_id} circuit_type {circuit_id}");
        tracing::error!("{}", msg);
        panic!("{}", msg);
    }
}

pub fn setup_metadata_to_setup_data_key(
    setup_metadata: &CircuitIdRoundTuple,
) -> ProverServiceDataKey {
    ProverServiceDataKey {
        circuit_id: setup_metadata.circuit_id,
        round: setup_metadata.aggregation_round.into(),
    }
}

pub fn get_setup_data_key(key: ProverServiceDataKey) -> ProverServiceDataKey {
    match key.round {
        AggregationRound::NodeAggregation => {
            // For node aggregation only one key exist for all circuit types
            ProverServiceDataKey {
                circuit_id: ZkSyncRecursionLayerStorageType::NodeLayerCircuit as u8,
                round: key.round,
            }
        }
        _ => key,
    }
}

#[cfg(test)]
mod tests {
    use super::*;

    #[test]
    fn test_get_setup_data_key_for_node_agg_key() {
        let key = ProverServiceDataKey {
            circuit_id: 10,
            round: AggregationRound::NodeAggregation,
        };
        let expected = ProverServiceDataKey {
            circuit_id: ZkSyncRecursionLayerStorageType::NodeLayerCircuit as u8,
            round: AggregationRound::NodeAggregation,
        };

        let result = get_setup_data_key(key);

        // Check if the `circuit_id` has been changed to `NodeLayerCircuit's` id
        assert_eq!(expected, result);
    }

    #[test]
    fn test_get_setup_data_key_for_non_node_agg_key() {
        let key = ProverServiceDataKey {
            circuit_id: 10,
            round: AggregationRound::BasicCircuits,
        };

        let result = get_setup_data_key(key.clone());

        // Check if the key has remained same
        assert_eq!(key, result);
    }
}<|MERGE_RESOLUTION|>--- conflicted
+++ resolved
@@ -97,13 +97,8 @@
 
     METRICS.blob_save_time[&circuit_type.to_string()].observe(blob_save_started_at.elapsed());
 
-<<<<<<< HEAD
     let mut transaction = connection.start_transaction().await.unwrap();
-    let job_metadata = transaction
-=======
-    let mut transaction = storage_processor.start_transaction().await.unwrap();
     transaction
->>>>>>> 8d914ff2
         .fri_prover_jobs_dal()
         .save_proof(job_id, started_at.elapsed(), &blob_url)
         .await;
