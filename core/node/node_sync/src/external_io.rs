--- conflicted
+++ resolved
@@ -1,15 +1,7 @@
-<<<<<<< HEAD
-use std::time::Duration;
+use std::time::{Duration, Instant};
 
 use anyhow::Context as _;
 use async_trait::async_trait;
-use tokio::time::Instant;
-=======
-use std::time::{Duration, Instant};
-
-use anyhow::Context as _;
-use async_trait::async_trait;
->>>>>>> e0eb02f5
 use zksync_contracts::{BaseSystemContracts, BaseSystemContractsHashes};
 use zksync_dal::{ConnectionPool, Core, CoreDal};
 use zksync_state_keeper::{
@@ -75,11 +67,7 @@
     async fn is_protocol_version_saved(
         &self,
         protocol_version: ProtocolVersionId,
-<<<<<<< HEAD
-        max_wait: Duration,
-=======
         deadline: Instant,
->>>>>>> e0eb02f5
     ) -> anyhow::Result<bool> {
         let base_system_contract_hashes = self
             .pool
@@ -124,12 +112,7 @@
                 .await?;
             return Ok(true);
         } else {
-<<<<<<< HEAD
-            let started_at = Instant::now();
-            while started_at.elapsed() <= max_wait {
-=======
             while Instant::now() < deadline {
->>>>>>> e0eb02f5
                 let base_system_contract_hashes = self
                     .pool
                     .connection_tagged("sync_layer")
@@ -139,23 +122,17 @@
                     .await?;
                 if base_system_contract_hashes.is_some() {
                     return Ok(true);
-<<<<<<< HEAD
-=======
                 } else {
                     tokio::time::sleep(Duration::from_millis(50)).await;
->>>>>>> e0eb02f5
                 }
             }
         }
 
         Ok(false)
-<<<<<<< HEAD
-=======
     }
 
     pub fn set_open_batch(&mut self, open_batch: IOOpenBatch) {
         self.open_batch = Some(open_batch);
->>>>>>> e0eb02f5
     }
 }
 
@@ -270,11 +247,7 @@
                 );
 
                 if !self
-<<<<<<< HEAD
-                    .is_protocol_version_saved(params.protocol_version, max_wait)
-=======
                     .is_protocol_version_saved(params.protocol_version, deadline)
->>>>>>> e0eb02f5
                     .await?
                 {
                     return Ok(None);
@@ -446,10 +419,6 @@
         wait_latency.observe();
         Ok(hash)
     }
-
-    fn set_open_batch(&mut self, open_batch: Option<IOOpenBatch>) {
-        self.open_batch = open_batch;
-    }
 }
 
 #[cfg(test)]
