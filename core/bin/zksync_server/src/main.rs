use std::{str::FromStr, time::Duration};

use anyhow::Context as _;
use clap::Parser;
use zksync_config::{
    configs::{
        api::{HealthCheckConfig, MerkleTreeApiConfig, Web3JsonRpcConfig},
        chain::{
            CircuitBreakerConfig, MempoolConfig, NetworkConfig, OperationsManagerConfig,
            StateKeeperConfig,
        },
        fri_prover_group::FriProverGroupConfig,
        house_keeper::HouseKeeperConfig,
<<<<<<< HEAD
        native_token_fetcher::NativeTokenFetcherConfig,
        FriProofCompressorConfig, FriProverConfig, FriWitnessGeneratorConfig, KzgConfig,
        ObservabilityConfig, PrometheusConfig, ProofDataHandlerConfig, WitnessGeneratorConfig,
=======
        FriProofCompressorConfig, FriProverConfig, FriWitnessGeneratorConfig, ObservabilityConfig,
        PrometheusConfig, ProofDataHandlerConfig, WitnessGeneratorConfig,
>>>>>>> 35df2595
    },
    ApiConfig, ContractsConfig, DBConfig, ETHClientConfig, ETHSenderConfig, ETHWatchConfig,
    GasAdjusterConfig, ObjectStoreConfig, PostgresConfig,
};
use zksync_core::{
    genesis_init, initialize_components, is_genesis_needed, setup_sigint_handler,
    temp_config_store::{decode_yaml, Secrets, TempConfigStore},
    Component, Components,
};
use zksync_env_config::FromEnv;
use zksync_storage::RocksDB;
use zksync_utils::wait_for_tasks::wait_for_tasks;

mod config;

#[cfg(not(target_env = "msvc"))]
#[global_allocator]
static GLOBAL: tikv_jemallocator::Jemalloc = tikv_jemallocator::Jemalloc;

#[derive(Debug, Parser)]
#[command(author = "Matter Labs", version, about = "zkSync operator node", long_about = None)]
struct Cli {
    /// Generate genesis block for the first contract deployment using temporary DB.
    #[arg(long)]
    genesis: bool,
    /// Wait for the `setChainId` event during genesis.
    /// If `--genesis` is not set, this flag is ignored.
    #[arg(long)]
    set_chain_id: bool,
    /// Rebuild tree.
    #[arg(long)]
    rebuild_tree: bool,
    /// Comma-separated list of components to launch.
    #[arg(
        long,
        default_value = "api,tree,eth,state_keeper,housekeeper,basic_witness_input_producer,commitment_generator"
    )]
    components: ComponentsToRun,
    /// Path to the yaml config. If set, it will be used instead of env vars.
    #[arg(long)]
    config_path: Option<std::path::PathBuf>,
    /// Path to the yaml with secrets. If set, it will be used instead of env vars.
    #[arg(long)]
    secrets_path: Option<std::path::PathBuf>,
}

#[derive(Debug, Clone)]
struct ComponentsToRun(Vec<Component>);

impl FromStr for ComponentsToRun {
    type Err = String;

    fn from_str(s: &str) -> Result<Self, Self::Err> {
        let components = s.split(',').try_fold(vec![], |mut acc, component_str| {
            let components = Components::from_str(component_str.trim())?;
            acc.extend(components.0);
            Ok::<_, String>(acc)
        })?;
        Ok(Self(components))
    }
}

#[tokio::main]
async fn main() -> anyhow::Result<()> {
    let opt = Cli::parse();
    let sigint_receiver = setup_sigint_handler();

    let observability_config =
        ObservabilityConfig::from_env().context("ObservabilityConfig::from_env()")?;
    let log_format: vlog::LogFormat = observability_config
        .log_format
        .parse()
        .context("Invalid log format")?;

    let mut builder = vlog::ObservabilityBuilder::new().with_log_format(log_format);
    if let Some(sentry_url) = &observability_config.sentry_url {
        builder = builder
            .with_sentry_url(sentry_url)
            .expect("Invalid Sentry URL")
            .with_sentry_environment(observability_config.sentry_environment);
    }
    let _guard = builder.build();

    // Report whether sentry is running after the logging subsystem was initialized.
    if let Some(sentry_url) = observability_config.sentry_url {
        tracing::info!("Sentry configured with URL: {sentry_url}");
    } else {
        tracing::info!("No sentry URL was provided");
    }

    // TODO (QIT-22): Only deserialize configs on demand.
    // Right now, we are trying to deserialize all the configs that may be needed by `zksync_core`.
    // "May" is the key word here, since some configs are only used by certain component configuration,
    // hence we are using `Option`s.
<<<<<<< HEAD
    let mut configs: TempConfigStore = TempConfigStore {
        postgres_config: PostgresConfig::from_env().ok(),
        health_check_config: HealthCheckConfig::from_env().ok(),
        merkle_tree_api_config: MerkleTreeApiConfig::from_env().ok(),
        web3_json_rpc_config: Web3JsonRpcConfig::from_env().ok(),
        circuit_breaker_config: CircuitBreakerConfig::from_env().ok(),
        mempool_config: MempoolConfig::from_env().ok(),
        network_config: NetworkConfig::from_env().ok(),
        operations_manager_config: OperationsManagerConfig::from_env().ok(),
        state_keeper_config: StateKeeperConfig::from_env().ok(),
        house_keeper_config: HouseKeeperConfig::from_env().ok(),
        fri_proof_compressor_config: FriProofCompressorConfig::from_env().ok(),
        fri_prover_config: Some(FriProverConfig::from_env().context("fri_prover_config")?),
        fri_prover_group_config: FriProverGroupConfig::from_env().ok(),
        fri_witness_generator_config: FriWitnessGeneratorConfig::from_env().ok(),
        prometheus_config: PrometheusConfig::from_env().ok(),
        proof_data_handler_config: ProofDataHandlerConfig::from_env().ok(),
        witness_generator_config: WitnessGeneratorConfig::from_env().ok(),
        api_config: ApiConfig::from_env().ok(),
        contracts_config: ContractsConfig::from_env().ok(),
        db_config: DBConfig::from_env().ok(),
        eth_client_config: ETHClientConfig::from_env().ok(),
        eth_sender_config: ETHSenderConfig::from_env().ok(),
        eth_watch_config: ETHWatchConfig::from_env().ok(),
        gas_adjuster_config: GasAdjusterConfig::from_env().ok(),
        object_store_config: ObjectStoreConfig::from_env().ok(),
        native_token_fetcher_config: NativeTokenFetcherConfig::from_env().ok(),
        kzg_config: KzgConfig::from_env().ok(),
        consensus_config: None,
=======
    let configs: TempConfigStore = match opt.config_path {
        Some(path) => {
            let yaml =
                std::fs::read_to_string(&path).with_context(|| path.display().to_string())?;
            decode_yaml(&yaml).context("failed decoding YAML config")?
        }
        None => TempConfigStore {
            postgres_config: PostgresConfig::from_env().ok(),
            health_check_config: HealthCheckConfig::from_env().ok(),
            merkle_tree_api_config: MerkleTreeApiConfig::from_env().ok(),
            web3_json_rpc_config: Web3JsonRpcConfig::from_env().ok(),
            circuit_breaker_config: CircuitBreakerConfig::from_env().ok(),
            mempool_config: MempoolConfig::from_env().ok(),
            network_config: NetworkConfig::from_env().ok(),
            operations_manager_config: OperationsManagerConfig::from_env().ok(),
            state_keeper_config: StateKeeperConfig::from_env().ok(),
            house_keeper_config: HouseKeeperConfig::from_env().ok(),
            fri_proof_compressor_config: FriProofCompressorConfig::from_env().ok(),
            fri_prover_config: Some(FriProverConfig::from_env().context("fri_prover_config")?),
            fri_prover_group_config: FriProverGroupConfig::from_env().ok(),
            fri_witness_generator_config: FriWitnessGeneratorConfig::from_env().ok(),
            prometheus_config: PrometheusConfig::from_env().ok(),
            proof_data_handler_config: ProofDataHandlerConfig::from_env().ok(),
            witness_generator_config: WitnessGeneratorConfig::from_env().ok(),
            api_config: ApiConfig::from_env().ok(),
            contracts_config: ContractsConfig::from_env().ok(),
            db_config: DBConfig::from_env().ok(),
            eth_client_config: ETHClientConfig::from_env().ok(),
            eth_sender_config: ETHSenderConfig::from_env().ok(),
            eth_watch_config: ETHWatchConfig::from_env().ok(),
            gas_adjuster_config: GasAdjusterConfig::from_env().ok(),
            object_store_config: ObjectStoreConfig::from_env().ok(),
            consensus_config: config::read_consensus_config().context("read_consensus_config()")?,
        },
    };
    let secrets: Secrets = match opt.secrets_path {
        Some(path) => {
            let yaml =
                std::fs::read_to_string(&path).with_context(|| path.display().to_string())?;
            decode_yaml(&yaml).context("failed decoding YAML config")?
        }
        None => Secrets {
            consensus: config::read_consensus_secrets().context("read_consensus_secrets()")?,
        },
>>>>>>> 35df2595
    };

    let postgres_config = configs.postgres_config.clone().context("PostgresConfig")?;

    if opt.genesis || is_genesis_needed(&postgres_config).await {
        let network = NetworkConfig::from_env().context("NetworkConfig")?;
        let eth_sender = ETHSenderConfig::from_env().context("ETHSenderConfig")?;
        let contracts = ContractsConfig::from_env().context("ContractsConfig")?;
        let eth_client = ETHClientConfig::from_env().context("EthClientConfig")?;
        genesis_init(
            &postgres_config,
            &eth_sender,
            &network,
            &contracts,
            &eth_client.web3_url,
            opt.set_chain_id,
        )
        .await
        .context("genesis_init")?;
        if opt.genesis {
            return Ok(());
        }
    }

    let components = if opt.rebuild_tree {
        vec![Component::Tree]
    } else {
        opt.components.0
    };

    // Run core actors.
    let (core_task_handles, stop_sender, cb_receiver, health_check_handle) =
        initialize_components(&configs, components, &secrets)
            .await
            .context("Unable to start Core actors")?;

    tracing::info!("Running {} core task handlers", core_task_handles.len());

    let particular_crypto_alerts = None::<Vec<String>>;
    let graceful_shutdown = None::<futures::future::Ready<()>>;
    let tasks_allowed_to_finish = false;
    tokio::select! {
        _ = wait_for_tasks(core_task_handles, particular_crypto_alerts, graceful_shutdown, tasks_allowed_to_finish) => {},
        _ = sigint_receiver => {
            tracing::info!("Stop signal received, shutting down");
        },
        error = cb_receiver => {
            if let Ok(error_msg) = error {
                let err = format!("Circuit breaker received, shutting down. Reason: {}", error_msg);
                tracing::warn!("{err}");
                vlog::capture_message(&err, vlog::AlertLevel::Warning);
            }
        },
    }

    stop_sender.send(true).ok();
    tokio::task::spawn_blocking(RocksDB::await_rocksdb_termination)
        .await
        .unwrap();
    // Sleep for some time to let some components gracefully stop.
    tokio::time::sleep(Duration::from_secs(5)).await;
    health_check_handle.stop().await;
    tracing::info!("Stopped");
    Ok(())
}<|MERGE_RESOLUTION|>--- conflicted
+++ resolved
@@ -11,14 +11,9 @@
         },
         fri_prover_group::FriProverGroupConfig,
         house_keeper::HouseKeeperConfig,
-<<<<<<< HEAD
         native_token_fetcher::NativeTokenFetcherConfig,
-        FriProofCompressorConfig, FriProverConfig, FriWitnessGeneratorConfig, KzgConfig,
-        ObservabilityConfig, PrometheusConfig, ProofDataHandlerConfig, WitnessGeneratorConfig,
-=======
         FriProofCompressorConfig, FriProverConfig, FriWitnessGeneratorConfig, ObservabilityConfig,
         PrometheusConfig, ProofDataHandlerConfig, WitnessGeneratorConfig,
->>>>>>> 35df2595
     },
     ApiConfig, ContractsConfig, DBConfig, ETHClientConfig, ETHSenderConfig, ETHWatchConfig,
     GasAdjusterConfig, ObjectStoreConfig, PostgresConfig,
@@ -113,37 +108,6 @@
     // Right now, we are trying to deserialize all the configs that may be needed by `zksync_core`.
     // "May" is the key word here, since some configs are only used by certain component configuration,
     // hence we are using `Option`s.
-<<<<<<< HEAD
-    let mut configs: TempConfigStore = TempConfigStore {
-        postgres_config: PostgresConfig::from_env().ok(),
-        health_check_config: HealthCheckConfig::from_env().ok(),
-        merkle_tree_api_config: MerkleTreeApiConfig::from_env().ok(),
-        web3_json_rpc_config: Web3JsonRpcConfig::from_env().ok(),
-        circuit_breaker_config: CircuitBreakerConfig::from_env().ok(),
-        mempool_config: MempoolConfig::from_env().ok(),
-        network_config: NetworkConfig::from_env().ok(),
-        operations_manager_config: OperationsManagerConfig::from_env().ok(),
-        state_keeper_config: StateKeeperConfig::from_env().ok(),
-        house_keeper_config: HouseKeeperConfig::from_env().ok(),
-        fri_proof_compressor_config: FriProofCompressorConfig::from_env().ok(),
-        fri_prover_config: Some(FriProverConfig::from_env().context("fri_prover_config")?),
-        fri_prover_group_config: FriProverGroupConfig::from_env().ok(),
-        fri_witness_generator_config: FriWitnessGeneratorConfig::from_env().ok(),
-        prometheus_config: PrometheusConfig::from_env().ok(),
-        proof_data_handler_config: ProofDataHandlerConfig::from_env().ok(),
-        witness_generator_config: WitnessGeneratorConfig::from_env().ok(),
-        api_config: ApiConfig::from_env().ok(),
-        contracts_config: ContractsConfig::from_env().ok(),
-        db_config: DBConfig::from_env().ok(),
-        eth_client_config: ETHClientConfig::from_env().ok(),
-        eth_sender_config: ETHSenderConfig::from_env().ok(),
-        eth_watch_config: ETHWatchConfig::from_env().ok(),
-        gas_adjuster_config: GasAdjusterConfig::from_env().ok(),
-        object_store_config: ObjectStoreConfig::from_env().ok(),
-        native_token_fetcher_config: NativeTokenFetcherConfig::from_env().ok(),
-        kzg_config: KzgConfig::from_env().ok(),
-        consensus_config: None,
-=======
     let configs: TempConfigStore = match opt.config_path {
         Some(path) => {
             let yaml =
@@ -176,6 +140,7 @@
             eth_watch_config: ETHWatchConfig::from_env().ok(),
             gas_adjuster_config: GasAdjusterConfig::from_env().ok(),
             object_store_config: ObjectStoreConfig::from_env().ok(),
+            native_token_fetcher_config: NativeTokenFetcherConfig::from_env().ok(),
             consensus_config: config::read_consensus_config().context("read_consensus_config()")?,
         },
     };
@@ -188,7 +153,6 @@
         None => Secrets {
             consensus: config::read_consensus_secrets().context("read_consensus_secrets()")?,
         },
->>>>>>> 35df2595
     };
 
     let postgres_config = configs.postgres_config.clone().context("PostgresConfig")?;
