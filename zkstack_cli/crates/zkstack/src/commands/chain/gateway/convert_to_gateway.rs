--- conflicted
+++ resolved
@@ -161,19 +161,8 @@
             chain_config.chain_id.as_u64().into(),
             ecosystem_config.get_contracts_config()?.l1.governance_addr,
             ecosystem_config.prover_version == ProverMode::NoProofs,
-            chain_config.zksync_os,
+            chain_config.vm_option.is_zksync_os(),
             chain_deployer_wallet.address,
-<<<<<<< HEAD
-=======
-            // Safe to unwrap, because the chain is always post gateway
-            chain_config
-                .get_contracts_config()?
-                .l2
-                .da_validator_addr
-                .unwrap(),
-            // This address is not present on local deployments
-            Address::zero(),
->>>>>>> 68bae7a3
         ),
         l1_url.clone(),
         convert_to_gw_args
