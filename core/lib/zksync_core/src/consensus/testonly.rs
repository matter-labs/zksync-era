//! Utilities for testing the consensus module.
use std::{collections::HashMap, sync::Arc};

use anyhow::Context as _;
use rand::Rng;
use zksync_concurrency::{ctx, error::Wrap as _, limiter, scope, sync, time};
use zksync_config::configs;
use zksync_consensus_roles::validator;
use zksync_contracts::BaseSystemContractsHashes;
<<<<<<< HEAD
use zksync_dal::{ConnectionPool, Server, ServerDals};
=======
>>>>>>> 76a68217
use zksync_types::{
    api, snapshots::SnapshotRecoveryStatus, Address, L1BatchNumber, L2ChainId, MiniblockNumber,
    ProtocolVersionId, H256,
};
use zksync_web3_decl::{
    error::{EnrichedClientError, EnrichedClientResult},
    jsonrpsee::http_client::HttpClient,
};

use crate::{
    api_server::web3::{state::InternalApiConfig, tests::spawn_http_server},
    consensus::{fetcher::P2PConfig, Fetcher, Store},
    genesis::GenesisParams,
    state_keeper::{
        io::common::IoCursor, seal_criteria::NoopSealer, tests::MockBatchExecutor, MiniblockSealer,
        ZkSyncStateKeeper,
    },
    sync_layer::{
        fetcher::FetchedTransaction,
        sync_action::{ActionQueue, ActionQueueSender, SyncAction},
        ExternalIO, MainNodeClient, SyncState,
    },
    utils::testonly::{create_l1_batch_metadata, create_l2_transaction},
};

#[derive(Debug, Default)]
pub(crate) struct MockMainNodeClient {
    l2_blocks: Vec<api::en::SyncBlock>,
    block_number_offset: u32,
    protocol_versions: HashMap<u16, api::ProtocolVersion>,
    system_contracts: HashMap<H256, Vec<u8>>,
}

impl MockMainNodeClient {
    pub fn for_snapshot_recovery(snapshot: &SnapshotRecoveryStatus) -> Self {
        // This block may be requested during node initialization
        let last_miniblock_in_snapshot_batch = api::en::SyncBlock {
            number: snapshot.miniblock_number,
            l1_batch_number: snapshot.l1_batch_number,
            last_in_batch: true,
            timestamp: snapshot.miniblock_timestamp,
            l1_gas_price: 2,
            l2_fair_gas_price: 3,
            fair_pubdata_price: Some(24),
            base_system_contracts_hashes: BaseSystemContractsHashes::default(),
            operator_address: Address::repeat_byte(2),
            transactions: Some(vec![]),
            virtual_blocks: Some(0),
            hash: Some(snapshot.miniblock_hash),
            protocol_version: ProtocolVersionId::latest(),
        };

        Self {
            l2_blocks: vec![last_miniblock_in_snapshot_batch],
            block_number_offset: snapshot.miniblock_number.0,
            ..Self::default()
        }
    }

    pub fn insert_protocol_version(&mut self, version: api::ProtocolVersion) {
        self.system_contracts
            .insert(version.base_system_contracts.bootloader, vec![]);
        self.system_contracts
            .insert(version.base_system_contracts.default_aa, vec![]);
        self.protocol_versions.insert(version.version_id, version);
    }
}

#[async_trait::async_trait]
impl MainNodeClient for MockMainNodeClient {
    async fn fetch_system_contract_by_hash(
        &self,
        hash: H256,
    ) -> EnrichedClientResult<Option<Vec<u8>>> {
        Ok(self.system_contracts.get(&hash).cloned())
    }

    async fn fetch_genesis_contract_bytecode(
        &self,
        _address: Address,
    ) -> EnrichedClientResult<Option<Vec<u8>>> {
        Err(EnrichedClientError::custom(
            "not implemented",
            "fetch_genesis_contract_bytecode",
        ))
    }

    async fn fetch_protocol_version(
        &self,
        protocol_version: ProtocolVersionId,
    ) -> EnrichedClientResult<Option<api::ProtocolVersion>> {
        let protocol_version = protocol_version as u16;
        Ok(self.protocol_versions.get(&protocol_version).cloned())
    }

    async fn fetch_genesis_l1_batch_hash(&self) -> EnrichedClientResult<H256> {
        Err(EnrichedClientError::custom(
            "not implemented",
            "fetch_genesis_l1_batch_hash",
        ))
    }

    async fn fetch_l2_block_number(&self) -> EnrichedClientResult<MiniblockNumber> {
        if let Some(number) = self.l2_blocks.len().checked_sub(1) {
            Ok(MiniblockNumber(number as u32))
        } else {
            Err(EnrichedClientError::custom(
                "not implemented",
                "fetch_l2_block_number",
            ))
        }
    }

    async fn fetch_l2_block(
        &self,
        number: MiniblockNumber,
        with_transactions: bool,
    ) -> EnrichedClientResult<Option<api::en::SyncBlock>> {
        let Some(block_index) = number.0.checked_sub(self.block_number_offset) else {
            return Ok(None);
        };
        let Some(mut block) = self.l2_blocks.get(block_index as usize).cloned() else {
            return Ok(None);
        };
        if !with_transactions {
            block.transactions = None;
        }
        Ok(Some(block))
    }

    async fn fetch_consensus_genesis(
        &self,
    ) -> EnrichedClientResult<Option<api::en::ConsensusGenesis>> {
        unimplemented!()
    }
}

/// Fake StateKeeper for tests.
pub(super) struct StateKeeper {
    // Batch of the `last_block`.
    last_batch: L1BatchNumber,
    last_block: MiniblockNumber,
    // timestamp of the last block.
    last_timestamp: u64,
    batch_sealed: bool,

    fee_per_gas: u64,
    gas_per_pubdata: u64,

    sync_state: SyncState,
    actions_sender: ActionQueueSender,
    addr: sync::watch::Receiver<Option<std::net::SocketAddr>>,
    store: Store,
}

/// Fake StateKeeper task to be executed in the background.
pub(super) struct StateKeeperRunner {
    actions_queue: ActionQueue,
    sync_state: SyncState,
    store: Store,
    addr: sync::watch::Sender<Option<std::net::SocketAddr>>,
}

<<<<<<< HEAD
/// Constructs a new db initialized with genesis state or a snapshot.
pub(super) async fn new_store(from_snapshot: bool) -> Store {
    let pool = ConnectionPool::<Server>::test_pool().await;
    {
        let mut storage = pool.access_storage().await.unwrap();
        if from_snapshot {
            prepare_recovery_snapshot(&mut storage, L1BatchNumber(23), MiniblockNumber(42), &[])
                .await;
        } else {
            ensure_genesis_state(&mut storage, L2ChainId::default(), &GenesisParams::mock())
                .await
                .unwrap();
        }
    }
    Store(pool)
}

=======
>>>>>>> 76a68217
// Limiter with infinite refresh rate.
fn unbounded_limiter(ctx: &ctx::Ctx) -> limiter::Limiter {
    limiter::Limiter::new(
        ctx,
        limiter::Rate {
            burst: 1,
            refresh: time::Duration::ZERO,
        },
    )
}

impl StateKeeper {
    /// Constructs and initializes a new `StateKeeper`.
    /// Caller has to run `StateKeeperRunner.run()` task in the background.
    pub async fn new(ctx: &ctx::Ctx, store: Store) -> ctx::Result<(Self, StateKeeperRunner)> {
        let mut conn = store.access(ctx).await.wrap("access()")?;
        let cursor = ctx
            .wait(IoCursor::for_fetcher(&mut conn.0))
            .await?
            .context("IoCursor::new()")?;
        let pending_batch = ctx
            .wait(conn.0.blocks_dal().pending_batch_exists())
            .await?
            .context("pending_batch_exists()")?;
        let (actions_sender, actions_queue) = ActionQueue::new();
        let sync_state = SyncState::default();
        let addr = sync::watch::channel(None).0;
        Ok((
            Self {
                last_batch: cursor.l1_batch,
                last_block: cursor.next_miniblock - 1,
                last_timestamp: cursor.prev_miniblock_timestamp,
                batch_sealed: !pending_batch,
                fee_per_gas: 10,
                gas_per_pubdata: 100,
                actions_sender,
                sync_state: sync_state.clone(),
                addr: addr.subscribe(),
                store: store.clone(),
            },
            StateKeeperRunner {
                sync_state,
                actions_queue,
                store: store.clone(),
                addr,
            },
        ))
    }

    fn open_block(&mut self) -> SyncAction {
        if self.batch_sealed {
            self.last_batch += 1;
            self.last_block += 1;
            self.last_timestamp += 5;
            self.batch_sealed = false;
            SyncAction::OpenBatch {
                number: self.last_batch,
                timestamp: self.last_timestamp,
                l1_gas_price: 2,
                l2_fair_gas_price: 3,
                fair_pubdata_price: Some(24),
                operator_address: GenesisParams::mock().first_validator,
                protocol_version: ProtocolVersionId::latest(),
                first_miniblock_info: (self.last_block, 1),
            }
        } else {
            self.last_block += 1;
            self.last_timestamp += 2;
            SyncAction::Miniblock {
                number: self.last_block,
                timestamp: self.last_timestamp,
                virtual_blocks: 0,
            }
        }
    }

    /// Pushes a new miniblock with `transactions` transactions to the `StateKeeper`.
    pub async fn push_block(&mut self, transactions: usize) {
        assert!(transactions > 0);
        let mut actions = vec![self.open_block()];
        for _ in 0..transactions {
            let tx = create_l2_transaction(self.fee_per_gas, self.gas_per_pubdata);
            actions.push(FetchedTransaction::new(tx.into()).into());
        }
        actions.push(SyncAction::SealMiniblock);
        self.actions_sender.push_actions(actions).await;
    }

    /// Pushes `SealBatch` command to the `StateKeeper`.
    pub async fn seal_batch(&mut self) {
        // Each batch ends with an empty block (aka fictive block).
        let mut actions = vec![self.open_block()];
        actions.push(SyncAction::SealBatch { virtual_blocks: 0 });
        self.actions_sender.push_actions(actions).await;
        self.batch_sealed = true;
    }

    /// Pushes `count` random miniblocks to the StateKeeper.
    pub async fn push_random_blocks(&mut self, rng: &mut impl Rng, count: usize) {
        for _ in 0..count {
            // 20% chance to seal an L1 batch.
            // `seal_batch()` also produces a (fictive) block.
            if rng.gen_range(0..100) < 20 {
                self.seal_batch().await;
            } else {
                self.push_block(rng.gen_range(3..8)).await;
            }
        }
    }

    /// Last block that has been pushed to the `StateKeeper` via `ActionQueue`.
    /// It might NOT be present in storage yet.
    pub fn last_block(&self) -> validator::BlockNumber {
        validator::BlockNumber(self.last_block.0.into())
    }

    /// Connects to the json RPC endpoint exposed by the state keeper.
    pub async fn connect(&self, ctx: &ctx::Ctx) -> ctx::Result<HttpClient> {
        let addr: std::net::SocketAddr =
            sync::wait_for(ctx, &mut self.addr.clone(), Option::is_some)
                .await?
                .unwrap();
        Ok(<dyn MainNodeClient>::json_rpc(&format!("http://{addr}/")).context("json_rpc()")?)
    }

    /// Runs the centralized fetcher.
    pub async fn run_centralized_fetcher(
        self,
        ctx: &ctx::Ctx,
        client: HttpClient,
    ) -> anyhow::Result<()> {
        Fetcher {
            store: self.store,
            client: Box::new(client),
            sync_state: self.sync_state,
            limiter: unbounded_limiter(ctx),
        }
        .run_centralized(ctx, self.actions_sender)
        .await
    }

    /// Runs the p2p fetcher.
    pub async fn run_p2p_fetcher(
        self,
        ctx: &ctx::Ctx,
        client: HttpClient,
        cfg: P2PConfig,
    ) -> anyhow::Result<()> {
        Fetcher {
            store: self.store,
            client: Box::new(client),
            sync_state: self.sync_state,
            limiter: unbounded_limiter(ctx),
        }
        .run_p2p(ctx, self.actions_sender, cfg)
        .await
    }
}

async fn calculate_mock_metadata(ctx: &ctx::Ctx, store: &Store) -> ctx::Result<()> {
    let mut conn = store.access(ctx).await.wrap("access()")?;
    let Some(last) = ctx
        .wait(conn.0.blocks_dal().get_sealed_l1_batch_number())
        .await?
        .context("get_sealed_l1_batch_number()")?
    else {
        return Ok(());
    };
    let prev = ctx
        .wait(conn.0.blocks_dal().get_last_l1_batch_number_with_metadata())
        .await?
        .context("get_last_l1_batch_number_with_metadata()")?;
    let mut first = match prev {
        Some(prev) => prev + 1,
        None => ctx
            .wait(conn.0.blocks_dal().get_earliest_l1_batch_number())
            .await?
            .context("get_earliest_l1_batch_number()")?
            .context("batches disappeared")?,
    };
    while first <= last {
        let metadata = create_l1_batch_metadata(first.0);
        ctx.wait(
            conn.0
                .blocks_dal()
                .save_l1_batch_tree_data(first, &metadata.tree_data()),
        )
        .await?
        .context("save_l1_batch_tree_data()")?;
        first += 1;
    }
    Ok(())
}

impl StateKeeperRunner {
    /// Executes the StateKeeper task.
    pub async fn run(self, ctx: &ctx::Ctx) -> anyhow::Result<()> {
        let res = scope::run!(ctx, |ctx, s| async {
            let (stop_send, stop_recv) = sync::watch::channel(false);
            let (miniblock_sealer, miniblock_sealer_handle) =
                MiniblockSealer::new(self.store.0.clone(), 5);

            let io = ExternalIO::new(
                miniblock_sealer_handle,
                self.store.0.clone(),
                self.actions_queue,
                self.sync_state,
                Box::<MockMainNodeClient>::default(),
                Address::repeat_byte(11),
                u32::MAX,
                L2ChainId::default(),
            )
            .await?;
            s.spawn_bg(async {
                Ok(miniblock_sealer
                    .run()
                    .await
                    .context("miniblock_sealer.run()")?)
            });
            s.spawn_bg::<()>(async {
                loop {
                    calculate_mock_metadata(ctx, &self.store).await?;
                    // Sleep real time.
                    ctx.wait(tokio::time::sleep(tokio::time::Duration::from_millis(100)))
                        .await?;
                }
            });
            s.spawn_bg({
                let stop_recv = stop_recv.clone();
                async {
                    ZkSyncStateKeeper::new(
                        stop_recv,
                        Box::new(io),
                        Box::new(MockBatchExecutor),
                        Arc::new(NoopSealer),
                    )
                    .run()
                    .await
                    .context("ZkSyncStateKeeper::run()")?;
                    Ok(())
                }
            });
            s.spawn_bg(async {
                // Spawn HTTP server.
                let cfg = InternalApiConfig::new(
                    &configs::chain::NetworkConfig::for_tests(),
                    &configs::api::Web3JsonRpcConfig::for_tests(),
                    &configs::contracts::ContractsConfig::for_tests(),
                );
                let mut server = spawn_http_server(
                    cfg,
                    self.store.0.clone(),
                    Default::default(),
                    Arc::default(),
                    stop_recv,
                )
                .await;
                if let Ok(addr) = ctx.wait(server.wait_until_ready()).await {
                    self.addr.send_replace(Some(addr));
                    tracing::info!("API server ready!");
                }
                ctx.canceled().await;
                server.shutdown().await;
                Ok(())
            });
            ctx.canceled().await;
            stop_send.send_replace(true);
            Ok(())
        })
        .await;
        match res {
            Ok(()) | Err(ctx::Error::Canceled(_)) => Ok(()),
            Err(ctx::Error::Internal(err)) => Err(err),
        }
    }
}<|MERGE_RESOLUTION|>--- conflicted
+++ resolved
@@ -7,10 +7,7 @@
 use zksync_config::configs;
 use zksync_consensus_roles::validator;
 use zksync_contracts::BaseSystemContractsHashes;
-<<<<<<< HEAD
 use zksync_dal::{ConnectionPool, Server, ServerDals};
-=======
->>>>>>> 76a68217
 use zksync_types::{
     api, snapshots::SnapshotRecoveryStatus, Address, L1BatchNumber, L2ChainId, MiniblockNumber,
     ProtocolVersionId, H256,
@@ -174,10 +171,9 @@
     addr: sync::watch::Sender<Option<std::net::SocketAddr>>,
 }
 
-<<<<<<< HEAD
 /// Constructs a new db initialized with genesis state or a snapshot.
 pub(super) async fn new_store(from_snapshot: bool) -> Store {
-    let pool = ConnectionPool::<Server>::test_pool().await;
+    let pool = ConnectionPool::test_pool().await;
     {
         let mut storage = pool.access_storage().await.unwrap();
         if from_snapshot {
@@ -192,8 +188,6 @@
     Store(pool)
 }
 
-=======
->>>>>>> 76a68217
 // Limiter with infinite refresh rate.
 fn unbounded_limiter(ctx: &ctx::Ctx) -> limiter::Limiter {
     limiter::Limiter::new(
