use zksync_config::{configs::gateway::GatewayChainConfig, ContractsConfig, EthWatchConfig};
use zksync_contracts::chain_admin_contract;
use zksync_eth_watch::{EthHttpQueryClient, EthWatch};
use zksync_types::{settlement::SettlementMode, L2ChainId};

use crate::{
    implementations::resources::{
        eth_interface::{EthInterfaceResource, GatewayEthInterfaceResource},
        pools::{MasterPool, PoolResource},
    },
    service::StopReceiver,
    task::{Task, TaskId},
    wiring_layer::{WiringError, WiringLayer},
    FromContext, IntoContext,
};

/// Wiring layer for ethereum watcher
///
/// Responsible for initializing and running of [`EthWatch`] component, that polls the Ethereum node for the relevant events,
/// such as priority operations (aka L1 transactions), protocol upgrades etc.
#[derive(Debug)]
pub struct EthWatchLayer {
    eth_watch_config: EthWatchConfig,
    contracts_config: ContractsConfig,
    gateway_contracts_config: Option<GatewayChainConfig>,
    settlement_mode: SettlementMode,
    chain_id: L2ChainId,
}

#[derive(Debug, FromContext)]
#[context(crate = crate)]
pub struct Input {
    pub master_pool: PoolResource<MasterPool>,
    pub eth_client: EthInterfaceResource,
    pub gateway_client: Option<GatewayEthInterfaceResource>,
}

#[derive(Debug, IntoContext)]
#[context(crate = crate)]
pub struct Output {
    #[context(task)]
    pub eth_watch: EthWatch,
}

impl EthWatchLayer {
    pub fn new(
        eth_watch_config: EthWatchConfig,
        contracts_config: ContractsConfig,
        gateway_contracts_config: Option<GatewayChainConfig>,
        settlement_mode: SettlementMode,
        chain_id: L2ChainId,
    ) -> Self {
        Self {
            eth_watch_config,
            contracts_config,
            gateway_contracts_config,
            settlement_mode,
            chain_id,
        }
    }
}

#[async_trait::async_trait]
impl WiringLayer for EthWatchLayer {
    type Input = Input;
    type Output = Output;

    fn layer_name(&self) -> &'static str {
        "eth_watch_layer"
    }

    async fn wire(self, input: Self::Input) -> Result<Self::Output, WiringError> {
        let main_pool = input.master_pool.get().await?;
        let client = input.eth_client.0;
        let sl_diamond_proxy_addr = if self.settlement_mode.is_gateway() {
            self.gateway_contracts_config
                .clone()
                .unwrap()
                .diamond_proxy_addr
        } else {
            self.contracts_config.diamond_proxy_addr
        };
        tracing::info!(
            "Diamond proxy address ethereum: {}",
            self.contracts_config.diamond_proxy_addr
        );
        tracing::info!(
            "Diamond proxy address settlement_layer: {}",
            sl_diamond_proxy_addr
        );

        let l1_client = EthHttpQueryClient::new(
            client,
            self.contracts_config.diamond_proxy_addr,
            self.contracts_config
                .ecosystem_contracts
                .map(|a| a.state_transition_proxy_addr),
            self.contracts_config.chain_admin_addr,
            self.contracts_config.governance_addr,
            self.eth_watch_config.confirmations_for_eth_event,
        );

        let sl_client = if self.settlement_mode.is_gateway() {
            let gateway_client = input.gateway_client.unwrap().0;
            let contracts_config = self.gateway_contracts_config.unwrap();
            EthHttpQueryClient::new(
                gateway_client,
                contracts_config.diamond_proxy_addr,
                Some(contracts_config.state_transition_proxy_addr),
                contracts_config.chain_admin_addr,
                contracts_config.governance_addr,
                self.eth_watch_config.confirmations_for_eth_event,
            )
        } else {
            l1_client.clone()
        };

        let eth_watch = EthWatch::new(
            &chain_admin_contract(),
            Box::new(l1_client),
            Box::new(sl_client),
            main_pool,
            self.eth_watch_config.poll_interval(),
<<<<<<< HEAD
            priority_tree,
            self.chain_id,
=======
>>>>>>> d31dc159
        )
        .await?;

        Ok(Output { eth_watch })
    }
}

#[async_trait::async_trait]
impl Task for EthWatch {
    fn id(&self) -> TaskId {
        "eth_watch".into()
    }

    async fn run(self: Box<Self>, stop_receiver: StopReceiver) -> anyhow::Result<()> {
        (*self).run(stop_receiver.0).await
    }
}<|MERGE_RESOLUTION|>--- conflicted
+++ resolved
@@ -121,11 +121,7 @@
             Box::new(sl_client),
             main_pool,
             self.eth_watch_config.poll_interval(),
-<<<<<<< HEAD
-            priority_tree,
             self.chain_id,
-=======
->>>>>>> d31dc159
         )
         .await?;
 
