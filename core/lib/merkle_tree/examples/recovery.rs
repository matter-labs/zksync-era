--- conflicted
+++ resolved
@@ -60,8 +60,8 @@
 
         if self.in_memory {
             let recovery =
-                MerkleTreeRecovery::with_hasher(PatchSet::default(), recovered_version, hasher);
-            self.recover_tree(recovery, recovered_version);
+                MerkleTreeRecovery::with_hasher(PatchSet::default(), recovered_version, hasher)?;
+            self.recover_tree(recovery, recovered_version)
         } else {
             let dir = TempDir::new().context("failed creating temp dir for RocksDB")?;
             tracing::info!(
@@ -72,30 +72,22 @@
                 block_cache_capacity: self.block_cache,
                 ..RocksDBOptions::default()
             };
-<<<<<<< HEAD
-            let db = RocksDB::with_options(dir.path(), db_options).unwrap();
+            let db =
+                RocksDB::with_options(dir.path(), db_options).context("failed creating RocksDB")?;
             let db = RocksDBWrapper::from(db);
-            let mut recovery = MerkleTreeRecovery::with_hasher(db, recovered_version, hasher);
+            let mut recovery = MerkleTreeRecovery::with_hasher(db, recovered_version, hasher)?;
             if self.parallelize {
                 recovery.parallelize_persistence(4);
             }
-            self.recover_tree(recovery, recovered_version);
+            self.recover_tree(recovery, recovered_version)
         }
     }
-=======
-            let db =
-                RocksDB::with_options(dir.path(), db_options).context("failed creating RocksDB")?;
-            rocksdb = RocksDBWrapper::from(db);
-            _temp_dir = Some(dir);
-            &mut rocksdb
-        };
->>>>>>> 4b9e6fae
 
     fn recover_tree<DB: PruneDatabase>(
         self,
         mut recovery: MerkleTreeRecovery<DB, &dyn HashTree>,
         recovered_version: u64,
-    ) {
+    ) -> anyhow::Result<()> {
         let mut rng = StdRng::seed_from_u64(self.rng_seed);
 
         let key_step =
@@ -105,11 +97,6 @@
 
         let mut last_key = Key::zero();
         let mut last_leaf_index = 0;
-<<<<<<< HEAD
-=======
-        let mut recovery = MerkleTreeRecovery::with_hasher(db, recovered_version, hasher)
-            .context("cannot create tree")?;
->>>>>>> 4b9e6fae
         let recovery_started_at = Instant::now();
         for updated_idx in 0..self.update_count {
             let started_at = Instant::now();
