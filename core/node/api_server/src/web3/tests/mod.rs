--- conflicted
+++ resolved
@@ -8,15 +8,7 @@
 use async_trait::async_trait;
 use tokio::sync::watch;
 use zksync_config::{
-<<<<<<< HEAD
     configs::{api::Web3JsonRpcConfig, chain::StateKeeperConfig, ContractsConfig},
-=======
-    configs::{
-        api::Web3JsonRpcConfig,
-        chain::{NetworkConfig, StateKeeperConfig},
-        AllContractsConfig as ContractsConfig,
-    },
->>>>>>> 4f3bfe6b
     GenesisConfig,
 };
 use zksync_contracts::BaseSystemContracts;
@@ -47,12 +39,7 @@
     tx::IncludedTxLocation,
     u256_to_h256,
     utils::{storage_key_for_eth_balance, storage_key_for_standard_token_balance},
-<<<<<<< HEAD
-    AccountTreeId, Address, L1BatchNumber, L2ChainId, Nonce, ProtocolVersionId, StorageKey,
-    StorageLog, H256, U256, U64,
-=======
     AccountTreeId, Address, L1BatchNumber, Nonce, StorageKey, StorageLog, H256, U256, U64,
->>>>>>> 4f3bfe6b
 };
 use zksync_vm_executor::oneshot::MockOneshotExecutor;
 use zksync_web3_decl::{
@@ -211,15 +198,7 @@
     async fn prepare_storage(self, storage: &mut Connection<'_, Core>) -> anyhow::Result<()> {
         match self {
             Self::Genesis { evm_emulator } => {
-<<<<<<< HEAD
-                let mut config = GenesisConfig {
-                    l2_chain_id: L2ChainId::default(),
-=======
-                let config = GenesisConfig {
-                    l2_chain_id: network_config.zksync_network_id,
->>>>>>> 4f3bfe6b
-                    ..mock_genesis_config()
-                };
+                let config = mock_genesis_config();
                 let base_system_contracts = BaseSystemContracts::load_from_disk();
                 assert!(config.evm_emulator_hash.is_some());
 
