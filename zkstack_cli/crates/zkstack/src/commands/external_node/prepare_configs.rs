use std::path::Path;

use anyhow::Context;
<<<<<<< HEAD
use common::logger;
use config::{
    raw::{PatchedConfig, RawConfig},
    set_rocks_db_config, ChainConfig, EcosystemConfig, CONSENSUS_CONFIG_FILE, EN_CONFIG_FILE,
    GENERAL_FILE, SECRETS_FILE,
};
use xshell::Shell;
use zksync_basic_types::{L1ChainId, L2ChainId};
=======
use xshell::Shell;
use zkstack_cli_common::logger;
use zkstack_cli_config::{
    external_node::ENConfig,
    set_rocks_db_config,
    traits::{FileConfigWithDefaultName, SaveConfigWithBasePath},
    ChainConfig, EcosystemConfig, GeneralConfig, SecretsConfig,
};
use zksync_basic_types::url::SensitiveUrl;
use zksync_config::configs::{
    consensus::{ConsensusConfig, ConsensusSecrets, NodeSecretKey, Secret},
    DatabaseSecrets, L1Secrets,
};
>>>>>>> 64d861d1
use zksync_consensus_crypto::TextFmt;
use zksync_consensus_roles as roles;

use crate::{
    commands::external_node::args::prepare_configs::{PrepareConfigArgs, PrepareConfigFinal},
    messages::{
        msg_preparing_en_config_is_done, MSG_CHAIN_NOT_INITIALIZED, MSG_PREPARING_EN_CONFIGS,
    },
    utils::{
        consensus::{node_public_key, KeyAndAddress},
        ports::EcosystemPortsScanner,
        rocks_db::{recreate_rocksdb_dirs, RocksDBDirOption},
    },
};

pub async fn run(shell: &Shell, args: PrepareConfigArgs) -> anyhow::Result<()> {
    logger::info(MSG_PREPARING_EN_CONFIGS);
    let ecosystem_config = EcosystemConfig::from_file(shell)?;
    let mut chain_config = ecosystem_config
        .load_current_chain()
        .context(MSG_CHAIN_NOT_INITIALIZED)?;

    let args = args.fill_values_with_prompt(&chain_config);
    let external_node_config_path = chain_config
        .external_node_config_path
        .unwrap_or_else(|| chain_config.configs.join("external_node"));
    shell.create_dir(&external_node_config_path)?;
    chain_config.external_node_config_path = Some(external_node_config_path.clone());
    prepare_configs(shell, &chain_config, &external_node_config_path, args).await?;
    let chain_path = ecosystem_config.chains.join(&chain_config.name);
    chain_config.save_with_base_path(shell, chain_path)?;
    logger::info(msg_preparing_en_config_is_done(&external_node_config_path));
    Ok(())
}

async fn prepare_configs(
    shell: &Shell,
    config: &ChainConfig,
    en_configs_path: &Path,
    args: PrepareConfigFinal,
) -> anyhow::Result<()> {
    let mut ports = EcosystemPortsScanner::scan(shell)?;
    let genesis = config.get_genesis_config().await?;
    let general = config.get_general_config().await?;
    let l2_rpc_port = general.get::<u16>("api.web3_json_rpc.http_port")?;

    let mut en_config = PatchedConfig::empty(shell, en_configs_path.join(EN_CONFIG_FILE));
    en_config.insert(
        "l2_chain_id",
        genesis.get::<L2ChainId>("l2_chain_id")?.as_u64(),
    )?;
    en_config.insert("l1_chain_id", genesis.get::<L1ChainId>("l1_chain_id")?.0)?;
    en_config.insert_yaml(
        "l1_batch_commit_data_generator_mode",
        genesis.get::<String>("l1_batch_commit_data_generator_mode")?,
    )?;
    en_config.insert("main_node_url", format!("http://127.0.0.1:{l2_rpc_port}"))?;
    en_config.save().await?;

    // Copy and modify the general config
    let general_config_path = en_configs_path.join(GENERAL_FILE);
    shell.copy_file(config.path_to_general_config(), &general_config_path)?;
    let mut general_en = RawConfig::read(shell, general_config_path.clone())
        .await?
        .patched();
    let main_node_public_addr: String = general_en.base().get("consensus.public_addr")?;
    let raw_consensus = general_en.base().get("consensus")?;
    general_en.remove("consensus");

    // Copy and modify the consensus config
    let mut en_consensus_config =
        PatchedConfig::empty(shell, en_configs_path.join(CONSENSUS_CONFIG_FILE));
    en_consensus_config.extend(raw_consensus);
    let main_node_public_key = node_public_key(
        &config
            .get_secrets_config()
            .await?
            .get::<String>("consensus.node_key")?,
    )?;
    let gossip_static_outbound = [KeyAndAddress {
        key: main_node_public_key,
        addr: main_node_public_addr,
    }];
    en_consensus_config.insert_yaml("gossip_static_outbound", gossip_static_outbound)?;
    en_consensus_config.save().await?;

    // Set secrets config
    let mut secrets = PatchedConfig::empty(shell, en_configs_path.join(SECRETS_FILE));
    let node_key = roles::node::SecretKey::generate().encode();
    secrets.insert("consensus.node_key", node_key)?;
    secrets.insert("database.server_url", args.db.full_url().to_string())?;
    secrets.insert("l1.l1_rpc_url", args.l1_rpc_url)?;
    secrets.save().await?;

    let dirs = recreate_rocksdb_dirs(shell, &config.rocks_db_path, RocksDBDirOption::ExternalNode)?;
    set_rocks_db_config(&mut general_en, dirs)?;
    general_en.save().await?;

    let offset = 0; // This is zero because general_en ports already have a chain offset
    ports.allocate_ports_in_yaml(shell, &general_config_path, offset)?;
    ports.allocate_ports_in_yaml(shell, &en_configs_path.join(CONSENSUS_CONFIG_FILE), offset)?;

    Ok(())
}<|MERGE_RESOLUTION|>--- conflicted
+++ resolved
@@ -1,30 +1,14 @@
 use std::path::Path;
 
 use anyhow::Context;
-<<<<<<< HEAD
-use common::logger;
-use config::{
+use xshell::Shell;
+use zkstack_cli_common::logger;
+use zkstack_cli_config::{
     raw::{PatchedConfig, RawConfig},
     set_rocks_db_config, ChainConfig, EcosystemConfig, CONSENSUS_CONFIG_FILE, EN_CONFIG_FILE,
     GENERAL_FILE, SECRETS_FILE,
 };
-use xshell::Shell;
 use zksync_basic_types::{L1ChainId, L2ChainId};
-=======
-use xshell::Shell;
-use zkstack_cli_common::logger;
-use zkstack_cli_config::{
-    external_node::ENConfig,
-    set_rocks_db_config,
-    traits::{FileConfigWithDefaultName, SaveConfigWithBasePath},
-    ChainConfig, EcosystemConfig, GeneralConfig, SecretsConfig,
-};
-use zksync_basic_types::url::SensitiveUrl;
-use zksync_config::configs::{
-    consensus::{ConsensusConfig, ConsensusSecrets, NodeSecretKey, Secret},
-    DatabaseSecrets, L1Secrets,
-};
->>>>>>> 64d861d1
 use zksync_consensus_crypto::TextFmt;
 use zksync_consensus_roles as roles;
 
