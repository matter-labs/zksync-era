use xshell::{cmd, Shell};

use crate::{cmd::Cmd, logger};

fn prerequisites() -> [Prerequisite; 5] {
    [
        Prerequisite {
            name: "git",
            download_link: "https://git-scm.com/book/en/v2/Getting-Started-Installing-Git",
            custom_validator: None,
        },
        Prerequisite {
            name: "docker",
            download_link: "https://docs.docker.com/get-docker/",
            custom_validator: None,
        },
        Prerequisite {
            name: "forge",
            download_link:
                "https://github.com/matter-labs/foundry-zksync?tab=readme-ov-file#quick-install",
            custom_validator: Some(Box::new(|| {
                let shell = Shell::new().unwrap();
                let Ok(result) = Cmd::new(cmd!(shell, "forge build --help")).run_with_output()
                else {
                    return false;
                };
                let Ok(stdout) = String::from_utf8(result.stdout) else {
                    return false;
                };
                stdout.contains("ZKSync configuration")
            })),
        },
        Prerequisite {
            name: "cargo",
            download_link: "https://doc.rust-lang.org/cargo/getting-started/installation.html",
            custom_validator: None,
        },
        Prerequisite {
            name: "yarn",
            download_link: "https://yarnpkg.com/getting-started/install",
            custom_validator: None,
        },
    ]
}

const DOCKER_COMPOSE_PREREQUISITE: Prerequisite = Prerequisite {
    name: "docker compose",
    download_link: "https://docs.docker.com/compose/install/",
    custom_validator: None,
};

pub const GPU_PREREQUISITES: [Prerequisite; 3] = [
    Prerequisite {
        name: "cmake",
        download_link: "https://cmake.org/download/",
        custom_validator: None,
    },
    Prerequisite {
        name: "nvcc",
        download_link: "https://developer.nvidia.com/cuda-downloads",
        custom_validator: None,
    }, // CUDA toolkit
    Prerequisite {
        name: "nvidia-smi",
        download_link: "https://developer.nvidia.com/cuda-downloads",
        custom_validator: None,
    }, // CUDA GPU driver
];

<<<<<<< HEAD
pub const WGET_PREREQUISITE: [Prerequisite; 1] = [Prerequisite {
    name: "wget",
    download_link: "https://www.gnu.org/software/wget/",
    custom_validator: None,
}];

=======
>>>>>>> da9f645a
pub const GCLOUD_PREREQUISITE: [Prerequisite; 1] = [Prerequisite {
    name: "gcloud",
    download_link: "https://cloud.google.com/sdk/docs/install",
    custom_validator: None,
}];

pub const PROVER_CLI_PREREQUISITE: [Prerequisite; 1] = [Prerequisite {
    name: "prover_cli",
    download_link:
        "https://github.com/matter-labs/zksync-era/tree/main/prover/crates/bin/prover_cli",
    custom_validator: None,
}];

pub struct Prerequisite {
    name: &'static str,
    download_link: &'static str,
    custom_validator: Option<Box<dyn Fn() -> bool>>,
}

pub fn check_general_prerequisites(shell: &Shell) {
    check_prerequisites(shell, &prerequisites(), true);
}

pub fn check_prerequisites(shell: &Shell, prerequisites: &[Prerequisite], check_compose: bool) {
    let mut missing_prerequisites = vec![];

    for prerequisite in prerequisites {
        if !check_prerequisite(shell, prerequisite) {
            missing_prerequisites.push(prerequisite);
        }
    }

    if check_compose && !check_docker_compose_prerequisite(shell) {
        missing_prerequisites.push(&DOCKER_COMPOSE_PREREQUISITE);
    }

    if !missing_prerequisites.is_empty() {
        logger::error("Prerequisite check has failed");
        logger::error_note(
            "The following prerequisites are missing",
            &missing_prerequisites
                .iter()
                .map(|prerequisite| {
                    format!("- {} ({})", prerequisite.name, prerequisite.download_link)
                })
                .collect::<Vec<_>>()
                .join("\n"),
        );
        logger::outro("Failed");
        std::process::exit(1);
    }
}

fn check_prerequisite(shell: &Shell, prerequisite: &Prerequisite) -> bool {
    let name = prerequisite.name;
    if Cmd::new(cmd!(shell, "which {name}")).run().is_err() {
        return false;
    }
    let Some(custom) = &prerequisite.custom_validator else {
        return true;
    };
    custom()
}

fn check_docker_compose_prerequisite(shell: &Shell) -> bool {
    Cmd::new(cmd!(shell, "docker compose version"))
        .run()
        .is_ok()
}<|MERGE_RESOLUTION|>--- conflicted
+++ resolved
@@ -67,15 +67,6 @@
     }, // CUDA GPU driver
 ];
 
-<<<<<<< HEAD
-pub const WGET_PREREQUISITE: [Prerequisite; 1] = [Prerequisite {
-    name: "wget",
-    download_link: "https://www.gnu.org/software/wget/",
-    custom_validator: None,
-}];
-
-=======
->>>>>>> da9f645a
 pub const GCLOUD_PREREQUISITE: [Prerequisite; 1] = [Prerequisite {
     name: "gcloud",
     download_link: "https://cloud.google.com/sdk/docs/install",
