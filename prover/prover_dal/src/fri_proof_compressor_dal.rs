#![doc = include_str!("../doc/FriProofCompressorDal.md")]
use std::{collections::HashMap, str::FromStr, time::Duration};

use sqlx::Row;
use zksync_basic_types::{
    protocol_version::ProtocolVersionId,
    prover_dal::{
        JobCountStatistics, ProofCompressionJobInfo, ProofCompressionJobStatus, StuckJobs,
    },
    L1BatchNumber,
};
use zksync_db_connection::connection::Connection;

use crate::{duration_to_naive_time, pg_interval_from_duration, Prover};

#[derive(Debug)]
pub struct FriProofCompressorDal<'a, 'c> {
    pub(crate) storage: &'a mut Connection<'c, Prover>,
}

impl FriProofCompressorDal<'_, '_> {
    pub async fn insert_proof_compression_job(
        &mut self,
        block_number: L1BatchNumber,
        fri_proof_blob_url: &str,
        protocol_version: ProtocolVersionId,
    ) {
        sqlx::query!(
                r#"
                INSERT INTO
                    proof_compression_jobs_fri (l1_batch_number, fri_proof_blob_url, status, created_at, updated_at, protocol_version)
                VALUES
                    ($1, $2, $3, NOW(), NOW(), $4)
                ON CONFLICT (l1_batch_number) DO NOTHING
                "#,
                i64::from(block_number.0),
                fri_proof_blob_url,
                ProofCompressionJobStatus::Queued.to_string(),
                protocol_version as i32
            )
            .fetch_optional(self.storage.conn())
            .await
            .unwrap();
    }

    pub async fn skip_proof_compression_job(&mut self, block_number: L1BatchNumber) {
        sqlx::query!(
            r#"
            INSERT INTO
                proof_compression_jobs_fri (l1_batch_number, status, created_at, updated_at)
            VALUES
                ($1, $2, NOW(), NOW())
            ON CONFLICT (l1_batch_number) DO NOTHING
            "#,
            i64::from(block_number.0),
            ProofCompressionJobStatus::Skipped.to_string(),
        )
        .fetch_optional(self.storage.conn())
        .await
        .unwrap();
    }

    pub async fn get_next_proof_compression_job(
        &mut self,
        picked_by: &str,
        protocol_version: &ProtocolVersionId,
    ) -> Option<L1BatchNumber> {
        sqlx::query!(
            r#"
            UPDATE proof_compression_jobs_fri
            SET
                status = $1,
                attempts = attempts + 1,
                updated_at = NOW(),
                processing_started_at = NOW(),
                picked_by = $3
            WHERE
                l1_batch_number = (
                    SELECT
                        l1_batch_number
                    FROM
                        proof_compression_jobs_fri
                    WHERE
                        status = $2
                        AND protocol_version = $4
                    ORDER BY
                        l1_batch_number ASC
                    LIMIT
                        1
                    FOR UPDATE
                        SKIP LOCKED
                )
            RETURNING
                proof_compression_jobs_fri.l1_batch_number
            "#,
            ProofCompressionJobStatus::InProgress.to_string(),
            ProofCompressionJobStatus::Queued.to_string(),
            picked_by,
            *protocol_version as i32
        )
        .fetch_optional(self.storage.conn())
        .await
        .unwrap()
        .map(|row| L1BatchNumber(row.l1_batch_number as u32))
    }

    pub async fn get_proof_compression_job_attempts(
        &mut self,
        l1_batch_number: L1BatchNumber,
    ) -> sqlx::Result<Option<u32>> {
        let attempts = sqlx::query!(
            r#"
            SELECT
                attempts
            FROM
                proof_compression_jobs_fri
            WHERE
                l1_batch_number = $1
            "#,
            i64::from(l1_batch_number.0)
        )
        .fetch_optional(self.storage.conn())
        .await?
        .map(|row| row.attempts as u32);

        Ok(attempts)
    }

    pub async fn mark_proof_compression_job_successful(
        &mut self,
        block_number: L1BatchNumber,
        time_taken: Duration,
        l1_proof_blob_url: &str,
    ) {
        sqlx::query!(
            r#"
            UPDATE proof_compression_jobs_fri
            SET
                status = $1,
                updated_at = NOW(),
                time_taken = $2,
                l1_proof_blob_url = $3
            WHERE
                l1_batch_number = $4
            "#,
            ProofCompressionJobStatus::Successful.to_string(),
            duration_to_naive_time(time_taken),
            l1_proof_blob_url,
            i64::from(block_number.0)
        )
        .execute(self.storage.conn())
        .await
        .unwrap();
    }

    pub async fn mark_proof_compression_job_failed(
        &mut self,
        error: &str,
        block_number: L1BatchNumber,
    ) {
        sqlx::query!(
            r#"
            UPDATE proof_compression_jobs_fri
            SET
                status = $1,
                error = $2,
                updated_at = NOW()
            WHERE
                l1_batch_number = $3
            "#,
            ProofCompressionJobStatus::Failed.to_string(),
            error,
            i64::from(block_number.0)
        )
        .execute(self.storage.conn())
        .await
        .unwrap();
    }

    pub async fn get_least_proven_block_number_not_sent_to_server(
        &mut self,
    ) -> Option<(L1BatchNumber, ProofCompressionJobStatus)> {
        let row = sqlx::query!(
            r#"
            SELECT
                l1_batch_number,
                status
            FROM
                proof_compression_jobs_fri
            WHERE
                l1_batch_number = (
                    SELECT
                        MIN(l1_batch_number)
                    FROM
                        proof_compression_jobs_fri
                    WHERE
                        status = $1
                        OR status = $2
                )
            "#,
            ProofCompressionJobStatus::Successful.to_string(),
            ProofCompressionJobStatus::Skipped.to_string()
        )
        .fetch_optional(self.storage.conn())
        .await
        .ok()?;
        match row {
            Some(row) => Some((
                L1BatchNumber(row.l1_batch_number as u32),
                ProofCompressionJobStatus::from_str(&row.status).unwrap(),
            )),
            None => None,
        }
    }

    pub async fn mark_proof_sent_to_server(&mut self, block_number: L1BatchNumber) {
        sqlx::query!(
            r#"
            UPDATE proof_compression_jobs_fri
            SET
                status = $1,
                updated_at = NOW()
            WHERE
                l1_batch_number = $2
            "#,
            ProofCompressionJobStatus::SentToServer.to_string(),
            i64::from(block_number.0)
        )
        .execute(self.storage.conn())
        .await
        .unwrap();
    }

    pub async fn get_jobs_stats(&mut self) -> JobCountStatistics {
        let mut results: HashMap<String, i64> = sqlx::query(
            "SELECT COUNT(*) as \"count\", status as \"status\" \
                 FROM proof_compression_jobs_fri \
                 GROUP BY status",
        )
        .fetch_all(self.storage.conn())
        .await
        .unwrap()
        .into_iter()
        .map(|row| (row.get("status"), row.get::<i64, &str>("count")))
        .collect::<HashMap<String, i64>>();

        JobCountStatistics {
            queued: results.remove("queued").unwrap_or(0i64) as usize,
            in_progress: results.remove("in_progress").unwrap_or(0i64) as usize,
            failed: results.remove("failed").unwrap_or(0i64) as usize,
            successful: results.remove("successful").unwrap_or(0i64) as usize,
        }
    }

    pub async fn get_oldest_not_compressed_batch(&mut self) -> Option<L1BatchNumber> {
        let result: Option<L1BatchNumber> = sqlx::query!(
            r#"
            SELECT
                l1_batch_number
            FROM
                proof_compression_jobs_fri
            WHERE
                status <> 'successful'
            ORDER BY
                l1_batch_number ASC
            LIMIT
                1
            "#,
        )
        .fetch_optional(self.storage.conn())
        .await
        .unwrap()
        .map(|row| L1BatchNumber(row.l1_batch_number as u32));

        result
    }

    pub async fn requeue_stuck_jobs(
        &mut self,
        processing_timeout: Duration,
        max_attempts: u32,
    ) -> Vec<StuckJobs> {
        let processing_timeout = pg_interval_from_duration(processing_timeout);
        {
            sqlx::query!(
                r#"
                UPDATE proof_compression_jobs_fri
                SET
                    status = 'queued',
                    updated_at = NOW(),
                    processing_started_at = NOW()
                WHERE
                    (
                        status = 'in_progress'
                        AND processing_started_at <= NOW() - $1::INTERVAL
                        AND attempts < $2
                    )
                    OR (
                        status = 'failed'
                        AND attempts < $2
                    )
                RETURNING
                    l1_batch_number,
                    status,
                    attempts
                "#,
                &processing_timeout,
                max_attempts as i32,
            )
            .fetch_all(self.storage.conn())
            .await
            .unwrap()
            .into_iter()
            .map(|row| StuckJobs {
                id: row.l1_batch_number as u64,
                status: row.status,
                attempts: row.attempts as u64,
                circuit_id: None,
            })
            .collect()
        }
    }

    pub async fn get_proof_compression_job_for_batch(
        &mut self,
        block_number: L1BatchNumber,
    ) -> Option<ProofCompressionJobInfo> {
        sqlx::query!(
            r#"
            SELECT
                *
            FROM
                proof_compression_jobs_fri
            WHERE
                l1_batch_number = $1
            "#,
            i64::from(block_number.0)
        )
        .fetch_optional(self.storage.conn())
        .await
        .unwrap()
        .map(|row| ProofCompressionJobInfo {
            l1_batch_number: block_number,
            attempts: row.attempts as u32,
            status: ProofCompressionJobStatus::from_str(&row.status).unwrap(),
            fri_proof_blob_url: row.fri_proof_blob_url,
            l1_proof_blob_url: row.l1_proof_blob_url,
            error: row.error,
            created_at: row.created_at,
            updated_at: row.updated_at,
            processing_started_at: row.processing_started_at,
            time_taken: row.time_taken,
            picked_by: row.picked_by,
        })
    }

<<<<<<< HEAD
    pub async fn requeue_stuck_jobs_for_batch(
        &mut self,
        block_number: L1BatchNumber,
        max_attempts: u32,
    ) -> Vec<StuckJobs> {
        {
            sqlx::query!(
                r#"
                UPDATE proof_compression_jobs_fri
                SET
                    status = 'queued',
                    error = 'Manually requeued',
                    attempts = 2,
                    updated_at = NOW(),
                    processing_started_at = NOW()
                WHERE
                    l1_batch_number = $1
                    AND attempts >= $2
                    AND (status = 'in_progress' OR status = 'failed')
                RETURNING
                    status,
                    attempts
                "#,
                i64::from(block_number.0),
                max_attempts as i32,
            )
            .fetch_all(self.storage.conn())
            .await
            .unwrap()
            .into_iter()
            .map(|row| StuckJobs {
                id: block_number.0 as u64,
                status: row.status,
                attempts: row.attempts as u64,
                circuit_id: None,
            })
            .collect()
        }
=======
    pub async fn delete_batch_data(
        &mut self,
        block_number: L1BatchNumber,
    ) -> sqlx::Result<sqlx::postgres::PgQueryResult> {
        sqlx::query!(
            r#"
            DELETE FROM proof_compression_jobs_fri
            WHERE
                l1_batch_number = $1
            "#,
            i64::from(block_number.0)
        )
        .execute(self.storage.conn())
        .await
    }

    pub async fn delete(&mut self) -> sqlx::Result<sqlx::postgres::PgQueryResult> {
        sqlx::query!("DELETE FROM proof_compression_jobs_fri")
            .execute(self.storage.conn())
            .await
>>>>>>> 76564c54
    }
}<|MERGE_RESOLUTION|>--- conflicted
+++ resolved
@@ -354,7 +354,28 @@
         })
     }
 
-<<<<<<< HEAD
+    pub async fn delete_batch_data(
+        &mut self,
+        block_number: L1BatchNumber,
+    ) -> sqlx::Result<sqlx::postgres::PgQueryResult> {
+        sqlx::query!(
+            r#"
+            DELETE FROM proof_compression_jobs_fri
+            WHERE
+                l1_batch_number = $1
+            "#,
+            i64::from(block_number.0)
+        )
+        .execute(self.storage.conn())
+        .await
+    }
+
+    pub async fn delete(&mut self) -> sqlx::Result<sqlx::postgres::PgQueryResult> {
+        sqlx::query!("DELETE FROM proof_compression_jobs_fri")
+            .execute(self.storage.conn())
+            .await
+    }
+
     pub async fn requeue_stuck_jobs_for_batch(
         &mut self,
         block_number: L1BatchNumber,
@@ -393,27 +414,5 @@
             })
             .collect()
         }
-=======
-    pub async fn delete_batch_data(
-        &mut self,
-        block_number: L1BatchNumber,
-    ) -> sqlx::Result<sqlx::postgres::PgQueryResult> {
-        sqlx::query!(
-            r#"
-            DELETE FROM proof_compression_jobs_fri
-            WHERE
-                l1_batch_number = $1
-            "#,
-            i64::from(block_number.0)
-        )
-        .execute(self.storage.conn())
-        .await
-    }
-
-    pub async fn delete(&mut self) -> sqlx::Result<sqlx::postgres::PgQueryResult> {
-        sqlx::query!("DELETE FROM proof_compression_jobs_fri")
-            .execute(self.storage.conn())
-            .await
->>>>>>> 76564c54
     }
 }