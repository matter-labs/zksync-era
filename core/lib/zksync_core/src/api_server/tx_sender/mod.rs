--- conflicted
+++ resolved
@@ -938,11 +938,7 @@
                 .await,
             protocol_version.into(),
         );
-<<<<<<< HEAD
-        base_fee * self.0.batch_fee_input_provider.get_erc20_conversion_rate()
-=======
-        Ok(base_fee)
->>>>>>> 1c1f1315
+        Ok(base_fee * self.0.batch_fee_input_provider.get_erc20_conversion_rate())
     }
 
     fn ensure_tx_executable(
