[workspace]
members = [
  # Binaries
  "bin/block_reverter",
  "bin/contract-verifier",
  "bin/custom_genesis_export",
  "bin/external_node",
  "bin/merkle_tree_consistency_checker",
  "bin/snapshots_creator",
  "bin/selector_generator",
  "bin/system-constants-generator",
  "bin/verified_sources_fetcher",
  "bin/zksync_server",
  "bin/genesis_generator",
  "bin/zksync_tee_prover",
  # Node services
  "node/node_framework",
  "node/proof_data_handler",
  "node/block_reverter",
  "node/commitment_generator",
  "node/house_keeper",
  "node/genesis",
  "node/shared_metrics",
  "node/db_pruner",
  "node/fee_model",
  "node/da_dispatcher",
  "node/eth_sender",
  "node/vm_runner",
  "node/test_utils",
  "node/state_keeper",
  "node/reorg_detector",
  "node/consistency_checker",
  "node/metadata_calculator",
  "node/node_sync",
  "node/node_storage_init",
  "node/consensus",
  "node/contract_verification_server",
  "node/api_server",
  "node/base_token_adjuster",
  "node/external_proof_integration_api",
  "node/logs_bloom_backfill",
  "node/da_clients",
  # Libraries
  "lib/db_connection",
  "lib/zksync_core_leftovers",
  "lib/basic_types",
  "lib/config",
  "lib/constants",
  "lib/contract_verifier",
  "lib/contracts",
  "lib/circuit_breaker",
  "lib/dal",
  "lib/env_config",
  "lib/da_client",
  "lib/eth_client",
  "lib/eth_signer",
  "lib/l1_contract_interface",
  "lib/mempool",
  "lib/merkle_tree",
  "lib/mini_merkle_tree",
  "lib/node_framework_derive",
  "lib/object_store",
  "lib/prover_interface",
  "lib/queued_job_processor",
  "lib/state",
  "lib/storage",
  "lib/tee_verifier",
  "lib/types",
  "lib/protobuf_config",
  "lib/utils",
  "lib/vlog",
  "lib/multivm",
  "lib/vm_interface",
  "lib/vm_executor",
  "lib/web3_decl",
  "lib/snapshots_applier",
  "lib/crypto_primitives",
  "lib/external_price_api",
  "lib/task_management",
  "lib/zk_os_merkle_tree",
  "lib/test_contracts",
  # Test infrastructure
  "tests/loadnext",
  "tests/vm-benchmark",
]
resolver = "2"

exclude = []

# for `perf` profiling
[profile.perf]
inherits = "release"
debug = true

[workspace.package]
version = "26.7.0-non-semver-compat"
edition = "2021"
authors = ["The Matter Labs Team <hello@matterlabs.dev>"]
homepage = "https://zksync.io/"
repository = "https://github.com/matter-labs/zksync-era"
license = "MIT OR Apache-2.0"
keywords = ["blockchain", "zksync"]
categories = ["cryptography"]

[workspace.dependencies]
# "External" dependencies
anyhow = "1"
assert_matches = "1.5"
async-trait = "0.1"
async-recursion = "1"
aws-config = { version = "1.1.7", default-features = false, features = [
  "behavior-version-latest",
] }
aws-runtime = "1.5.5"
aws-sdk-s3 = "1.76.0"
axum = "0.7.5"
backon = "0.4.4"
bigdecimal = "0.4.5"
bincode = "1"
bip39 = "2.1.0"
blake2 = "0.10"
bytes = "1"
chrono = { version = "0.4", default-features = false }
clap = "4.2.2"
codegen = "0.2.0"
const-decoder = "0.4.0"
criterion = "0.4.0"
ctrlc = "3.1"
dashmap = "5.5.3"
derive_more = "1.0.0"
envy = "0.4"
ethabi = "18.0.0"
flate2 = "1.0.28"
fraction = "0.15.3"
futures = "0.3"
futures-util = "0.3"
glob = "0.3"
google-cloud-auth = "0.16.0"
google-cloud-storage = "0.20.0"
governor = "0.4.2"
hex = "0.4"
http = "1.1"
http-body-util = "0.1.2"
httpmock = "0.7.0"
hyper = "1.3"
insta = "1.29.0"
itertools = "0.10"
jsonrpsee = { version = "0.24", default-features = false }
leb128 = "0.2.5"
lru = { version = "0.12.1", default-features = false }
mini-moka = "0.10.0"
num_cpus = "1.13"
num_enum = "0.7.2"
octocrab = "0.41"
once_cell = "1"
opentelemetry = "0.24.0"
opentelemetry_sdk = "0.24.0"
opentelemetry-otlp = "0.17.0"
opentelemetry-semantic-conventions = "0.16.0"
opentelemetry-appender-tracing = "0.5"
pin-project-lite = "0.2.13"
pretty_assertions = "1"
prost = "0.12.6"
rand = "0.8"
rayon = "1.3.1"
regex = "1"
reqwest = "0.12"
rlp = "0.5"
rocksdb = "0.21"
rustc_version = "0.4.0"
rustls = "0.23"
secp256k1 = { version = "0.27.0", features = ["recovery", "global-context"] }
secrecy = "0.10.3"
semver = "1"
sentry = "0.31"
serde = "1"
serde_json = "1"
serde_with = "1"
serde_yaml = "0.9"
ciborium = "0.2"
sha2 = "0.10.8"
sha3 = "0.10.8"
sqlx = "0.8.1"
static_assertions = "1.1"
structopt = "0.3.20"
strum = "0.26"
tempfile = "3.0.2"
test-casing = "0.1.2"
test-log = "0.2.15"
thiserror = "1"
thread_local = "1.1"
tikv-jemallocator = "0.5"
tiny-keccak = "2"
tokio = "1"
tower = "0.4.13"
tower-http = "0.5.2"
tracing = "0.1"
tracing-subscriber = "0.3"
tracing-opentelemetry = "0.25.0"
time = "0.3.36" # Has to be same as used by `tracing-subscriber`
url = "2"
web3 = "0.19.0"
yab = "0.1.0"

# Proc-macro
syn = "2.0"
quote = "1.0"
proc-macro2 = "1.0"
trybuild = "1.0"

# "Internal" dependencies
vise = "0.2.0"
vise-exporter = "0.2.0"
foundry-compilers = { version = "0.11.6", git = "https://github.com/Moonsong-Labs/compilers.git", rev = "7c69695e5c75451f158dd2456bf8c94a7492ea0b" }

# DA clients' dependencies
# Avail
base58 = "0.2.0"
scale-encode = "0.5.0"
blake2b_simd = "1.0.2"
subxt-metadata = "0.39.0"
parity-scale-codec = { version = "3.6.9", default-features = false }
subxt-signer = { version = "0.39.0", default-features = false }

# Celestia
celestia-types = "0.6.1"
bech32 = "0.11.0"
ripemd = "0.1.3"
tonic = { version = "0.11.0", default-features = false }
pbjson-types = "0.6.0"

# Eigen
tokio-stream = "0.1.16"
rust-kzg-bn254 = "0.2.1"
ark-bn254 = "0.5.0"
num-bigint = "0.4.6"
serial_test = { version = "3.1.1", features = ["file_locks"] }

# Here and below:
# We *always* pin the latest version of protocol to disallow accidental changes in the execution logic.
# However, for the historical version of protocol crates, we have lax requirements. Otherwise,
# Bumping a crypto dependency like `boojum` would require us to republish all the historical packages.
<<<<<<< HEAD
circuit_encodings = "=0.150.21"
circuit_sequencer_api = "=0.150.21"
circuit_definitions = "=0.150.21"
crypto_codegen = { package = "zksync_solidity_vk_codegen", version = "=0.30.14" }
kzg = { package = "zksync_kzg", version = "=0.150.21" }
zk_evm = { version = "=0.133.0" }
=======
circuit_encodings = "=0.151.3"
circuit_sequencer_api = "=0.151.3"
circuit_definitions = "=0.151.3"
crypto_codegen = { package = "zksync_solidity_vk_codegen", version = "=0.31.0" }
kzg = { package = "zksync_kzg", version = "=0.151.3" }
>>>>>>> 659edaaf
zk_evm_1_3_1 = { package = "zk_evm", version = "0.131.0-rc.2" }
zk_evm_1_3_3 = { package = "zk_evm", version = "0.133" }
zk_evm_1_4_0 = { package = "zk_evm", version = "0.140" }
zk_evm_1_4_1 = { package = "zk_evm", version = "0.141" }
<<<<<<< HEAD
zk_evm_1_5_0 = { package = "zk_evm", version = "=0.150.21" }
fflonk = "=0.30.14"
bellman = { package = "zksync_bellman", version = "=0.30.14" }
=======
zk_evm_1_5_0 = { package = "zk_evm", version = "=0.151.3" }
fflonk = "=0.31.0"
bellman = { package = "zksync_bellman", version = "=0.31.0" }
>>>>>>> 659edaaf

# New VM; pinned to a specific version because of instability
zksync_vm2 = "=0.3.0"

# Consensus dependencies.
zksync_concurrency = "=0.8.0"
zksync_consensus_bft = "=0.8.0"
zksync_consensus_crypto = "=0.8.0"
zksync_consensus_executor = "=0.8.0"
zksync_consensus_network = "=0.8.0"
zksync_consensus_roles = "=0.8.0"
zksync_consensus_storage = "=0.8.0"
zksync_consensus_utils = "=0.8.0"
zksync_protobuf = "=0.8.0"
zksync_protobuf_build = "=0.8.0"

# "Local" dependencies
zksync_multivm = { version = "26.7.0-non-semver-compat", path = "lib/multivm" }
zksync_vlog = { version = "26.7.0-non-semver-compat", path = "lib/vlog" }
zksync_vm_interface = { version = "26.7.0-non-semver-compat", path = "lib/vm_interface" }
zksync_vm_executor = { version = "26.7.0-non-semver-compat", path = "lib/vm_executor" }
zksync_basic_types = { version = "26.7.0-non-semver-compat", path = "lib/basic_types" }
zksync_circuit_breaker = { version = "26.7.0-non-semver-compat", path = "lib/circuit_breaker" }
zksync_config = { version = "26.7.0-non-semver-compat", path = "lib/config" }
zksync_contract_verifier_lib = { version = "26.7.0-non-semver-compat", path = "lib/contract_verifier" }
zksync_contracts = { version = "26.7.0-non-semver-compat", path = "lib/contracts" }
zksync_core_leftovers = { version = "26.7.0-non-semver-compat", path = "lib/zksync_core_leftovers" }
zksync_dal = { version = "26.7.0-non-semver-compat", path = "lib/dal" }
zksync_db_connection = { version = "26.7.0-non-semver-compat", path = "lib/db_connection" }
zksync_env_config = { version = "26.7.0-non-semver-compat", path = "lib/env_config" }
zksync_eth_client = { version = "26.7.0-non-semver-compat", path = "lib/eth_client" }
zksync_da_client = { version = "26.7.0-non-semver-compat", path = "lib/da_client" }
zksync_eth_signer = { version = "26.7.0-non-semver-compat", path = "lib/eth_signer" }
zksync_health_check = { version = "26.7.0-non-semver-compat", path = "lib/health_check" }
zksync_l1_contract_interface = { version = "26.7.0-non-semver-compat", path = "lib/l1_contract_interface" }
zksync_mempool = { version = "26.7.0-non-semver-compat", path = "lib/mempool" }
zksync_merkle_tree = { version = "26.7.0-non-semver-compat", path = "lib/merkle_tree" }
zksync_bin_metadata = { version = "=26.1.0-non-semver-compat", path = "lib/bin_metadata" }
zksync_mini_merkle_tree = { version = "26.7.0-non-semver-compat", path = "lib/mini_merkle_tree" }
zksync_object_store = { version = "26.7.0-non-semver-compat", path = "lib/object_store" }
zksync_protobuf_config = { version = "26.7.0-non-semver-compat", path = "lib/protobuf_config" }
zksync_prover_interface = { version = "26.7.0-non-semver-compat", path = "lib/prover_interface" }
zksync_queued_job_processor = { version = "26.7.0-non-semver-compat", path = "lib/queued_job_processor" }
zksync_snapshots_applier = { version = "26.7.0-non-semver-compat", path = "lib/snapshots_applier" }
zksync_state = { version = "26.7.0-non-semver-compat", path = "lib/state" }
zksync_storage = { version = "26.7.0-non-semver-compat", path = "lib/storage" }
zksync_system_constants = { version = "26.7.0-non-semver-compat", path = "lib/constants" }
zksync_tee_verifier = { version = "26.7.0-non-semver-compat", path = "lib/tee_verifier" }
zksync_test_contracts = { version = "26.7.0-non-semver-compat", path = "lib/test_contracts" }
zksync_types = { version = "26.7.0-non-semver-compat", path = "lib/types" }
zksync_utils = { version = "26.7.0-non-semver-compat", path = "lib/utils" }
zksync_web3_decl = { version = "26.7.0-non-semver-compat", path = "lib/web3_decl" }
zksync_crypto_primitives = { version = "26.7.0-non-semver-compat", path = "lib/crypto_primitives" }
zksync_external_price_api = { version = "26.7.0-non-semver-compat", path = "lib/external_price_api" }
zksync_task_management = { version = "26.7.0-non-semver-compat", path = "lib/task_management" }

# Framework and components
zksync_node_framework = { version = "26.7.0-non-semver-compat", path = "node/node_framework" }
zksync_node_framework_derive = { version = "26.7.0-non-semver-compat", path = "lib/node_framework_derive" }
zksync_eth_watch = { version = "26.7.0-non-semver-compat", path = "node/eth_watch" }
zksync_shared_metrics = { version = "26.7.0-non-semver-compat", path = "node/shared_metrics" }
zksync_proof_data_handler = { version = "26.7.0-non-semver-compat", path = "node/proof_data_handler" }
zksync_block_reverter = { version = "26.7.0-non-semver-compat", path = "node/block_reverter" }
zksync_commitment_generator = { version = "26.7.0-non-semver-compat", path = "node/commitment_generator" }
zksync_house_keeper = { version = "26.7.0-non-semver-compat", path = "node/house_keeper" }
zksync_node_genesis = { version = "26.7.0-non-semver-compat", path = "node/genesis" }
zksync_da_dispatcher = { version = "26.7.0-non-semver-compat", path = "node/da_dispatcher" }
zksync_da_clients = { version = "26.7.0-non-semver-compat", path = "node/da_clients" }
zksync_eth_sender = { version = "26.7.0-non-semver-compat", path = "node/eth_sender" }
zksync_node_db_pruner = { version = "26.7.0-non-semver-compat", path = "node/db_pruner" }
zksync_node_fee_model = { version = "26.7.0-non-semver-compat", path = "node/fee_model" }
zksync_vm_runner = { version = "26.7.0-non-semver-compat", path = "node/vm_runner" }
zksync_external_proof_integration_api = { version = "26.7.0-non-semver-compat", path = "node/external_proof_integration_api" }
zksync_node_test_utils = { version = "26.7.0-non-semver-compat", path = "node/test_utils" }
zksync_state_keeper = { version = "26.7.0-non-semver-compat", path = "node/state_keeper" }
zksync_reorg_detector = { version = "26.7.0-non-semver-compat", path = "node/reorg_detector" }
zksync_consistency_checker = { version = "26.7.0-non-semver-compat", path = "node/consistency_checker" }
zksync_metadata_calculator = { version = "26.7.0-non-semver-compat", path = "node/metadata_calculator" }
zksync_node_sync = { version = "26.7.0-non-semver-compat", path = "node/node_sync" }
zksync_node_storage_init = { version = "26.7.0-non-semver-compat", path = "node/node_storage_init" }
zksync_node_consensus = { version = "26.7.0-non-semver-compat", path = "node/consensus" }
zksync_contract_verification_server = { version = "26.7.0-non-semver-compat", path = "node/contract_verification_server" }
zksync_node_api_server = { version = "26.7.0-non-semver-compat", path = "node/api_server" }
zksync_base_token_adjuster = { version = "26.7.0-non-semver-compat", path = "node/base_token_adjuster" }
zksync_logs_bloom_backfill = { version = "26.7.0-non-semver-compat", path = "node/logs_bloom_backfill" }<|MERGE_RESOLUTION|>--- conflicted
+++ resolved
@@ -240,33 +240,18 @@
 # We *always* pin the latest version of protocol to disallow accidental changes in the execution logic.
 # However, for the historical version of protocol crates, we have lax requirements. Otherwise,
 # Bumping a crypto dependency like `boojum` would require us to republish all the historical packages.
-<<<<<<< HEAD
-circuit_encodings = "=0.150.21"
-circuit_sequencer_api = "=0.150.21"
-circuit_definitions = "=0.150.21"
-crypto_codegen = { package = "zksync_solidity_vk_codegen", version = "=0.30.14" }
-kzg = { package = "zksync_kzg", version = "=0.150.21" }
-zk_evm = { version = "=0.133.0" }
-=======
 circuit_encodings = "=0.151.3"
 circuit_sequencer_api = "=0.151.3"
 circuit_definitions = "=0.151.3"
 crypto_codegen = { package = "zksync_solidity_vk_codegen", version = "=0.31.0" }
 kzg = { package = "zksync_kzg", version = "=0.151.3" }
->>>>>>> 659edaaf
 zk_evm_1_3_1 = { package = "zk_evm", version = "0.131.0-rc.2" }
 zk_evm_1_3_3 = { package = "zk_evm", version = "0.133" }
 zk_evm_1_4_0 = { package = "zk_evm", version = "0.140" }
 zk_evm_1_4_1 = { package = "zk_evm", version = "0.141" }
-<<<<<<< HEAD
-zk_evm_1_5_0 = { package = "zk_evm", version = "=0.150.21" }
-fflonk = "=0.30.14"
-bellman = { package = "zksync_bellman", version = "=0.30.14" }
-=======
 zk_evm_1_5_0 = { package = "zk_evm", version = "=0.151.3" }
 fflonk = "=0.31.0"
 bellman = { package = "zksync_bellman", version = "=0.31.0" }
->>>>>>> 659edaaf
 
 # New VM; pinned to a specific version because of instability
 zksync_vm2 = "=0.3.0"
