use serde::{Deserialize, Serialize};
use zksync_config::configs::chain::{FeeModelVersion, StateKeeperConfig};
use zksync_system_constants::L1_GAS_PER_PUBDATA_BYTE;

use crate::ProtocolVersionId;

/// Fee input to be provided into the VM. It contains two options:
/// - `L1Pegged`: L1 gas price is provided to the VM, and the pubdata price is derived from it. Using this option is required for the
/// versions of Era prior to 1.4.1 integration.
/// - `PubdataIndependent`: L1 gas price and pubdata price are not necessarily dependent on one another. This options is more suitable for the
/// versions of Era after the 1.4.1 integration. It is expected that if a VM supports `PubdataIndependent` version, then it should also support `L1Pegged` version, but converting it into `PubdataIndependentBatchFeeModelInput` in-place.
#[derive(Debug, Clone, Copy, PartialEq, Eq)]
pub enum BatchFeeInput {
    L1Pegged(L1PeggedBatchFeeModelInput),
    PubdataIndependent(PubdataIndependentBatchFeeModelInput),
}

impl BatchFeeInput {
    // Sometimes for temporary usage or tests a "sensible" default, i.e. the one consisting of non-zero values is needed.
    pub fn sensible_l1_pegged_default() -> Self {
        Self::L1Pegged(L1PeggedBatchFeeModelInput {
            l1_gas_price: 1_000_000_000,
            fair_l2_gas_price: 100_000_000,
        })
    }

    pub fn l1_pegged(l1_gas_price: u64, fair_l2_gas_price: u64) -> Self {
        Self::L1Pegged(L1PeggedBatchFeeModelInput {
            l1_gas_price,
            fair_l2_gas_price,
        })
    }

    pub fn pubdata_independent(
        l1_gas_price: u64,
        fair_l2_gas_price: u64,
        fair_pubdata_price: u64,
    ) -> Self {
        Self::PubdataIndependent(PubdataIndependentBatchFeeModelInput {
            l1_gas_price,
            fair_l2_gas_price,
            fair_pubdata_price,
        })
    }
}

impl Default for BatchFeeInput {
    fn default() -> Self {
        Self::L1Pegged(L1PeggedBatchFeeModelInput {
            l1_gas_price: 0,
            fair_l2_gas_price: 0,
        })
    }
}

impl BatchFeeInput {
    pub fn into_l1_pegged(self) -> L1PeggedBatchFeeModelInput {
        match self {
            BatchFeeInput::L1Pegged(input) => input,
            _ => panic!("Can not convert PubdataIndependentBatchFeeModelInput into L1PeggedBatchFeeModelInput"),
        }
    }

    pub fn fair_pubdata_price(&self) -> u64 {
        match self {
            BatchFeeInput::L1Pegged(input) => input.l1_gas_price * L1_GAS_PER_PUBDATA_BYTE as u64,
            BatchFeeInput::PubdataIndependent(input) => input.fair_pubdata_price,
        }
    }

    pub fn fair_l2_gas_price(&self) -> u64 {
        match self {
            BatchFeeInput::L1Pegged(input) => input.fair_l2_gas_price,
            BatchFeeInput::PubdataIndependent(input) => input.fair_l2_gas_price,
        }
    }

    pub fn l1_gas_price(&self) -> u64 {
        match self {
            BatchFeeInput::L1Pegged(input) => input.l1_gas_price,
            BatchFeeInput::PubdataIndependent(input) => input.l1_gas_price,
        }
    }

    pub fn into_pubdata_independent(self) -> PubdataIndependentBatchFeeModelInput {
        match self {
            BatchFeeInput::PubdataIndependent(input) => input,
            BatchFeeInput::L1Pegged(input) => PubdataIndependentBatchFeeModelInput {
                fair_l2_gas_price: input.fair_l2_gas_price,
                fair_pubdata_price: input.l1_gas_price * L1_GAS_PER_PUBDATA_BYTE as u64,
                l1_gas_price: input.l1_gas_price,
            },
        }
    }

    pub fn for_protocol_version(
        protocol_version: ProtocolVersionId,
        fair_l2_gas_price: u64,
        fair_pubdata_price: Option<u64>,
        l1_gas_price: u64,
    ) -> Self {
        if protocol_version.is_post_1_4_1() {
            Self::PubdataIndependent(PubdataIndependentBatchFeeModelInput {
                fair_l2_gas_price,
                fair_pubdata_price: fair_pubdata_price
                    .expect("Pubdata price must be provided for protocol version 1.4.1"),
                l1_gas_price,
            })
        } else {
            Self::L1Pegged(L1PeggedBatchFeeModelInput {
                fair_l2_gas_price,
                l1_gas_price,
            })
        }
    }
<<<<<<< HEAD
=======

    pub fn stricter(self, other: BatchFeeInput) -> Self {
        match (self, other) {
            (BatchFeeInput::L1Pegged(first), BatchFeeInput::L1Pegged(second)) => Self::l1_pegged(
                first.l1_gas_price.max(second.l1_gas_price),
                first.fair_l2_gas_price.max(second.fair_l2_gas_price),
            ),
            input @ (_, _) => {
                let (first, second) = (
                    input.0.into_pubdata_independent(),
                    input.1.into_pubdata_independent(),
                );

                Self::pubdata_independent(
                    first.l1_gas_price.max(second.l1_gas_price),
                    first.fair_l2_gas_price.max(second.fair_l2_gas_price),
                    first.fair_pubdata_price.max(second.fair_pubdata_price),
                )
            }
        }
    }
>>>>>>> dec608d5
}

/// Pubdata is only published via calldata and so its price is pegged to the L1 gas price.
#[derive(Debug, Clone, Copy, PartialEq, Eq)]
pub struct L1PeggedBatchFeeModelInput {
    /// Fair L2 gas price to provide
    pub fair_l2_gas_price: u64,
    /// The L1 gas price to provide to the VM.
    pub l1_gas_price: u64,
}

/// Pubdata price may be independent from L1 gas price.
#[derive(Debug, Clone, Copy, PartialEq, Eq)]
pub struct PubdataIndependentBatchFeeModelInput {
    /// Fair L2 gas price to provide
    pub fair_l2_gas_price: u64,
    /// Fair pubdata price to provide.
    pub fair_pubdata_price: u64,
    /// The L1 gas price to provide to the VM. Even if some of the VM versions may not use this value, it is still maintained for backward compatibility.
    pub l1_gas_price: u64,
}

/// The enum which represents the version of the fee model. It is used to determine which fee model should be used for the batch.
/// - `V1`, the first model that was used in zkSync Era. In this fee model, the pubdata price must be pegged to the L1 gas price.
/// Also, the fair L2 gas price is expected to only include the proving/computation price for the operator and not the costs that come from
/// processing the batch on L1.
/// - `V2`, the second model that was used in zkSync Era. There the pubdata price might be independent from the L1 gas price. Also,
/// The fair L2 gas price is expected to both the proving/computation price for the operator and the costs that come from
/// processing the batch on L1.
#[derive(Debug, Clone, Copy, Serialize, Deserialize)]
pub enum FeeModelConfig {
    V1(FeeModelConfigV1),
    V2(FeeModelConfigV2),
}

/// Config params for the first version of the fee model. Here, the pubdata price is pegged to the L1 gas price and
/// neither fair L2 gas price nor the pubdata price include the overhead for closing the batch
#[derive(Debug, Clone, Copy, Serialize, Deserialize)]
pub struct FeeModelConfigV1 {
    /// The minimal acceptable L2 gas price, i.e. the price that should include the cost of computation/proving as well
    /// as potentially premium for congestion.
    /// Unlike the `V2`, this price will be directly used as the `fair_l2_gas_price` in the bootloader.
    pub minimal_l2_gas_price: u64,
}

#[derive(Debug, Clone, Copy, Serialize, Deserialize)]
pub struct FeeModelConfigV2 {
    /// The minimal acceptable L2 gas price, i.e. the price that should include the cost of computation/proving as well
    /// as potentially premium for congestion.
    pub minimal_l2_gas_price: u64,
    /// The constant that represents the possibility that a batch can be sealed because of overuse of computation resources.
    /// It has range from 0 to 1. If it is 0, the compute will not depend on the cost for closing the batch.
    /// If it is 1, the gas limit per batch will have to cover the entire cost of closing the batch.
    pub compute_overhead_part: f64,
    /// The constant that represents the possibility that a batch can be sealed because of overuse of pubdata.
    /// It has range from 0 to 1. If it is 0, the pubdata will not depend on the cost for closing the batch.
    /// If it is 1, the pubdata limit per batch will have to cover the entire cost of closing the batch.
    pub pubdata_overhead_part: f64,
    /// The constant amount of L1 gas that is used as the overhead for the batch. It includes the price for batch verification, etc.
    pub batch_overhead_l1_gas: u64,
    /// The maximum amount of gas that can be used by the batch. This value is derived from the circuits limitation per batch.
    pub max_gas_per_batch: u64,
    /// The maximum amount of pubdata that can be used by the batch. Note that if the calldata is used as pubdata, this variable should not exceed 128kb.
    pub max_pubdata_per_batch: u64,
}

impl Default for FeeModelConfig {
    /// Config with all zeroes is not a valid config (since for instance having 0 max gas per batch may incur division by zero),
    /// so we implement a sensible default config here.
    fn default() -> Self {
        Self::V1(FeeModelConfigV1 {
            minimal_l2_gas_price: 100_000_000,
        })
    }
}

impl FeeModelConfig {
    pub fn from_state_keeper_config(state_keeper_config: &StateKeeperConfig) -> Self {
        match state_keeper_config.fee_model_version {
            FeeModelVersion::V1 => Self::V1(FeeModelConfigV1 {
                minimal_l2_gas_price: state_keeper_config.minimal_l2_gas_price,
            }),
            FeeModelVersion::V2 => Self::V2(FeeModelConfigV2 {
                minimal_l2_gas_price: state_keeper_config.minimal_l2_gas_price,
                compute_overhead_part: state_keeper_config.compute_overhead_part,
                pubdata_overhead_part: state_keeper_config.pubdata_overhead_part,
                batch_overhead_l1_gas: state_keeper_config.batch_overhead_l1_gas,
                max_gas_per_batch: state_keeper_config.max_gas_per_batch,
                max_pubdata_per_batch: state_keeper_config.max_pubdata_per_batch,
            }),
        }
    }
}

#[derive(Debug, Clone, Copy, Serialize, Deserialize)]
pub struct FeeParamsV1 {
    pub config: FeeModelConfigV1,
    pub l1_gas_price: u64,
}

#[derive(Debug, Clone, Copy, Serialize, Deserialize)]
pub struct FeeParamsV2 {
    pub config: FeeModelConfigV2,
    pub l1_gas_price: u64,
    pub l1_pubdata_price: u64,
}

#[derive(Debug, Clone, Copy, Serialize, Deserialize)]
pub enum FeeParams {
    V1(FeeParamsV1),
    V2(FeeParamsV2),
}

impl FeeParams {
    // Sometimes for temporary usage or tests a "sensible" default, i.e. the one consisting of non-zero values is needed.
    pub fn sensible_v1_default() -> Self {
        Self::V1(FeeParamsV1 {
            config: FeeModelConfigV1 {
                minimal_l2_gas_price: 100_000_000,
            },
            l1_gas_price: 1_000_000_000,
        })
    }
}<|MERGE_RESOLUTION|>--- conflicted
+++ resolved
@@ -113,8 +113,6 @@
             })
         }
     }
-<<<<<<< HEAD
-=======
 
     pub fn stricter(self, other: BatchFeeInput) -> Self {
         match (self, other) {
@@ -136,7 +134,6 @@
             }
         }
     }
->>>>>>> dec608d5
 }
 
 /// Pubdata is only published via calldata and so its price is pegged to the L1 gas price.
