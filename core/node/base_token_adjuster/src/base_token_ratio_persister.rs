--- conflicted
+++ resolved
@@ -73,13 +73,8 @@
         self.l1_behaviour.update_l1(new_ratio).await
     }
 
-<<<<<<< HEAD
     async fn retry_fetch_ratio(&self) -> anyhow::Result<BaseTokenApiRatio> {
-        let sleep_duration = self.config.price_fetching_sleep_duration();
-=======
-    async fn retry_fetch_ratio(&self) -> anyhow::Result<BaseTokenAPIRatio> {
         let sleep_duration = self.config.price_fetching_sleep_ms;
->>>>>>> b7aeab64
         let max_retries = self.config.price_fetching_max_attempts;
         let mut last_error = None;
 
