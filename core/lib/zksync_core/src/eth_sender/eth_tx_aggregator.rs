--- conflicted
+++ resolved
@@ -116,16 +116,8 @@
         }
     }
 
-<<<<<<< HEAD
-    pub async fn run(
-        mut self,
-        pool: ConnectionPool<Server>,
-        stop_receiver: watch::Receiver<bool>,
-    ) -> anyhow::Result<()> {
-=======
     pub async fn run(mut self, stop_receiver: watch::Receiver<bool>) -> anyhow::Result<()> {
         let pool = self.pool.clone();
->>>>>>> 66ceb0b7
         loop {
             let mut storage = pool.access_storage_tagged("eth_sender").await.unwrap();
 
