--- conflicted
+++ resolved
@@ -6,13 +6,9 @@
 use zksync_protobuf::{required, ProtoFmt};
 use zksync_utils::u256_to_h256;
 
-<<<<<<< HEAD
 use crate::{
-    commitment::L1BatchWithMetadata, Bytes, ProtocolVersionId, StorageKey, StorageValue, H160, U256,
+    commitment::L1BatchWithMetadata, Bytes, ProtocolVersionId, StorageKey, StorageValue, U256,
 };
-=======
-use crate::{commitment::L1BatchWithMetadata, Bytes, StorageKey, StorageValue, U256};
->>>>>>> 90ea0fb3
 
 /// Information about all snapshots persisted by the node.
 #[derive(Debug, Clone, Serialize, Deserialize)]
