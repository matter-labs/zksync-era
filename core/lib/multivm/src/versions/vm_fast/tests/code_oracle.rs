--- conflicted
+++ resolved
@@ -5,12 +5,8 @@
 use zksync_utils::{bytecode::hash_bytecode, h256_to_u256, u256_to_h256};
 
 use crate::{
-<<<<<<< HEAD
-    interface::{TxExecutionMode, VmExecutionMode, VmInterface},
+    interface::{TxExecutionMode, VmExecutionMode, VmInterface, VmInterfaceExt},
     versions::testonly::ContractToDeploy,
-=======
-    interface::{TxExecutionMode, VmExecutionMode, VmInterface, VmInterfaceExt},
->>>>>>> 6d18061d
     vm_fast::tests::{
         tester::{get_empty_storage, VmTesterBuilder},
         utils::{load_precompiles_contract, read_precompiles_contract, read_test_contract},
