pub mod batch_status_updater;
pub mod circuit_breaker_checker;
pub mod commitment_generator;
pub mod consensus;
pub mod consistency_checker;
pub mod contract_verification_api;
pub mod da_dispatcher;
pub mod eth_sender;
pub mod eth_watch;
pub mod healtcheck_server;
pub mod house_keeper;
pub mod l1_batch_commitment_mode_validation;
pub mod l1_gas;
pub mod main_node_client;
pub mod main_node_fee_params_fetcher;
pub mod metadata_calculator;
pub mod object_store;
pub mod pk_signing_eth_client;
pub mod pools_layer;
<<<<<<< HEAD
pub mod priority_tree;
=======
pub mod postgres_metrics;
>>>>>>> fe65319d
pub mod prometheus_exporter;
pub mod proof_data_handler;
pub mod pruning;
pub mod query_eth_client;
pub mod reorg_detector_checker;
pub mod reorg_detector_runner;
pub mod sigint;
pub mod state_keeper;
pub mod sync_state_updater;
pub mod tee_verifier_input_producer;
pub mod tree_data_fetcher;
pub mod validate_chain_ids;
pub mod vm_runner;
pub mod web3_api;<|MERGE_RESOLUTION|>--- conflicted
+++ resolved
@@ -17,11 +17,8 @@
 pub mod object_store;
 pub mod pk_signing_eth_client;
 pub mod pools_layer;
-<<<<<<< HEAD
+pub mod postgres_metrics;
 pub mod priority_tree;
-=======
-pub mod postgres_metrics;
->>>>>>> fe65319d
 pub mod prometheus_exporter;
 pub mod proof_data_handler;
 pub mod pruning;
