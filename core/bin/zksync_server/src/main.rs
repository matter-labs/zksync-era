use std::{str::FromStr, time::Duration};

use anyhow::Context as _;
use clap::Parser;
use zksync_config::{
    configs::{
        api::{HealthCheckConfig, MerkleTreeApiConfig, Web3JsonRpcConfig},
        chain::{
            CircuitBreakerConfig, MempoolConfig, NetworkConfig, OperationsManagerConfig,
            StateKeeperConfig,
        },
        fri_prover_group::FriProverGroupConfig,
        house_keeper::HouseKeeperConfig,
        ContractsConfigReduced, FriProofCompressorConfig, FriProverConfig, FriProverGatewayConfig,
        FriWitnessGeneratorConfig, FriWitnessVectorGeneratorConfig, GeneralConfig,
        ObservabilityConfig, PrometheusConfig, ProofDataHandlerConfig, WitnessGeneratorConfig,
    },
    ApiConfig, ContractVerifierConfig, ContractsConfig, DBConfig, ETHClientConfig, ETHConfig,
    ETHWatchConfig, GasAdjusterConfig, GenesisConfig, ObjectStoreConfig, PostgresConfig,
};
use zksync_core::{
    genesis, genesis_init, initialize_components, is_genesis_needed, setup_sigint_handler,
    temp_config_store::{decode_yaml, decode_yaml_repr, Secrets, TempConfigStore},
    Component, Components,
};
use zksync_env_config::FromEnv;
use zksync_protobuf_config;
use zksync_storage::RocksDB;
use zksync_utils::wait_for_tasks::ManagedTasks;

mod config;

#[cfg(not(target_env = "msvc"))]
#[global_allocator]
static GLOBAL: tikv_jemallocator::Jemalloc = tikv_jemallocator::Jemalloc;
#[derive(Debug, Parser)]
#[command(author = "Matter Labs", version, about = "zkSync operator node", long_about = None)]
struct Cli {
    /// Generate genesis block for the first contract deployment using temporary DB.
    #[arg(long)]
    genesis: bool,
    /// Set chain id (temporary will be moved to genesis config)
    #[arg(long)]
    set_chain_id: bool,
    /// Rebuild tree.
    #[arg(long)]
    rebuild_tree: bool,
    /// Comma-separated list of components to launch.
    #[arg(
        long,
        default_value = "api,tree,eth,state_keeper,housekeeper,basic_witness_input_producer,commitment_generator"
    )]
    components: ComponentsToRun,
    /// Path to the yaml config. If set, it will be used instead of env vars.
    #[arg(long)]
    config_path: Option<std::path::PathBuf>,
    /// Path to the yaml with secrets. If set, it will be used instead of env vars.
    #[arg(long)]
    secrets_path: Option<std::path::PathBuf>,
    /// Path to the yaml with secrets. If set, it will be used instead of env vars.
    #[arg(long)]
    contracts_config_path: Option<std::path::PathBuf>,
}

#[derive(Debug, Clone)]
struct ComponentsToRun(Vec<Component>);

impl FromStr for ComponentsToRun {
    type Err = String;

    fn from_str(s: &str) -> Result<Self, Self::Err> {
        let components = s.split(',').try_fold(vec![], |mut acc, component_str| {
            let components = Components::from_str(component_str.trim())?;
            acc.extend(components.0);
            Ok::<_, String>(acc)
        })?;
        Ok(Self(components))
    }
}

#[tokio::main]
async fn main() -> anyhow::Result<()> {
    let opt = Cli::parse();
    let sigint_receiver = setup_sigint_handler();

    let observability_config =
        ObservabilityConfig::from_env().context("ObservabilityConfig::from_env()")?;
    let log_format: vlog::LogFormat = observability_config
        .log_format
        .parse()
        .context("Invalid log format")?;

    let mut builder = vlog::ObservabilityBuilder::new().with_log_format(log_format);
    if let Some(sentry_url) = &observability_config.sentry_url {
        builder = builder
            .with_sentry_url(sentry_url)
            .expect("Invalid Sentry URL")
            .with_sentry_environment(observability_config.sentry_environment);
    }
    let _guard = builder.build();

    // Report whether sentry is running after the logging subsystem was initialized.
    if let Some(sentry_url) = observability_config.sentry_url {
        tracing::info!("Sentry configured with URL: {sentry_url}");
    } else {
        tracing::info!("No sentry URL was provided");
    }

    // TODO (QIT-22): Only deserialize configs on demand.
    // Right now, we are trying to deserialize all the configs that may be needed by `zksync_core`.
    // "May" is the key word here, since some configs are only used by certain component configuration,
    // hence we are using `Option`s.
    let (configs, wallets) = match opt.config_path {
        Some(path) => {
            todo!()
        }
        None => {
            let config = TempConfigStore {
                postgres_config: PostgresConfig::from_env().ok(),
                health_check_config: HealthCheckConfig::from_env().ok(),
                merkle_tree_api_config: MerkleTreeApiConfig::from_env().ok(),
                web3_json_rpc_config: Web3JsonRpcConfig::from_env().ok(),
                circuit_breaker_config: CircuitBreakerConfig::from_env().ok(),
                mempool_config: MempoolConfig::from_env().ok(),
                network_config: NetworkConfig::from_env().ok(),
                contract_verifier: ContractVerifierConfig::from_env().ok(),
                operations_manager_config: OperationsManagerConfig::from_env().ok(),
                state_keeper_config: StateKeeperConfig::from_env().ok(),
                house_keeper_config: HouseKeeperConfig::from_env().ok(),
                fri_proof_compressor_config: FriProofCompressorConfig::from_env().ok(),
                fri_prover_config: Some(FriProverConfig::from_env().context("fri_prover_config")?),
                fri_prover_group_config: FriProverGroupConfig::from_env().ok(),
                fri_prover_gateway_config: FriProverGatewayConfig::from_env().ok(),
                fri_witness_vector_generator: FriWitnessVectorGeneratorConfig::from_env().ok(),
                fri_witness_generator_config: FriWitnessGeneratorConfig::from_env().ok(),
                prometheus_config: PrometheusConfig::from_env().ok(),
                proof_data_handler_config: ProofDataHandlerConfig::from_env().ok(),
                witness_generator_config: WitnessGeneratorConfig::from_env().ok(),
                api_config: ApiConfig::from_env().ok(),
                db_config: DBConfig::from_env().ok(),
                eth_client_config: ETHClientConfig::from_env().ok(),
                eth_sender_config: ETHConfig::from_env().ok(),
                eth_watch_config: ETHWatchConfig::from_env().ok(),
                gas_adjuster_config: GasAdjusterConfig::from_env().ok(),
                object_store_config: ObjectStoreConfig::from_env().ok(),
                consensus_config: config::read_consensus_config()
                    .context("read_consensus_config()")?,
            };
            (config.general(), config.wallets())
        }
    };
    let secrets: Secrets = match opt.secrets_path {
        Some(path) => {
            let yaml =
                std::fs::read_to_string(&path).with_context(|| path.display().to_string())?;
            decode_yaml(&yaml).context("failed decoding YAML config")?
        }
        None => Secrets {
            consensus: config::read_consensus_secrets().context("read_consensus_secrets()")?,
        },
    };

    let contracts_config: ContractsConfigReduced = match opt.contracts_config_path {
        None => ContractsConfig::from_env()
            .context("contracts_config")?
            .into(),
        Some(path) => {
            let yaml =
                std::fs::read_to_string(&path).with_context(|| path.display().to_string())?;
            decode_yaml_repr::<zksync_protobuf_config::proto::contracts::Contracts>(&yaml)
                .context("failed decoding YAML config")?
        }
    };
    // let contracts_config: ContractsConfigReduced = contracts_config.into();
    let postgres_config = configs.postgres_config.clone().context("PostgresConfig")?;

    let genesis = GenesisConfig::from_env().context("Genesis config")?;
    if opt.genesis || is_genesis_needed(&postgres_config).await {
        genesis_init(genesis.clone(), &postgres_config)
            .await
            .context("genesis_init")?;
        if opt.genesis {
            return Ok(());
        }
    }

    if opt.set_chain_id {
        let eth_client = ETHClientConfig::from_env().context("EthClientConfig")?;
        let contracts = ContractsConfig::from_env().context("ContractsConfig")?;
        if let Some(state_transition_proxy_addr) = contracts.state_transition_proxy_addr {
            genesis::save_set_chain_id_tx(
                &eth_client.web3_url,
                contracts.diamond_proxy_addr,
                state_transition_proxy_addr,
                &postgres_config,
            )
            .await
            .context("Failed to save SetChainId upgrade transaction")?;
        }
    }

    let components = if opt.rebuild_tree {
        vec![Component::Tree]
    } else {
        opt.components.0
    };

    // Run core actors.
<<<<<<< HEAD
    let (core_task_handles, stop_sender, cb_receiver, health_check_handle) = initialize_components(
        &configs,
        wallets,
        &genesis,
        &contracts_config,
        &components,
        &secrets,
    )
    .await
    .context("Unable to start Core actors")?;
=======
    let (core_task_handles, stop_sender, health_check_handle) =
        initialize_components(&configs, &components, &secrets)
            .await
            .context("Unable to start Core actors")?;
>>>>>>> e26091a1

    tracing::info!("Running {} core task handlers", core_task_handles.len());

    let mut tasks = ManagedTasks::new(core_task_handles);
    tokio::select! {
        _ = tasks.wait_single() => {},
        _ = sigint_receiver => {
            tracing::info!("Stop signal received, shutting down");
        },
    }

    stop_sender.send(true).ok();
    tokio::task::spawn_blocking(RocksDB::await_rocksdb_termination)
        .await
        .context("error waiting for RocksDB instances to drop")?;
    let complete_timeout =
        if components.contains(&Component::HttpApi) || components.contains(&Component::WsApi) {
            // Increase timeout because of complicated graceful shutdown procedure for API servers.
            Duration::from_secs(30)
        } else {
            Duration::from_secs(5)
        };
    tasks.complete(complete_timeout).await;
    health_check_handle.stop().await;
    tracing::info!("Stopped");
    Ok(())
}<|MERGE_RESOLUTION|>--- conflicted
+++ resolved
@@ -206,8 +206,7 @@
     };
 
     // Run core actors.
-<<<<<<< HEAD
-    let (core_task_handles, stop_sender, cb_receiver, health_check_handle) = initialize_components(
+    let (core_task_handles, stop_sender, health_check_handle) = initialize_components(
         &configs,
         wallets,
         &genesis,
@@ -217,12 +216,6 @@
     )
     .await
     .context("Unable to start Core actors")?;
-=======
-    let (core_task_handles, stop_sender, health_check_handle) =
-        initialize_components(&configs, &components, &secrets)
-            .await
-            .context("Unable to start Core actors")?;
->>>>>>> e26091a1
 
     tracing::info!("Running {} core task handlers", core_task_handles.len());
 
