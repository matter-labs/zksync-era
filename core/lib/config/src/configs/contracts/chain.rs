--- conflicted
+++ resolved
@@ -168,7 +168,6 @@
 
     pub fn l1_specific_contracts(&self) -> L1SpecificContracts {
         L1SpecificContracts {
-<<<<<<< HEAD
             bytecodes_supplier_addr: self.ecosystem_contracts.l1_bytecodes_supplier_addr,
             wrapped_base_token_store: self.ecosystem_contracts.l1_wrapped_base_token_store,
             bridge_hub: Some(self.ecosystem_contracts.bridgehub_proxy_addr),
@@ -176,16 +175,7 @@
             erc_20_bridge: self.bridges.erc20.l1_address,
             base_token_address: self.l1.base_token_addr,
             chain_admin: Some(self.l1.chain_admin_addr),
-=======
-            bytecodes_supplier_addr: self.l1_bytecode_supplier_addr,
-            wrapped_base_token_store: self.l1_wrapped_base_token_store_addr,
-            bridge_hub: Some(self.bridgehub_proxy_addr),
-            shared_bridge: self.l1_shared_bridge_proxy_addr,
-            erc_20_bridge: self.l1_erc20_bridge_proxy_addr,
-            base_token_address: self.base_token_addr,
-            chain_admin: Some(self.chain_admin_addr),
-            server_notifier_addr: self.server_notifier_addr,
->>>>>>> 108ca6a5
+            server_notifier_addr: self.ecosystem_contracts.server_notifier_addr,
         }
     }
 
@@ -211,18 +201,10 @@
         let ecosystem = &self.ecosystem_contracts;
         SettlementLayerSpecificContracts {
             ecosystem_contracts: EcosystemCommonContracts {
-<<<<<<< HEAD
                 bridgehub_proxy_addr: Some(ecosystem.bridgehub_proxy_addr),
                 state_transition_proxy_addr: Some(ecosystem.state_transition_proxy_addr),
-                server_notifier_addr: ecosystem.server_notifier_addr,
                 multicall3: Some(self.l1.multicall3_addr),
                 validator_timelock_addr: Some(self.l1.validator_timelock_addr),
-=======
-                bridgehub_proxy_addr: Some(self.bridgehub_proxy_addr),
-                state_transition_proxy_addr: self.state_transition_proxy_addr,
-                multicall3: Some(self.l1_multicall3_addr),
-                validator_timelock_addr: Some(self.validator_timelock_addr),
->>>>>>> 108ca6a5
             },
             chain_contracts_config: ChainContracts {
                 diamond_proxy_addr: self.l1.diamond_proxy_addr,
