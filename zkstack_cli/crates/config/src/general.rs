--- conflicted
+++ resolved
@@ -44,7 +44,6 @@
     pub max_eth_tx_data_size: u64,
 }
 
-<<<<<<< HEAD
 #[derive(Debug, Serialize)]
 pub enum CloudConnectionMode {
     GCP,
@@ -162,6 +161,11 @@
             &mut self.0,
             "snapshot_recovery.object_store",
             &file_artifacts.snapshot,
+        )?;
+        set_file_backed_path_if_selected(
+            &mut self.0,
+            "core_object_store",
+            &file_artifacts.core_object_store,
         )?;
         Ok(())
     }
@@ -307,38 +311,6 @@
     pub async fn save(self) -> anyhow::Result<()> {
         self.0.save().await
     }
-=======
-pub fn set_file_artifacts(
-    config: &mut PatchedConfig,
-    file_artifacts: FileArtifacts,
-) -> anyhow::Result<()> {
-    set_file_backed_path_if_selected(
-        config,
-        "prover.prover_object_store",
-        &file_artifacts.prover_object_store,
-    )?;
-    set_file_backed_path_if_selected(
-        config,
-        "prover.public_object_store",
-        &file_artifacts.public_object_store,
-    )?;
-    set_file_backed_path_if_selected(
-        config,
-        "snapshot_creator.object_store",
-        &file_artifacts.snapshot,
-    )?;
-    set_file_backed_path_if_selected(
-        config,
-        "snapshot_recovery.object_store",
-        &file_artifacts.snapshot,
-    )?;
-    set_file_backed_path_if_selected(
-        config,
-        "core_object_store",
-        &file_artifacts.core_object_store,
-    )?;
-    Ok(())
->>>>>>> a8489270
 }
 
 fn set_file_backed_path_if_selected(
