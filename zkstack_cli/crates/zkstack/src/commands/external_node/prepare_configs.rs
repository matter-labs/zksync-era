use std::path::Path;

use anyhow::Context;
use xshell::Shell;
use zkstack_cli_common::logger;
use zkstack_cli_config::{
    ChainConfig, EcosystemConfig, ExternalNodeConfigPatch, GatewayChainConfig, GeneralConfig,
    KeyAndAddress, SecretsConfigPatch, CONSENSUS_CONFIG_FILE, EN_CONFIG_FILE, GENERAL_FILE,
    SECRETS_FILE,
};
use zksync_consensus_crypto::TextFmt;
use zksync_consensus_roles as roles;

use crate::{
    commands::external_node::args::prepare_configs::{PrepareConfigArgs, PrepareConfigFinal},
    messages::{
        msg_preparing_en_config_is_done, MSG_CHAIN_NOT_INITIALIZED, MSG_PREPARING_EN_CONFIGS,
    },
    utils::{
        consensus::node_public_key,
        ports::EcosystemPortsScanner,
        rocks_db::{recreate_rocksdb_dirs, RocksDBDirOption},
    },
};

pub async fn run(shell: &Shell, args: PrepareConfigArgs) -> anyhow::Result<()> {
    logger::info(MSG_PREPARING_EN_CONFIGS);
    let ecosystem_config = EcosystemConfig::from_file(shell)?;
    let mut chain_config = ecosystem_config
        .load_current_chain()
        .context(MSG_CHAIN_NOT_INITIALIZED)?;

    let args = args.fill_values_with_prompt(&chain_config);
    let external_node_config_path = chain_config
        .external_node_config_path
        .unwrap_or_else(|| chain_config.configs.join("external_node"));
    shell.create_dir(&external_node_config_path)?;
    chain_config.external_node_config_path = Some(external_node_config_path.clone());
    prepare_configs(shell, &chain_config, &external_node_config_path, args).await?;
    let chain_path = ecosystem_config.chains.join(&chain_config.name);
    chain_config.save_with_base_path(shell, chain_path)?;
    logger::info(msg_preparing_en_config_is_done(&external_node_config_path));
    Ok(())
}

async fn prepare_configs(
    shell: &Shell,
    config: &ChainConfig,
    en_configs_path: &Path,
    args: PrepareConfigFinal,
) -> anyhow::Result<()> {
    // Reallocating ports for en required to use the current chain ports as well
    let mut ports = EcosystemPortsScanner::scan(shell, None)?;
    let genesis = config.get_genesis_config().await?;
    let general = config.get_general_config().await?;
    let gateway = config.get_gateway_chain_config().await.ok();
    let l2_rpc_url = general.l2_http_url()?;

    let mut en_config = ExternalNodeConfigPatch::empty(shell, en_configs_path.join(EN_CONFIG_FILE));
    en_config.set_chain_ids(
        genesis.l1_chain_id()?,
        genesis.l2_chain_id()?,
        gateway
            .as_ref()
            .map(GatewayChainConfig::gateway_chain_id)
            .transpose()?,
    )?;
<<<<<<< HEAD
    en_config.insert("l1_chain_id", genesis.get::<L1ChainId>("l1_chain_id")?.0)?;
    en_config.insert("main_node_url", format!("http://127.0.0.1:{l2_rpc_port}"))?;
    if let Some(gateway) = &gateway {
        en_config.insert_yaml("gateway_chain_id", gateway.gateway_chain_id)?;
    }
=======
    en_config.set_batch_commitment_mode(genesis.l1_batch_commitment_mode()?)?;
    en_config.set_main_node_url(&l2_rpc_url)?;
>>>>>>> 0b869204
    en_config.save().await?;

    // Copy and modify the general config
    let general_config_path = en_configs_path.join(GENERAL_FILE);
    shell.copy_file(config.path_to_general_config(), &general_config_path)?;
    let general_en = GeneralConfig::read(shell, general_config_path.clone()).await?;
    let main_node_public_addr = general_en.consensus_public_addr()?;
    let mut general_en = general_en.patched();

    // Extract and modify the consensus config
    let mut en_consensus_config =
        general_en.extract_consensus(shell, en_configs_path.join(CONSENSUS_CONFIG_FILE))?;
    let main_node_public_key = node_public_key(
        &config
            .get_secrets_config()
            .await?
            .raw_consensus_node_key()?,
    )?;
    let gossip_static_outbound = vec![KeyAndAddress {
        key: main_node_public_key,
        addr: main_node_public_addr,
    }];
    en_consensus_config.set_static_outbound_peers(gossip_static_outbound)?;
    en_consensus_config.save().await?;

    // Set secrets config
    let mut secrets = SecretsConfigPatch::empty(shell, en_configs_path.join(SECRETS_FILE));
    let node_key = roles::node::SecretKey::generate().encode();
    secrets.set_consensus_node_key(&node_key)?;
    secrets.set_server_database(&args.db)?;
    secrets.set_l1_rpc_url(args.l1_rpc_url)?;
    if let Some(url) = args.gateway_rpc_url {
        secrets.set_gateway_rpc_url(url)?;
    }
    secrets.save().await?;

    let dirs = recreate_rocksdb_dirs(shell, &config.rocks_db_path, RocksDBDirOption::ExternalNode)?;
    general_en.set_rocks_db_config(dirs)?;
    general_en.save().await?;

    let offset = 0; // This is zero because general_en ports already have a chain offset
    ports.allocate_ports_in_yaml(shell, &general_config_path, offset)?;
    ports.allocate_ports_in_yaml(shell, &en_configs_path.join(CONSENSUS_CONFIG_FILE), offset)?;

    Ok(())
}<|MERGE_RESOLUTION|>--- conflicted
+++ resolved
@@ -65,16 +65,7 @@
             .map(GatewayChainConfig::gateway_chain_id)
             .transpose()?,
     )?;
-<<<<<<< HEAD
-    en_config.insert("l1_chain_id", genesis.get::<L1ChainId>("l1_chain_id")?.0)?;
-    en_config.insert("main_node_url", format!("http://127.0.0.1:{l2_rpc_port}"))?;
-    if let Some(gateway) = &gateway {
-        en_config.insert_yaml("gateway_chain_id", gateway.gateway_chain_id)?;
-    }
-=======
-    en_config.set_batch_commitment_mode(genesis.l1_batch_commitment_mode()?)?;
     en_config.set_main_node_url(&l2_rpc_url)?;
->>>>>>> 0b869204
     en_config.save().await?;
 
     // Copy and modify the general config
