use std::{
    convert::{TryFrom, TryInto},
    fmt,
    num::ParseIntError,
    ops::{Add, Deref, DerefMut, Sub},
    str::FromStr,
};

use num_enum::TryFromPrimitive;
use serde::{Deserialize, Serialize};
use serde_with::{DeserializeFromStr, SerializeDisplay};

use crate::{
    ethabi::Token,
    vm::VmVersion,
    web3::contract::{Detokenize, Error},
    H256, U256,
};

pub const PACKED_SEMVER_MINOR_OFFSET: u32 = 32;
pub const PACKED_SEMVER_MINOR_MASK: u32 = 0xFFFF;

/// `ProtocolVersionId` is a unique identifier of the protocol version.
///
/// Note, that it is an identifier of the `minor` semver version of the protocol, with
/// the `major` version being `0`. Also, the protocol version on the contracts may contain
/// potential minor versions, that may have different contract behavior (e.g. Verifier), but it should not
/// impact the users.
#[repr(u16)]
#[derive(
    Debug,
    Clone,
    Copy,
    PartialEq,
    Eq,
    PartialOrd,
    Ord,
    Hash,
    TryFromPrimitive,
    Serialize,
    Deserialize,
)]
pub enum ProtocolVersionId {
    Version0 = 0,
    Version1,
    Version2,
    Version3,
    Version4,
    Version5,
    Version6,
    Version7,
    Version8,
    Version9,
    Version10,
    Version11,
    Version12,
    Version13,
    Version14,
    Version15,
    Version16,
    Version17,
    Version18,
    Version19,
    Version20,
    Version21,
    Version22,
    // Version `23` is only present on the internal staging networks.
    // All the user-facing environments were switched from 22 to 24 right away.
    Version23,
    Version24,
    Version25,
    Version26,
    Version27,
    Version28,
    Version29,
    Version30,
    Version31,
}

impl ProtocolVersionId {
    pub const fn latest() -> Self {
        Self::Version30
    }

    pub const fn next() -> Self {
        Self::Version31
    }

    pub fn try_from_packed_semver(packed_semver: U256) -> Result<Self, String> {
        ProtocolSemanticVersion::try_from_packed(packed_semver).map(|p| p.minor)
    }

    pub fn into_packed_semver_with_patch(self, patch: usize) -> U256 {
        let minor = U256::from(self as u16);
        let patch = U256::from(patch as u32);

        (minor << U256::from(PACKED_SEMVER_MINOR_OFFSET)) | patch
    }

    /// Returns VM version to be used by API for this protocol version.
    /// We temporary support only two latest VM versions for API.
    pub fn into_api_vm_version(self) -> VmVersion {
        match self {
            ProtocolVersionId::Version0 => VmVersion::Vm1_3_2,
            ProtocolVersionId::Version1 => VmVersion::Vm1_3_2,
            ProtocolVersionId::Version2 => VmVersion::Vm1_3_2,
            ProtocolVersionId::Version3 => VmVersion::Vm1_3_2,
            ProtocolVersionId::Version4 => VmVersion::Vm1_3_2,
            ProtocolVersionId::Version5 => VmVersion::Vm1_3_2,
            ProtocolVersionId::Version6 => VmVersion::Vm1_3_2,
            ProtocolVersionId::Version7 => VmVersion::Vm1_3_2,
            ProtocolVersionId::Version8 => VmVersion::Vm1_3_2,
            ProtocolVersionId::Version9 => VmVersion::Vm1_3_2,
            ProtocolVersionId::Version10 => VmVersion::Vm1_3_2,
            ProtocolVersionId::Version11 => VmVersion::Vm1_3_2,
            ProtocolVersionId::Version12 => VmVersion::Vm1_3_2,
            ProtocolVersionId::Version13 => VmVersion::VmVirtualBlocks,
            ProtocolVersionId::Version14 => VmVersion::VmVirtualBlocks,
            ProtocolVersionId::Version15 => VmVersion::VmVirtualBlocks,
            ProtocolVersionId::Version16 => VmVersion::VmVirtualBlocksRefundsEnhancement,
            ProtocolVersionId::Version17 => VmVersion::VmVirtualBlocksRefundsEnhancement,
            ProtocolVersionId::Version18 => VmVersion::VmBoojumIntegration,
            ProtocolVersionId::Version19 => VmVersion::VmBoojumIntegration,
            ProtocolVersionId::Version20 => VmVersion::Vm1_4_1,
            ProtocolVersionId::Version21 => VmVersion::Vm1_4_2,
            ProtocolVersionId::Version22 => VmVersion::Vm1_4_2,
            ProtocolVersionId::Version23 => VmVersion::Vm1_5_0SmallBootloaderMemory,
            ProtocolVersionId::Version24 => VmVersion::Vm1_5_0IncreasedBootloaderMemory,
            ProtocolVersionId::Version25 => VmVersion::Vm1_5_0IncreasedBootloaderMemory,
            ProtocolVersionId::Version26 => VmVersion::VmGateway,
            ProtocolVersionId::Version27 => VmVersion::VmEvmEmulator,
            ProtocolVersionId::Version28 => VmVersion::VmEcPrecompiles,
            ProtocolVersionId::Version29 => VmVersion::VmInterop,
<<<<<<< HEAD
            ProtocolVersionId::Version30 => VmVersion::VmMediumInterop,

            // Speculative VM version for the next protocol version to be used in the upgrade integration test etc.
            ProtocolVersionId::Version31 => VmVersion::VmMediumInterop,
=======
            ProtocolVersionId::Version30 => VmVersion::VmInterop,
            // Speculative VM version for the next protocol version to be used in the upgrade integration test etc.
            ProtocolVersionId::Version31 => VmVersion::VmInterop,
>>>>>>> 5fdb6f2b
        }
    }

    // It is possible that some external nodes do not store protocol versions for versions below 9.
    // That's why we assume that whenever a protocol version is not present, version 9 is to be used.
    pub fn last_potentially_undefined() -> Self {
        Self::Version9
    }

    pub fn is_pre_boojum(&self) -> bool {
        self <= &Self::Version17
    }

    pub fn is_pre_shared_bridge(&self) -> bool {
        self <= &Self::Version22
    }

    pub fn is_pre_gateway(&self) -> bool {
        self < &Self::gateway_upgrade()
    }

    pub fn is_post_gateway(&self) -> bool {
        self >= &Self::gateway_upgrade()
    }

    pub fn is_pre_fflonk(&self) -> bool {
        self < &Self::Version27
    }

    pub fn is_post_fflonk(&self) -> bool {
        self >= &Self::Version27
    }

    pub fn is_pre_interop_fast_blocks(&self) -> bool {
        self < &Self::Version29
    }

    pub fn is_pre_medium_interop(&self) -> bool {
        self < &Self::Version30
    }

    pub fn is_1_4_0(&self) -> bool {
        self >= &ProtocolVersionId::Version18 && self < &ProtocolVersionId::Version20
    }

    pub fn is_1_4_1(&self) -> bool {
        self == &ProtocolVersionId::Version20
    }

    pub fn is_pre_1_4_1(&self) -> bool {
        self < &ProtocolVersionId::Version20
    }

    pub fn is_post_1_4_1(&self) -> bool {
        self >= &ProtocolVersionId::Version20
    }

    pub fn is_post_1_4_2(&self) -> bool {
        self >= &ProtocolVersionId::Version21
    }

    pub fn is_pre_1_4_2(&self) -> bool {
        self < &ProtocolVersionId::Version21
    }

    pub fn is_1_4_2(&self) -> bool {
        self == &ProtocolVersionId::Version21 || self == &ProtocolVersionId::Version22
    }

    pub fn is_pre_1_5_0(&self) -> bool {
        self < &ProtocolVersionId::Version23
    }

    pub fn is_post_1_5_0(&self) -> bool {
        self >= &ProtocolVersionId::Version23
    }

    pub fn is_pre_medium_interop(&self) -> bool {
        self < &ProtocolVersionId::Version30
    }

    pub const fn gateway_upgrade() -> Self {
        ProtocolVersionId::Version26
    }
}

impl Default for ProtocolVersionId {
    fn default() -> Self {
        Self::latest()
    }
}

impl fmt::Display for ProtocolVersionId {
    fn fmt(&self, f: &mut fmt::Formatter) -> fmt::Result {
        write!(f, "{}", *self as u16)
    }
}

impl TryFrom<U256> for ProtocolVersionId {
    type Error = String;

    fn try_from(value: U256) -> Result<Self, Self::Error> {
        if value > U256::from(u16::MAX) {
            Err(format!("unknown protocol version ID: {}", value))
        } else {
            (value.as_u32() as u16)
                .try_into()
                .map_err(|_| format!("unknown protocol version ID: {}", value))
        }
    }
}

#[derive(Debug, Clone, Copy, Default, Eq, PartialEq, Serialize, Deserialize)]
pub struct VerifierParams {
    pub recursion_node_level_vk_hash: H256,
    pub recursion_leaf_level_vk_hash: H256,
    pub recursion_circuits_set_vks_hash: H256,
}

impl Detokenize for VerifierParams {
    fn from_tokens(tokens: Vec<Token>) -> Result<Self, Error> {
        if tokens.len() != 1 {
            return Err(Error::InvalidOutputType(format!(
                "expected single token, got {tokens:?}"
            )));
        }

        let tokens = match tokens[0].clone() {
            Token::Tuple(tokens) => tokens,
            other => {
                return Err(Error::InvalidOutputType(format!(
                    "expected a tuple, got {other:?}"
                )));
            }
        };

        let vks_vec: Vec<H256> = tokens
            .into_iter()
            .map(|token| H256::from_slice(&token.into_fixed_bytes().unwrap()))
            .collect();
        Ok(VerifierParams {
            recursion_node_level_vk_hash: vks_vec[0],
            recursion_leaf_level_vk_hash: vks_vec[1],
            recursion_circuits_set_vks_hash: vks_vec[2],
        })
    }
}

#[derive(Debug, Clone, Copy, Default, Eq, PartialEq, Serialize, Deserialize)]
pub struct L1VerifierConfig {
    // Rename is required to not introduce breaking changes in the API for existing clients.
    #[serde(
        alias = "recursion_scheduler_level_vk_hash",
        rename(serialize = "recursion_scheduler_level_vk_hash")
    )]
    pub snark_wrapper_vk_hash: H256,
    pub fflonk_snark_wrapper_vk_hash: Option<H256>,
}

impl From<ProtocolVersionId> for VmVersion {
    fn from(value: ProtocolVersionId) -> Self {
        match value {
            ProtocolVersionId::Version0 => VmVersion::M5WithoutRefunds,
            ProtocolVersionId::Version1 => VmVersion::M5WithoutRefunds,
            ProtocolVersionId::Version2 => VmVersion::M5WithRefunds,
            ProtocolVersionId::Version3 => VmVersion::M5WithRefunds,
            ProtocolVersionId::Version4 => VmVersion::M6Initial,
            ProtocolVersionId::Version5 => VmVersion::M6BugWithCompressionFixed,
            ProtocolVersionId::Version6 => VmVersion::M6BugWithCompressionFixed,
            ProtocolVersionId::Version7 => VmVersion::Vm1_3_2,
            ProtocolVersionId::Version8 => VmVersion::Vm1_3_2,
            ProtocolVersionId::Version9 => VmVersion::Vm1_3_2,
            ProtocolVersionId::Version10 => VmVersion::Vm1_3_2,
            ProtocolVersionId::Version11 => VmVersion::Vm1_3_2,
            ProtocolVersionId::Version12 => VmVersion::Vm1_3_2,
            ProtocolVersionId::Version13 => VmVersion::VmVirtualBlocks,
            ProtocolVersionId::Version14 => VmVersion::VmVirtualBlocks,
            ProtocolVersionId::Version15 => VmVersion::VmVirtualBlocks,
            ProtocolVersionId::Version16 => VmVersion::VmVirtualBlocksRefundsEnhancement,
            ProtocolVersionId::Version17 => VmVersion::VmVirtualBlocksRefundsEnhancement,
            ProtocolVersionId::Version18 => VmVersion::VmBoojumIntegration,
            ProtocolVersionId::Version19 => VmVersion::VmBoojumIntegration,
            ProtocolVersionId::Version20 => VmVersion::Vm1_4_1,
            ProtocolVersionId::Version21 => VmVersion::Vm1_4_2,
            ProtocolVersionId::Version22 => VmVersion::Vm1_4_2,
            ProtocolVersionId::Version23 => VmVersion::Vm1_5_0SmallBootloaderMemory,
            ProtocolVersionId::Version24 => VmVersion::Vm1_5_0IncreasedBootloaderMemory,
            ProtocolVersionId::Version25 => VmVersion::Vm1_5_0IncreasedBootloaderMemory,
            ProtocolVersionId::Version26 => VmVersion::VmGateway,
            ProtocolVersionId::Version27 => VmVersion::VmEvmEmulator,
            ProtocolVersionId::Version28 => VmVersion::VmEcPrecompiles,
            ProtocolVersionId::Version29 => VmVersion::VmInterop,
<<<<<<< HEAD
            ProtocolVersionId::Version30 => VmVersion::VmMediumInterop,
            // Speculative VM version for the next protocol version to be used in the upgrade integration test etc.
            ProtocolVersionId::Version31 => VmVersion::VmMediumInterop,
=======
            ProtocolVersionId::Version30 => VmVersion::VmInterop,
            // Speculative VM version for the next protocol version to be used in the upgrade integration test etc.
            ProtocolVersionId::Version31 => VmVersion::VmInterop,
>>>>>>> 5fdb6f2b
        }
    }
}

basic_type!(
    /// Patch part of semantic protocol version.
    VersionPatch,
    u32
);

/// Semantic protocol version.
#[derive(
    Debug, Clone, Copy, PartialEq, Eq, SerializeDisplay, DeserializeFromStr, Hash, PartialOrd, Ord,
)]
pub struct ProtocolSemanticVersion {
    pub minor: ProtocolVersionId,
    pub patch: VersionPatch,
}

impl ProtocolSemanticVersion {
    const MAJOR_VERSION: u8 = 0;

    pub fn new(minor: ProtocolVersionId, patch: VersionPatch) -> Self {
        Self { minor, patch }
    }

    pub fn try_from_packed(packed: U256) -> Result<Self, String> {
        let minor = ((packed >> U256::from(PACKED_SEMVER_MINOR_OFFSET))
            & U256::from(PACKED_SEMVER_MINOR_MASK))
        .try_into()?;
        let patch = packed.0[0] as u32;

        Ok(Self {
            minor,
            patch: VersionPatch(patch),
        })
    }

    pub fn pack(&self) -> U256 {
        (U256::from(self.minor as u16) << U256::from(PACKED_SEMVER_MINOR_OFFSET))
            | U256::from(self.patch.0)
    }
}

impl fmt::Display for ProtocolSemanticVersion {
    fn fmt(&self, f: &mut fmt::Formatter<'_>) -> fmt::Result {
        write!(
            f,
            "{}.{}.{}",
            Self::MAJOR_VERSION,
            self.minor as u16,
            self.patch
        )
    }
}

#[derive(Debug, thiserror::Error)]
pub enum ParseProtocolSemanticVersionError {
    #[error("invalid format")]
    InvalidFormat,
    #[error("non zero major version")]
    NonZeroMajorVersion,
    #[error("{0}")]
    ParseIntError(ParseIntError),
}

impl FromStr for ProtocolSemanticVersion {
    type Err = ParseProtocolSemanticVersionError;

    fn from_str(s: &str) -> Result<Self, Self::Err> {
        let parts: Vec<&str> = s.split('.').collect();
        if parts.len() != 3 {
            return Err(ParseProtocolSemanticVersionError::InvalidFormat);
        }

        let major = parts[0]
            .parse::<u16>()
            .map_err(ParseProtocolSemanticVersionError::ParseIntError)?;
        if major != 0 {
            return Err(ParseProtocolSemanticVersionError::NonZeroMajorVersion);
        }

        let minor = parts[1]
            .parse::<u16>()
            .map_err(ParseProtocolSemanticVersionError::ParseIntError)?;
        let minor = ProtocolVersionId::try_from(minor)
            .map_err(|_| ParseProtocolSemanticVersionError::InvalidFormat)?;

        let patch = parts[2]
            .parse::<u32>()
            .map_err(ParseProtocolSemanticVersionError::ParseIntError)?;

        Ok(ProtocolSemanticVersion {
            minor,
            patch: patch.into(),
        })
    }
}

impl Default for ProtocolSemanticVersion {
    fn default() -> Self {
        Self {
            minor: Default::default(),
            patch: 0.into(),
        }
    }
}

#[cfg(test)]
mod tests {
    use super::*;

    #[test]
    fn test_protocol_version_packing() {
        let version = ProtocolSemanticVersion {
            minor: ProtocolVersionId::latest(),
            patch: 10.into(),
        };

        let packed = version.pack();
        let unpacked = ProtocolSemanticVersion::try_from_packed(packed).unwrap();

        assert_eq!(version, unpacked);
    }

    #[test]
    fn test_verifier_config_serde() {
        let de = [
            r#"{"recursion_scheduler_level_vk_hash": "0x1111111111111111111111111111111111111111111111111111111111111111"}"#,
            r#"{"snark_wrapper_vk_hash": "0x1111111111111111111111111111111111111111111111111111111111111111"}"#,
        ];
        for de in de.iter() {
            let _: L1VerifierConfig = serde_json::from_str(de)
                .unwrap_or_else(|err| panic!("Failed deserialization. String: {de}, error {err}"));
        }
        let ser = L1VerifierConfig {
            snark_wrapper_vk_hash: H256::repeat_byte(0x11),
            fflonk_snark_wrapper_vk_hash: Some(H256::repeat_byte(0x11)),
        };
        let ser_str = serde_json::to_string(&ser).unwrap();
        let expected_str = r#"{"recursion_scheduler_level_vk_hash":"0x1111111111111111111111111111111111111111111111111111111111111111","fflonk_snark_wrapper_vk_hash":"0x1111111111111111111111111111111111111111111111111111111111111111"}"#;
        assert_eq!(ser_str, expected_str);
    }
}<|MERGE_RESOLUTION|>--- conflicted
+++ resolved
@@ -131,16 +131,9 @@
             ProtocolVersionId::Version27 => VmVersion::VmEvmEmulator,
             ProtocolVersionId::Version28 => VmVersion::VmEcPrecompiles,
             ProtocolVersionId::Version29 => VmVersion::VmInterop,
-<<<<<<< HEAD
             ProtocolVersionId::Version30 => VmVersion::VmMediumInterop,
-
             // Speculative VM version for the next protocol version to be used in the upgrade integration test etc.
             ProtocolVersionId::Version31 => VmVersion::VmMediumInterop,
-=======
-            ProtocolVersionId::Version30 => VmVersion::VmInterop,
-            // Speculative VM version for the next protocol version to be used in the upgrade integration test etc.
-            ProtocolVersionId::Version31 => VmVersion::VmInterop,
->>>>>>> 5fdb6f2b
         }
     }
 
@@ -216,10 +209,6 @@
 
     pub fn is_post_1_5_0(&self) -> bool {
         self >= &ProtocolVersionId::Version23
-    }
-
-    pub fn is_pre_medium_interop(&self) -> bool {
-        self < &ProtocolVersionId::Version30
     }
 
     pub const fn gateway_upgrade() -> Self {
@@ -333,15 +322,9 @@
             ProtocolVersionId::Version27 => VmVersion::VmEvmEmulator,
             ProtocolVersionId::Version28 => VmVersion::VmEcPrecompiles,
             ProtocolVersionId::Version29 => VmVersion::VmInterop,
-<<<<<<< HEAD
             ProtocolVersionId::Version30 => VmVersion::VmMediumInterop,
             // Speculative VM version for the next protocol version to be used in the upgrade integration test etc.
             ProtocolVersionId::Version31 => VmVersion::VmMediumInterop,
-=======
-            ProtocolVersionId::Version30 => VmVersion::VmInterop,
-            // Speculative VM version for the next protocol version to be used in the upgrade integration test etc.
-            ProtocolVersionId::Version31 => VmVersion::VmInterop,
->>>>>>> 5fdb6f2b
         }
     }
 }
