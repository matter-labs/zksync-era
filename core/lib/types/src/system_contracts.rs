--- conflicted
+++ resolved
@@ -208,7 +208,18 @@
         ContractLanguage::Sol,
     ),
     (
-<<<<<<< HEAD
+        "",
+        "SloadContract",
+        SLOAD_CONTRACT_ADDRESS,
+        ContractLanguage::Sol,
+    ),
+    (
+        "../../l1-contracts/zkout/",
+        "L2WrappedBaseToken",
+        L2_WRAPPED_BASE_TOKEN_IMPL,
+        ContractLanguage::Sol,
+    ),
+    (
         "../../../l1-contracts/artifacts-zk/contracts/bridgehub/",
         "InteropHandler",
         L2_INTEROP_HANDLER_ADDRESS,
@@ -224,17 +235,6 @@
         "../../../l1-contracts/artifacts-zk/contracts/bridgehub/",
         "InteropAccount",
         INTEROP_ACCOUNT_ADDRESS,
-=======
-        "",
-        "SloadContract",
-        SLOAD_CONTRACT_ADDRESS,
-        ContractLanguage::Sol,
-    ),
-    (
-        "../../l1-contracts/zkout/",
-        "L2WrappedBaseToken",
-        L2_WRAPPED_BASE_TOKEN_IMPL,
->>>>>>> 30090969
         ContractLanguage::Sol,
     ),
 ];
