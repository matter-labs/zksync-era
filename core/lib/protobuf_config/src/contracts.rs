use anyhow::Context as _;
use zksync_config::configs::{ContractsConfig, EcosystemContracts};
use zksync_protobuf::{repr::ProtoRepr, required};

use crate::{parse_h160, proto::contracts as proto};

impl ProtoRepr for proto::Contracts {
    type Type = ContractsConfig;

    fn read(&self) -> anyhow::Result<Self::Type> {
        let l1 = required(&self.l1).context("l1")?;
        let l2 = required(&self.l2).context("l2")?;
        let bridges = required(&self.bridges).context("bridges")?;
        let shared = required(&bridges.shared).context("shared")?;
        let erc20 = required(&bridges.erc20).context("erc20")?;
        let weth_bridge = &bridges.weth;

        let ecosystem_contracts = if let Some(ecosystem_contracts) = &self.ecosystem_contracts {
            Some(EcosystemContracts {
                bridgehub_proxy_addr: required(&ecosystem_contracts.bridgehub_proxy_addr)
                    .and_then(|x| parse_h160(x))
                    .context("bridgehub_proxy_addr")?,
                state_transition_proxy_addr: required(
                    &ecosystem_contracts.state_transition_proxy_addr,
                )
                .and_then(|x| parse_h160(x))
                .context("state_transition_proxy_addr")?,
                transparent_proxy_admin_addr: required(
                    &ecosystem_contracts.transparent_proxy_admin_addr,
                )
                .and_then(|x| parse_h160(x))
                .context("transparent_proxy_admin_addr")?,
            })
        } else {
            None
        };

        Ok(Self::Type {
            ecosystem_contracts,
            governance_addr: required(&l1.governance_addr)
                .and_then(|x| parse_h160(x))
                .context("governance_addr")?,
            verifier_addr: required(&l1.verifier_addr)
                .and_then(|x| parse_h160(x))
                .context("verifier_addr")?,
            default_upgrade_addr: required(&l1.default_upgrade_addr)
                .and_then(|x| parse_h160(x))
                .context("diamond_init_addr")?,
            diamond_proxy_addr: required(&l1.diamond_proxy_addr)
                .and_then(|x| parse_h160(x))
                .context("diamond_proxy_addr")?,
            validator_timelock_addr: required(&l1.validator_timelock_addr)
                .and_then(|x| parse_h160(x))
                .context("validator_timelock_addr")?,
            l1_erc20_bridge_proxy_addr: erc20
                .l1_address
                .as_ref()
                .map(|x| parse_h160(x))
                .transpose()
                .context("l1_erc20_bridge_addr")?,
            l2_erc20_bridge_addr: erc20
                .l2_address
                .as_ref()
                .map(|x| parse_h160(x))
                .transpose()
                .context("l2_erc20_bridge_addr")?,
            l1_shared_bridge_proxy_addr: shared
                .l1_address
                .as_ref()
                .map(|x| parse_h160(x))
                .transpose()
                .context("l1_shared_bridge_proxy_addr")?,
            l2_shared_bridge_addr: shared
                .l2_address
                .as_ref()
                .map(|x| parse_h160(x))
                .transpose()
                .context("l2_shared_bridge_addr")?,
            l1_weth_bridge_proxy_addr: weth_bridge
                .as_ref()
                .and_then(|bridge| bridge.l1_address.as_ref().map(|x| parse_h160(x)))
                .transpose()
                .context("l1_weth_bridge_addr")?,
            l2_weth_bridge_addr: weth_bridge
                .as_ref()
                .and_then(|bridge| bridge.l2_address.as_ref().map(|x| parse_h160(x)))
                .transpose()
                .context("l2_weth_bridge_addr")?,
            l2_testnet_paymaster_addr: l2
                .testnet_paymaster_addr
                .as_ref()
                .map(|x| parse_h160(x))
                .transpose()
                .context("l2_testnet_paymaster_addr")?,
            l1_multicall3_addr: required(&l1.multicall3_addr)
                .and_then(|x| parse_h160(x))
                .context("l1_multicall3_addr")?,
            base_token_addr: l1
                .base_token_addr
                .as_ref()
                .map(|x| parse_h160(x))
                .transpose()
                .context("base_token_addr")?,
<<<<<<< HEAD
=======
            user_facing_bridgehub_proxy_addr: self
                .user_facing_bridgehub
                .as_ref()
                .map(|x| parse_h160(x))
                .transpose()
                .context("base_token_addr")?,
            user_facing_diamond_proxy_addr: self
                .user_facing_diamond_proxy
                .as_ref()
                .map(|x| parse_h160(x))
                .transpose()
                .context("base_token_addr")?,
>>>>>>> 8b8d427f
            l2_native_token_vault_proxy_addr: l2
                .l2_native_token_vault_proxy_addr
                .as_ref()
                .map(|x| parse_h160(x))
                .transpose()
                .context("l2_native_token_vault_proxy_addr")?,
        })
    }

    fn build(this: &Self::Type) -> Self {
        let ecosystem_contracts = this
            .ecosystem_contracts
            .as_ref()
            .map(|ecosystem_contracts| proto::EcosystemContracts {
                bridgehub_proxy_addr: Some(format!(
                    "{:?}",
                    ecosystem_contracts.bridgehub_proxy_addr
                )),
                state_transition_proxy_addr: Some(format!(
                    "{:?}",
                    ecosystem_contracts.state_transition_proxy_addr
                )),
                transparent_proxy_admin_addr: Some(format!(
                    "{:?}",
                    ecosystem_contracts.transparent_proxy_admin_addr,
                )),
            });
        Self {
            ecosystem_contracts,
            l1: Some(proto::L1 {
                governance_addr: Some(format!("{:?}", this.governance_addr)),
                verifier_addr: Some(format!("{:?}", this.verifier_addr)),
                diamond_proxy_addr: Some(format!("{:?}", this.diamond_proxy_addr)),
                validator_timelock_addr: Some(format!("{:?}", this.validator_timelock_addr)),
                default_upgrade_addr: Some(format!("{:?}", this.default_upgrade_addr)),
                multicall3_addr: Some(format!("{:?}", this.l1_multicall3_addr)),
                base_token_addr: this.base_token_addr.map(|a| format!("{:?}", a)),
            }),
            l2: Some(proto::L2 {
                testnet_paymaster_addr: this.l2_testnet_paymaster_addr.map(|a| format!("{:?}", a)),
                l2_native_token_vault_proxy_addr: this
                    .l2_native_token_vault_proxy_addr
                    .map(|a| format!("{:?}", a)),
            }),
            bridges: Some(proto::Bridges {
                shared: Some(proto::Bridge {
                    l1_address: this.l1_shared_bridge_proxy_addr.map(|a| format!("{:?}", a)),
                    l2_address: this.l2_shared_bridge_addr.map(|a| format!("{:?}", a)),
                }),
                erc20: Some(proto::Bridge {
                    l1_address: this.l1_erc20_bridge_proxy_addr.map(|a| format!("{:?}", a)),
                    l2_address: this.l2_erc20_bridge_addr.map(|a| format!("{:?}", a)),
                }),
                weth: Some(proto::Bridge {
                    l1_address: this.l1_weth_bridge_proxy_addr.map(|a| format!("{:?}", a)),
                    l2_address: this.l2_weth_bridge_addr.map(|a| format!("{:?}", a)),
                }),
            }),
            user_facing_bridgehub: this
                .user_facing_bridgehub_proxy_addr
                .map(|a| format!("{:?}", a)),
            user_facing_diamond_proxy: this
                .user_facing_diamond_proxy_addr
                .map(|a| format!("{:?}", a)),
        }
    }
}<|MERGE_RESOLUTION|>--- conflicted
+++ resolved
@@ -101,8 +101,6 @@
                 .map(|x| parse_h160(x))
                 .transpose()
                 .context("base_token_addr")?,
-<<<<<<< HEAD
-=======
             user_facing_bridgehub_proxy_addr: self
                 .user_facing_bridgehub
                 .as_ref()
@@ -115,7 +113,6 @@
                 .map(|x| parse_h160(x))
                 .transpose()
                 .context("base_token_addr")?,
->>>>>>> 8b8d427f
             l2_native_token_vault_proxy_addr: l2
                 .l2_native_token_vault_proxy_addr
                 .as_ref()
