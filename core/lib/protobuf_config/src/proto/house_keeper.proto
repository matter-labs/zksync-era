syntax = "proto3";

package zksync.config.house_keeper;

message HouseKeeper {
<<<<<<< HEAD
    optional uint64 l1_batch_metrics_reporting_interval_ms = 1; // required; ms
    optional uint64 gpu_prover_queue_reporting_interval_ms = 2; // required; ms
    optional uint64 prover_job_retrying_interval_ms = 3; // required; ms
    optional uint64 prover_stats_reporting_interval_ms = 4; // required ms
    optional uint64 witness_job_moving_interval_ms = 5; // required; ms
    optional uint64 witness_generator_stats_reporting_interval_ms = 6; // required; ms
    optional uint64 fri_witness_job_moving_interval_ms = 7; // required; ms
    optional uint64 fri_prover_job_retrying_interval_ms = 8; // required; ms
    optional uint64 fri_witness_generator_job_retrying_interval_ms = 9; // required; ms
    optional uint32 prover_db_pool_size = 10; // required
    optional uint64 fri_prover_stats_reporting_interval_ms = 11; // required; ms
    optional uint64 fri_proof_compressor_job_retrying_interval_ms = 12; // required; ms
    optional uint64 fri_proof_compressor_stats_reporting_interval_ms = 13; // required; ms
    optional uint64 fri_prover_job_archiver_reporting_interval_ms = 14; // optional; ms
    optional uint64 fri_prover_job_archiver_archiving_interval_secs = 15; // optional; seconds
    optional uint64 fri_gpu_prover_archiver_reporting_interval_secs = 16; // optional; seconds
    optional uint64 fri_gpu_prover_archiver_archiving_interval_secs = 17; // optional; seconds
=======
  optional uint64 l1_batch_metrics_reporting_interval_ms = 1; // required; ms
  optional uint64 gpu_prover_queue_reporting_interval_ms = 2; // required; ms
  optional uint64 prover_job_retrying_interval_ms = 3; // required; ms
  optional uint64 prover_stats_reporting_interval_ms = 4; // required ms
  optional uint64 witness_job_moving_interval_ms = 5; // required; ms
  optional uint64 witness_generator_stats_reporting_interval_ms = 6; // required; ms
  optional uint64 witness_generator_job_retrying_interval_ms = 9; // required; ms
  optional uint32 prover_db_pool_size = 10; // required
  optional uint64 proof_compressor_job_retrying_interval_ms = 12; // required; ms
  optional uint64 proof_compressor_stats_reporting_interval_ms = 13; // required; ms
  optional uint64 prover_job_archiver_reporting_interval_ms = 14; // optional; ms
  optional uint64 prover_job_archiver_archiving_interval_secs = 15; // optional; seconds
>>>>>>> 086ba5b4
}<|MERGE_RESOLUTION|>--- conflicted
+++ resolved
@@ -3,25 +3,6 @@
 package zksync.config.house_keeper;
 
 message HouseKeeper {
-<<<<<<< HEAD
-    optional uint64 l1_batch_metrics_reporting_interval_ms = 1; // required; ms
-    optional uint64 gpu_prover_queue_reporting_interval_ms = 2; // required; ms
-    optional uint64 prover_job_retrying_interval_ms = 3; // required; ms
-    optional uint64 prover_stats_reporting_interval_ms = 4; // required ms
-    optional uint64 witness_job_moving_interval_ms = 5; // required; ms
-    optional uint64 witness_generator_stats_reporting_interval_ms = 6; // required; ms
-    optional uint64 fri_witness_job_moving_interval_ms = 7; // required; ms
-    optional uint64 fri_prover_job_retrying_interval_ms = 8; // required; ms
-    optional uint64 fri_witness_generator_job_retrying_interval_ms = 9; // required; ms
-    optional uint32 prover_db_pool_size = 10; // required
-    optional uint64 fri_prover_stats_reporting_interval_ms = 11; // required; ms
-    optional uint64 fri_proof_compressor_job_retrying_interval_ms = 12; // required; ms
-    optional uint64 fri_proof_compressor_stats_reporting_interval_ms = 13; // required; ms
-    optional uint64 fri_prover_job_archiver_reporting_interval_ms = 14; // optional; ms
-    optional uint64 fri_prover_job_archiver_archiving_interval_secs = 15; // optional; seconds
-    optional uint64 fri_gpu_prover_archiver_reporting_interval_secs = 16; // optional; seconds
-    optional uint64 fri_gpu_prover_archiver_archiving_interval_secs = 17; // optional; seconds
-=======
   optional uint64 l1_batch_metrics_reporting_interval_ms = 1; // required; ms
   optional uint64 gpu_prover_queue_reporting_interval_ms = 2; // required; ms
   optional uint64 prover_job_retrying_interval_ms = 3; // required; ms
@@ -34,5 +15,6 @@
   optional uint64 proof_compressor_stats_reporting_interval_ms = 13; // required; ms
   optional uint64 prover_job_archiver_reporting_interval_ms = 14; // optional; ms
   optional uint64 prover_job_archiver_archiving_interval_secs = 15; // optional; seconds
->>>>>>> 086ba5b4
+  optional uint64 fri_gpu_prover_archiver_reporting_interval_secs = 16; // optional; seconds
+  optional uint64 fri_gpu_prover_archiver_archiving_interval_secs = 17; // optional; seconds
 }