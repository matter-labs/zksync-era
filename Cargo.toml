[workspace]
members = [
  # Binaries
  "core/bin/block_reverter",
  "core/bin/contract-verifier",
  "core/bin/external_node",
  "core/bin/merkle_tree_consistency_checker",
  "core/bin/snapshots_creator",
  "core/bin/selector_generator",
  "core/bin/system-constants-generator",
  "core/bin/verified_sources_fetcher",
  "core/bin/zksync_server",
  "core/bin/genesis_generator",
  "core/bin/zksync_tee_prover",
  # Node services
  "core/node/node_framework",
  "core/node/proof_data_handler",
  "core/node/block_reverter",
  "core/node/commitment_generator",
  "core/node/house_keeper",
  "core/node/genesis",
  "core/node/shared_metrics",
  "core/node/db_pruner",
  "core/node/fee_model",
  "core/node/da_dispatcher",
  "core/node/eth_sender",
  "core/node/vm_runner",
  "core/node/test_utils",
  "core/node/state_keeper",
  "core/node/reorg_detector",
  "core/node/consistency_checker",
  "core/node/metadata_calculator",
  "core/node/node_sync",
  "core/node/node_storage_init",
  "core/node/consensus",
  "core/node/contract_verification_server",
  "core/node/api_server",
  "core/node/base_token_adjuster",
  "core/node/external_proof_integration_api",
  "core/node/logs_bloom_backfill",
  "core/node/da_clients",
  # Libraries
  "core/lib/db_connection",
  "core/lib/zksync_core_leftovers",
  "core/lib/basic_types",
  "core/lib/config",
  "core/lib/constants",
  "core/lib/contract_verifier",
  "core/lib/contracts",
  "core/lib/circuit_breaker",
  "core/lib/dal",
  "core/lib/env_config",
  "core/lib/da_client",
  "core/lib/eth_client",
  "core/lib/eth_signer",
  "core/lib/l1_contract_interface",
  "core/lib/mempool",
  "core/lib/merkle_tree",
  "core/lib/mini_merkle_tree",
  "core/lib/node_framework_derive",
  "core/lib/object_store",
  "core/lib/prover_interface",
  "core/lib/queued_job_processor",
  "core/lib/state",
  "core/lib/storage",
  "core/lib/tee_verifier",
  "core/lib/types",
  "core/lib/protobuf_config",
  "core/lib/utils",
  "core/lib/vlog",
  "core/lib/multivm",
  "core/lib/vm_interface",
  "core/lib/vm_executor",
  "core/lib/web3_decl",
  "core/lib/snapshots_applier",
  "core/lib/crypto_primitives",
  "core/lib/external_price_api",
  # Test infrastructure
  "core/tests/test_account",
  "core/tests/loadnext",
  "core/tests/vm-benchmark",
]
resolver = "2"

exclude = []

# for `perf` profiling
[profile.perf]
inherits = "release"
debug = true

[workspace.package]
version = "0.1.0"
edition = "2021"
authors = ["The Matter Labs Team <hello@matterlabs.dev>"]
homepage = "https://zksync.io/"
repository = "https://github.com/matter-labs/zksync-era"
license = "MIT OR Apache-2.0"
keywords = ["blockchain", "zksync"]
categories = ["cryptography"]

[workspace.dependencies]
# "External" dependencies
anyhow = "1"
assert_matches = "1.5"
async-trait = "0.1"
async-recursion = "1"
axum = "0.7.5"
backon = "0.4.4"
bigdecimal = "0.4.5"
bincode = "1"
blake2 = "0.10"
bytes = "1"
chrono = "0.4"
clap = "4.2.2"
codegen = "0.2.0"
const-decoder = "0.4.0"
criterion = "0.4.0"
ctrlc = "3.1"
dashmap = "5.5.3"
derive_more = "1.0.0"
envy = "0.4"
ethabi = "18.0.0"
flate2 = "1.0.28"
fraction = "0.15.3"
futures = "0.3"
glob = "0.3"
google-cloud-auth = "0.16.0"
google-cloud-storage = "0.20.0"
governor = "0.4.2"
hex = "0.4"
http = "1.1"
httpmock = "0.7.0"
hyper = "1.3"
insta = "1.29.0"
itertools = "0.10"
jsonrpsee = { version = "0.23", default-features = false }
lazy_static = "1.4"
leb128 = "0.2.5"
lru = { version = "0.12.1", default-features = false }
mini-moka = "0.10.0"
num = "0.4.0"
num_cpus = "1.13"
num_enum = "0.7.2"
once_cell = "1"
opentelemetry = "0.24.0"
opentelemetry_sdk = "0.24.0"
opentelemetry-otlp = "0.17.0"
opentelemetry-semantic-conventions = "0.16.0"
opentelemetry-appender-tracing = "0.5"
pin-project-lite = "0.2.13"
pretty_assertions = "1"
prost = "0.12.6"
rand = "0.8"
rayon = "1.3.1"
regex = "1"
reqwest = "0.12"
rlp = "0.5"
rocksdb = "0.21"
rustc_version = "0.4.0"
rustls = "0.23"
secp256k1 = { version = "0.27.0", features = ["recovery", "global-context"] }
secrecy = "0.8.0"
semver = "1"
sentry = "0.31"
serde = "1"
serde_json = "1"
serde_with = "1"
serde_yaml = "0.9"
sha2 = "0.10.8"
sha3 = "0.10.8"
sqlx = "0.8.1"
static_assertions = "1.1"
structopt = "0.3.20"
strum = "0.26"
strum_macros = "0.26.4"
tempfile = "3.0.2"
test-casing = "0.1.2"
test-log = "0.2.15"
thiserror = "1"
thread_local = "1.1"
tikv-jemallocator = "0.5"
tiny-keccak = "2"
tokio = "1"
tower = "0.4.13"
tower-http = "0.5.2"
tracing = "0.1"
tracing-subscriber = "0.3"
tracing-opentelemetry = "0.25.0"
time = "0.3.36"                                                               # Has to be same as used by `tracing-subscriber`
url = "2"
web3 = "0.19.0"
yab = "0.1.0"

# Proc-macro
syn = "2.0"
quote = "1.0"
proc-macro2 = "1.0"
trybuild = "1.0"

# "Internal" dependencies
vise = "0.2.0"
vise-exporter = "0.2.0"

# DA clients' dependencies
# Avail
base58 = "0.2.0"
scale-encode = "0.5.0"
blake2b_simd = "1.0.2"
subxt-metadata = "0.34.0"
parity-scale-codec = { version = "3.6.9", default-features = false }
subxt-signer = { version = "0.34", default-features = false }

<<<<<<< HEAD
# Near
near-jsonrpc-client = "=0.12.0"
near-jsonrpc-primitives = "=0.25.0"
near-primitives = "=0.25.0"
near-crypto = "=0.25.0"
borsh = "1.5.1"
=======
# Celestia
celestia-types = "0.6.1"
bech32 = "0.11.0"
ripemd = "0.1.3"
tonic = { version = "0.11.0", default-features = false }
pbjson-types = "0.6.0"

# Eigen
tokio-stream = "0.1.16"
>>>>>>> 8ae06b23

# Here and below:
# We *always* pin the latest version of protocol to disallow accidental changes in the execution logic.
# However, for the historical version of protocol crates, we have lax requirements. Otherwise,
# Bumping a crypto dependency like `boojum` would require us to republish all the historical packages.
circuit_sequencer_api_1_3_3 = { package = "circuit_sequencer_api", version = "0.133" }
circuit_sequencer_api_1_4_0 = { package = "circuit_sequencer_api", version = "0.140" }
circuit_sequencer_api_1_4_1 = { package = "circuit_sequencer_api", version = "0.141" }
circuit_sequencer_api_1_4_2 = { package = "circuit_sequencer_api", version = "0.142" }
circuit_sequencer_api_1_5_0 = { package = "circuit_sequencer_api", version = "=0.150.7" }
crypto_codegen = { package = "zksync_solidity_vk_codegen", version = "=0.30.1" }
kzg = { package = "zksync_kzg", version = "=0.150.7" }
zk_evm = { version = "=0.133.0" }
zk_evm_1_3_1 = { package = "zk_evm", version = "0.131.0-rc.2" }
zk_evm_1_3_3 = { package = "zk_evm", version = "0.133" }
zk_evm_1_4_0 = { package = "zk_evm", version = "0.140" }
zk_evm_1_4_1 = { package = "zk_evm", version = "0.141" }
zk_evm_1_5_0 = { package = "zk_evm", version = "=0.150.7" }

# New VM; pinned to a specific commit because of instability
zksync_vm2 = { git = "https://github.com/matter-labs/vm2.git", rev = "df5bec3d04d64d434f9b0ccb285ba4681008f7b3" }

# Consensus dependencies.
zksync_concurrency = "=0.5.0"
zksync_consensus_bft = "=0.5.0"
zksync_consensus_crypto = "=0.5.0"
zksync_consensus_executor = "=0.5.0"
zksync_consensus_network = "=0.5.0"
zksync_consensus_roles = "=0.5.0"
zksync_consensus_storage = "=0.5.0"
zksync_consensus_utils = "=0.5.0"
zksync_protobuf = "=0.5.0"
zksync_protobuf_build = "=0.5.0"

# "Local" dependencies
zksync_multivm = { version = "0.1.0", path = "core/lib/multivm" }
zksync_vlog = { version = "0.1.0", path = "core/lib/vlog" }
zksync_vm_interface = { version = "0.1.0", path = "core/lib/vm_interface" }
zksync_vm_executor = { version = "0.1.0", path = "core/lib/vm_executor" }
zksync_basic_types = { version = "0.1.0", path = "core/lib/basic_types" }
zksync_circuit_breaker = { version = "0.1.0", path = "core/lib/circuit_breaker" }
zksync_config = { version = "0.1.0", path = "core/lib/config" }
zksync_contract_verifier_lib = { version = "0.1.0", path = "core/lib/contract_verifier" }
zksync_contracts = { version = "0.1.0", path = "core/lib/contracts" }
zksync_core_leftovers = { version = "0.1.0", path = "core/lib/zksync_core_leftovers" }
zksync_dal = { version = "0.1.0", path = "core/lib/dal" }
zksync_db_connection = { version = "0.1.0", path = "core/lib/db_connection" }
zksync_env_config = { version = "0.1.0", path = "core/lib/env_config" }
zksync_eth_client = { version = "0.1.0", path = "core/lib/eth_client" }
zksync_da_client = { version = "0.1.0", path = "core/lib/da_client" }
zksync_eth_signer = { version = "0.1.0", path = "core/lib/eth_signer" }
zksync_health_check = { version = "0.1.0", path = "core/lib/health_check" }
zksync_l1_contract_interface = { version = "0.1.0", path = "core/lib/l1_contract_interface" }
zksync_mempool = { version = "0.1.0", path = "core/lib/mempool" }
zksync_merkle_tree = { version = "0.1.0", path = "core/lib/merkle_tree" }
zksync_mini_merkle_tree = { version = "0.1.0", path = "core/lib/mini_merkle_tree" }
zksync_object_store = { version = "0.1.0", path = "core/lib/object_store" }
zksync_protobuf_config = { version = "0.1.0", path = "core/lib/protobuf_config" }
zksync_prover_interface = { version = "0.1.0", path = "core/lib/prover_interface" }
zksync_queued_job_processor = { version = "0.1.0", path = "core/lib/queued_job_processor" }
zksync_snapshots_applier = { version = "0.1.0", path = "core/lib/snapshots_applier" }
zksync_state = { version = "0.1.0", path = "core/lib/state" }
zksync_storage = { version = "0.1.0", path = "core/lib/storage" }
zksync_system_constants = { version = "0.1.0", path = "core/lib/constants" }
zksync_tee_verifier = { version = "0.1.0", path = "core/lib/tee_verifier" }
zksync_test_account = { version = "0.1.0", path = "core/tests/test_account" }
zksync_types = { version = "0.1.0", path = "core/lib/types" }
zksync_utils = { version = "0.1.0", path = "core/lib/utils" }
zksync_web3_decl = { version = "0.1.0", path = "core/lib/web3_decl" }
zksync_crypto_primitives = { version = "0.1.0", path = "core/lib/crypto_primitives" }
zksync_external_price_api = { version = "0.1.0", path = "core/lib/external_price_api" }

# Framework and components
zksync_node_framework = { version = "0.1.0", path = "core/node/node_framework" }
zksync_node_framework_derive = { version = "0.1.0", path = "core/lib/node_framework_derive" }
zksync_eth_watch = { version = "0.1.0", path = "core/node/eth_watch" }
zksync_shared_metrics = { version = "0.1.0", path = "core/node/shared_metrics" }
zksync_proof_data_handler = { version = "0.1.0", path = "core/node/proof_data_handler" }
zksync_block_reverter = { version = "0.1.0", path = "core/node/block_reverter" }
zksync_commitment_generator = { version = "0.1.0", path = "core/node/commitment_generator" }
zksync_house_keeper = { version = "0.1.0", path = "core/node/house_keeper" }
zksync_node_genesis = { version = "0.1.0", path = "core/node/genesis" }
zksync_da_dispatcher = { version = "0.1.0", path = "core/node/da_dispatcher" }
zksync_da_clients = { version = "0.1.0", path = "core/node/da_clients" }
zksync_eth_sender = { version = "0.1.0", path = "core/node/eth_sender" }
zksync_node_db_pruner = { version = "0.1.0", path = "core/node/db_pruner" }
zksync_node_fee_model = { version = "0.1.0", path = "core/node/fee_model" }
zksync_vm_runner = { version = "0.1.0", path = "core/node/vm_runner" }
zksync_external_proof_integration_api = { version = "0.1.0", path = "core/node/external_proof_integration_api" }
zksync_node_test_utils = { version = "0.1.0", path = "core/node/test_utils" }
zksync_state_keeper = { version = "0.1.0", path = "core/node/state_keeper" }
zksync_reorg_detector = { version = "0.1.0", path = "core/node/reorg_detector" }
zksync_consistency_checker = { version = "0.1.0", path = "core/node/consistency_checker" }
zksync_metadata_calculator = { version = "0.1.0", path = "core/node/metadata_calculator" }
zksync_node_sync = { version = "0.1.0", path = "core/node/node_sync" }
zksync_node_storage_init = { version = "0.1.0", path = "core/node/node_storage_init" }
zksync_node_consensus = { version = "0.1.0", path = "core/node/consensus" }
zksync_contract_verification_server = { version = "0.1.0", path = "core/node/contract_verification_server" }
zksync_node_api_server = { version = "0.1.0", path = "core/node/api_server" }
zksync_base_token_adjuster = { version = "0.1.0", path = "core/node/base_token_adjuster" }
zksync_logs_bloom_backfill = { version = "0.1.0", path = "core/node/logs_bloom_backfill" }<|MERGE_RESOLUTION|>--- conflicted
+++ resolved
@@ -211,14 +211,13 @@
 parity-scale-codec = { version = "3.6.9", default-features = false }
 subxt-signer = { version = "0.34", default-features = false }
 
-<<<<<<< HEAD
 # Near
 near-jsonrpc-client = "=0.12.0"
 near-jsonrpc-primitives = "=0.25.0"
 near-primitives = "=0.25.0"
 near-crypto = "=0.25.0"
 borsh = "1.5.1"
-=======
+
 # Celestia
 celestia-types = "0.6.1"
 bech32 = "0.11.0"
@@ -228,7 +227,6 @@
 
 # Eigen
 tokio-stream = "0.1.16"
->>>>>>> 8ae06b23
 
 # Here and below:
 # We *always* pin the latest version of protocol to disallow accidental changes in the execution logic.
