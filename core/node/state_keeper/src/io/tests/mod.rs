--- conflicted
+++ resolved
@@ -288,7 +288,6 @@
         0,
         L2BlockNumber(3),
         H256::zero(),
-        None,
         1,
         ProtocolVersionId::latest(),
     );
@@ -384,7 +383,6 @@
         0,
         l2_block_number,
         H256::zero(),
-        None,
         1,
         ProtocolVersionId::latest(),
     );
@@ -465,7 +463,6 @@
         0,
         l2_block_number,
         H256::zero(),
-        None,
         1,
         ProtocolVersionId::latest(),
     );
@@ -603,10 +600,7 @@
         version,
         cursor.prev_l1_batch_timestamp,
         Some(cursor.prev_l2_block_timestamp),
-<<<<<<< HEAD
-=======
         true,
->>>>>>> 6aae11ed
     );
 
     let tx_hash = tx.hash();
@@ -622,15 +616,7 @@
             .await
             .unwrap();
     tokio::spawn(l2_block_sealer.run());
-<<<<<<< HEAD
-    persistence.handle_l2_block(&updates).await.unwrap();
-    persistence
-        .handle_l2_block_header(&updates.header_for_first_pending_block())
-        .await
-        .unwrap();
-=======
     persistence.handle_l2_block_data(&updates).await.unwrap();
->>>>>>> 6aae11ed
 
     // Check that the L2 block is persisted and has correct data.
     let persisted_l2_block = storage
