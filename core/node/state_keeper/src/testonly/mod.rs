//! Test utilities that can be used for testing sequencer that may
//! be useful outside of this crate.

use async_trait::async_trait;
use once_cell::sync::Lazy;
use zksync_contracts::BaseSystemContracts;
use zksync_dal::{ConnectionPool, Core, CoreDal as _};
use zksync_multivm::interface::{
    executor::{BatchExecutor, BatchExecutorFactory},
    storage::{InMemoryStorage, StorageView},
    BatchTransactionExecutionResult, ExecutionResult, FinishedL1Batch, L1BatchEnv, L2BlockEnv,
    SystemEnv, VmExecutionResultAndLogs,
};
use zksync_state::OwnedStorage;
use zksync_test_account::Account;
use zksync_types::{
    fee::Fee, utils::storage_key_for_standard_token_balance, AccountTreeId, Address, Execute,
    L1BatchNumber, L2BlockNumber, PriorityOpId, StorageLog, Transaction, L2_BASE_TOKEN_ADDRESS,
    SYSTEM_CONTEXT_MINIMAL_BASE_FEE, U256,
};
use zksync_utils::u256_to_h256;

pub mod test_batch_executor;

pub(super) static BASE_SYSTEM_CONTRACTS: Lazy<BaseSystemContracts> =
    Lazy::new(BaseSystemContracts::load_from_disk);

/// Creates a `TxExecutionResult` object denoting a successful tx execution.
pub(crate) fn successful_exec() -> BatchTransactionExecutionResult {
    BatchTransactionExecutionResult {
        tx_result: Box::new(VmExecutionResultAndLogs {
            result: ExecutionResult::Success { output: vec![] },
            logs: Default::default(),
            statistics: Default::default(),
            refunds: Default::default(),
        }),
        compressed_bytecodes: vec![],
<<<<<<< HEAD
        call_tracer_result: vec![],
        gas_remaining: Default::default(),
        new_known_factory_deps: vec![],
=======
        call_traces: vec![],
>>>>>>> b2dd9a5c
    }
}

/// `BatchExecutor` which doesn't check anything at all. Accepts all transactions.
#[derive(Debug)]
pub struct MockBatchExecutor;

impl BatchExecutorFactory<OwnedStorage> for MockBatchExecutor {
    fn init_batch(
        &mut self,
        _storage: OwnedStorage,
        _l1_batch_env: L1BatchEnv,
        _system_env: SystemEnv,
    ) -> Box<dyn BatchExecutor<OwnedStorage>> {
        Box::new(Self)
    }
}

#[async_trait]
impl BatchExecutor<OwnedStorage> for MockBatchExecutor {
    async fn execute_tx(
        &mut self,
        _tx: Transaction,
    ) -> anyhow::Result<BatchTransactionExecutionResult> {
        Ok(successful_exec())
    }

    async fn rollback_last_tx(&mut self) -> anyhow::Result<()> {
        panic!("unexpected rollback");
    }

    async fn start_next_l2_block(&mut self, _env: L2BlockEnv) -> anyhow::Result<()> {
        Ok(())
    }

    async fn finish_batch(
        self: Box<Self>,
    ) -> anyhow::Result<(FinishedL1Batch, StorageView<OwnedStorage>)> {
        let storage = OwnedStorage::boxed(InMemoryStorage::default());
        Ok((FinishedL1Batch::mock(), StorageView::new(storage)))
    }
}

/// Adds funds for specified account list.
/// Expects genesis to be performed (i.e. `setup_storage` called beforehand).
pub async fn fund(pool: &ConnectionPool<Core>, addresses: &[Address]) {
    let mut storage = pool.connection().await.unwrap();

    let eth_amount = U256::from(10u32).pow(U256::from(32)); //10^32 wei

    for address in addresses {
        let key = storage_key_for_standard_token_balance(
            AccountTreeId::new(L2_BASE_TOKEN_ADDRESS),
            address,
        );
        let value = u256_to_h256(eth_amount);
        let storage_log = StorageLog::new_write_log(key, value);

        storage
            .storage_logs_dal()
            .append_storage_logs(L2BlockNumber(0), &[storage_log])
            .await
            .unwrap();
        if storage
            .storage_logs_dedup_dal()
            .filter_written_slots(&[storage_log.key.hashed_key()])
            .await
            .unwrap()
            .is_empty()
        {
            storage
                .storage_logs_dedup_dal()
                .insert_initial_writes(L1BatchNumber(0), &[storage_log.key.hashed_key()])
                .await
                .unwrap();
        }
    }
}

pub(crate) const DEFAULT_GAS_PER_PUBDATA: u32 = 10000;

pub(crate) fn fee(gas_limit: u32) -> Fee {
    Fee {
        gas_limit: U256::from(gas_limit),
        max_fee_per_gas: SYSTEM_CONTEXT_MINIMAL_BASE_FEE.into(),
        max_priority_fee_per_gas: U256::zero(),
        gas_per_pubdata_limit: U256::from(DEFAULT_GAS_PER_PUBDATA),
    }
}

/// Returns a valid L2 transaction.
/// Automatically increments nonce of the account.
pub fn l2_transaction(account: &mut Account, gas_limit: u32) -> Transaction {
    account.get_l2_tx_for_execute(
        Execute {
            contract_address: Some(Address::random()),
            calldata: vec![],
            value: Default::default(),
            factory_deps: vec![],
        },
        Some(fee(gas_limit)),
    )
}

pub fn l1_transaction(account: &mut Account, serial_id: PriorityOpId) -> Transaction {
    account.get_l1_tx(
        Execute {
            contract_address: Some(Address::random()),
            value: Default::default(),
            calldata: vec![],
            factory_deps: vec![],
        },
        serial_id.0,
    )
}<|MERGE_RESOLUTION|>--- conflicted
+++ resolved
@@ -35,13 +35,8 @@
             refunds: Default::default(),
         }),
         compressed_bytecodes: vec![],
-<<<<<<< HEAD
-        call_tracer_result: vec![],
-        gas_remaining: Default::default(),
-        new_known_factory_deps: vec![],
-=======
         call_traces: vec![],
->>>>>>> b2dd9a5c
+        new_known_factory_deps: Default::default(),
     }
 }
 
