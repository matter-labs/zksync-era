import * as zksync from 'zksync-ethers';
import * as ethers from 'ethers';
import { BigNumberish } from 'ethers';

import { TestContext, TestEnvironment, TestWallets } from './types';
import { lookupPrerequisites } from './prerequisites';
import { Reporter } from './reporter';
import { scaledGasPrice } from './helpers';
import { RetryProvider } from './retry-provider';

// These amounts of ETH would be provided to each test suite through its "main" account.
// It is assumed to be enough to run a set of "normal" transactions.
// If any test or test suite requires you to have more funds, please first think whether it can be avoided
// (e.g. use minted ERC20 token). If it's indeed necessary, deposit more funds from the "main" account separately.
//
// Please DO NOT change these constants if you don't know why you have to do that. Try to debug the particular issue
// you face first.
export const L1_DEFAULT_ETH_PER_ACCOUNT = ethers.utils.parseEther('0.08');
// Stress tests for L1->L2 transactions on localhost require a lot of upfront payment, but these are skipped during tests on normal environments
export const L1_EXTENDED_TESTS_ETH_PER_ACCOUNT = ethers.utils.parseEther('0.5');
export const L2_ETH_PER_ACCOUNT = ethers.utils.parseEther('0.5');
export const ERC20_PER_ACCOUNT = ethers.utils.parseEther('10000.0');

/**
 * This class is responsible for preparing the test environment for all the other test suites.
 *
 * ## Context initialization
 *
 * To enable test suites to do their checks, this class:
 * - Waits for server to launch (required for running tests on stage right after deployment).
 * - Ensures that "master" wallet has enough balances to perform the tests.
 * - Prepares wallets for each test suite and adds funds to them.
 * - Deploys the test contracts.
 *
 * ## Performed checks
 *
 * Given the fact that all the test suites would be run in parallel, while context initialization
 * is performed sequentially, during initialization this class also performs several basic "sanity"
 * checks (e.g. "ether transfers works" and "fees are being collected").
 * Checks performed by this class should belong to one of the following categories:
 * 1) It's a "building block" for other tests (e.g., if contract deployments don't work, other test suites won't work as well).
 * 2) It must be run sequentially (e.g. it's hard to ensure that fee account received exact amount of fee if multiple processes
 *    send transactions).
 *
 * Important!
 * Only add the essential checks to this class, as it should be kept minimal. Whenever possible, prefer creating a new test suite
 * or extending an existing one.
 */
export class TestContextOwner {
    private env: TestEnvironment;
    private wallets?: TestWallets;

    private mainEthersWallet: ethers.Wallet;
    private mainSyncWallet: zksync.Wallet;

    private l1Provider: ethers.providers.JsonRpcProvider;
    private l2Provider: zksync.Provider;

    private reporter: Reporter = new Reporter();

    constructor(env: TestEnvironment) {
        this.env = env;

        this.reporter.message('Using L1 provider: ' + env.l1NodeUrl);
        this.reporter.message('Using L2 provider: ' + env.l2NodeUrl);

        this.l1Provider = new ethers.providers.JsonRpcProvider(env.l1NodeUrl);
        this.l2Provider = new RetryProvider(
            {
                url: env.l2NodeUrl,
                timeout: 1200 * 1000
            },
            undefined,
            this.reporter
        );

        if (env.network == 'localhost') {
            // Setup small polling interval on localhost to speed up tests.
            this.l1Provider.pollingInterval = 100;
            this.l2Provider.pollingInterval = 100;
        }

        this.mainEthersWallet = new ethers.Wallet(env.mainWalletPK, this.l1Provider);
        this.mainSyncWallet = new zksync.Wallet(env.mainWalletPK, this.l2Provider, this.l1Provider);
    }

    // Returns the required amount of L1 ETH
    requiredL1ETHPerAccount() {
        return this.env.network === 'localhost' ? L1_EXTENDED_TESTS_ETH_PER_ACCOUNT : L1_DEFAULT_ETH_PER_ACCOUNT;
    }

    /**
     * Performs the test context initialization.
     *
     * @returns Context object required for test suites.
     */
    async setupContext(): Promise<TestContext> {
        try {
            this.reporter.startAction('Setting up the context');
            await this.cancelPendingTxs();
            await this.cancelAllowances();
            this.wallets = await this.prepareWallets();
            this.reporter.finishAction();
        } catch (error: any) {
            // Report the issue to the console and mark the last action as failed.
            this.reporter.error(`An error occurred: ${error.message || error}`);
            this.reporter.failAction();

            // Then propagate the exception.
            throw error;
        }
        return {
            wallets: this.wallets,
            environment: this.env
        };
    }

    /**
     * Checks if there are any pending transactions initiated from the main wallet.
     * If such transactions are found, cancels them by sending blank ones with exaggregated fee allowance.
     */
    private async cancelPendingTxs() {
        this.reporter.startAction(`Cancelling pending transactions`);
        // Since some tx may be pending on stage, we don't want to get stuck because of it.
        // In order to not get stuck transactions, we manually cancel all the pending txs.
        const ethWallet = this.mainEthersWallet;
        const latestNonce = await ethWallet.getTransactionCount('latest');
        const pendingNonce = await ethWallet.getTransactionCount('pending');
        this.reporter.debug(`Latest nonce is ${latestNonce}, pending nonce is ${pendingNonce}`);
        const cancellationTxs = [];
        for (let nonce = latestNonce; nonce < pendingNonce; nonce++) {
            // For each transaction to override it, we need to provide greater fee.
            // We would manually provide a value high enough (for a testnet) to be both valid
            // and higher than the previous one. It's OK as we'll only be charged for the bass fee
            // anyways. We will also set the miner's tip to 5 gwei, which is also much higher than the normal one.
            const maxFeePerGas = ethers.utils.parseEther('0.00000025'); // 250 gwei
            const maxPriorityFeePerGas = ethers.utils.parseEther('0.000000005'); // 5 gwei
            cancellationTxs.push(
                ethWallet
                    .sendTransaction({ to: ethWallet.address, nonce, maxFeePerGas, maxPriorityFeePerGas })
                    .then((tx) => tx.wait())
            );
        }
        if (cancellationTxs.length > 0) {
            await Promise.all(cancellationTxs);
            this.reporter.message(`Canceled ${cancellationTxs.length} pending transactions`);
        }
        this.reporter.finishAction();
    }

    /**
     * Sets allowances to 0 for tokens. We do this so we can predict nonces accurately.
     */
    private async cancelAllowances() {
        this.reporter.startAction(`Cancelling allowances transactions`);
        // Since some tx may be pending on stage, we don't want to get stuck because of it.
        // In order to not get stuck transactions, we manually cancel all the pending txs.
        // const ethWallet = this.mainEthersWallet;
        const chainId = process.env.CHAIN_ETH_ZKSYNC_NETWORK_ID!;

        const bridgehub = await this.mainSyncWallet.getBridgehubContract();
        const erc20Bridge = await bridgehub.sharedBridge();
        const baseToken = await bridgehub.baseToken(chainId);

        const erc20Token = this.env.erc20Token.l1Address;

        const l1Erc20ABI = ['function approve(address spender, uint256 amount)'];
        const l1Erc20Contract = new ethers.Contract(erc20Token, l1Erc20ABI, this.mainEthersWallet);
        const tx = await l1Erc20Contract.approve(erc20Bridge, 0);
        await tx.wait();
        this.reporter.debug(`Sent ERC20 cancel approve transaction. Hash: ${tx.hash}, nonce ${tx.nonce}`);

        if (baseToken != zksync.utils.ETH_ADDRESS_IN_CONTRACTS) {
            const baseTokenContract = new ethers.Contract(baseToken, l1Erc20ABI, this.mainEthersWallet);
            const tx = await baseTokenContract.approve(erc20Bridge, 0);
            await tx.wait();
            this.reporter.debug(`Sent base token cancel approve transaction. Hash: ${tx.hash}, nonce ${tx.nonce}`);
        }

        this.reporter.finishAction();
    }

    /**
     * Looks for the declared test suites, prepares wallets for each test suite
     * and adds funds to them.
     *
     * @returns Object containing private keys of wallets for each test suite.
     */
    private async prepareWallets(): Promise<TestWallets> {
        this.reporter.startAction(`Preparing wallets`);
        const suites = lookupPrerequisites();
        this.reporter.message(`Found following suites: ${suites.join(', ')}`);

        // `+ 1  for the main account (it has to send all these transactions).
        const accountsAmount = suites.length + 1;

        const l2ETHAmountToDeposit = await this.ensureBalances(accountsAmount);
        const l2ERC20AmountToDeposit = ERC20_PER_ACCOUNT.mul(accountsAmount);
        const wallets = this.createTestWallets(suites);
        await this.distributeL1BaseToken(l2ERC20AmountToDeposit);
        await this.cancelAllowances();
        await this.distributeL1Tokens(wallets, l2ETHAmountToDeposit, l2ERC20AmountToDeposit);
        await this.distributeL2Tokens(wallets);

        this.reporter.finishAction();
        return wallets;
    }

    /**
     * Checks the operator account balances on L1 and L2 and deposits funds if required.
     */
    private async ensureBalances(accountsAmount: number): Promise<ethers.BigNumber> {
        this.reporter.startAction(`Checking main account balance`);

        this.reporter.message(`Operator address is ${this.mainEthersWallet.address}`);

        const requiredL2ETHAmount = L2_ETH_PER_ACCOUNT.mul(accountsAmount);
        // kl todo, for non eth based chains, we need to check different
        const actualL2ETHAmount = await this.mainSyncWallet.getBalance();
        this.reporter.message(`Operator balance on L2 is ${ethers.utils.formatEther(actualL2ETHAmount)} ETH`);

        // We may have enough funds in L2. If that's the case, no need to deposit more than required.
        const l2ETHAmountToDeposit = requiredL2ETHAmount.gt(actualL2ETHAmount)
            ? requiredL2ETHAmount.sub(actualL2ETHAmount)
            : ethers.BigNumber.from(0);

        const requiredL1ETHAmount = this.requiredL1ETHPerAccount().mul(accountsAmount).add(l2ETHAmountToDeposit);
        const actualL1ETHAmount = await this.mainSyncWallet.getBalanceL1();
        this.reporter.message(`Operator balance on L1 is ${ethers.utils.formatEther(actualL1ETHAmount)} ETH`);

        if (requiredL1ETHAmount.gt(actualL1ETHAmount)) {
            const required = ethers.utils.formatEther(requiredL1ETHAmount);
            const actual = ethers.utils.formatEther(actualL1ETHAmount);
            const errorMessage = `There must be at least ${required} ETH on main account, but only ${actual} is available`;
            throw new Error(errorMessage);
        }
        this.reporter.finishAction();

        return l2ETHAmountToDeposit;
    }

    /**
     * Generates wallet objects for the test suites.
     */
    private createTestWallets(suites: string[]): TestWallets {
        this.reporter.startAction(`Creating test wallets`);
        const wallets: TestWallets = {};
        for (const suiteFile of suites) {
            const randomWallet = ethers.Wallet.createRandom().privateKey;
            wallets[suiteFile] = randomWallet;
        }
        this.reporter.debug(`Test wallets: ${JSON.stringify(wallets, undefined, 2)}`);
        this.reporter.finishAction();
        return wallets;
    }

    /**
     * Sends L1 tokens to the test wallet accounts.
     * Additionally, deposits L1 tokens to the main account for further distribution on L2 (if required).
     */
    private async distributeL1BaseToken(l2erc20DepositAmount: ethers.BigNumber) {
        this.reporter.startAction(`Distributing base tokens on L1`);
        const baseTokenAddress = process.env.CONTRACTS_BASE_TOKEN_ADDR!;
        if (baseTokenAddress != zksync.utils.ETH_ADDRESS_IN_CONTRACTS) {
            const chainId = process.env.CHAIN_ETH_ZKSYNC_NETWORK_ID!;
            const l1startNonce = await this.mainEthersWallet.getTransactionCount();
            this.reporter.debug(`Start nonce is ${l1startNonce}`);
            const ethIsBaseToken =
                (await (await this.mainSyncWallet.getBridgehubContract()).baseToken(chainId)) ==
                zksync.utils.ETH_ADDRESS_IN_CONTRACTS;
            // All the promises we send in this function.
            const l1TxPromises: Promise<any>[] = [];
            // Mutable nonce to send the transactions before actually `await`ing them.
            let nonce = l1startNonce;
            // Scaled gas price to be used to prevent transactions from being stuck.
            const gasPrice = await scaledGasPrice(this.mainEthersWallet);

            // Define values for handling ERC20 transfers/deposits.
            const baseMintAmount = l2erc20DepositAmount.mul(1000);
            // Mint ERC20.
            const l1Erc20ABI = ['function mint(address to, uint256 amount)'];
            const l1Erc20Contract = new ethers.Contract(baseTokenAddress, l1Erc20ABI, this.mainEthersWallet);
            const baseMintPromise = l1Erc20Contract
                .mint(this.mainSyncWallet.address, baseMintAmount, {
                    nonce: nonce++,
                    gasPrice
                })
                .then((tx: any) => {
                    this.reporter.debug(`Sent ERC20 mint transaction. Hash: ${tx.hash}, tx nonce ${tx.nonce}`);
                    return tx.wait();
                });
            l1TxPromises.push(baseMintPromise);

            // Deposit base token if needed
            let baseDepositPromise;
            const baseIsTransferred = true;
            baseDepositPromise = this.mainSyncWallet
                .deposit({
                    token: baseTokenAddress,
                    amount: l2erc20DepositAmount,
                    approveERC20: true,
                    approveBaseERC20: true,
                    approveBaseOverrides: {
                        nonce: nonce,
                        gasPrice
                    },
                    approveOverrides: {
                        nonce: nonce + (ethIsBaseToken ? 0 : 1), // if eth is base, we don't need to approve base
                        gasPrice
                    },
                    overrides: {
                        nonce: nonce + (ethIsBaseToken ? 0 : 1) + (baseIsTransferred ? 0 : 1), // if base is transferred, we don't need to approve override
                        gasPrice
                    }
                })
                .then((tx) => {
                    // Note: there is an `approve` tx, not listed here.
                    this.reporter.debug(`Sent ERC20 deposit transaction. Hash: ${tx.hash}, tx nonce: ${tx.nonce}`);
                    return tx.wait();
                });
            nonce = nonce + 1 + (ethIsBaseToken ? 0 : 1) + (baseIsTransferred ? 0 : 1);
            l1TxPromises.push(baseDepositPromise);

            this.reporter.debug(`Sent ${l1TxPromises.length} base token initial transactions on L1`);
            await Promise.all(l1TxPromises);
        }
        this.reporter.finishAction();
    }

    /**
     * Sends L1 tokens to the test wallet accounts.
     * Additionally, deposits L1 tokens to the main account for further distribution on L2 (if required).
     */
    private async distributeL1Tokens(
        wallets: TestWallets,
        l2ETHAmountToDeposit: ethers.BigNumber,
        l2erc20DepositAmount: ethers.BigNumber
    ) {
        const chainId = process.env.CHAIN_ETH_ZKSYNC_NETWORK_ID!;
        this.reporter.startAction(`Distributing tokens on L1`);
        const l1startNonce = await this.mainEthersWallet.getTransactionCount();
        this.reporter.debug(`Start nonce is ${l1startNonce}`);
        const ethIsBaseToken =
            (await (await this.mainSyncWallet.getBridgehubContract()).baseToken(chainId)) ==
            zksync.utils.ETH_ADDRESS_IN_CONTRACTS;
        // All the promises we send in this function.
        const l1TxPromises: Promise<any>[] = [];
        // Mutable nonce to send the transactions before actually `await`ing them.
        let nonce = l1startNonce;
        // Scaled gas price to be used to prevent transactions from being stuck.
        const gasPrice = await scaledGasPrice(this.mainEthersWallet);

        // Deposit L2 tokens (if needed).
        if (!l2ETHAmountToDeposit.isZero()) {
            // Given that we've already sent a number of transactions,
            // we have to correctly send nonce.
            await this.mainSyncWallet
                .deposit({
                    token: zksync.utils.ETH_ADDRESS,
                    approveBaseERC20: true,
                    approveERC20: true,
                    amount: l2ETHAmountToDeposit as BigNumberish,
                    approveBaseOverrides: {
                        nonce: nonce,
                        gasPrice
                    },
                    overrides: {
                        nonce: nonce + (ethIsBaseToken ? 0 : 1), // if eth is base token the approve tx does not happen
                        gasPrice
                    }
                }).then((op) => op.waitL1Commit());
            nonce = nonce + 1 + (ethIsBaseToken ? 0 : 1);
            this.reporter.debug(
                `Nonce changed by ${1 + (ethIsBaseToken ? 0 : 1)} for ETH deposit, new nonce: ${nonce}`
            );
        }
        // Define values for handling ERC20 transfers/deposits.
        const erc20Token = this.env.erc20Token.l1Address;
        const erc20MintAmount = l2erc20DepositAmount.mul(100);
        // Mint ERC20.
        const baseIsTransferred = false; // we are not transferring the base
        const l1Erc20ABI = ['function mint(address to, uint256 amount)'];
        const l1Erc20Contract = new ethers.Contract(erc20Token, l1Erc20ABI, this.mainEthersWallet);
        const erc20MintPromise = l1Erc20Contract
            .mint(this.mainSyncWallet.address, erc20MintAmount, {
                nonce: nonce++,
                gasPrice
            })
            .then((tx: any) => {
                this.reporter.debug(`Sent ERC20 mint transaction. Hash: ${tx.hash}, nonce ${tx.nonce}`);
                return tx.wait();
            });
        this.reporter.debug(`Nonce changed by 1 for ERC20 mint, new nonce: ${nonce}`);
        await erc20MintPromise;
        // Deposit ERC20.
        const erc20DepositPromise = this.mainSyncWallet
            .deposit({
                token: erc20Token,
                amount: l2erc20DepositAmount,
                approveERC20: true,
                approveBaseERC20: true,
                approveBaseOverrides: {
                    nonce: nonce,
                    gasPrice
                },
                approveOverrides: {
                    nonce: nonce + (ethIsBaseToken ? 0 : 1), // if eth is base, we don't need to approve base
                    gasPrice
                },
                overrides: {
                    nonce: nonce + (ethIsBaseToken ? 0 : 1) + (baseIsTransferred ? 0 : 1), // if base is transferred, we don't need to approve override
                    gasPrice
                }
            })
            .then((tx) => {
                // Note: there is an `approve` tx, not listed here.
                this.reporter.debug(`Sent ERC20 deposit transaction. Hash: ${tx.hash}, nonce: ${tx.nonce}`);
                return tx.wait();
            });
        nonce = nonce + 1 + (ethIsBaseToken ? 0 : 1) + (baseIsTransferred ? 0 : 1);
        this.reporter.debug(
            `Nonce changed by ${
                1 + (ethIsBaseToken ? 0 : 1) + (baseIsTransferred ? 0 : 1)
            } for ERC20 deposit, new nonce: ${nonce}`
        );
        // Send ETH on L1.
        const ethTransfers = await sendTransfers(
            zksync.utils.ETH_ADDRESS,
            this.mainEthersWallet,
            wallets,
            this.requiredL1ETHPerAccount(),
            nonce,
            gasPrice,
            this.reporter
        );
        nonce += ethTransfers.length;

        // Send ERC20 on L1.
        const erc20Transfers = await sendTransfers(
            erc20Token,
            this.mainEthersWallet,
            wallets,
            ERC20_PER_ACCOUNT,
            nonce,
            gasPrice,
            this.reporter
        );

<<<<<<< HEAD
        console.log('CONTRACTS_BASE_TOKEN_ADDR: ', process.env.CONTRACTS_BASE_TOKEN_ADDR);
=======
>>>>>>> 99d90ee4
        nonce += erc20Transfers.length;
        // Send ERC20 base token on L1.
        const BaseErc20Transfers = await sendTransfers(
            process.env.CONTRACTS_BASE_TOKEN_ADDR!,
            this.mainEthersWallet,
            wallets,
            ERC20_PER_ACCOUNT,
            nonce,
            gasPrice,
            this.reporter
        );

        l1TxPromises.push(erc20DepositPromise);
        l1TxPromises.push(...ethTransfers);
        l1TxPromises.push(...erc20Transfers);
        l1TxPromises.push(...BaseErc20Transfers);

        this.reporter.debug(`Sent ${l1TxPromises.length} initial transactions on L1`);
        await Promise.all(l1TxPromises);

        this.reporter.finishAction();
    }

    /**
     * Sends L2 tokens to the test wallet accounts.
     */
    private async distributeL2Tokens(wallets: TestWallets) {
        this.reporter.startAction(`Distributing tokens on L2`);
        let l2startNonce = await this.mainSyncWallet.getTransactionCount();

        // ETH transfers.
        const l2TxPromises = await sendTransfers(
            zksync.utils.ETH_ADDRESS,
            this.mainSyncWallet,
            wallets,
            L2_ETH_PER_ACCOUNT,
            l2startNonce,
            undefined,
            this.reporter
        );
        l2startNonce += l2TxPromises.length;

        // ERC20 transfers.
        const l2TokenAddress = await this.mainSyncWallet.l2TokenAddress(this.env.erc20Token.l1Address);
        const erc20Promises = await sendTransfers(
            l2TokenAddress,
            this.mainSyncWallet,
            wallets,
            ERC20_PER_ACCOUNT,
            l2startNonce,
            undefined,
            this.reporter
        );
        l2TxPromises.push(...erc20Promises);
        await Promise.all(l2TxPromises);

        this.reporter.finishAction();
    }

    /**
     * Performs context deinitialization.
     */
    async teardownContext() {
        // Reset the reporter context.
        this.reporter = new Reporter();
        try {
            this.reporter.startAction(`Tearing down the context`);

            await this.collectFunds();

            this.reporter.finishAction();
        } catch (error: any) {
            // Report the issue to the console and mark the last action as failed.
            this.reporter.error(`An error occurred: ${error.message || error}`);
            this.reporter.failAction();

            // Then propagate the exception.
            throw error;
        }
    }

    /**
     * Returns funds from suite-specific wallets back to the main account.
     */
    private async collectFunds() {
        this.reporter.startAction(`Collecting funds back to the main account`);

        const l1Wallets = Object.values(this.wallets!).map((pk) => new ethers.Wallet(pk, this.l1Provider));
        const l2Wallets = Object.values(this.wallets!).map(
            (pk) => new zksync.Wallet(pk, this.l2Provider, this.l1Provider)
        );
        const wallets = l1Wallets.concat(l2Wallets);

        const txPromises: ReceiptFuture[] = await claimEtherBack(wallets, this.mainEthersWallet.address, this.reporter);

        await Promise.all(txPromises);

        this.reporter.finishAction();

        // We don't really need to withdraw funds back, since test takes existing L2 balance
        // into account. If the same wallet would be reused (e.g. on stage), it'll just have to
        // deposit less next time.
    }
}

/**
 * Sends transfer from the "main" wallet to the list of "receiver" wallets.
 * Can work both with L1 and L2 wallets.
 *
 * @param wallet Main wallet to send Ether from
 * @param wallets Receiver wallets.
 * @param value Amount of Ether to distribute.
 * @param overrideStartNonce (optional): Nonce to use for the first transaction.
 * @param gasPrice (optional): Gas price to use in transactions.
 * @param reporter (optional): Reporter object to write logs to.
 * @returns List of promises for each sent transaction.
 */
export async function sendTransfers(
    token: string,
    wallet: ethers.Wallet | zksync.Wallet,
    wallets: TestWallets,
    value: ethers.BigNumber,
    overrideStartNonce?: number,
    gasPrice?: ethers.BigNumber,
    reporter?: Reporter
): Promise<Promise<any>[]> {
    const erc20Contract =
        wallet instanceof zksync.Wallet
            ? new zksync.Contract(token, zksync.utils.IERC20, wallet)
            : new ethers.Contract(token, zksync.utils.IERC20, wallet);
    const startNonce = overrideStartNonce ?? (await wallet.getTransactionCount());
    reporter?.debug(`Sending transfers. Token address is ${token}`);

    const walletsPK = Array.from(Object.values(wallets));

    const txPromises: Promise<any>[] = [];

    for (let index = 0; index < walletsPK.length; index++) {
        const testWalletPK = walletsPK[index];
        if (token == zksync.utils.ETH_ADDRESS) {
            const tx = {
                to: ethers.utils.computeAddress(testWalletPK),
                value,
                nonce: startNonce + index,
                gasPrice
            };

            reporter?.debug(`Inititated ETH transfer with nonce: ${tx.nonce}`);
            let transactionResponse = await wallet.sendTransaction(tx);
            reporter?.debug(`Sent ETH transfer tx: ${transactionResponse.hash}, nonce: ${transactionResponse.nonce}`);

            txPromises.push(
                transactionResponse.wait().then((tx) => {
                    reporter?.debug(`Obtained receipt for ETH transfer tx: ${tx.transactionHash} `);
                    return tx;
                })
            );
        } else {
            const txNonce = startNonce + index;
            reporter?.debug(`Inititated ERC20 transfer with nonce: ${txNonce}`);
            const tx = await erc20Contract.transfer(ethers.utils.computeAddress(testWalletPK), value, {
                nonce: txNonce,
                gasPrice
            });
            reporter?.debug(`Sent ERC20 transfer tx: ${tx.hash}, nonce: ${tx.nonce}`);

            txPromises.push(
                // @ts-ignore
                tx.wait().then((tx) => {
                    reporter?.debug(`Obtained receipt for ERC20 transfer tx: ${tx.transactionHash}`);
                    return tx;
                })
            );
        }
    }

    reporter?.debug(
        `Initiated ${txPromises.length} transfers. Nonce range is ${startNonce} - ${startNonce + txPromises.length - 1}`
    );

    return txPromises;
}
/**
 * Sends all the Ether from one account to another.
 * Can work both with L1 and L2 wallets.
 *
 * @param from Initiator wallet
 * @param toAddress Address of the receiver wallet.
 * @returns Promise for the transaction.
 */
export async function claimEtherBack(
    wallets: ethers.Wallet[] | zksync.Wallet[],
    toAddress: string,
    reporter?: Reporter
): Promise<Promise<any>[]> {
    const promises = [];

    for (const from of wallets) {
        // We do this for each wallets separately, since we may have L1/L2 objects together in the list.
        let gasLimit;
        try {
            gasLimit = await from.estimateGas({ value: 1, to: toAddress });
        } catch (_error) {
            // If gas estimation fails, we just skip this wallet.
            continue;
        }
        // We use scaled gas price to increase chances of tx not being stuck.
        const gasPrice = await scaledGasPrice(from);
        const transferPrice = gasLimit.mul(gasPrice);

        const balance = await from.getBalance();

        // If we can't afford sending funds back (or the wallet is empty), do nothing.
        if (transferPrice.gt(balance)) {
            continue;
        }

        const value = balance.sub(transferPrice);

        reporter?.debug(
            `Wallet balance: ${ethers.utils.formatEther(balance)} ETH,\
             estimated cost is ${ethers.utils.formatEther(transferPrice)} ETH,\
             value for tx is ${ethers.utils.formatEther(value)} ETH`
        );

        const txPromise = from
            .sendTransaction({
                to: toAddress,
                value,
                gasLimit,
                gasPrice
            })
            .then((tx) => {
                reporter?.debug(`Sent tx: ${tx.hash}`);
                return tx.wait();
            })
            .catch((reason) => {
                // We don't care about failed transactions.
                reporter?.debug(`One of the transactions failed. Info: ${reason}`);
            });

        promises.push(txPromise);
    }

    return promises;
}

/**
 * Type represents a transaction that may have been sent.
 */
type ReceiptFuture = Promise<ethers.ethers.providers.TransactionReceipt>;<|MERGE_RESOLUTION|>--- conflicted
+++ resolved
@@ -446,10 +446,6 @@
             this.reporter
         );
 
-<<<<<<< HEAD
-        console.log('CONTRACTS_BASE_TOKEN_ADDR: ', process.env.CONTRACTS_BASE_TOKEN_ADDR);
-=======
->>>>>>> 99d90ee4
         nonce += erc20Transfers.length;
         // Send ERC20 base token on L1.
         const BaseErc20Transfers = await sendTransfers(
