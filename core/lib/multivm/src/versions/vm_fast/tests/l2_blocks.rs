--- conflicted
+++ resolved
@@ -1,339 +1,13 @@
 use crate::{
-<<<<<<< HEAD
-    interface::{
-        storage::ReadStorage, ExecutionResult, Halt, InspectExecutionMode, L2BlockEnv,
-        TxExecutionMode, VmInterface, VmInterfaceExt,
-    },
-    versions::testonly::default_l1_batch,
-    vm_fast::{tests::tester::VmTesterBuilder, vm::Vm},
-    vm_latest::{
-        constants::{TX_OPERATOR_L2_BLOCK_INFO_OFFSET, TX_OPERATOR_SLOTS_PER_L2_BLOCK_INFO},
-        utils::l2_blocks::get_l2_block_hash_key,
-=======
     versions::testonly::l2_blocks::{
         test_l2_block_first_in_batch, test_l2_block_initialization_number_non_zero,
         test_l2_block_initialization_timestamp, test_l2_block_new_l2_block,
         test_l2_block_same_l2_block,
->>>>>>> 7241ae13
     },
     vm_fast::Vm,
 };
 
 #[test]
-<<<<<<< HEAD
-fn test_l2_block_initialization_timestamp() {
-    // This test checks that the L2 block initialization works correctly.
-    // Here we check that that the first block must have timestamp that is greater or equal to the timestamp
-    // of the current batch.
-
-    let mut vm = VmTesterBuilder::new()
-        .with_empty_in_memory_storage()
-        .with_execution_mode(TxExecutionMode::VerifyExecute)
-        .with_random_rich_accounts(1)
-        .build();
-
-    // Override the timestamp of the current L2 block to be 0.
-    vm.vm.bootloader_state.push_l2_block(L2BlockEnv {
-        number: 1,
-        timestamp: 0,
-        prev_block_hash: L2BlockHasher::legacy_hash(L2BlockNumber(0)),
-        max_virtual_blocks_to_create: 1,
-    });
-    let l1_tx = get_l1_noop();
-
-    vm.vm.push_transaction(l1_tx);
-    let res = vm.vm.execute(InspectExecutionMode::OneTx);
-
-    assert_eq!(
-        res.result,
-        ExecutionResult::Halt {reason: Halt::FailedToSetL2Block("The timestamp of the L2 block must be greater than or equal to the timestamp of the current batch".to_string())}
-    );
-}
-
-#[test]
-fn test_l2_block_initialization_number_non_zero() {
-    // This test checks that the L2 block initialization works correctly.
-    // Here we check that the first L2 block number can not be zero.
-
-    let l1_batch = default_l1_batch(L1BatchNumber(1));
-    let first_l2_block = L2BlockEnv {
-        number: 0,
-        timestamp: l1_batch.timestamp,
-        prev_block_hash: L2BlockHasher::legacy_hash(L2BlockNumber(0)),
-        max_virtual_blocks_to_create: 1,
-    };
-
-    let mut vm = VmTesterBuilder::new()
-        .with_empty_in_memory_storage()
-        .with_execution_mode(TxExecutionMode::VerifyExecute)
-        .with_l1_batch_env(l1_batch)
-        .with_random_rich_accounts(1)
-        .build();
-
-    let l1_tx = get_l1_noop();
-
-    vm.vm.push_transaction(l1_tx);
-
-    set_manual_l2_block_info(&mut vm.vm, 0, first_l2_block);
-
-    let res = vm.vm.execute(InspectExecutionMode::OneTx);
-
-    assert_eq!(
-        res.result,
-        ExecutionResult::Halt {
-            reason: Halt::FailedToSetL2Block(
-                "L2 block number is never expected to be zero".to_string()
-            )
-        }
-    );
-}
-
-fn test_same_l2_block(
-    expected_error: Option<Halt>,
-    override_timestamp: Option<u64>,
-    override_prev_block_hash: Option<H256>,
-) {
-    let mut l1_batch = default_l1_batch(L1BatchNumber(1));
-    l1_batch.timestamp = 1;
-    let mut vm = VmTesterBuilder::new()
-        .with_empty_in_memory_storage()
-        .with_execution_mode(TxExecutionMode::VerifyExecute)
-        .with_l1_batch_env(l1_batch)
-        .with_random_rich_accounts(1)
-        .build();
-
-    let l1_tx = get_l1_noop();
-    vm.vm.push_transaction(l1_tx.clone());
-    let res = vm.vm.execute(InspectExecutionMode::OneTx);
-    assert!(!res.result.is_failed());
-
-    let mut current_l2_block = vm.vm.batch_env.first_l2_block;
-
-    if let Some(timestamp) = override_timestamp {
-        current_l2_block.timestamp = timestamp;
-    }
-    if let Some(prev_block_hash) = override_prev_block_hash {
-        current_l2_block.prev_block_hash = prev_block_hash;
-    }
-
-    if (None, None) == (override_timestamp, override_prev_block_hash) {
-        current_l2_block.max_virtual_blocks_to_create = 0;
-    }
-
-    vm.vm.push_transaction(l1_tx);
-    set_manual_l2_block_info(&mut vm.vm, 1, current_l2_block);
-
-    let result = vm.vm.execute(InspectExecutionMode::OneTx);
-
-    if let Some(err) = expected_error {
-        assert_eq!(result.result, ExecutionResult::Halt { reason: err });
-    } else {
-        assert_eq!(result.result, ExecutionResult::Success { output: vec![] });
-    }
-}
-
-#[test]
-fn test_l2_block_same_l2_block() {
-    // This test aims to test the case when there are multiple transactions inside the same L2 block.
-
-    // Case 1: Incorrect timestamp
-    test_same_l2_block(
-        Some(Halt::FailedToSetL2Block(
-            "The timestamp of the same L2 block must be same".to_string(),
-        )),
-        Some(0),
-        None,
-    );
-
-    // Case 2: Incorrect previous block hash
-    test_same_l2_block(
-        Some(Halt::FailedToSetL2Block(
-            "The previous hash of the same L2 block must be same".to_string(),
-        )),
-        None,
-        Some(H256::zero()),
-    );
-
-    // Case 3: Correct continuation of the same L2 block
-    test_same_l2_block(None, None, None);
-}
-
-fn test_new_l2_block(
-    first_l2_block: L2BlockEnv,
-    overriden_second_block_number: Option<u32>,
-    overriden_second_block_timestamp: Option<u64>,
-    overriden_second_block_prev_block_hash: Option<H256>,
-    expected_error: Option<Halt>,
-) {
-    let mut l1_batch = default_l1_batch(L1BatchNumber(1));
-    l1_batch.timestamp = 1;
-    l1_batch.first_l2_block = first_l2_block;
-
-    let mut vm = VmTesterBuilder::new()
-        .with_empty_in_memory_storage()
-        .with_l1_batch_env(l1_batch)
-        .with_execution_mode(TxExecutionMode::VerifyExecute)
-        .with_random_rich_accounts(1)
-        .build();
-
-    let l1_tx = get_l1_noop();
-
-    // Firstly we execute the first transaction
-    vm.vm.push_transaction(l1_tx.clone());
-    vm.vm.execute(InspectExecutionMode::OneTx);
-
-    let mut second_l2_block = vm.vm.batch_env.first_l2_block;
-    second_l2_block.number += 1;
-    second_l2_block.timestamp += 1;
-    second_l2_block.prev_block_hash = vm.vm.bootloader_state.last_l2_block().get_hash();
-
-    if let Some(block_number) = overriden_second_block_number {
-        second_l2_block.number = block_number;
-    }
-    if let Some(timestamp) = overriden_second_block_timestamp {
-        second_l2_block.timestamp = timestamp;
-    }
-    if let Some(prev_block_hash) = overriden_second_block_prev_block_hash {
-        second_l2_block.prev_block_hash = prev_block_hash;
-    }
-
-    vm.vm.bootloader_state.push_l2_block(second_l2_block);
-
-    vm.vm.push_transaction(l1_tx);
-
-    let result = vm.vm.execute(InspectExecutionMode::OneTx);
-    if let Some(err) = expected_error {
-        assert_eq!(result.result, ExecutionResult::Halt { reason: err });
-    } else {
-        assert_eq!(result.result, ExecutionResult::Success { output: vec![] });
-    }
-}
-
-#[test]
-fn test_l2_block_new_l2_block() {
-    // This test is aimed to cover potential issue
-
-    let correct_first_block = L2BlockEnv {
-        number: 1,
-        timestamp: 1,
-        prev_block_hash: L2BlockHasher::legacy_hash(L2BlockNumber(0)),
-        max_virtual_blocks_to_create: 1,
-    };
-
-    // Case 1: Block number increasing by more than 1
-    test_new_l2_block(
-        correct_first_block,
-        Some(3),
-        None,
-        None,
-        Some(Halt::FailedToSetL2Block(
-            "Invalid new L2 block number".to_string(),
-        )),
-    );
-
-    // Case 2: Timestamp not increasing
-    test_new_l2_block(
-        correct_first_block,
-        None,
-        Some(1),
-        None,
-        Some(Halt::FailedToSetL2Block("The timestamp of the new L2 block must be greater than the timestamp of the previous L2 block".to_string())),
-    );
-
-    // Case 3: Incorrect previous block hash
-    test_new_l2_block(
-        correct_first_block,
-        None,
-        None,
-        Some(H256::zero()),
-        Some(Halt::FailedToSetL2Block(
-            "The current L2 block hash is incorrect".to_string(),
-        )),
-    );
-
-    // Case 4: Correct new block
-    test_new_l2_block(correct_first_block, None, None, None, None);
-}
-
-#[allow(clippy::too_many_arguments)]
-fn test_first_in_batch(
-    miniblock_timestamp: u64,
-    miniblock_number: u32,
-    pending_txs_hash: H256,
-    batch_timestamp: u64,
-    new_batch_timestamp: u64,
-    batch_number: u32,
-    proposed_block: L2BlockEnv,
-    expected_error: Option<Halt>,
-) {
-    let mut l1_batch = default_l1_batch(L1BatchNumber(1));
-    l1_batch.number += 1;
-    l1_batch.timestamp = new_batch_timestamp;
-
-    let mut vm = VmTesterBuilder::new()
-        .with_empty_in_memory_storage()
-        .with_l1_batch_env(l1_batch)
-        .with_execution_mode(TxExecutionMode::VerifyExecute)
-        .with_random_rich_accounts(1)
-        .build();
-    let l1_tx = get_l1_noop();
-
-    // Setting the values provided.
-    let mut storage_ptr = vm.vm.world.storage.borrow_mut();
-    let miniblock_info_slot = StorageKey::new(
-        AccountTreeId::new(SYSTEM_CONTEXT_ADDRESS),
-        SYSTEM_CONTEXT_CURRENT_L2_BLOCK_INFO_POSITION,
-    );
-    let pending_txs_hash_slot = StorageKey::new(
-        AccountTreeId::new(SYSTEM_CONTEXT_ADDRESS),
-        SYSTEM_CONTEXT_CURRENT_TX_ROLLING_HASH_POSITION,
-    );
-    let batch_info_slot = StorageKey::new(
-        AccountTreeId::new(SYSTEM_CONTEXT_ADDRESS),
-        SYSTEM_CONTEXT_BLOCK_INFO_POSITION,
-    );
-    let prev_block_hash_position = get_l2_block_hash_key(miniblock_number - 1);
-
-    storage_ptr.set_value(
-        miniblock_info_slot,
-        u256_to_h256(pack_block_info(
-            miniblock_number as u64,
-            miniblock_timestamp,
-        )),
-    );
-    storage_ptr.set_value(pending_txs_hash_slot, pending_txs_hash);
-    storage_ptr.set_value(
-        batch_info_slot,
-        u256_to_h256(pack_block_info(batch_number as u64, batch_timestamp)),
-    );
-    storage_ptr.set_value(
-        prev_block_hash_position,
-        L2BlockHasher::legacy_hash(L2BlockNumber(miniblock_number - 1)),
-    );
-    drop(storage_ptr);
-
-    // In order to skip checks from the Rust side of the VM, we firstly use some definitely correct L2 block info.
-    // And then override it with the user-provided value
-
-    let last_l2_block = vm.vm.bootloader_state.last_l2_block();
-    let new_l2_block = L2BlockEnv {
-        number: last_l2_block.number + 1,
-        timestamp: last_l2_block.timestamp + 1,
-        prev_block_hash: last_l2_block.get_hash(),
-        max_virtual_blocks_to_create: last_l2_block.max_virtual_blocks_to_create,
-    };
-
-    vm.vm.bootloader_state.push_l2_block(new_l2_block);
-    vm.vm.push_transaction(l1_tx);
-    set_manual_l2_block_info(&mut vm.vm, 0, proposed_block);
-
-    let result = vm.vm.execute(InspectExecutionMode::OneTx);
-    if let Some(err) = expected_error {
-        assert_eq!(result.result, ExecutionResult::Halt { reason: err });
-    } else {
-        assert_eq!(result.result, ExecutionResult::Success { output: vec![] });
-    }
-=======
 fn l2_block_initialization_timestamp() {
     test_l2_block_initialization_timestamp::<Vm<_>>();
 }
@@ -351,7 +25,6 @@
 #[test]
 fn l2_block_new_l2_block() {
     test_l2_block_new_l2_block::<Vm<_>>();
->>>>>>> 7241ae13
 }
 
 #[test]
