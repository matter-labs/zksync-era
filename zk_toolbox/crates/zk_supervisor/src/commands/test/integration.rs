use std::path::PathBuf;

use anyhow::Context;
use common::{cmd::Cmd, config::global_config, logger};
use config::EcosystemConfig;
use xshell::{cmd, Shell};

use super::{
    args::integration::IntegrationArgs,
    utils::{build_contracts, install_and_build_dependencies, TestWallets, TEST_WALLETS_PATH},
};
use crate::messages::{
    msg_integration_tests_run, MSG_CHAIN_NOT_FOUND_ERR, MSG_DESERIALIZE_TEST_WALLETS_ERR,
    MSG_INTEGRATION_TESTS_RUN_SUCCESS,
};

const TS_INTEGRATION_PATH: &str = "core/tests/ts-integration";

pub async fn run(shell: &Shell, args: IntegrationArgs) -> anyhow::Result<()> {
    let ecosystem_config = EcosystemConfig::from_file(shell)?;

    let chain_config = ecosystem_config
        .load_chain(global_config().chain_name.clone())
        .context(MSG_CHAIN_NOT_FOUND_ERR)?;
    shell.change_dir(ecosystem_config.link_to_code.join(TS_INTEGRATION_PATH));

    logger::info(msg_integration_tests_run(args.external_node));

    if !args.no_deps {
        build_contracts(shell, &ecosystem_config)?;
        install_and_build_dependencies(shell, &ecosystem_config)?;
    }

    let wallets_path: PathBuf = ecosystem_config.link_to_code.join(TEST_WALLETS_PATH);
    let wallets: TestWallets = serde_json::from_str(shell.read_file(&wallets_path)?.as_ref())
        .context(MSG_DESERIALIZE_TEST_WALLETS_ERR)?;

    wallets
        .init_test_wallet(&ecosystem_config, &chain_config)
        .await?;

<<<<<<< HEAD
    let mut command = cmd!(shell, "yarn jest --forceExit --testTimeout 120000")
        .env("CHAIN_NAME", ecosystem_config.current_chain())
        .env("MASTER_WALLET_PK", wallets.get_test_pk(&chain_config)?);
=======
    let mut command = cmd!(shell, "yarn jest --detectOpenHandles --testTimeout 60000")
        .env("CHAIN_NAME", ecosystem_config.default_chain);
>>>>>>> 180f787a

    if args.external_node {
        command = command.env("EXTERNAL_NODE", format!("{:?}", args.external_node))
    }

    if global_config().verbose {
        command = command.env(
            "ZKSYNC_DEBUG_LOGS",
            format!("{:?}", global_config().verbose),
        )
    }

    Cmd::new(command).with_force_run().run()?;

    logger::outro(MSG_INTEGRATION_TESTS_RUN_SUCCESS);

    Ok(())
}<|MERGE_RESOLUTION|>--- conflicted
+++ resolved
@@ -39,14 +39,9 @@
         .init_test_wallet(&ecosystem_config, &chain_config)
         .await?;
 
-<<<<<<< HEAD
-    let mut command = cmd!(shell, "yarn jest --forceExit --testTimeout 120000")
+    let mut command = cmd!(shell, "yarn jest --detectOpenHandles --testTimeout 120000")
         .env("CHAIN_NAME", ecosystem_config.current_chain())
         .env("MASTER_WALLET_PK", wallets.get_test_pk(&chain_config)?);
-=======
-    let mut command = cmd!(shell, "yarn jest --detectOpenHandles --testTimeout 60000")
-        .env("CHAIN_NAME", ecosystem_config.default_chain);
->>>>>>> 180f787a
 
     if args.external_node {
         command = command.env("EXTERNAL_NODE", format!("{:?}", args.external_node))
