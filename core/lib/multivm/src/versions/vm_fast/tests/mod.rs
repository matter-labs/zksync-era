--- conflicted
+++ resolved
@@ -1,17 +1,7 @@
 use std::{any::Any, collections::HashSet, fmt, rc::Rc};
 
-<<<<<<< HEAD
-use zksync_types::{writes::StateDiffRecord, StorageKey, Transaction, H160, H256, U256};
-use zksync_utils::h256_to_u256;
-use zksync_vm2::interface::{Event, HeapId, StateInterface};
-use zksync_vm_interface::{
-    pubdata::{PubdataBuilder, PubdataInput},
-    storage::ReadStorage,
-    CurrentExecutionState, L2BlockEnv, VmExecutionMode, VmExecutionResultAndLogs, VmInterface,
-=======
 use zksync_types::{
     h256_to_u256, l2::L2Tx, writes::StateDiffRecord, StorageKey, Transaction, H160, H256, U256,
->>>>>>> a8489270
 };
 use zksync_vm2::interface::{Event, HeapId, StateInterface, Tracer};
 
@@ -33,31 +23,6 @@
     },
 };
 
-<<<<<<< HEAD
-// mod block_tip;
-// mod bootloader;
-// mod bytecode_publishing;
-// mod circuits;
-// mod code_oracle;
-// mod default_aa;
-// mod gas_limit;
-// mod get_used_contracts;
-// mod is_write_initial;
-// mod l1_messenger;
-// mod l1_tx_execution;
-// mod l2_blocks;
-// mod nonce_holder;
-// mod precompiles;
-// mod refunds;
-// mod require_eip712;
-// mod rollbacks;
-// mod secp256r1;
-// mod simple_execution;
-// mod storage;
-// mod tracing_execution_error;
-// mod transfer;
-// mod upgrade;
-=======
 mod account_validation_rules;
 mod block_tip;
 mod bootloader;
@@ -84,7 +49,6 @@
 mod tracing_execution_error;
 mod transfer;
 mod upgrade;
->>>>>>> a8489270
 
 trait ObjectSafeEq: fmt::Debug + AsRef<dyn Any> {
     fn eq(&self, other: &dyn ObjectSafeEq) -> bool;
@@ -212,13 +176,8 @@
         self.bootloader_state.push_l2_block(block);
     }
 
-    fn push_transaction_with_refund_and_compression(
-        &mut self,
-        tx: Transaction,
-        refund: u64,
-        compression: bool,
-    ) {
-        self.push_transaction_inner(tx, refund, compression);
+    fn push_transaction_with_refund(&mut self, tx: Transaction, refund: u64) {
+        self.push_transaction_inner(tx, refund, true);
     }
 
     fn pubdata_input(&self) -> PubdataInput {
