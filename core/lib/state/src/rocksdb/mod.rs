--- conflicted
+++ resolved
@@ -250,36 +250,15 @@
         }
     }
 
-<<<<<<< HEAD
-    pub fn skip_synchronize(self) -> RocksdbStorage {
-        self.0
-    }
-
-    pub async fn update_from_postgres(
-=======
     pub(crate) async fn update_from_postgres(
->>>>>>> efc00076
         &mut self,
         storage: &mut Connection<'_, Core>,
         stop_receiver: &watch::Receiver<bool>,
         to_l1_batch_number: Option<L1BatchNumber>,
-<<<<<<< HEAD
-    ) -> anyhow::Result<Option<()>> {
-        let mut inner = &mut self.0;
-        match inner
-            .update_from_postgres(storage, stop_receiver, to_l1_batch_number)
-            .await
-        {
-            Ok(()) => Ok(Some(())),
-            Err(RocksdbSyncError::Interrupted) => Ok(None),
-            Err(RocksdbSyncError::Internal(err)) => Err(err),
-        }
-=======
     ) -> anyhow::Result<(), RocksdbSyncError> {
         self.0
             .update_from_postgres(storage, stop_receiver, to_l1_batch_number)
             .await
->>>>>>> efc00076
     }
 
     /// Reverts the state to a previous L1 batch number.
