--- conflicted
+++ resolved
@@ -189,15 +189,11 @@
     Housekeeper,
     /// Component for exposing APIs to prover for providing proof generation data and accepting proofs.
     ProofDataHandler,
-<<<<<<< HEAD
     /// Base Token fetcher
     BaseTokenFetcher,
     /// Conversion rate API, for local development.
     DevConversionRateApi,
     /// Component generating BFT consensus certificates for miniblocks.
-=======
-    /// Component generating BFT consensus certificates for L2 blocks.
->>>>>>> ae9ecc2b
     Consensus,
     /// Component generating commitment for L1 batches.
     CommitmentGenerator,
@@ -892,13 +888,6 @@
     let l2_block_sealer_pool = ConnectionPool::<Core>::singleton(postgres_config.master_url()?)
         .build()
         .await
-<<<<<<< HEAD
-        .context("failed to build miniblock_sealer_pool")?;
-    let (persistence, miniblock_sealer) = StateKeeperPersistence::new(
-        miniblock_sealer_pool,
-        contracts_config.l2_shared_bridge_addr,
-        state_keeper_config.miniblock_seal_queue_capacity,
-=======
         .context("failed to build l2_block_sealer_pool")?;
     let (persistence, l2_block_sealer) = StateKeeperPersistence::new(
         l2_block_sealer_pool,
@@ -906,7 +895,6 @@
             .l2_shared_bridge_addr
             .context("`l2_shared_bridge_addr` config is missing")?,
         state_keeper_config.l2_block_seal_queue_capacity,
->>>>>>> ae9ecc2b
     );
     task_futures.push(tokio::spawn(l2_block_sealer.run()));
 
