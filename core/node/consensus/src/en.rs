use std::sync::Arc;

use anyhow::Context as _;
use zksync_concurrency::{ctx, error::Wrap as _, scope, time};
use zksync_consensus_executor::{self as executor, attestation};
use zksync_consensus_roles::validator;
use zksync_consensus_storage::{BlockStore, PersistentBlockStore as _};
use zksync_dal::consensus_dal;
use zksync_node_sync::{fetcher::FetchedBlock, sync_action::ActionQueueSender, SyncState};
use zksync_types::L2BlockNumber;
use zksync_web3_decl::{
    client::{DynClient, L2},
<<<<<<< HEAD
    error::is_retriable,
=======
    error::is_retryable,
    jsonrpsee::{core::ClientError, types::error::ErrorCode},
>>>>>>> f91aecc5
    namespaces::{EnNamespaceClient as _, EthNamespaceClient as _},
};

use super::{config, storage::Store, ConsensusConfig, ConsensusSecrets};
use crate::{
    metrics::METRICS,
    storage::{self, ConnectionPool},
};

/// Whenever more than FALLBACK_FETCHER_THRESHOLD certificates are missing,
/// the fallback fetcher is active.
pub(crate) const FALLBACK_FETCHER_THRESHOLD: u64 = 10;

/// External node.
pub(super) struct EN {
    pub(super) pool: ConnectionPool,
    pub(super) sync_state: SyncState,
    pub(super) client: Box<DynClient<L2>>,
}

impl EN {
    /// Task running a consensus node for the external node.
    /// It may be a validator, but it cannot be a leader (cannot propose blocks).
    pub async fn run(
        self,
        ctx: &ctx::Ctx,
        actions: ActionQueueSender,
        cfg: ConsensusConfig,
        secrets: ConsensusSecrets,
        build_version: Option<semver::Version>,
    ) -> anyhow::Result<()> {
        tracing::info!("running the external node");

        let res: ctx::Result<()> = scope::run!(ctx, |ctx, s| async {
            // Update sync state in the background.
            s.spawn_bg(self.fetch_state_loop(ctx));

            // Initialize global config.
            let global_config = self
                .fetch_global_config(ctx)
                .await
                .wrap("fetch_global_config()")?;

            let mut conn = self.pool.connection(ctx).await.wrap("connection()")?;
            conn.try_update_global_config(ctx, &global_config)
                .await
                .wrap("try_update_global_config()")?;

            let payload_queue = conn
                .new_payload_queue(ctx, actions, self.sync_state.clone())
                .await
                .wrap("new_payload_queue()")?;

            drop(conn);

            // Monitor the genesis of the main node.
            // If it changes, it means that a hard fork occurred and we need to reset the consensus state.
            s.spawn_bg::<()>({
                let old = global_config.clone();
                async {
                    let old = old;
                    loop {
                        if let Ok(new) = self.fetch_global_config(ctx).await {
                            // We verify the transition here to work around the situation
                            // where `consensus_global_config()` RPC fails randomly and fallback
                            // to `consensus_genesis()` RPC activates.
                            if new != old
                                && consensus_dal::verify_config_transition(&old, &new).is_ok()
                            {
                                return Err(anyhow::format_err!(
                                    "global config changed: old {old:?}, new {new:?}"
                                )
                                .into());
                            }
                        }
                        ctx.sleep(time::Duration::seconds(5)).await?;
                    }
                }
            });

            // Run consensus component.
            // External nodes have a payload queue which they use to fetch data from the main node.
            let (store, runner) = Store::new(
                ctx,
                self.pool.clone(),
                Some(payload_queue),
                Some(self.client.clone()),
            )
            .await
            .wrap("Store::new()")?;
            s.spawn_bg(async { Ok(runner.run(ctx).await.context("Store::runner()")?) });

            // Run the temporary fetcher until the certificates are backfilled.
            // Temporary fetcher should be removed once json RPC syncing is fully deprecated.
            s.spawn_bg({
                let store = store.clone();
                async {
                    let store = store;
                    self.fallback_block_fetcher(ctx, &store)
                        .await
                        .wrap("fallback_block_fetcher()")
                }
            });

            let (block_store, runner) = BlockStore::new(ctx, Box::new(store.clone()))
                .await
                .wrap("BlockStore::new()")?;
            s.spawn_bg(async { Ok(runner.run(ctx).await.context("BlockStore::run()")?) });

            let attestation = Arc::new(attestation::Controller::new(None));
            let executor = executor::Executor {
                config: config::executor(&cfg, &secrets, &global_config, build_version)?,
                block_store,
                validator: config::validator_key(&secrets)
                    .context("validator_key")?
                    .map(|key| executor::Validator {
                        key,
                        replica_store: Box::new(store.clone()),
                        payload_manager: Box::new(store.clone()),
                    }),
                attestation,
            };
            tracing::info!("running the external node executor");
            executor.run(ctx).await?;

            Ok(())
        })
        .await;
        match res {
            Ok(()) | Err(ctx::Error::Canceled(_)) => Ok(()),
            Err(ctx::Error::Internal(err)) => Err(err),
        }
    }

    /// Task fetching L2 blocks using JSON-RPC endpoint of the main node.
    pub async fn run_fetcher(
        self,
        ctx: &ctx::Ctx,
        actions: ActionQueueSender,
    ) -> anyhow::Result<()> {
        tracing::warn!("\
            WARNING: this node is using ZKsync API synchronization, which will be deprecated soon. \
            Please follow this instruction to switch to p2p synchronization: \
            https://github.com/matter-labs/zksync-era/blob/main/docs/src/guides/external-node/10_decentralization.md");
        let res: ctx::Result<()> = scope::run!(ctx, |ctx, s| async {
            // Update sync state in the background.
            s.spawn_bg(self.fetch_state_loop(ctx));
            let mut payload_queue = self
                .pool
                .connection(ctx)
                .await
                .wrap("connection()")?
                .new_payload_queue(ctx, actions, self.sync_state.clone())
                .await
                .wrap("new_fetcher_cursor()")?;
            self.fetch_blocks(ctx, &mut payload_queue).await
        })
        .await;
        match res {
            Ok(()) | Err(ctx::Error::Canceled(_)) => Ok(()),
            Err(ctx::Error::Internal(err)) => Err(err),
        }
    }

    /// Periodically fetches the head of the main node
    /// and updates `SyncState` accordingly.
    async fn fetch_state_loop(&self, ctx: &ctx::Ctx) -> ctx::Result<()> {
        const DELAY_INTERVAL: time::Duration = time::Duration::milliseconds(500);
        const RETRY_INTERVAL: time::Duration = time::Duration::seconds(5);
        loop {
            match ctx.wait(self.client.get_block_number()).await? {
                Ok(head) => {
                    let head = L2BlockNumber(head.try_into().ok().context("overflow")?);
                    self.sync_state.set_main_node_block(head);
                    ctx.sleep(DELAY_INTERVAL).await?;
                }
                Err(err) => {
                    tracing::warn!("get_block_number(): {err}");
                    ctx.sleep(RETRY_INTERVAL).await?;
                }
            }
        }
    }

    /// Fetches consensus global configuration from the main node.
    #[tracing::instrument(skip_all)]
    async fn fetch_global_config(
        &self,
        ctx: &ctx::Ctx,
    ) -> ctx::Result<consensus_dal::GlobalConfig> {
        let cfg = ctx
            .wait(self.client.consensus_global_config())
            .await?
            .context("consensus_global_config()")?
            .context("main node is not running consensus component")?;
        Ok(zksync_protobuf::serde::Deserialize {
            deny_unknown_fields: false,
        }
        .proto_fmt(&cfg.0)
        .context("deserialize()")?)
    }

    /// Fetches (with retries) the given block from the main node.
    async fn fetch_block(
        &self,
        ctx: &ctx::Ctx,
        n: validator::BlockNumber,
    ) -> ctx::Result<FetchedBlock> {
        const RETRY_INTERVAL: time::Duration = time::Duration::seconds(5);
        let n = L2BlockNumber(n.0.try_into().context("overflow")?);
        METRICS.fetch_block.inc();
        loop {
            match ctx.wait(self.client.sync_l2_block(n, true)).await? {
                Ok(Some(block)) => return Ok(block.try_into()?),
                Ok(None) => {}
                Err(err) if is_retryable(&err) => {}
                Err(err) => Err(err).with_context(|| format!("client.sync_l2_block({n})"))?,
            }
            ctx.sleep(RETRY_INTERVAL).await?;
        }
    }

    /// Fetches blocks from the main node directly whenever the EN is lagging behind too much.
    pub(crate) async fn fallback_block_fetcher(
        &self,
        ctx: &ctx::Ctx,
        store: &Store,
    ) -> ctx::Result<()> {
        const MAX_CONCURRENT_REQUESTS: usize = 30;
        scope::run!(ctx, |ctx, s| async {
            let (send, mut recv) = ctx::channel::bounded(MAX_CONCURRENT_REQUESTS);
            // TODO: metrics.
            s.spawn::<()>(async {
                let send = send;
                let is_lagging =
                    |main| main >= store.persisted().borrow().next() + FALLBACK_FETCHER_THRESHOLD;
                let mut next = store.next_block(ctx).await.wrap("next_block()")?;
                loop {
                    // Wait until p2p syncing is lagging.
                    self.sync_state
                        .wait_for_main_node_block(ctx, is_lagging)
                        .await?;
                    // Determine the next block to fetch and wait for it to be available.
                    next = next.max(store.next_block(ctx).await.wrap("next_block()")?);
                    self.sync_state
                        .wait_for_main_node_block(ctx, |main| main >= next)
                        .await?;
                    // Fetch the block asynchronously.
                    send.send(ctx, s.spawn(self.fetch_block(ctx, next))).await?;
                    next = next.next();
                }
            });
            loop {
                let block = recv.recv(ctx).await?;
                store
                    .queue_next_fetched_block(ctx, block.join(ctx).await?)
                    .await
                    .wrap("queue_next_fetched_block()")?;
            }
        })
        .await
    }

    /// Fetches blocks starting with `queue.next()`.
    async fn fetch_blocks(
        &self,
        ctx: &ctx::Ctx,
        queue: &mut storage::PayloadQueue,
    ) -> ctx::Result<()> {
        const MAX_CONCURRENT_REQUESTS: usize = 30;
        let mut next = queue.next();
        scope::run!(ctx, |ctx, s| async {
            let (send, mut recv) = ctx::channel::bounded(MAX_CONCURRENT_REQUESTS);
            s.spawn::<()>(async {
                let send = send;
                loop {
                    self.sync_state
                        .wait_for_main_node_block(ctx, |main| main >= next)
                        .await?;
                    send.send(ctx, s.spawn(self.fetch_block(ctx, next))).await?;
                    next = next.next();
                }
            });
            loop {
                let block = recv.recv(ctx).await?.join(ctx).await?;
                queue.send(block).await.context("queue.send()")?;
            }
        })
        .await
    }
}<|MERGE_RESOLUTION|>--- conflicted
+++ resolved
@@ -10,12 +10,8 @@
 use zksync_types::L2BlockNumber;
 use zksync_web3_decl::{
     client::{DynClient, L2},
-<<<<<<< HEAD
-    error::is_retriable,
-=======
     error::is_retryable,
     jsonrpsee::{core::ClientError, types::error::ErrorCode},
->>>>>>> f91aecc5
     namespaces::{EnNamespaceClient as _, EthNamespaceClient as _},
 };
 
