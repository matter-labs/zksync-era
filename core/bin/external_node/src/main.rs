--- conflicted
+++ resolved
@@ -383,13 +383,8 @@
     stop_receiver: watch::Receiver<bool>,
     sync_state: SyncState,
     tree_reader: Option<Arc<dyn TreeApiClient>>,
-<<<<<<< HEAD
     main_node_client: BoxedL2Client,
-    singleton_pool_builder: ConnectionPoolBuilder<Core>,
-=======
-    main_node_client: L2Client,
     singleton_pool_builder: &ConnectionPoolBuilder<Core>,
->>>>>>> addf887d
     fee_params_fetcher: Arc<MainNodeFeeParamsFetcher>,
     components: &HashSet<Component>,
 ) -> anyhow::Result<()> {
@@ -558,13 +553,9 @@
 async fn init_tasks(
     config: &ExternalNodeConfig,
     connection_pool: ConnectionPool<Core>,
-<<<<<<< HEAD
+    singleton_pool_builder: ConnectionPoolBuilder<Core>,
     main_node_client: BoxedL2Client,
     eth_client: Arc<dyn EthInterface>,
-=======
-    singleton_pool_builder: ConnectionPoolBuilder<Core>,
-    main_node_client: L2Client,
->>>>>>> addf887d
     task_handles: &mut Vec<JoinHandle<anyhow::Result<()>>>,
     app_health: &AppHealthCheck,
     stop_receiver: watch::Receiver<bool>,
@@ -831,6 +822,7 @@
         &opt,
         &config,
         connection_pool,
+        singleton_pool_builder,
         main_node_client,
         eth_client,
     )
@@ -861,6 +853,7 @@
     opt: &Cli,
     config: &ExternalNodeConfig,
     connection_pool: ConnectionPool<Core>,
+    singleton_pool_builder: ConnectionPoolBuilder<Core>,
     main_node_client: BoxedL2Client,
     eth_client: Arc<dyn EthInterface>,
 ) -> anyhow::Result<()> {
@@ -982,17 +975,11 @@
     }));
 
     init_tasks(
-<<<<<<< HEAD
         config,
-        connection_pool,
-        main_node_client,
-        eth_client,
-=======
-        &config,
         connection_pool,
         singleton_pool_builder,
         main_node_client,
->>>>>>> addf887d
+        eth_client,
         &mut task_handles,
         &app_health,
         stop_receiver.clone(),
