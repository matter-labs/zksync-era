//! Various helpers for the metadata calculator.

use std::{
    collections::BTreeMap,
    future,
    future::Future,
    path::{Path, PathBuf},
    time::Duration,
};

use anyhow::Context as _;
use serde::{Deserialize, Serialize};
#[cfg(test)]
use tokio::sync::mpsc;
use tokio::sync::watch;
use zksync_config::configs::database::MerkleTreeMode;
use zksync_dal::{Connection, Core, CoreDal};
use zksync_health_check::{Health, HealthStatus};
use zksync_merkle_tree::{
    domain::{TreeMetadata, ZkSyncTree, ZkSyncTreeReader},
    recovery::MerkleTreeRecovery,
    Database, Key, NoVersionError, RocksDBWrapper, TreeEntry, TreeEntryWithProof, TreeInstruction,
};
use zksync_storage::{RocksDB, RocksDBOptions, StalledWritesRetries};
use zksync_types::{block::L1BatchHeader, L1BatchNumber, StorageKey, H256};

use super::metrics::{LoadChangesStage, TreeUpdateStage, METRICS};

/// General information about the Merkle tree.
#[derive(Debug, Serialize, Deserialize)]
pub struct MerkleTreeInfo {
    pub mode: MerkleTreeMode,
    pub root_hash: H256,
    pub next_l1_batch_number: L1BatchNumber,
    pub leaf_count: u64,
}

/// Health details for a Merkle tree.
#[derive(Debug, Serialize)]
#[serde(tag = "stage", rename_all = "snake_case")]
pub(super) enum MerkleTreeHealth {
    Initialization,
    Recovery {
        chunk_count: u64,
        recovered_chunk_count: u64,
    },
    MainLoop(MerkleTreeInfo),
}

impl From<MerkleTreeHealth> for Health {
    fn from(details: MerkleTreeHealth) -> Self {
        Self::from(HealthStatus::Ready).with_details(details)
    }
}

impl From<MerkleTreeInfo> for Health {
    fn from(info: MerkleTreeInfo) -> Self {
        Self::from(HealthStatus::Ready).with_details(MerkleTreeHealth::MainLoop(info))
    }
}

/// Creates a RocksDB wrapper with the specified params.
pub(super) async fn create_db(
    path: PathBuf,
    block_cache_capacity: usize,
    memtable_capacity: usize,
    stalled_writes_timeout: Duration,
    multi_get_chunk_size: usize,
) -> anyhow::Result<RocksDBWrapper> {
    tokio::task::spawn_blocking(move || {
        create_db_sync(
            &path,
            block_cache_capacity,
            memtable_capacity,
            stalled_writes_timeout,
            multi_get_chunk_size,
        )
    })
    .await
    .context("panicked creating Merkle tree RocksDB")?
}

fn create_db_sync(
    path: &Path,
    block_cache_capacity: usize,
    memtable_capacity: usize,
    stalled_writes_timeout: Duration,
    multi_get_chunk_size: usize,
) -> anyhow::Result<RocksDBWrapper> {
    tracing::info!(
        "Initializing Merkle tree database at `{path}` with {multi_get_chunk_size} multi-get chunk size, \
         {block_cache_capacity}B block cache, {memtable_capacity}B memtable capacity, \
         {stalled_writes_timeout:?} stalled writes timeout",
        path = path.display()
    );

    let mut db = RocksDB::with_options(
        path,
        RocksDBOptions {
            block_cache_capacity: Some(block_cache_capacity),
            large_memtable_capacity: Some(memtable_capacity),
            stalled_writes_retries: StalledWritesRetries::new(stalled_writes_timeout),
            max_open_files: None,
        },
    )?;
    if cfg!(test) {
        // We need sync writes for the unit tests to execute reliably. With the default config,
        // some writes to RocksDB may occur, but not be visible to the test code.
        db = db.with_sync_writes();
    }
    let mut db = RocksDBWrapper::from(db);
    db.set_multi_get_chunk_size(multi_get_chunk_size);
    Ok(db)
}

/// Wrapper around the "main" tree implementation used by [`MetadataCalculator`].
///
/// Async methods provided by this wrapper are not cancel-safe! This is probably not an issue;
/// `ZkSyncTree` is only indirectly available via `MetadataCalculator::run()` entrypoint
/// which consumes `self`. That is, if `MetadataCalculator::run()` is canceled (which we don't currently do,
/// at least not explicitly), all `MetadataCalculator` data including `ZkSyncTree` is discarded.
/// In the unlikely case you get a "`ZkSyncTree` is in inconsistent state" panic,
/// cancellation is most probably the reason.
#[derive(Debug)]
pub(super) struct AsyncTree {
    inner: Option<ZkSyncTree>,
    mode: MerkleTreeMode,
}

impl AsyncTree {
    const INCONSISTENT_MSG: &'static str =
        "`AsyncTree` is in inconsistent state, which could occur after one of its async methods was cancelled";

    pub fn new(db: RocksDBWrapper, mode: MerkleTreeMode) -> Self {
        let tree = match mode {
            MerkleTreeMode::Full => ZkSyncTree::new(db),
            MerkleTreeMode::Lightweight => ZkSyncTree::new_lightweight(db),
        };
        Self {
            inner: Some(tree),
            mode,
        }
    }

    fn as_ref(&self) -> &ZkSyncTree {
        self.inner.as_ref().expect(Self::INCONSISTENT_MSG)
    }

    fn as_mut(&mut self) -> &mut ZkSyncTree {
        self.inner.as_mut().expect(Self::INCONSISTENT_MSG)
    }

    pub fn reader(&self) -> AsyncTreeReader {
        AsyncTreeReader {
            inner: self.inner.as_ref().expect(Self::INCONSISTENT_MSG).reader(),
            mode: self.mode,
        }
    }

    pub fn is_empty(&self) -> bool {
        self.as_ref().is_empty()
    }

    pub fn next_l1_batch_number(&self) -> L1BatchNumber {
        self.as_ref().next_l1_batch_number()
    }

    #[cfg(test)]
    pub fn root_hash(&self) -> H256 {
        self.as_ref().root_hash()
    }

    pub async fn process_l1_batch(
        &mut self,
        storage_logs: Vec<TreeInstruction<StorageKey>>,
    ) -> TreeMetadata {
        let mut tree = self.inner.take().expect(Self::INCONSISTENT_MSG);
        let (tree, metadata) = tokio::task::spawn_blocking(move || {
            let metadata = tree.process_l1_batch(&storage_logs);
            (tree, metadata)
        })
        .await
        .unwrap();

        self.inner = Some(tree);
        metadata
    }

    pub async fn save(&mut self) {
        let mut tree = self.inner.take().expect(Self::INCONSISTENT_MSG);
        self.inner = Some(
            tokio::task::spawn_blocking(|| {
                tree.save();
                tree
            })
            .await
            .unwrap(),
        );
    }

    pub fn revert_logs(&mut self, last_l1_batch_to_keep: L1BatchNumber) {
        self.as_mut().revert_logs(last_l1_batch_to_keep);
    }
}

/// Async version of [`ZkSyncTreeReader`].
#[derive(Debug, Clone)]
pub(crate) struct AsyncTreeReader {
    inner: ZkSyncTreeReader,
    mode: MerkleTreeMode,
}

impl AsyncTreeReader {
    pub async fn info(self) -> MerkleTreeInfo {
        tokio::task::spawn_blocking(move || MerkleTreeInfo {
            mode: self.mode,
            root_hash: self.inner.root_hash(),
            next_l1_batch_number: self.inner.next_l1_batch_number(),
            leaf_count: self.inner.leaf_count(),
        })
        .await
        .unwrap()
    }

    pub async fn entries_with_proofs(
        self,
        l1_batch_number: L1BatchNumber,
        keys: Vec<Key>,
    ) -> Result<Vec<TreeEntryWithProof>, NoVersionError> {
        tokio::task::spawn_blocking(move || self.inner.entries_with_proofs(l1_batch_number, &keys))
            .await
            .unwrap()
    }
}

/// Lazily initialized [`AsyncTreeReader`].
#[derive(Debug)]
pub struct LazyAsyncTreeReader(pub(super) watch::Receiver<Option<AsyncTreeReader>>);

impl LazyAsyncTreeReader {
    /// Returns a reader if it is initialized.
    pub(crate) fn read(&self) -> Option<AsyncTreeReader> {
        self.0.borrow().clone()
    }

    /// Waits until the tree is initialized and returns a reader for it.
    pub(crate) async fn wait(mut self) -> AsyncTreeReader {
        loop {
            if let Some(reader) = self.0.borrow().clone() {
                break reader;
            }
            if self.0.changed().await.is_err() {
                tracing::info!("Tree dropped without getting ready; not resolving tree reader");
                future::pending::<()>().await;
            }
        }
    }
}

/// Async wrapper for [`MerkleTreeRecovery`].
#[derive(Debug, Default)]
pub(super) struct AsyncTreeRecovery {
    inner: Option<MerkleTreeRecovery<RocksDBWrapper>>,
    mode: MerkleTreeMode,
}

impl AsyncTreeRecovery {
    const INCONSISTENT_MSG: &'static str =
        "`AsyncTreeRecovery` is in inconsistent state, which could occur after one of its async methods was cancelled";

    pub fn new(db: RocksDBWrapper, recovered_version: u64, mode: MerkleTreeMode) -> Self {
        Self {
            inner: Some(MerkleTreeRecovery::new(db, recovered_version)),
            mode,
        }
    }

    pub fn recovered_version(&self) -> u64 {
        self.inner
            .as_ref()
            .expect(Self::INCONSISTENT_MSG)
            .recovered_version()
    }

    /// Returns an entry for the specified key.
    pub async fn entries(&mut self, keys: Vec<Key>) -> Vec<TreeEntry> {
        let tree = self.inner.take().expect(Self::INCONSISTENT_MSG);
        let (entry, tree) = tokio::task::spawn_blocking(move || (tree.entries(&keys), tree))
            .await
            .unwrap();
        self.inner = Some(tree);
        entry
    }

    /// Returns the current hash of the tree.
    pub async fn root_hash(&mut self) -> H256 {
        let tree = self.inner.take().expect(Self::INCONSISTENT_MSG);
        let (root_hash, tree) = tokio::task::spawn_blocking(move || (tree.root_hash(), tree))
            .await
            .unwrap();
        self.inner = Some(tree);
        root_hash
    }

    /// Extends the tree with a chunk of recovery entries.
    pub async fn extend(&mut self, entries: Vec<TreeEntry>) {
        let mut tree = self.inner.take().expect(Self::INCONSISTENT_MSG);
        let tree = tokio::task::spawn_blocking(move || {
            tree.extend_random(entries);
            tree
        })
        .await
        .unwrap();

        self.inner = Some(tree);
    }

    pub async fn finalize(self) -> AsyncTree {
        let tree = self.inner.expect(Self::INCONSISTENT_MSG);
        let db = tokio::task::spawn_blocking(|| tree.finalize())
            .await
            .unwrap();
        AsyncTree::new(db, self.mode)
    }
}

/// Tree at any stage of its life cycle.
#[derive(Debug)]
pub(super) enum GenericAsyncTree {
    /// Uninitialized tree.
    Empty {
        db: RocksDBWrapper,
        mode: MerkleTreeMode,
    },
    /// The tree during recovery.
    Recovering(AsyncTreeRecovery),
    /// Tree that is fully recovered and can operate normally.
    Ready(AsyncTree),
}

impl GenericAsyncTree {
    pub async fn new(db: RocksDBWrapper, mode: MerkleTreeMode) -> Self {
        tokio::task::spawn_blocking(move || {
            let Some(manifest) = db.manifest() else {
                return Self::Empty { db, mode };
            };
            if let Some(version) = manifest.recovered_version() {
                Self::Recovering(AsyncTreeRecovery::new(db, version, mode))
            } else {
                Self::Ready(AsyncTree::new(db, mode))
            }
        })
        .await
        .unwrap()
    }
}

/// Component implementing the delay policy in [`MetadataCalculator`] when there are no
/// L1 batches to seal.
#[derive(Debug, Clone)]
pub(super) struct Delayer {
    delay_interval: Duration,
    // Notifies the tests about the next L1 batch number and tree root hash when the calculator
    // runs out of L1 batches to process. (Since RocksDB is exclusive, we cannot just create
    // another instance to check these params on the test side without stopping the calculation.)
    #[cfg(test)]
    pub delay_notifier: mpsc::UnboundedSender<(L1BatchNumber, H256)>,
}

impl Delayer {
    pub fn new(delay_interval: Duration) -> Self {
        Self {
            delay_interval,
            #[cfg(test)]
            delay_notifier: mpsc::unbounded_channel().0,
        }
    }

    pub fn delay_interval(&self) -> Duration {
        self.delay_interval
    }

    #[cfg_attr(not(test), allow(unused))] // `tree` is only used in test mode
    pub fn wait(&self, tree: &AsyncTree) -> impl Future<Output = ()> {
        #[cfg(test)]
        self.delay_notifier
            .send((tree.next_l1_batch_number(), tree.root_hash()))
            .ok();
        tokio::time::sleep(self.delay_interval)
    }
}

#[derive(Debug)]
#[cfg_attr(test, derive(PartialEq))]
pub(crate) struct L1BatchWithLogs {
    pub header: L1BatchHeader,
    pub storage_logs: Vec<TreeInstruction<StorageKey>>,
}

impl L1BatchWithLogs {
    pub async fn new(
        storage: &mut Connection<'_, Core>,
        l1_batch_number: L1BatchNumber,
    ) -> Option<Self> {
        tracing::debug!("Loading storage logs data for L1 batch #{l1_batch_number}");
        let load_changes_latency = METRICS.start_stage(TreeUpdateStage::LoadChanges);

        let header_latency = METRICS.start_load_stage(LoadChangesStage::LoadL1BatchHeader);
        let header = storage
            .blocks_dal()
            .get_l1_batch_header(l1_batch_number)
            .await
            .unwrap()?;
        header_latency.observe();

        let protective_reads_latency =
            METRICS.start_load_stage(LoadChangesStage::LoadProtectiveReads);
        let protective_reads = storage
            .storage_logs_dedup_dal()
            .get_protective_reads_for_l1_batch(l1_batch_number)
            .await;
        protective_reads_latency.observe_with_count(protective_reads.len());

        let touched_slots_latency = METRICS.start_load_stage(LoadChangesStage::LoadTouchedSlots);
        let mut touched_slots = storage
            .storage_logs_dal()
            .get_touched_slots_for_l1_batch(l1_batch_number)
            .await
            .unwrap();
        touched_slots_latency.observe_with_count(touched_slots.len());

        let leaf_indices_latency = METRICS.start_load_stage(LoadChangesStage::LoadLeafIndices);
        let hashed_keys_for_writes: Vec<_> =
            touched_slots.keys().map(StorageKey::hashed_key).collect();
        let l1_batches_for_initial_writes = storage
            .storage_logs_dal()
            .get_l1_batches_and_indices_for_initial_writes(&hashed_keys_for_writes)
            .await
            .unwrap();
        leaf_indices_latency.observe_with_count(hashed_keys_for_writes.len());

        let mut storage_logs = BTreeMap::new();
        for storage_key in protective_reads {
            touched_slots.remove(&storage_key);
            // ^ As per deduplication rules, all keys in `protective_reads` haven't *really* changed
            // in the considered L1 batch. Thus, we can remove them from `touched_slots` in order to simplify
            // their further processing.
            let log = TreeInstruction::Read(storage_key);
            storage_logs.insert(storage_key, log);
        }
        tracing::debug!(
            "Made touched slots disjoint with protective reads; remaining touched slots: {}",
            touched_slots.len()
        );

        for (storage_key, value) in touched_slots {
            if let Some(&(initial_write_batch_for_key, leaf_index)) =
                l1_batches_for_initial_writes.get(&storage_key.hashed_key())
            {
                // Filter out logs that correspond to deduplicated writes.
                if initial_write_batch_for_key <= l1_batch_number {
                    storage_logs.insert(
                        storage_key,
                        TreeInstruction::write(storage_key, leaf_index, value),
                    );
                }
            }
        }

        load_changes_latency.observe();
        Some(Self {
            header,
            storage_logs: storage_logs.into_values().collect(),
        })
    }
}

#[cfg(test)]
mod tests {
    use tempfile::TempDir;
    use zksync_dal::{ConnectionPool, Core};
    use zksync_prover_interface::inputs::PrepareBasicCircuitsJob;
    use zksync_types::{StorageKey, StorageLog};

    use super::*;
    use crate::{
        genesis::{insert_genesis_batch, GenesisParams},
        metadata_calculator::tests::{extend_db_state, gen_storage_logs, reset_db_state},
    };

    impl L1BatchWithLogs {
        /// Old, slower method of loading storage logs. We want to test its equivalence to the new implementation.
        async fn slow(
            storage: &mut Connection<'_, Core>,
            l1_batch_number: L1BatchNumber,
        ) -> Option<Self> {
            let header = storage
                .blocks_dal()
                .get_l1_batch_header(l1_batch_number)
                .await
                .unwrap()?;
            let protective_reads = storage
                .storage_logs_dedup_dal()
                .get_protective_reads_for_l1_batch(l1_batch_number)
                .await;
            let touched_slots = storage
                .storage_logs_dal()
                .get_touched_slots_for_l1_batch(l1_batch_number)
                .await
                .unwrap();

            let mut storage_logs = BTreeMap::new();

            let hashed_keys: Vec<_> = protective_reads
                .iter()
                .chain(touched_slots.keys())
                .map(StorageKey::hashed_key)
                .collect();
            let previous_values = storage
                .storage_logs_dal()
                .get_previous_storage_values(&hashed_keys, l1_batch_number)
                .await
                .unwrap();
            let l1_batches_for_initial_writes = storage
                .storage_logs_dal()
                .get_l1_batches_and_indices_for_initial_writes(&hashed_keys)
                .await
                .unwrap();

            for storage_key in protective_reads {
                let previous_value = previous_values[&storage_key.hashed_key()].unwrap_or_default();
                // Sanity check: value must not change for slots that require protective reads.
                if let Some(value) = touched_slots.get(&storage_key) {
                    assert_eq!(
                        previous_value, *value,
                        "Value was changed for slot that requires protective read"
                    );
                }

                storage_logs.insert(storage_key, TreeInstruction::Read(storage_key));
            }

            for (storage_key, value) in touched_slots {
                let previous_value = previous_values[&storage_key.hashed_key()].unwrap_or_default();
                if previous_value != value {
                    let (_, leaf_index) = l1_batches_for_initial_writes[&storage_key.hashed_key()];
                    storage_logs.insert(
                        storage_key,
                        TreeInstruction::write(storage_key, leaf_index, value),
                    );
                }
            }

            Some(Self {
                header,
                storage_logs: storage_logs.into_values().collect(),
            })
        }
    }

    #[tokio::test]
    async fn loaded_logs_equivalence_basics() {
<<<<<<< HEAD
        let pool = ConnectionPool::test_pool().await;
        insert_genesis_batch(
            &mut pool.access_storage().await.unwrap(),
=======
        let pool = ConnectionPool::<Core>::test_pool().await;
        insert_genesis_batch(
            &mut pool.connection().await.unwrap(),
>>>>>>> 4b634fd7
            &GenesisParams::mock(),
        )
        .await
        .unwrap();
        reset_db_state(&pool, 5).await;

        let mut storage = pool.connection().await.unwrap();
        for l1_batch_number in 0..=5 {
            let l1_batch_number = L1BatchNumber(l1_batch_number);
            let batch_with_logs = L1BatchWithLogs::new(&mut storage, l1_batch_number)
                .await
                .unwrap();
            let slow_batch_with_logs = L1BatchWithLogs::slow(&mut storage, l1_batch_number)
                .await
                .unwrap();
            assert_eq!(batch_with_logs, slow_batch_with_logs);
        }
    }

    #[tokio::test]
    async fn loaded_logs_equivalence_with_zero_no_op_logs() {
<<<<<<< HEAD
        let pool = ConnectionPool::test_pool().await;
        let mut storage = pool.access_storage().await.unwrap();
=======
        let pool = ConnectionPool::<Core>::test_pool().await;
        let mut storage = pool.connection().await.unwrap();
>>>>>>> 4b634fd7
        insert_genesis_batch(&mut storage, &GenesisParams::mock())
            .await
            .unwrap();

        let mut logs = gen_storage_logs(100..200, 2);
        for log in &mut logs[0] {
            log.value = H256::zero();
        }
        for log in logs[1].iter_mut().step_by(3) {
            log.value = H256::zero();
        }
        extend_db_state(&mut storage, logs).await;

        let temp_dir = TempDir::new().expect("failed get temporary directory for RocksDB");
        let mut tree = create_tree(&temp_dir).await;
        for number in 0..3 {
            assert_log_equivalence(&mut storage, &mut tree, L1BatchNumber(number)).await;
        }
    }

    async fn create_tree(temp_dir: &TempDir) -> AsyncTree {
        let db = create_db(
            temp_dir.path().to_owned(),
            0,
            16 << 20,       // 16 MiB,
            Duration::ZERO, // writes should never be stalled in tests
            500,
        )
        .await
        .unwrap();
        AsyncTree::new(db, MerkleTreeMode::Full)
    }

    async fn assert_log_equivalence(
        storage: &mut Connection<'_, Core>,
        tree: &mut AsyncTree,
        l1_batch_number: L1BatchNumber,
    ) {
        let l1_batch_with_logs = L1BatchWithLogs::new(storage, l1_batch_number)
            .await
            .unwrap();
        let slow_l1_batch_with_logs = L1BatchWithLogs::slow(storage, l1_batch_number)
            .await
            .unwrap();

        // Sanity check: L1 batch headers must be identical
        assert_eq!(l1_batch_with_logs.header, slow_l1_batch_with_logs.header);

        tree.save().await; // Necessary for `reset()` below to work properly
        let tree_metadata = tree.process_l1_batch(l1_batch_with_logs.storage_logs).await;
        tree.as_mut().reset();
        let slow_tree_metadata = tree
            .process_l1_batch(slow_l1_batch_with_logs.storage_logs)
            .await;
        assert_eq!(tree_metadata.root_hash, slow_tree_metadata.root_hash);
        assert_eq!(
            tree_metadata.rollup_last_leaf_index,
            slow_tree_metadata.rollup_last_leaf_index
        );
        assert_eq!(
            tree_metadata.initial_writes,
            slow_tree_metadata.initial_writes
        );
        assert_eq!(
            tree_metadata.initial_writes,
            slow_tree_metadata.initial_writes
        );
        assert_eq!(
            tree_metadata.repeated_writes,
            slow_tree_metadata.repeated_writes
        );
        assert_equivalent_witnesses(
            tree_metadata.witness.unwrap(),
            slow_tree_metadata.witness.unwrap(),
        );
    }

    fn assert_equivalent_witnesses(lhs: PrepareBasicCircuitsJob, rhs: PrepareBasicCircuitsJob) {
        assert_eq!(lhs.next_enumeration_index(), rhs.next_enumeration_index());
        let lhs_paths = lhs.into_merkle_paths();
        let rhs_paths = rhs.into_merkle_paths();
        assert_eq!(lhs_paths.len(), rhs_paths.len());
        for (lhs_path, rhs_path) in lhs_paths.zip(rhs_paths) {
            assert_eq!(lhs_path, rhs_path);
        }
    }

    #[tokio::test]
    async fn loaded_logs_equivalence_with_non_zero_no_op_logs() {
<<<<<<< HEAD
        let pool = ConnectionPool::test_pool().await;
        let mut storage = pool.access_storage().await.unwrap();
=======
        let pool = ConnectionPool::<Core>::test_pool().await;
        let mut storage = pool.connection().await.unwrap();
>>>>>>> 4b634fd7
        insert_genesis_batch(&mut storage, &GenesisParams::mock())
            .await
            .unwrap();

        let mut logs = gen_storage_logs(100..120, 1);
        // Entire batch of no-op logs (writing previous values).
        let copied_logs = logs[0].clone();
        logs.push(copied_logs);

        // Batch of effectively no-op logs (overwriting values, then writing old values back).
        let mut updated_and_then_copied_logs: Vec<_> = logs[0]
            .iter()
            .map(|log| StorageLog {
                value: H256::repeat_byte(0xff),
                ..*log
            })
            .collect();
        updated_and_then_copied_logs.extend_from_slice(&logs[0]);
        logs.push(updated_and_then_copied_logs);

        // Batch where half of logs are copied and the other half is writing zero values (which is
        // not a no-op).
        let mut partially_copied_logs = logs[0].clone();
        for log in partially_copied_logs.iter_mut().step_by(2) {
            log.value = H256::zero();
        }
        logs.push(partially_copied_logs);

        // Batch where 2/3 of logs are copied and the other 1/3 is writing new non-zero values.
        let mut partially_copied_logs = logs[0].clone();
        for log in partially_copied_logs.iter_mut().step_by(3) {
            log.value = H256::repeat_byte(0x11);
        }
        logs.push(partially_copied_logs);
        extend_db_state(&mut storage, logs).await;

        let temp_dir = TempDir::new().expect("failed get temporary directory for RocksDB");
        let mut tree = create_tree(&temp_dir).await;
        for batch_number in 0..5 {
            assert_log_equivalence(&mut storage, &mut tree, L1BatchNumber(batch_number)).await;
        }
    }

    #[tokio::test]
    async fn loaded_logs_equivalence_with_protective_reads() {
<<<<<<< HEAD
        let pool = ConnectionPool::test_pool().await;
        let mut storage = pool.access_storage().await.unwrap();
=======
        let pool = ConnectionPool::<Core>::test_pool().await;
        let mut storage = pool.connection().await.unwrap();
>>>>>>> 4b634fd7
        insert_genesis_batch(&mut storage, &GenesisParams::mock())
            .await
            .unwrap();

        let mut logs = gen_storage_logs(100..120, 1);
        let logs_copy = logs[0].clone();
        logs.push(logs_copy);
        let read_logs: Vec<_> = logs[1]
            .iter()
            .step_by(3)
            .map(StorageLog::to_test_log_query)
            .collect();
        extend_db_state(&mut storage, logs).await;
        storage
            .storage_logs_dedup_dal()
            .insert_protective_reads(L1BatchNumber(2), &read_logs)
            .await
            .unwrap();

        let l1_batch_with_logs = L1BatchWithLogs::new(&mut storage, L1BatchNumber(2))
            .await
            .unwrap();
        // Check that we have protective reads transformed into read logs
        let read_logs_count = l1_batch_with_logs
            .storage_logs
            .iter()
            .filter(|log| matches!(log, TreeInstruction::Read(_)))
            .count();
        assert_eq!(read_logs_count, 7);

        let temp_dir = TempDir::new().expect("failed get temporary directory for RocksDB");
        let mut tree = create_tree(&temp_dir).await;
        for batch_number in 0..3 {
            assert_log_equivalence(&mut storage, &mut tree, L1BatchNumber(batch_number)).await;
        }
    }
}<|MERGE_RESOLUTION|>--- conflicted
+++ resolved
@@ -560,15 +560,9 @@
 
     #[tokio::test]
     async fn loaded_logs_equivalence_basics() {
-<<<<<<< HEAD
-        let pool = ConnectionPool::test_pool().await;
-        insert_genesis_batch(
-            &mut pool.access_storage().await.unwrap(),
-=======
         let pool = ConnectionPool::<Core>::test_pool().await;
         insert_genesis_batch(
             &mut pool.connection().await.unwrap(),
->>>>>>> 4b634fd7
             &GenesisParams::mock(),
         )
         .await
@@ -590,13 +584,8 @@
 
     #[tokio::test]
     async fn loaded_logs_equivalence_with_zero_no_op_logs() {
-<<<<<<< HEAD
-        let pool = ConnectionPool::test_pool().await;
-        let mut storage = pool.access_storage().await.unwrap();
-=======
         let pool = ConnectionPool::<Core>::test_pool().await;
         let mut storage = pool.connection().await.unwrap();
->>>>>>> 4b634fd7
         insert_genesis_batch(&mut storage, &GenesisParams::mock())
             .await
             .unwrap();
@@ -686,13 +675,8 @@
 
     #[tokio::test]
     async fn loaded_logs_equivalence_with_non_zero_no_op_logs() {
-<<<<<<< HEAD
-        let pool = ConnectionPool::test_pool().await;
-        let mut storage = pool.access_storage().await.unwrap();
-=======
         let pool = ConnectionPool::<Core>::test_pool().await;
         let mut storage = pool.connection().await.unwrap();
->>>>>>> 4b634fd7
         insert_genesis_batch(&mut storage, &GenesisParams::mock())
             .await
             .unwrap();
@@ -738,13 +722,8 @@
 
     #[tokio::test]
     async fn loaded_logs_equivalence_with_protective_reads() {
-<<<<<<< HEAD
-        let pool = ConnectionPool::test_pool().await;
-        let mut storage = pool.access_storage().await.unwrap();
-=======
         let pool = ConnectionPool::<Core>::test_pool().await;
         let mut storage = pool.connection().await.unwrap();
->>>>>>> 4b634fd7
         insert_genesis_batch(&mut storage, &GenesisParams::mock())
             .await
             .unwrap();
