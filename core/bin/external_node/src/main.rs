use std::{collections::HashSet, net::Ipv4Addr, str::FromStr, sync::Arc, time::Duration};

use anyhow::Context as _;
use clap::Parser;
use metrics::EN_METRICS;
use node_builder::ExternalNodeBuilder;
use tokio::{
    sync::{oneshot, watch, RwLock},
    task::{self, JoinHandle},
};
use zksync_block_reverter::{BlockReverter, NodeRole};
use zksync_commitment_generator::{
    validation_task::L1BatchCommitmentModeValidationTask, CommitmentGenerator,
};
use zksync_concurrency::{ctx, scope};
use zksync_config::configs::{api::MerkleTreeApiConfig, database::MerkleTreeMode};
use zksync_consistency_checker::ConsistencyChecker;
use zksync_core_leftovers::setup_sigint_handler;
use zksync_dal::{metrics::PostgresMetrics, ConnectionPool, Core};
use zksync_db_connection::{
    connection_pool::ConnectionPoolBuilder, healthcheck::ConnectionPoolHealthCheck,
};
use zksync_health_check::{AppHealthCheck, HealthStatus, ReactiveHealthCheck};
use zksync_metadata_calculator::{
    api_server::{TreeApiClient, TreeApiHttpClient},
    MetadataCalculator, MetadataCalculatorConfig, MetadataCalculatorRecoveryConfig,
};
use zksync_node_api_server::{
    execution_sandbox::VmConcurrencyLimiter,
    healthcheck::HealthCheckHandle,
    tx_sender::{proxy::TxProxy, ApiContracts, TxSenderBuilder},
    web3::{mempool_cache::MempoolCache, ApiBuilder, Namespace},
};
use zksync_node_consensus as consensus;
use zksync_node_db_pruner::{DbPruner, DbPrunerConfig};
use zksync_node_fee_model::l1_gas_price::MainNodeFeeParamsFetcher;
use zksync_node_sync::{
    batch_status_updater::BatchStatusUpdater, external_io::ExternalIO,
    tree_data_fetcher::TreeDataFetcher, validate_chain_ids_task::ValidateChainIdsTask, ActionQueue,
    MainNodeHealthCheck, SyncState,
};
use zksync_reorg_detector::ReorgDetector;
use zksync_shared_metrics::rustc::RUST_METRICS;
use zksync_state::{PostgresStorageCaches, RocksdbStorageOptions};
use zksync_state_keeper::{
    seal_criteria::NoopSealer, AsyncRocksdbCache, BatchExecutor, MainBatchExecutor, OutputHandler,
    StateKeeperPersistence, TreeWritesPersistence, ZkSyncStateKeeper,
};
use zksync_storage::RocksDB;
use zksync_types::L2ChainId;
use zksync_utils::wait_for_tasks::ManagedTasks;
use zksync_web3_decl::{
    client::{Client, DynClient, L1, L2},
    jsonrpsee,
    namespaces::EnNamespaceClient,
};

use crate::{
    config::ExternalNodeConfig,
    init::{ensure_storage_initialized, SnapshotRecoveryConfig},
};

mod config;
mod init;
mod metadata;
mod metrics;
mod node_builder;
#[cfg(test)]
mod tests;

/// Creates the state keeper configured to work in the external node mode.
#[allow(clippy::too_many_arguments)]
async fn build_state_keeper(
    action_queue: ActionQueue,
    state_keeper_db_path: String,
    config: &ExternalNodeConfig,
    connection_pool: ConnectionPool<Core>,
    main_node_client: Box<DynClient<L2>>,
    output_handler: OutputHandler,
    stop_receiver: watch::Receiver<bool>,
    chain_id: L2ChainId,
    task_handles: &mut Vec<JoinHandle<anyhow::Result<()>>>,
) -> anyhow::Result<ZkSyncStateKeeper> {
    // We only need call traces on the external node if the `debug_` namespace is enabled.
    let save_call_traces = config.optional.api_namespaces().contains(&Namespace::Debug);

    let cache_options = RocksdbStorageOptions {
        block_cache_capacity: config.experimental.state_keeper_db_block_cache_capacity(),
        max_open_files: config.experimental.state_keeper_db_max_open_files,
    };
    let (storage_factory, task) =
        AsyncRocksdbCache::new(connection_pool.clone(), state_keeper_db_path, cache_options);
    let mut stop_receiver_clone = stop_receiver.clone();
    task_handles.push(tokio::spawn(async move {
        let result = task.run(stop_receiver_clone.clone()).await;
        stop_receiver_clone.changed().await?;
        result
    }));
    let batch_executor_base: Box<dyn BatchExecutor> =
        Box::new(MainBatchExecutor::new(save_call_traces, true));

    let io = ExternalIO::new(
        connection_pool,
        action_queue,
        Box::new(main_node_client.for_component("external_io")),
        chain_id,
    )
    .await
    .context("Failed initializing I/O for external node state keeper")?;

    Ok(ZkSyncStateKeeper::new(
        stop_receiver,
        Box::new(io),
        batch_executor_base,
        output_handler,
        Arc::new(NoopSealer),
        Arc::new(storage_factory),
    ))
}

async fn run_tree(
    task_futures: &mut Vec<JoinHandle<anyhow::Result<()>>>,
    config: &ExternalNodeConfig,
    api_config: Option<&MerkleTreeApiConfig>,
    app_health: &AppHealthCheck,
    stop_receiver: watch::Receiver<bool>,
    tree_pool: ConnectionPool<Core>,
) -> anyhow::Result<Arc<dyn TreeApiClient>> {
    let metadata_calculator_config = MetadataCalculatorConfig {
        db_path: config.required.merkle_tree_path.clone(),
        max_open_files: config.optional.merkle_tree_max_open_files,
        mode: MerkleTreeMode::Lightweight,
        delay_interval: config.optional.merkle_tree_processing_delay(),
        max_l1_batches_per_iter: config.optional.merkle_tree_max_l1_batches_per_iter,
        multi_get_chunk_size: config.optional.merkle_tree_multi_get_chunk_size,
        block_cache_capacity: config.optional.merkle_tree_block_cache_size(),
        include_indices_and_filters_in_block_cache: config
            .optional
            .merkle_tree_include_indices_and_filters_in_block_cache,
        memtable_capacity: config.optional.merkle_tree_memtable_capacity(),
        stalled_writes_timeout: config.optional.merkle_tree_stalled_writes_timeout(),
        recovery: MetadataCalculatorRecoveryConfig {
            desired_chunk_size: config.experimental.snapshots_recovery_tree_chunk_size,
            parallel_persistence_buffer: config
                .experimental
                .snapshots_recovery_tree_parallel_persistence_buffer,
        },
    };

    let max_concurrency = config
        .optional
        .snapshots_recovery_postgres_max_concurrency
        .get();
    let max_concurrency = u32::try_from(max_concurrency).with_context(|| {
        format!("snapshot recovery max concurrency ({max_concurrency}) is too large")
    })?;
    let recovery_pool = ConnectionPool::builder(
        tree_pool.database_url().clone(),
        max_concurrency.min(config.postgres.max_connections),
    )
    .build()
    .await
    .context("failed creating DB pool for Merkle tree recovery")?;

    let mut metadata_calculator =
        MetadataCalculator::new(metadata_calculator_config, None, tree_pool)
            .await
            .context("failed initializing metadata calculator")?
            .with_recovery_pool(recovery_pool);

    let tree_reader = Arc::new(metadata_calculator.tree_reader());
    app_health.insert_custom_component(Arc::new(metadata_calculator.tree_health_check()))?;

    if config.optional.pruning_enabled {
        tracing::warn!("Proceeding with node state pruning for the Merkle tree. This is an experimental feature; use at your own risk");

        let pruning_task =
            metadata_calculator.pruning_task(config.optional.pruning_removal_delay() / 2);
        app_health.insert_component(pruning_task.health_check())?;
        let pruning_task_handle = tokio::spawn(pruning_task.run(stop_receiver.clone()));
        task_futures.push(pruning_task_handle);
    }

    if let Some(api_config) = api_config {
        let address = (Ipv4Addr::UNSPECIFIED, api_config.port).into();
        let tree_reader = metadata_calculator.tree_reader();
        let stop_receiver = stop_receiver.clone();
        task_futures.push(tokio::spawn(async move {
            tree_reader
                .wait()
                .await
                .context("Cannot initialize tree reader")?
                .run_api_server(address, stop_receiver)
                .await
        }));
    }

    let tree_handle = task::spawn(metadata_calculator.run(stop_receiver));

    task_futures.push(tree_handle);
    Ok(tree_reader)
}

#[allow(clippy::too_many_arguments)]
async fn run_core(
    config: &ExternalNodeConfig,
    connection_pool: ConnectionPool<Core>,
    main_node_client: Box<DynClient<L2>>,
    eth_client: Box<DynClient<L1>>,
    task_handles: &mut Vec<JoinHandle<anyhow::Result<()>>>,
    app_health: &AppHealthCheck,
    stop_receiver: watch::Receiver<bool>,
    singleton_pool_builder: &ConnectionPoolBuilder<Core>,
) -> anyhow::Result<SyncState> {
    // Create components.
    let sync_state = SyncState::default();
    app_health.insert_custom_component(Arc::new(sync_state.clone()))?;
    let (action_queue_sender, action_queue) = ActionQueue::new();

    let (persistence, miniblock_sealer) = StateKeeperPersistence::new(
        connection_pool.clone(),
        config
            .remote
            .l2_shared_bridge_addr
            .expect("L2 shared bridge address is not set"),
        config.optional.l2_block_seal_queue_capacity,
    );
    task_handles.push(tokio::spawn(miniblock_sealer.run()));

    let mut persistence = persistence.with_tx_insertion();
    if !config.optional.protective_reads_persistence_enabled {
        // **Important:** Disabling protective reads persistence is only sound if the node will never
        // run a full Merkle tree.
        tracing::warn!("Disabling persisting protective reads; this should be safe, but is considered an experimental option at the moment");
        persistence = persistence.without_protective_reads();
    }
    let tree_writes_persistence = TreeWritesPersistence::new(connection_pool.clone());

    let output_handler = OutputHandler::new(Box::new(persistence))
        .with_handler(Box::new(tree_writes_persistence))
        .with_handler(Box::new(sync_state.clone()));
    let state_keeper = build_state_keeper(
        action_queue,
        config.required.state_cache_path.clone(),
        config,
        connection_pool.clone(),
        main_node_client.clone(),
        output_handler,
        stop_receiver.clone(),
        config.required.l2_chain_id,
        task_handles,
    )
    .await?;

    task_handles.push(tokio::spawn({
        let config = config.consensus.clone();
        let secrets =
            config::read_consensus_secrets().context("config::read_consensus_secrets()")?;
        let cfg = match (config, secrets) {
            (Some(cfg), Some(secrets)) => Some((cfg, secrets)),
            (Some(_), None) => {
                anyhow::bail!("Consensus config is specified, but secrets are missing")
            }
            (None, _) => {
                // Secrets may be unconditionally embedded in some environments, but they are unused
                // unless a consensus config is provided.
                None
            }
        };

        let pool = connection_pool.clone();
        let sync_state = sync_state.clone();
        let main_node_client = main_node_client.clone();
        let mut stop_receiver = stop_receiver.clone();
        async move {
            // We instantiate the root context here, since the consensus task is the only user of the
            // structured concurrency framework.
            // Note, however, that awaiting for the `stop_receiver` is related to the root context behavior,
            // not the consensus task itself. There may have been any number of tasks running in the root context,
            // but we only need to wait for stop signal once, and it will be propagated to all child contexts.
            let ctx = ctx::root();
            scope::run!(&ctx, |ctx, s| async move {
                s.spawn_bg(consensus::era::run_en(
                    ctx,
                    cfg,
                    pool,
                    sync_state,
                    main_node_client,
                    action_queue_sender,
                ));
                ctx.wait(stop_receiver.wait_for(|stop| *stop)).await??;
                Ok(())
            })
            .await
            .context("consensus actor")
        }
    }));

    if config.optional.pruning_enabled {
        tracing::warn!("Proceeding with node state pruning for Postgres. This is an experimental feature; use at your own risk");

        let minimum_l1_batch_age = config.optional.pruning_data_retention();
        tracing::info!(
            "Configured pruning of batches after they become {minimum_l1_batch_age:?} old"
        );
        let db_pruner = DbPruner::new(
            DbPrunerConfig {
                removal_delay: config.optional.pruning_removal_delay(),
                pruned_batch_chunk_size: config.optional.pruning_chunk_size,
                minimum_l1_batch_age,
            },
            connection_pool.clone(),
        );
        app_health.insert_component(db_pruner.health_check())?;
        task_handles.push(tokio::spawn(db_pruner.run(stop_receiver.clone())));
    }

    let sk_handle = task::spawn(state_keeper.run());
    let remote_diamond_proxy_addr = config.remote.diamond_proxy_addr;
    let diamond_proxy_addr = if let Some(addr) = config.optional.contracts_diamond_proxy_addr {
        anyhow::ensure!(
            addr == remote_diamond_proxy_addr,
            "Diamond proxy address {addr:?} specified in config doesn't match one returned \
            by main node ({remote_diamond_proxy_addr:?})"
        );
        addr
    } else {
        tracing::info!(
            "Diamond proxy address is not specified in config; will use address \
            returned by main node: {remote_diamond_proxy_addr:?}"
        );
        remote_diamond_proxy_addr
    };

    // Run validation asynchronously: the node starting shouldn't depend on Ethereum client availability,
    // and the impact of a failed async check is reasonably low (the commitment mode is only used in consistency checker).
    let validation_task = L1BatchCommitmentModeValidationTask::new(
        diamond_proxy_addr,
        config.optional.l1_batch_commit_data_generator_mode,
        eth_client.clone(),
    );
    task_handles.push(tokio::spawn(validation_task.run(stop_receiver.clone())));

    let consistency_checker = ConsistencyChecker::new(
        eth_client,
        10, // TODO (BFT-97): Make it a part of a proper EN config
        singleton_pool_builder
            .build()
            .await
            .context("failed to build connection pool for ConsistencyChecker")?,
        config.optional.l1_batch_commit_data_generator_mode,
    )
    .context("cannot initialize consistency checker")?
    .with_diamond_proxy_addr(diamond_proxy_addr);

    app_health.insert_component(consistency_checker.health_check().clone())?;
    let consistency_checker_handle = tokio::spawn(consistency_checker.run(stop_receiver.clone()));

    let batch_status_updater = BatchStatusUpdater::new(
        main_node_client.clone(),
        singleton_pool_builder
            .build()
            .await
            .context("failed to build a connection pool for BatchStatusUpdater")?,
    );
    app_health.insert_component(batch_status_updater.health_check())?;

    let mut commitment_generator = CommitmentGenerator::new(
        connection_pool.clone(),
        config.optional.l1_batch_commit_data_generator_mode,
    );
    if let Some(parallelism) = config.experimental.commitment_generator_max_parallelism {
        commitment_generator.set_max_parallelism(parallelism);
    }
    app_health.insert_component(commitment_generator.health_check())?;
    let commitment_generator_handle = tokio::spawn(commitment_generator.run(stop_receiver.clone()));

    let updater_handle = task::spawn(batch_status_updater.run(stop_receiver.clone()));

    task_handles.extend([
        sk_handle,
        consistency_checker_handle,
        commitment_generator_handle,
        updater_handle,
    ]);

    Ok(sync_state)
}

#[allow(clippy::too_many_arguments)]
async fn run_api(
    task_handles: &mut Vec<JoinHandle<anyhow::Result<()>>>,
    config: &ExternalNodeConfig,
    app_health: &AppHealthCheck,
    connection_pool: ConnectionPool<Core>,
    stop_receiver: watch::Receiver<bool>,
    sync_state: SyncState,
    tree_reader: Option<Arc<dyn TreeApiClient>>,
    main_node_client: Box<DynClient<L2>>,
    singleton_pool_builder: &ConnectionPoolBuilder<Core>,
    fee_params_fetcher: Arc<MainNodeFeeParamsFetcher>,
    components: &HashSet<Component>,
) -> anyhow::Result<()> {
    let tree_reader = match tree_reader {
        Some(tree_reader) => {
            if let Some(url) = &config.api_component.tree_api_remote_url {
                tracing::warn!(
                    "Tree component is run locally; the specified tree API URL {url} is ignored"
                );
            }
            Some(tree_reader)
        }
        None => config
            .api_component
            .tree_api_remote_url
            .as_ref()
            .map(|url| Arc::new(TreeApiHttpClient::new(url)) as Arc<dyn TreeApiClient>),
    };
    if tree_reader.is_none() {
        tracing::info!(
            "Tree reader is not set; `zks_getProof` RPC method will be unavailable. To enable, \
             either specify `tree_api_url` for the API component, or run the tree in the same process as API"
        );
    }

    let tx_proxy = TxProxy::new(main_node_client.clone());
    let proxy_cache_updater_pool = singleton_pool_builder
        .build()
        .await
        .context("failed to build a proxy_cache_updater_pool")?;
    task_handles.push(tokio::spawn(
        tx_proxy
            .account_nonce_sweeper_task(proxy_cache_updater_pool.clone())
            .run(stop_receiver.clone()),
    ));

    let fee_params_fetcher_handle =
        tokio::spawn(fee_params_fetcher.clone().run(stop_receiver.clone()));
    task_handles.push(fee_params_fetcher_handle);

    let tx_sender_builder =
        TxSenderBuilder::new(config.into(), connection_pool.clone(), Arc::new(tx_proxy));

    let max_concurrency = config.optional.vm_concurrency_limit;
    let (vm_concurrency_limiter, vm_barrier) = VmConcurrencyLimiter::new(max_concurrency);
    let mut storage_caches = PostgresStorageCaches::new(
        config.optional.factory_deps_cache_size() as u64,
        config.optional.initial_writes_cache_size() as u64,
    );
    let latest_values_cache_size = config.optional.latest_values_cache_size() as u64;
    let cache_update_handle = (latest_values_cache_size > 0).then(|| {
        task::spawn(
            storage_caches
                .configure_storage_values_cache(latest_values_cache_size, connection_pool.clone())
                .run(stop_receiver.clone()),
        )
    });
    task_handles.extend(cache_update_handle);

    let whitelisted_tokens_for_aa_cache = Arc::new(RwLock::new(Vec::new()));
    let whitelisted_tokens_for_aa_cache_clone = whitelisted_tokens_for_aa_cache.clone();
    let mut stop_receiver_for_task = stop_receiver.clone();
    task_handles.push(task::spawn(async move {
        while !*stop_receiver_for_task.borrow_and_update() {
            match main_node_client.whitelisted_tokens_for_aa().await {
                Ok(tokens) => {
                    *whitelisted_tokens_for_aa_cache_clone.write().await = tokens;
                }
                Err(jsonrpsee::core::client::Error::Call(error))
                    if error.code() == jsonrpsee::types::error::METHOD_NOT_FOUND_CODE =>
                {
                    // Method is not supported by the main node, do nothing.
                }
                Err(err) => {
                    tracing::error!("Failed to query `whitelisted_tokens_for_aa`, error: {err:?}");
                }
            }

            // Error here corresponds to a timeout w/o `stop_receiver` changed; we're OK with this.
            tokio::time::timeout(Duration::from_secs(60), stop_receiver_for_task.changed())
                .await
                .ok();
        }
        Ok(())
    }));

    let tx_sender = tx_sender_builder
        .with_whitelisted_tokens_for_aa(whitelisted_tokens_for_aa_cache)
        .build(
            fee_params_fetcher,
            Arc::new(vm_concurrency_limiter),
            ApiContracts::load_from_disk().await?, // TODO (BFT-138): Allow to dynamically reload API contracts
            storage_caches,
        );

    let mempool_cache = MempoolCache::new(config.optional.mempool_cache_size);
    let mempool_cache_update_task = mempool_cache.update_task(
        connection_pool.clone(),
        config.optional.mempool_cache_update_interval(),
    );
    task_handles.push(tokio::spawn(
        mempool_cache_update_task.run(stop_receiver.clone()),
    ));

    // The refresh interval should be several times lower than the pruning removal delay, so that
    // soft-pruning will timely propagate to the API server.
    let pruning_info_refresh_interval = config.optional.pruning_removal_delay() / 5;

    if components.contains(&Component::HttpApi) {
        let mut builder = ApiBuilder::jsonrpsee_backend(config.into(), connection_pool.clone())
            .http(config.required.http_port)
            .with_filter_limit(config.optional.filters_limit)
            .with_batch_request_size_limit(config.optional.max_batch_request_size)
            .with_response_body_size_limit(config.optional.max_response_body_size())
            .with_pruning_info_refresh_interval(pruning_info_refresh_interval)
            .with_tx_sender(tx_sender.clone())
            .with_vm_barrier(vm_barrier.clone())
            .with_sync_state(sync_state.clone())
            .with_mempool_cache(mempool_cache.clone())
            .with_extended_tracing(config.optional.extended_rpc_tracing)
            .enable_api_namespaces(config.optional.api_namespaces());
        if let Some(tree_reader) = &tree_reader {
            builder = builder.with_tree_api(tree_reader.clone());
        }

        let http_server_handles = builder
            .build()
            .context("failed to build HTTP JSON-RPC server")?
            .run(stop_receiver.clone())
            .await
            .context("Failed initializing HTTP JSON-RPC server")?;
        app_health.insert_component(http_server_handles.health_check)?;
        task_handles.extend(http_server_handles.tasks);
    }

    if components.contains(&Component::WsApi) {
        let mut builder = ApiBuilder::jsonrpsee_backend(config.into(), connection_pool.clone())
            .ws(config.required.ws_port)
            .with_filter_limit(config.optional.filters_limit)
            .with_subscriptions_limit(config.optional.subscriptions_limit)
            .with_batch_request_size_limit(config.optional.max_batch_request_size)
            .with_response_body_size_limit(config.optional.max_response_body_size())
            .with_polling_interval(config.optional.polling_interval())
            .with_pruning_info_refresh_interval(pruning_info_refresh_interval)
            .with_tx_sender(tx_sender)
            .with_vm_barrier(vm_barrier)
            .with_sync_state(sync_state)
            .with_mempool_cache(mempool_cache)
            .with_extended_tracing(config.optional.extended_rpc_tracing)
            .enable_api_namespaces(config.optional.api_namespaces());
        if let Some(tree_reader) = tree_reader {
            builder = builder.with_tree_api(tree_reader);
        }

        let ws_server_handles = builder
            .build()
            .context("failed to build WS JSON-RPC server")?
            .run(stop_receiver.clone())
            .await
            .context("Failed initializing WS JSON-RPC server")?;
        app_health.insert_component(ws_server_handles.health_check)?;
        task_handles.extend(ws_server_handles.tasks);
    }

    Ok(())
}

#[allow(clippy::too_many_arguments)]
async fn init_tasks(
    config: &ExternalNodeConfig,
    connection_pool: ConnectionPool<Core>,
    singleton_pool_builder: ConnectionPoolBuilder<Core>,
    main_node_client: Box<DynClient<L2>>,
    eth_client: Box<DynClient<L1>>,
    task_handles: &mut Vec<JoinHandle<anyhow::Result<()>>>,
    app_health: &AppHealthCheck,
    stop_receiver: watch::Receiver<bool>,
    components: &HashSet<Component>,
) -> anyhow::Result<()> {
    let protocol_version_update_task =
        EN_METRICS.run_protocol_version_updates(connection_pool.clone(), stop_receiver.clone());
    task_handles.push(tokio::spawn(protocol_version_update_task));

    // Run the components.
    let tree_pool = singleton_pool_builder
        .build()
        .await
        .context("failed to build a tree_pool")?;

    if !components.contains(&Component::Tree) {
        anyhow::ensure!(
            !components.contains(&Component::TreeApi),
            "Merkle tree API cannot be started without a tree component"
        );
    }
    // Create a tree reader. If the list of requested components has the tree itself, then
    // we can get this tree's reader and use it right away. Otherwise, if configuration has
    // specified address of another instance hosting tree API, create a tree reader to that
    // remote API. A tree reader is necessary for `zks_getProof` method to work.
    let tree_reader: Option<Arc<dyn TreeApiClient>> = if components.contains(&Component::Tree) {
        let tree_api_config = if components.contains(&Component::TreeApi) {
            Some(MerkleTreeApiConfig {
                port: config
                    .tree_component
                    .api_port
                    .context("should contain tree api port")?,
            })
        } else {
            None
        };
        Some(
            run_tree(
                task_handles,
                config,
                tree_api_config.as_ref(),
                app_health,
                stop_receiver.clone(),
                tree_pool,
            )
            .await?,
        )
    } else {
        None
    };

    if components.contains(&Component::TreeFetcher) {
        tracing::warn!(
            "Running tree data fetcher (allows a node to operate w/o a Merkle tree or w/o waiting the tree to catch up). \
             This is an experimental feature; do not use unless you know what you're doing"
        );
        let fetcher = TreeDataFetcher::new(main_node_client.clone(), connection_pool.clone())
            .with_l1_data(eth_client.clone(), config.remote.diamond_proxy_addr)?;
        app_health.insert_component(fetcher.health_check())?;
        task_handles.push(tokio::spawn(fetcher.run(stop_receiver.clone())));
    }

    let sync_state = if components.contains(&Component::Core) {
        run_core(
            config,
            connection_pool.clone(),
            main_node_client.clone(),
            eth_client,
            task_handles,
            app_health,
            stop_receiver.clone(),
            &singleton_pool_builder,
        )
        .await?
    } else {
        let sync_state = SyncState::default();

        task_handles.push(tokio::spawn(sync_state.clone().run_updater(
            connection_pool.clone(),
            main_node_client.clone(),
            stop_receiver.clone(),
        )));

        sync_state
    };

    if components.contains(&Component::HttpApi) || components.contains(&Component::WsApi) {
        let fee_params_fetcher = Arc::new(MainNodeFeeParamsFetcher::new(main_node_client.clone()));
        run_api(
            task_handles,
            config,
            app_health,
            connection_pool,
            stop_receiver.clone(),
            sync_state,
            tree_reader,
            main_node_client,
            &singleton_pool_builder,
            fee_params_fetcher.clone(),
            components,
        )
        .await?;
    }

    Ok(())
}

async fn shutdown_components(
    tasks: ManagedTasks,
    healthcheck_handle: HealthCheckHandle,
) -> anyhow::Result<()> {
    task::spawn_blocking(RocksDB::await_rocksdb_termination)
        .await
        .context("error waiting for RocksDB instances to drop")?;
    // Increase timeout because of complicated graceful shutdown procedure for API servers.
    tasks.complete(Duration::from_secs(30)).await;
    healthcheck_handle.stop().await;
    Ok(())
}

/// External node for zkSync Era.
#[derive(Debug, Parser)]
#[command(author = "Matter Labs", version)]
struct Cli {
    /// Enables consensus-based syncing instead of JSON-RPC based one. This is an experimental and incomplete feature;
    /// do not use unless you know what you're doing.
    #[arg(long)]
    enable_consensus: bool,

    /// Comma-separated list of components to launch.
    #[arg(long, default_value = "all")]
    components: ComponentsToRun,
<<<<<<< HEAD
    /// Path to the yaml config. If set, it will be used instead of env vars.
    #[arg(
        long,
        requires = "secrets_path",
        requires = "external_node_config_path"
    )]
    config_path: Option<std::path::PathBuf>,
    /// Path to the yaml with secrets. If set, it will be used instead of env vars.
    #[arg(long, requires = "config_path", requires = "external_node_config_path")]
    secrets_path: Option<std::path::PathBuf>,
    /// Path to the yaml with genesis. If set, it will be used instead of env vars.
    #[arg(long, requires = "config_path", requires = "secrets_path")]
    external_node_config_path: Option<std::path::PathBuf>,
    /// Path to the yaml with consensus.
    consensus_path: Option<std::path::PathBuf>,
=======

    /// Run the node using the node framework.
    #[arg(long)]
    use_node_framework: bool,
>>>>>>> 3ee34be7
}

#[derive(Debug, Clone, Copy, PartialEq, Hash, Eq)]
pub enum Component {
    HttpApi,
    WsApi,
    Tree,
    TreeApi,
    TreeFetcher,
    Core,
}

impl Component {
    fn components_from_str(s: &str) -> anyhow::Result<&[Component]> {
        match s {
            "api" => Ok(&[Component::HttpApi, Component::WsApi]),
            "http_api" => Ok(&[Component::HttpApi]),
            "ws_api" => Ok(&[Component::WsApi]),
            "tree" => Ok(&[Component::Tree]),
            "tree_api" => Ok(&[Component::TreeApi]),
            "tree_fetcher" => Ok(&[Component::TreeFetcher]),
            "core" => Ok(&[Component::Core]),
            "all" => Ok(&[
                Component::HttpApi,
                Component::WsApi,
                Component::Tree,
                Component::Core,
            ]),
            other => Err(anyhow::anyhow!("{other} is not a valid component name")),
        }
    }
}

#[derive(Debug, Clone)]
struct ComponentsToRun(HashSet<Component>);

impl FromStr for ComponentsToRun {
    type Err = anyhow::Error;

    fn from_str(s: &str) -> Result<Self, Self::Err> {
        let components = s
            .split(',')
            .try_fold(HashSet::new(), |mut acc, component_str| {
                let components = Component::components_from_str(component_str.trim())?;
                acc.extend(components);
                Ok::<_, Self::Err>(acc)
            })?;
        Ok(Self(components))
    }
}

#[tokio::main]
async fn main() -> anyhow::Result<()> {
    // Initial setup.
    let opt = Cli::parse();

    let mut config = if let Some(config_path) = opt.config_path.clone() {
        let secrets_path = opt.secrets_path.clone().unwrap();
        let external_node_config_path = opt.external_node_config_path.clone().unwrap();
        ExternalNodeConfig::from_files(
            config_path,
            external_node_config_path,
            secrets_path,
            opt.consensus_path.clone(),
        )?
    } else {
        ExternalNodeConfig::new().context("Failed to load node configuration")?
    };

    if !opt.enable_consensus {
        config.consensus = None;
    }
    let _guard = config.observability.build_observability()?;

    // Build L1 and L2 clients.
    let main_node_url = &config.required.main_node_url;
    tracing::info!("Main node URL is: {main_node_url:?}");
    let main_node_client = Client::http(main_node_url.clone())
        .context("failed creating JSON-RPC client for main node")?
        .for_network(config.required.l2_chain_id.into())
        .with_allowed_requests_per_second(config.optional.main_node_rate_limit_rps)
        .build();
    let main_node_client = Box::new(main_node_client) as Box<DynClient<L2>>;

    let eth_client_url = &config.required.eth_client_url;
    let eth_client = Client::http(eth_client_url.clone())
        .context("failed creating JSON-RPC client for Ethereum")?
        .for_network(config.required.l1_chain_id.into())
        .build();
    let eth_client = Box::new(eth_client);

    let config = config
        .fetch_remote(main_node_client.as_ref())
        .await
        .context("failed fetching remote part of node config from main node")?;

    // If the node framework is used, run the node.
    if opt.use_node_framework {
        // We run the node from a different thread, since the current thread is in tokio context.
        std::thread::spawn(move || {
            let node =
                ExternalNodeBuilder::new(config).build(opt.components.0.into_iter().collect())?;
            node.run()?;
            anyhow::Ok(())
        })
        .join()
        .expect("Failed to run the node")?;

        return Ok(());
    }

    if let Some(threshold) = config.optional.slow_query_threshold() {
        ConnectionPool::<Core>::global_config().set_slow_query_threshold(threshold)?;
    }
    if let Some(threshold) = config.optional.long_connection_threshold() {
        ConnectionPool::<Core>::global_config().set_long_connection_threshold(threshold)?;
    }

    RUST_METRICS.initialize();
    EN_METRICS.observe_config(&config);

    let singleton_pool_builder = ConnectionPool::singleton(config.postgres.database_url());
    let connection_pool = ConnectionPool::<Core>::builder(
        config.postgres.database_url(),
        config.postgres.max_connections,
    )
    .build()
    .await
    .context("failed to build a connection_pool")?;

    run_node(
        (),
        &opt,
        &config,
        connection_pool,
        singleton_pool_builder,
        main_node_client,
        eth_client,
    )
    .await
}

/// Environment for the node encapsulating its interactions. Used in EN tests to mock signal sending etc.
trait NodeEnvironment {
    /// Sets the SIGINT handler, returning a future that will resolve when a signal is sent.
    fn setup_sigint_handler(&mut self) -> oneshot::Receiver<()>;

    /// Sets the application health of the node.
    fn set_app_health(&mut self, health: Arc<AppHealthCheck>);
}

impl NodeEnvironment for () {
    fn setup_sigint_handler(&mut self) -> oneshot::Receiver<()> {
        setup_sigint_handler()
    }

    fn set_app_health(&mut self, _health: Arc<AppHealthCheck>) {
        // Do nothing
    }
}

async fn run_node(
    mut env: impl NodeEnvironment,
    opt: &Cli,
    config: &ExternalNodeConfig,
    connection_pool: ConnectionPool<Core>,
    singleton_pool_builder: ConnectionPoolBuilder<Core>,
    main_node_client: Box<DynClient<L2>>,
    eth_client: Box<DynClient<L1>>,
) -> anyhow::Result<()> {
    tracing::warn!("The external node is in the alpha phase, and should be used with caution.");
    tracing::info!("Started the external node");
    let (stop_sender, mut stop_receiver) = watch::channel(false);
    let stop_sender = Arc::new(stop_sender);

    let app_health = Arc::new(AppHealthCheck::new(
        config.optional.healthcheck_slow_time_limit(),
        config.optional.healthcheck_hard_time_limit(),
    ));
    app_health.insert_custom_component(Arc::new(MainNodeHealthCheck::from(
        main_node_client.clone(),
    )))?;
    app_health.insert_custom_component(Arc::new(ConnectionPoolHealthCheck::new(
        connection_pool.clone(),
    )))?;

    // Start the health check server early into the node lifecycle so that its health can be monitored from the very start.
    let healthcheck_handle = HealthCheckHandle::spawn_server(
        ([0, 0, 0, 0], config.required.healthcheck_port).into(),
        app_health.clone(),
    );
    // Start exporting metrics at the very start so that e.g., snapshot recovery metrics are timely reported.
    let prometheus_task = if let Some(prometheus) = config.observability.prometheus() {
        tracing::info!("Starting Prometheus exporter with configuration: {prometheus:?}");

        let (prometheus_health_check, prometheus_health_updater) =
            ReactiveHealthCheck::new("prometheus_exporter");
        app_health.insert_component(prometheus_health_check)?;
        let stop_receiver_for_exporter = stop_receiver.clone();
        Some(tokio::spawn(async move {
            prometheus_health_updater.update(HealthStatus::Ready.into());
            let result = prometheus.run(stop_receiver_for_exporter).await;
            drop(prometheus_health_updater);
            result
        }))
    } else {
        None
    };

    // Start scraping Postgres metrics before store initialization as well.
    let pool_for_metrics = singleton_pool_builder.build().await?;
    let mut stop_receiver_for_metrics = stop_receiver.clone();
    let metrics_task = tokio::spawn(async move {
        tokio::select! {
            () = PostgresMetrics::run_scraping(pool_for_metrics, Duration::from_secs(60)) => {
                tracing::warn!("Postgres metrics scraping unexpectedly stopped");
            }
            _ = stop_receiver_for_metrics.changed() => {
                tracing::info!("Stop signal received, Postgres metrics scraping is shutting down");
            }
        }
        Ok(())
    });

    let validate_chain_ids_task = ValidateChainIdsTask::new(
        config.required.l1_chain_id,
        config.required.l2_chain_id,
        eth_client.clone(),
        main_node_client.clone(),
    );
    let validate_chain_ids_task = tokio::spawn(validate_chain_ids_task.run(stop_receiver.clone()));

    let mut task_handles = vec![metrics_task, validate_chain_ids_task];
    task_handles.extend(prometheus_task);

    // Make sure that the node storage is initialized either via genesis or snapshot recovery.
    let recovery_config =
        config
            .optional
            .snapshots_recovery_enabled
            .then_some(SnapshotRecoveryConfig {
                snapshot_l1_batch_override: config.experimental.snapshots_recovery_l1_batch,
            });
    ensure_storage_initialized(
        connection_pool.clone(),
        main_node_client.clone(),
        &app_health,
        config.required.l2_chain_id,
        recovery_config,
    )
    .await?;
    let sigint_receiver = env.setup_sigint_handler();
    // Spawn reacting to signals in a separate task so that the node is responsive to signals right away
    // (e.g., during the initial reorg detection).
    tokio::spawn({
        let stop_sender = stop_sender.clone();
        async move {
            sigint_receiver.await.ok();
            tracing::info!("Stop signal received, shutting down");
            stop_sender.send_replace(true);
        }
    });

    // Revert the storage if needed.
    let mut reverter = BlockReverter::new(NodeRole::External, connection_pool.clone());
    // Reverting executed batches is more-or-less safe for external nodes.
    let reverter = reverter
        .allow_rolling_back_executed_batches()
        .enable_rolling_back_postgres()
        .enable_rolling_back_merkle_tree(config.required.merkle_tree_path.clone())
        .enable_rolling_back_state_keeper_cache(config.required.state_cache_path.clone());

    let mut reorg_detector = ReorgDetector::new(main_node_client.clone(), connection_pool.clone());
    // We're checking for the reorg in the beginning because we expect that if reorg is detected during
    // the node lifecycle, the node will exit the same way as it does with any other critical error,
    // and would restart. Then, on the 2nd launch reorg would be detected here, then processed and the node
    // will be able to operate normally afterwards.
    match reorg_detector.run_once(stop_receiver.clone()).await {
        Ok(()) if *stop_receiver.borrow() => {
            tracing::info!("Stop signal received during initial reorg detection; shutting down");
            healthcheck_handle.stop().await;
            return Ok(());
        }
        Ok(()) => {
            tracing::info!("Successfully checked no reorg compared to the main node");
        }
        Err(zksync_reorg_detector::Error::ReorgDetected(last_correct_l1_batch)) => {
            tracing::info!("Reverting to l1 batch number {last_correct_l1_batch}");
            reverter.roll_back(last_correct_l1_batch).await?;
            tracing::info!("Revert successfully completed");
        }
        Err(err) => return Err(err).context("reorg_detector.check_consistency()"),
    }

    app_health.insert_component(reorg_detector.health_check().clone())?;
    task_handles.push(tokio::spawn({
        let stop = stop_receiver.clone();
        async move {
            reorg_detector
                .run(stop)
                .await
                .context("reorg_detector.run()")
        }
    }));

    init_tasks(
        config,
        connection_pool,
        singleton_pool_builder,
        main_node_client,
        eth_client,
        &mut task_handles,
        &app_health,
        stop_receiver.clone(),
        &opt.components.0,
    )
    .await
    .context("init_tasks")?;

    env.set_app_health(app_health);

    let mut tasks = ManagedTasks::new(task_handles);
    tokio::select! {
        // We don't want to log unnecessary warnings in `tasks.wait_single()` if we have received a stop signal.
        biased;

        _ = stop_receiver.changed() => {},
        () = tasks.wait_single() => {},
    }

    // Reaching this point means that either some actor exited unexpectedly or we received a stop signal.
    // Broadcast the stop signal (in case it wasn't broadcast previously) to all actors and exit.
    stop_sender.send_replace(true);
    shutdown_components(tasks, healthcheck_handle).await?;
    tracing::info!("Stopped");
    Ok(())
}<|MERGE_RESOLUTION|>--- conflicted
+++ resolved
@@ -704,7 +704,6 @@
     /// Comma-separated list of components to launch.
     #[arg(long, default_value = "all")]
     components: ComponentsToRun,
-<<<<<<< HEAD
     /// Path to the yaml config. If set, it will be used instead of env vars.
     #[arg(
         long,
@@ -720,12 +719,10 @@
     external_node_config_path: Option<std::path::PathBuf>,
     /// Path to the yaml with consensus.
     consensus_path: Option<std::path::PathBuf>,
-=======
 
     /// Run the node using the node framework.
     #[arg(long)]
     use_node_framework: bool,
->>>>>>> 3ee34be7
 }
 
 #[derive(Debug, Clone, Copy, PartialEq, Hash, Eq)]
