//! Unit tests from the `testonly` test suite.

use std::{collections::HashSet, rc::Rc};

use zksync_types::{writes::StateDiffRecord, StorageKey, Transaction, H256, U256};
use zksync_vm_interface::pubdata::{PubdataBuilder, PubdataInput};

use super::ShadowedFastVm;
use crate::{
    interface::{
        utils::{ShadowMut, ShadowRef},
        CurrentExecutionState, L2BlockEnv, VmExecutionResultAndLogs,
    },
    versions::testonly::TestedVm,
};

impl TestedVm for ShadowedFastVm {
    type StateDump = ();

    fn dump_state(&self) -> Self::StateDump {
        // Do nothing
    }

    fn gas_remaining(&mut self) -> u32 {
        self.get_mut("gas_remaining", |r| match r {
            ShadowMut::Main(vm) => vm.gas_remaining(),
            ShadowMut::Shadow(vm) => vm.gas_remaining(),
        })
    }

    fn get_current_execution_state(&self) -> CurrentExecutionState {
        self.get_custom("current_execution_state", |r| match r {
            ShadowRef::Main(vm) => vm.get_current_execution_state(),
            ShadowRef::Shadow(vm) => vm.get_current_execution_state(),
        })
    }

    fn decommitted_hashes(&self) -> HashSet<U256> {
        self.get("decommitted_hashes", |r| match r {
            ShadowRef::Main(vm) => vm.decommitted_hashes(),
            ShadowRef::Shadow(vm) => TestedVm::decommitted_hashes(vm),
        })
    }

    fn finish_batch_with_state_diffs(
        &mut self,
        diffs: Vec<StateDiffRecord>,
        pubdata_builder: Rc<dyn PubdataBuilder>,
    ) -> VmExecutionResultAndLogs {
        self.get_custom_mut("finish_batch_with_state_diffs", |r| match r {
            ShadowMut::Main(vm) => {
                vm.finish_batch_with_state_diffs(diffs.clone(), pubdata_builder.clone())
            }
            ShadowMut::Shadow(vm) => {
                vm.finish_batch_with_state_diffs(diffs.clone(), pubdata_builder.clone())
            }
        })
    }

    fn finish_batch_without_pubdata(&mut self) -> VmExecutionResultAndLogs {
        self.get_custom_mut("finish_batch_without_pubdata", |r| match r {
            ShadowMut::Main(vm) => vm.finish_batch_without_pubdata(),
            ShadowMut::Shadow(vm) => vm.finish_batch_without_pubdata(),
        })
    }

    fn insert_bytecodes(&mut self, bytecodes: &[&[u8]]) {
        self.get_mut("insert_bytecodes", |r| match r {
            ShadowMut::Main(vm) => vm.insert_bytecodes(bytecodes),
            ShadowMut::Shadow(vm) => TestedVm::insert_bytecodes(vm, bytecodes),
        });
    }

    fn known_bytecode_hashes(&self) -> HashSet<U256> {
        self.get("known_bytecode_hashes", |r| match r {
            ShadowRef::Main(vm) => vm.known_bytecode_hashes(),
            ShadowRef::Shadow(vm) => vm.known_bytecode_hashes(),
        })
    }

    fn manually_decommit(&mut self, code_hash: H256) -> bool {
        self.get_mut("manually_decommit", |r| match r {
            ShadowMut::Main(vm) => vm.manually_decommit(code_hash),
            ShadowMut::Shadow(vm) => vm.manually_decommit(code_hash),
        })
    }

    fn verify_required_bootloader_heap(&self, cells: &[(u32, U256)]) {
        self.get("verify_required_bootloader_heap", |r| match r {
            ShadowRef::Main(vm) => vm.verify_required_bootloader_heap(cells),
            ShadowRef::Shadow(vm) => vm.verify_required_bootloader_heap(cells),
        });
    }

    fn write_to_bootloader_heap(&mut self, cells: &[(usize, U256)]) {
        self.get_mut("manually_decommit", |r| match r {
            ShadowMut::Main(vm) => vm.write_to_bootloader_heap(cells),
            ShadowMut::Shadow(vm) => TestedVm::write_to_bootloader_heap(vm, cells),
        });
    }

    fn read_storage(&mut self, key: StorageKey) -> U256 {
        self.get_mut("read_storage", |r| match r {
            ShadowMut::Main(vm) => vm.read_storage(key),
            ShadowMut::Shadow(vm) => vm.read_storage(key),
        })
    }

    fn last_l2_block_hash(&self) -> H256 {
        self.get("last_l2_block_hash", |r| match r {
            ShadowRef::Main(vm) => vm.last_l2_block_hash(),
            ShadowRef::Shadow(vm) => vm.last_l2_block_hash(),
        })
    }

    fn push_l2_block_unchecked(&mut self, block: L2BlockEnv) {
        self.get_mut("push_l2_block_unchecked", |r| match r {
            ShadowMut::Main(vm) => vm.push_l2_block_unchecked(block),
            ShadowMut::Shadow(vm) => vm.push_l2_block_unchecked(block),
        });
    }

<<<<<<< HEAD
    fn push_transaction_with_refund_and_compression(
        &mut self,
        tx: Transaction,
        refund: u64,
        compression: bool,
    ) {
        self.get_mut(
            "push_transaction_with_refund_and_compression",
            |r| match r {
                ShadowMut::Main(vm) => {
                    vm.push_transaction_with_refund_and_compression(tx.clone(), refund, compression)
                }
                ShadowMut::Shadow(vm) => {
                    vm.push_transaction_with_refund_and_compression(tx.clone(), refund, compression)
                }
            },
        );
    }

    fn pubdata_input(&self) -> PubdataInput {
        self.get("pubdata_input", |r| match r {
            ShadowRef::Main(vm) => vm.pubdata_input(),
            ShadowRef::Shadow(vm) => vm.pubdata_input(),
        })
=======
    fn push_transaction_with_refund(&mut self, tx: Transaction, refund: u64) {
        self.get_mut("push_transaction_with_refund", |r| match r {
            ShadowMut::Main(vm) => vm.push_transaction_with_refund(tx.clone(), refund),
            ShadowMut::Shadow(vm) => vm.push_transaction_with_refund(tx.clone(), refund),
        });
    }
}

mod block_tip {
    use crate::versions::testonly::block_tip::*;

    #[test]
    fn dry_run_upper_bound() {
        test_dry_run_upper_bound::<super::ShadowedFastVm>();
    }
}

mod bootloader {
    use crate::versions::testonly::bootloader::*;

    #[test]
    fn dummy_bootloader() {
        test_dummy_bootloader::<super::ShadowedFastVm>();
    }

    #[test]
    fn bootloader_out_of_gas() {
        test_bootloader_out_of_gas::<super::ShadowedFastVm>();
    }
}

mod bytecode_publishing {
    use crate::versions::testonly::bytecode_publishing::*;

    #[test]
    fn bytecode_publishing() {
        test_bytecode_publishing::<super::ShadowedFastVm>();
    }
}

mod circuits {
    use crate::versions::testonly::circuits::*;

    #[test]
    fn circuits() {
        test_circuits::<super::ShadowedFastVm>();
    }
}

mod code_oracle {
    use crate::versions::testonly::code_oracle::*;

    #[test]
    fn code_oracle() {
        test_code_oracle::<super::ShadowedFastVm>();
    }

    #[test]
    fn code_oracle_big_bytecode() {
        test_code_oracle_big_bytecode::<super::ShadowedFastVm>();
    }

    #[test]
    fn refunds_in_code_oracle() {
        test_refunds_in_code_oracle::<super::ShadowedFastVm>();
    }
}

mod default_aa {
    use crate::versions::testonly::default_aa::*;

    #[test]
    fn default_aa_interaction() {
        test_default_aa_interaction::<super::ShadowedFastVm>();
    }
}

mod evm_emulator {
    use test_casing::{test_casing, Product};

    use crate::versions::testonly::evm_emulator::*;

    #[test]
    fn tracing_evm_contract_deployment() {
        test_tracing_evm_contract_deployment::<super::ShadowedFastVm>();
    }

    #[test]
    fn mock_emulator_basics() {
        test_mock_emulator_basics::<super::ShadowedFastVm>();
    }

    #[test_casing(2, [false, true])]
    #[test]
    fn mock_emulator_with_payment(deploy_emulator: bool) {
        test_mock_emulator_with_payment::<super::ShadowedFastVm>(deploy_emulator);
    }

    #[test_casing(4, Product(([false, true], [false, true])))]
    #[test]
    fn mock_emulator_with_recursion(deploy_emulator: bool, is_external: bool) {
        test_mock_emulator_with_recursion::<super::ShadowedFastVm>(deploy_emulator, is_external);
    }

    #[test]
    fn calling_to_mock_emulator_from_native_contract() {
        test_calling_to_mock_emulator_from_native_contract::<super::ShadowedFastVm>();
    }

    #[test]
    fn mock_emulator_with_deployment() {
        test_mock_emulator_with_deployment::<super::ShadowedFastVm>();
    }

    #[test]
    fn mock_emulator_with_delegate_call() {
        test_mock_emulator_with_delegate_call::<super::ShadowedFastVm>();
    }

    #[test]
    fn mock_emulator_with_static_call() {
        test_mock_emulator_with_static_call::<super::ShadowedFastVm>();
    }
}

mod gas_limit {
    use crate::versions::testonly::gas_limit::*;

    #[test]
    fn tx_gas_limit_offset() {
        test_tx_gas_limit_offset::<super::ShadowedFastVm>();
    }
}

mod get_used_contracts {
    use crate::versions::testonly::get_used_contracts::*;

    #[test]
    fn get_used_contracts() {
        test_get_used_contracts::<super::ShadowedFastVm>();
    }

    #[test]
    fn get_used_contracts_with_far_call() {
        test_get_used_contracts_with_far_call::<super::ShadowedFastVm>();
    }

    #[test]
    fn get_used_contracts_with_out_of_gas_far_call() {
        test_get_used_contracts_with_out_of_gas_far_call::<super::ShadowedFastVm>();
    }
}

mod is_write_initial {
    use crate::versions::testonly::is_write_initial::*;

    #[test]
    fn is_write_initial_behaviour() {
        test_is_write_initial_behaviour::<super::ShadowedFastVm>();
    }
}

mod l1_tx_execution {
    use crate::versions::testonly::l1_tx_execution::*;

    #[test]
    fn l1_tx_execution() {
        test_l1_tx_execution::<super::ShadowedFastVm>();
    }

    #[test]
    fn l1_tx_execution_high_gas_limit() {
        test_l1_tx_execution_high_gas_limit::<super::ShadowedFastVm>();
    }
}

mod l2_blocks {
    use crate::versions::testonly::l2_blocks::*;

    #[test]
    fn l2_block_initialization_timestamp() {
        test_l2_block_initialization_timestamp::<super::ShadowedFastVm>();
    }

    #[test]
    fn l2_block_initialization_number_non_zero() {
        test_l2_block_initialization_number_non_zero::<super::ShadowedFastVm>();
    }

    #[test]
    fn l2_block_same_l2_block() {
        test_l2_block_same_l2_block::<super::ShadowedFastVm>();
    }

    #[test]
    fn l2_block_new_l2_block() {
        test_l2_block_new_l2_block::<super::ShadowedFastVm>();
    }

    #[test]
    fn l2_block_first_in_batch() {
        test_l2_block_first_in_batch::<super::ShadowedFastVm>();
    }
}

mod nonce_holder {
    use crate::versions::testonly::nonce_holder::*;

    #[test]
    fn nonce_holder() {
        test_nonce_holder::<super::ShadowedFastVm>();
    }
}

mod precompiles {
    use crate::versions::testonly::precompiles::*;

    #[test]
    fn keccak() {
        test_keccak::<super::ShadowedFastVm>();
    }

    #[test]
    fn sha256() {
        test_sha256::<super::ShadowedFastVm>();
    }

    #[test]
    fn ecrecover() {
        test_ecrecover::<super::ShadowedFastVm>();
    }
}

mod refunds {
    use crate::versions::testonly::refunds::*;

    #[test]
    fn predetermined_refunded_gas() {
        test_predetermined_refunded_gas::<super::ShadowedFastVm>();
    }

    #[test]
    fn negative_pubdata_for_transaction() {
        test_negative_pubdata_for_transaction::<super::ShadowedFastVm>();
    }
}

mod require_eip712 {
    use crate::versions::testonly::require_eip712::*;

    #[test]
    fn require_eip712() {
        test_require_eip712::<super::ShadowedFastVm>();
    }
}

mod rollbacks {
    use crate::versions::testonly::rollbacks::*;

    #[test]
    fn vm_rollbacks() {
        test_vm_rollbacks::<super::ShadowedFastVm>();
    }

    #[test]
    fn vm_loadnext_rollbacks() {
        test_vm_loadnext_rollbacks::<super::ShadowedFastVm>();
    }

    #[test]
    fn rollback_in_call_mode() {
        test_rollback_in_call_mode::<super::ShadowedFastVm>();
    }
}

mod secp256r1 {
    use crate::versions::testonly::secp256r1::*;

    #[test]
    fn secp256r1() {
        test_secp256r1::<super::ShadowedFastVm>();
    }
}

mod simple_execution {
    use crate::versions::testonly::simple_execution::*;

    #[test]
    fn estimate_fee() {
        test_estimate_fee::<super::ShadowedFastVm>();
    }

    #[test]
    fn simple_execute() {
        test_simple_execute::<super::ShadowedFastVm>();
    }
}

mod storage {
    use crate::versions::testonly::storage::*;

    #[test]
    fn storage_behavior() {
        test_storage_behavior::<super::ShadowedFastVm>();
    }

    #[test]
    fn transient_storage_behavior() {
        test_transient_storage_behavior::<super::ShadowedFastVm>();
    }
}

mod tracing_execution_error {
    use crate::versions::testonly::tracing_execution_error::*;

    #[test]
    fn tracing_of_execution_errors() {
        test_tracing_of_execution_errors::<super::ShadowedFastVm>();
    }
}

mod transfer {
    use crate::versions::testonly::transfer::*;

    #[test]
    fn send_and_transfer() {
        test_send_and_transfer::<super::ShadowedFastVm>();
    }

    #[test]
    fn reentrancy_protection_send_and_transfer() {
        test_reentrancy_protection_send_and_transfer::<super::ShadowedFastVm>();
>>>>>>> 5df19762
    }
}

// mod block_tip {
//     use crate::versions::testonly::block_tip::*;
//
//     #[test]
//     fn dry_run_upper_bound() {
//         test_dry_run_upper_bound::<super::ShadowedFastVm>();
//     }
// }
//
// mod bootloader {
//     use crate::versions::testonly::bootloader::*;
//
//     #[test]
//     fn dummy_bootloader() {
//         test_dummy_bootloader::<super::ShadowedFastVm>();
//     }
//
//     #[test]
//     fn bootloader_out_of_gas() {
//         test_bootloader_out_of_gas::<super::ShadowedFastVm>();
//     }
// }
//
// mod bytecode_publishing {
//     use crate::versions::testonly::bytecode_publishing::*;
//
//     #[test]
//     fn bytecode_publishing() {
//         test_bytecode_publishing::<super::ShadowedFastVm>();
//     }
// }
//
// mod circuits {
//     use crate::versions::testonly::circuits::*;
//
//     #[test]
//     fn circuits() {
//         test_circuits::<super::ShadowedFastVm>();
//     }
// }
//
// mod code_oracle {
//     use crate::versions::testonly::code_oracle::*;
//
//     #[test]
//     fn code_oracle() {
//         test_code_oracle::<super::ShadowedFastVm>();
//     }
//
//     #[test]
//     fn code_oracle_big_bytecode() {
//         test_code_oracle_big_bytecode::<super::ShadowedFastVm>();
//     }
//
//     #[test]
//     fn refunds_in_code_oracle() {
//         test_refunds_in_code_oracle::<super::ShadowedFastVm>();
//     }
// }
//
// mod default_aa {
//     use crate::versions::testonly::default_aa::*;
//
//     #[test]
//     fn default_aa_interaction() {
//         test_default_aa_interaction::<super::ShadowedFastVm>();
//     }
// }
//
// mod gas_limit {
//     use crate::versions::testonly::gas_limit::*;
//
//     #[test]
//     fn tx_gas_limit_offset() {
//         test_tx_gas_limit_offset::<super::ShadowedFastVm>();
//     }
// }
//
// mod get_used_contracts {
//     use crate::versions::testonly::get_used_contracts::*;
//
//     #[test]
//     fn get_used_contracts() {
//         test_get_used_contracts::<super::ShadowedFastVm>();
//     }
//
//     #[test]
//     fn get_used_contracts_with_far_call() {
//         test_get_used_contracts_with_far_call::<super::ShadowedFastVm>();
//     }
//
//     #[test]
//     fn get_used_contracts_with_out_of_gas_far_call() {
//         test_get_used_contracts_with_out_of_gas_far_call::<super::ShadowedFastVm>();
//     }
// }
//
// mod is_write_initial {
//     use crate::versions::testonly::is_write_initial::*;
//
//     #[test]
//     fn is_write_initial_behaviour() {
//         test_is_write_initial_behaviour::<super::ShadowedFastVm>();
//     }
// }
//
// mod l1_messenger {
//     use crate::versions::testonly::l1_messenger::*;
//
//     #[test]
//     fn rollup_da_output_hash_match() {
//         test_rollup_da_output_hash_match::<super::ShadowedFastVm>();
//     }
// }
//
// mod l1_tx_execution {
//     use crate::versions::testonly::l1_tx_execution::*;
//
//     #[test]
//     fn l1_tx_execution() {
//         test_l1_tx_execution::<super::ShadowedFastVm>();
//     }
//
//     #[test]
//     fn l1_tx_execution_high_gas_limit() {
//         test_l1_tx_execution_high_gas_limit::<super::ShadowedFastVm>();
//     }
// }
//
// mod l2_blocks {
//     use crate::versions::testonly::l2_blocks::*;
//
//     #[test]
//     fn l2_block_initialization_timestamp() {
//         test_l2_block_initialization_timestamp::<super::ShadowedFastVm>();
//     }
//
//     #[test]
//     fn l2_block_initialization_number_non_zero() {
//         test_l2_block_initialization_number_non_zero::<super::ShadowedFastVm>();
//     }
//
//     #[test]
//     fn l2_block_same_l2_block() {
//         test_l2_block_same_l2_block::<super::ShadowedFastVm>();
//     }
//
//     #[test]
//     fn l2_block_new_l2_block() {
//         test_l2_block_new_l2_block::<super::ShadowedFastVm>();
//     }
//
//     #[test]
//     fn l2_block_first_in_batch() {
//         test_l2_block_first_in_batch::<super::ShadowedFastVm>();
//     }
// }
//
// mod nonce_holder {
//     use crate::versions::testonly::nonce_holder::*;
//
//     #[test]
//     fn nonce_holder() {
//         test_nonce_holder::<super::ShadowedFastVm>();
//     }
// }
//
// mod precompiles {
//     use crate::versions::testonly::precompiles::*;
//
//     #[test]
//     fn keccak() {
//         test_keccak::<super::ShadowedFastVm>();
//     }
//
//     #[test]
//     fn sha256() {
//         test_sha256::<super::ShadowedFastVm>();
//     }
//
//     #[test]
//     fn ecrecover() {
//         test_ecrecover::<super::ShadowedFastVm>();
//     }
// }
//
// mod refunds {
//     use crate::versions::testonly::refunds::*;
//
//     #[test]
//     fn predetermined_refunded_gas() {
//         test_predetermined_refunded_gas::<super::ShadowedFastVm>();
//     }
//
//     #[test]
//     fn negative_pubdata_for_transaction() {
//         test_negative_pubdata_for_transaction::<super::ShadowedFastVm>();
//     }
// }
//
// mod require_eip712 {
//     use crate::versions::testonly::require_eip712::*;
//
//     #[test]
//     fn require_eip712() {
//         test_require_eip712::<super::ShadowedFastVm>();
//     }
// }
//
// mod rollbacks {
//     use crate::versions::testonly::rollbacks::*;
//
//     #[test]
//     fn vm_rollbacks() {
//         test_vm_rollbacks::<super::ShadowedFastVm>();
//     }
//
//     #[test]
//     fn vm_loadnext_rollbacks() {
//         test_vm_loadnext_rollbacks::<super::ShadowedFastVm>();
//     }
//
//     #[test]
//     fn rollback_in_call_mode() {
//         test_rollback_in_call_mode::<super::ShadowedFastVm>();
//     }
// }
//
// mod secp256r1 {
//     use crate::versions::testonly::secp256r1::*;
//
//     #[test]
//     fn secp256r1() {
//         test_secp256r1::<super::ShadowedFastVm>();
//     }
// }
//
// mod simple_execution {
//     use crate::versions::testonly::simple_execution::*;
//
//     #[test]
//     fn estimate_fee() {
//         test_estimate_fee::<super::ShadowedFastVm>();
//     }
//
//     #[test]
//     fn simple_execute() {
//         test_simple_execute::<super::ShadowedFastVm>();
//     }
// }
//
// mod storage {
//     use crate::versions::testonly::storage::*;
//
//     #[test]
//     fn storage_behavior() {
//         test_storage_behavior::<super::ShadowedFastVm>();
//     }
//
//     #[test]
//     fn transient_storage_behavior() {
//         test_transient_storage_behavior::<super::ShadowedFastVm>();
//     }
// }
//
// mod tracing_execution_error {
//     use crate::versions::testonly::tracing_execution_error::*;
//
//     #[test]
//     fn tracing_of_execution_errors() {
//         test_tracing_of_execution_errors::<super::ShadowedFastVm>();
//     }
// }
//
// mod transfer {
//     use crate::versions::testonly::transfer::*;
//
//     #[test]
//     fn send_and_transfer() {
//         test_send_and_transfer::<super::ShadowedFastVm>();
//     }
//
//     #[test]
//     fn reentrancy_protection_send_and_transfer() {
//         test_reentrancy_protection_send_and_transfer::<super::ShadowedFastVm>();
//     }
// }
//
// mod upgrade {
//     use crate::versions::testonly::upgrade::*;
//
//     #[test]
//     fn protocol_upgrade_is_first() {
//         test_protocol_upgrade_is_first::<super::ShadowedFastVm>();
//     }
//
//     #[test]
//     fn force_deploy_upgrade() {
//         test_force_deploy_upgrade::<super::ShadowedFastVm>();
//     }
//
//     #[test]
//     fn complex_upgrader() {
//         test_complex_upgrader::<super::ShadowedFastVm>();
//     }
// }<|MERGE_RESOLUTION|>--- conflicted
+++ resolved
@@ -120,7 +120,6 @@
         });
     }
 
-<<<<<<< HEAD
     fn push_transaction_with_refund_and_compression(
         &mut self,
         tx: Transaction,
@@ -145,340 +144,6 @@
             ShadowRef::Main(vm) => vm.pubdata_input(),
             ShadowRef::Shadow(vm) => vm.pubdata_input(),
         })
-=======
-    fn push_transaction_with_refund(&mut self, tx: Transaction, refund: u64) {
-        self.get_mut("push_transaction_with_refund", |r| match r {
-            ShadowMut::Main(vm) => vm.push_transaction_with_refund(tx.clone(), refund),
-            ShadowMut::Shadow(vm) => vm.push_transaction_with_refund(tx.clone(), refund),
-        });
-    }
-}
-
-mod block_tip {
-    use crate::versions::testonly::block_tip::*;
-
-    #[test]
-    fn dry_run_upper_bound() {
-        test_dry_run_upper_bound::<super::ShadowedFastVm>();
-    }
-}
-
-mod bootloader {
-    use crate::versions::testonly::bootloader::*;
-
-    #[test]
-    fn dummy_bootloader() {
-        test_dummy_bootloader::<super::ShadowedFastVm>();
-    }
-
-    #[test]
-    fn bootloader_out_of_gas() {
-        test_bootloader_out_of_gas::<super::ShadowedFastVm>();
-    }
-}
-
-mod bytecode_publishing {
-    use crate::versions::testonly::bytecode_publishing::*;
-
-    #[test]
-    fn bytecode_publishing() {
-        test_bytecode_publishing::<super::ShadowedFastVm>();
-    }
-}
-
-mod circuits {
-    use crate::versions::testonly::circuits::*;
-
-    #[test]
-    fn circuits() {
-        test_circuits::<super::ShadowedFastVm>();
-    }
-}
-
-mod code_oracle {
-    use crate::versions::testonly::code_oracle::*;
-
-    #[test]
-    fn code_oracle() {
-        test_code_oracle::<super::ShadowedFastVm>();
-    }
-
-    #[test]
-    fn code_oracle_big_bytecode() {
-        test_code_oracle_big_bytecode::<super::ShadowedFastVm>();
-    }
-
-    #[test]
-    fn refunds_in_code_oracle() {
-        test_refunds_in_code_oracle::<super::ShadowedFastVm>();
-    }
-}
-
-mod default_aa {
-    use crate::versions::testonly::default_aa::*;
-
-    #[test]
-    fn default_aa_interaction() {
-        test_default_aa_interaction::<super::ShadowedFastVm>();
-    }
-}
-
-mod evm_emulator {
-    use test_casing::{test_casing, Product};
-
-    use crate::versions::testonly::evm_emulator::*;
-
-    #[test]
-    fn tracing_evm_contract_deployment() {
-        test_tracing_evm_contract_deployment::<super::ShadowedFastVm>();
-    }
-
-    #[test]
-    fn mock_emulator_basics() {
-        test_mock_emulator_basics::<super::ShadowedFastVm>();
-    }
-
-    #[test_casing(2, [false, true])]
-    #[test]
-    fn mock_emulator_with_payment(deploy_emulator: bool) {
-        test_mock_emulator_with_payment::<super::ShadowedFastVm>(deploy_emulator);
-    }
-
-    #[test_casing(4, Product(([false, true], [false, true])))]
-    #[test]
-    fn mock_emulator_with_recursion(deploy_emulator: bool, is_external: bool) {
-        test_mock_emulator_with_recursion::<super::ShadowedFastVm>(deploy_emulator, is_external);
-    }
-
-    #[test]
-    fn calling_to_mock_emulator_from_native_contract() {
-        test_calling_to_mock_emulator_from_native_contract::<super::ShadowedFastVm>();
-    }
-
-    #[test]
-    fn mock_emulator_with_deployment() {
-        test_mock_emulator_with_deployment::<super::ShadowedFastVm>();
-    }
-
-    #[test]
-    fn mock_emulator_with_delegate_call() {
-        test_mock_emulator_with_delegate_call::<super::ShadowedFastVm>();
-    }
-
-    #[test]
-    fn mock_emulator_with_static_call() {
-        test_mock_emulator_with_static_call::<super::ShadowedFastVm>();
-    }
-}
-
-mod gas_limit {
-    use crate::versions::testonly::gas_limit::*;
-
-    #[test]
-    fn tx_gas_limit_offset() {
-        test_tx_gas_limit_offset::<super::ShadowedFastVm>();
-    }
-}
-
-mod get_used_contracts {
-    use crate::versions::testonly::get_used_contracts::*;
-
-    #[test]
-    fn get_used_contracts() {
-        test_get_used_contracts::<super::ShadowedFastVm>();
-    }
-
-    #[test]
-    fn get_used_contracts_with_far_call() {
-        test_get_used_contracts_with_far_call::<super::ShadowedFastVm>();
-    }
-
-    #[test]
-    fn get_used_contracts_with_out_of_gas_far_call() {
-        test_get_used_contracts_with_out_of_gas_far_call::<super::ShadowedFastVm>();
-    }
-}
-
-mod is_write_initial {
-    use crate::versions::testonly::is_write_initial::*;
-
-    #[test]
-    fn is_write_initial_behaviour() {
-        test_is_write_initial_behaviour::<super::ShadowedFastVm>();
-    }
-}
-
-mod l1_tx_execution {
-    use crate::versions::testonly::l1_tx_execution::*;
-
-    #[test]
-    fn l1_tx_execution() {
-        test_l1_tx_execution::<super::ShadowedFastVm>();
-    }
-
-    #[test]
-    fn l1_tx_execution_high_gas_limit() {
-        test_l1_tx_execution_high_gas_limit::<super::ShadowedFastVm>();
-    }
-}
-
-mod l2_blocks {
-    use crate::versions::testonly::l2_blocks::*;
-
-    #[test]
-    fn l2_block_initialization_timestamp() {
-        test_l2_block_initialization_timestamp::<super::ShadowedFastVm>();
-    }
-
-    #[test]
-    fn l2_block_initialization_number_non_zero() {
-        test_l2_block_initialization_number_non_zero::<super::ShadowedFastVm>();
-    }
-
-    #[test]
-    fn l2_block_same_l2_block() {
-        test_l2_block_same_l2_block::<super::ShadowedFastVm>();
-    }
-
-    #[test]
-    fn l2_block_new_l2_block() {
-        test_l2_block_new_l2_block::<super::ShadowedFastVm>();
-    }
-
-    #[test]
-    fn l2_block_first_in_batch() {
-        test_l2_block_first_in_batch::<super::ShadowedFastVm>();
-    }
-}
-
-mod nonce_holder {
-    use crate::versions::testonly::nonce_holder::*;
-
-    #[test]
-    fn nonce_holder() {
-        test_nonce_holder::<super::ShadowedFastVm>();
-    }
-}
-
-mod precompiles {
-    use crate::versions::testonly::precompiles::*;
-
-    #[test]
-    fn keccak() {
-        test_keccak::<super::ShadowedFastVm>();
-    }
-
-    #[test]
-    fn sha256() {
-        test_sha256::<super::ShadowedFastVm>();
-    }
-
-    #[test]
-    fn ecrecover() {
-        test_ecrecover::<super::ShadowedFastVm>();
-    }
-}
-
-mod refunds {
-    use crate::versions::testonly::refunds::*;
-
-    #[test]
-    fn predetermined_refunded_gas() {
-        test_predetermined_refunded_gas::<super::ShadowedFastVm>();
-    }
-
-    #[test]
-    fn negative_pubdata_for_transaction() {
-        test_negative_pubdata_for_transaction::<super::ShadowedFastVm>();
-    }
-}
-
-mod require_eip712 {
-    use crate::versions::testonly::require_eip712::*;
-
-    #[test]
-    fn require_eip712() {
-        test_require_eip712::<super::ShadowedFastVm>();
-    }
-}
-
-mod rollbacks {
-    use crate::versions::testonly::rollbacks::*;
-
-    #[test]
-    fn vm_rollbacks() {
-        test_vm_rollbacks::<super::ShadowedFastVm>();
-    }
-
-    #[test]
-    fn vm_loadnext_rollbacks() {
-        test_vm_loadnext_rollbacks::<super::ShadowedFastVm>();
-    }
-
-    #[test]
-    fn rollback_in_call_mode() {
-        test_rollback_in_call_mode::<super::ShadowedFastVm>();
-    }
-}
-
-mod secp256r1 {
-    use crate::versions::testonly::secp256r1::*;
-
-    #[test]
-    fn secp256r1() {
-        test_secp256r1::<super::ShadowedFastVm>();
-    }
-}
-
-mod simple_execution {
-    use crate::versions::testonly::simple_execution::*;
-
-    #[test]
-    fn estimate_fee() {
-        test_estimate_fee::<super::ShadowedFastVm>();
-    }
-
-    #[test]
-    fn simple_execute() {
-        test_simple_execute::<super::ShadowedFastVm>();
-    }
-}
-
-mod storage {
-    use crate::versions::testonly::storage::*;
-
-    #[test]
-    fn storage_behavior() {
-        test_storage_behavior::<super::ShadowedFastVm>();
-    }
-
-    #[test]
-    fn transient_storage_behavior() {
-        test_transient_storage_behavior::<super::ShadowedFastVm>();
-    }
-}
-
-mod tracing_execution_error {
-    use crate::versions::testonly::tracing_execution_error::*;
-
-    #[test]
-    fn tracing_of_execution_errors() {
-        test_tracing_of_execution_errors::<super::ShadowedFastVm>();
-    }
-}
-
-mod transfer {
-    use crate::versions::testonly::transfer::*;
-
-    #[test]
-    fn send_and_transfer() {
-        test_send_and_transfer::<super::ShadowedFastVm>();
-    }
-
-    #[test]
-    fn reentrancy_protection_send_and_transfer() {
-        test_reentrancy_protection_send_and_transfer::<super::ShadowedFastVm>();
->>>>>>> 5df19762
     }
 }
 
@@ -551,6 +216,54 @@
 //     }
 // }
 //
+// mod evm_emulator {
+//     use test_casing::{test_casing, Product};
+//
+//     use crate::versions::testonly::evm_emulator::*;
+//
+//     #[test]
+//     fn tracing_evm_contract_deployment() {
+//         test_tracing_evm_contract_deployment::<super::ShadowedFastVm>();
+//     }
+//
+//     #[test]
+//     fn mock_emulator_basics() {
+//         test_mock_emulator_basics::<super::ShadowedFastVm>();
+//     }
+//
+//     #[test_casing(2, [false, true])]
+//     #[test]
+//     fn mock_emulator_with_payment(deploy_emulator: bool) {
+//         test_mock_emulator_with_payment::<super::ShadowedFastVm>(deploy_emulator);
+//     }
+//
+//     #[test_casing(4, Product(([false, true], [false, true])))]
+//     #[test]
+//     fn mock_emulator_with_recursion(deploy_emulator: bool, is_external: bool) {
+//         test_mock_emulator_with_recursion::<super::ShadowedFastVm>(deploy_emulator, is_external);
+//     }
+//
+//     #[test]
+//     fn calling_to_mock_emulator_from_native_contract() {
+//         test_calling_to_mock_emulator_from_native_contract::<super::ShadowedFastVm>();
+//     }
+//
+//     #[test]
+//     fn mock_emulator_with_deployment() {
+//         test_mock_emulator_with_deployment::<super::ShadowedFastVm>();
+//     }
+//
+//     #[test]
+//     fn mock_emulator_with_delegate_call() {
+//         test_mock_emulator_with_delegate_call::<super::ShadowedFastVm>();
+//     }
+//
+//     #[test]
+//     fn mock_emulator_with_static_call() {
+//         test_mock_emulator_with_static_call::<super::ShadowedFastVm>();
+//     }
+// }
+//
 // mod gas_limit {
 //     use crate::versions::testonly::gas_limit::*;
 //
