--- conflicted
+++ resolved
@@ -7,15 +7,9 @@
 zksync_prover_job_processor = { version = "=20.3.1", path = "../prover/crates/lib/prover_job_processor" }
 zksync_types = { path = "../core/lib/types" }
 
-<<<<<<< HEAD
-zksync_airbender_cli = { package = "cli", git = "https://github.com/matter-labs/zksync-airbender.git", tag = "v0.3.1" }
-zksync_airbender_execution_utils = { package = "execution_utils", git = "https://github.com/matter-labs/zksync-airbender.git", tag = "v0.3.1" }
-zkos_wrapper = { package = "zkos-wrapper", git = "https://github.com/matter-labs/zkos-wrapper.git", rev = "52e5975308d0e1acf72e0de36f0fb8e37a425875" }
-=======
 zksync_airbender_cli = { package = "cli", git = "https://github.com/matter-labs/zksync-airbender.git", tag = "v0.3.3" }
 zksync_airbender_execution_utils = { package = "execution_utils", git = "https://github.com/matter-labs/zksync-airbender.git", tag = "v0.3.3" }
 zkos_wrapper = { package = "zkos-wrapper", git = "https://github.com/matter-labs/zkos-wrapper.git", tag = "v0.3.3" }
->>>>>>> a6c784e7
 zksync_task_management = { path = "../core/lib/task_management" }
 
 
