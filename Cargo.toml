[workspace]
members = [
    # Binaries
    "core/bin/block_reverter",
    "core/bin/contract-verifier",
    "core/bin/external_node",
    "core/bin/merkle_tree_consistency_checker",
    "core/bin/snapshots_creator",
    "core/bin/storage_logs_dedup_migration",
    "core/bin/system-constants-generator",
    "core/bin/verified_sources_fetcher",
    "core/bin/zksync_server",
    # Libraries
    "core/lib/zksync_core",
    "core/lib/basic_types",
    "core/lib/config",
    "core/lib/constants",
    "core/lib/contracts",
    "core/lib/crypto",
    "core/lib/circuit_breaker",
    "core/lib/commitment_utils",
    "core/lib/dal",
    "core/lib/env_config",
    "core/lib/eth_client",
    "core/lib/eth_signer",
    "core/lib/mempool",
    "core/lib/merkle_tree",
    "core/lib/mini_merkle_tree",
    "core/lib/node",
    "core/lib/object_store",
    "core/lib/prometheus_exporter",
    "core/lib/queued_job_processor",
    "core/lib/state",
    "core/lib/storage",
    "core/lib/types",
    "core/lib/protobuf_config",
    "core/lib/utils",
    "core/lib/vlog",
    "core/lib/multivm",
    "core/lib/vm_utils",
    "core/lib/web3_decl",
    "core/lib/snapshots_applier",

    # Test infrastructure
<<<<<<< HEAD
=======
    "core/tests/test_account",
    "core/tests/cross_external_nodes_checker",
>>>>>>> f9383143
    "core/tests/loadnext",
    "core/tests/vm-benchmark",
    "core/tests/vm-benchmark/harness",

    # SDK section
    "sdk/zksync-rs",
]
resolver = "2"

exclude = []

# for `perf` profiling
[profile.perf]
inherits = "release"
debug = true<|MERGE_RESOLUTION|>--- conflicted
+++ resolved
@@ -42,11 +42,7 @@
     "core/lib/snapshots_applier",
 
     # Test infrastructure
-<<<<<<< HEAD
-=======
     "core/tests/test_account",
-    "core/tests/cross_external_nodes_checker",
->>>>>>> f9383143
     "core/tests/loadnext",
     "core/tests/vm-benchmark",
     "core/tests/vm-benchmark/harness",
