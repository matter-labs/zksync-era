--- conflicted
+++ resolved
@@ -22,16 +22,12 @@
         fee_address_migration, IoCursor, MiniblockParams, OutputHandler, PendingBatchData,
         StateKeeperIO,
     },
-    metrics::{AGGREGATION_METRICS, BATCH_TIP_METRICS, KEEPER_METRICS, L1_BATCH_METRICS},
+    metrics::{AGGREGATION_METRICS, KEEPER_METRICS, L1_BATCH_METRICS},
     seal_criteria::{ConditionalSealer, SealData, SealResolution},
     types::ExecutionMetricsForCriteria,
     updates::UpdatesManager,
 };
-<<<<<<< HEAD
 use crate::gas_tracker::gas_count_from_writes;
-=======
-use crate::{gas_tracker::gas_count_from_writes, state_keeper::io::fee_address_migration};
->>>>>>> 1245005e
 
 /// Amount of time to block on waiting for some resource. The exact value is not really important,
 /// we only need it to not block on waiting indefinitely and be able to process cancellation requests.
