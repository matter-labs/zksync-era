//! Sparse Merkle tree implementation based on Diem [Jellyfish Merkle tree].
//!
//! # Overview
//!
//! The crate provides two major abstractions: domain-independent [`MerkleTree`] and
//! domain-specific [`ZkSyncTree`](domain::ZkSyncTree); the latter wraps `MerkleTree`.
//!
//! The database backend is abstracted via the [`Database`] trait (a key-value storage), which has
//! the following implementations:
//!
//! - [`RocksDBWrapper`] is a wrapper around RocksDB
//! - [`PatchSet`] is an in-memory implementation useful for testing / benchmarking
//! - [`Patched`] is a wrapper combining the persistent backend and a [`PatchSet`]. It's used
//!   in `ZkSyncTree` to accumulate changes before flushing them to RocksDB.
//!
//! The hashing backend is abstracted via the [`HashTree`] trait, which has the following
//! implementations:
//!
//! - [`Blake2Hasher`] is the main implementation based on Blake2s-256
//! - `()` provides a no-op implementation useful for benchmarking.
//!
//! # Tree hashing specification
//!
//! A tree is hashed as if it was a full binary Merkle tree with `2^256` leaves:
//!
//! - Hash of a vacant leaf is `hash([0_u8; 40])`, where `hash` is the hash function used
//!   (Blake2s-256).
//! - Hash of an occupied leaf is `hash(u64::to_be_bytes(leaf_index) ++ value_hash)`,
//!   where `leaf_index` is a 1-based index of the leaf key provided when the leaf is inserted / updated,
//!   `++` is byte concatenation.
//! - Hash of an internal node is `hash(left_child_hash ++ right_child_hash)`.
//!
//! Currently in zksync, leaf indices enumerate leaves in the order of their insertion into the tree.
//! Indices are computed externally and are provided to the tree as inputs; the tree doesn't verify
//! index assignment and doesn't rely on particular index assignment assumptions (other than when
//! [verifying tree consistency](MerkleTree::verify_consistency())).
//!
//! [Jellyfish Merkle tree]: https://developers.diem.com/papers/jellyfish-merkle-tree/2021-01-14.pdf

// Linter settings.
#![warn(missing_debug_implementations, missing_docs, bare_trait_objects)]
#![warn(clippy::all, clippy::pedantic)]
#![allow(
    clippy::must_use_candidate,
    clippy::module_name_repetitions,
    clippy::doc_markdown // frequent false positive: RocksDB
)]

use zksync_crypto_primitives::hasher::blake2::Blake2Hasher;

pub use crate::{
    errors::NoVersionError,
    hasher::{HashTree, TreeRangeDigest},
    pruning::{MerkleTreePruner, MerkleTreePrunerHandle},
    storage::{
        Database, MerkleTreeColumnFamily, PatchSet, Patched, PruneDatabase, PrunePatchSet,
        RocksDBWrapper,
    },
    types::{
        BlockOutput, BlockOutputWithProofs, Key, TreeEntry, TreeEntryWithProof, TreeInstruction,
        TreeLogEntry, TreeLogEntryWithProof, ValueHash,
    },
};
use crate::{storage::Storage, types::Root};

mod consistency;
pub mod domain;
mod errors;
mod getters;
mod hasher;
mod metrics;
mod pruning;
pub mod recovery;
pub mod repair;
mod storage;
mod types;
mod utils;

/// Unstable types that should not be used unless you know what you're doing (e.g., implementing
/// `Database` trait for a custom type). There are no guarantees whatsoever that APIs / structure of
/// these types will remain stable.
#[doc(hidden)]
pub mod unstable {
    pub use crate::{
        errors::DeserializeError,
        types::{Manifest, Node, NodeKey, ProfiledTreeOperation, RawNode, Root},
    };
}

/// Binary Merkle tree implemented using AR16MT from Diem [Jellyfish Merkle tree] white paper.
///
/// A tree is persistent and is backed by a key-value store (the `DB` type param). It is versioned,
/// meaning that the store retains *all* versions of the tree since its inception. A version
/// corresponds to a block number in the domain model; it is a `u64` counter incremented each time
/// a block of changes is committed into the tree via [`Self::extend()`]. It is possible to reset
/// the tree to a previous version via [`Self::truncate_versions()`].
///
/// # Tree structure
///
/// The tree store principally contains the following information:
///
/// - The tree *manifest* specifying version-independent information (right now, this is just
///   the number of versions).
/// - For each of the stored versions: tree *root* containing the number of leaves
///   and the root node of the tree.
/// - *Nodes* of the particular version of the tree keyed by version + the path from the root
///   of the tree to the node.
///
/// To be more I/O-efficient (at the cost of some additional hashing operations), the tree
/// is stored in the radix-16 format. That is, each internal node may have up to 16 children.
/// From the storage perspective, an internal node contains *child references*. A reference
/// consists of the following data:
///
/// - Version of the tree the child first appeared in
/// - Node type (internal node or leaf; used for deserialization)
/// - Node hash
///
/// Tree nodes are immutable; that's why addressing a child by version works, and a hash
/// mentioned in a child reference cannot become outdated. Immutability and structuring storage
/// keys for tree nodes so that nodes of the same version are grouped together makes
/// DB read / write patterns optimal for RocksDB.
///
/// Another optimization is that paths of internal nodes that do not fork (i.e., lead to
/// a single child) are removed. In other words, a leaf node may be placed at any tree level,
/// not just the lowest possible one. Correspondingly, a leaf node besides a value hash
/// stores the full key, since it cannot be restored from other information.
///
/// The I/O optimizations do not influence tree hashing.
///
/// [Jellyfish Merkle tree]: https://developers.diem.com/papers/jellyfish-merkle-tree/2021-01-14.pdf
#[derive(Debug)]
pub struct MerkleTree<DB, H = Blake2Hasher> {
    db: DB,
    hasher: H,
}

impl<DB: Database> MerkleTree<DB> {
    /// Loads a tree with the default Blake2 hasher.
    ///
    /// # Errors
    ///
    /// Errors in the same situations as [`Self::with_hasher()`].
    pub fn new(db: DB) -> anyhow::Result<Self> {
        Self::with_hasher(db, Blake2Hasher)
    }

    pub(crate) fn new_unchecked(db: DB) -> Self {
        Self {
            db,
            hasher: Blake2Hasher,
        }
    }
}

impl<DB: Database, H: HashTree> MerkleTree<DB, H> {
    /// Loads a tree with the specified hasher.
    ///
    /// # Errors
    ///
    /// Errors if the hasher or basic tree parameters (e.g., the tree depth)
    /// do not match those of the tree loaded from the database.
    pub fn with_hasher(db: DB, hasher: H) -> anyhow::Result<Self> {
        let tags = db.manifest().and_then(|manifest| manifest.tags);
        if let Some(tags) = tags {
            tags.ensure_consistency(&hasher, false)?;
        }
        // If there are currently no tags in the tree, we consider that it fits
        // for backward compatibility. The tags will be added the next time the tree is saved.

        Ok(Self { db, hasher })
    }

    /// Returns the root hash of a tree at the specified `version`, or `None` if the version
    /// was not written yet.
    pub fn root_hash(&self, version: u64) -> Option<ValueHash> {
        let root = self.root(version)?;
        Some(root.hash(&self.hasher))
    }

    pub(crate) fn root(&self, version: u64) -> Option<Root> {
        self.db.root(version)
    }

    /// Returns the latest version of the tree present in the database, or `None` if
    /// no versions are present yet.
    pub fn latest_version(&self) -> Option<u64> {
        self.db.manifest()?.version_count.checked_sub(1)
    }

    /// Returns the root hash for the latest version of the tree.
    pub fn latest_root_hash(&self) -> ValueHash {
        let root_hash = self
            .latest_version()
            .and_then(|version| self.root_hash(version));
        root_hash.unwrap_or_else(|| self.hasher.empty_tree_hash())
    }

    /// Returns the latest-versioned root node.
    pub(crate) fn latest_root(&self) -> Root {
        let root = self.latest_version().and_then(|version| self.root(version));
        root.unwrap_or(Root::Empty)
    }

<<<<<<< HEAD
    /// Removes the most recent versions from the database.
    ///
    /// The current implementation does not actually remove node data for the removed versions
    /// since it's likely to be reused in the future (especially upper-level internal nodes).
    ///
    /// # Errors
    ///
    /// Proxies database I/O errors.
    pub fn truncate_recent_versions(&mut self, retained_version_count: u64) -> anyhow::Result<()> {
        let mut manifest = self.db.manifest().unwrap_or_default();
        if manifest.version_count > retained_version_count {
            manifest.version_count = retained_version_count;
            let patch = PatchSet::from_manifest(manifest);
            self.db.apply_patch(patch)?;
        }
        Ok(())
    }

    /// Incorrect version of [`Self::truncate_recent_versions()`] that doesn't remove stale keys for the truncated tree versions.
    #[cfg(test)]
    fn truncate_recent_versions_incorrectly(
        &mut self,
        retained_version_count: u64,
    ) -> anyhow::Result<()> {
        let mut manifest = self.db.manifest().unwrap_or_default();
        if manifest.version_count > retained_version_count {
            manifest.version_count = retained_version_count;
            let patch = PatchSet::from_manifest(manifest);
            self.db.apply_patch(patch)?;
        }
        Ok(())
    }

=======
>>>>>>> e95f50a4
    /// Extends this tree by creating its new version.
    ///
    /// # Return value
    ///
    /// Returns information about the update such as the final tree hash.
    ///
    /// # Errors
    ///
    /// Proxies database I/O errors.
    pub fn extend(&mut self, entries: Vec<TreeEntry>) -> anyhow::Result<BlockOutput> {
        let next_version = self.db.manifest().unwrap_or_default().version_count;
        let storage = Storage::new(&self.db, &self.hasher, next_version, true);
        let (output, patch) = storage.extend(entries);
        self.db.apply_patch(patch)?;
        Ok(output)
    }

    /// Extends this tree by creating its new version, computing an authenticity Merkle proof
    /// for each provided instruction.
    ///
    /// # Return value
    ///
    /// Returns information about the update such as the final tree hash and proofs for each input
    /// instruction.
    ///
    /// # Errors
    ///
    /// Proxies database I/O errors.
    pub fn extend_with_proofs(
        &mut self,
        instructions: Vec<TreeInstruction>,
    ) -> anyhow::Result<BlockOutputWithProofs> {
        let next_version = self.db.manifest().unwrap_or_default().version_count;
        let storage = Storage::new(&self.db, &self.hasher, next_version, true);
        let (output, patch) = storage.extend_with_proofs(instructions);
        self.db.apply_patch(patch)?;
        Ok(output)
    }
}

impl<DB: PruneDatabase> MerkleTree<DB> {
    /// Removes the most recent versions from the database.
    ///
    /// The current implementation does not actually remove node data for the removed versions
    /// since it's likely to be reused in the future (especially upper-level internal nodes).
    ///
    /// # Errors
    ///
    /// Proxies database I/O errors.
    pub fn truncate_recent_versions(&mut self, retained_version_count: u64) -> anyhow::Result<()> {
        let mut manifest = self.db.manifest().unwrap_or_default();
        let current_version_count = manifest.version_count;
        if current_version_count > retained_version_count {
            // It is necessary to remove "future" stale keys since otherwise they may be used in future pruning and lead
            // to non-obsolete tree nodes getting removed.
            manifest.version_count = retained_version_count;
            self.db.truncate(manifest, ..current_version_count)?;
        }
        Ok(())
    }

    /// Returns the first retained version of the tree.
    pub fn first_retained_version(&self) -> Option<u64> {
        match self.db.min_stale_key_version() {
            // Min stale key version is next after the first retained version since at least
            // the root is updated on each version.
            Some(version) => version.checked_sub(1),
            // No stale keys means all past versions of the tree have been pruned
            None => self.latest_version(),
        }
    }
}

#[cfg(test)]
mod tests {
    use std::collections::HashMap;

    use super::*;
    use crate::types::TreeTags;

    #[test]
    fn tree_architecture_mismatch() {
        let mut db = PatchSet::default();
        db.manifest_mut().tags = Some(TreeTags {
            architecture: "AR64MT".to_owned(),
            depth: 256,
            hasher: "blake2s256".to_string(),
            is_recovering: false,
            custom: HashMap::new(),
        });

        let err = MerkleTree::new(db).unwrap_err().to_string();
        assert!(
            err.contains("Unsupported tree architecture `AR64MT`, expected `AR16MT`"),
            "{err}"
        );
    }

    #[test]
    fn tree_depth_mismatch() {
        let mut db = PatchSet::default();
        db.manifest_mut().tags = Some(TreeTags {
            architecture: "AR16MT".to_owned(),
            depth: 128,
            hasher: "blake2s256".to_string(),
            is_recovering: false,
            custom: HashMap::new(),
        });

        let err = MerkleTree::new(db).unwrap_err().to_string();
        assert!(
            err.contains("Unexpected tree depth: expected 256, got 128"),
            "{err}"
        );
    }

    #[test]
    fn hasher_mismatch() {
        let mut db = PatchSet::default();
        db.manifest_mut().tags = Some(TreeTags {
            architecture: "AR16MT".to_owned(),
            depth: 256,
            hasher: "sha256".to_string(),
            is_recovering: false,
            custom: HashMap::new(),
        });

        let err = MerkleTree::new(db).unwrap_err().to_string();
        assert!(
            err.contains("Mismatch between the provided tree hasher `blake2s256`"),
            "{err}"
        );
    }
}<|MERGE_RESOLUTION|>--- conflicted
+++ resolved
@@ -201,25 +201,6 @@
         root.unwrap_or(Root::Empty)
     }
 
-<<<<<<< HEAD
-    /// Removes the most recent versions from the database.
-    ///
-    /// The current implementation does not actually remove node data for the removed versions
-    /// since it's likely to be reused in the future (especially upper-level internal nodes).
-    ///
-    /// # Errors
-    ///
-    /// Proxies database I/O errors.
-    pub fn truncate_recent_versions(&mut self, retained_version_count: u64) -> anyhow::Result<()> {
-        let mut manifest = self.db.manifest().unwrap_or_default();
-        if manifest.version_count > retained_version_count {
-            manifest.version_count = retained_version_count;
-            let patch = PatchSet::from_manifest(manifest);
-            self.db.apply_patch(patch)?;
-        }
-        Ok(())
-    }
-
     /// Incorrect version of [`Self::truncate_recent_versions()`] that doesn't remove stale keys for the truncated tree versions.
     #[cfg(test)]
     fn truncate_recent_versions_incorrectly(
@@ -235,8 +216,6 @@
         Ok(())
     }
 
-=======
->>>>>>> e95f50a4
     /// Extends this tree by creating its new version.
     ///
     /// # Return value
